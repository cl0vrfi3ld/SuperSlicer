#ifndef CONFIGURATION_H
#define CONFIGURATION_H

#include "boards.h"
#include "Configuration_prusa.h"

#define STR_HELPER(x) #x
#define STR(x) STR_HELPER(x)

// Firmware version
#define FW_version "3.0.12-RC2"
<<<<<<< HEAD
#define FW_build   107
=======
#define FW_build   --BUILD-NUMBER--
>>>>>>> 4c65b397
#define FW_version_build FW_version " b" STR(FW_build)


#define FW_PRUSA3D_MAGIC "PRUSA3DFW"
#define FW_PRUSA3D_MAGIC_LEN 10
// The total size of the EEPROM is
// 4096 for the Atmega2560
#define EEPROM_TOP 4096
#define EEPROM_SILENT 4095
#define EEPROM_LANG 4094
#define EEPROM_BABYSTEP_X 4092
#define EEPROM_BABYSTEP_Y 4090
#define EEPROM_BABYSTEP_Z 4088
#define EEPROM_CALIBRATION_STATUS 4087
#define EEPROM_BABYSTEP_Z0 4085
#define EEPROM_FILAMENTUSED 4081
// uint32_t
#define EEPROM_TOTALTIME 4077

#define EEPROM_BED_CALIBRATION_CENTER     (EEPROM_TOTALTIME-2*4)
#define EEPROM_BED_CALIBRATION_VEC_X      (EEPROM_BED_CALIBRATION_CENTER-2*4)
#define EEPROM_BED_CALIBRATION_VEC_Y      (EEPROM_BED_CALIBRATION_VEC_X-2*4)

// Offsets of the Z heiths of the calibration points from the first point.
// The offsets are saved as 16bit signed int, scaled to tenths of microns.
#define EEPROM_BED_CALIBRATION_Z_JITTER   (EEPROM_BED_CALIBRATION_VEC_Y-2*8)
#define EEPROM_FARM_MODE (EEPROM_BED_CALIBRATION_Z_JITTER-1)
#define EEPROM_FARM_NUMBER (EEPROM_FARM_MODE-3)

// Correction of the bed leveling, in micrometers.
// Maximum 50 micrometers allowed.
// Bed correction is valid if set to 1. If set to zero or 255, the successive 4 bytes are invalid.
#define EEPROM_BED_CORRECTION_VALID (EEPROM_FARM_NUMBER-1)
#define EEPROM_BED_CORRECTION_LEFT  (EEPROM_BED_CORRECTION_VALID-1)
#define EEPROM_BED_CORRECTION_RIGHT (EEPROM_BED_CORRECTION_LEFT-1)
#define EEPROM_BED_CORRECTION_FRONT (EEPROM_BED_CORRECTION_RIGHT-1)
#define EEPROM_BED_CORRECTION_REAR  (EEPROM_BED_CORRECTION_FRONT-1)
#define EEPROM_TOSHIBA_FLASH_AIR_COMPATIBLITY (EEPROM_BED_CORRECTION_REAR-1)
#define EEPROM_PRINT_FLAG (EEPROM_TOSHIBA_FLASH_AIR_COMPATIBLITY-1)
#define EEPROM_PROBE_TEMP_SHIFT (EEPROM_PRINT_FLAG - 2*5) //5 x int for storing pinda probe temp shift relative to 50 C; unit: motor steps 
#define EEPROM_TEMP_CAL_ACTIVE (EEPROM_PROBE_TEMP_SHIFT - 1)
#define EEPROM_BOWDEN_LENGTH (EEPROM_TEMP_CAL_ACTIVE - 2*4) //4 x int for bowden lengths for multimaterial
#define EEPROM_CALIBRATION_STATUS_PINDA (EEPROM_BOWDEN_LENGTH - 1) //0 - not calibrated; 1 - calibrated
#define EEPROM_UVLO						(EEPROM_CALIBRATION_STATUS_PINDA - 1) //1 - uvlo during print
#define EEPROM_UVLO_CURRENT_POSITION	(EEPROM_UVLO-2*4) // 2 x float for current_position in X and Y axes
#define EEPROM_FILENAME (EEPROM_UVLO_CURRENT_POSITION - 8) //8chars to store filename without extension
#define EEPROM_FILE_POSITION (EEPROM_FILENAME - 4) //32 bit for uint32_t file position 
#define EEPROM_UVLO_CURRENT_POSITION_Z	(EEPROM_FILE_POSITION - 4) //float for current position in Z
#define EEPROM_UVLO_TARGET_HOTEND		(EEPROM_UVLO_CURRENT_POSITION_Z - 1)
#define EEPROM_UVLO_TARGET_BED			(EEPROM_UVLO_TARGET_HOTEND - 1)
#define EEPROM_UVLO_FEEDRATE			(EEPROM_UVLO_TARGET_BED - 2)
#define EEPROM_UVLO_FAN_SPEED			(EEPROM_UVLO_FEEDRATE - 1) 
#define EEPROM_FAN_CHECK_ENABLED		(EEPROM_UVLO_FAN_SPEED - 1)
#define EEPROM_UVLO_MESH_BED_LEVELING     (EEPROM_FAN_CHECK_ENABLED - 9*2)
#define EEPROM_UVLO_Z_MICROSTEPS     (EEPROM_UVLO_MESH_BED_LEVELING - 2)

// Crash detection mode EEPROM setting 
#define EEPROM_CRASH_DET       (EEPROM_UVLO_MESH_BED_LEVELING-12) 
// Filament sensor on/off EEPROM setting 
#define EEPROM_FSENSOR       (EEPROM_UVLO_MESH_BED_LEVELING-14) 
// Crash detection counter
#define EEPROM_CRASH_COUNT       (EEPROM_UVLO_MESH_BED_LEVELING-15)
// Filament runout/error coutner
#define EEPROM_FERROR_COUNT      (EEPROM_UVLO_MESH_BED_LEVELING-16)
// Power loss errors
#define EEPROM_POWER_COUNT       (EEPROM_UVLO_MESH_BED_LEVELING-17)

//TMC2130 configuration
#define EEPROM_TMC_AXIS_SIZE  //axis configuration block size
#define EEPROM_TMC_X (EEPROM_TMC + 0 * EEPROM_TMC_AXIS_SIZE) //X axis configuration blok
#define EEPROM_TMC_Y (EEPROM_TMC + 1 * EEPROM_TMC_AXIS_SIZE) //Y axis
#define EEPROM_TMC_Z (EEPROM_TMC + 2 * EEPROM_TMC_AXIS_SIZE) //Z axis
#define EEPROM_TMC_E (EEPROM_TMC + 3 * EEPROM_TMC_AXIS_SIZE) //E axis
//TMC2130 - X axis
#define EEPROM_TMC_X_USTEPS_INTPOL   (EEPROM_TMC_X +  0) // 1byte, bit 0..4 USTEPS, bit 7 INTPOL
#define EEPROM_TMC_X_PWM_AMPL        (EEPROM_TMC_X +  1) // 1byte (0..255)
#define EEPROM_TMC_X_PWM_GRAD_FREQ   (EEPROM_TMC_X +  2) // 1byte, bit 0..3 GRAD, bit 4..5 FREQ
#define EEPROM_TMC_X_TCOOLTHRS       (EEPROM_TMC_X +  3) // 2bytes (0..)
#define EEPROM_TMC_X_SG_THRS         (EEPROM_TMC_X +  5) // 1byte, (-64..+63)
#define EEPROM_TMC_X_CURRENT_H       (EEPROM_TMC_X +  6) // 1byte, (0..63)
#define EEPROM_TMC_X_CURRENT_R       (EEPROM_TMC_X +  7) // 1byte, (0..63)
#define EEPROM_TMC_X_HOME_SG_THRS    (EEPROM_TMC_X +  8) // 1byte, (-64..+63)
#define EEPROM_TMC_X_HOME_CURRENT_R  (EEPROM_TMC_X +  9) // 1byte, (-64..+63)
#define EEPROM_TMC_X_HOME_DTCOOLTHRS (EEPROM_TMC_X + 10) // 1byte (-128..+127)
#define EEPROM_TMC_X_DTCOOLTHRS_LOW  (EEPROM_TMC_X + 11) // 1byte (-128..+127)
#define EEPROM_TMC_X_DTCOOLTHRS_HIGH (EEPROM_TMC_X + 12) // 1byte (-128..+127)
#define EEPROM_TMC_X_SG_THRS_LOW     (EEPROM_TMC_X + 13) // 1byte, (-64..+63)
#define EEPROM_TMC_X_SG_THRS_HIGH    (EEPROM_TMC_X + 14) // 1byte, (-64..+63)

#define EEPROM_XYZ_CAL_SKEW (EEPROM_POWER_COUNT - 4) //float for skew backup

#define EEPROM_WIZARD_ACTIVE (EEPROM_XYZ_CAL_SKEW - 1)

// Currently running firmware, each digit stored as uint16_t.
// The flavor differentiates a dev, alpha, beta, release candidate or a release version.
#define EEPROM_FIRMWARE_VERSION_END       (FW_PRUSA3D_MAGIC_LEN+8)
#define EEPROM_FIRMWARE_VERSION_FLAVOR    (FW_PRUSA3D_MAGIC_LEN+6)
#define EEPROM_FIRMWARE_VERSION_REVISION  (FW_PRUSA3D_MAGIC_LEN+4)
#define EEPROM_FIRMWARE_VERSION_MINOR     (FW_PRUSA3D_MAGIC_LEN+2)
#define EEPROM_FIRMWARE_VERSION_MAJOR     FW_PRUSA3D_MAGIC_LEN
// Magic string, indicating that the current or the previous firmware running was the Prusa3D firmware.
#define EEPROM_FIRMWARE_PRUSA_MAGIC 0

#define EEPROM_OFFSET 20 //offset for storing settings using M500
//#define EEPROM_OFFSET 

// This configuration file contains the basic settings.
// Advanced settings can be found in Configuration_adv.h
// BASIC SETTINGS: select your board type, temperature sensor type, axis scaling, and endstop configuration

// User-specified version info of this build to display in [Pronterface, etc] terminal window during
// startup. Implementation of an idea by Prof Braino to inform user that any changes made to this
// build by the user have been successfully uploaded into firmware.

//#define STRING_VERSION "1.0.2"

#define STRING_VERSION_CONFIG_H __DATE__ " " __TIME__ // build date and time
#define STRING_CONFIG_H_AUTHOR "(none, default config)" // Who made the changes.

// SERIAL_PORT selects which serial port should be used for communication with the host.
// This allows the connection of wireless adapters (for instance) to non-default port pins.
// Serial port 0 is still used by the Arduino bootloader regardless of this setting.
#define SERIAL_PORT 0

// This determines the communication speed of the printer
#define BAUDRATE 115200

// This enables the serial port associated to the Bluetooth interface
//#define BTENABLED              // Enable BT interface on AT90USB devices

// The following define selects which electronics board you have.
// Please choose the name from boards.h that matches your setup







// Define this to set a unique identifier for this printer, (Used by some programs to differentiate between machines)
// You can use an online service to generate a random UUID. (eg http://www.uuidgenerator.net/version4)
// #define MACHINE_UUID "00000000-0000-0000-0000-000000000000"

// This defines the number of extruders
#define EXTRUDERS 1

//// The following define selects which power supply you have. Please choose the one that matches your setup
// 1 = ATX
// 2 = X-Box 360 203Watts (the blue wire connected to PS_ON and the red wire to VCC)

#define POWER_SUPPLY 1





// Define this to have the electronics keep the power supply off on startup. If you don't know what this is leave it.
// #define PS_DEFAULT_OFF



// This makes temp sensor 1 a redundant sensor for sensor 0. If the temperatures difference between these sensors is to high the print will be aborted.
//#define TEMP_SENSOR_1_AS_REDUNDANT
#define MAX_REDUNDANT_TEMP_SENSOR_DIFF 10

// Actual temperature must be close to target for this long before M109 returns success
#define TEMP_RESIDENCY_TIME 3  // (seconds)
#define TEMP_HYSTERESIS 5       // (degC) range of +/- temperatures considered "close" to the target one
#define TEMP_WINDOW     1       // (degC) Window around target to start the residency timer x degC early.



// If your bed has low resistance e.g. .6 ohm and throws the fuse you can duty cycle it to reduce the
// average current. The value should be an integer and the heat bed will be turned on for 1 interval of
// HEATER_BED_DUTY_CYCLE_DIVIDER intervals.
//#define HEATER_BED_DUTY_CYCLE_DIVIDER 4

// If you want the M105 heater power reported in watts, define the BED_WATTS, and (shared for all extruders) EXTRUDER_WATTS
//#define EXTRUDER_WATTS (12.0*12.0/6.7) //  P=I^2/R
//#define BED_WATTS (12.0*12.0/1.1)      // P=I^2/R

// PID settings:
// Comment the following line to disable PID and enable bang-bang.
#define PIDTEMP
#define BANG_MAX 255 // limits current to nozzle while in bang-bang mode; 255=full current
#define PID_MAX BANG_MAX // limits current to nozzle while PID is active (see PID_FUNCTIONAL_RANGE below); 255=full current
#ifdef PIDTEMP
  //#define PID_DEBUG // Sends debug data to the serial port.
  //#define PID_OPENLOOP 1 // Puts PID in open loop. M104/M140 sets the output power from 0 to PID_MAX
  //#define SLOW_PWM_HEATERS // PWM with very low frequency (roughly 0.125Hz=8s) and minimum state time of approximately 1s useful for heaters driven by a relay
  #define PID_FUNCTIONAL_RANGE 10 // If the temperature difference between the target temperature and the actual temperature
                                  // is more then PID_FUNCTIONAL_RANGE then the PID will be shut off and the heater will be set to min/max.
  #define PID_INTEGRAL_DRIVE_MAX PID_MAX  //limit for the integral term
  #define K1 0.95 //smoothing factor within the PID
  #define PID_dT ((OVERSAMPLENR * 10.0)/(F_CPU / 64.0 / 256.0)) //sampling period of the temperature routine

// If you are using a pre-configured hotend then you can use one of the value sets by uncommenting it
// Ultimaker
    

// MakerGear
//    #define  DEFAULT_Kp 7.0
//    #define  DEFAULT_Ki 0.1
//    #define  DEFAULT_Kd 12

// Mendel Parts V9 on 12V
//    #define  DEFAULT_Kp 63.0
//    #define  DEFAULT_Ki 2.25
//    #define  DEFAULT_Kd 440
#endif // PIDTEMP


//this prevents dangerous Extruder moves, i.e. if the temperature is under the limit
//can be software-disabled for whatever purposes by
#define PREVENT_DANGEROUS_EXTRUDE
//if PREVENT_DANGEROUS_EXTRUDE is on, you can still disable (uncomment) very long bits of extrusion separately.
#define PREVENT_LENGTHY_EXTRUDE

#ifdef DEBUG_DISABLE_PREVENT_EXTRUDER
#undef PREVENT_DANGEROUS_EXTRUDE
#undef PREVENT_LENGTHY_EXTRUDE
#endif //DEBUG_DISABLE_PREVENT_EXTRUDER

#define EXTRUDE_MAXLENGTH (X_MAX_LENGTH+Y_MAX_LENGTH) //prevent extrusion of very large distances.

/*================== Thermal Runaway Protection ==============================
This is a feature to protect your printer from burn up in flames if it has
a thermistor coming off place (this happened to a friend of mine recently and
motivated me writing this feature).

The issue: If a thermistor come off, it will read a lower temperature than actual.
The system will turn the heater on forever, burning up the filament and anything
else around.

After the temperature reaches the target for the first time, this feature will 
start measuring for how long the current temperature stays below the target 
minus _HYSTERESIS (set_temperature - THERMAL_RUNAWAY_PROTECTION_HYSTERESIS).

If it stays longer than _PERIOD, it means the thermistor temperature
cannot catch up with the target, so something *may be* wrong. Then, to be on the
safe side, the system will he halt.

Bear in mind the count down will just start AFTER the first time the 
thermistor temperature is over the target, so you will have no problem if
your extruder heater takes 2 minutes to hit the target on heating.

*/
// If you want to enable this feature for all your extruder heaters,
// uncomment the 2 defines below:

// Parameters for all extruder heaters
//#define THERMAL_RUNAWAY_PROTECTION_PERIOD 40 //in seconds
//#define THERMAL_RUNAWAY_PROTECTION_HYSTERESIS 4 // in degree Celsius

// If you want to enable this feature for your bed heater,
// uncomment the 2 defines below:

// Parameters for the bed heater
//#define THERMAL_RUNAWAY_PROTECTION_BED_PERIOD 20 //in seconds
//#define THERMAL_RUNAWAY_PROTECTION_BED_HYSTERESIS 2 // in degree Celsius
//===========================================================================


//===========================================================================
//=============================Mechanical Settings===========================
//===========================================================================

// Uncomment the following line to enable CoreXY kinematics
// #define COREXY

// coarse Endstop Settings
#define ENDSTOPPULLUPS // Comment this out (using // at the start of the line) to disable the endstop pullup resistors

#ifndef ENDSTOPPULLUPS
  // fine endstop settings: Individual pullups. will be ignored if ENDSTOPPULLUPS is defined
  // #define ENDSTOPPULLUP_XMAX
  // #define ENDSTOPPULLUP_YMAX
  // #define ENDSTOPPULLUP_ZMAX
  // #define ENDSTOPPULLUP_XMIN
  // #define ENDSTOPPULLUP_YMIN
  // #define ENDSTOPPULLUP_ZMIN
#endif

#ifdef ENDSTOPPULLUPS
  #define ENDSTOPPULLUP_XMAX
  #define ENDSTOPPULLUP_YMAX
  #define ENDSTOPPULLUP_ZMAX
  #define ENDSTOPPULLUP_XMIN
  #define ENDSTOPPULLUP_YMIN
  #define ENDSTOPPULLUP_ZMIN
#endif

// The pullups are needed if you directly connect a mechanical endswitch between the signal and ground pins.

const bool X_MAX_ENDSTOP_INVERTING = false; // set to true to invert the logic of the endstop.
const bool Y_MAX_ENDSTOP_INVERTING = false; // set to true to invert the logic of the endstop.
const bool Z_MAX_ENDSTOP_INVERTING = true; // set to true to invert the logic of the endstop.
//#define DISABLE_MAX_ENDSTOPS
//#define DISABLE_MIN_ENDSTOPS

// Disable max endstops for compatibility with endstop checking routine
#if defined(COREXY) && !defined(DISABLE_MAX_ENDSTOPS)
  #define DISABLE_MAX_ENDSTOPS
#endif

// For Inverting Stepper Enable Pins (Active Low) use 0, Non Inverting (Active High) use 1
#define X_ENABLE_ON 0
#define Y_ENABLE_ON 0
#define Z_ENABLE_ON 0
#define E_ENABLE_ON 0 // For all extruders

// Disables axis when it's not being used.
#define DISABLE_X false
#define DISABLE_Y false
#define DISABLE_Z false
#define DISABLE_E false // For all extruders
#define DISABLE_INACTIVE_EXTRUDER true //disable only inactive extruders and keep active extruder enabled

#define INVERT_X_DIR true    // for Mendel set to false, for Orca set to true
#define INVERT_Y_DIR false    // for Mendel set to true, for Orca set to false
#define INVERT_Z_DIR true     // for Mendel set to false, for Orca set to true
#define INVERT_E0_DIR false   // for direct drive extruder v9 set to true, for geared extruder set to false
#define INVERT_E1_DIR false    // for direct drive extruder v9 set to true, for geared extruder set to false
#define INVERT_E2_DIR false   // for direct drive extruder v9 set to true, for geared extruder set to false

// ENDSTOP SETTINGS:
// Sets direction of endstops when homing; 1=MAX, -1=MIN
#define X_HOME_DIR -1
#define Y_HOME_DIR -1
#define Z_HOME_DIR -1

#ifdef DEBUG_DISABLE_SWLIMITS
#define min_software_endstops false
#define max_software_endstops false
#else
#define min_software_endstops true // If true, axis won't move to coordinates less than HOME_POS.
#define max_software_endstops true  // If true, axis won't move to coordinates greater than the defined lengths below.
#endif //DEBUG_DISABLE_SWLIMITS


#define X_MAX_LENGTH (X_MAX_POS - X_MIN_POS)
#define Y_MAX_LENGTH (Y_MAX_POS - Y_MIN_POS) 
#define Z_MAX_LENGTH (Z_MAX_POS - Z_MIN_POS)

#define Z_HEIGHT_HIDE_LIVE_ADJUST_MENU 2.0f

//============================= Bed Auto Leveling ===========================

//#define ENABLE_AUTO_BED_LEVELING // Delete the comment to enable (remove // at the start of the line)
#define Z_PROBE_REPEATABILITY_TEST  // If not commented out, Z-Probe Repeatability test will be included if Auto Bed Leveling is Enabled.

#ifdef ENABLE_AUTO_BED_LEVELING

// There are 2 different ways to pick the X and Y locations to probe:

//  - "grid" mode
//    Probe every point in a rectangular grid
//    You must specify the rectangle, and the density of sample points
//    This mode is preferred because there are more measurements.
//    It used to be called ACCURATE_BED_LEVELING but "grid" is more descriptive

//  - "3-point" mode
//    Probe 3 arbitrary points on the bed (that aren't colinear)
//    You must specify the X & Y coordinates of all 3 points

  #define AUTO_BED_LEVELING_GRID
  // with AUTO_BED_LEVELING_GRID, the bed is sampled in a
  // AUTO_BED_LEVELING_GRID_POINTSxAUTO_BED_LEVELING_GRID_POINTS grid
  // and least squares solution is calculated
  // Note: this feature occupies 10'206 byte
  #ifdef AUTO_BED_LEVELING_GRID

    // set the rectangle in which to probe
    #define LEFT_PROBE_BED_POSITION 15
    #define RIGHT_PROBE_BED_POSITION 170
    #define BACK_PROBE_BED_POSITION 180
    #define FRONT_PROBE_BED_POSITION 20

     // set the number of grid points per dimension
     // I wouldn't see a reason to go above 3 (=9 probing points on the bed)
    #define AUTO_BED_LEVELING_GRID_POINTS 2


  #else  // not AUTO_BED_LEVELING_GRID
    // with no grid, just probe 3 arbitrary points.  A simple cross-product
    // is used to esimate the plane of the print bed

      #define ABL_PROBE_PT_1_X 15
      #define ABL_PROBE_PT_1_Y 180
      #define ABL_PROBE_PT_2_X 15
      #define ABL_PROBE_PT_2_Y 20
      #define ABL_PROBE_PT_3_X 170
      #define ABL_PROBE_PT_3_Y 20

  #endif // AUTO_BED_LEVELING_GRID


  // these are the offsets to the probe relative to the extruder tip (Hotend - Probe)
  // X and Y offsets must be integers
  #define X_PROBE_OFFSET_FROM_EXTRUDER -25
  #define Y_PROBE_OFFSET_FROM_EXTRUDER -29
  #define Z_PROBE_OFFSET_FROM_EXTRUDER -12.35

  #define Z_RAISE_BEFORE_HOMING 4       // (in mm) Raise Z before homing (G28) for Probe Clearance.
                                        // Be sure you have this distance over your Z_MAX_POS in case

  #define XY_TRAVEL_SPEED 8000         // X and Y axis travel speed between probes, in mm/min

  #define Z_RAISE_BEFORE_PROBING 15    //How much the extruder will be raised before traveling to the first probing point.
  #define Z_RAISE_BETWEEN_PROBINGS 5  //How much the extruder will be raised when traveling from between next probing points

  //#define Z_PROBE_SLED // turn on if you have a z-probe mounted on a sled like those designed by Charles Bell
  //#define SLED_DOCKING_OFFSET 5 // the extra distance the X axis must travel to pickup the sled. 0 should be fine but you can push it further if you'd like.

  //If defined, the Probe servo will be turned on only during movement and then turned off to avoid jerk
  //The value is the delay to turn the servo off after powered on - depends on the servo speed; 300ms is good value, but you can try lower it.
  // You MUST HAVE the SERVO_ENDSTOPS defined to use here a value higher than zero otherwise your code will not compile.

//  #define PROBE_SERVO_DEACTIVATION_DELAY 300


//If you have enabled the Bed Auto Leveling and are using the same Z Probe for Z Homing,
//it is highly recommended you let this Z_SAFE_HOMING enabled!

  //#define Z_SAFE_HOMING   // This feature is meant to avoid Z homing with probe outside the bed area.
                          // When defined, it will:
                          // - Allow Z homing only after X and Y homing AND stepper drivers still enabled
                          // - If stepper drivers timeout, it will need X and Y homing again before Z homing
                          // - Position the probe in a defined XY point before Z Homing when homing all axis (G28)
                          // - Block Z homing only when the probe is outside bed area.

  #ifdef Z_SAFE_HOMING

    #define Z_SAFE_HOMING_X_POINT (X_MAX_LENGTH/2)    // X point for Z homing when homing all axis (G28)
    #define Z_SAFE_HOMING_Y_POINT (Y_MAX_LENGTH/2)    // Y point for Z homing when homing all axis (G28)

  #endif

  #ifdef AUTO_BED_LEVELING_GRID	// Check if Probe_Offset * Grid Points is greater than Probing Range
    #if X_PROBE_OFFSET_FROM_EXTRUDER < 0
      #if (-(X_PROBE_OFFSET_FROM_EXTRUDER * AUTO_BED_LEVELING_GRID_POINTS) >= (RIGHT_PROBE_BED_POSITION - LEFT_PROBE_BED_POSITION))
	     #error "The X axis probing range is not enough to fit all the points defined in AUTO_BED_LEVELING_GRID_POINTS"
	  #endif
	#else
      #if ((X_PROBE_OFFSET_FROM_EXTRUDER * AUTO_BED_LEVELING_GRID_POINTS) >= (RIGHT_PROBE_BED_POSITION - LEFT_PROBE_BED_POSITION))
	     #error "The X axis probing range is not enough to fit all the points defined in AUTO_BED_LEVELING_GRID_POINTS"
	  #endif
	#endif
    #if Y_PROBE_OFFSET_FROM_EXTRUDER < 0
      #if (-(Y_PROBE_OFFSET_FROM_EXTRUDER * AUTO_BED_LEVELING_GRID_POINTS) >= (BACK_PROBE_BED_POSITION - FRONT_PROBE_BED_POSITION))
	     #error "The Y axis probing range is not enough to fit all the points defined in AUTO_BED_LEVELING_GRID_POINTS"
	  #endif
	#else
      #if ((Y_PROBE_OFFSET_FROM_EXTRUDER * AUTO_BED_LEVELING_GRID_POINTS) >= (BACK_PROBE_BED_POSITION - FRONT_PROBE_BED_POSITION))
	     #error "The Y axis probing range is not enough to fit all the points defined in AUTO_BED_LEVELING_GRID_POINTS"
	  #endif
	#endif

	
  #endif
  
#endif // ENABLE_AUTO_BED_LEVELING


// The position of the homing switches
//#define MANUAL_HOME_POSITIONS  // If defined, MANUAL_*_HOME_POS below will be used
//#define BED_CENTER_AT_0_0  // If defined, the center of the bed is at (X=0, Y=0)

//Manual homing switch locations:
// For deltabots this means top and center of the Cartesian print volume.


// Offset of the extruders (uncomment if using more than one and relying on firmware to position when changing).
// The offset has to be X=0, Y=0 for the extruder 0 hotend (default extruder).
// For the other hotends it is their distance from the extruder 0 hotend.
// #define EXTRUDER_OFFSET_X {0.0, 20.00} // (in mm) for each extruder, offset of the hotend on the X axis
// #define EXTRUDER_OFFSET_Y {0.0, 5.00}  // (in mm) for each extruder, offset of the hotend on the Y axis

// The speed change that does not require acceleration (i.e. the software might assume it can be done instantaneously)
#define DEFAULT_XJERK                15       // (mm/sec)
#define DEFAULT_YJERK                15       // (mm/sec)
#define DEFAULT_ZJERK                 0.4     // (mm/sec)
#define DEFAULT_EJERK                 2.5     // (mm/sec)

//===========================================================================
//=============================Additional Features===========================
//===========================================================================

// Custom M code points
#define CUSTOM_M_CODES
#ifdef CUSTOM_M_CODES
  #define CUSTOM_M_CODE_SET_Z_PROBE_OFFSET 851
  #define Z_PROBE_OFFSET_RANGE_MIN -15
  #define Z_PROBE_OFFSET_RANGE_MAX -5
#endif


// EEPROM
// The microcontroller can store settings in the EEPROM, e.g. max velocity...
// M500 - stores parameters in EEPROM
// M501 - reads parameters from EEPROM (if you need reset them after you changed them temporarily).
// M502 - reverts to the default "factory settings".  You still need to store them in EEPROM afterwards if you want to.
//define this to enable EEPROM support
//#define EEPROM_SETTINGS
//to disable EEPROM Serial responses and decrease program space by ~1700 byte: comment this out:
// please keep turned on if you can.
//#define EEPROM_CHITCHAT



//LCD and SD support
#define ULTRA_LCD  //general LCD support, also 16x2
//#define DOGLCD  // Support for SPI LCD 128x64 (Controller ST7565R graphic Display Family)
#define SDSUPPORT // Enable SD Card Support in Hardware Console
//#define SDSLOW // Use slower SD transfer mode (not normally needed - uncomment if you're getting volume init error)
#define SD_CHECK_AND_RETRY // Use CRC checks and retries on the SD communication
#define ENCODER_PULSES_PER_STEP 2 // Increase if you have a high resolution encoder
#define ENCODER_STEPS_PER_MENU_ITEM 2 // Set according to ENCODER_PULSES_PER_STEP or your liking
//#define ULTIMAKERCONTROLLER //as available from the Ultimaker online store.
//#define ULTIPANEL  //the UltiPanel as on Thingiverse
//#define LCD_FEEDBACK_FREQUENCY_HZ 1000	// this is the tone frequency the buzzer plays when on UI feedback. ie Screen Click
//#define LCD_FEEDBACK_FREQUENCY_DURATION_MS 100 // the duration the buzzer plays the UI feedback sound. ie Screen Click

// The MaKr3d Makr-Panel with graphic controller and SD support
// http://reprap.org/wiki/MaKr3d_MaKrPanel
//#define MAKRPANEL

// The RepRapDiscount Smart Controller (white PCB)
// http://reprap.org/wiki/RepRapDiscount_Smart_Controller
#define REPRAP_DISCOUNT_SMART_CONTROLLER

// The GADGETS3D G3D LCD/SD Controller (blue PCB)
// http://reprap.org/wiki/RAMPS_1.3/1.4_GADGETS3D_Shield_with_Panel
//#define G3D_PANEL

// The RepRapDiscount FULL GRAPHIC Smart Controller (quadratic white PCB)
// http://reprap.org/wiki/RepRapDiscount_Full_Graphic_Smart_Controller
//
// ==> REMEMBER TO INSTALL U8glib to your ARDUINO library folder: http://code.google.com/p/u8glib/wiki/u8glib
//#define REPRAP_DISCOUNT_FULL_GRAPHIC_SMART_CONTROLLER

// The RepRapWorld REPRAPWORLD_KEYPAD v1.1
// http://reprapworld.com/?products_details&products_id=202&cPath=1591_1626
//#define REPRAPWORLD_KEYPAD
//#define REPRAPWORLD_KEYPAD_MOVE_STEP 10.0 // how much should be moved when a key is pressed, eg 10.0 means 10mm per click

// The Elefu RA Board Control Panel
// http://www.elefu.com/index.php?route=product/product&product_id=53
// REMEMBER TO INSTALL LiquidCrystal_I2C.h in your ARDUINO library folder: https://github.com/kiyoshigawa/LiquidCrystal_I2C
//#define RA_CONTROL_PANEL

//automatic expansion
#if defined (MAKRPANEL)
 #define DOGLCD
 #define SDSUPPORT
 #define ULTIPANEL
 #define NEWPANEL
 #define DEFAULT_LCD_CONTRAST 17
#endif

#if defined (REPRAP_DISCOUNT_FULL_GRAPHIC_SMART_CONTROLLER)
 #define DOGLCD
 #define U8GLIB_ST7920
 #define REPRAP_DISCOUNT_SMART_CONTROLLER
#endif

#if defined(ULTIMAKERCONTROLLER) || defined(REPRAP_DISCOUNT_SMART_CONTROLLER) || defined(G3D_PANEL)
 #define ULTIPANEL
 #define NEWPANEL
#endif

#if defined(REPRAPWORLD_KEYPAD)
  #define NEWPANEL
  #define ULTIPANEL
#endif
#if defined(RA_CONTROL_PANEL)
 #define ULTIPANEL
 #define NEWPANEL
 #define LCD_I2C_TYPE_PCA8574
 #define LCD_I2C_ADDRESS 0x27   // I2C Address of the port expander
#endif

//I2C PANELS

//#define LCD_I2C_SAINSMART_YWROBOT
#ifdef LCD_I2C_SAINSMART_YWROBOT
  // This uses the LiquidCrystal_I2C library ( https://bitbucket.org/fmalpartida/new-liquidcrystal/wiki/Home )
  // Make sure it is placed in the Arduino libraries directory.
  #define LCD_I2C_TYPE_PCF8575
  #define LCD_I2C_ADDRESS 0x27   // I2C Address of the port expander
  #define NEWPANEL
  #define ULTIPANEL
#endif

// PANELOLU2 LCD with status LEDs, separate encoder and click inputs
//#define LCD_I2C_PANELOLU2
#ifdef LCD_I2C_PANELOLU2
  // This uses the LiquidTWI2 library v1.2.3 or later ( https://github.com/lincomatic/LiquidTWI2 )
  // Make sure the LiquidTWI2 directory is placed in the Arduino or Sketchbook libraries subdirectory.
  // (v1.2.3 no longer requires you to define PANELOLU in the LiquidTWI2.h library header file)
  // Note: The PANELOLU2 encoder click input can either be directly connected to a pin
  //       (if BTN_ENC defined to != -1) or read through I2C (when BTN_ENC == -1).
  #define LCD_I2C_TYPE_MCP23017
  #define LCD_I2C_ADDRESS 0x20 // I2C Address of the port expander
  #define LCD_USE_I2C_BUZZER //comment out to disable buzzer on LCD
  #define NEWPANEL
  #define ULTIPANEL

  #ifndef ENCODER_PULSES_PER_STEP
	#define ENCODER_PULSES_PER_STEP 4
  #endif

  #ifndef ENCODER_STEPS_PER_MENU_ITEM
	#define ENCODER_STEPS_PER_MENU_ITEM 2
  #endif


  #ifdef LCD_USE_I2C_BUZZER
	#define LCD_FEEDBACK_FREQUENCY_HZ 1000
	#define LCD_FEEDBACK_FREQUENCY_DURATION_MS 100
  #endif

#endif

// Panucatt VIKI LCD with status LEDs, integrated click & L/R/U/P buttons, separate encoder inputs
//#define LCD_I2C_VIKI
#ifdef LCD_I2C_VIKI
  // This uses the LiquidTWI2 library v1.2.3 or later ( https://github.com/lincomatic/LiquidTWI2 )
  // Make sure the LiquidTWI2 directory is placed in the Arduino or Sketchbook libraries subdirectory.
  // Note: The pause/stop/resume LCD button pin should be connected to the Arduino
  //       BTN_ENC pin (or set BTN_ENC to -1 if not used)
  #define LCD_I2C_TYPE_MCP23017
  #define LCD_I2C_ADDRESS 0x20 // I2C Address of the port expander
  #define LCD_USE_I2C_BUZZER //comment out to disable buzzer on LCD (requires LiquidTWI2 v1.2.3 or later)
  #define NEWPANEL
  #define ULTIPANEL
#endif

// Shift register panels
// ---------------------
// 2 wire Non-latching LCD SR from:
// https://bitbucket.org/fmalpartida/new-liquidcrystal/wiki/schematics#!shiftregister-connection 

//#define SAV_3DLCD
#ifdef SAV_3DLCD
   #define SR_LCD_2W_NL    // Non latching 2 wire shiftregister
   #define NEWPANEL
   #define ULTIPANEL
#endif


#ifdef ULTIPANEL
//  #define NEWPANEL  //enable this if you have a click-encoder panel
  #define SDSUPPORT
  #define ULTRA_LCD
  #ifdef DOGLCD // Change number of lines to match the DOG graphic display
    #define LCD_WIDTH 20
    #define LCD_HEIGHT 5
  #else
    #define LCD_WIDTH 20
    #define LCD_HEIGHT 4
  #endif
#else //no panel but just LCD
  #ifdef ULTRA_LCD
  #ifdef DOGLCD // Change number of lines to match the 128x64 graphics display
    #define LCD_WIDTH 20
    #define LCD_HEIGHT 5
  #else
    #define LCD_WIDTH 16
    #define LCD_HEIGHT 2
  #endif
  #endif
#endif

// default LCD contrast for dogm-like LCD displays
#ifdef DOGLCD
# ifndef DEFAULT_LCD_CONTRAST
#  define DEFAULT_LCD_CONTRAST 32
# endif
#endif

// Increase the FAN pwm frequency. Removes the PWM noise but increases heating in the FET/Arduino
//#define FAST_PWM_FAN

// Temperature status LEDs that display the hotend and bet temperature.
// If all hotends and bed temperature and temperature setpoint are < 54C then the BLUE led is on.
// Otherwise the RED led is on. There is 1C hysteresis.
//#define TEMP_STAT_LEDS

// Use software PWM to drive the fan, as for the heaters. This uses a very low frequency
// which is not ass annoying as with the hardware PWM. On the other hand, if this frequency
// is too low, you should also increment SOFT_PWM_SCALE.
//#define FAN_SOFT_PWM

// Incrementing this by 1 will double the software PWM frequency,
// affecting heaters, and the fan if FAN_SOFT_PWM is enabled.
// However, control resolution will be halved for each increment;
// at zero value, there are 128 effective control positions.
#define SOFT_PWM_SCALE 0

// M240  Triggers a camera by emulating a Canon RC-1 Remote
// Data from: http://www.doc-diy.net/photo/rc-1_hacked/
// #define PHOTOGRAPH_PIN     23

// SF send wrong arc g-codes when using Arc Point as fillet procedure
//#define SF_ARC_FIX

//define BlinkM/CyzRgb Support
//#define BLINKM

/*********************************************************************\
* R/C SERVO support
* Sponsored by TrinityLabs, Reworked by codexmas
**********************************************************************/

// Number of servos
//
// If you select a configuration below, this will receive a default value and does not need to be set manually
// set it manually if you have more servos than extruders and wish to manually control some
// leaving it undefined or defining as 0 will disable the servo subsystem
// If unsure, leave commented / disabled
//
//#define NUM_SERVOS 3 // Servo index starts with 0 for M280 command

/**********************************************************************\
 * Support for a filament diameter sensor
 * Also allows adjustment of diameter at print time (vs  at slicing)
 * Single extruder only at this point (extruder 0)
 * 
 * Motherboards
 * 34 - RAMPS1.4 - uses Analog input 5 on the AUX2 connector 
 * 81 - Printrboard - Uses Analog input 2 on the Exp1 connector (version B,C,D,E)
 * 301 - Rambo  - uses Analog input 3
 * Note may require analog pins to be defined for different motherboards
 **********************************************************************/
// Uncomment below to enable
//#define FILAMENT_SENSOR

#define FILAMENT_SENSOR_EXTRUDER_NUM	0  //The number of the extruder that has the filament sensor (0,1,2)
#define MEASUREMENT_DELAY_CM			14  //measurement delay in cm.  This is the distance from filament sensor to middle of barrel

#define DEFAULT_NOMINAL_FILAMENT_DIA  3.0  //Enter the diameter (in mm) of the filament generally used (3.0 mm or 1.75 mm) - this is then used in the slicer software.  Used for sensor reading validation
#define MEASURED_UPPER_LIMIT          3.30  //upper limit factor used for sensor reading validation in mm
#define MEASURED_LOWER_LIMIT          1.90  //lower limit factor for sensor reading validation in mm
#define MAX_MEASUREMENT_DELAY			20  //delay buffer size in bytes (1 byte = 1cm)- limits maximum measurement delay allowable (must be larger than MEASUREMENT_DELAY_CM  and lower number saves RAM)

//defines used in the code
#define DEFAULT_MEASURED_FILAMENT_DIA  DEFAULT_NOMINAL_FILAMENT_DIA  //set measured to nominal initially 

//When using an LCD, uncomment the line below to display the Filament sensor data on the last line instead of status.  Status will appear for 5 sec.
//#define FILAMENT_LCD_DISPLAY


// Calibration status of the machine, to be stored into the EEPROM,
// (unsigned char*)EEPROM_CALIBRATION_STATUS
enum CalibrationStatus
{
	// Freshly assembled, needs to peform a self-test and the XYZ calibration.
	CALIBRATION_STATUS_ASSEMBLED = 255,

	// For the wizard: self test has been performed, now the XYZ calibration is needed.
	CALIBRATION_STATUS_XYZ_CALIBRATION = 250,

	// For the wizard: factory assembled, needs to run Z calibration.
	CALIBRATION_STATUS_Z_CALIBRATION = 240,

	// The XYZ calibration has been performed, now it remains to run the V2Calibration.gcode.
	CALIBRATION_STATUS_LIVE_ADJUST = 230,

    // Calibrated, ready to print.
    CALIBRATION_STATUS_CALIBRATED = 1,

    // Legacy: resetted by issuing a G86 G-code.
    // This value can only be expected after an upgrade from the initial MK2 firmware releases.
    // Currently the G86 sets the calibration status to 
    CALIBRATION_STATUS_UNKNOWN = 0,
};

#include "Configuration_adv.h"
#include "thermistortables.h"

#define PINDA_THERMISTOR

#define AMBIENT_THERMISTOR

#endif //__CONFIGURATION_H<|MERGE_RESOLUTION|>--- conflicted
+++ resolved
@@ -9,11 +9,8 @@
 
 // Firmware version
 #define FW_version "3.0.12-RC2"
-<<<<<<< HEAD
-#define FW_build   107
-=======
+//#define FW_build   107
 #define FW_build   --BUILD-NUMBER--
->>>>>>> 4c65b397
 #define FW_version_build FW_version " b" STR(FW_build)
 
 
