--- conflicted
+++ resolved
@@ -1949,7 +1949,7 @@
 }
 
 #endif // #ifdef ENABLE_AUTO_BED_LEVELING
-<<<<<<< HEAD
+
 
 #ifdef LIN_ADVANCE
    /**
@@ -1983,55 +1983,6 @@
     if (ratio) SERIAL_ECHOLN(ratio); else SERIAL_ECHOLNPGM("Auto");
     }
 #endif // LIN_ADVANCE
-
-/*
-void homeaxis(int axis) {
-#define HOMEAXIS_DO(LETTER) \
-  ((LETTER##_MIN_PIN > -1 && LETTER##_HOME_DIR==-1) || (LETTER##_MAX_PIN > -1 && LETTER##_HOME_DIR==1))
-
-  if (axis==X_AXIS ? HOMEAXIS_DO(X) :
-      axis==Y_AXIS ? HOMEAXIS_DO(Y) :
-      axis==Z_AXIS ? HOMEAXIS_DO(Z) :
-      0) {
-    int axis_home_dir = home_dir(axis);
-#ifdef HAVE_TMC2130_DRIVERS
-	if ((axis == X_AXIS) || (axis == Y_AXIS))
-		tmc2130_home_enter(axis);
-#endif //HAVE_TMC2130_DRIVERS
-
-    current_position[axis] = 0;
-    plan_set_position(current_position[X_AXIS], current_position[Y_AXIS], current_position[Z_AXIS], current_position[E_AXIS]);
-
-    destination[axis] = 1.5 * max_length(axis) * axis_home_dir;
-    feedrate = homing_feedrate[axis];
-    plan_buffer_line(destination[X_AXIS], destination[Y_AXIS], destination[Z_AXIS], destination[E_AXIS], feedrate/60, active_extruder);
-    st_synchronize();
-
-    current_position[axis] = 0;
-    plan_set_position(current_position[X_AXIS], current_position[Y_AXIS], current_position[Z_AXIS], current_position[E_AXIS]);
-    destination[axis] = -home_retract_mm(axis) * axis_home_dir;
-    plan_buffer_line(destination[X_AXIS], destination[Y_AXIS], destination[Z_AXIS], destination[E_AXIS], feedrate/60, active_extruder);
-    st_synchronize();
-
-    destination[axis] = 2*home_retract_mm(axis) * axis_home_dir;
-//    feedrate = homing_feedrate[axis]/2 ;
-    plan_buffer_line(destination[X_AXIS], destination[Y_AXIS], destination[Z_AXIS], destination[E_AXIS], feedrate/60, active_extruder);
-    st_synchronize();
-    axis_is_at_home(axis);
-    destination[axis] = current_position[axis];
-    feedrate = 0.0;
-    endstops_hit_on_purpose();
-    axis_known_position[axis] = true;
-
-#ifdef HAVE_TMC2130_DRIVERS
-	if ((axis == X_AXIS) || (axis == Y_AXIS))
-		tmc2130_home_exit();
-#endif //HAVE_TMC2130_DRIVERS
-  }
-}
-/**/
-=======
->>>>>>> c1f6646d
 
 void homeaxis(int axis) {
 #define HOMEAXIS_DO(LETTER) \
