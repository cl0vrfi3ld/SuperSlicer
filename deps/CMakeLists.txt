#/|/ Copyright (c) Prusa Research 2018 - 2022 Lukáš Matěna @lukasmatena, Tomáš Mészáros @tamasmeszaros, Filip Sykala @Jony01, Vojtěch Bubník @bubnikv, Vojtěch Král @vojtechkral
#/|/
#/|/ PrusaSlicer is released under the terms of the AGPLv3 or higher
#/|/
#
# This CMake project downloads, configures and builds Slic3r++ dependencies on Unix and Windows.
#
# When using this script, it's recommended to perform an out-of-source build using CMake.
#
# All the dependencies are installed in a `destdir` directory in the root of the build directory,
# in a traditional Unix-style prefix structure. The destdir can be used directly by CMake
# when building Slic3r - to do this, set the CMAKE_PREFIX_PATH to ${destdir}/usr/local.
# Warning: On UNIX/Linux, you also need to set -DSlic3r_STATIC=1 when building Slic3r.
#
# For better clarity of console output, it's recommended to _not_ use a parallelized build
# for the top-level command, ie. use `make -j 1` or `ninja -j 1` to force single-threaded top-level
# build. This doesn't degrade performance as individual dependencies are built in parallel fashion
# if supported by the dependency.
#
# On Windows, architecture (64 vs 32 bits) is judged based on the compiler variant.
# To build dependencies for either 64 or 32 bit OS, use the respective compiler command line.
#
# WARNING: On UNIX platforms wxWidgets hardcode the destdir path into its `wx-conffig` utility,
# therefore, unfortunatelly, the installation cannot be copied/moved elsewhere without re-installing wxWidgets.
#
cmake_minimum_required(VERSION 3.12)
project(Slic3r-deps)
<<<<<<< HEAD
=======
cmake_minimum_required(VERSION 3.2)

include(ExternalProject)
include(ProcessorCount)

ProcessorCount(NPROC)
if (NPROC EQUAL 0)
    set(NPROC 1)
endif ()

# timestamp of the extracted content from archive set to the extraction date. OLD to set to the timestamp from the archive.
if (CMAKE_VERSION VERSION_GREATER_EQUAL 3.24)
    cmake_policy(SET CMP0135 NEW)
endif ()

set(DESTDIR "${CMAKE_CURRENT_BINARY_DIR}/destdir" CACHE PATH "Destination directory")
set(DEP_DOWNLOAD_DIR ${CMAKE_CURRENT_BINARY_DIR} CACHE PATH "Path for downloaded source packages.")

option(DEP_DEBUG "Build debug variants (only applicable on Windows)" ON)
>>>>>>> d128ea95

# Redefine BUILD_SHARED_LIBS with default being OFF
option(BUILD_SHARED_LIBS "Build shared libraries instead of static (experimental)" OFF)

# List libraries to be excluded from build
set(${PROJECT_NAME}_PACKAGE_EXCLUDES "" CACHE STRING "Exclude packages matching this regex pattern")

# Support legacy parameter DESTDIR
if (DESTDIR)
  set(${PROJECT_NAME}_DEP_INSTALL_PREFIX ${DESTDIR}/usr/local CACHE PATH "Destination directory" FORCE)
endif ()

# Support legacy parameter DEP_DOWNLOAD_DIR
if (DEP_DOWNLOAD_DIR)
  set(${PROJECT_NAME}_DEP_DOWNLOAD_DIR ${DEP_DOWNLOAD_DIR} CACHE PATH "Path for downloaded source packages." FORCE)
endif ()

# Slightly controversial
set(CMAKE_MODULE_PATH ${PROJECT_SOURCE_DIR}/../cmake/modules)

if (CMAKE_VERSION VERSION_GREATER_EQUAL 3.21)
    cmake_policy(SET CMP0127 NEW)
endif ()

if (MSVC)
  option(DEP_DEBUG "Build in debug version of packages automatically" ON)
endif ()

if (CMAKE_VERSION VERSION_GREATER_EQUAL 3.24)
    cmake_policy(SET CMP0135 NEW)
endif ()

include(${PROJECT_SOURCE_DIR}/../cmake/modules/AddCMakeProject.cmake)

macro(list_projects result curdir)
  file(GLOB children RELATIVE ${curdir} ${curdir}/*)
  set(dirlist "")
  foreach(child ${children})
    if(IS_DIRECTORY ${curdir}/${child})
      string(REGEX MATCH "^\\+([a-zA-Z0-9]+)" is_package_dir ${child})
      if(is_package_dir AND EXISTS ${curdir}/${child}/${CMAKE_MATCH_1}.cmake) 
        list(APPEND dirlist ${CMAKE_MATCH_1})
      endif()
    endif()
  endforeach()
  set(${result} ${dirlist})
endmacro()

function(dep_message mode msg)
  if (NOT DEP_MESSAGES_WRITTEN)
    message(${mode} "${msg}")
  endif()
endfunction ()

# Always ON options:
if (MSVC)
    if ("${CMAKE_SIZEOF_VOID_P}" STREQUAL "8")
    dep_message(STATUS "Detected 64-bit compiler => building 64-bit deps bundle")
        set(DEPS_BITS 64)
    elseif ("${CMAKE_SIZEOF_VOID_P}" STREQUAL "4")
    dep_message(STATUS "Detected 32-bit compiler => building 32-bit deps bundle")
        set(DEPS_BITS 32)
    else ()
    dep_message(FATAL_ERROR "Unable to detect architecture!")
    endif ()
else ()
    set(DEP_CMAKE_OPTS "-DCMAKE_POSITION_INDEPENDENT_CODE=ON")
endif ()

if (APPLE)
    if (CMAKE_OSX_DEPLOYMENT_TARGET)
        set(DEP_OSX_TARGET "${CMAKE_OSX_DEPLOYMENT_TARGET}")
        dep_message(STATUS "OS X Deployment Target: ${DEP_OSX_TARGET}")
    else ()
        # Attempt to infer the SDK version from the CMAKE_OSX_SYSROOT,
        # this is done because wxWidgets need the min version explicitly set
        string(REGEX MATCH "[0-9]+[.][0-9]+[.]sdk$" DEP_OSX_TARGET "${CMAKE_OSX_SYSROOT}")
        string(REGEX MATCH "^[0-9]+[.][0-9]+" DEP_OSX_TARGET "${DEP_OSX_TARGET}")

        if (NOT DEP_OSX_TARGET)
            message(FATAL_ERROR "Could not determine OS X SDK version. Please use -DCMAKE_OSX_DEPLOYMENT_TARGET=<version>")
        endif ()

        dep_message(STATUS "OS X Deployment Target (inferred from SDK): ${DEP_OSX_TARGET}")
    endif ()

    # This ensures dependencies don't use SDK features which are not available in the version specified by Deployment target
    # That can happen when one uses a recent SDK but specifies an older Deployment target
    set(DEP_WERRORS_SDK "-Werror=partial-availability -Werror=unguarded-availability -Werror=unguarded-availability-new")
    
    set(DEP_CMAKE_OPTS
        "-DCMAKE_POSITION_INDEPENDENT_CODE=ON"
        "-DCMAKE_OSX_SYSROOT=${CMAKE_OSX_SYSROOT}"
        "-DCMAKE_OSX_DEPLOYMENT_TARGET=${CMAKE_OSX_DEPLOYMENT_TARGET}"
        "-DCMAKE_OSX_ARCHITECTURES=${CMAKE_OSX_ARCHITECTURES}"
        "-DCMAKE_CXX_FLAGS=${DEP_WERRORS_SDK}"
        "-DCMAKE_C_FLAGS=${DEP_WERRORS_SDK}"
        "-DCMAKE_FIND_FRAMEWORK=LAST"
        "-DCMAKE_FIND_APPBUNDLE=LAST"
    )
endif ()

list_projects(FOUND_PACKAGES ${CMAKE_CURRENT_LIST_DIR})

dep_message(STATUS "Found external package definitions: ${FOUND_PACKAGES}")

# Current list of all required dependencies for PS (top level)
set(REQUIRED_PACKAGES
    Boost
    Catch2
    Cereal
    CURL
    EXPAT
    NLopt
    GLEW
    TBB
    Qhull
    wxWidgets
    OpenVDB
    CGAL
    OCCT
    ZLIB
    LibBGCode
)

set(${PROJECT_NAME}_PLATFORM_PACKAGES "" CACHE STRING "Select packages which are provided by the platform" )
set(SYSTEM_PROVIDED_PACKAGES OpenGL)

if (UNIX)
    # On UNIX systems (including Apple) ZLIB should be available
    list(APPEND SYSTEM_PROVIDED_PACKAGES ZLIB)
    if (APPLE)
        # Deal with CURL on Apple (See issue #5984 on GH):
        # Mac SDK should include CURL from at least version 10.12
        list(APPEND SYSTEM_PROVIDED_PACKAGES CURL)
    endif ()
endif ()


list(APPEND SYSTEM_PROVIDED_PACKAGES ${${PROJECT_NAME}_PLATFORM_PACKAGES})
list(REMOVE_DUPLICATES SYSTEM_PROVIDED_PACKAGES)

include(CMakeDependentOption)
option(${PROJECT_NAME}_SELECT_ALL "Choose all external projects to be built." ON)

find_package(Git REQUIRED)

# The default command line for patching. Only works for newer 
set(PATCH_CMD ${GIT_EXECUTABLE} apply --verbose --ignore-space-change --whitespace=fix)

# all required package targets that have existing definitions will be gathered here
set(DEPS_TO_BUILD "")
set(_build_list "")
set(_build_list_toplevel "")
set(_checked_list "")

# function to check if a package ought to be provided by the platform can really be found
function (check_system_package pkg checked_list)
  if (NOT ${pkg} IN_LIST ${checked_list})
    find_package(${pkg})
    if (NOT ${pkg}_FOUND)
      dep_message(WARNING "No ${pkg} found in system altough marked as system provided. This might cause trouble building the dependencies on this platform")
    endif ()
    list(APPEND ${checked_list} ${pkg})
    set (${checked_list} ${${checked_list}} PARENT_SCOPE)
  endif ()
endfunction()

# Go through all the found package definition folders and filter them according to the provided cache options
set(SUPPORTED_PACKAGES "")
foreach (pkg ${FOUND_PACKAGES})
    cmake_dependent_option(${PROJECT_NAME}_SELECT_${pkg} "Select package ${pkg} to be built." OFF  "NOT ${PROJECT_NAME}_SELECT_ALL" OFF)
    if (NOT ${PROJECT_NAME}_PACKAGE_EXCLUDES MATCHES ${pkg} AND (${PROJECT_NAME}_SELECT_ALL OR ${PROJECT_NAME}_SELECT_${pkg}))
        include(+${pkg}/${pkg}.cmake)

        list(APPEND SUPPORTED_PACKAGES ${pkg})

        if (${pkg} IN_LIST SYSTEM_PROVIDED_PACKAGES)
          check_system_package(${pkg} _checked_list)
        elseif (${pkg} IN_LIST REQUIRED_PACKAGES)
          list(APPEND DEPS_TO_BUILD ${pkg})
        endif ()
    endif ()
endforeach()

# Establish dependency graph
foreach (pkg ${SUPPORTED_PACKAGES})
  if (${pkg} IN_LIST DEPS_TO_BUILD)
    list(APPEND _build_list dep_${pkg})
    list(APPEND _build_list_toplevel dep_${pkg})
  endif ()
  foreach(deppkg ${DEP_${pkg}_DEPENDS})
    if (${deppkg} IN_LIST SYSTEM_PROVIDED_PACKAGES)
      check_system_package(${deppkg} _checked_list)
    elseif(TARGET dep_${deppkg})
      dep_message(STATUS "Mapping dep_${deppkg} => dep_${pkg}")
      add_dependencies(dep_${pkg} dep_${deppkg})
      if (${pkg} IN_LIST REQUIRED_PACKAGES)
        list(APPEND _build_list dep_${deppkg})
      endif ()
    endif ()
  endforeach()
endforeach()

list(REMOVE_DUPLICATES _build_list)
dep_message(STATUS "Building dep targets (${CMAKE_BUILD_TYPE}): ${_build_list}")
add_custom_target(deps ALL DEPENDS ${_build_list_toplevel})

# Support legacy option DEP_DEBUG on MSVC to build debug libraries in the same cmake run as for CMAKE_BUILD_TYPE:
if (DEP_DEBUG AND NOT CMAKE_BUILD_TYPE STREQUAL "Debug")
  # MSVC has this nice feature to not be able to link release mode libs to Debug mode
  # projects

  # Exclude the libraries which have no problem to link to Debug builds in
  # Release mode (mostly C libraries)
  set(DEP_DEBUG_EXCLUDES GMP MPFR OpenSSL NanoSVG TIFF JPEG ZLIB heatshrink)
  if (UNIX)
    # Making a separate debug build on Unix of wx is a nightmare
    list(APPEND DEP_DEBUG_EXCLUDES wxWidgets)
  endif ()
  
  # Create the list of targets needed in debug mode
  set(_build_list_dbg "")
  set(_build_list_filt ${_build_list})
  list(JOIN  DEP_DEBUG_EXCLUDES "|" _excl_regexp)
  list(FILTER _build_list_filt EXCLUDE REGEX "${_excl_regexp}")

  foreach (t ${_build_list_filt})
    list(APPEND _build_list_dbg ${t}_debug)
  endforeach()

  # Create a subdirectory for the Debug build within the current binary dir:
  file(MAKE_DIRECTORY ${CMAKE_CURRENT_BINARY_DIR}/_d)
  execute_process(
    COMMAND ${CMAKE_COMMAND} ${CMAKE_CURRENT_SOURCE_DIR} -G${CMAKE_GENERATOR} 
      -DCMAKE_BUILD_TYPE=Debug
      -DDEP_WX_GTK3=${DEP_WX_GTK3}
      -D${PROJECT_NAME}_DEP_DOWNLOAD_DIR=${${PROJECT_NAME}_DEP_DOWNLOAD_DIR}
      -D${PROJECT_NAME}_DEP_INSTALL_PREFIX=${${PROJECT_NAME}_DEP_INSTALL_PREFIX}
      -D${PROJECT_NAME}_PACKAGE_EXCLUDES="${_excl_regexp}"
      -D${PROJECT_NAME}_SELECT_ALL=${${PROJECT_NAME}_SELECT_ALL}
      -D${PROJECT_NAME}_DEP_BUILD_VERBOSE=${${PROJECT_NAME}_DEP_BUILD_VERBOSE}
      -DCMAKE_DEBUG_POSTFIX=d
      #TODO: forward per-package selector variables
      -DDEP_MESSAGES_WRITTEN=ON
    WORKING_DIRECTORY ${CMAKE_CURRENT_BINARY_DIR}/_d 
    OUTPUT_QUIET
    )

  dep_message(STATUS "Building dep targets (Debug): ${_build_list_dbg}")

  # Each lib will have a dep_<package>_debug target to build only the debug counterpart
  # Not part of ALL (problem with parallelization)
  foreach(pkgtgt ${_build_list_filt})
    add_custom_target(${pkgtgt}_debug
      COMMAND ${CMAKE_COMMAND} --build . --target ${pkgtgt}
      WORKING_DIRECTORY ${CMAKE_CURRENT_BINARY_DIR}/_d
      USES_TERMINAL
    )
  endforeach()

  # Can be used to build all the debug libs
  string(JOIN " " _build_list_filt_targets "${_build_list_filt}")
  add_custom_target(deps_debug ALL 
    COMMAND ${CMAKE_COMMAND} --build . --target ${_build_list_filt_targets}
    WORKING_DIRECTORY ${CMAKE_CURRENT_BINARY_DIR}/_d
    USES_TERMINAL
  )

  # The Release must be built before, as there are libs in this debug session which need
  # the release versions of the excluded libs
  add_dependencies(deps_debug deps)

endif ()

set(DEP_MESSAGES_WRITTEN ON CACHE BOOL "")

install(CODE "message(STATUS \"Built packages succesfully.\")")<|MERGE_RESOLUTION|>--- conflicted
+++ resolved
@@ -25,28 +25,11 @@
 #
 cmake_minimum_required(VERSION 3.12)
 project(Slic3r-deps)
-<<<<<<< HEAD
-=======
-cmake_minimum_required(VERSION 3.2)
-
-include(ExternalProject)
-include(ProcessorCount)
-
-ProcessorCount(NPROC)
-if (NPROC EQUAL 0)
-    set(NPROC 1)
-endif ()
 
 # timestamp of the extracted content from archive set to the extraction date. OLD to set to the timestamp from the archive.
 if (CMAKE_VERSION VERSION_GREATER_EQUAL 3.24)
     cmake_policy(SET CMP0135 NEW)
 endif ()
-
-set(DESTDIR "${CMAKE_CURRENT_BINARY_DIR}/destdir" CACHE PATH "Destination directory")
-set(DEP_DOWNLOAD_DIR ${CMAKE_CURRENT_BINARY_DIR} CACHE PATH "Path for downloaded source packages.")
-
-option(DEP_DEBUG "Build debug variants (only applicable on Windows)" ON)
->>>>>>> d128ea95
 
 # Redefine BUILD_SHARED_LIBS with default being OFF
 option(BUILD_SHARED_LIBS "Build shared libraries instead of static (experimental)" OFF)
