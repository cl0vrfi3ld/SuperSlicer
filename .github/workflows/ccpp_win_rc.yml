name: C/C++ Release candidate windows x64

on:
  push:
    branches:
      - rc

jobs:
<<<<<<< HEAD
  build_dep:
    runs-on: windows-2019
=======
>>>>>>> d8932f2d

  build:
    runs-on: windows-2019
    
    steps:
    - uses: actions/checkout@v1
    - uses: ilammy/msvc-dev-cmd@v1
    - name: update submodule profiles
      working-directory: ./resources/profiles
      run: git submodule update --init
    - name: change date in version
      shell: powershell
      run: (Get-Content version.inc) | Foreach-Object {$_ -replace "\+UNKNOWN", ("")} | Set-Content version.inc
    - run: mkdir deps/destdir
    - name: copy deps
      working-directory: ./deps/destdir
      shell: powershell
      run: '(new-object System.Net.WebClient).DownloadFile("https://github.com/supermerill/SuperSlicer_deps/releases/download/deps_25/deps_win.zip", "deps_win.zip")'
    - name: unzip deps
      working-directory: ./deps/destdir
      shell: cmd
      run: '"C:/Program Files/7-Zip/7z.exe" x deps_win.zip'
    - run: dir deps
    - run: dir deps/destdir
    - run: dir deps/destdir/usr
    - run: mkdir msgfmt_bin
    - name: copy gettext
      working-directory: ./msgfmt_bin
      shell: powershell
      run: '(new-object System.Net.WebClient).DownloadFile("https://github.com/supermerill/SuperSlicer_deps/releases/download/gettext/gettext-tools-static-0.18.1.1.zip", "gettext.zip")'
    - name: unzip
      working-directory: ./msgfmt_bin
      shell: cmd
      run: '"C:/Program Files/7-Zip/7z.exe" x gettext.zip'
    - name: add msgfmt to path
      shell: powershell
      working-directory: msgfmt_bin
      run: echo "$pwd;" | Out-File -FilePath $env:GITHUB_PATH -Encoding utf8 -Append
    - run: mkdir build
    - name: cmake
      working-directory: ./build
      run: cmake .. -G "Visual Studio 16 2019" -A x64 -DCMAKE_PREFIX_PATH="d:\a\${{ github.event.repository.name }}\${{ github.event.repository.name }}\deps\destdir\usr\local"
    - name: make
      working-directory: ./build
      run: msbuild /m /P:Configuration=Release INSTALL.vcxproj
    - name: make .mo
      working-directory: ./build
      run: msbuild /m /P:Configuration=Release gettext_po_to_mo.vcxproj
    - name: make .pot
      working-directory: ./build
      run: msbuild /m /P:Configuration=Release gettext_make_pot.vcxproj
    - name: create directory and copy into it
      working-directory: ./build
      run: ls
    - name: create directory and copy into it
      working-directory: ./build
      shell: powershell
        #todo: add the opengl folder
      run: mkdir package
    - name: copy from release
      working-directory: ./build
      shell: powershell
      run: '(new-object System.Net.WebClient).DownloadFile("https://github.com/supermerill/SuperSlicer_deps/releases/download/1.75/Slic3r_win_build.zip", "Slic3r_win_build.zip")'
    - name: unzip
      working-directory: ./build
      shell: cmd
      run: '"C:/Program Files/7-Zip/7z.exe" x Slic3r_win_build.zip'
    - name: copy missing dll content from old release
      working-directory: ./build
      shell: cmd
      run: |
        xcopy /RCYIE Slic3r_win_build\*.dll package\
        xcopy /RCYIE Slic3r_win_build\local-settings.bat package\${{ github.event.repository.name }}_local-settings.bat
        xcopy /RCYIE Slic3r_win_build\mesa package\
    - name: copy new resources
      working-directory: ./build
      shell: cmd
      run: |
        xcopy /RCYIE ..\resources package\resources
        del /S /Q package\resources\localization\*.so
    - name: copy dll & exe
      working-directory: ./build
      shell: cmd
      run: |
        xcopy /RCYIE src\release\*.dll package\
        xcopy /RCYIE src\release\*.exe package\
        xcopy /RCYIE c:\windows\system32\VCRUNTIME140* package\
        del package\opengl32.dll
#    - name: create zip
#      working-directory: ./build
#      shell: cmd
#      run: '"C:/Program Files/7-Zip/7z.exe" a -tzip nightly.zip *'
    - name: Upload artifact
      uses: actions/upload-artifact@v1.0.0
      with:
        name: rc_win64
        path: build/package/<|MERGE_RESOLUTION|>--- conflicted
+++ resolved
@@ -6,11 +6,6 @@
       - rc
 
 jobs:
-<<<<<<< HEAD
-  build_dep:
-    runs-on: windows-2019
-=======
->>>>>>> d8932f2d
 
   build:
     runs-on: windows-2019
