--- conflicted
+++ resolved
@@ -73,32 +73,18 @@
     - name: copy from release
       working-directory: ./build
       shell: powershell
-<<<<<<< HEAD
-      run: '(new-object System.Net.WebClient).DownloadFile("https://github.com/supermerill/SuperSlicer/releases/download/2.2.53.3/SuperSlicer_2.2.53.3_win64_20201005.zip", "SuperSlicer_2.2.53.3_win64_20201005.zip")'
-    - name: unzip
-      working-directory: ./build
-      shell: cmd
-      run: '"C:/Program Files/7-Zip/7z.exe" x SuperSlicer_2.2.53.3_win64_20201005.zip'
-=======
       run: '(new-object System.Net.WebClient).DownloadFile("https://github.com/supermerill/SuperSlicer/releases/download/2.3.56.1/SuperSlicer_2.3.56.1_win64_210527.zip", "SuperSlicer_2.3.56.1_win64_210527.zip")'
     - name: unzip
       working-directory: ./build
       shell: cmd
       run: '"C:/Program Files/7-Zip/7z.exe" x SuperSlicer_2.3.56.1_win64_210527.zip'
->>>>>>> f816fe33
     - name: copy missing dll content from old release
       working-directory: ./build
       shell: cmd
       run: |
-<<<<<<< HEAD
-        xcopy /RCYIE SuperSlicer_2.2.53.3_win64_20201005\*.dll package\
-        xcopy /RCYIE SuperSlicer_2.2.53.3_win64_20201005\*.bat package\
-        xcopy /RCYIE SuperSlicer_2.2.53.3_win64_20201005\mesa package\
-=======
         xcopy /RCYIE SuperSlicer_2.3.56.1_win64_210527\*.dll package\
         xcopy /RCYIE SuperSlicer_2.3.56.1_win64_210527\*.bat package\
         xcopy /RCYIE SuperSlicer_2.3.56.1_win64_210527\mesa package\
->>>>>>> f816fe33
     - name: copy new resources
       working-directory: ./build
       shell: cmd
