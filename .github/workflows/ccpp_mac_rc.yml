name: C/C++ Release candidate macos

on:
  push:
    branches:
      - rc
      - debug_macos

jobs:
  build:

<<<<<<< HEAD
    runs-on: macos-12
=======
    runs-on: macos-11
>>>>>>> 8991a24e

    steps:
    - uses: actions/checkout@v2
      with:
        ref: 'rc'
    - name: build deps & slicer
      run: ./BuildMacOS.sh
    - name: copy zstd
      run: cp /usr/local/opt/zstd/lib/libzstd.1.dylib ./build/pack/SuperSlicer/SuperSlicer.app/Contents/MacOS/libzstd.1.dylib
    - name: relink zstd
      run: install_name_tool -change /usr/local/opt/zstd/lib/libzstd.1.dylib  @executable_path/libzstd.1.dylib ./build/pack/SuperSlicer/SuperSlicer.app/Contents/MacOS/SuperSlicer
    - name: Codesign executable conf
      env:
          MACOS_CERTIFICATE: ${{ secrets.MACOS_P12 }}
          MACOS_CERTIFICATE_PWD: ${{ secrets.MACOS_PASSWD }}
          MACOS_APP: ${{ secrets.MAC_APP_PWD }}
      run: |
        echo $MACOS_CERTIFICATE | base64 --decode > certificate.p12
        security create-keychain -p temp_password build.keychain
        security default-keychain -s build.keychain
        security unlock-keychain -p temp_password build.keychain
        security import certificate.p12 -k build.keychain -P $MACOS_CERTIFICATE_PWD -T /usr/bin/codesign
    - name: verify certificate presence
      run: security find-identity -v
    - name: register codesign
      run: |
        security set-key-partition-list -S apple-tool:,apple:,codesign: -s -k temp_password build.keychain
    - name: run codesign on exe
      run: |
        /usr/bin/codesign --options=runtime --force -s "Developer ID Application: Remi Durand (LDTLFRHP3G)" ./build/pack/SuperSlicer/SuperSlicer.app/Contents/MacOS/SuperSlicer -v
        codesign -vvv --deep --strict ./build/pack/SuperSlicer/SuperSlicer.app/Contents/MacOS/SuperSlicer
        codesign -dvv ./build/pack/SuperSlicer/SuperSlicer.app/Contents/MacOS/SuperSlicer
    - name: create the dmg
      run: |
        hdiutil create -ov -fs HFS+ -volname SuperSlicer -srcfolder "build/pack/SuperSlicer" temp.dmg
        hdiutil convert temp.dmg -format UDZO -o SuperSlicer.dmg
    - name: run codesign on the dmg
      run: |
        /usr/bin/codesign -s "Developer ID Application: Remi Durand (LDTLFRHP3G)" SuperSlicer.dmg -v
        codesign -vvv --deep --strict SuperSlicer.dmg
        codesign -dvv SuperSlicer.dmg
    - name: notarize the dmg
      run: |
        xcrun altool --notarize-app -f SuperSlicer.dmg --primary-bundle-id org.slic3r.superslicer -u mail@remidurand.fr -p $MACOS_APP
        spctl -a -t open --context context:primary-signature -v SuperSlicer.dmg
    - name: run codesign on app
      run: |
        /usr/bin/codesign --force -s "Developer ID Application: Remi Durand (LDTLFRHP3G)" ./build/pack/SuperSlicer/SuperSlicer.app -v
        codesign -vvv --deep --strict ./build/pack/SuperSlicer/SuperSlicer.app
        codesign -dvv ./build/pack/SuperSlicer/SuperSlicer.app
    - name: Upload artifact
      uses: actions/upload-artifact@v1.0.0
      with:
<<<<<<< HEAD
        name: rc_macos.app
        path: build/pack/SuperSlicer/SuperSlicer.app
=======
        name: rc_macos.tar
        path: build/${{ github.event.repository.name }}.tar
>>>>>>> 8991a24e
    - name: Upload artifact
      uses: actions/upload-artifact@v1.0.0
      with:
        name: rc_macos.dmg
<<<<<<< HEAD
        path: build/SuperSlicer.dmg
=======
        path: build/${{ github.event.repository.name }}.dmg
>>>>>>> 8991a24e
<|MERGE_RESOLUTION|>--- conflicted
+++ resolved
@@ -9,11 +9,7 @@
 jobs:
   build:
 
-<<<<<<< HEAD
-    runs-on: macos-12
-=======
     runs-on: macos-11
->>>>>>> 8991a24e
 
     steps:
     - uses: actions/checkout@v2
@@ -67,19 +63,10 @@
     - name: Upload artifact
       uses: actions/upload-artifact@v1.0.0
       with:
-<<<<<<< HEAD
         name: rc_macos.app
         path: build/pack/SuperSlicer/SuperSlicer.app
-=======
-        name: rc_macos.tar
-        path: build/${{ github.event.repository.name }}.tar
->>>>>>> 8991a24e
     - name: Upload artifact
       uses: actions/upload-artifact@v1.0.0
       with:
         name: rc_macos.dmg
-<<<<<<< HEAD
-        path: build/SuperSlicer.dmg
-=======
-        path: build/${{ github.event.repository.name }}.dmg
->>>>>>> 8991a24e
+        path: build/SuperSlicer.dmg