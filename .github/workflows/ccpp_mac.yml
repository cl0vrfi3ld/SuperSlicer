name: C/C++ Nightly macos

on:
  push:
    branches:
      - Nigthly
      - nightly_dev
      - nightly_master
      - debug_macos

jobs:
  build:

    runs-on: macos-12

    steps:
    - uses: actions/checkout@v3
    - name: check autoconf version
      run: autoconf --version
    - name: update automake for mpfr
      run: |
        curl -O -L http://ftpmirror.gnu.org/automake/automake-1.16.5.tar.gz
        tar -xzf automake-1.16.5.tar.gz
        cd automake-*
        ./configure
        make
        sudo make install
        automake --version
    - name: build deps & slicer
<<<<<<< HEAD
      run: ./BuildMacOS.sh
    - name: copy zstd
      run: cp /usr/local/opt/zstd/lib/libzstd.1.dylib ./build/pack/${{ github.event.repository.name }}/${{ github.event.repository.name }}.app/Contents/MacOS/libzstd.1.dylib
    - name: relink zstd
      run: install_name_tool -change /usr/local/opt/zstd/lib/libzstd.1.dylib  @executable_path/libzstd.1.dylib ./build/pack/${{ github.event.repository.name }}/${{ github.event.repository.name }}.app/Contents/MacOS/${{ github.event.repository.name }}
    - name: create the dmg
      run: |
        hdiutil create -ov -fs HFS+ -volname ${{ github.event.repository.name }} -srcfolder "build/pack/${{ github.event.repository.name }}" temp.dmg
        hdiutil convert temp.dmg -format UDZO -o ${{ github.event.repository.name }}.dmg
=======
      run: ./BuildMacOS.sh -dsi
>>>>>>> acc75e8a
    - name: Upload artifact
      uses: actions/upload-artifact@v4.0.0
      with:
        name: nightly_macos.app
        path: build/pack/${{ github.event.repository.name }}/${{ github.event.repository.name }}.app
    - name: Upload artifact
      uses: actions/upload-artifact@v4.0.0
      with:
        name: nightly_macos.dmg
        path: ${{ github.event.repository.name }}.dmg<|MERGE_RESOLUTION|>--- conflicted
+++ resolved
@@ -27,19 +27,7 @@
         sudo make install
         automake --version
     - name: build deps & slicer
-<<<<<<< HEAD
-      run: ./BuildMacOS.sh
-    - name: copy zstd
-      run: cp /usr/local/opt/zstd/lib/libzstd.1.dylib ./build/pack/${{ github.event.repository.name }}/${{ github.event.repository.name }}.app/Contents/MacOS/libzstd.1.dylib
-    - name: relink zstd
-      run: install_name_tool -change /usr/local/opt/zstd/lib/libzstd.1.dylib  @executable_path/libzstd.1.dylib ./build/pack/${{ github.event.repository.name }}/${{ github.event.repository.name }}.app/Contents/MacOS/${{ github.event.repository.name }}
-    - name: create the dmg
-      run: |
-        hdiutil create -ov -fs HFS+ -volname ${{ github.event.repository.name }} -srcfolder "build/pack/${{ github.event.repository.name }}" temp.dmg
-        hdiutil convert temp.dmg -format UDZO -o ${{ github.event.repository.name }}.dmg
-=======
       run: ./BuildMacOS.sh -dsi
->>>>>>> acc75e8a
     - name: Upload artifact
       uses: actions/upload-artifact@v4.0.0
       with:
