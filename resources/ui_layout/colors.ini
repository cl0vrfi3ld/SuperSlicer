Unknown = C0C0C0
Internal perimeter = FFFF66
External perimeter = FFA500
Overhang perimeter = 0000FF
Internal infill = B1302A
Solid infill = D732D7
Top solid infill = FF1A1A
Ironing = FF6868
Bridge infill = 9999FF
Internal bridge infill = AAAADD
Thin wall = FFC000
Gap fill = FFFFFF
Skirt = 845321
Support material = 00FF00
Support material interface = 008000
Wipe tower = B3E3AB
Mill = B3B3B3
Custom = 28CC94
Mixed = 000000
Gui_color_dark = 275cad
Gui_color = 296acc
Gui_color_light = 3d83ed
splash_screen_editor = cars.jpg
splash_screen_gcodeviewer = prusa-gcodepreview.jpg
Gui_plater = 3C3C3C
Gui_plater_grid = D0D0D0
<<<<<<< HEAD
=======
Tag_Simple = 7DF028
Tag_Advanced = FFDC00
Tag_Expert = E70000
Tag_SuSi = 2172eb
Tag_Prusa = ED6B21
#Tag_Teal = 00E7E7
#Tag_Pink = E700D7
>>>>>>> e6a7c9d1
<|MERGE_RESOLUTION|>--- conflicted
+++ resolved
@@ -24,13 +24,10 @@
 splash_screen_gcodeviewer = prusa-gcodepreview.jpg
 Gui_plater = 3C3C3C
 Gui_plater_grid = D0D0D0
-<<<<<<< HEAD
-=======
 Tag_Simple = 7DF028
 Tag_Advanced = FFDC00
 Tag_Expert = E70000
 Tag_SuSi = 2172eb
 Tag_Prusa = ED6B21
 #Tag_Teal = 00E7E7
-#Tag_Pink = E700D7
->>>>>>> e6a7c9d1
+#Tag_Pink = E700D7