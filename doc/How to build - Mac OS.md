
# Building Slic3r on Mac OS

To build Slic3r on Mac OS, you will need the following software:

- XCode
- CMake
- git
- gettext

XCode is available through Apple's App Store, the other three tools are available on
[brew](https://brew.sh/) (use `brew install cmake git gettext` to install them).

### How to get the source code

You have to gitclone  the repository
```
git clone https://github.com/supermerill/SuperSlicer.git
```

and then you have to clone the profiles submodules

```
cd resources/profiles
git submodule update
```

## How to build, the easy way

After cloning, execute `./BuildMacOS.sh -i`
The executable & dmg should be somewhere in the build directory. 

### How to build

Just use the `BuildMacOS.sh` script (use the `-h` option to get the options available, and how to use them)

# Old doc, not up-to-date:


### Dependencies

Slic3r comes with a set of CMake scripts to build its dependencies, it lives in the `deps` directory.
Open a terminal window and navigate to Slic3r sources directory and then to `deps`.
Use the following commands to build the dependencies:

    mkdir build
    cd build
    cmake ..
    make

This will create a dependencies bundle inside the `build/destdir` directory.
You can also customize the bundle output path using the `-DDESTDIR=<some path>` option passed to `cmake`.

**Warning**: Once the dependency bundle is installed in a destdir, the destdir cannot be moved elsewhere.
(This is because wxWidgets hardcodes the installation path.)

FIXME The Cereal serialization library needs a tiny patch on some old OSX clang installations
https://github.com/USCiLab/cereal/issues/339#issuecomment-246166717


### Building Slic3r

If dependencies are built without errors, you can proceed to build Slic3r itself.
Go back to top level Slic3r sources directory and use these commands:

    mkdir build
    cd build
    cmake .. -DCMAKE_PREFIX_PATH="$PWD/../deps/build/destdir/usr/local"

The `CMAKE_PREFIX_PATH` is the path to the dependencies bundle but with `/usr/local` appended - if you set a custom path
using the `DESTDIR` option, you will need to change this accordingly. **Warning:** the `CMAKE_PREFIX_PATH` needs to be an absolute path.

The CMake command above prepares Slic3r for building from the command line.
To start the build, use

    make -jN

where `N` is the number of CPU cores, so, for example `make -j4` for a 4-core machine.

Alternatively, if you would like to use XCode GUI, modify the `cmake` command to include the `-GXcode` option:

    cmake .. -GXcode -DCMAKE_PREFIX_PATH="$PWD/../deps/build/destdir/usr/local"

and then open the `Slic3r.xcodeproj` file.
This should open up XCode where you can perform build using the GUI or perform other tasks.

### Note on Mac OS X SDKs

By default Slic3r builds against whichever SDK is the default on the current system.

This can be customized. The `CMAKE_OSX_SYSROOT` option sets the path to the SDK directory location
and the `CMAKE_OSX_DEPLOYMENT_TARGET` option sets the target OS X system version (eg. `10.14` or similar).
Note you can set just one value and the other will be guessed automatically.
In case you set both, the two settings need to agree with each other. (Building with a lower deployment target
is currently unsupported because some of the dependencies don't support this, most notably wxWidgets.)

Please note that the `CMAKE_OSX_DEPLOYMENT_TARGET` and `CMAKE_OSX_SYSROOT` options need to be set the same
on both the dependencies bundle as well as Slic3r itself.

Official Mac Slic3r builds are currently built against SDK 10.9 to ensure compatibility with older Macs.

_Warning:_ XCode may be set such that it rejects SDKs bellow some version (silently, more or less).
This is set in the property list file

    /Applications/Xcode.app/Contents/Developer/Platforms/MacOSX.platform/Info.plist

To remove the limitation, simply delete the key `MinimumSDKVersion` from that file.


# TL; DR

Works on a fresh installation of MacOS Catalina 10.15.6

- Install [brew](https://brew.sh/):
- Open Terminal
    
- Enter:

```
brew update
brew install cmake git gettext
brew upgrade
<<<<<<< HEAD
git clone https://github.com/supermerill/SuperSlicer/
cd PrusaSlicer/deps
=======
git clone https://github.com/slic3r/Slic3r.git
cd Slic3r/deps
>>>>>>> 71e1c53d
mkdir build
cd build
cmake ..
make
cd ../..
mkdir build
cd build
cmake .. -DCMAKE_PREFIX_PATH="$PWD/../deps/build/destdir/usr/local"
make
<<<<<<< HEAD
src/superslicer
=======
src/slic3r
>>>>>>> 71e1c53d
```<|MERGE_RESOLUTION|>--- conflicted
+++ resolved
@@ -120,13 +120,8 @@
 brew update
 brew install cmake git gettext
 brew upgrade
-<<<<<<< HEAD
 git clone https://github.com/supermerill/SuperSlicer/
-cd PrusaSlicer/deps
-=======
-git clone https://github.com/slic3r/Slic3r.git
-cd Slic3r/deps
->>>>>>> 71e1c53d
+cd SuperSlicer/deps
 mkdir build
 cd build
 cmake ..
@@ -136,9 +131,5 @@
 cd build
 cmake .. -DCMAKE_PREFIX_PATH="$PWD/../deps/build/destdir/usr/local"
 make
-<<<<<<< HEAD
 src/superslicer
-=======
-src/slic3r
->>>>>>> 71e1c53d
 ```