#!/usr/bin/perl -w

use strict;
use warnings;

use Devel::CheckLib;
use ExtUtils::CppGuess;
use Module::Build::WithXSpp;

my $cpp_guess = ExtUtils::CppGuess->new;
my $mswin = $^O eq 'MSWin32';

# _GLIBCXX_USE_C99 : to get the long long type for g++
# HAS_BOOL         : stops Perl/lib/CORE/handy.h from doing "#  define bool char" for MSVC
# NOGDI            : prevents inclusion of wingdi.h which defines functions Polygon() and Polyline() in global namespace
# BOOST_ASIO_DISABLE_KQUEUE : prevents a Boost ASIO bug on OS X: https://svn.boost.org/trac/boost/ticket/5339
my @cflags = qw(-D_GLIBCXX_USE_C99 -DHAS_BOOL -DNOGDI -DSLIC3RXS -DBOOST_ASIO_DISABLE_KQUEUE);
my @ldflags = ();
if ($^O eq 'darwin') {
    push @ldflags, qw(-framework IOKit -framework CoreFoundation);
}
if ($mswin) {
    # In case windows.h is included, we don't want the min / max macros to be active.
    # If <math.h> is included, we want the #defines to be active (M_PI etc.)
    push @cflags, qw(-DNOMINMAX -D_USE_MATH_DEFINES);
}

my @INC  = qw(-Isrc/libslic3r);
my @LIBS = $cpp_guess->is_msvc ? qw(-LIBPATH:src/libslic3r) : qw(-Lsrc/libslic3r);

# search for Boost in a number of places
my @boost_include = ();
if (defined $ENV{BOOST_INCLUDEDIR}) {
    push @boost_include, $ENV{BOOST_INCLUDEDIR}
} elsif (defined $ENV{BOOST_DIR}) {
    my $subdir = $ENV{BOOST_DIR} . (($mswin == 1) ? '\include' : '/include');
    if (-d $subdir) {
        push @boost_include, $subdir;
    } else {
        push @boost_include, $ENV{BOOST_DIR};
    }
} else {
<<<<<<< HEAD
    # Boost library was not defined by the environment.
    # Try to guess at some default paths.
    if ($mswin) {
        for my $path (glob('C:\dev\boost*\include'), glob ('C:\boost*\include')) {
=======
    push @boost_include, grep { -d $_ }
        qw(/opt/local/include /usr/local/include /opt/include),
        qw(/usr/include C:\Boost\include);
    push @boost_libs, grep { -d $_ }
        qw(/opt/local/lib /usr/local/lib /opt/lib /usr/lib),
        qw(C:\Boost\lib /lib);
    
    if ($^O eq 'MSWin32') {
        for my $path (glob('C:\dev\boost*'), glob ('C:\boost*'), glob ('d:\src\boost*')) {
>>>>>>> d0224932
            push @boost_include, $path;
        }
        if (! @boost_include) {
            # No boost\include. Try to include the boost root.
            for my $path (glob('C:\dev\boost*'), glob ('C:\boost*')) {
                push @boost_include, $path;
            }
        }
    } else {
        push @boost_include, grep { -d $_ }
            qw(/opt/local/include /usr/local/include /opt/include /usr/include);
    }
}

my @boost_libs = ();
if (defined $ENV{BOOST_LIBRARYDIR}) {
    push @boost_libs, $ENV{BOOST_LIBRARYDIR}
} elsif (defined $ENV{BOOST_DIR}) {
    my $subdir = $ENV{BOOST_DIR} . ($mswin ? '\stage\lib' : '/stage/lib');
    if (-d $subdir) {
        push @boost_libs, $subdir;
    } else {
        push @boost_libs, $ENV{BOOST_DIR};
    }
} else {
    # Boost library was not defined by the environment.
    # Try to guess at some default paths.
    if ($mswin) {
        for my $path (
            glob('C:\dev\boost*\lib'),       glob ('C:\boost*\lib'), 
            glob('C:\dev\boost*\stage\lib'), glob ('C:\boost*\stage\lib')) {
            push @boost_libs, $path;
        }
    } else {
        push @boost_libs, grep { -d $_ }
            qw(/opt/local/lib /usr/local/lib /opt/lib /usr/lib /lib);
    }
}

# In order to generate the -l switches we need to know how Boost libraries are named
my $have_boost = 0;
my @boost_libraries = qw(system thread);  # we need these

# check without explicit lib path (works on Linux)
if (! $mswin) {
    $have_boost = 1
        if check_lib(
            lib     => [ map "boost_${_}", @boost_libraries ],
        );
}

if (!$ENV{SLIC3R_STATIC} && $have_boost) {
    # The boost library was detected by check_lib on Linux.
    push @LIBS, map "-lboost_${_}", @boost_libraries;
} else {
    # Either static linking, or check_lib could not be used to find the boost libraries.
    my $lib_prefix = 'libboost_';
    my $lib_ext = ${$cpp_guess}{config}{lib_ext};
    PATH: foreach my $path (@boost_libs) {
        # Try to find the boost system library.
        my @files = glob "$path/${lib_prefix}system*$lib_ext";
        next if !@files;
    
        if ($files[0] =~ /${lib_prefix}system([^.]+)$lib_ext$/) {
            # Suffix contains the version number, the build type etc.
            my $suffix = $1;
            # Verify existence of all required boost libraries at $path.
            for my $lib (map "${lib_prefix}${_}${suffix}${lib_ext}", @boost_libraries) {
                # If the library file does not exist, try next library path.
                -f "$path/$lib" or next PATH;
            }
            if (! $cpp_guess->is_msvc) {
                # Test the correctness of boost libraries by linking them to a minimal C program.
                check_lib(
                    lib     => [ map "boost_${_}${suffix}", @boost_libraries ],
                    INC     => join(' ', map "-I$_", @INC,  @boost_include),
                    LIBS    => "-L$path",
                ) or next;
            }
            push @INC, (map " -I$_", @boost_include);  # TODO: only use the one related to the chosen lib path
            if ($ENV{SLIC3R_STATIC} || $cpp_guess->is_msvc) {
                push @LIBS, map "${path}/${lib_prefix}$_${suffix}${lib_ext}", @boost_libraries;
            } else {
                push @LIBS, " -L$path", (map " -lboost_$_$suffix", @boost_libraries);
            }
            $have_boost = 1;
            last;
        }
    }
}
push @cflags, '-DBOOST_LIBS' if $have_boost;
die <<'EOF' if !$have_boost;
Slic3r requires the Boost libraries. Please make sure they are installed.

If they are installed, this script should be able to locate them in several
standard locations. If this is not the case, you might want to supply their 
path through the BOOST_DIR environment variable:

    BOOST_DIR=/path/to/boost perl Build.PL

Or you may specify BOOST_INCLUDEPATH and BOOST_LIBRARYPATH separatly, which
is handy, if you have built Boost libraries with mutliple settings.

EOF

if ($ENV{SLIC3R_DEBUG}) {
    # only on newer GCCs: -ftemplate-backtrace-limit=0
    push @cflags, '-DSLIC3R_DEBUG';
    push @cflags, $cpp_guess->is_msvc ? '-Gd' : '-g';
}
if ($cpp_guess->is_gcc) {
    # check whether we're dealing with a buggy GCC version
    # see https://github.com/alexrj/Slic3r/issues/1965
    if (`cc --version` =~ / 4\.7\.[012]/) {
        # Workaround suggested by Boost devs:
        # https://svn.boost.org/trac/boost/ticket/8695
        push @cflags, qw(-fno-inline-small-functions);
    }
}

my $build = Module::Build::WithXSpp->new(
    module_name     => 'Slic3r::XS',
    dist_abstract   => 'XS code for Slic3r',
    build_requires => {qw(
        ExtUtils::ParseXS           3.18
        ExtUtils::Typemaps          1.00
        ExtUtils::Typemaps::Default 1.05
        ExtUtils::XSpp              0.17
        Module::Build               0.3601
        Test::More                  0
    )},
    configure_requires => {qw(
        ExtUtils::CppGuess          0.07
        Module::Build               0.38
        Module::Build::WithXSpp     0.13
    )},
    extra_compiler_flags => [ @INC, @cflags ],
    extra_linker_flags => [ @LIBS, @ldflags ],
    
    # Provides extra C typemaps that are auto-merged
    extra_typemap_modules => {
        'ExtUtils::Typemaps::Basic' => '1.05',
    },
    
    # for MSVC builds
    early_includes => [qw(
        cstring
        cstdlib
        ostream
        sstream
        libslic3r/GCodeSender.hpp
    )]
);

$build->create_build_script;

__END__<|MERGE_RESOLUTION|>--- conflicted
+++ resolved
@@ -40,12 +40,6 @@
         push @boost_include, $ENV{BOOST_DIR};
     }
 } else {
-<<<<<<< HEAD
-    # Boost library was not defined by the environment.
-    # Try to guess at some default paths.
-    if ($mswin) {
-        for my $path (glob('C:\dev\boost*\include'), glob ('C:\boost*\include')) {
-=======
     push @boost_include, grep { -d $_ }
         qw(/opt/local/include /usr/local/include /opt/include),
         qw(/usr/include C:\Boost\include);
@@ -55,7 +49,6 @@
     
     if ($^O eq 'MSWin32') {
         for my $path (glob('C:\dev\boost*'), glob ('C:\boost*'), glob ('d:\src\boost*')) {
->>>>>>> d0224932
             push @boost_include, $path;
         }
         if (! @boost_include) {
