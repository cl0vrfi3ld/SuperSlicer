#include "Version.hpp"

#include <boost/algorithm/string/predicate.hpp>
#include <boost/algorithm/string/trim.hpp>
#include <boost/nowide/fstream.hpp>

#include "../../libslic3r/libslic3r.h"
#include "../../libslic3r/Config.hpp"
#include "../../libslic3r/FileParserError.hpp"
#include "../../libslic3r/Utils.hpp"

namespace Slic3r { 
namespace GUI {
namespace Config {

static boost::optional<Semver> s_current_slic3r_semver = Semver::parse(SLIC3R_VERSION);

// Optimized lexicographic compare of two pre-release versions, ignoring the numeric suffix.
static int compare_prerelease(const char *p1, const char *p2)
{
	for (;;) {
		char c1 = *p1 ++;
		char c2 = *p2 ++;
		bool a1 = std::isalpha(c1) && c1 != 0;
		bool a2 = std::isalpha(c2) && c2 != 0;
		if (a1) {
			if (a2) {
				if (c1 != c2)
					return (c1 < c2) ? -1 : 1;
			} else
				return 1;
		} else {
			if (a2)
				return -1;
			else
				return 0;
		}
	}
	// This shall never happen.
	return 0;
}

bool Version::is_slic3r_supported(const Semver &slic3r_version) const
{ 
	if (! slic3r_version.in_range(min_slic3r_version, max_slic3r_version))
		return false;
	// Now verify, whether the configuration pre-release status is compatible with the Slic3r's pre-release status.
	// Alpha Slic3r will happily load any configuration, while beta Slic3r will ignore alpha configurations etc.
	const char *prerelease_slic3r = slic3r_version.prerelease();
	const char *prerelease_config = this->config_version.prerelease();
	if (prerelease_config == nullptr)
		// Released config is always supported.
		return true;
	else if (prerelease_slic3r == nullptr)
		// Released slic3r only supports released configs.
		return false;
	// Compare the pre-release status of Slic3r against the config.
	// If the prerelease status of slic3r is lexicographically lower or equal 
	// to the prerelease status of the config, accept it.
	return compare_prerelease(prerelease_slic3r, prerelease_config) != 1;
}

bool Version::is_current_slic3r_supported() const
{
	return this->is_slic3r_supported(*s_current_slic3r_semver);
}

#if 0
//TODO: This test should be moved to a unit test, once we have C++ unit tests in place.
static int version_test()
{
	Version v;
	v.config_version 	 = *Semver::parse("1.1.2");
	v.min_slic3r_version = *Semver::parse("1.38.0");
	v.max_slic3r_version = Semver::inf();
	assert(v.is_slic3r_supported(*Semver::parse("1.38.0")));
	assert(! v.is_slic3r_supported(*Semver::parse("1.38.0-alpha")));
	assert(! v.is_slic3r_supported(*Semver::parse("1.37.0-alpha")));
	// Test the prerelease status.
	assert(v.is_slic3r_supported(*Semver::parse("1.39.0-alpha")));
	assert(v.is_slic3r_supported(*Semver::parse("1.39.0-alpha1")));
	assert(v.is_slic3r_supported(*Semver::parse("1.39.0-alpha1")));
	assert(v.is_slic3r_supported(*Semver::parse("1.39.0-beta")));
	assert(v.is_slic3r_supported(*Semver::parse("1.39.0-beta1")));
	assert(v.is_slic3r_supported(*Semver::parse("1.39.0-beta1")));
	assert(v.is_slic3r_supported(*Semver::parse("1.39.0-rc2")));
	assert(v.is_slic3r_supported(*Semver::parse("1.39.0")));
	v.config_version 	 = *Semver::parse("1.1.2-alpha");
	assert(v.is_slic3r_supported(*Semver::parse("1.39.0-alpha")));
	assert(v.is_slic3r_supported(*Semver::parse("1.39.0-alpha1")));
	assert(! v.is_slic3r_supported(*Semver::parse("1.39.0-beta")));
	assert(! v.is_slic3r_supported(*Semver::parse("1.39.0-beta1")));
	assert(! v.is_slic3r_supported(*Semver::parse("1.39.0-beta1")));
	assert(! v.is_slic3r_supported(*Semver::parse("1.39.0-rc2")));
	assert(! v.is_slic3r_supported(*Semver::parse("1.39.0")));
	v.config_version 	 = *Semver::parse("1.1.2-alpha1");
	assert(v.is_slic3r_supported(*Semver::parse("1.39.0-alpha")));
	assert(v.is_slic3r_supported(*Semver::parse("1.39.0-alpha1")));
	assert(! v.is_slic3r_supported(*Semver::parse("1.39.0-beta")));
	assert(! v.is_slic3r_supported(*Semver::parse("1.39.0-beta1")));
	assert(! v.is_slic3r_supported(*Semver::parse("1.39.0-beta1")));
	assert(! v.is_slic3r_supported(*Semver::parse("1.39.0-rc2")));
	assert(! v.is_slic3r_supported(*Semver::parse("1.39.0")));
	v.config_version 	 = *Semver::parse("1.1.2-beta");
	assert(v.is_slic3r_supported(*Semver::parse("1.39.0-alpha")));
	assert(v.is_slic3r_supported(*Semver::parse("1.39.0-alpha1")));
	assert(v.is_slic3r_supported(*Semver::parse("1.39.0-beta")));
	assert(v.is_slic3r_supported(*Semver::parse("1.39.0-beta1")));
	assert(v.is_slic3r_supported(*Semver::parse("1.39.0-beta1")));
	assert(! v.is_slic3r_supported(*Semver::parse("1.39.0-rc")));
	assert(! v.is_slic3r_supported(*Semver::parse("1.39.0-rc2")));
	assert(! v.is_slic3r_supported(*Semver::parse("1.39.0")));
	v.config_version 	 = *Semver::parse("1.1.2-rc");
	assert(v.is_slic3r_supported(*Semver::parse("1.39.0-alpha")));
	assert(v.is_slic3r_supported(*Semver::parse("1.39.0-alpha1")));
	assert(v.is_slic3r_supported(*Semver::parse("1.39.0-beta")));
	assert(v.is_slic3r_supported(*Semver::parse("1.39.0-beta1")));
	assert(v.is_slic3r_supported(*Semver::parse("1.39.0-beta1")));
	assert(v.is_slic3r_supported(*Semver::parse("1.39.0-rc")));
	assert(v.is_slic3r_supported(*Semver::parse("1.39.0-rc2")));
	assert(! v.is_slic3r_supported(*Semver::parse("1.39.0")));
	v.config_version 	 = *Semver::parse("1.1.2-rc2");
	assert(v.is_slic3r_supported(*Semver::parse("1.39.0-alpha")));
	assert(v.is_slic3r_supported(*Semver::parse("1.39.0-alpha1")));
	assert(v.is_slic3r_supported(*Semver::parse("1.39.0-beta")));
	assert(v.is_slic3r_supported(*Semver::parse("1.39.0-beta1")));
	assert(v.is_slic3r_supported(*Semver::parse("1.39.0-beta1")));
	assert(v.is_slic3r_supported(*Semver::parse("1.39.0-rc")));
	assert(v.is_slic3r_supported(*Semver::parse("1.39.0-rc2")));
	assert(! v.is_slic3r_supported(*Semver::parse("1.39.0")));
	// Test the upper boundary.
	v.config_version 	 = *Semver::parse("1.1.2");
	v.max_slic3r_version = *Semver::parse("1.39.3-beta1");
	assert(v.is_slic3r_supported(*Semver::parse("1.38.0")));
	assert(! v.is_slic3r_supported(*Semver::parse("1.38.0-alpha")));
	assert(! v.is_slic3r_supported(*Semver::parse("1.38.0-alpha1")));
	assert(! v.is_slic3r_supported(*Semver::parse("1.37.0-alpha")));
	return 0;
}
static int version_test_run = version_test();
#endif

inline char* left_trim(char *c)
{
	for (; *c == ' ' || *c == '\t'; ++ c);
	return c;
}

inline char* right_trim(char *start)
{
	char *end = start + strlen(start) - 1;
	for (; end >= start && (*end == ' ' || *end == '\t'); -- end);
	*(++ end) = 0;
	return end;
}

inline std::string unquote_value(char *value, char *end, const std::string &path, int idx_line)
{
	std::string svalue;
	if (value == end) {
		// Empty string is a valid string.
	} else if (*value == '"') {
		if (++ value > -- end || *end != '"')
			throw file_parser_error("String not enquoted correctly", path, idx_line);
		*end = 0;
		if (! unescape_string_cstyle(value, svalue))
			throw file_parser_error("Invalid escape sequence inside a quoted string", path, idx_line);
	} else
		svalue.assign(value, end);
	return svalue;
}

inline std::string unquote_version_comment(char *value, char *end, const std::string &path, int idx_line)
{
	std::string svalue;
	if (value == end) {
		// Empty string is a valid string.
	} else if (*value == '"') {
		if (++ value > -- end || *end != '"')
			throw file_parser_error("Version comment not enquoted correctly", path, idx_line);
		*end = 0;
		if (! unescape_string_cstyle(value, svalue))
			throw file_parser_error("Invalid escape sequence inside a quoted version comment", path, idx_line);
	} else
		svalue.assign(value, end);
	return svalue;
}

size_t Index::load(const boost::filesystem::path &path)
{
	m_configs.clear();
	m_vendor = path.stem().string();

    boost::nowide::ifstream ifs(path.string());
    std::string line;
    size_t idx_line = 0;
    Version ver;
    while (std::getline(ifs, line)) {
    	++ idx_line;
    	// Skip the initial white spaces.
    	char *key = left_trim(const_cast<char*>(line.data()));
		if (*key == '#')
			// Skip a comment line.
			continue;
		// Right trim the line.
		char *end = right_trim(key);
        if (key == end)
            // Skip an empty line.
            continue;
		// Keyword may only contain alphanumeric characters. Semantic version may in addition contain "+.-".
    	char *key_end = key;
    	bool  maybe_semver = true;
		for (; *key_end != 0; ++ key_end) {
			if (std::isalnum(*key_end) || strchr("+.-", *key_end) != nullptr) {
				// It may be a semver.
			} else if (*key_end == '_') {
				// Cannot be a semver, but it may be a key.
				maybe_semver = false;
			} else
				// End of semver or keyword.
				break;
    	}
    	if (*key_end != 0 && *key_end != ' ' && *key_end != '\t' && *key_end != '=')
    		throw file_parser_error("Invalid keyword or semantic version", path, idx_line);
		char *value = left_trim(key_end);
		bool  key_value_pair = *value == '=';
		if (key_value_pair)
			value = left_trim(value + 1);
		*key_end = 0;
    	boost::optional<Semver> semver;
    	if (maybe_semver)
    		semver = Semver::parse(key);
		if (key_value_pair) {
    		if (semver)
    			throw file_parser_error("Key cannot be a semantic version", path, idx_line);\
    		// Verify validity of the key / value pair.
			std::string svalue = unquote_value(value, end, path.string(), idx_line);
    		if (strcmp(key, "min_slic3r_version") == 0 || strcmp(key, "max_slic3r_version") == 0) {
    			if (! svalue.empty())
					semver = Semver::parse(svalue);
		    	if (! semver)
		    		throw file_parser_error(std::string(key) + " must referece a valid semantic version", path, idx_line);
				if (strcmp(key, "min_slic3r_version") == 0)
    				ver.min_slic3r_version = *semver;
    			else
    				ver.max_slic3r_version = *semver;
    		} else {
    			// Ignore unknown keys, as there may come new keys in the future.
    		}
			continue;
    	}
		if (! semver)
			throw file_parser_error("Invalid semantic version", path, idx_line);
		ver.config_version = *semver;
		ver.comment = (end <= key_end) ? "" : unquote_version_comment(value, end, path.string(), idx_line);
		m_configs.emplace_back(ver);
    }

    // Sort the configs by their version.
    std::sort(m_configs.begin(), m_configs.end(), [](const Version &v1, const Version &v2) { return v1.config_version < v2.config_version; });
    return m_configs.size();
}

<<<<<<< HEAD
Semver Index::version() const
{
    Semver ver = Semver::zero();
    for (const Version &cv : m_configs)
        if (cv.config_version >= ver)
            ver = cv.config_version;
    return ver;
}

Index::const_iterator Index::find(const Semver &ver)
=======
Index::const_iterator Index::find(const Semver &ver) const
>>>>>>> 7dbb2ed6
{ 
	Version key;
	key.config_version = ver;
	auto it = std::lower_bound(m_configs.begin(), m_configs.end(), key, 
		[](const Version &v1, const Version &v2) { return v1.config_version < v2.config_version; });
	return (it == m_configs.end() || it->config_version == ver) ? it : m_configs.end();
}

Index::const_iterator Index::recommended() const
{
	int idx = -1;
	const_iterator highest = this->end();
	for (const_iterator it = this->begin(); it != this->end(); ++ it)
		if (it->is_current_slic3r_supported() &&
			(highest == this->end() || highest->config_version < it->config_version))
			highest = it;
	return highest;
}

std::vector<Index> Index::load_db()
{
    boost::filesystem::path cache_dir = boost::filesystem::path(Slic3r::data_dir()) / "cache";

    std::vector<Index> index_db;
    std::string errors_cummulative;
	for (auto &dir_entry : boost::filesystem::directory_iterator(cache_dir))
        if (boost::filesystem::is_regular_file(dir_entry.status()) && boost::algorithm::iends_with(dir_entry.path().filename().string(), ".idx")) {
        	Index idx;
            try {
            	idx.load(dir_entry.path());
            } catch (const std::runtime_error &err) {
                errors_cummulative += err.what();
                errors_cummulative += "\n";
                continue;
			}
            index_db.emplace_back(std::move(idx));
        }

    if (! errors_cummulative.empty())
        throw std::runtime_error(errors_cummulative);
    return index_db;
}

} // namespace Config
} // namespace GUI
} // namespace Slic3r<|MERGE_RESOLUTION|>--- conflicted
+++ resolved
@@ -261,7 +261,6 @@
     return m_configs.size();
 }
 
-<<<<<<< HEAD
 Semver Index::version() const
 {
     Semver ver = Semver::zero();
@@ -271,10 +270,7 @@
     return ver;
 }
 
-Index::const_iterator Index::find(const Semver &ver)
-=======
 Index::const_iterator Index::find(const Semver &ver) const
->>>>>>> 7dbb2ed6
 { 
 	Version key;
 	key.config_version = ver;
