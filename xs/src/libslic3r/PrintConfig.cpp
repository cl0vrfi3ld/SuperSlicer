#include "PrintConfig.hpp"
#include "I18N.hpp"

#include <algorithm>
#include <set>
#include <boost/algorithm/string/replace.hpp>
#include <boost/algorithm/string/case_conv.hpp>
#include <boost/format.hpp>
#include <boost/lexical_cast.hpp>
#include <boost/thread.hpp>

#include <float.h>

namespace Slic3r {

//! macro used to mark string used at localization, 
//! return same string
#define L(s) Slic3r::I18N::translate(s)

PrintConfigDef::PrintConfigDef()
{
    t_optiondef_map &Options = this->options;
    
    ConfigOptionDef* def;

    // Maximum extruder temperature, bumped to 1500 to support printing of glass.
    const int max_temp = 1500;

    def = this->add("avoid_crossing_perimeters", coBool);
    def->label = L("Avoid crossing perimeters");
    def->tooltip = L("Optimize travel moves in order to minimize the crossing of perimeters. "
<<<<<<< HEAD
                   "This is mostly useful with Bowden extruders which suffer from oozing. "
                   "This feature slows down both the print and the G-code generation.");
=======
        "This is mostly useful with Bowden extruders which suffer from oozing. "
        "This feature slows down both the print and the G-code generation.");
>>>>>>> f3f9b2ce
    def->cli = "avoid-crossing-perimeters!";
    def->default_value = new ConfigOptionBool(false);

    def = this->add("remove_small_gaps", coBool);
    def->label = L("Remove small gaps");
    def->tooltip = L("Remove the small gaps in the 3D model when slicing. Disable it if you "
        "are very confident on your model, or you want to print an item with a geometry "
        "designed for vase mode.");
    def->cli = "remove-small-gaps!";
    def->default_value = new ConfigOptionBool(true);

    def = this->add("bed_shape", coPoints);
    def->label = L("Bed shape");
    def->default_value = new ConfigOptionPoints { Pointf(0,0), Pointf(200,0), Pointf(200,200), Pointf(0,200) };
    
    def = this->add("bed_temperature", coInts);
    def->label = L("Other layers");
    def->tooltip = L("Bed temperature for layers after the first one. "
                   "Set this to zero to disable bed temperature control commands in the output.");
    def->cli = "bed-temperature=i@";
    def->full_label = L("Bed temperature");
    def->min = 0;
    def->max = 300;
    def->default_value = new ConfigOptionInts { 0 };

    def = this->add("before_layer_gcode", coString);
    def->label = L("Before layer change G-code");
    def->tooltip = L("This custom code is inserted at every layer change, right before the Z move. "
                   "Note that you can use placeholder variables for all Slic3r settings as well "
                   "as [layer_num] and [layer_z].");
    def->cli = "before-layer-gcode=s";
    def->multiline = true;
    def->full_width = true;
    def->height = 50;
    def->default_value = new ConfigOptionString("");

    def = this->add("between_objects_gcode", coString);
    def->label = L("Between objects G-code");
    def->tooltip = L("This code is inserted between objects when using sequential printing. By default extruder and bed temperature are reset using non-wait command; however if M104, M109, M140 or M190 are detected in this custom code, Slic3r will not add temperature commands. Note that you can use placeholder variables for all Slic3r settings, so you can put a \"M109 S[first_layer_temperature]\" command wherever you want.");
    def->cli = "between-objects-gcode=s";
    def->multiline = true;
    def->full_width = true;
    def->height = 120;
    def->default_value = new ConfigOptionString("");

    def = this->add("bottom_solid_layers", coInt);
    def->label = L("          Bottom");
    def->category = L("Layers and Perimeters");
    def->tooltip = L("Number of solid layers to generate on bottom surfaces.");
    def->cli = "bottom-solid-layers=i";
    def->full_label = L("Bottom solid layers");
    def->min = 0;
    def->default_value = new ConfigOptionInt(3);

    def = this->add("bridge_acceleration", coFloat);
    def->label = L("Bridge");
    def->tooltip = L("This is the acceleration your printer will use for bridges. "
                   "Set zero to disable acceleration control for bridges.");
    def->sidetext = L("mm/s²");
    def->cli = "bridge-acceleration=f";
    def->min = 0;
    def->default_value = new ConfigOptionFloat(0);

    def = this->add("bridge_angle", coFloat);
    def->label = L("Bridging");
    def->category = L("Infill");
    def->tooltip = L("Bridging angle override. If left to zero, the bridging angle will be calculated "
                   "automatically. Otherwise the provided angle will be used for all bridges. "
                   "Use 180° for zero angle.");
    def->sidetext = L("°");
    def->cli = "bridge-angle=f";
    def->min = 0;
    def->default_value = new ConfigOptionFloat(0.);

    def = this->add("bridge_fan_speed", coInts);
    def->label = L("Bridges fan speed");
    def->tooltip = L("This fan speed is enforced during all bridges and overhangs.");
    def->sidetext = L("%");
    def->cli = "bridge-fan-speed=i@";
    def->min = 0;
    def->max = 100;
    def->default_value = new ConfigOptionInts{ 100 };

    def = this->add("top_fan_speed", coInts);
    def->label = L("Top fan speed");
    def->tooltip = L("This fan speed is enforced during all top fills.");
    def->sidetext = L("%");
    def->cli = "top-fan-speed=i@";
    def->min = 0;
    def->max = 100;
    def->default_value = new ConfigOptionInts{ 100 };

    def = this->add("bridge_flow_ratio", coFloat);
    def->label = L("Bridge");
    def->category = L("Advanced");
    def->tooltip = L("This factor affects the amount of plastic for bridging. "
                   "You can decrease it slightly to pull the extrudates and prevent sagging, "
                   "although default settings are usually good and you should experiment "
                   "with cooling (use a fan) before tweaking this.");
    def->cli = "bridge-flow-ratio=f";
    def->min = 0;
    def->max = 2;
    def->default_value = new ConfigOptionFloat(1);

    def = this->add("over_bridge_flow_ratio", coFloat);
    def->label = L("Above the bridges");
    def->category = L("Advanced");
    def->tooltip = L("This factor affects the amount of plastic to overextrude "
                   "when we are filling on top of a bridge surface."
                   "With a number >1, we can retrieve a correct z-height "
                   "even if the bridged layer has fallen a bit. "
                   "It's useful if you want to have a nice flat top layer.");
    def->cli = "over-bridge-flow-ratio=f";
    def->min = 0;
    def->default_value = new ConfigOptionFloat(1.15);

    def = this->add("bridge_speed", coFloat);
    def->label = L("Bridges");
    def->category = L("Speed");
    def->tooltip = L("Speed for printing bridges.");
    def->sidetext = L("mm/s");
    def->cli = "bridge-speed=f";
    def->aliases = { "bridge_feed_rate" };
    def->min = 0;
    def->default_value = new ConfigOptionFloat(60);

    def = this->add("brim_width", coFloat);
    def->label = L("Brim width");
    def->tooltip = L("Horizontal width of the brim that will be printed around each object on the first layer.");
    def->sidetext = L("mm");
    def->cli = "brim-width=f";
    def->min = 0;
    def->default_value = new ConfigOptionFloat(0);

    def = this->add("clip_multipart_objects", coBool);
    def->label = L("Clip multi-part objects");
    def->tooltip = L("When printing multi-material objects, this settings will make slic3r "
                   "to clip the overlapping object parts one by the other "
                   "(2nd part will be clipped by the 1st, 3rd part will be clipped by the 1st and 2nd etc).");
    def->cli = "clip-multipart-objects!";
    def->default_value = new ConfigOptionBool(false);

    def = this->add("compatible_printers", coStrings);
    def->label = L("Compatible printers");
    def->default_value = new ConfigOptionStrings();

    def = this->add("compatible_printers_condition", coString);
    def->label = L("Compatible printers condition");
    def->tooltip = L("A boolean expression using the configuration values of an active printer profile. "
                   "If this expression evaluates to true, this profile is considered compatible "
                   "with the active printer profile.");
    def->default_value = new ConfigOptionString();

    // The following value is to be stored into the project file (AMF, 3MF, Config ...)
    // and it contains a sum of "compatible_printers_condition" values over the print and filament profiles.
    def = this->add("compatible_printers_condition_cummulative", coStrings);
    def->default_value = new ConfigOptionStrings();

    def = this->add("complete_objects", coBool);
    def->label = L("Complete individual objects");
    def->tooltip = L("When printing multiple objects or copies, this feature will complete "
                   "each object before moving onto next one (and starting it from its bottom layer). "
                   "This feature is useful to avoid the risk of ruined prints. "
                   "Slic3r should warn and prevent you from extruder collisions, but beware.");
    def->cli = "complete-objects!";
    def->default_value = new ConfigOptionBool(false);

    def = this->add("cooling", coBools);
    def->label = L("Enable auto cooling");
    def->tooltip = L("This flag enables the automatic cooling logic that adjusts print speed "
                   "and fan speed according to layer printing time.");
    def->cli = "cooling!";
    def->default_value = new ConfigOptionBools { true };

    def = this->add("cooling_tube_retraction", coFloat);
    def->label = L("Cooling tube position");
    def->tooltip = L("Distance of the center-point of the cooling tube from the extruder tip ");
    def->sidetext = L("mm");
    def->cli = "cooling_tube_retraction=f";
    def->min = 0;
    def->default_value = new ConfigOptionFloat(91.5f);

    def = this->add("cooling_tube_length", coFloat);
    def->label = L("Cooling tube length");
    def->tooltip = L("Length of the cooling tube to limit space for cooling moves inside it ");
    def->sidetext = L("mm");
    def->cli = "cooling_tube_length=f";
    def->min = 0;
    def->default_value = new ConfigOptionFloat(5.f);

    def = this->add("default_acceleration", coFloat);
    def->label = L("Default");
    def->tooltip = L("This is the acceleration your printer will be reset to after "
                   "the role-specific acceleration values are used (perimeter/infill). "
                   "Set zero to prevent resetting acceleration at all.");
    def->sidetext = L("mm/s²");
    def->cli = "default-acceleration=f";
    def->min = 0;
    def->default_value = new ConfigOptionFloat(0);

    def = this->add("default_filament_profile", coStrings);
    def->label = L("Default filament profile");
    def->tooltip = L("Default filament profile associated with the current printer profile. "
                   "On selection of the current printer profile, this filament profile will be activated.");
    def->default_value = new ConfigOptionStrings();

    def = this->add("default_print_profile", coString);
    def->label = L("Default print profile");
    def->tooltip = L("Default print profile associated with the current printer profile. "
                   "On selection of the current printer profile, this print profile will be activated.");
    def->default_value = new ConfigOptionString();

    def = this->add("disable_fan_first_layers", coInts);
    def->label = L("Disable fan for the first");
    def->tooltip = L("You can set this to a positive value to disable fan at all "
                   "during the first layers, so that it does not make adhesion worse.");
    def->sidetext = L("layers");
    def->cli = "disable-fan-first-layers=i@";
    def->min = 0;
    def->max = 1000;
    def->default_value = new ConfigOptionInts { 3 };

    def = this->add("dont_support_bridges", coBool);
    def->label = L("Don't support bridges");
    def->category = L("Support material");
    def->tooltip = L("Experimental option for preventing support material from being generated "
                   "under bridged areas.");
    def->cli = "dont-support-bridges!";
    def->default_value = new ConfigOptionBool(true);

    def = this->add("duplicate_distance", coFloat);
    def->label = L("Distance between copies");
    def->tooltip = L("Distance used for the auto-arrange feature of the plater.");
    def->sidetext = L("mm");
    def->cli = "duplicate-distance=f";
    def->aliases = { "multiply_distance" };
    def->min = 0;
    def->default_value = new ConfigOptionFloat(6);

    def = this->add("elefant_foot_compensation", coFloat);
    def->label = L("First layer");
    def->category = L("Advanced");
    def->tooltip = L("The first layer will be  grown / shrunk in the XY plane by the configured value "
                   "to compensate for the 1st layer squish aka an Elephant Foot effect. (should be negative = inwards)");
    def->sidetext = L("mm");
    def->cli = "elefant-foot-compensation=f";
    def->default_value = new ConfigOptionFloat(0);

    def = this->add("end_gcode", coString);
    def->label = L("End G-code");
    def->tooltip = L("This end procedure is inserted at the end of the output file. "
                   "Note that you can use placeholder variables for all Slic3r settings.");
    def->cli = "end-gcode=s";
    def->multiline = true;
    def->full_width = true;
    def->height = 120;
    def->default_value = new ConfigOptionString("M104 S0 ; turn off temperature\nG28 X0  ; home X axis\nM84     ; disable motors\n");

    def = this->add("end_filament_gcode", coStrings);
    def->label = L("End G-code");
    def->tooltip = L("This end procedure is inserted at the end of the output file, before the printer end gcode. "
                   "Note that you can use placeholder variables for all Slic3r settings. "
                   "If you have multiple extruders, the gcode is processed in extruder order.");
    def->cli = "end-filament-gcode=s@";
    def->multiline = true;
    def->full_width = true;
    def->height = 120;
    def->default_value = new ConfigOptionStrings { "; Filament-specific end gcode \n;END gcode for filament\n" };

    def = this->add("ensure_vertical_shell_thickness", coBool);
    def->label = L("Ensure vertical shell thickness");
    def->category = L("Layers and Perimeters");
    def->tooltip = L("Add solid infill near sloping surfaces to guarantee the vertical shell thickness "
                   "(top+bottom solid layers).");
    def->cli = "ensure-vertical-shell-thickness!";
    def->default_value = new ConfigOptionBool(false);

    def = this->add("top_fill_pattern", coEnum);
    def->label = L("   Top");
    def->category = L("Infill");
    def->tooltip = L("Fill pattern for top infill. This only affects the top external visible layer, and not its adjacent solid shells.");
    def->cli = "top-fill-pattern|solid-fill-pattern=s";
    def->enum_keys_map = &ConfigOptionEnum<InfillPattern>::get_enum_values();
    def->enum_values.push_back("rectilinear");
    def->enum_values.push_back("concentric");
    def->enum_values.push_back("hilbertcurve");
    def->enum_values.push_back("archimedeanchords");
    def->enum_values.push_back("octagramspiral");
    def->enum_values.push_back("smooth");
    def->enum_values.push_back("smoothtriple");
    def->enum_values.push_back("smoothhilbert");
    def->enum_labels.push_back(L("Rectilinear"));
    def->enum_labels.push_back(L("Concentric"));
    def->enum_labels.push_back(L("Hilbert Curve"));
    def->enum_labels.push_back(L("Archimedean Chords"));
    def->enum_labels.push_back(L("Octagram Spiral"));
    def->enum_labels.push_back("Ironing");
    // solid_fill_pattern is an obsolete equivalent to top_fill_pattern/bottom_fill_pattern.
    def->aliases = { "solid_fill_pattern" };
    def->default_value = new ConfigOptionEnum<InfillPattern>(ipRectilinear);

    def = this->add("bottom_fill_pattern", coEnum);
    def->label = L("Bottom");
    def->category = L("Infill");
    def->tooltip = L("Fill pattern for bottom infill. This only affects the bottom external visible layer, and not its adjacent solid shells.");
    def->cli = "bottom-fill-pattern|solid-fill-pattern=s";
    def->enum_keys_map = &ConfigOptionEnum<InfillPattern>::get_enum_values();
    def->enum_values.push_back("rectilinear");
    def->enum_values.push_back("concentric");
    def->enum_values.push_back("hilbertcurve");
    def->enum_values.push_back("archimedeanchords");
    def->enum_values.push_back("octagramspiral");
    def->enum_labels.push_back("Rectilinear");
    def->enum_labels.push_back("Concentric");
    def->enum_labels.push_back("Hilbert Curve");
    def->enum_labels.push_back("Archimedean Chords");
    def->enum_labels.push_back("Octagram Spiral");
    def->default_value = new ConfigOptionEnum<InfillPattern>(ipRectilinear);

    def = this->add("enforce_full_fill_volume", coBool);
    def->label = L("Enforce 100% fill volume");
    def->category = L("Infill");
    def->tooltip = L("Experimental option wich modify (top/bottom) fill flow to have the exact amount of plastic inside the volume to fill "
        "(it generally changes the flow from -7% to +4%, depending on the size of the surface to fill and the overlap parameters).");
    def->cli = "enforce-full-fill-volume!";
    def->default_value = new ConfigOptionBool(true);

    def = this->add("external_infill_margin", coFloat);
    def->label = L("Default");
    def->category = L("Infill");
    def->tooltip = L("This parameter grow the top/bottom/solid layers by some mm to anchor them into the part. Put 0 to deactivate it.");
    def->sidetext = L("mm");
    def->cli = "top-layer-anchor=f";
    def->min = 0;
    def->default_value = new ConfigOptionFloat(1.5);

    def = this->add("bridged_infill_margin", coFloat);
    def->label = L("Bridged");
    def->category = L("Infill");
    def->tooltip = L("This parameter grow the bridged solid infill layers by some mm to anchor them into the part. Put 0 to deactivate it.");
    def->sidetext = L("mm");
    def->cli = "top-layer-anchor=f";
    def->min = 0;
    def->default_value = new ConfigOptionFloat(2);

    def = this->add("external_perimeter_extrusion_width", coFloatOrPercent);
    def->label = L("External perimeters");
    def->category = L("Extrusion Width");
    def->tooltip = L("Set this to a non-zero value to set a manual extrusion width for external perimeters. "
                   "If left zero, default extrusion width will be used if set, otherwise 1.125 x nozzle diameter will be used. "
                   "If expressed as percentage (for example 200%), it will be computed over layer height.");
    def->sidetext = L("mm or % (leave 0 for default)");
    def->cli = "external-perimeter-extrusion-width=s";
    def->default_value = new ConfigOptionFloatOrPercent(0, false);

    def = this->add("external_perimeter_speed", coFloatOrPercent);
    def->label = L("External");
    def->category = L("Speed");
    def->tooltip = L("This separate setting will affect the speed of external perimeters (the visible ones). "
                   "If expressed as percentage (for example: 80%) it will be calculated "
                   "on the perimeters speed setting above. Set to zero for auto.");
    def->sidetext = L("mm/s or %");
    def->cli = "external-perimeter-speed=s";
    def->ratio_over = "perimeter_speed";
    def->min = 0;
    def->default_value = new ConfigOptionFloatOrPercent(50, true);

    def = this->add("external_perimeters_first", coBool);
    def->label = L("External perimeters first");
    def->category = L("Layers and Perimeters");
    def->tooltip = L("Print contour perimeters from the outermost one to the innermost one "
        "instead of the default inverse order.");
    def->cli = "external-perimeters-first!";
    def->default_value = new ConfigOptionBool(false);

    def = this->add("perimeter_loop", coBool);
    def->label = L(" ");
    def->category = L("Layers and Perimeters");
    def->tooltip = L("Join the perimeters to create only one continuous extrusion without any z-hop."
        " Long inside travel (from external to holes) are not extruded to give some place to the infill.");
    def->cli = "loop-perimeter!";
    def->default_value = new ConfigOptionBool(false);
    
    def = this->add("perimeter_loop_seam", coEnum);
    def->label = L("Seam position");
    def->category = L("Layers and Perimeters");
    def->tooltip = L("Position of perimeters starting points.");
    def->cli = "perimeter-seam-position=s";
    def->enum_keys_map = &ConfigOptionEnum<SeamPosition>::get_enum_values();
    def->enum_values.push_back("nearest");
    def->enum_values.push_back("rear");
    def->enum_labels.push_back(L("Nearest"));
    def->enum_labels.push_back(L("Rear"));
    def->default_value = new ConfigOptionEnum<SeamPosition>(spRear); 
    
    def = this->add("extra_perimeters", coBool);
    def->label = L("Extra perimeters if needed");
    def->category = L("Layers and Perimeters");
    def->tooltip = L("Add more perimeters when needed for avoiding gaps in sloping walls. "
                   "Slic3r keeps adding perimeters, until more than 70% of the loop immediately above "
                   "is supported.");
    def->cli = "extra-perimeters!";
    def->default_value = new ConfigOptionBool(true);

    def = this->add("only_one_perimeter_top", coBool);
    def->label = "Only one perimeter on Top surfaces";
    def->category = "Layers and Perimeters";
    def->tooltip = "Use only one perimeter on flat top surface, to let more space to the top infill pattern.";
    def->cli = "one-top-perimeter!";
    def->default_value = new ConfigOptionBool(true);


    def = this->add("extruder", coInt);
    def->gui_type = "i_enum_open";
    def->label = L("Extruder");
    def->category = L("Extruders");
    def->tooltip = L("The extruder to use (unless more specific extruder settings are specified). "
                   "This value overrides perimeter and infill extruders, but not the support extruders.");
    def->cli = "extruder=i";
    def->min = 0;  // 0 = inherit defaults
    def->enum_labels.push_back("default");  // override label for item 0
    def->enum_labels.push_back("1");
    def->enum_labels.push_back("2");
    def->enum_labels.push_back("3");
    def->enum_labels.push_back("4");
    def->enum_labels.push_back("5");

    def = this->add("extruder_clearance_height", coFloat);
    def->label = L("Height");
    def->tooltip = L("Set this to the vertical distance between your nozzle tip and (usually) the X carriage rods. "
                   "In other words, this is the height of the clearance cylinder around your extruder, "
                   "and it represents the maximum depth the extruder can peek before colliding with "
                   "other printed objects.");
    def->sidetext = L("mm");
    def->cli = "extruder-clearance-height=f";
    def->min = 0;
    def->default_value = new ConfigOptionFloat(20);

    def = this->add("extruder_clearance_radius", coFloat);
    def->label = L("Radius");
    def->tooltip = L("Set this to the clearance radius around your extruder. "
                   "If the extruder is not centered, choose the largest value for safety. "
                   "This setting is used to check for collisions and to display the graphical preview "
                   "in the plater.");
    def->sidetext = L("mm");
    def->cli = "extruder-clearance-radius=f";
    def->min = 0;
    def->default_value = new ConfigOptionFloat(20);

    def = this->add("extruder_colour", coStrings);
    def->label = L("Extruder Color");
    def->tooltip = L("This is only used in the Slic3r interface as a visual help.");
    def->cli = "extruder-color=s@";
    def->gui_type = "color";
    // Empty string means no color assigned yet.
    def->default_value = new ConfigOptionStrings { "" };

    def = this->add("extruder_offset", coPoints);
    def->label = L("Extruder offset");
    def->tooltip = L("If your firmware doesn't handle the extruder displacement you need the G-code "
                   "to take it into account. This option lets you specify the displacement of each extruder "
                   "with respect to the first one. It expects positive coordinates (they will be subtracted "
                   "from the XY coordinate).");
    def->sidetext = L("mm");
    def->cli = "extruder-offset=s@";
    def->default_value = new ConfigOptionPoints { Pointf(0,0) };

    def = this->add("extrusion_axis", coString);
    def->label = L("Extrusion axis");
    def->tooltip = L("Use this option to set the axis letter associated to your printer's extruder "
                   "(usually E but some printers use A).");
    def->cli = "extrusion-axis=s";
    def->default_value = new ConfigOptionString("E");

    def = this->add("extrusion_multiplier", coFloats);
    def->label = L("Extrusion multiplier");
    def->tooltip = L("This factor changes the amount of flow proportionally. You may need to tweak "
                   "this setting to get nice surface finish and correct single wall widths. "
                   "Usual values are between 0.9 and 1.1. If you think you need to change this more, "
                   "check filament diameter and your firmware E steps.");
    def->cli = "extrusion-multiplier=f@";
    def->default_value = new ConfigOptionFloats { 1. };
    
    def = this->add("extrusion_width", coFloatOrPercent);
    def->label = L("Default extrusion width");
    def->category = L("Extrusion Width");
    def->tooltip = L("Set this to a non-zero value to allow a manual extrusion width. "
                   "If left to zero, Slic3r derives extrusion widths from the nozzle diameter "
                   "(see the tooltips for perimeter extrusion width, infill extrusion width etc). "
                   "If expressed as percentage (for example: 230%), it will be computed over layer height.");
    def->sidetext = L("mm or % (leave 0 for auto)");
    def->cli = "extrusion-width=s";
    def->default_value = new ConfigOptionFloatOrPercent(0, false);

    def = this->add("fan_always_on", coBools);
    def->label = L("Keep fan always on");
    def->tooltip = L("If this is enabled, fan will never be disabled and will be kept running at least "
                   "at its minimum speed. Useful for PLA, harmful for ABS.");
    def->cli = "fan-always-on!";
    def->default_value = new ConfigOptionBools { false };

    def = this->add("fan_below_layer_time", coInts);
    def->label = L("Enable fan if layer print time is below");
    def->tooltip = L("If layer print time is estimated below this number of seconds, fan will be enabled "
                   "and its speed will be calculated by interpolating the minimum and maximum speeds.");
    def->sidetext = L("approximate seconds");
    def->cli = "fan-below-layer-time=i@";
    def->width = 60;
    def->min = 0;
    def->max = 1000;
    def->default_value = new ConfigOptionInts { 60 };

    def = this->add("filament_colour", coStrings);
    def->label = L("Color");
    def->tooltip = L("This is only used in the Slic3r interface as a visual help.");
    def->cli = "filament-color=s@";
    def->gui_type = "color";
    def->default_value = new ConfigOptionStrings { "#29B2B2" };

    def = this->add("filament_notes", coStrings);
    def->label = L("Filament notes");
    def->tooltip = L("You can put your notes regarding the filament here.");
    def->cli = "filament-notes=s@";
    def->multiline = true;
    def->full_width = true;
    def->height = 130;
    def->default_value = new ConfigOptionStrings { "" };

    def = this->add("filament_max_volumetric_speed", coFloats);
    def->label = L("Max volumetric speed");
    def->tooltip = L("Maximum volumetric speed allowed for this filament. Limits the maximum volumetric "
                   "speed of a print to the minimum of print and filament volumetric speed. "
                   "Set to zero for no limit.");
    def->sidetext = L("mm³/s");
    def->cli = "filament-max-volumetric-speed=f@";
    def->min = 0;
    def->default_value = new ConfigOptionFloats { 0. };

    def = this->add("filament_loading_speed", coFloats);
    def->label = L("Loading speed");
    def->tooltip = L("Speed used for loading the filament on the wipe tower. ");
    def->sidetext = L("mm/s");
    def->cli = "filament-loading-speed=f@";
    def->min = 0;
    def->default_value = new ConfigOptionFloats { 28. };

    def = this->add("filament_loading_speed_start", coFloats);
    def->label = L("Loading speed at the start");
    def->tooltip = L("Speed used at the very beginning of loading phase. ");
    def->sidetext = L("mm/s");
    def->cli = "filament-loading-speed-start=f@";
    def->min = 0;
    def->default_value = new ConfigOptionFloats { 3. };

    def = this->add("filament_unloading_speed", coFloats);
    def->label = L("Unloading speed");
    def->tooltip = L("Speed used for unloading the filament on the wipe tower (does not affect "
                      " initial part of unloading just after ramming). ");
    def->sidetext = L("mm/s");
    def->cli = "filament-unloading-speed=f@";
    def->min = 0;
    def->default_value = new ConfigOptionFloats { 90. };

    def = this->add("filament_unloading_speed_start", coFloats);
    def->label = L("Unloading speed at the start");
    def->tooltip = L("Speed used for unloading the tip of the filament immediately after ramming. ");
    def->sidetext = L("mm/s");
    def->cli = "filament-unloading-speed-start=f@";
    def->min = 0;
    def->default_value = new ConfigOptionFloats { 100. };

    def = this->add("filament_toolchange_delay", coFloats);
    def->label = L("Delay after unloading");
    def->tooltip = L("Time to wait after the filament is unloaded. "
                   "May help to get reliable toolchanges with flexible materials "
                   "that may need more time to shrink to original dimensions. ");
    def->sidetext = L("s");
    def->cli = "filament-toolchange-delay=f@";
    def->min = 0;
    def->default_value = new ConfigOptionFloats { 0. };

    def = this->add("filament_cooling_moves", coInts);
    def->label = L("Number of cooling moves");
    def->tooltip = L("Filament is cooled by being moved back and forth in the "
                   "cooling tubes. Specify desired number of these moves ");
    def->cli = "filament-cooling-moves=i@";
    def->max = 0;
    def->max = 20;
    def->default_value = new ConfigOptionInts { 4 };

    def = this->add("filament_cooling_initial_speed", coFloats);
    def->label = L("Speed of the first cooling move");
    def->tooltip = L("Cooling moves are gradually accelerating beginning at this speed. ");
    def->cli = "filament-cooling-initial-speed=f@";
    def->sidetext = L("mm/s");
    def->min = 0;
    def->default_value = new ConfigOptionFloats { 2.2f };

    def = this->add("filament_minimal_purge_on_wipe_tower", coFloats);
    def->label = L("Minimal purge on wipe tower");
    def->tooltip = L("After a tool change, the exact position of the newly loaded filament inside "
                     "the nozzle may not be known, and the filament pressure is likely not yet stable. "
                     "Before purging the print head into an infill or a sacrificial object, Slic3r will always prime "
                     "this amount of material into the wipe tower to produce successive infill or sacrificial object extrusions reliably.");
    def->cli = "filament-minimal-purge-on-wipe-tower=f@";
    def->sidetext = L("mm³");
    def->min = 0;
    def->default_value = new ConfigOptionFloats { 15.f };

    def = this->add("filament_cooling_final_speed", coFloats);
    def->label = L("Speed of the last cooling move");
    def->tooltip = L("Cooling moves are gradually accelerating towards this speed. ");
    def->cli = "filament-cooling-final-speed=f@";
    def->sidetext = L("mm/s");
    def->min = 0;
    def->default_value = new ConfigOptionFloats { 3.4f };

    def = this->add("filament_load_time", coFloats);
    def->label = L("Filament load time");
    def->tooltip = L("Time for the printer firmware (or the Multi Material Unit 2.0) to load a new filament during a tool change (when executing the T code). This time is added to the total print time by the G-code time estimator.");
    def->cli = "filament-load-time=i@";
    def->sidetext = L("s");
    def->min = 0;
    def->default_value = new ConfigOptionFloats { 0.0f };

    def = this->add("filament_ramming_parameters", coStrings);
    def->label = L("Ramming parameters");
    def->tooltip = L("This string is edited by RammingDialog and contains ramming specific parameters ");
    def->cli = "filament-ramming-parameters=s@";
    def->default_value = new ConfigOptionStrings { "120 100 6.6 6.8 7.2 7.6 7.9 8.2 8.7 9.4 9.9 10.0|"
       " 0.05 6.6 0.45 6.8 0.95 7.8 1.45 8.3 1.95 9.7 2.45 10 2.95 7.6 3.45 7.6 3.95 7.6 4.45 7.6 4.95 7.6" };

    def = this->add("filament_unload_time", coFloats);
    def->label = L("Filament unload time");
    def->tooltip = L("Time for the printer firmware (or the Multi Material Unit 2.0) to unload a filament during a tool change (when executing the T code). This time is added to the total print time by the G-code time estimator.");
    def->cli = "filament-unload-time=i@";
    def->sidetext = L("s");
    def->min = 0;
    def->default_value = new ConfigOptionFloats { 0.0f };

    def = this->add("filament_diameter", coFloats);
    def->label = L("Diameter");
    def->tooltip = L("Enter your filament diameter here. Good precision is required, so use a caliper "
                   "and do multiple measurements along the filament, then compute the average.");
    def->sidetext = L("mm");
    def->cli = "filament-diameter=f@";
    def->min = 0;
    def->default_value = new ConfigOptionFloats { 3. };

    def = this->add("filament_density", coFloats);
    def->label = L("Density");
    def->tooltip = L("Enter your filament density here. This is only for statistical information. "
                   "A decent way is to weigh a known length of filament and compute the ratio "
                   "of the length to volume. Better is to calculate the volume directly through displacement.");
    def->sidetext = L("g/cm³");
    def->cli = "filament-density=f@";
    def->min = 0;
    def->default_value = new ConfigOptionFloats { 0. };

    def = this->add("filament_type", coStrings);
    def->label = L("Filament type");
    def->tooltip = L("The filament material type for use in custom G-codes.");
    def->cli = "filament_type=s@";
    def->gui_type = "f_enum_open";
    def->gui_flags = "show_value";
    def->enum_values.push_back("PLA");
    def->enum_values.push_back("ABS");
    def->enum_values.push_back("PET");
    def->enum_values.push_back("HIPS");
    def->enum_values.push_back("FLEX");
    def->enum_values.push_back("SCAFF");
    def->enum_values.push_back("EDGE");
    def->enum_values.push_back("NGEN");
    def->enum_values.push_back("PVA");
    def->default_value = new ConfigOptionStrings { "PLA" };

    def = this->add("filament_soluble", coBools);
    def->label = L("Soluble material");
    def->tooltip = L("Soluble material is most likely used for a soluble support.");
    def->cli = "filament-soluble!";
    def->default_value = new ConfigOptionBools { false };

    def = this->add("filament_cost", coFloats);
    def->label = L("Cost");
    def->tooltip = L("Enter your filament cost per kg here. This is only for statistical information.");
    def->sidetext = L("money/kg");
    def->cli = "filament-cost=f@";
    def->min = 0;
    def->default_value = new ConfigOptionFloats { 0. };
    
    def = this->add("filament_settings_id", coStrings);
    def->default_value = new ConfigOptionStrings { "" };

    def = this->add("fill_angle", coFloat);
    def->label = L("Fill");
    def->category = L("Infill");
    def->tooltip = L("Default base angle for infill orientation. Cross-hatching will be applied to this. "
                   "Bridges will be infilled using the best direction Slic3r can detect, so this setting "
                   "does not affect them.");
    def->sidetext = L("°");
    def->cli = "fill-angle=f";
    def->min = 0;
    def->max = 360;
    def->default_value = new ConfigOptionFloat(45);

    def = this->add("fill_density", coPercent);
    def->gui_type = "f_enum_open";
    def->gui_flags = "show_value";
    def->label = L("Fill density");
    def->category = L("Infill");
    def->tooltip = L("Density of internal infill, expressed in the range 0% - 100%.");
    def->sidetext = L("%");
    def->cli = "fill-density=s";
    def->min = 0;
    def->max = 100;
    /*
    def->enum_values.push_back("0");
    def->enum_values.push_back("5");
    def->enum_values.push_back("10");
    def->enum_values.push_back("15");
    def->enum_values.push_back("20");
    def->enum_values.push_back("25");
    def->enum_values.push_back("30");
    def->enum_values.push_back("40");
    def->enum_values.push_back("50");
    def->enum_values.push_back("60");
    def->enum_values.push_back("70");
    def->enum_values.push_back("80");
    def->enum_values.push_back("90");
    def->enum_values.push_back("100");
    def->enum_labels.push_back("0%");
    def->enum_labels.push_back("5%");
    def->enum_labels.push_back("10%");
    def->enum_labels.push_back("15%");
    def->enum_labels.push_back("20%");
    def->enum_labels.push_back("25%");
    def->enum_labels.push_back("30%");
    def->enum_labels.push_back("40%");
    def->enum_labels.push_back("50%");
    def->enum_labels.push_back("60%");
    def->enum_labels.push_back("70%");
    def->enum_labels.push_back("80%");
    def->enum_labels.push_back("90%");
    def->enum_labels.push_back("100%");
    */
    def->enum_values.push_back("0");
    def->enum_values.push_back("4");
    def->enum_values.push_back("5.5");
    def->enum_values.push_back("7.5");
    def->enum_values.push_back("10");
    def->enum_values.push_back("13");
    def->enum_values.push_back("18");
    def->enum_values.push_back("23");
    def->enum_values.push_back("31");
    def->enum_values.push_back("42");
    def->enum_values.push_back("55");
    def->enum_values.push_back("75");
    def->enum_values.push_back("100");
    def->enum_labels.push_back("0");
    def->enum_labels.push_back("4");
    def->enum_labels.push_back("5.5");
    def->enum_labels.push_back("7.5");
    def->enum_labels.push_back("10");
    def->enum_labels.push_back("13");
    def->enum_labels.push_back("18");
    def->enum_labels.push_back("23");
    def->enum_labels.push_back("31");
    def->enum_labels.push_back("42");
    def->enum_labels.push_back("55");
    def->enum_labels.push_back("75");
    def->enum_labels.push_back("100");
    def->default_value = new ConfigOptionPercent(18);

    def = this->add("fill_pattern", coEnum);
    def->label = L("Inside");
    def->category = L("Sparse fill pattern");
    def->tooltip = L("Fill pattern for general low-density infill.");
    def->cli = "fill-pattern=s";
    def->enum_keys_map = &ConfigOptionEnum<InfillPattern>::get_enum_values();
    def->enum_values.push_back("rectilinear");
    def->enum_values.push_back("grid");
    def->enum_values.push_back("triangles");
    def->enum_values.push_back("stars");
    def->enum_values.push_back("cubic");
    def->enum_values.push_back("line");
    def->enum_values.push_back("concentric");
    def->enum_values.push_back("honeycomb");
    def->enum_values.push_back("3dhoneycomb");
    def->enum_values.push_back("gyroid");
    def->enum_values.push_back("hilbertcurve");
    def->enum_values.push_back("archimedeanchords");
    def->enum_values.push_back("octagramspiral");
    def->enum_labels.push_back(L("Rectilinear"));
    def->enum_labels.push_back(L("Grid"));
    def->enum_labels.push_back(L("Triangles"));
    def->enum_labels.push_back(L("Stars"));
    def->enum_labels.push_back(L("Cubic"));
    def->enum_labels.push_back(L("Line"));
    def->enum_labels.push_back(L("Concentric"));
    def->enum_labels.push_back(L("Honeycomb"));
    def->enum_labels.push_back(L("3D Honeycomb"));
    def->enum_labels.push_back(L("Gyroid"));
    def->enum_labels.push_back(L("Hilbert Curve"));
    def->enum_labels.push_back(L("Archimedean Chords"));
    def->enum_labels.push_back(L("Octagram Spiral"));
    def->default_value = new ConfigOptionEnum<InfillPattern>(ipStars);

    def = this->add("first_layer_acceleration", coFloat);
    def->label = L("First layer");
    def->tooltip = L("This is the acceleration your printer will use for first layer. Set zero "
                   "to disable acceleration control for first layer.");
    def->sidetext = L("mm/s²");
    def->cli = "first-layer-acceleration=f";
    def->min = 0;
    def->default_value = new ConfigOptionFloat(0);

    def = this->add("first_layer_bed_temperature", coInts);
    def->label = L("First layer");
    def->tooltip = L("Heated build plate temperature for the first layer. Set this to zero to disable "
                   "bed temperature control commands in the output.");
    def->cli = "first-layer-bed-temperature=i@";
    def->max = 0;
    def->max = 300;
    def->default_value = new ConfigOptionInts { 0 };

    def = this->add("first_layer_extrusion_width", coFloatOrPercent);
    def->label = L("First layer");
    def->category = L("Extrusion Width");
    def->tooltip = L("Set this to a non-zero value to set a manual extrusion width for first layer. "
                   "You can use this to force fatter extrudates for better adhesion. If expressed "
                   "as percentage (for example 120%) it will be computed over first layer height. "
                   "If set to zero, it will use the default extrusion width.");
    def->sidetext = L("mm or % (leave 0 for default)");
    def->cli = "first-layer-extrusion-width=s";
    def->ratio_over = "first_layer_height";
    def->default_value = new ConfigOptionFloatOrPercent(200, true);

    def = this->add("first_layer_height", coFloatOrPercent);
    def->label = L("First layer height");
    def->category = L("Layers and Perimeters");
    def->tooltip = L("When printing with very low layer heights, you might still want to print a thicker "
                   "bottom layer to improve adhesion and tolerance for non perfect build plates. "
                   "This can be expressed as an absolute value or as a percentage (for example: 150%) "
                   "over the default layer height.");
    def->sidetext = L("mm or %");
    def->cli = "first-layer-height=s";
    def->ratio_over = "layer_height";
    def->default_value = new ConfigOptionFloatOrPercent(0.35, false);

    def = this->add("first_layer_speed", coFloatOrPercent);
    def->label = L("First layer speed");
    def->tooltip = L("If expressed as absolute value in mm/s, this speed will be applied to all the print moves "
                   "of the first layer, regardless of their type. If expressed as a percentage "
                   "(for example: 40%) it will scale the default speeds.");
    def->sidetext = L("mm/s or %");
    def->cli = "first-layer-speed=s";
    def->min = 0;
    def->default_value = new ConfigOptionFloatOrPercent(30, false);

    def = this->add("first_layer_temperature", coInts);
    def->label = L("First layer");
    def->tooltip = L("Extruder temperature for first layer. If you want to control temperature manually "
                   "during print, set this to zero to disable temperature control commands in the output file.");
    def->cli = "first-layer-temperature=i@";
    def->min = 0;
    def->max = max_temp;
    def->default_value = new ConfigOptionInts{ 200 };

    def = this->add("gap_fill", coBool);
    def->label = L("Gap fill");
    def->category = L("Advanced");
    def->tooltip = L("Enable gap fill algorithm. It will extrude small lines between perimeter "
        "when there are not enough space for an other perimeter or an infill.");
    def->cli = "gap-fill!";
    def->default_value = new ConfigOptionBool(true);

    def = this->add("gap_fill_speed", coFloat);
    def->label = L("Gap fill");
    def->category = L("Speed");
    def->tooltip = L("Speed for filling small gaps using short zigzag moves. Keep this reasonably low "
        "to avoid too much shaking and resonance issues. Set zero to disable gaps filling.");
    def->sidetext = L("mm/s");
    def->cli = "gap-fill-speed=f";
    def->min = 0;
    def->default_value = new ConfigOptionFloat(20);

    def = this->add("gcode_comments", coBool);
    def->label = L("Verbose G-code");
    def->tooltip = L("Enable this to get a commented G-code file, with each line explained by a descriptive text. "
                   "If you print from SD card, the additional weight of the file could make your firmware "
                   "slow down.");
    def->cli = "gcode-comments!";
    def->default_value = new ConfigOptionBool(0);

    def = this->add("gcode_flavor", coEnum);
    def->label = L("G-code flavor");
    def->tooltip = L("Some G/M-code commands, including temperature control and others, are not universal. "
                   "Set this option to your printer's firmware to get a compatible output. "
                   "The \"No extrusion\" flavor prevents Slic3r from exporting any extrusion value at all.");
    def->cli = "gcode-flavor=s";
    def->enum_keys_map = &ConfigOptionEnum<GCodeFlavor>::get_enum_values();
    def->enum_values.push_back("reprap");
    def->enum_values.push_back("repetier");
    def->enum_values.push_back("teacup");
    def->enum_values.push_back("makerware");
    def->enum_values.push_back("marlin");
    def->enum_values.push_back("sailfish");
    def->enum_values.push_back("mach3");
    def->enum_values.push_back("machinekit");
    def->enum_values.push_back("smoothie");
    def->enum_values.push_back("no-extrusion");
    def->enum_labels.push_back("RepRap/Sprinter");
    def->enum_labels.push_back("Repetier");
    def->enum_labels.push_back("Teacup");
    def->enum_labels.push_back("MakerWare (MakerBot)");
    def->enum_labels.push_back("Marlin");
    def->enum_labels.push_back("Sailfish (MakerBot)");
    def->enum_labels.push_back("Mach3/LinuxCNC");
    def->enum_labels.push_back("Machinekit");
    def->enum_labels.push_back("Smoothie");
    def->enum_labels.push_back(L("No extrusion"));
    def->default_value = new ConfigOptionEnum<GCodeFlavor>(gcfRepRap);

    def = this->add("infill_acceleration", coFloat);
    def->label = L("Infill");
    def->tooltip = L("This is the acceleration your printer will use for infill. Set zero to disable "
                   "acceleration control for infill.");
    def->sidetext = L("mm/s²");
    def->cli = "infill-acceleration=f";
    def->min = 0;
    def->default_value = new ConfigOptionFloat(0);

    def = this->add("infill_every_layers", coInt);
    def->label = L("Combine infill every");
    def->category = L("Infill");
    def->tooltip = L("This feature allows to combine infill and speed up your print by extruding thicker "
                   "infill layers while preserving thin perimeters, thus accuracy.");
    def->sidetext = L("layers");
    def->cli = "infill-every-layers=i";
    def->full_label = L("Combine infill every n layers");
    def->min = 1;
    def->default_value = new ConfigOptionInt(1);

    def = this->add("infill_dense", coBool);
    def->label = ("");
    def->category = L("Infill");
    def->tooltip = L("Enable the creation of a support layer under the first solid layer. Allow to use lower infill ratio without compromizing the top quality."
        " The dense infill is layed out with a 50% infill density.");
    def->cli = "infill-dense!";
    def->default_value = new ConfigOptionBool(false);

    def = this->add("infill_dense_algo", coEnum);
    def->label = L("Algorithm");
    def->tooltip = L("Choose the way the dense layer is lay out."
        " The automatic option let it try to draw the smallest surface with only strait lines inside the sparse infill."
        " The anchored just enlarge a bit (by bridged anchor) the surfaces that need a better support.");
    def->cli = "infill-dense-algo=s";
    def->enum_keys_map = &ConfigOptionEnum<DenseInfillAlgo>::get_enum_values();
    def->enum_values.push_back("automatic");
    def->enum_values.push_back("enxtended");
    def->enum_labels.push_back(L("Automatic"));
    def->enum_labels.push_back(L("Anchored"));
    def->default_value = new ConfigOptionEnum<DenseInfillAlgo>(dfaAutomatic);

    def = this->add("infill_extruder", coInt);
    def->label = L("Infill extruder");
    def->category = L("Extruders");
    def->tooltip = L("The extruder to use when printing infill.");
    def->cli = "infill-extruder=i";
    def->min = 1;
    def->default_value = new ConfigOptionInt(1);

    def = this->add("infill_extrusion_width", coFloatOrPercent);
    def->label = L("Infill");
    def->category = L("Extrusion Width");
    def->tooltip = L("Set this to a non-zero value to set a manual extrusion width for infill. "
                   "If left zero, default extrusion width will be used if set, otherwise 1.125 x nozzle diameter will be used. "
                   "You may want to use fatter extrudates to speed up the infill and make your parts stronger. "
                   "If expressed as percentage (for example 90%) it will be computed over layer height.");
    def->sidetext = L("mm or % (leave 0 for default)");
    def->cli = "infill-extrusion-width=s";
    def->default_value = new ConfigOptionFloatOrPercent(0, false);

    def = this->add("infill_first", coBool);
    def->label = L("Infill before perimeters");
    def->category = L("Infill");
    def->tooltip = L("This option will switch the print order of perimeters and infill, making the latter first.");
    def->cli = "infill-first!";
    def->default_value = new ConfigOptionBool(false);

    def = this->add("infill_only_where_needed", coBool);
    def->label = L("Only infill where needed");
    def->category = L("Infill");
    def->tooltip = L("This option will limit infill to the areas actually needed for supporting ceilings "
                   "(it will act as internal support material). If enabled, slows down the G-code generation "
                   "due to the multiple checks involved.");
    def->cli = "infill-only-where-needed!";
    def->default_value = new ConfigOptionBool(false);

    def = this->add("infill_overlap", coFloatOrPercent);
    def->label = L("Infill/perimeters overlap");
    def->category = L("Advanced");
    def->tooltip = L("This setting applies an additional overlap between infill and perimeters for better bonding. "
                   "Theoretically this shouldn't be needed, but backlash might cause gaps. If expressed "
                   "as percentage (example: 15%) it is calculated over perimeter extrusion width.");
    def->sidetext = L("mm or %");
    def->cli = "infill-overlap=s";
    def->ratio_over = "perimeter_extrusion_width";
    def->default_value = new ConfigOptionFloatOrPercent(25, true);

    def = this->add("infill_speed", coFloat);
    def->label = L("Sparse");
    def->category = L("Speed");
    def->tooltip = L("Speed for printing the internal fill. Set to zero for auto.");
    def->sidetext = L("mm/s");
    def->cli = "infill-speed=f";
    def->aliases = { "print_feed_rate", "infill_feed_rate" };
    def->min = 0;
    def->default_value = new ConfigOptionFloat(80);

    def = this->add("inherits", coString);
    def->label = L("Inherits profile");
    def->tooltip = L("Name of the profile, from which this profile inherits.");
    def->full_width = true;
    def->height = 50;
    def->default_value = new ConfigOptionString();

    // The following value is to be stored into the project file (AMF, 3MF, Config ...)
    // and it contains a sum of "inherits" values over the print and filament profiles.
    def = this->add("inherits_cummulative", coStrings);
    def->default_value = new ConfigOptionStrings();

    def = this->add("interface_shells", coBool);
    def->label = L("Interface shells");
    def->tooltip = L("Force the generation of solid shells between adjacent materials/volumes. "
                   "Useful for multi-extruder prints with translucent materials or manual soluble "
                   "support material.");
    def->cli = "interface-shells!";
    def->category = L("Layers and Perimeters");
    def->default_value = new ConfigOptionBool(false);

    def = this->add("layer_gcode", coString);
    def->label = L("After layer change G-code");
    def->tooltip = L("This custom code is inserted at every layer change, right after the Z move "
                   "and before the extruder moves to the first layer point. Note that you can use "
                   "placeholder variables for all Slic3r settings as well as [layer_num] and [layer_z].");
    def->cli = "after-layer-gcode|layer-gcode=s";
    def->multiline = true;
    def->full_width = true;
    def->height = 50;
    def->default_value = new ConfigOptionString("");

    def = this->add("layer_height", coFloat);
    def->label = L("Layer height");
    def->category = L("Layers and Perimeters");
    def->tooltip = L("This setting controls the height (and thus the total number) of the slices/layers. "
                   "Thinner layers give better accuracy but take more time to print.");
    def->sidetext = L("mm");
    def->cli = "layer-height=f";
    def->min = 0;
    def->default_value = new ConfigOptionFloat(0.3);

    def = this->add("exact_last_layer_height", coBool);
    def->label = L("Exact last layer height");
    def->category = L("Layers and Perimeters");
    def->tooltip = L("This setting controls the height of last object layers to put the last layer at the exact highest height possible. Experimental.");
    def->cli = "exact_last-layer-height=f";
    def->default_value = new ConfigOptionBool(false);

    def = this->add("remaining_times", coBool);
    def->label = L("Supports remaining times");
    def->tooltip = L("Emit M73 P[percent printed] R[remaining time in minutes] at 1 minute"
                     " intervals into the G-code to let the firmware show accurate remaining time."
                     " As of now only the Prusa i3 MK3 firmware recognizes M73."
                     " Also the i3 MK3 firmware supports M73 Qxx Sxx for the silent mode.");
    def->default_value = new ConfigOptionBool(false);

	def = this->add("silent_mode", coBool);
	def->label = L("Supports silent mode");
	def->tooltip = L("Set silent mode for the G-code flavor");
	def->default_value = new ConfigOptionBool(true);

	const int machine_limits_opt_width = 70;
	{
		struct AxisDefault {
			std::string         name;
			std::vector<double> max_feedrate;
			std::vector<double> max_acceleration;
			std::vector<double> max_jerk;
		};
		std::vector<AxisDefault> axes {
			// name, max_feedrate,  max_acceleration, max_jerk
			{ "x", { 500., 200. }, {  9000., 1000. }, { 10. , 10.  } },
			{ "y", { 500., 200. }, {  9000., 1000. }, { 10. , 10.  } },
			{ "z", {  12.,  12. }, {   500.,  200. }, {  0.2,  0.4 } },
			{ "e", { 120., 120. }, { 10000., 5000. }, {  2.5,  2.5 } }
		};
		for (const AxisDefault &axis : axes) {
			std::string axis_upper = boost::to_upper_copy<std::string>(axis.name);
			// Add the machine feedrate limits for XYZE axes. (M203)
			def = this->add("machine_max_feedrate_" + axis.name, coFloats);
			def->full_label = (boost::format(L("Maximum feedrate %1%")) % axis_upper).str();
			def->category = L("Machine limits");
			def->tooltip  = (boost::format(L("Maximum feedrate of the %1% axis")) % axis_upper).str();
			def->sidetext = L("mm/s");
			def->min = 0;
			def->width = machine_limits_opt_width;
			def->default_value = new ConfigOptionFloats(axis.max_feedrate);
			// Add the machine acceleration limits for XYZE axes (M201)
			def = this->add("machine_max_acceleration_" + axis.name, coFloats);
			def->full_label = (boost::format(L("Maximum acceleration %1%")) % axis_upper).str();
			def->category = L("Machine limits");
			def->tooltip  = (boost::format(L("Maximum acceleration of the %1% axis")) % axis_upper).str();
			def->sidetext = L("mm/s²");
			def->min = 0;
			def->width = machine_limits_opt_width;
			def->default_value = new ConfigOptionFloats(axis.max_acceleration);
			// Add the machine jerk limits for XYZE axes (M205)
			def = this->add("machine_max_jerk_" + axis.name, coFloats);
			def->full_label = (boost::format(L("Maximum jerk %1%")) % axis_upper).str();
			def->category = L("Machine limits");
			def->tooltip  = (boost::format(L("Maximum jerk of the %1% axis")) % axis_upper).str();
			def->sidetext = L("mm/s");
			def->min = 0;
			def->width = machine_limits_opt_width;
			def->default_value = new ConfigOptionFloats(axis.max_jerk);
		}
	}

    // M205 S... [mm/sec]
    def = this->add("machine_min_extruding_rate", coFloats);
    def->full_label = L("Minimum feedrate when extruding");
    def->category = L("Machine limits");
    def->tooltip = L("Minimum feedrate when extruding") + " (M205 S)";
    def->sidetext = L("mm/s");
    def->min = 0;
    def->width = machine_limits_opt_width;
    def->default_value = new ConfigOptionFloats{ 0., 0. };

    // M205 T... [mm/sec]
    def = this->add("machine_min_travel_rate", coFloats);
    def->full_label = L("Minimum travel feedrate");
    def->category = L("Machine limits");
    def->tooltip = L("Minimum travel feedrate") + " (M205 T)";
    def->sidetext = L("mm/s");
    def->min = 0;
    def->width = machine_limits_opt_width;
    def->default_value = new ConfigOptionFloats{ 0., 0. };

    // M204 S... [mm/sec^2]
    def = this->add("machine_max_acceleration_extruding", coFloats);
    def->full_label = L("Maximum acceleration when extruding");
    def->category = L("Machine limits");
    def->tooltip = L("Maximum acceleration when extruding") + " (M204 S)";
    def->sidetext = L("mm/s²");
    def->min = 0;
    def->width = machine_limits_opt_width;
    def->default_value = new ConfigOptionFloats{ 1500., 1250. };

    // M204 T... [mm/sec^2]
    def = this->add("machine_max_acceleration_retracting", coFloats);
    def->full_label = L("Maximum acceleration when retracting");
    def->category = L("Machine limits");
    def->tooltip = L("Maximum acceleration when retracting") + " (M204 T)";
    def->sidetext = L("mm/s²");
    def->min = 0;
    def->width = machine_limits_opt_width;
    def->default_value = new ConfigOptionFloats{ 1500., 1250. };

    def = this->add("max_fan_speed", coInts);
    def->label = L("Max");
    def->tooltip = L("This setting represents the maximum speed of your fan.");
    def->sidetext = L("%");
    def->cli = "max-fan-speed=i@";
    def->min = 0;
    def->max = 100;
    def->default_value = new ConfigOptionInts { 100 };

    def = this->add("max_layer_height", coFloats);
    def->label = L("Max");
    def->tooltip = L("This is the highest printable layer height for this extruder, used to cap "
                   "the variable layer height and support layer height. Maximum recommended layer height "
                   "is 75% of the extrusion width to achieve reasonable inter-layer adhesion. "
                   "If set to 0, layer height is limited to 75% of the nozzle diameter.");
    def->sidetext = L("mm");
    def->cli = "max-layer-height=f@";
    def->min = 0;
    def->default_value = new ConfigOptionFloats { 0. };

    def = this->add("max_print_height", coFloat);
    def->label = L("Max print height");
    def->tooltip = L("Set this to the maximum height that can be reached by your extruder while printing.");
    def->sidetext = L("mm");
    def->cli = "max-print-height=f";
    def->default_value = new ConfigOptionFloat(200.0);

    def = this->add("max_print_speed", coFloat);
    def->label = L("Max print speed");
    def->tooltip = L("When setting other speed settings to 0 Slic3r will autocalculate the optimal speed "
                   "in order to keep constant extruder pressure. This experimental setting is used "
                   "to set the highest print speed you want to allow.");
    def->sidetext = L("mm/s");
    def->cli = "max-print-speed=f";
    def->min = 1;
    def->default_value = new ConfigOptionFloat(80);

    def = this->add("max_volumetric_speed", coFloat);
    def->label = L("Max volumetric speed");
    def->tooltip = L("This experimental setting is used to set the maximum volumetric speed your "
                   "extruder supports.");
    def->sidetext = L("mm³/s");
    def->cli = "max-volumetric-speed=f";
    def->min = 0;
    def->default_value = new ConfigOptionFloat(0);

    def = this->add("max_volumetric_extrusion_rate_slope_positive", coFloat);
    def->label = L("Max volumetric slope positive");
    def->tooltip = L("This experimental setting is used to limit the speed of change in extrusion rate. "
                   "A value of 1.8 mm³/s² ensures, that a change from the extrusion rate "
                   "of 1.8 mm³/s (0.45mm extrusion width, 0.2mm extrusion height, feedrate 20 mm/s) "
                   "to 5.4 mm³/s (feedrate 60 mm/s) will take at least 2 seconds.");
    def->sidetext = L("mm³/s²");
    def->cli = "max-volumetric-extrusion-rate-slope-positive=f";
    def->min = 0;
    def->default_value = new ConfigOptionFloat(0);

    def = this->add("max_volumetric_extrusion_rate_slope_negative", coFloat);
    def->label = L("Max volumetric slope negative");
    def->tooltip = L("This experimental setting is used to limit the speed of change in extrusion rate. "
                   "A value of 1.8 mm³/s² ensures, that a change from the extrusion rate "
                   "of 1.8 mm³/s (0.45mm extrusion width, 0.2mm extrusion height, feedrate 20 mm/s) "
                   "to 5.4 mm³/s (feedrate 60 mm/s) will take at least 2 seconds.");
    def->sidetext = L("mm³/s²");
    def->cli = "max-volumetric-extrusion-rate-slope-negative=f";
    def->min = 0;
    def->default_value = new ConfigOptionFloat(0);

    def = this->add("min_fan_speed", coInts);
    def->label = L("Min");
    def->tooltip = L("This setting represents the minimum PWM your fan needs to work.");
    def->sidetext = L("%");
    def->cli = "min-fan-speed=i@";
    def->min = 0;
    def->max = 100;
    def->default_value = new ConfigOptionInts { 35 };

    def = this->add("min_layer_height", coFloats);
    def->label = L("Min");
    def->tooltip = L("This is the lowest printable layer height for this extruder and limits "
                   "the resolution for variable layer height. Typical values are between 0.05 mm and 0.1 mm.");
    def->sidetext = L("mm");
    def->cli = "min-layer-height=f@";
    def->min = 0;
    def->default_value = new ConfigOptionFloats { 0.07 };

    def = this->add("min_print_speed", coFloats);
    def->label = L("Min print speed");
    def->tooltip = L("Slic3r will not scale speed down below this speed.");
    def->sidetext = L("mm/s");
    def->cli = "min-print-speed=f@";
    def->min = 0;
    def->default_value = new ConfigOptionFloats { 10. };

    def = this->add("min_skirt_length", coFloat);
    def->label = L("Minimal filament extrusion length");
    def->tooltip = L("Generate no less than the number of skirt loops required to consume "
                   "the specified amount of filament on the bottom layer. For multi-extruder machines, "
                   "this minimum applies to each extruder.");
    def->sidetext = L("mm");
    def->cli = "min-skirt-length=f";
    def->min = 0;
    def->default_value = new ConfigOptionFloat(0);

    def = this->add("notes", coString);
    def->label = L("Configuration notes");
    def->tooltip = L("You can put here your personal notes. This text will be added to the G-code "
                   "header comments.");
    def->cli = "notes=s";
    def->multiline = true;
    def->full_width = true;
    def->height = 130;
    def->default_value = new ConfigOptionString("");

    def = this->add("nozzle_diameter", coFloats);
    def->label = L("Nozzle diameter");
    def->tooltip = L("This is the diameter of your extruder nozzle (for example: 0.5, 0.35 etc.)");
    def->sidetext = L("mm");
    def->cli = "nozzle-diameter=f@";
    def->default_value = new ConfigOptionFloats { 0.5 };

    def = this->add("host_type", coEnum);
    def->label = L("Host Type");
    def->tooltip = L("Slic3r can upload G-code files to a printer host. This field must contain "
                   "the kind of the host.");
    def->cli = "host-type=s";
    def->enum_keys_map = &ConfigOptionEnum<PrintHostType>::get_enum_values();
    def->enum_values.push_back("octoprint");
    def->enum_values.push_back("duet");
    def->enum_labels.push_back("OctoPrint");
    def->enum_labels.push_back("Duet");
    def->default_value = new ConfigOptionEnum<PrintHostType>(htOctoPrint);

    def = this->add("printhost_apikey", coString);
    def->label = L("API Key / Password");
    def->tooltip = L("Slic3r can upload G-code files to a printer host. This field should contain "
                   "the API Key or the password required for authentication.");
    def->cli = "printhost-apikey=s";
    def->default_value = new ConfigOptionString("");
    
    def = this->add("printhost_cafile", coString);
    def->label = "HTTPS CA file";
    def->tooltip = "Custom CA certificate file can be specified for HTTPS OctoPrint connections, in crt/pem format. "
                   "If left blank, the default OS CA certificate repository is used.";
    def->cli = "printhost-cafile=s";
    def->default_value = new ConfigOptionString("");

    def = this->add("print_host", coString);
    def->label = L("Hostname, IP or URL");
    def->tooltip = L("Slic3r can upload G-code files to a printer host. This field should contain "
                   "the hostname, IP address or URL of the printer host instance.");
    def->cli = "print-host=s";
    def->default_value = new ConfigOptionString("");

    def = this->add("only_retract_when_crossing_perimeters", coBool);
    def->label = L("Only retract when crossing perimeters");
    def->tooltip = L("Disables retraction when the travel path does not exceed the upper layer's perimeters "
                   "(and thus any ooze will be probably invisible).");
    def->cli = "only-retract-when-crossing-perimeters!";
    def->default_value = new ConfigOptionBool(true);

    def = this->add("ooze_prevention", coBool);
    def->label = L("Enable");
    def->tooltip = L("This option will drop the temperature of the inactive extruders to prevent oozing. "
                   "It will enable a tall skirt automatically and move extruders outside such "
                   "skirt when changing temperatures.");
    def->cli = "ooze-prevention!";
    def->default_value = new ConfigOptionBool(false);

    def = this->add("output_filename_format", coString);
    def->label = L("Output filename format");
    def->tooltip = L("You can use all configuration options as variables inside this template. "
                   "For example: [layer_height], [fill_density] etc. You can also use [timestamp], "
                   "[year], [month], [day], [hour], [minute], [second], [version], [input_filename], "
                   "[input_filename_base].");
    def->cli = "output-filename-format=s";
    def->full_width = true;
    def->default_value = new ConfigOptionString("[input_filename_base].gcode");

    def = this->add("overhangs", coBool);
    def->label = L("Detect bridging perimeters");
    def->category = L("Layers and Perimeters");
    def->tooltip = L("Experimental option to adjust flow for overhangs (bridge flow will be used), "
        "to apply bridge speed to them and enable fan.");
    def->cli = "overhangs!";
    def->default_value = new ConfigOptionBool(true);

    def = this->add("no_perimeter_unsupported", coBool);
    def->label = L("");
    def->category = L("Layers and Perimeters");
    def->tooltip = L("Experimental option to remove perimeters where there are nothing under and where a bridged infill should be better. Computationaly intensive!");
    def->cli = "no-perimeter-unsupported!";
    def->default_value = new ConfigOptionBool(false);

    def = this->add("min_perimeter_unsupported", coInt);
    def->label = L("Minimum perimeters");
    def->category = L("Layers and Perimeters");
    def->tooltip = L("Number of permieter exluded from this option.");
    def->cli = "min-perimeter-unsupported=i";
    def->min = 0;
    def->default_value = new ConfigOptionInt(0);

    def = this->add("noperi_bridge_only", coBool);
    def->label = L("Only on briged area");
    def->category = L("Layers and Perimeters");
    def->tooltip = L("Only remove perimeters over area marked as 'bridge'. Can be useful to let perimeter run over overhangs, but it's not very reliable.");
    def->cli = "noperi-bridge-only!";
    def->default_value = new ConfigOptionBool(true);

    def = this->add("parking_pos_retraction", coFloat);
    def->label = L("Filament parking position");
    def->tooltip = L("Distance of the extruder tip from the position where the filament is parked "
                      "when unloaded. This should match the value in printer firmware. ");
    def->sidetext = L("mm");
    def->cli = "parking_pos_retraction=f";
    def->min = 0;
    def->default_value = new ConfigOptionFloat(92.f);

    def = this->add("extra_loading_move", coFloat);
    def->label = L("Extra loading distance");
    def->tooltip = L("When set to zero, the distance the filament is moved from parking position during load "
                      "is exactly the same as it was moved back during unload. When positive, it is loaded further, "
                      " if negative, the loading move is shorter than unloading. ");
    def->sidetext = L("mm");
    def->cli = "extra_loading_move=f";
    def->default_value = new ConfigOptionFloat(-2.f);

    def = this->add("perimeter_acceleration", coFloat);
    def->label = L("Perimeters");
    def->tooltip = L("This is the acceleration your printer will use for perimeters. "
                   "A high value like 9000 usually gives good results if your hardware is up to the job. "
                   "Set zero to disable acceleration control for perimeters.");
    def->sidetext = L("mm/s²");
    def->cli = "perimeter-acceleration=f";
    def->default_value = new ConfigOptionFloat(0);

    def = this->add("perimeter_extruder", coInt);
    def->label = L("Perimeter extruder");
    def->category = L("Extruders");
    def->tooltip = L("The extruder to use when printing perimeters and brim. First extruder is 1.");
    def->cli = "perimeter-extruder=i";
    def->aliases = { "perimeters_extruder" };
    def->min = 1;
    def->default_value = new ConfigOptionInt(1);

    def = this->add("perimeter_extrusion_width", coFloatOrPercent);
    def->label = L("Perimeters");
    def->category = L("Extrusion Width");
    def->tooltip = L("Set this to a non-zero value to set a manual extrusion width for perimeters. "
                   "You may want to use thinner extrudates to get more accurate surfaces. "
                   "If left zero, default extrusion width will be used if set, otherwise 1.125 x nozzle diameter will be used. "
                   "If expressed as percentage (for example 200%) it will be computed over layer height.");
    def->sidetext = L("mm or % (leave 0 for default)");
    def->cli = "perimeter-extrusion-width=s";
    def->aliases = { "perimeters_extrusion_width" };
    def->default_value = new ConfigOptionFloatOrPercent(0, false);

    def = this->add("perimeter_speed", coFloat);
    def->label = L("Default");
    def->category = L("Speed");
    def->tooltip = L("Speed for perimeters (contours, aka vertical shells). Set to zero for auto.");
    def->sidetext = L("mm/s");
    def->cli = "perimeter-speed=f";
    def->aliases = { "perimeter_feed_rate" };
    def->min = 0;
    def->default_value = new ConfigOptionFloat(60);

    def = this->add("perimeters", coInt);
    def->label = L("Perimeters");
    def->category = L("Layers and Perimeters");
    def->tooltip = L("This option sets the number of perimeters to generate for each layer. "
                   "Note that Slic3r may increase this number automatically when it detects "
                   "sloping surfaces which benefit from a higher number of perimeters "
                   "if the Extra Perimeters option is enabled.");
    def->sidetext = L("(minimum)");
    def->cli = "perimeters=i";
    def->aliases = { "perimeter_offsets" };
    def->min = 0;
    def->default_value = new ConfigOptionInt(3);

    def = this->add("post_process", coStrings);
    def->label = L("Post-processing scripts");
    def->tooltip = L("If you want to process the output G-code through custom scripts, "
                   "just list their absolute paths here. Separate multiple scripts with a semicolon. "
                   "Scripts will be passed the absolute path to the G-code file as the first argument, "
                   "and they can access the Slic3r config settings by reading environment variables.");
    def->cli = "post-process=s@";
    def->gui_flags = "serialized";
    def->multiline = true;
    def->full_width = true;
    def->height = 60;
    def->default_value = new ConfigOptionStrings();

    def = this->add("printer_model", coString);
    def->label = L("Printer type");
    def->tooltip = L("Type of the printer.");
    def->default_value = new ConfigOptionString();

    def = this->add("printer_notes", coString);
    def->label = L("Printer notes");
    def->tooltip = L("You can put your notes regarding the printer here.");
    def->cli = "printer-notes=s";
    def->multiline = true;
    def->full_width = true;
    def->height = 130;
    def->default_value = new ConfigOptionString("");

    def = this->add("printer_vendor", coString);
    def->label = L("Printer vendor");
    def->tooltip = L("Name of the printer vendor.");
    def->default_value = new ConfigOptionString();

    def = this->add("printer_variant", coString);
    def->label = L("Printer variant");
    def->tooltip = L("Name of the printer variant. For example, the printer variants may be differentiated by a nozzle diameter.");
    def->default_value = new ConfigOptionString();

    def = this->add("print_settings_id", coString);
    def->default_value = new ConfigOptionString("");
    
    def = this->add("printer_settings_id", coString);
    def->default_value = new ConfigOptionString("");

    def = this->add("support_material_solid_first_layer", coBool);
    def->label = L("Solid first layer");
    def->category = L("Support material");
    def->tooltip = L("Use a solid layer instead of a raft for the layer that touch the build plate.");
    def->cli = "support-material-solid-first-layer!";
    def->default_value = new ConfigOptionBool(false);

    def = this->add("raft_layers", coInt);
    def->label = L("Raft layers");
    def->category = L("Support material");
    def->tooltip = L("The object will be raised by this number of layers, and support material "
        "will be generated under it.");
    def->sidetext = L("layers");
    def->cli = "raft-layers=i";
    def->min = 0;
    def->default_value = new ConfigOptionInt(0);

    def = this->add("resolution", coFloat);
    def->label = L("Resolution");
    def->tooltip = L("Minimum detail resolution, used to simplify the input file for speeding up "
                   "the slicing job and reducing memory usage. High-resolution models often carry "
                   "more detail than printers can render. Set to zero to disable any simplification "
                   "and use full resolution from input.");
    def->sidetext = L("mm");
    def->cli = "resolution=f";
    def->min = 0;
    def->default_value = new ConfigOptionFloat(0);

    def = this->add("retract_before_travel", coFloats);
    def->label = L("Minimum travel after retraction");
    def->tooltip = L("Retraction is not triggered when travel moves are shorter than this length.");
    def->sidetext = L("mm");
    def->cli = "retract-before-travel=f@";
    def->default_value = new ConfigOptionFloats { 2. };

    def = this->add("retract_before_wipe", coPercents);
    def->label = L("Retract amount before wipe");
    def->tooltip = L("With bowden extruders, it may be wise to do some amount of quick retract "
                   "before doing the wipe movement.");
    def->sidetext = L("%");
    def->cli = "retract-before-wipe=s@";
    def->default_value = new ConfigOptionPercents { 0. };
    
    def = this->add("retract_layer_change", coBools);
    def->label = L("Retract on layer change");
    def->tooltip = L("This flag enforces a retraction whenever a Z move is done.");
    def->cli = "retract-layer-change!";
    def->default_value = new ConfigOptionBools { false };

    def = this->add("retract_length", coFloats);
    def->label = L("Length");
    def->full_label = L("Retraction Length");
    def->tooltip = L("When retraction is triggered, filament is pulled back by the specified amount "
                   "(the length is measured on raw filament, before it enters the extruder).");
    def->sidetext = L("mm (zero to disable)");
    def->cli = "retract-length=f@";
    def->default_value = new ConfigOptionFloats { 2. };

    def = this->add("retract_length_toolchange", coFloats);
    def->label = L("Length");
    def->full_label = L("Retraction Length (Toolchange)");
    def->tooltip = L("When retraction is triggered before changing tool, filament is pulled back "
                   "by the specified amount (the length is measured on raw filament, before it enters "
                   "the extruder).");
    def->sidetext = L("mm (zero to disable)");
    def->cli = "retract-length-toolchange=f@";
    def->default_value = new ConfigOptionFloats { 10. };

    def = this->add("retract_lift", coFloats);
    def->label = L("Lift Z");
    def->tooltip = L("If you set this to a positive value, Z is quickly raised every time a retraction "
                   "is triggered. When using multiple extruders, only the setting for the first extruder "
                   "will be considered.");
    def->sidetext = L("mm");
    def->cli = "retract-lift=f@";
    def->default_value = new ConfigOptionFloats { 0. };

    def = this->add("retract_lift_above", coFloats);
    def->label = L("Above Z");
    def->full_label = L("Only lift Z above");
    def->tooltip = L("If you set this to a positive value, Z lift will only take place above the specified "
                   "absolute Z. You can tune this setting for skipping lift on the first layers.");
    def->sidetext = L("mm");
    def->cli = "retract-lift-above=f@";
    def->default_value = new ConfigOptionFloats { 0. };

    def = this->add("retract_lift_below", coFloats);
    def->label = L("Below Z");
    def->full_label = L("Only lift Z below");
    def->tooltip = L("If you set this to a positive value, Z lift will only take place below "
                   "the specified absolute Z. You can tune this setting for limiting lift "
                   "to the first layers.");
    def->sidetext = L("mm");
    def->cli = "retract-lift-below=f@";
    def->default_value = new ConfigOptionFloats { 0. };

    def = this->add("retract_restart_extra", coFloats);
    def->label = L("Extra length on restart");
    def->tooltip = L("When the retraction is compensated after the travel move, the extruder will push "
                   "this additional amount of filament. This setting is rarely needed.");
    def->sidetext = L("mm");
    def->cli = "retract-restart-extra=f@";
    def->default_value = new ConfigOptionFloats { 0. };

    def = this->add("retract_restart_extra_toolchange", coFloats);
    def->label = L("Extra length on restart");
    def->tooltip = L("When the retraction is compensated after changing tool, the extruder will push "
                   "this additional amount of filament.");
    def->sidetext = L("mm");
    def->cli = "retract-restart-extra-toolchange=f@";
    def->default_value = new ConfigOptionFloats { 0. };

    def = this->add("retract_speed", coFloats);
    def->label = L("Retraction Speed");
    def->full_label = L("Retraction Speed");
    def->tooltip = L("The speed for retractions (it only applies to the extruder motor).");
    def->sidetext = L("mm/s");
    def->cli = "retract-speed=f@";
    def->default_value = new ConfigOptionFloats { 40. };

    def = this->add("deretract_speed", coFloats);
    def->label = L("Deretraction Speed");
    def->full_label = L("Deretraction Speed");
    def->tooltip = L("The speed for loading of a filament into extruder after retraction "
                   "(it only applies to the extruder motor). If left to zero, the retraction speed is used.");
    def->sidetext = L("mm/s");
    def->cli = "retract-speed=f@";
    def->default_value = new ConfigOptionFloats { 0. };

    def = this->add("seam_position", coEnum);
    def->label = L("Seam position");
    def->category = L("Layers and Perimeters");
    def->tooltip = L("Position of perimeters starting points.");
    def->cli = "seam-position=s";
    def->enum_keys_map = &ConfigOptionEnum<SeamPosition>::get_enum_values();
    def->enum_values.push_back("random");
    def->enum_values.push_back("nearest");
    def->enum_values.push_back("aligned");
    def->enum_values.push_back("rear");
    def->enum_values.push_back("hidden");
    def->enum_labels.push_back(L("Random"));
    def->enum_labels.push_back(L("Nearest"));
    def->enum_labels.push_back(L("Aligned"));
    def->enum_labels.push_back(L("Rear"));
    def->enum_labels.push_back(L("Hidden"));
    def->default_value = new ConfigOptionEnum<SeamPosition>(spAligned);

    def = this->add("seam_travel", coBool);
    def->label = L("Travel move reduced");
    def->category = L("Layers and Perimeters");
    def->tooltip = L("Add a big cost to travel paths when possible (when going into a loop), so it will prefer a less optimal seam posistion if it's nearer.");
    def->cli = "seam-travel!";
    def->default_value = new ConfigOptionBool(false);

#if 0
    def = this->add("seam_preferred_direction", coFloat);
//    def->gui_type = "slider";
    def->label = L("Direction");
    def->sidetext = L("°");
    def->full_label = L("Preferred direction of the seam");
    def->tooltip = L("Seam preferred direction");
    def->cli = "seam-preferred-direction=f";
    def->min = 0;
    def->max = 360;
    def->default_value = new ConfigOptionFloat(0);

    def = this->add("seam_preferred_direction_jitter", coFloat);
//    def->gui_type = "slider";
    def->label = L("Jitter");
    def->sidetext = L("°");
    def->full_label = L("Seam preferred direction jitter");
    def->tooltip = L("Preferred direction of the seam - jitter");
    def->cli = "seam-preferred-direction-jitter=f";
    def->min = 0;
    def->max = 360;
    def->default_value = new ConfigOptionFloat(30);
#endif

    def = this->add("serial_port", coString);
    def->gui_type = "select_open";
    def->label = "";
    def->full_label = L("Serial port");
    def->tooltip = L("USB/serial port for printer connection.");
    def->cli = "serial-port=s";
    def->width = 200;
    def->default_value = new ConfigOptionString("");

    def = this->add("serial_speed", coInt);
    def->gui_type = "i_enum_open";
    def->label = L("Speed");
    def->full_label = L("Serial port speed");
    def->tooltip = L("Speed (baud) of USB/serial port for printer connection.");
    def->cli = "serial-speed=i";
    def->min = 1;
    def->max = 300000;
    def->enum_values.push_back("115200");
    def->enum_values.push_back("250000");
    def->default_value = new ConfigOptionInt(250000);

    def = this->add("skirt_distance", coFloat);
    def->label = L("Distance from object");
    def->tooltip = L("Distance between skirt and object(s). Set this to zero to attach the skirt "
                   "to the object(s) and get a brim for better adhesion.");
    def->sidetext = L("mm");
    def->cli = "skirt-distance=f";
    def->min = 0;
    def->default_value = new ConfigOptionFloat(6);

    def = this->add("skirt_height", coInt);
    def->label = L("Skirt height");
    def->tooltip = L("Height of skirt expressed in layers. Set this to a tall value to use skirt "
                   "as a shield against drafts.");
    def->sidetext = L("layers");
    def->cli = "skirt-height=i";
    def->default_value = new ConfigOptionInt(1);

    def = this->add("skirts", coInt);
    def->label = L("Loops (minimum)");
    def->full_label = L("Skirt Loops");
    def->tooltip = L("Number of loops for the skirt. If the Minimum Extrusion Length option is set, "
                   "the number of loops might be greater than the one configured here. Set this to zero "
                   "to disable skirt completely.");
    def->cli = "skirts=i";
    def->min = 0;
    def->default_value = new ConfigOptionInt(1);
    
    def = this->add("slowdown_below_layer_time", coInts);
    def->label = L("Slow down if layer print time is below");
    def->tooltip = L("If layer print time is estimated below this number of seconds, print moves "
                   "speed will be scaled down to extend duration to this value.");
    def->sidetext = L("approximate seconds");
    def->cli = "slowdown-below-layer-time=i@";
    def->width = 60;
    def->min = 0;
    def->max = 1000;
    def->default_value = new ConfigOptionInts { 5 };

    def = this->add("small_perimeter_speed", coFloatOrPercent);
    def->label = L("Small");
    def->category = L("Speed");
    def->tooltip = L("This separate setting will affect the speed of perimeters having radius <= 6.5mm "
                   "(usually holes). If expressed as percentage (for example: 80%) it will be calculated "
                   "on the perimeters speed setting above. Set to zero for auto.");
    def->sidetext = L("mm/s or %");
    def->cli = "small-perimeter-speed=s";
    def->ratio_over = "perimeter_speed";
    def->min = 0;
    def->default_value = new ConfigOptionFloatOrPercent(15, false);

    def = this->add("solid_infill_below_area", coFloat);
    def->label = L("Solid infill threshold area");
    def->category = L("Infill");
    def->tooltip = L("Force solid infill for regions having a smaller area than the specified threshold.");
    def->sidetext = L("mm²");
    def->cli = "solid-infill-below-area=f";
    def->min = 0;
    def->default_value = new ConfigOptionFloat(70);

    def = this->add("solid_infill_extruder", coInt);
    def->label = L("Solid infill extruder");
    def->category = L("Extruders");
    def->tooltip = L("The extruder to use when printing solid infill.");
    def->cli = "solid-infill-extruder=i";
    def->min = 1;
    def->default_value = new ConfigOptionInt(1);

    def = this->add("solid_infill_every_layers", coInt);
    def->label = L("Solid infill every");
    def->category = L("Infill");
    def->tooltip = L("This feature allows to force a solid layer every given number of layers. "
                   "Zero to disable. You can set this to any value (for example 9999); "
                   "Slic3r will automatically choose the maximum possible number of layers "
                   "to combine according to nozzle diameter and layer height.");
    def->sidetext = L("layers");
    def->cli = "solid-infill-every-layers=i";
    def->min = 0;
    def->default_value = new ConfigOptionInt(0);

    def = this->add("solid_infill_extrusion_width", coFloatOrPercent);
    def->label = L("Solid infill");
    def->category = L("Extrusion Width");
    def->tooltip = L("Set this to a non-zero value to set a manual extrusion width for infill for solid surfaces. "
                   "If left zero, default extrusion width will be used if set, otherwise 1.125 x nozzle diameter will be used. "
                   "If expressed as percentage (for example 90%) it will be computed over layer height.");
    def->sidetext = L("mm or % (leave 0 for default)");
    def->cli = "solid-infill-extrusion-width=s";
    def->default_value = new ConfigOptionFloatOrPercent(0, false);

    def = this->add("solid_infill_speed", coFloatOrPercent);
    def->label = L("Solid");
    def->category = L("Speed");
    def->tooltip = L("Speed for printing solid regions (top/bottom/internal horizontal shells). "
                   "This can be expressed as a percentage (for example: 80%) over the default "
                   "infill speed above. Set to zero for auto.");
    def->sidetext = L("mm/s or %");
    def->cli = "solid-infill-speed=s";
    def->ratio_over = "infill_speed";
    def->aliases = { "solid_infill_feed_rate" };
    def->min = 0;
    def->default_value = new ConfigOptionFloatOrPercent(20, false);

    def = this->add("solid_layers", coInt);
    def->label = L("Solid layers");
    def->tooltip = L("Number of solid layers to generate on top and bottom surfaces.");
    def->cli = "solid-layers=i";
    def->shortcut.push_back("top_solid_layers");
    def->shortcut.push_back("bottom_solid_layers");
    def->min = 0;

    def = this->add("spiral_vase", coBool);
    def->label = L("Spiral vase");
    def->tooltip = L("This feature will raise Z gradually while printing a single-walled object "
                   "in order to remove any visible seam. This option requires a single perimeter, "
                   "no infill, no top solid layers and no support material. You can still set "
                   "any number of bottom solid layers as well as skirt/brim loops. "
                   "It won't work when printing more than an object.");
    def->cli = "spiral-vase!";
    def->default_value = new ConfigOptionBool(false);

    def = this->add("standby_temperature_delta", coInt);
    def->label = L("Temperature variation");
    def->tooltip = L("Temperature difference to be applied when an extruder is not active. "
                   "Enables a full-height \"sacrificial\" skirt on which the nozzles are periodically wiped.");
    def->sidetext = "∆°C";
    def->cli = "standby-temperature-delta=i";
    def->min = -max_temp;
    def->max = max_temp;
    def->default_value = new ConfigOptionInt(-5);

    def = this->add("start_gcode", coString);
    def->label = L("Start G-code");
    def->tooltip = L("This start procedure is inserted at the beginning, after bed has reached "
                   "the target temperature and extruder just started heating, and before extruder "
                   "has finished heating. If Slic3r detects M104 or M190 in your custom codes, "
                   "such commands will not be prepended automatically so you're free to customize "
                   "the order of heating commands and other custom actions. Note that you can use "
                   "placeholder variables for all Slic3r settings, so you can put "
                   "a \"M109 S[first_layer_temperature]\" command wherever you want.");
    def->cli = "start-gcode=s";
    def->multiline = true;
    def->full_width = true;
    def->height = 120;
    def->default_value = new ConfigOptionString("G28 ; home all axes\nG1 Z5 F5000 ; lift nozzle\n");

    def = this->add("start_filament_gcode", coStrings);
    def->label = L("Start G-code");
    def->tooltip = L("This start procedure is inserted at the beginning, after any printer start gcode. "
                   "This is used to override settings for a specific filament. If Slic3r detects "
                   "M104, M109, M140 or M190 in your custom codes, such commands will "
                   "not be prepended automatically so you're free to customize the order "
                   "of heating commands and other custom actions. Note that you can use placeholder variables "
                   "for all Slic3r settings, so you can put a \"M109 S[first_layer_temperature]\" command "
                   "wherever you want. If you have multiple extruders, the gcode is processed "
                   "in extruder order.");
    def->cli = "start-filament-gcode=s@";
    def->multiline = true;
    def->full_width = true;
    def->height = 120;
    def->default_value = new ConfigOptionStrings { "; Filament gcode\n" };

    def = this->add("single_extruder_multi_material", coBool);
    def->label = L("Single Extruder Multi Material");
    def->tooltip = L("The printer multiplexes filaments into a single hot end.");
    def->cli = "single-extruder-multi-material!";
    def->default_value = new ConfigOptionBool(false);

    def = this->add("single_extruder_multi_material_priming", coBool);
    def->label = L("Prime all printing extruders");
    def->tooltip = L("If enabled, all printing extruders will be primed at the front edge of the print bed at the start of the print.");
    def->cli = "single-extruder-multi-material-priming!";
    def->default_value = new ConfigOptionBool(true);

    def = this->add("support_material", coBool);
    def->label = L("Generate support material");
    def->category = L("Support material");
    def->tooltip = L("Enable support material generation.");
    def->cli = "support-material!";
    def->default_value = new ConfigOptionBool(false);

    def = this->add("support_material_auto", coBool);
    def->label = L("Auto generated supports");
    def->category = L("Support material");
    def->tooltip = L("If checked, supports will be generated automatically based on the overhang threshold value."\
                     " If unchecked, supports will be generated inside the \"Support Enforcer\" volumes only.");
    def->cli = "support-material-auto!";
    def->default_value = new ConfigOptionBool(true);

    def = this->add("support_material_xy_spacing", coFloatOrPercent);
    def->label = L("XY separation between an object and its support");
    def->category = L("Support material");
    def->tooltip = L("XY separation between an object and its support. If expressed as percentage "
                   "(for example 50%), it will be calculated over external perimeter width.");
    def->sidetext = L("mm or %");
    def->cli = "support-material-xy-spacing=s";
    def->ratio_over = "external_perimeter_extrusion_width";
    def->min = 0;
    // Default is half the external perimeter width.
    def->default_value = new ConfigOptionFloatOrPercent(50, true);

    def = this->add("support_material_angle", coFloat);
    def->label = L("Pattern angle");
    def->category = L("Support material");
    def->tooltip = L("Use this setting to rotate the support material pattern on the horizontal plane.");
    def->sidetext = L("°");
    def->cli = "support-material-angle=f";
    def->min = 0;
    def->max = 359;
    def->default_value = new ConfigOptionFloat(0);

    def = this->add("support_material_buildplate_only", coBool);
    def->label = L("Support on build plate only");
    def->category = L("Support material");
    def->tooltip = L("Only create support if it lies on a build plate. Don't create support on a print.");
    def->cli = "support-material-buildplate-only!";
    def->default_value = new ConfigOptionBool(false);

    def = this->add("support_material_contact_distance", coFloat);
    def->gui_type = "f_enum_open";
    def->label = L("Contact Z distance");
    def->category = L("Support material");
    def->tooltip = L("The vertical distance between object and support material interface. "
                   "Setting this to 0 will also prevent Slic3r from using bridge flow and speed "
                   "for the first object layer.");
    def->sidetext = L("mm");
    def->cli = "support-material-contact-distance=f";
//    def->min = 0;
    def->enum_values.push_back("0");
    def->enum_values.push_back("0.2");
    def->enum_labels.push_back((boost::format("0 (%1%)") % L("soluble")).str());
    def->enum_labels.push_back((boost::format("0.2 (%1%)") % L("detachable")).str());
    def->default_value = new ConfigOptionFloat(0.2);

    def = this->add("support_material_enforce_layers", coInt);
    def->label = L("Enforce support for the first");
    def->category = L("Support material");
    def->tooltip = L("Generate support material for the specified number of layers counting from bottom, "
                   "regardless of whether normal support material is enabled or not and regardless "
                   "of any angle threshold. This is useful for getting more adhesion of objects "
                   "having a very thin or poor footprint on the build plate.");
    def->sidetext = L("layers");
    def->cli = "support-material-enforce-layers=f";
    def->full_label = L("Enforce support for the first n layers");
    def->min = 0;
    def->default_value = new ConfigOptionInt(0);

    def = this->add("support_material_extruder", coInt);
    def->label = L("Support material/raft/skirt extruder");
    def->category = L("Extruders");
    def->tooltip = L("The extruder to use when printing support material, raft and skirt "
                   "(1+, 0 to use the current extruder to minimize tool changes).");
    def->cli = "support-material-extruder=i";
    def->min = 0;
    def->default_value = new ConfigOptionInt(1);

    def = this->add("support_material_extrusion_width", coFloatOrPercent);
    def->label = L("Support material");
    def->category = L("Extrusion Width");
    def->tooltip = L("Set this to a non-zero value to set a manual extrusion width for support material. "
                   "If left zero, default extrusion width will be used if set, otherwise nozzle diameter will be used. "
                   "If expressed as percentage (for example 90%) it will be computed over layer height.");
    def->sidetext = L("mm or % (leave 0 for default)");
    def->cli = "support-material-extrusion-width=s";
    def->default_value = new ConfigOptionFloatOrPercent(0, false);

    def = this->add("support_material_interface_contact_loops", coBool);
    def->label = L("Interface loops");
    def->category = L("Support material");
    def->tooltip = L("Cover the top contact layer of the supports with loops. Disabled by default.");
    def->cli = "support-material-interface-contact-loops!";
    def->default_value = new ConfigOptionBool(false);

    def = this->add("support_material_interface_extruder", coInt);
    def->label = L("Support material/raft interface extruder");
    def->category = L("Extruders");
    def->tooltip = L("The extruder to use when printing support material interface "
                   "(1+, 0 to use the current extruder to minimize tool changes). This affects raft too.");
    def->cli = "support-material-interface-extruder=i";
    def->min = 0;
    def->default_value = new ConfigOptionInt(1);

    def = this->add("support_material_interface_layers", coInt);
    def->label = L("Interface layers");
    def->category = L("Support material");
    def->tooltip = L("Number of interface layers to insert between the object(s) and support material.");
    def->sidetext = L("layers");
    def->cli = "support-material-interface-layers=i";
    def->min = 0;
    def->default_value = new ConfigOptionInt(3);

    def = this->add("support_material_interface_spacing", coFloat);
    def->label = L("Interface pattern spacing");
    def->category = L("Support material");
    def->tooltip = L("Spacing between interface lines. Set zero to get a solid interface.");
    def->sidetext = L("mm");
    def->cli = "support-material-interface-spacing=f";
    def->min = 0;
    def->default_value = new ConfigOptionFloat(0);

    def = this->add("support_material_interface_speed", coFloatOrPercent);
    def->label = L("Interface");
    def->category = L("Support material");
    def->tooltip = L("Speed for printing support material interface layers. If expressed as percentage "
                   "(for example 50%) it will be calculated over support material speed.");
    def->sidetext = L("mm/s or %");
    def->cli = "support-material-interface-speed=s";
    def->ratio_over = "support_material_speed";
    def->min = 0;
    def->default_value = new ConfigOptionFloatOrPercent(100, true);

    def = this->add("support_material_pattern", coEnum);
    def->label = L("Pattern");
    def->category = L("Support material");
    def->tooltip = L("Pattern used to generate support material.");
    def->cli = "support-material-pattern=s";
    def->enum_keys_map = &ConfigOptionEnum<SupportMaterialPattern>::get_enum_values();
    def->enum_values.push_back("rectilinear");
    def->enum_values.push_back("rectilinear-grid");
    def->enum_values.push_back("honeycomb");
    def->enum_labels.push_back(L("Rectilinear"));
    def->enum_labels.push_back(L("Rectilinear grid"));
    def->enum_labels.push_back(L("Honeycomb"));
    def->default_value = new ConfigOptionEnum<SupportMaterialPattern>(smpRectilinear);

    def = this->add("support_material_spacing", coFloat);
    def->label = L("Pattern spacing");
    def->category = L("Support material");
    def->tooltip = L("Spacing between support material lines.");
    def->sidetext = L("mm");
    def->cli = "support-material-spacing=f";
    def->min = 0;
    def->default_value = new ConfigOptionFloat(2.5);

    def = this->add("support_material_speed", coFloat);
    def->label = L("Default");
    def->category = L("Support material");
    def->tooltip = L("Speed for printing support material.");
    def->sidetext = L("mm/s");
    def->cli = "support-material-speed=f";
    def->min = 0;
    def->default_value = new ConfigOptionFloat(60);

    def = this->add("support_material_synchronize_layers", coBool);
    def->label = L("Synchronize with object layers");
    def->category = L("Support material");
    def->tooltip = L("Synchronize support layers with the object print layers. This is useful "
                   "with multi-material printers, where the extruder switch is expensive.");
    def->cli = "support-material-synchronize-layers!";
    def->default_value = new ConfigOptionBool(false);

    def = this->add("support_material_threshold", coInt);
    def->label = L("Overhang threshold");
    def->category = L("Support material");
    def->tooltip = L("Support material will not be generated for overhangs whose slope angle "
                   "(90° = vertical) is above the given threshold. In other words, this value "
                   "represent the most horizontal slope (measured from the horizontal plane) "
                   "that you can print without support material. Set to zero for automatic detection "
                   "(recommended).");
    def->sidetext = L("°");
    def->cli = "support-material-threshold=i";
    def->min = 0;
    def->max = 90;
    def->default_value = new ConfigOptionInt(0);

    def = this->add("support_material_with_sheath", coBool);
    def->label = L("With sheath around the support");
    def->category = L("Support material");
    def->tooltip = L("Add a sheath (a single perimeter line) around the base support. This makes "
                   "the support more reliable, but also more difficult to remove.");
    def->cli = "support-material-with-sheath!";
    def->default_value = new ConfigOptionBool(true);

    def = this->add("temperature", coInts);
    def->label = L("Other layers");
    def->tooltip = L("Extruder temperature for layers after the first one. Set this to zero to disable "
                   "temperature control commands in the output.");
    def->cli = "temperature=i@";
    def->full_label = L("Temperature");
    def->min = 0;
    def->max = max_temp;
    def->default_value = new ConfigOptionInts { 200 };
    
    def = this->add("thin_walls", coBool);
    def->label = L("Detect thin walls");
    def->category = L("Layers and Perimeters");
    def->tooltip = L("Detect single-width walls (parts where two extrusions don't fit and we need "
                   "to collapse them into a single trace).");
    def->cli = "thin-walls!";
    def->default_value = new ConfigOptionBool(true);

    def = this->add("threads", coInt);
    def->label = L("Threads");
    def->tooltip = L("Threads are used to parallelize long-running tasks. Optimal threads number "
                   "is slightly above the number of available cores/processors.");
    def->cli = "threads|j=i";
    def->readonly = true;
    def->min = 1;
    {
        int threads = (unsigned int)boost::thread::hardware_concurrency();
        def->default_value = new ConfigOptionInt(threads > 0 ? threads : 2);
    }
    
    def = this->add("toolchange_gcode", coString);
    def->label = L("Tool change G-code");
    def->tooltip = L("This custom code is inserted right before every extruder change. "
                   "Note that you can use placeholder variables for all Slic3r settings as well "
                   "as [previous_extruder] and [next_extruder].");
    def->cli = "toolchange-gcode=s";
    def->multiline = true;
    def->full_width = true;
    def->height = 50;
    def->default_value = new ConfigOptionString("");

    def = this->add("top_infill_extrusion_width", coFloatOrPercent);
    def->label = L("Top solid infill");
    def->category = L("Extrusion Width");
    def->tooltip = L("Set this to a non-zero value to set a manual extrusion width for infill for top surfaces. "
                   "You may want to use thinner extrudates to fill all narrow regions and get a smoother finish. "
                   "If left zero, default extrusion width will be used if set, otherwise nozzle diameter will be used. "
                   "If expressed as percentage (for example 90%) it will be computed over layer height.");
    def->sidetext = L("mm or % (leave 0 for default)");
    def->cli = "top-infill-extrusion-width=s";
    def->default_value = new ConfigOptionFloatOrPercent(0, false);

    def = this->add("top_solid_infill_speed", coFloatOrPercent);
    def->label = L("Top solid");
    def->category = L("Speed");
    def->tooltip = L("Speed for printing top solid layers (it only applies to the uppermost "
                   "external layers and not to their internal solid layers). You may want "
                   "to slow down this to get a nicer surface finish. This can be expressed "
                   "as a percentage (for example: 80%) over the solid infill speed above. "
                   "Set to zero for auto.");
    def->sidetext = L("mm/s or %");
    def->cli = "top-solid-infill-speed=s";
    def->ratio_over = "solid_infill_speed";
    def->min = 0;
    def->default_value = new ConfigOptionFloatOrPercent(15, false);

    def = this->add("top_solid_layers", coInt);
    def->label = L("Top");
    def->category = L("Layers and Perimeters");
    def->tooltip = L("Number of solid layers to generate on top surfaces.");
    def->cli = "top-solid-layers=i";
    def->full_label = L("Top solid layers");
    def->min = 0;
    def->default_value = new ConfigOptionInt(3);

    def = this->add("travel_speed", coFloat);
    def->label = L("Travel");
    def->tooltip = L("Speed for travel moves (jumps between distant extrusion points).");
    def->sidetext = L("mm/s");
    def->cli = "travel-speed=f";
    def->aliases = { "travel_feed_rate" };
    def->min = 1;
    def->default_value = new ConfigOptionFloat(130);

    def = this->add("use_firmware_retraction", coBool);
    def->label = L("Use firmware retraction");
    def->tooltip = L("This experimental setting uses G10 and G11 commands to have the firmware "
                   "handle the retraction. This is only supported in recent Marlin.");
    def->cli = "use-firmware-retraction!";
    def->default_value = new ConfigOptionBool(false);

    def = this->add("use_relative_e_distances", coBool);
    def->label = L("Use relative E distances");
    def->tooltip = L("If your firmware requires relative E values, check this, "
                   "otherwise leave it unchecked. Most firmwares use absolute values.");
    def->cli = "use-relative-e-distances!";
    def->default_value = new ConfigOptionBool(false);

    def = this->add("use_volumetric_e", coBool);
    def->label = L("Use volumetric E");
    def->tooltip = L("This experimental setting uses outputs the E values in cubic millimeters "
                   "instead of linear millimeters. If your firmware doesn't already know "
                   "filament diameter(s), you can put commands like 'M200 D[filament_diameter_0] T0' "
                   "in your start G-code in order to turn volumetric mode on and use the filament "
                   "diameter associated to the filament selected in Slic3r. This is only supported "
                   "in recent Marlin.");
    def->cli = "use-volumetric-e!";
    def->default_value = new ConfigOptionBool(false);

    def = this->add("variable_layer_height", coBool);
    def->label = L("Enable variable layer height feature");
    def->tooltip = L("Some printers or printer setups may have difficulties printing "
                   "with a variable layer height. Enabled by default.");
    def->cli = "variable-layer-height!";
    def->default_value = new ConfigOptionBool(true);

    def = this->add("wipe", coBools);
    def->label = L("Wipe while retracting");
    def->tooltip = L("This flag will move the nozzle while retracting to minimize the possible blob "
                   "on leaky extruders.");
    def->cli = "wipe!";
    def->default_value = new ConfigOptionBools { false };

    def = this->add("wipe_tower", coBool);
    def->label = L("Enable");
    def->tooltip = L("Multi material printers may need to prime or purge extruders on tool changes. "
                   "Extrude the excess material into the wipe tower.");
    def->cli = "wipe-tower!";
    def->default_value = new ConfigOptionBool(false);

    def = this->add("wiping_volumes_extruders", coFloats);
    def->label = L("Purging volumes - load/unload volumes");
    def->tooltip = L("This vector saves required volumes to change from/to each tool used on the "
                     "wipe tower. These values are used to simplify creation of the full purging "
                     "volumes below. ");
    def->cli = "wiping-volumes-extruders=f@";
    def->default_value = new ConfigOptionFloats { 70.f, 70.f, 70.f, 70.f, 70.f, 70.f, 70.f, 70.f, 70.f, 70.f  };

    def = this->add("wiping_volumes_matrix", coFloats);
    def->label = L("Purging volumes - matrix");
    def->tooltip = L("This matrix describes volumes (in cubic milimetres) required to purge the"
                     " new filament on the wipe tower for any given pair of tools. ");
    def->cli = "wiping-volumes-matrix=f@";
    def->default_value = new ConfigOptionFloats {   0.f, 140.f, 140.f, 140.f, 140.f,
                                                  140.f,   0.f, 140.f, 140.f, 140.f,
                                                  140.f, 140.f,   0.f, 140.f, 140.f,
                                                  140.f, 140.f, 140.f,   0.f, 140.f,
                                                  140.f, 140.f, 140.f, 140.f,   0.f };

    def = this->add("wipe_tower_x", coFloat);
    def->label = L("X");
    def->tooltip = L("X coordinate of the left front corner of a wipe tower");
    def->sidetext = L("mm");
    def->cli = "wipe-tower-x=f";
    def->default_value = new ConfigOptionFloat(180.);

    def = this->add("wipe_tower_y", coFloat);
    def->label = L("Y");
    def->tooltip = L("Y coordinate of the left front corner of a wipe tower");
    def->sidetext = L("mm");
    def->cli = "wipe-tower-y=f";
    def->default_value = new ConfigOptionFloat(140.);

    def = this->add("wipe_tower_width", coFloat);
    def->label = L("Width");
    def->tooltip = L("Width of a wipe tower");
    def->sidetext = L("mm");
    def->cli = "wipe-tower-width=f";
    def->default_value = new ConfigOptionFloat(60.);

    def = this->add("wipe_tower_rotation_angle", coFloat);
    def->label = L("Wipe tower rotation angle");
    def->tooltip = L("Wipe tower rotation angle with respect to x-axis ");
    def->sidetext = L("degrees");
    def->cli = "wipe-tower-rotation-angle=f";
    def->default_value = new ConfigOptionFloat(0.);
    
    def = this->add("wipe_into_infill", coBool);
    def->category = L("Extruders");
    def->label = L("Wipe into this object's infill");
    def->tooltip = L("Purging after toolchange will done inside this object's infills. "
                     "This lowers the amount of waste but may result in longer print time "
                     " due to additional travel moves.");
    def->cli = "wipe-into-infill!";
    def->default_value = new ConfigOptionBool(false);

    def = this->add("wipe_into_objects", coBool);
    def->category = L("Extruders");
    def->label = L("Wipe into this object");
    def->tooltip = L("Object will be used to purge the nozzle after a toolchange to save material "
                     "that would otherwise end up in the wipe tower and decrease print time. "
                     "Colours of the objects will be mixed as a result.");
    def->cli = "wipe-into-objects!";
    def->default_value = new ConfigOptionBool(false);

    def = this->add("wipe_tower_bridging", coFloat);
    def->label = L("Maximal bridging distance");
    def->tooltip = L("Maximal distance between supports on sparse infill sections. ");
    def->sidetext = L("mm");
    def->cli = "wipe-tower-bridging=f";
    def->default_value = new ConfigOptionFloat(10.);

    def = this->add("xy_size_compensation", coFloat);
    def->label = L("All layers");
    def->category = L("Advanced");
    def->tooltip = L("The object will be grown/shrunk in the XY plane by the configured value "
                   "(negative = inwards, positive = outwards). This might be useful "
                   "for fine-tuning sizes.");
    def->sidetext = L("mm");
    def->cli = "xy-size-compensation=f";
    def->default_value = new ConfigOptionFloat(0);

    def = this->add("hole_size_compensation", coFloat);
    def->label = L("Holes");
    def->category = L("Advanced");
    def->tooltip = L("The convex holes will be grown / shrunk in the XY plane by the configured value"
                   " (negative = inwards, positive = outwards, should be positive as the holes are always a bit smaller)."
                   " This might be useful for fine-tuning hole sizes.");
    def->sidetext = L("mm");
    def->cli = "hole-size-compensation=f";
    def->default_value = new ConfigOptionFloat(0);

    def = this->add("z_offset", coFloat);
    def->label = L("Z offset");
    def->tooltip = L("This value will be added (or subtracted) from all the Z coordinates "
                   "in the output G-code. It is used to compensate for bad Z endstop position: "
                   "for example, if your endstop zero actually leaves the nozzle 0.3mm far "
                   "from the print bed, set this to -0.3 (or fix your endstop).");
    def->sidetext = L("mm");
    def->cli = "z-offset=f";
    def->default_value = new ConfigOptionFloat(0);
}

void PrintConfigDef::handle_legacy(t_config_option_key &opt_key, std::string &value)
{
    // handle legacy options
    if (opt_key == "extrusion_width_ratio" || opt_key == "bottom_layer_speed_ratio"
        || opt_key == "first_layer_height_ratio") {
        boost::replace_first(opt_key, "_ratio", "");
        if (opt_key == "bottom_layer_speed") opt_key = "first_layer_speed";
        try {
            float v = boost::lexical_cast<float>(value);
            if (v != 0) 
                value = boost::lexical_cast<std::string>(v*100) + "%";
        } catch (boost::bad_lexical_cast &) {
            value = "0";
        }
    } else if (opt_key == "gcode_flavor" && value == "makerbot") {
        value = "makerware";
    } else if (opt_key == "fill_density" && value.find("%") == std::string::npos) {
        try {
            // fill_density was turned into a percent value
            float v = boost::lexical_cast<float>(value);
            value = boost::lexical_cast<std::string>(v*100) + "%";
        } catch (boost::bad_lexical_cast &) {}
    } else if (opt_key == "randomize_start" && value == "1") {
        opt_key = "seam_position";
        value = "random";
    } else if (opt_key == "bed_size" && !value.empty()) {
        opt_key = "bed_shape";
        ConfigOptionPoint p;
        p.deserialize(value);
        std::ostringstream oss;
        oss << "0x0," << p.value.x << "x0," << p.value.x << "x" << p.value.y << ",0x" << p.value.y;
        value = oss.str();
    } else if ((opt_key == "perimeter_acceleration" && value == "25")
        || (opt_key == "infill_acceleration" && value == "50")) {
        /*  For historical reasons, the world's full of configs having these very low values;
            to avoid unexpected behavior we need to ignore them. Banning these two hard-coded
            values is a dirty hack and will need to be removed sometime in the future, but it
            will avoid lots of complaints for now. */
        value = "0";
    } else if (opt_key == "support_material_pattern" && value == "pillars") {
        // Slic3r PE does not support the pillars. They never worked well.
        value = "rectilinear";
    } else if (opt_key == "octoprint_host") {
        opt_key = "print_host";
    } else if (opt_key == "octoprint_cafile") {
        opt_key = "printhost_cafile";
    } else if (opt_key == "octoprint_apikey") {
        opt_key = "printhost_apikey";
    }
    
    // Ignore the following obsolete configuration keys:
    static std::set<std::string> ignore = {
        "duplicate_x", "duplicate_y", "gcode_arcs", "multiply_x", "multiply_y",
        "support_material_tool", "acceleration", "adjust_overhang_flow", 
        "standby_temperature", "scale", "rotate", "duplicate", "duplicate_grid",
        "start_perimeters_at_concave_points", "start_perimeters_at_non_overhang", "randomize_start", 
        "seal_position", "vibration_limit", "bed_size", 
        "print_center", "g0", "threads", "pressure_advance", "wipe_tower_per_color_wipe"
    };

    if (ignore.find(opt_key) != ignore.end()) {
        opt_key = "";
        return;
    }
    
    if (! print_config_def.has(opt_key)) {
        opt_key = "";
        return;
    }
}

PrintConfigDef print_config_def;

DynamicPrintConfig* DynamicPrintConfig::new_from_defaults()
{
    return new_from_defaults_keys(FullPrintConfig::defaults().keys());
}

DynamicPrintConfig* DynamicPrintConfig::new_from_defaults_keys(const std::vector<std::string> &keys)
{
    auto *out = new DynamicPrintConfig();
    out->apply_only(FullPrintConfig::defaults(), keys);
    return out;
}

void DynamicPrintConfig::normalize()
{
    if (this->has("extruder")) {
        int extruder = this->option("extruder")->getInt();
        this->erase("extruder");
        if (extruder != 0) {
            if (!this->has("infill_extruder"))
                this->option("infill_extruder", true)->setInt(extruder);
            if (!this->has("perimeter_extruder"))
                this->option("perimeter_extruder", true)->setInt(extruder);
            // Don't propagate the current extruder to support.
            // For non-soluble supports, the default "0" extruder means to use the active extruder,
            // for soluble supports one certainly does not want to set the extruder to non-soluble.
            // if (!this->has("support_material_extruder"))
            //     this->option("support_material_extruder", true)->setInt(extruder);
            // if (!this->has("support_material_interface_extruder"))
            //     this->option("support_material_interface_extruder", true)->setInt(extruder);
        }
    }
    
    if (!this->has("solid_infill_extruder") && this->has("infill_extruder"))
        this->option("solid_infill_extruder", true)->setInt(this->option("infill_extruder")->getInt());
    
    if (this->has("spiral_vase") && this->opt<ConfigOptionBool>("spiral_vase", true)->value) {
        {
            // this should be actually done only on the spiral layers instead of all
            ConfigOptionBools* opt = this->opt<ConfigOptionBools>("retract_layer_change", true);
            opt->values.assign(opt->values.size(), false);  // set all values to false
        }
        {
            this->opt<ConfigOptionInt>("perimeters", true)->value = 1;
            this->opt<ConfigOptionInt>("top_solid_layers", true)->value = 0;
            this->opt<ConfigOptionPercent>("fill_density", true)->value = 0;
            this->opt<ConfigOptionBool>("support_material", true)->value = false;
            this->opt<ConfigOptionInt>("support_material_enforce_layers")->value = 0;
            this->opt<ConfigOptionBool>("exact_last_layer_height", true)->value  = false;
            this->opt<ConfigOptionBool>("ensure_vertical_shell_thickness", true)->value  = false;
        }
    }
}

std::string DynamicPrintConfig::validate()
{
    // Full print config is initialized from the defaults.
    FullPrintConfig fpc;
    fpc.apply(*this, true);
    // Verify this print options through the FullPrintConfig.
    return fpc.validate();
}

size_t DynamicPrintConfig::remove_keys_not_in(const DynamicPrintConfig &default_config, std::string &removed_keys_message)
{
    size_t n_removed_keys = 0;
    for (const std::string &key : this->keys()) {
        if (! default_config.has(key)) {
            if (removed_keys_message.empty())
                removed_keys_message = key;
            else {
                removed_keys_message += ", ";
                removed_keys_message += key;
            }
            this->erase(key);
            ++ n_removed_keys;
        }
    }
    return n_removed_keys;
}

double PrintConfig::min_object_distance() const
{
    return PrintConfig::min_object_distance(static_cast<const ConfigBase*>(this));
}

double PrintConfig::min_object_distance(const ConfigBase *config)
{
    double extruder_clearance_radius = config->option("extruder_clearance_radius")->getFloat();
    double duplicate_distance = config->option("duplicate_distance")->getFloat();
    
    // min object distance is max(duplicate_distance, clearance_radius)
    return (config->option("complete_objects")->getBool() && extruder_clearance_radius > duplicate_distance)
        ? extruder_clearance_radius
        : duplicate_distance;
}

std::string FullPrintConfig::validate()
{
    // --layer-height
    if (this->get_abs_value("layer_height") <= 0)
        return "Invalid value for --layer-height";
    if (fabs(fmod(this->get_abs_value("layer_height"), SCALING_FACTOR)) > 1e-4)
        return "--layer-height must be a multiple of print resolution";

    // --first-layer-height
    if (this->get_abs_value("first_layer_height") <= 0)
        return "Invalid value for --first-layer-height";

    // --filament-diameter
    for (double fd : this->filament_diameter.values)
        if (fd < 1)
            return "Invalid value for --filament-diameter";

    // --nozzle-diameter
    for (double nd : this->nozzle_diameter.values)
        if (nd < 0.005)
            return "Invalid value for --nozzle-diameter";
    
    // --perimeters
    if (this->perimeters.value < 0)
        return "Invalid value for --perimeters";

    // --solid-layers
    if (this->top_solid_layers < 0)
        return "Invalid value for --top-solid-layers";
    if (this->bottom_solid_layers < 0)
        return "Invalid value for --bottom-solid-layers";
    
    if (this->use_firmware_retraction.value && 
        this->gcode_flavor.value != gcfSmoothie &&
        this->gcode_flavor.value != gcfRepRap &&
        this->gcode_flavor.value != gcfMarlin &&
        this->gcode_flavor.value != gcfMachinekit &&
        this->gcode_flavor.value != gcfRepetier)
        return "--use-firmware-retraction is only supported by Marlin, Smoothie, Repetier and Machinekit firmware";

    if (this->use_firmware_retraction.value)
        for (bool wipe : this->wipe.values)
             if (wipe)
                return "--use-firmware-retraction is not compatible with --wipe";
        
    // --gcode-flavor
    if (! print_config_def.get("gcode_flavor")->has_enum_value(this->gcode_flavor.serialize()))
        return "Invalid value for --gcode-flavor";
    
    // --fill-pattern
    if (! print_config_def.get("fill_pattern")->has_enum_value(this->fill_pattern.serialize()))
        return "Invalid value for --fill-pattern";
    
    // --top-fill-pattern
    if (! print_config_def.get("top_fill_pattern")->has_enum_value(this->top_fill_pattern.serialize()))
        return "Invalid value for --top-fill-pattern";
    
    // --bottom-fill-pattern
    if (! print_config_def.get("bottom_fill_pattern")->has_enum_value(this->bottom_fill_pattern.serialize()))
        return "Invalid value for --bottom-fill-pattern";

    // --fill-density
    if (fabs(this->fill_density.value - 100.) < EPSILON &&
        (! print_config_def.get("top_fill_pattern")->has_enum_value(this->fill_pattern.serialize())
        || ! print_config_def.get("bottom_fill_pattern")->has_enum_value(this->fill_pattern.serialize())
        ))
        return "The selected fill pattern is not supposed to work at 100% density";
    
    // --infill-every-layers
    if (this->infill_every_layers < 1)
        return "Invalid value for --infill-every-layers";

    // --skirt-height
    if (this->skirt_height < -1) // -1 means as tall as the object
        return "Invalid value for --skirt-height";
    
    // --bridge-flow-ratio
    if (this->bridge_flow_ratio <= 0)
        return "Invalid value for --bridge-flow-ratio";
    
    // --over-bridge-flow-ratio
    if (this->over_bridge_flow_ratio <= 0)
        return "Invalid value for --over-bridge-flow-ratio";
    
    // extruder clearance
    if (this->extruder_clearance_radius <= 0)
        return "Invalid value for --extruder-clearance-radius";
    if (this->extruder_clearance_height <= 0)
        return "Invalid value for --extruder-clearance-height";

    // --extrusion-multiplier
    for (float em : this->extrusion_multiplier.values)
        if (em <= 0)
            return "Invalid value for --extrusion-multiplier";

    // --default-acceleration
    if ((this->perimeter_acceleration != 0. || this->infill_acceleration != 0. || this->bridge_acceleration != 0. || this->first_layer_acceleration != 0.) &&
        this->default_acceleration == 0.)
        return "Invalid zero value for --default-acceleration when using other acceleration settings";

    // --spiral-vase
    if (this->spiral_vase) {
        // Note that we might want to have more than one perimeter on the bottom
        // solid layers.
        if (this->perimeters > 1)
            return "Can't make more than one perimeter when spiral vase mode is enabled";
        else if (this->perimeters < 1)
            return "Can't make less than one perimeter when spiral vase mode is enabled";
        if (this->fill_density > 0)
            return "Spiral vase mode can only print hollow objects, so you need to set Fill density to 0";
        if (this->top_solid_layers > 0)
            return "Spiral vase mode is not compatible with top solid layers";
        if (this->support_material || this->support_material_enforce_layers > 0)
            return "Spiral vase mode is not compatible with support material";
    }
    
    // extrusion widths
    {
        double max_nozzle_diameter = 0.;
        for (double dmr : this->nozzle_diameter.values)
            max_nozzle_diameter = std::max(max_nozzle_diameter, dmr);
        const char *widths[] = { "external_perimeter", "perimeter", "infill", "solid_infill", "top_infill", "support_material", "first_layer" };
        for (size_t i = 0; i < sizeof(widths) / sizeof(widths[i]); ++ i) {
            std::string key(widths[i]);
            key += "_extrusion_width";
            if (this->get_abs_value(key, max_nozzle_diameter) > 10. * max_nozzle_diameter)
                return std::string("Invalid extrusion width (too large): ") + key;
        }
    }

    // Out of range validation of numeric values.
    for (const std::string &opt_key : this->keys()) {
        const ConfigOption      *opt    = this->optptr(opt_key);
        assert(opt != nullptr);
        const ConfigOptionDef   *optdef = print_config_def.get(opt_key);
        assert(optdef != nullptr);
        bool out_of_range = false;
        switch (opt->type()) {
        case coFloat:
        case coPercent:
        case coFloatOrPercent:
        {
            auto *fopt = static_cast<const ConfigOptionFloat*>(opt);
            out_of_range = fopt->value < optdef->min || fopt->value > optdef->max;
            break;
        }
        case coFloats:
        case coPercents:
            for (double v : static_cast<const ConfigOptionFloats*>(opt)->values)
                if (v < optdef->min || v > optdef->max) {
                    out_of_range = true;
                    break;
                }
            break;
        case coInt:
        {
            auto *iopt = static_cast<const ConfigOptionInt*>(opt);
            out_of_range = iopt->value < optdef->min || iopt->value > optdef->max;
            break;
        }
        case coInts:
            for (int v : static_cast<const ConfigOptionInts*>(opt)->values)
                if (v < optdef->min || v > optdef->max) {
                    out_of_range = true;
                    break;
                }
            break;
        default:;
        }
        if (out_of_range)
            return std::string("Value out of range: " + opt_key);
    }
    
    // The configuration is valid.
    return "";
}

// Declare the static caches for each StaticPrintConfig derived class.
StaticPrintConfig::StaticCache<class Slic3r::PrintObjectConfig> PrintObjectConfig::s_cache_PrintObjectConfig;
StaticPrintConfig::StaticCache<class Slic3r::PrintRegionConfig> PrintRegionConfig::s_cache_PrintRegionConfig;
StaticPrintConfig::StaticCache<class Slic3r::MachineEnvelopeConfig> MachineEnvelopeConfig::s_cache_MachineEnvelopeConfig;
StaticPrintConfig::StaticCache<class Slic3r::GCodeConfig>       GCodeConfig::s_cache_GCodeConfig;
StaticPrintConfig::StaticCache<class Slic3r::PrintConfig>       PrintConfig::s_cache_PrintConfig;
StaticPrintConfig::StaticCache<class Slic3r::HostConfig>        HostConfig::s_cache_HostConfig;
StaticPrintConfig::StaticCache<class Slic3r::FullPrintConfig>   FullPrintConfig::s_cache_FullPrintConfig;

}<|MERGE_RESOLUTION|>--- conflicted
+++ resolved
@@ -29,13 +29,8 @@
     def = this->add("avoid_crossing_perimeters", coBool);
     def->label = L("Avoid crossing perimeters");
     def->tooltip = L("Optimize travel moves in order to minimize the crossing of perimeters. "
-<<<<<<< HEAD
                    "This is mostly useful with Bowden extruders which suffer from oozing. "
                    "This feature slows down both the print and the G-code generation.");
-=======
-        "This is mostly useful with Bowden extruders which suffer from oozing. "
-        "This feature slows down both the print and the G-code generation.");
->>>>>>> f3f9b2ce
     def->cli = "avoid-crossing-perimeters!";
     def->default_value = new ConfigOptionBool(false);
 
@@ -418,7 +413,7 @@
         " Long inside travel (from external to holes) are not extruded to give some place to the infill.");
     def->cli = "loop-perimeter!";
     def->default_value = new ConfigOptionBool(false);
-    
+
     def = this->add("perimeter_loop_seam", coEnum);
     def->label = L("Seam position");
     def->category = L("Layers and Perimeters");
@@ -1671,7 +1666,7 @@
     def->enum_labels.push_back(L("Random"));
     def->enum_labels.push_back(L("Nearest"));
     def->enum_labels.push_back(L("Aligned"));
-    def->enum_labels.push_back(L("Rear"));
+    def->enum_labels.push_back(L("Rear")); 
     def->enum_labels.push_back(L("Hidden"));
     def->default_value = new ConfigOptionEnum<SeamPosition>(spAligned);
 
