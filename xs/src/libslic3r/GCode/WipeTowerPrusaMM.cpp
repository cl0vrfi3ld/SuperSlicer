/*

TODO LIST
---------

1. cooling moves - DONE
2. account for perimeter and finish_layer extrusions and subtract it from last wipe - DONE
3. priming extrusions (last wipe must clear the color) - DONE
4. Peter's wipe tower - layer's are not exactly square
5. Peter's wipe tower - variable width for higher levels
6. Peter's wipe tower - make sure it is not too sparse (apply max_bridge_distance and make last wipe longer)
7. Peter's wipe tower - enable enhanced first layer adhesion 

*/

#include "WipeTowerPrusaMM.hpp"

#include <assert.h>
#include <math.h>
#include <iostream>
#include <vector>
#include <numeric>

#include "Analyzer.hpp"

#if defined(__linux) || defined(__GNUC__ )
#include <strings.h>
#endif /* __linux */

#ifdef _MSC_VER 
#define strcasecmp _stricmp
#endif


namespace Slic3r
{

namespace PrusaMultiMaterial {

class Writer
{
public:
	Writer(float layer_height, float line_width) :
		m_current_pos(std::numeric_limits<float>::max(), std::numeric_limits<float>::max()),
		m_current_z(0.f),
		m_current_feedrate(0.f),
		m_layer_height(layer_height),
		m_extrusion_flow(0.f),
		m_preview_suppressed(false),
		m_elapsed_time(0.f),
        m_default_analyzer_line_width(line_width)
        {
            // adds tag for analyzer:
            char buf[64];
            sprintf(buf, ";%s%f\n", GCodeAnalyzer::Height_Tag.c_str(), m_layer_height); // don't rely on GCodeAnalyzer knowing the layer height - it knows nothing at priming
            m_gcode += buf;
            sprintf(buf, ";%s%d\n", GCodeAnalyzer::Extrusion_Role_Tag.c_str(), erWipeTower);
            m_gcode += buf;
            change_analyzer_line_width(line_width);
        }

    Writer&              change_analyzer_line_width(float line_width) {
            // adds tag for analyzer:
            char buf[64];
            sprintf(buf, ";%s%f\n", GCodeAnalyzer::Width_Tag.c_str(), line_width);
            m_gcode += buf;
            return *this;
    }

	Writer& 			 set_initial_position(const WipeTower::xy &pos, float width = 0.f, float depth = 0.f, float internal_angle = 0.f) {
        m_wipe_tower_width = width;
        m_wipe_tower_depth = depth;
        m_internal_angle = internal_angle;
		m_start_pos = WipeTower::xy(pos,0.f,m_y_shift).rotate(m_wipe_tower_width, m_wipe_tower_depth, m_internal_angle);
		m_current_pos = pos;
		return *this;
	}

	Writer&				 set_initial_tool(const unsigned int tool) { m_current_tool = tool; return *this; }

	Writer&				 set_z(float z) 
		{ m_current_z = z; return *this; }

	Writer& 			 set_extrusion_flow(float flow)
		{ m_extrusion_flow = flow; return *this; }

	Writer&				 set_y_shift(float shift) {
        m_current_pos.y -= shift-m_y_shift;
        m_y_shift = shift;
        return (*this);
    }

	// Suppress / resume G-code preview in Slic3r. Slic3r will have difficulty to differentiate the various
	// filament loading and cooling moves from normal extrusion moves. Therefore the writer
	// is asked to suppres output of some lines, which look like extrusions.
	Writer& 			 suppress_preview() { change_analyzer_line_width(0.f); m_preview_suppressed = true; return *this; }
	Writer& 			 resume_preview()   { change_analyzer_line_width(m_default_analyzer_line_width); m_preview_suppressed = false; return *this; }

	Writer& 			 feedrate(float f)
	{
		if (f != m_current_feedrate)
			m_gcode += "G1" + set_format_F(f) + "\n";
		return *this;
	}

	const std::string&   gcode() const { return m_gcode; }
	const std::vector<WipeTower::Extrusion>& extrusions() const { return m_extrusions; }
	float                x()     const { return m_current_pos.x; }
	float                y()     const { return m_current_pos.y; }
	const WipeTower::xy& pos()   const { return m_current_pos; }
	const WipeTower::xy	 start_pos_rotated() const { return m_start_pos; }
	const WipeTower::xy  pos_rotated() const { return WipeTower::xy(m_current_pos, 0.f, m_y_shift).rotate(m_wipe_tower_width, m_wipe_tower_depth, m_internal_angle); }
	float 				 elapsed_time() const { return m_elapsed_time; }

	// Extrude with an explicitely provided amount of extrusion.
	Writer& extrude_explicit(float x, float y, float e, float f = 0.f) 
	{
		if (x == m_current_pos.x && y == m_current_pos.y && e == 0.f && (f == 0.f || f == m_current_feedrate))
			// Neither extrusion nor a travel move.
			return *this;

		float dx = x - m_current_pos.x;
		float dy = y - m_current_pos.y;
		double len = sqrt(dx*dx+dy*dy);


		// Now do the "internal rotation" with respect to the wipe tower center
		WipeTower::xy rotated_current_pos(WipeTower::xy(m_current_pos,0.f,m_y_shift).rotate(m_wipe_tower_width, m_wipe_tower_depth, m_internal_angle)); // this is where we are
		WipeTower::xy rot(WipeTower::xy(x,y+m_y_shift).rotate(m_wipe_tower_width, m_wipe_tower_depth, m_internal_angle));                               // this is where we want to go

		if (! m_preview_suppressed && e > 0.f && len > 0.) {
			// Width of a squished extrusion, corrected for the roundings of the squished extrusions.
			// This is left zero if it is a travel move.
			float width = float(double(e) * /*Filament_Area*/2.40528 / (len * m_layer_height));
			// Correct for the roundings of a squished extrusion.
			width += m_layer_height * float(1. - M_PI / 4.);
			if (m_extrusions.empty() || m_extrusions.back().pos != rotated_current_pos)
				m_extrusions.emplace_back(WipeTower::Extrusion(rotated_current_pos, 0, m_current_tool));
			m_extrusions.emplace_back(WipeTower::Extrusion(WipeTower::xy(rot.x, rot.y), width, m_current_tool));
		}

		m_gcode += "G1";
		if (std::abs(rot.x - rotated_current_pos.x) > EPSILON)
			m_gcode += set_format_X(rot.x);

		if (std::abs(rot.y - rotated_current_pos.y) > EPSILON)
			m_gcode += set_format_Y(rot.y);


		if (e != 0.f)
			m_gcode += set_format_E(e);

		if (f != 0.f && f != m_current_feedrate)
			m_gcode += set_format_F(f);

        m_current_pos.x = x;
        m_current_pos.y = y;

		// Update the elapsed time with a rough estimate.
		m_elapsed_time += ((len == 0) ? std::abs(e) : len) / m_current_feedrate * 60.f;
		m_gcode += "\n";
		return *this;
	}

	Writer& extrude_explicit(const WipeTower::xy &dest, float e, float f = 0.f) 
		{ return extrude_explicit(dest.x, dest.y, e, f); }

	// Travel to a new XY position. f=0 means use the current value.
	Writer& travel(float x, float y, float f = 0.f)
		{ return extrude_explicit(x, y, 0.f, f); }

	Writer& travel(const WipeTower::xy &dest, float f = 0.f) 
		{ return extrude_explicit(dest.x, dest.y, 0.f, f); }

	// Extrude a line from current position to x, y with the extrusion amount given by m_extrusion_flow.
	Writer& extrude(float x, float y, float f = 0.f)
	{
		float dx = x - m_current_pos.x;
		float dy = y - m_current_pos.y;
		return extrude_explicit(x, y, sqrt(dx*dx+dy*dy) * m_extrusion_flow, f);
	}

	Writer& extrude(const WipeTower::xy &dest, const float f = 0.f) 
		{ return extrude(dest.x, dest.y, f); }
        
    Writer& rectangle(const WipeTower::xy& ld,float width,float height,const float f = 0.f)
    {
        WipeTower::xy corners[4];
        corners[0] = ld;
        corners[1] = WipeTower::xy(ld,width,0.f);
        corners[2] = WipeTower::xy(ld,width,height);
        corners[3] = WipeTower::xy(ld,0.f,height);
        int index_of_closest = 0;
        if (x()-ld.x > ld.x+width-x())    // closer to the right
            index_of_closest = 1;
        if (y()-ld.y > ld.y+height-y())   // closer to the top
            index_of_closest = (index_of_closest==0 ? 3 : 2);

        travel(corners[index_of_closest].x, y());      // travel to the closest corner
        travel(x(),corners[index_of_closest].y);

        int i = index_of_closest;
        do {
            ++i;
            if (i==4) i=0;
            extrude(corners[i], f);
        } while (i != index_of_closest);
        return (*this);
    }

	Writer& load(float e, float f = 0.f)
	{
		if (e == 0.f && (f == 0.f || f == m_current_feedrate))
			return *this;
		m_gcode += "G1";
		if (e != 0.f)
			m_gcode += set_format_E(e);
		if (f != 0.f && f != m_current_feedrate)
			m_gcode += set_format_F(f);
		m_gcode += "\n";
		return *this;
	}
 
	// Derectract while moving in the X direction.
	// If |x| > 0, the feed rate relates to the x distance,
	// otherwise the feed rate relates to the e distance.
	Writer& load_move_x(float x, float e, float f = 0.f)
		{ return extrude_explicit(x, m_current_pos.y, e, f); }

	Writer& retract(float e, float f = 0.f)
		{ return load(-e, f); }

// Loads filament while also moving towards given points in x-axis (x feedrate is limited by cutting the distance short if necessary)
    Writer& load_move_x_advanced(float farthest_x, float loading_dist, float loading_speed, float max_x_speed = 50.f)
    {
        float time = std::abs(loading_dist / loading_speed);
        float x_speed = std::min(max_x_speed, std::abs(farthest_x - x()) / time);
        float feedrate = 60.f * std::hypot(x_speed, loading_speed);

        float end_point = x() + (farthest_x > x() ? 1.f : -1.f) * x_speed * time;
        return extrude_explicit(end_point, y(), loading_dist, feedrate);
    }

	// Elevate the extruder head above the current print_z position.
	Writer& z_hop(float hop, float f = 0.f)
	{ 
		m_gcode += std::string("G1") + set_format_Z(m_current_z + hop);
		if (f != 0 && f != m_current_feedrate)
			m_gcode += set_format_F(f);
		m_gcode += "\n";
		return *this;
	}

	// Lower the extruder head back to the current print_z position.
	Writer& z_hop_reset(float f = 0.f) 
		{ return z_hop(0, f); }

	// Move to x1, +y_increment,
	// extrude quickly amount e to x2 with feed f.
	Writer& ram(float x1, float x2, float dy, float e0, float e, float f)
	{
		extrude_explicit(x1, m_current_pos.y + dy, e0, f);
		extrude_explicit(x2, m_current_pos.y, e);
		return *this;
	}

	// Let the end of the pulled out filament cool down in the cooling tube
	// by moving up and down and moving the print head left / right
	// at the current Y position to spread the leaking material.
	Writer& cool(float x1, float x2, float e1, float e2, float f)
	{
		extrude_explicit(x1, m_current_pos.y, e1, f);
		extrude_explicit(x2, m_current_pos.y, e2);
		return *this;
	}

	Writer& set_tool(int tool) 
	{
		char buf[64];
		sprintf(buf, "T%d\n", tool);
		m_gcode += buf;
		m_current_tool = tool;
		return *this;
	}

	// Set extruder temperature, don't wait by default.
	Writer& set_extruder_temp(int temperature, bool wait = false)
	{
        char buf[128];
        sprintf(buf, "M%d S%d\n", wait ? 109 : 104, temperature);
        m_gcode += buf;
        return *this;
	};

    // Wait for a period of time (seconds).
	Writer& wait(float time)
	{
        if (time==0)
            return *this;
		char buf[128];
		sprintf(buf, "G4 S%.3f\n", time);
		m_gcode += buf;
		return *this;
	};

	// Set speed factor override percentage.
	Writer& speed_override(int speed) 
	{
		char buf[128];
		sprintf(buf, "M220 S%d\n", speed);
		m_gcode += buf;
		return *this;
	};

	// Set digital trimpot motor
	Writer& set_extruder_trimpot(int current) 
	{
		char buf[128];
		sprintf(buf, "M907 E%d\n", current);
		m_gcode += buf;
		return *this;
	};

	Writer& flush_planner_queue() 
	{ 
		m_gcode += "G4 S0\n"; 
		return *this;
	}

	// Reset internal extruder counter.
	Writer& reset_extruder()
	{ 
		m_gcode += "G92 E0\n";
		return *this;
	}

	Writer& comment_with_value(const char *comment, int value)
	{
		char strvalue[64];
		sprintf(strvalue, "%d", value);
		m_gcode += std::string(";") + comment + strvalue + "\n";
		return *this;
	};


	Writer& set_fan(unsigned int speed)
	{
		if (speed == m_last_fan_speed)
			return *this;
				
		if (speed == 0)
			m_gcode += "M107\n";
		else
		{
			m_gcode += "M106 S";
			char buf[128];
			sprintf(buf,"%u\n",(unsigned int)(255.0 * speed / 100.0));
			m_gcode += buf;
		}
		m_last_fan_speed = speed;
		return *this;
	}

	Writer& comment_material(WipeTowerPrusaMM::material_type material)
	{
		m_gcode += "; material : ";
		switch (material)
		{
		case WipeTowerPrusaMM::PVA:
			m_gcode += "#8 (PVA)";
			break;
		case WipeTowerPrusaMM::SCAFF:
			m_gcode += "#5 (Scaffold)";
			break;
		case WipeTowerPrusaMM::FLEX:
			m_gcode += "#4 (Flex)";
			break;
		default:
			m_gcode += "DEFAULT (PLA)";
			break;
		}
		m_gcode += "\n";
		return *this;
	};

	Writer& append(const char *text) { m_gcode += text; return *this; }

private:
	WipeTower::xy m_start_pos;
	WipeTower::xy m_current_pos;
	float    	  m_current_z;
	float 	  	  m_current_feedrate;
	unsigned int  m_current_tool;
	float 		  m_layer_height;
	float 	  	  m_extrusion_flow;
	bool		  m_preview_suppressed;
	std::string   m_gcode;
	std::vector<WipeTower::Extrusion> m_extrusions;
	float         m_elapsed_time;
	float   	  m_internal_angle = 0.f;
	float		  m_y_shift = 0.f;
	float 		  m_wipe_tower_width = 0.f;
	float		  m_wipe_tower_depth = 0.f;
	float		  m_last_fan_speed = 0.f;
    int           current_temp = -1;
    const float   m_default_analyzer_line_width;

	std::string   set_format_X(float x)
	{
		char buf[64];
		sprintf(buf, " X%.3f", x);
		m_current_pos.x = x;
		return buf;
	}

	std::string   set_format_Y(float y) {
		char buf[64];
		sprintf(buf, " Y%.3f", y);
		m_current_pos.y = y;
		return buf;
	}

	std::string   set_format_Z(float z) {
		char buf[64];
		sprintf(buf, " Z%.3f", z);
		return buf;
	}

	std::string   set_format_E(float e) {
		char buf[64];
		sprintf(buf, " E%.4f", e);
		return buf;
	}

	std::string   set_format_F(float f) {
		char buf[64];
		sprintf(buf, " F%d", int(floor(f + 0.5f)));
		m_current_feedrate = f;
		return buf;
	}

	Writer& operator=(const Writer &rhs);
}; // class Writer

}; // namespace PrusaMultiMaterial



WipeTowerPrusaMM::material_type WipeTowerPrusaMM::parse_material(const char *name)
{
	if (strcasecmp(name, "PLA") == 0)
		return PLA;
	if (strcasecmp(name, "ABS") == 0)
		return ABS;
	if (strcasecmp(name, "PET") == 0)
		return PET;
	if (strcasecmp(name, "HIPS") == 0)
		return HIPS;
	if (strcasecmp(name, "FLEX") == 0)
		return FLEX;
	if (strcasecmp(name, "SCAFF") == 0)
		return SCAFF;
	if (strcasecmp(name, "EDGE") == 0)
		return EDGE;
	if (strcasecmp(name, "NGEN") == 0)
		return NGEN;
	if (strcasecmp(name, "PVA") == 0)
		return PVA;
	return INVALID;
}


// Returns gcode to prime the nozzles at the front edge of the print bed.
WipeTower::ToolChangeResult WipeTowerPrusaMM::prime(
	// print_z of the first layer.
	float 						first_layer_height, 
	// Extruder indices, in the order to be primed. The last extruder will later print the wipe tower brim, print brim and the object.
	const std::vector<unsigned int> &tools,
	// If true, the last priming are will be the same as the other priming areas, and the rest of the wipe will be performed inside the wipe tower.
	// If false, the last priming are will be large enough to wipe the last extruder sufficiently.
	bool 						last_wipe_inside_wipe_tower)
{
	this->set_layer(first_layer_height, first_layer_height, tools.size(), true, false);
<<<<<<< HEAD

	float wipe_area = m_wipe_area;
	// Calculate the amount of wipe over the wipe tower brim following the prime, decrease wipe_area
	// with the amount of material extruded over the brim.
	{
		// Simulate the brim extrusions, summ the length of the extrusion.
		float e_length = this->tool_change(0, false, PURPOSE_EXTRUDE).total_extrusion_length_in_plane();
		// Shrink wipe_area by the amount of extrusion extruded by the finish_layer().
		// Y stepping of the wipe extrusions.
		float dy = m_perimeter_width * 0.8f;
		// Number of whole wipe lines, that would be extruded to wipe as much material as the finish_layer().
		// Minimum wipe area is 5mm wide.
		//FIXME calculate the purge_lines_width precisely.
		float purge_lines_width = 1.3f;
		wipe_area = std::max(5.f, m_wipe_area - float(floor(e_length / m_wipe_tower_width)) * dy - purge_lines_width);
	}

	this->set_layer(first_layer_height, first_layer_height, tools.size(), true, false);
	m_num_layer_changes 	= 0;
	m_current_tool 		= tools.front();

=======
	this->m_current_tool 		= tools.front();
    
>>>>>>> a97df555
    // The Prusa i3 MK2 has a working space of [0, -2.2] to [250, 210].
    // Due to the XYZ calibration, this working space may shrink slightly from all directions,
    // therefore the homing position is shifted inside the bed by 0.2 in the firmware to [0.2, -2.0].
//	box_coordinates cleaning_box(xy(0.5f, - 1.5f), m_wipe_tower_width, wipe_area);

	const float prime_section_width = std::min(240.f / tools.size(), 60.f);
	box_coordinates cleaning_box(xy(5.f, 0.01f + m_perimeter_width/2.f), prime_section_width, 100.f);

	PrusaMultiMaterial::Writer writer(m_layer_height, m_perimeter_width);
	writer.set_extrusion_flow(m_extrusion_flow)
		  .set_z(m_z_pos)
		  .set_initial_tool(m_current_tool)
		  .append(";--------------------\n"
			 	  "; CP PRIMING START\n")
		  .append(";--------------------\n")
		  .speed_override(100);

<<<<<<< HEAD
	// Always move to the starting position.
	writer.set_initial_position(xy(0.f, 0.f))
		  .travel(cleaning_box.ld, 7200)
	// Increase the extruder driver current to allow fast ramming.
		  .set_extruder_trimpot(750);

    // adds tag for analyzer
    char buf[32];
    sprintf(buf, ";%s%d\n", GCodeAnalyzer::Extrusion_Role_Tag.c_str(), erWipeTower);
    writer.append(buf);

	if (purpose == PURPOSE_EXTRUDE || purpose == PURPOSE_MOVE_TO_TOWER_AND_EXTRUDE) {
		float y_end = 0.f;
		for (size_t idx_tool = 0; idx_tool < tools.size(); ++ idx_tool) {
			unsigned int tool = tools[idx_tool];
			// Select the tool, set a speed override for soluble and flex materials.
			toolchange_Change(writer, tool, m_material[tool]);
			// Prime the tool.
			toolchange_Load(writer, cleaning_box);
			if (idx_tool + 1 == tools.size()) {
				// Last tool should not be unloaded, but it should be wiped enough to become of a pure color.
				if (last_wipe_inside_wipe_tower) {
					// Shrink the last wipe area to the area of the other purge areas,
					// remember the last initial wipe width to be purged into the 1st layer of the wipe tower.
					m_initial_extra_wipe = std::max(0.f, wipe_area - (y_end + 0.5f * 0.85f * m_perimeter_width - cleaning_box.ld.y));
					cleaning_box.lu.y -= m_initial_extra_wipe;
					cleaning_box.ru.y -= m_initial_extra_wipe;
				}
				toolchange_Wipe(writer, cleaning_box, false);
			} else {
				// Ram the hot material out of the melt zone, retract the filament into the cooling tubes and let it cool.
				writer.travel(writer.x(), writer.y() + m_perimeter_width, 7200);
				// Change the extruder temperature to the temperature of the next filament before starting the cooling moves.
				toolchange_Unload(writer, cleaning_box, m_material[m_current_tool], m_first_layer_temperature[tools[idx_tool+1]]);
				// Save the y end of the non-last priming area.
				y_end = writer.y();
			    cleaning_box.translate(m_wipe_tower_width, 0.f);
				writer.travel(cleaning_box.ld, 7200);
			}
		    ++ m_num_tool_changes;
		}
	}
=======
	writer.set_initial_position(xy(0.f, 0.f))	// Always move to the starting position
		.travel(cleaning_box.ld, 7200)
		.set_extruder_trimpot(750); 			// Increase the extruder driver current to allow fast ramming.

    for (size_t idx_tool = 0; idx_tool < tools.size(); ++ idx_tool) {
        unsigned int tool = tools[idx_tool];
        m_left_to_right = true;
        toolchange_Change(writer, tool, m_filpar[tool].material); // Select the tool, set a speed override for soluble and flex materials.
        toolchange_Load(writer, cleaning_box); // Prime the tool.
        if (idx_tool + 1 == tools.size()) {
            // Last tool should not be unloaded, but it should be wiped enough to become of a pure color.
            toolchange_Wipe(writer, cleaning_box, wipe_volumes[tools[idx_tool-1]][tool]);
        } else {
            // Ram the hot material out of the melt zone, retract the filament into the cooling tubes and let it cool.
            //writer.travel(writer.x(), writer.y() + m_perimeter_width, 7200);
            toolchange_Wipe(writer, cleaning_box , 20.f);
            box_coordinates box = cleaning_box;
            box.translate(0.f, writer.y() - cleaning_box.ld.y + m_perimeter_width);
            toolchange_Unload(writer, box , m_filpar[m_current_tool].material, m_filpar[tools[idx_tool + 1]].first_layer_temperature);
            cleaning_box.translate(prime_section_width, 0.f);
            writer.travel(cleaning_box.ld, 7200);
        }
        ++ m_num_tool_changes;
    }
>>>>>>> a97df555

	// Reset the extruder current to a normal value.
	writer.set_extruder_trimpot(550)
		  .feedrate(6000)
		  .flush_planner_queue()
		  .reset_extruder()
		  .append("; CP PRIMING END\n"
	 		      ";------------------\n"
				  "\n\n");

	// so that tool_change() will know to extrude the wipe tower brim:
	m_print_brim = true;

	ToolChangeResult result;
<<<<<<< HEAD
	result.print_z 	  	= m_z_pos;
	result.layer_height = m_layer_height;
=======
    result.priming      = true;
	result.print_z 	  	= this->m_z_pos;
	result.layer_height = this->m_layer_height;
>>>>>>> a97df555
	result.gcode   	  	= writer.gcode();
	result.elapsed_time = writer.elapsed_time();
	result.extrusions 	= writer.extrusions();
	result.start_pos  	= writer.start_pos_rotated();
	result.end_pos 	  	= writer.pos_rotated();
	return result;
}

WipeTower::ToolChangeResult WipeTowerPrusaMM::tool_change(unsigned int tool, bool last_in_layer)
{
	if ( m_print_brim )
		return toolchange_Brim();

	float wipe_area = 0.f;
	bool last_change_in_layer = false;
	float wipe_volume = 0.f;
	
	// Finds this toolchange info
	if (tool != (unsigned int)(-1))
	{
		for (const auto &b : m_layer_info->tool_changes)
			if ( b.new_tool == tool ) {
				wipe_volume = b.wipe_volume;
				if (tool == m_layer_info->tool_changes.back().new_tool)
					last_change_in_layer = true;
				wipe_area = b.required_depth * m_layer_info->extra_spacing;
				break;
			}
	}
	else {
		// Otherwise we are going to Unload only. And m_layer_info would be invalid.
	}

	box_coordinates cleaning_box(
		xy(m_perimeter_width / 2.f, m_perimeter_width / 2.f),
		m_wipe_tower_width - m_perimeter_width,
		(tool != (unsigned int)(-1) ? /*m_layer_info->depth*/wipe_area+m_depth_traversed-0.5*m_perimeter_width
                                    : m_wipe_tower_depth-m_perimeter_width));

	PrusaMultiMaterial::Writer writer(m_layer_height, m_perimeter_width);
	writer.set_extrusion_flow(m_extrusion_flow)
		.set_z(m_z_pos)
		.set_initial_tool(m_current_tool)
		.set_y_shift(m_y_shift + (tool!=(unsigned int)(-1) && (m_current_shape == SHAPE_REVERSED && !m_peters_wipe_tower) ? m_layer_info->depth - m_layer_info->toolchanges_depth(): 0.f))
		.append(";--------------------\n"
				"; CP TOOLCHANGE START\n")
		.comment_with_value(" toolchange #", m_num_tool_changes + 1) // the number is zero-based
		.comment_material(m_filpar[m_current_tool].material)
		.append(";--------------------\n")
		.speed_override(100);

	xy initial_position = cleaning_box.ld + WipeTower::xy(0.f,m_depth_traversed);
    writer.set_initial_position(initial_position, m_wipe_tower_width, m_wipe_tower_depth, m_internal_rotation);

    // Increase the extruder driver current to allow fast ramming.
    writer.set_extruder_trimpot(750);

    // Ram the hot material out of the melt zone, retract the filament into the cooling tubes and let it cool.
    if (tool != (unsigned int)-1){ 			// This is not the last change.
        toolchange_Unload(writer, cleaning_box, m_filpar[m_current_tool].material,
                          m_is_first_layer ? m_filpar[tool].first_layer_temperature : m_filpar[tool].temperature);
        toolchange_Change(writer, tool, m_filpar[tool].material); // Change the tool, set a speed override for soluble and flex materials.
        toolchange_Load(writer, cleaning_box);
        writer.travel(writer.x(),writer.y()-m_perimeter_width); // cooling and loading were done a bit down the road
        toolchange_Wipe(writer, cleaning_box, wipe_volume);     // Wipe the newly loaded filament until the end of the assigned wipe area.
    } else
        toolchange_Unload(writer, cleaning_box, m_filpar[m_current_tool].material, m_filpar[m_current_tool].temperature);

    ++ m_num_tool_changes;
    m_depth_traversed += wipe_area;

    if (last_change_in_layer) {// draw perimeter line
        writer.set_y_shift(m_y_shift);
        if (m_peters_wipe_tower)
            writer.rectangle(WipeTower::xy(0.f, 0.f),m_layer_info->depth + 3*m_perimeter_width,m_wipe_tower_depth);
        else {
            writer.rectangle(WipeTower::xy(0.f, 0.f),m_wipe_tower_width, m_layer_info->depth + m_perimeter_width);
            if (layer_finished()) { // no finish_layer will be called, we must wipe the nozzle
                writer.travel(writer.x()> m_wipe_tower_width / 2.f ? 0.f : m_wipe_tower_width, writer.y());
            }
        }
    }

    writer.set_extruder_trimpot(550)    // Reset the extruder current to a normal value.
          .feedrate(6000)
          .flush_planner_queue()
          .reset_extruder()
          .append("; CP TOOLCHANGE END\n"
                  ";------------------\n"
                  "\n\n");

	ToolChangeResult result;
<<<<<<< HEAD
	result.print_z 	  	= m_z_pos;
	result.layer_height = m_layer_height;
=======
    result.priming      = false;
	result.print_z 	  	= this->m_z_pos;
	result.layer_height = this->m_layer_height;
>>>>>>> a97df555
	result.gcode   	  	= writer.gcode();
	result.elapsed_time = writer.elapsed_time();
	result.extrusions 	= writer.extrusions();
	result.start_pos  	= writer.start_pos_rotated();
	result.end_pos 	  	= writer.pos_rotated();
	return result;
}

WipeTower::ToolChangeResult WipeTowerPrusaMM::toolchange_Brim(bool sideOnly, float y_offset)
{
	const box_coordinates wipeTower_box(
		WipeTower::xy(0.f, 0.f),
		m_wipe_tower_width,
		m_wipe_tower_depth);

	PrusaMultiMaterial::Writer writer(m_layer_height, m_perimeter_width);
	writer.set_extrusion_flow(m_extrusion_flow * 1.1f)
		  .set_z(m_z_pos) // Let the writer know the current Z position as a base for Z-hop.
		  .set_initial_tool(m_current_tool)
		  .append(";-------------------------------------\n"
				  "; CP WIPE TOWER FIRST LAYER BRIM START\n");

	xy initial_position = wipeTower_box.lu - xy(m_perimeter_width * 6.f, 0);
	writer.set_initial_position(initial_position, m_wipe_tower_width, m_wipe_tower_depth, m_internal_rotation);

    writer.extrude_explicit(wipeTower_box.ld - xy(m_perimeter_width * 6.f, 0), // Prime the extruder left of the wipe tower.
        1.5f * m_extrusion_flow * (wipeTower_box.lu.y - wipeTower_box.ld.y), 2400);

    // The tool is supposed to be active and primed at the time when the wipe tower brim is extruded.
    // Extrude 4 rounds of a brim around the future wipe tower.
    box_coordinates box(wipeTower_box);
    box.expand(m_perimeter_width);
    for (size_t i = 0; i < 4; ++ i) {
        writer.travel (box.ld, 7000)
                .extrude(box.lu, 2100).extrude(box.ru)
                .extrude(box.rd      ).extrude(box.ld);
        box.expand(m_perimeter_width);
    }

    writer.travel(wipeTower_box.ld, 7000); // Move to the front left corner.
    writer.travel(wipeTower_box.rd) // Always wipe the nozzle with a long wipe to reduce stringing when moving away from the wipe tower.
          .travel(wipeTower_box.ld);
    writer.append("; CP WIPE TOWER FIRST LAYER BRIM END\n"
                  ";-----------------------------------\n");

    m_print_brim = false;  // Mark the brim as extruded

	ToolChangeResult result;
<<<<<<< HEAD
	result.print_z 	  	= m_z_pos;
	result.layer_height = m_layer_height;
=======
    result.priming      = false;
	result.print_z 	  	= this->m_z_pos;
	result.layer_height = this->m_layer_height;
>>>>>>> a97df555
	result.gcode   	  	= writer.gcode();
	result.elapsed_time = writer.elapsed_time();
	result.extrusions 	= writer.extrusions();
	result.start_pos  	= writer.start_pos_rotated();
	result.end_pos 	  	= writer.pos_rotated();
	return result;
}



// Ram the hot material out of the melt zone, retract the filament into the cooling tubes and let it cool.
void WipeTowerPrusaMM::toolchange_Unload(
	PrusaMultiMaterial::Writer &writer,
	const box_coordinates 	&cleaning_box,
	const material_type		 current_material,
	const int 				 new_temperature)
{
	float xl = cleaning_box.ld.x + 1.f * m_perimeter_width;
	float xr = cleaning_box.rd.x - 1.f * m_perimeter_width;
	
	const float line_width = m_perimeter_width * m_filpar[m_current_tool].ramming_line_width_multiplicator;       // desired ramming line thickness
	const float y_step = line_width * m_filpar[m_current_tool].ramming_step_multiplicator * m_extra_spacing; // spacing between lines in mm

    writer.append("; CP TOOLCHANGE UNLOAD\n")
          .change_analyzer_line_width(line_width);

	unsigned i = 0;										// iterates through ramming_speed
	m_left_to_right = true;								// current direction of ramming
	float remaining = xr - xl ;							// keeps track of distance to the next turnaround
	float e_done = 0;									// measures E move done from each segment

	writer.travel(xl, cleaning_box.ld.y + m_depth_traversed + y_step/2.f ); // move to starting position

    // if the ending point of the ram would end up in mid air, align it with the end of the wipe tower:
    if (m_layer_info > m_plan.begin() && m_layer_info < m_plan.end() && (m_layer_info-1!=m_plan.begin() || !m_adhesion )) {

        // this is y of the center of previous sparse infill border
        float sparse_beginning_y = 0.f;
        if (m_current_shape == SHAPE_REVERSED)
            sparse_beginning_y += ((m_layer_info-1)->depth - (m_layer_info-1)->toolchanges_depth())
                                      - ((m_layer_info)->depth-(m_layer_info)->toolchanges_depth()) ;
        else
            sparse_beginning_y += (m_layer_info-1)->toolchanges_depth() + m_perimeter_width;

        //debugging:
        /* float oldx = writer.x();
        float oldy = writer.y();
        writer.travel(xr,sparse_beginning_y);
        writer.extrude(xr+5,writer.y());
        writer.travel(oldx,oldy);*/

        float sum_of_depths = 0.f;
        for (const auto& tch : m_layer_info->tool_changes) {  // let's find this toolchange
            if (tch.old_tool == m_current_tool) {
                sum_of_depths += tch.ramming_depth;
                float ramming_end_y = sum_of_depths;
                ramming_end_y -= (y_step/m_extra_spacing-m_perimeter_width) / 2.f;   // center of final ramming line

                // debugging:
                /*float oldx = writer.x();
                float oldy = writer.y();
                writer.travel(xl,ramming_end_y);
                writer.extrude(xl-15,writer.y());
                writer.travel(oldx,oldy);*/

                if ( (m_current_shape == SHAPE_REVERSED   && ramming_end_y < sparse_beginning_y - 0.5f*m_perimeter_width  ) ||
                     (m_current_shape == SHAPE_NORMAL && ramming_end_y > sparse_beginning_y + 0.5f*m_perimeter_width  )  )
                {
                    writer.extrude(xl + tch.first_wipe_line-1.f*m_perimeter_width,writer.y());
                    remaining -= tch.first_wipe_line-1.f*m_perimeter_width;
                }
                break;
            }
            sum_of_depths += tch.required_depth;
        }
    }

    // now the ramming itself:
    while (i < m_filpar[m_current_tool].ramming_speed.size())
    {
        const float x = volume_to_length(m_filpar[m_current_tool].ramming_speed[i] * 0.25f, line_width, m_layer_height);
        const float e = m_filpar[m_current_tool].ramming_speed[i] * 0.25f / Filament_Area; // transform volume per sec to E move;
        const float dist = std::min(x - e_done, remaining);		  // distance to travel for either the next 0.25s, or to the next turnaround
        const float actual_time = dist/x * 0.25;
        writer.ram(writer.x(), writer.x() + (m_left_to_right ? 1.f : -1.f) * dist, 0, 0, e * (dist / x), std::hypot(dist, e * (dist / x)) / (actual_time / 60.));
        remaining -= dist;

		if (remaining < WT_EPSILON)	{ // we reached a turning point
			writer.travel(writer.x(), writer.y() + y_step, 7200);
			m_left_to_right = !m_left_to_right;
			remaining = xr - xl;
		}
		e_done += dist; // subtract what was actually done
		if (e_done > x - WT_EPSILON) { // current segment finished
			++i;
			e_done = 0;
		}
	}
	WipeTower::xy end_of_ramming(writer.x(),writer.y());
    writer.change_analyzer_line_width(m_perimeter_width);   // so the next lines are not affected by ramming_line_width_multiplier

    // Retraction:
    float old_x = writer.x();
    float turning_point = (!m_left_to_right ? xl : xr );
    float total_retraction_distance = m_cooling_tube_retraction + m_cooling_tube_length/2.f - 15.f; // the 15mm is reserved for the first part after ramming
    writer.suppress_preview()
          .retract(15.f, m_filpar[m_current_tool].unloading_speed_start * 60.f) // feedrate 5000mm/min = 83mm/s
          .retract(0.70f * total_retraction_distance, 1.0f * m_filpar[m_current_tool].unloading_speed * 60.f)
          .retract(0.20f * total_retraction_distance, 0.5f * m_filpar[m_current_tool].unloading_speed * 60.f)
          .retract(0.10f * total_retraction_distance, 0.3f * m_filpar[m_current_tool].unloading_speed * 60.f)
          
          /*.load_move_x_advanced(turning_point, -15.f, 83.f, 50.f) // this is done at fixed speed
          .load_move_x_advanced(old_x,         -0.70f * total_retraction_distance, 1.0f * m_filpar[m_current_tool].unloading_speed)
          .load_move_x_advanced(turning_point, -0.20f * total_retraction_distance, 0.5f * m_filpar[m_current_tool].unloading_speed)
          .load_move_x_advanced(old_x,         -0.10f * total_retraction_distance, 0.3f * m_filpar[m_current_tool].unloading_speed)
          .travel(old_x, writer.y()) // in case previous move was shortened to limit feedrate*/
          .resume_preview();

    if (new_temperature != 0 && new_temperature != m_old_temperature ) { 	// Set the extruder temperature, but don't wait.
		writer.set_extruder_temp(new_temperature, false);
        m_old_temperature = new_temperature;
    }

    // Cooling:
    const int& number_of_moves = m_filpar[m_current_tool].cooling_moves;
    if (number_of_moves > 0) {
        const float& initial_speed = m_filpar[m_current_tool].cooling_initial_speed;
        const float& final_speed   = m_filpar[m_current_tool].cooling_final_speed;

        float speed_inc = (final_speed - initial_speed) / (2.f * number_of_moves - 1.f);

        writer.suppress_preview()
              .travel(writer.x(), writer.y() + y_step);
        old_x = writer.x();
        turning_point = xr-old_x > old_x-xl ? xr : xl;
        for (int i=0; i<number_of_moves; ++i) {
            float speed = initial_speed + speed_inc * 2*i;
            writer.load_move_x_advanced(turning_point, m_cooling_tube_length, speed);
            speed += speed_inc;
            writer.load_move_x_advanced(old_x, -m_cooling_tube_length, speed);
        }
    }

    // let's wait is necessary:
    writer.wait(m_filpar[m_current_tool].delay);
    // we should be at the beginning of the cooling tube again - let's move to parking position:
    writer.retract(-m_cooling_tube_length/2.f+m_parking_pos_retraction-m_cooling_tube_retraction, 2000);

	// this is to align ramming and future wiping extrusions, so the future y-steps can be uniform from the start:
    // the perimeter_width will later be subtracted, it is there to not load while moving over just extruded material
	writer.travel(end_of_ramming.x, end_of_ramming.y + (y_step/m_extra_spacing-m_perimeter_width) / 2.f + m_perimeter_width, 2400.f);

	writer.resume_preview()
		  .flush_planner_queue();
}

// Change the tool, set a speed override for soluble and flex materials.
void WipeTowerPrusaMM::toolchange_Change(
	PrusaMultiMaterial::Writer &writer,
	const unsigned int 	new_tool, 
	material_type 		new_material)
{
	// Speed override for the material. Go slow for flex and soluble materials.
	int speed_override;
	switch (new_material) {
	case PVA:   speed_override = (m_z_pos < 0.80f) ? 60 : 80; break;
	case SCAFF: speed_override = 35; break;
	case FLEX:  speed_override = 35; break;
	default:    speed_override = 100;
	}
	writer.set_tool(new_tool)
	      .speed_override(speed_override)
	      .flush_planner_queue();
	m_current_tool = new_tool;
}



void WipeTowerPrusaMM::toolchange_Load(
	PrusaMultiMaterial::Writer &writer,
	const box_coordinates  &cleaning_box)
{	
	float xl = cleaning_box.ld.x + m_perimeter_width * 0.75f;
	float xr = cleaning_box.rd.x - m_perimeter_width * 0.75f;
	float oldx = writer.x();	// the nozzle is in place to do the first wiping moves, we will remember the position

    // Load the filament while moving left / right, so the excess material will not create a blob at a single position.
    float turning_point = ( oldx-xl < xr-oldx ? xr : xl );
    float edist = m_parking_pos_retraction+m_extra_loading_move;

    writer.append("; CP TOOLCHANGE LOAD\n")
		  .suppress_preview()
		  /*.load_move_x_advanced(turning_point, 0.2f * edist, 0.3f * m_filpar[m_current_tool].loading_speed)  // Acceleration
		  .load_move_x_advanced(oldx,          0.5f * edist,        m_filpar[m_current_tool].loading_speed)  // Fast phase
		  .load_move_x_advanced(turning_point, 0.2f * edist, 0.3f * m_filpar[m_current_tool].loading_speed)  // Slowing down
		  .load_move_x_advanced(oldx,          0.1f * edist, 0.1f * m_filpar[m_current_tool].loading_speed)  // Super slow*/

          .load(0.2f * edist, 60.f * m_filpar[m_current_tool].loading_speed_start)
          .load_move_x_advanced(turning_point, 0.7f * edist,        m_filpar[m_current_tool].loading_speed)  // Fast phase
		  .load_move_x_advanced(oldx,          0.1f * edist, 0.1f * m_filpar[m_current_tool].loading_speed)  // Super slow*/

          .travel(oldx, writer.y()) // in case last move was shortened to limit x feedrate
		  .resume_preview();

	// Reset the extruder current to the normal value.
	writer.set_extruder_trimpot(550);
}




// Wipe the newly loaded filament until the end of the assigned wipe area.
void WipeTowerPrusaMM::toolchange_Wipe(
	PrusaMultiMaterial::Writer &writer,
	const box_coordinates  &cleaning_box,
	float wipe_volume)
{
	// Increase flow on first layer, slow down print.
	writer.set_extrusion_flow(m_extrusion_flow * (m_is_first_layer ? 1.18f : 1.f))
		  .append("; CP TOOLCHANGE WIPE\n");
	float wipe_coeff = m_is_first_layer ? 0.5f : 1.f;
	const float& xl = cleaning_box.ld.x;
	const float& xr = cleaning_box.rd.x;


	// Variables x_to_wipe and traversed_x are here to be able to make sure it always wipes at least
    //   the ordered volume, even if it means violating the box. This can later be removed and simply
    // wipe until the end of the assigned area.

	float x_to_wipe = volume_to_length(wipe_volume, m_perimeter_width, m_layer_height);
	float dy = m_extra_spacing*m_perimeter_width;
	float wipe_speed = 1600.f;

    // if there is less than 2.5*m_perimeter_width to the edge, advance straightaway (there is likely a blob anyway)
    if ((m_left_to_right ? xr-writer.x() : writer.x()-xl) < 2.5f*m_perimeter_width) {
        writer.travel((m_left_to_right ? xr-m_perimeter_width : xl+m_perimeter_width),writer.y()+dy);
        m_left_to_right = !m_left_to_right;
    }
    

    // now the wiping itself:
	for (int i = 0; true; ++i)	{
		if (i!=0) {
			if (wipe_speed < 1610.f) wipe_speed = 1800.f;
			else if (wipe_speed < 1810.f) wipe_speed = 2200.f;
			else if (wipe_speed < 2210.f) wipe_speed = 4200.f;
			else wipe_speed = std::min(4800.f, wipe_speed + 50.f);
		}
		
		float traversed_x = writer.x();
		if (m_left_to_right)
			writer.extrude(xr - (i % 4 == 0 ? 0 : 1.5*m_perimeter_width), writer.y(), wipe_speed * wipe_coeff);
		else
			writer.extrude(xl + (i % 4 == 1 ? 0 : 1.5*m_perimeter_width), writer.y(), wipe_speed * wipe_coeff);

        if (writer.y()+EPSILON > cleaning_box.lu.y-0.5f*m_perimeter_width)
            break;		// in case next line would not fit

		traversed_x -= writer.x();
		x_to_wipe -= fabs(traversed_x);
		if (x_to_wipe < WT_EPSILON) {
			writer.travel(m_left_to_right ? xl + 1.5*m_perimeter_width : xr - 1.5*m_perimeter_width, writer.y(), 7200);
			break;
		}
		// stepping to the next line:
		writer.extrude(writer.x() + (i % 4 == 0 ? -1.f : (i % 4 == 1 ? 1.f : 0.f)) * 1.5*m_perimeter_width, writer.y() + dy);
		m_left_to_right = !m_left_to_right;
	}

    // this is neither priming nor not the last toolchange on this layer - we are going back to the model - wipe the nozzle
    if (m_layer_info != m_plan.end() && m_current_tool != m_layer_info->tool_changes.back().new_tool) {
        m_left_to_right = !m_left_to_right;
        writer.travel(writer.x(), writer.y() - dy)
        .travel(m_left_to_right ? m_wipe_tower_width : 0.f, writer.y());
    }

	writer.set_extrusion_flow(m_extrusion_flow); // Reset the extrusion flow.
}




WipeTower::ToolChangeResult WipeTowerPrusaMM::finish_layer()
{
	// This should only be called if the layer is not finished yet.
	// Otherwise the caller would likely travel to the wipe tower in vain.
	assert(! this->layer_finished());

	PrusaMultiMaterial::Writer writer(m_layer_height, m_perimeter_width);
	writer.set_extrusion_flow(m_extrusion_flow)
		.set_z(m_z_pos)
		.set_initial_tool(m_current_tool)
		.set_y_shift(m_y_shift - (m_current_shape == SHAPE_REVERSED && !m_peters_wipe_tower ? m_layer_info->toolchanges_depth() : 0.f))
		.append(";--------------------\n"
				"; CP EMPTY GRID START\n")
		.comment_with_value(" layer #", m_num_layer_changes + 1);

	// Slow down on the 1st layer.
	float speed_factor = m_is_first_layer ? 0.5f : 1.f;
	float current_depth = m_layer_info->depth - m_layer_info->toolchanges_depth();
	box_coordinates fill_box(xy(m_perimeter_width, m_depth_traversed + m_perimeter_width),
							 m_wipe_tower_width - 2 * m_perimeter_width, current_depth-m_perimeter_width);


    writer.set_initial_position((m_left_to_right ? fill_box.ru : fill_box.lu), // so there is never a diagonal travel
                                 m_wipe_tower_width, m_wipe_tower_depth, m_internal_rotation);

	box_coordinates box = fill_box;
    for (int i=0;i<2;++i) {
        if (m_layer_info->toolchanges_depth() < WT_EPSILON) { // there were no toolchanges on this layer
            if (i==0) box.expand(m_perimeter_width);
            else box.expand(-m_perimeter_width);
        }
        else i=2;	// only draw the inner perimeter, outer has been already drawn by tool_change(...)
        writer.rectangle(box.ld,box.rd.x-box.ld.x,box.ru.y-box.rd.y,2900*speed_factor);
    }

    // we are in one of the corners, travel to ld along the perimeter:
    if (writer.x() > fill_box.ld.x+EPSILON) writer.travel(fill_box.ld.x,writer.y());
    if (writer.y() > fill_box.ld.y+EPSILON) writer.travel(writer.x(),fill_box.ld.y);

    if (m_is_first_layer && m_adhesion) {
        // Extrude a dense infill at the 1st layer to improve 1st layer adhesion of the wipe tower.
        box.expand(-m_perimeter_width/2.f);
        int nsteps = int(floor((box.lu.y - box.ld.y) / (2*m_perimeter_width)));
        float step   = (box.lu.y - box.ld.y) / nsteps;
        writer.travel(box.ld-xy(m_perimeter_width/2.f,m_perimeter_width/2.f));
        if (nsteps >= 0)
            for (int i = 0; i < nsteps; ++i)	{
                writer.extrude(box.ld.x+m_perimeter_width/2.f, writer.y() + 0.5f * step);
                writer.extrude(box.rd.x - m_perimeter_width / 2.f, writer.y());
                writer.extrude(box.rd.x - m_perimeter_width / 2.f, writer.y() + 0.5f * step);
                writer.extrude(box.ld.x + m_perimeter_width / 2.f, writer.y());
            }
            writer.travel(box.rd.x-m_perimeter_width/2.f,writer.y()); // wipe the nozzle
    }
    else {  // Extrude a sparse infill to support the material to be printed above.
        const float dy = (fill_box.lu.y - fill_box.ld.y - m_perimeter_width);
        const float left = fill_box.lu.x+2*m_perimeter_width;
        const float right = fill_box.ru.x - 2 * m_perimeter_width;
        if (dy > m_perimeter_width)
        {
            // Extrude an inverse U at the left of the region.
            writer.travel(fill_box.ld + xy(m_perimeter_width * 2, 0.f))
                  .extrude(fill_box.lu + xy(m_perimeter_width * 2, 0.f), 2900 * speed_factor);

            const int n = 1+(right-left)/(m_bridging);
            const float dx = (right-left)/n;
            for (int i=1;i<=n;++i) {
                float x=left+dx*i;
                writer.travel(x,writer.y());
                writer.extrude(x,i%2 ? fill_box.rd.y : fill_box.ru.y);
            }
            writer.travel(left,writer.y(),7200); // wipes the nozzle before moving away from the wipe tower
        }
        else
            writer.travel(right,writer.y(),7200); // wipes the nozzle before moving away from the wipe tower
    }
    writer.append("; CP EMPTY GRID END\n"
                  ";------------------\n\n\n\n\n\n\n");

    m_depth_traversed = m_wipe_tower_depth-m_perimeter_width;

	ToolChangeResult result;
    result.priming      = false;
	result.print_z 	  	= this->m_z_pos;
	result.layer_height = this->m_layer_height;
	result.gcode   	  	= writer.gcode();
	result.elapsed_time = writer.elapsed_time();
	result.extrusions 	= writer.extrusions();
	result.start_pos 	= writer.start_pos_rotated();
	result.end_pos 	  	= writer.pos_rotated();
	return result;
}

// Appends a toolchange into m_plan and calculates neccessary depth of the corresponding box
void WipeTowerPrusaMM::plan_toolchange(float z_par, float layer_height_par, unsigned int old_tool, unsigned int new_tool, bool brim, float wipe_volume)
{
	assert(m_plan.back().z <= z_par + WT_EPSILON );	// refuses to add a layer below the last one

	if (m_plan.empty() || m_plan.back().z + WT_EPSILON < z_par) // if we moved to a new layer, we'll add it to m_plan first
		m_plan.push_back(WipeTowerInfo(z_par, layer_height_par));

	if (brim) {	// this toolchange prints brim - we must add it to m_plan, but not to count its depth
		m_plan.back().tool_changes.push_back(WipeTowerInfo::ToolChange(old_tool, new_tool));
		return;
	}

	if (old_tool==new_tool)	// new layer without toolchanges - we are done
		return;

	// this is an actual toolchange - let's calculate depth to reserve on the wipe tower
	float depth = 0.f;			
	float width = m_wipe_tower_width - 3*m_perimeter_width; 
	float length_to_extrude = volume_to_length(0.25f * std::accumulate(m_filpar[old_tool].ramming_speed.begin(), m_filpar[old_tool].ramming_speed.end(), 0.f),
										m_perimeter_width * m_filpar[old_tool].ramming_line_width_multiplicator,
										layer_height_par);
	depth = (int(length_to_extrude / width) + 1) * (m_perimeter_width * m_filpar[old_tool].ramming_line_width_multiplicator * m_filpar[old_tool].ramming_step_multiplicator);
    float ramming_depth = depth;
    length_to_extrude = width*((length_to_extrude / width)-int(length_to_extrude / width)) - width;
    float first_wipe_line = -length_to_extrude;
    length_to_extrude += volume_to_length(wipe_volume, m_perimeter_width, layer_height_par);
    length_to_extrude = std::max(length_to_extrude,0.f);

	depth += (int(length_to_extrude / width) + 1) * m_perimeter_width;
	depth *= m_extra_spacing;

	m_plan.back().tool_changes.push_back(WipeTowerInfo::ToolChange(old_tool, new_tool, depth, ramming_depth, first_wipe_line, wipe_volume));
}



void WipeTowerPrusaMM::plan_tower()
{
	// Calculate m_wipe_tower_depth (maximum depth for all the layers) and propagate depths downwards
	m_wipe_tower_depth = 0.f;
	for (auto& layer : m_plan)
		layer.depth = 0.f;
	
	for (int layer_index = m_plan.size() - 1; layer_index >= 0; --layer_index)
	{
		float this_layer_depth = std::max(m_plan[layer_index].depth, m_plan[layer_index].toolchanges_depth());
		m_plan[layer_index].depth = this_layer_depth;
		
		if (this_layer_depth > m_wipe_tower_depth - m_perimeter_width)
			m_wipe_tower_depth = this_layer_depth + m_perimeter_width;

		for (int i = layer_index - 1; i >= 0 ; i--)
		{
			if (m_plan[i].depth - this_layer_depth < 2*m_perimeter_width )
				m_plan[i].depth = this_layer_depth;
		}
	}
}

void WipeTowerPrusaMM::save_on_last_wipe()
{
    for (m_layer_info=m_plan.begin();m_layer_info<m_plan.end();++m_layer_info) {
        set_layer(m_layer_info->z, m_layer_info->height, 0, m_layer_info->z == m_plan.front().z, m_layer_info->z == m_plan.back().z);
        if (m_layer_info->tool_changes.size()==0)   // we have no way to save anything on an empty layer
            continue;

        for (const auto &toolchange : m_layer_info->tool_changes)
            tool_change(toolchange.new_tool, false);

        float width = m_wipe_tower_width - 3*m_perimeter_width; // width we draw into
        float length_to_save = 2*(m_wipe_tower_width+m_wipe_tower_depth) + (!layer_finished() ? finish_layer().total_extrusion_length_in_plane() : 0.f);
        float length_to_wipe = volume_to_length(m_layer_info->tool_changes.back().wipe_volume,
                              m_perimeter_width,m_layer_info->height)  - m_layer_info->tool_changes.back().first_wipe_line - length_to_save;

        length_to_wipe = std::max(length_to_wipe,0.f);
        float depth_to_wipe = m_perimeter_width * (std::floor(length_to_wipe/width) + ( length_to_wipe > 0.f ? 1.f : 0.f ) ) * m_extra_spacing;

        //depth += (int(length_to_extrude / width) + 1) * m_perimeter_width;
        m_layer_info->tool_changes.back().required_depth = m_layer_info->tool_changes.back().ramming_depth + depth_to_wipe;
    }
}


// Processes vector m_plan and calls respective functions to generate G-code for the wipe tower
// Resulting ToolChangeResults are appended into vector "result"
void WipeTowerPrusaMM::generate(std::vector<std::vector<WipeTower::ToolChangeResult>> &result)
{
	if (m_plan.empty())

        return;

    m_extra_spacing = 1.f;

	plan_tower();
    for (int i=0;i<5;++i) {
        save_on_last_wipe();
        plan_tower();
    }

	if (m_peters_wipe_tower)
			make_wipe_tower_square();

    m_layer_info = m_plan.begin();
    m_current_tool = (unsigned int)(-2); // we don't know which extruder to start with - we'll set it according to the first toolchange

    std::vector<WipeTower::ToolChangeResult> layer_result;
	for (auto layer : m_plan)
	{
		set_layer(layer.z,layer.height,0,layer.z == m_plan.front().z,layer.z == m_plan.back().z);
		if (m_peters_wipe_tower)
			m_internal_rotation += 90.f;
		else
            m_internal_rotation += 180.f;

		if (!m_peters_wipe_tower && m_layer_info->depth < m_wipe_tower_depth - m_perimeter_width)
			m_y_shift = (m_wipe_tower_depth-m_layer_info->depth-m_perimeter_width)/2.f;

		for (const auto &toolchange : layer.tool_changes) {
            if (m_current_tool == (unsigned int)(-2))
                m_current_tool = toolchange.old_tool;
			layer_result.emplace_back(tool_change(toolchange.new_tool, false));
        }

		if (! layer_finished()) {
            auto finish_layer_toolchange = finish_layer();
            if ( ! layer.tool_changes.empty() ) { // we will merge it to the last toolchange
                auto& last_toolchange = layer_result.back();
                if (last_toolchange.end_pos != finish_layer_toolchange.start_pos) {
                    char buf[2048];     // Add a travel move from tc1.end_pos to tc2.start_pos.
					sprintf(buf, "G1 X%.3f Y%.3f F7200\n", finish_layer_toolchange.start_pos.x, finish_layer_toolchange.start_pos.y);
					last_toolchange.gcode += buf;
				}
                last_toolchange.gcode += finish_layer_toolchange.gcode;
                last_toolchange.extrusions.insert(last_toolchange.extrusions.end(), finish_layer_toolchange.extrusions.begin(), finish_layer_toolchange.extrusions.end());
                last_toolchange.end_pos = finish_layer_toolchange.end_pos;
            }
            else
                layer_result.emplace_back(std::move(finish_layer_toolchange));
        }

		result.emplace_back(std::move(layer_result));
		m_is_first_layer = false;
	}
}




void WipeTowerPrusaMM::make_wipe_tower_square()
{
	const float width = m_wipe_tower_width - 3 * m_perimeter_width;
	const float depth = m_wipe_tower_depth - m_perimeter_width;
	// area that we actually print into is width*depth
	float side = sqrt(depth * width);

	m_wipe_tower_width = side + 3 * m_perimeter_width;
	m_wipe_tower_depth = side + 2 * m_perimeter_width;
	// For all layers, find how depth changed and update all toolchange depths
	for (auto &lay : m_plan)
	{
		side = sqrt(lay.depth * width);
		float width_ratio = width / side;

		//lay.extra_spacing = width_ratio;
		for (auto &tch : lay.tool_changes)
			tch.required_depth *= width_ratio;
	}

<<<<<<< HEAD
	ToolChangeResult result;
	result.print_z 	  	= m_z_pos;
	result.layer_height = m_layer_height;
	result.gcode   	  	= writer.gcode();
	result.elapsed_time = writer.elapsed_time();
	result.extrusions 	= writer.extrusions();
	result.start_pos 	= writer.start_pos();
	result.end_pos 	  	= writer.pos();
	return result;
=======
	plan_tower();				// propagates depth downwards again (width has changed)
	for (auto& lay : m_plan)	// depths set, now the spacing
		lay.extra_spacing = lay.depth / lay.toolchanges_depth();

>>>>>>> a97df555
}



}; // namespace Slic3r<|MERGE_RESOLUTION|>--- conflicted
+++ resolved
@@ -481,32 +481,8 @@
 	bool 						last_wipe_inside_wipe_tower)
 {
 	this->set_layer(first_layer_height, first_layer_height, tools.size(), true, false);
-<<<<<<< HEAD
-
-	float wipe_area = m_wipe_area;
-	// Calculate the amount of wipe over the wipe tower brim following the prime, decrease wipe_area
-	// with the amount of material extruded over the brim.
-	{
-		// Simulate the brim extrusions, summ the length of the extrusion.
-		float e_length = this->tool_change(0, false, PURPOSE_EXTRUDE).total_extrusion_length_in_plane();
-		// Shrink wipe_area by the amount of extrusion extruded by the finish_layer().
-		// Y stepping of the wipe extrusions.
-		float dy = m_perimeter_width * 0.8f;
-		// Number of whole wipe lines, that would be extruded to wipe as much material as the finish_layer().
-		// Minimum wipe area is 5mm wide.
-		//FIXME calculate the purge_lines_width precisely.
-		float purge_lines_width = 1.3f;
-		wipe_area = std::max(5.f, m_wipe_area - float(floor(e_length / m_wipe_tower_width)) * dy - purge_lines_width);
-	}
-
-	this->set_layer(first_layer_height, first_layer_height, tools.size(), true, false);
-	m_num_layer_changes 	= 0;
-	m_current_tool 		= tools.front();
-
-=======
 	this->m_current_tool 		= tools.front();
     
->>>>>>> a97df555
     // The Prusa i3 MK2 has a working space of [0, -2.2] to [250, 210].
     // Due to the XYZ calibration, this working space may shrink slightly from all directions,
     // therefore the homing position is shifted inside the bed by 0.2 in the firmware to [0.2, -2.0].
@@ -524,50 +500,6 @@
 		  .append(";--------------------\n")
 		  .speed_override(100);
 
-<<<<<<< HEAD
-	// Always move to the starting position.
-	writer.set_initial_position(xy(0.f, 0.f))
-		  .travel(cleaning_box.ld, 7200)
-	// Increase the extruder driver current to allow fast ramming.
-		  .set_extruder_trimpot(750);
-
-    // adds tag for analyzer
-    char buf[32];
-    sprintf(buf, ";%s%d\n", GCodeAnalyzer::Extrusion_Role_Tag.c_str(), erWipeTower);
-    writer.append(buf);
-
-	if (purpose == PURPOSE_EXTRUDE || purpose == PURPOSE_MOVE_TO_TOWER_AND_EXTRUDE) {
-		float y_end = 0.f;
-		for (size_t idx_tool = 0; idx_tool < tools.size(); ++ idx_tool) {
-			unsigned int tool = tools[idx_tool];
-			// Select the tool, set a speed override for soluble and flex materials.
-			toolchange_Change(writer, tool, m_material[tool]);
-			// Prime the tool.
-			toolchange_Load(writer, cleaning_box);
-			if (idx_tool + 1 == tools.size()) {
-				// Last tool should not be unloaded, but it should be wiped enough to become of a pure color.
-				if (last_wipe_inside_wipe_tower) {
-					// Shrink the last wipe area to the area of the other purge areas,
-					// remember the last initial wipe width to be purged into the 1st layer of the wipe tower.
-					m_initial_extra_wipe = std::max(0.f, wipe_area - (y_end + 0.5f * 0.85f * m_perimeter_width - cleaning_box.ld.y));
-					cleaning_box.lu.y -= m_initial_extra_wipe;
-					cleaning_box.ru.y -= m_initial_extra_wipe;
-				}
-				toolchange_Wipe(writer, cleaning_box, false);
-			} else {
-				// Ram the hot material out of the melt zone, retract the filament into the cooling tubes and let it cool.
-				writer.travel(writer.x(), writer.y() + m_perimeter_width, 7200);
-				// Change the extruder temperature to the temperature of the next filament before starting the cooling moves.
-				toolchange_Unload(writer, cleaning_box, m_material[m_current_tool], m_first_layer_temperature[tools[idx_tool+1]]);
-				// Save the y end of the non-last priming area.
-				y_end = writer.y();
-			    cleaning_box.translate(m_wipe_tower_width, 0.f);
-				writer.travel(cleaning_box.ld, 7200);
-			}
-		    ++ m_num_tool_changes;
-		}
-	}
-=======
 	writer.set_initial_position(xy(0.f, 0.f))	// Always move to the starting position
 		.travel(cleaning_box.ld, 7200)
 		.set_extruder_trimpot(750); 			// Increase the extruder driver current to allow fast ramming.
@@ -592,7 +524,6 @@
         }
         ++ m_num_tool_changes;
     }
->>>>>>> a97df555
 
 	// Reset the extruder current to a normal value.
 	writer.set_extruder_trimpot(550)
@@ -607,14 +538,9 @@
 	m_print_brim = true;
 
 	ToolChangeResult result;
-<<<<<<< HEAD
-	result.print_z 	  	= m_z_pos;
-	result.layer_height = m_layer_height;
-=======
     result.priming      = true;
 	result.print_z 	  	= this->m_z_pos;
 	result.layer_height = this->m_layer_height;
->>>>>>> a97df555
 	result.gcode   	  	= writer.gcode();
 	result.elapsed_time = writer.elapsed_time();
 	result.extrusions 	= writer.extrusions();
@@ -707,14 +633,9 @@
                   "\n\n");
 
 	ToolChangeResult result;
-<<<<<<< HEAD
-	result.print_z 	  	= m_z_pos;
-	result.layer_height = m_layer_height;
-=======
     result.priming      = false;
 	result.print_z 	  	= this->m_z_pos;
 	result.layer_height = this->m_layer_height;
->>>>>>> a97df555
 	result.gcode   	  	= writer.gcode();
 	result.elapsed_time = writer.elapsed_time();
 	result.extrusions 	= writer.extrusions();
@@ -763,14 +684,9 @@
     m_print_brim = false;  // Mark the brim as extruded
 
 	ToolChangeResult result;
-<<<<<<< HEAD
-	result.print_z 	  	= m_z_pos;
-	result.layer_height = m_layer_height;
-=======
     result.priming      = false;
 	result.print_z 	  	= this->m_z_pos;
 	result.layer_height = this->m_layer_height;
->>>>>>> a97df555
 	result.gcode   	  	= writer.gcode();
 	result.elapsed_time = writer.elapsed_time();
 	result.extrusions 	= writer.extrusions();
@@ -1229,7 +1145,6 @@
     }
 }
 
-
 // Processes vector m_plan and calls respective functions to generate G-code for the wipe tower
 // Resulting ToolChangeResults are appended into vector "result"
 void WipeTowerPrusaMM::generate(std::vector<std::vector<WipeTower::ToolChangeResult>> &result)
@@ -1292,9 +1207,6 @@
 	}
 }
 
-
-
-
 void WipeTowerPrusaMM::make_wipe_tower_square()
 {
 	const float width = m_wipe_tower_width - 3 * m_perimeter_width;
@@ -1315,24 +1227,9 @@
 			tch.required_depth *= width_ratio;
 	}
 
-<<<<<<< HEAD
-	ToolChangeResult result;
-	result.print_z 	  	= m_z_pos;
-	result.layer_height = m_layer_height;
-	result.gcode   	  	= writer.gcode();
-	result.elapsed_time = writer.elapsed_time();
-	result.extrusions 	= writer.extrusions();
-	result.start_pos 	= writer.start_pos();
-	result.end_pos 	  	= writer.pos();
-	return result;
-=======
 	plan_tower();				// propagates depth downwards again (width has changed)
 	for (auto& lay : m_plan)	// depths set, now the spacing
 		lay.extra_spacing = lay.depth / lay.toolchanges_depth();
-
->>>>>>> a97df555
-}
-
-
+}
 
 }; // namespace Slic3r