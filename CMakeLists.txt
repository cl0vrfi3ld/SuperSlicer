cmake_minimum_required(VERSION 3.13)
project(Slic3r)

include("version.inc")
include(GNUInstallDirs)
include(CMakeDependentOption)

set(SLIC3R_RESOURCES_DIR "${CMAKE_CURRENT_SOURCE_DIR}/resources")
file(TO_NATIVE_PATH "${SLIC3R_RESOURCES_DIR}" SLIC3R_RESOURCES_DIR_WIN)

if (NOT CMAKE_BUILD_TYPE AND NOT CMAKE_CONFIGURATION_TYPES)
  message(STATUS "No build type selected, default to Release")
  set(CMAKE_BUILD_TYPE "Release" CACHE STRING "Build type (default Release)" FORCE)
endif()

if(DEFINED ENV{SLIC3R_STATIC})
        set(SLIC3R_STATIC_INITIAL $ENV{SLIC3R_STATIC})
else()
        if (MSVC OR MINGW OR APPLE)
                set(SLIC3R_STATIC_INITIAL 1)
        else()
                set(SLIC3R_STATIC_INITIAL 0)
        endif()
endif()

if(NOT WIN32)
    # Add DEBUG flags to debug builds.
    # Also add -g to RELWITHDEBINFO on non-win32
    set(_CC_DEBUG_FLAGS $<$<CONFIG:DEBUG>:-DwxDEBUG_LEVEL=1>
                        $<$<CONFIG:DEBUG>:-g>
                        $<$<CONFIG:RELWITHDEBINFO>:-g>
    )
endif()

option(SLIC3R_STATIC 			"Compile Slic3r with static libraries (Boost, TBB, glew)" ${SLIC3R_STATIC_INITIAL})
option(SLIC3R_GUI    			"Compile Slic3r with GUI components (OpenGL, wxWidgets)" 1)
option(SLIC3R_FHS               "Assume Slic3r is to be installed in a FHS directory structure" 0)
option(SLIC3R_WX_STABLE         "Build against wxWidgets stable (3.0) as oppsed to dev (3.1) on Linux" 0)
option(SLIC3R_PROFILE 			"Compile Slic3r with an invasive Shiny profiler" 0)
option(SLIC3R_PCH               "Use precompiled headers" 1)
option(SLIC3R_MSVC_COMPILE_PARALLEL "Compile on Visual Studio in parallel" 1)
option(SLIC3R_MSVC_PDB          "Generate PDB files on MSVC in Release mode" 1)
option(SLIC3R_PERL_XS           "Compile XS Perl module and enable Perl unit and integration tests" 0)
option(SLIC3R_ASAN              "Enable ASan on Clang and GCC" 0)
# If SLIC3R_FHS is 1 -> SLIC3R_DESKTOP_INTEGRATION is always 0, othrewise variable.
CMAKE_DEPENDENT_OPTION(SLIC3R_DESKTOP_INTEGRATION "Allow perfoming desktop integration during runtime" 1 "NOT SLIC3R_FHS" 0)

set(OPENVDB_FIND_MODULE_PATH "" CACHE PATH "Path to OpenVDB installation's find modules.")

set(SLIC3R_GTK "2" CACHE STRING "GTK version to use with wxWidgets on Linux")

set(IS_CROSS_COMPILE FALSE)

if (APPLE)
    set(CMAKE_FIND_FRAMEWORK LAST)
    set(CMAKE_FIND_APPBUNDLE LAST)
    list(FIND CMAKE_OSX_ARCHITECTURES ${CMAKE_SYSTEM_PROCESSOR} _arch_idx)
    if (CMAKE_OSX_ARCHITECTURES AND _arch_idx LESS 0)
        set(IS_CROSS_COMPILE TRUE)
    endif ()
endif ()

# Proposal for C++ unit tests and sandboxes
option(SLIC3R_BUILD_SANDBOXES   "Build development sandboxes" OFF)
option(SLIC3R_BUILD_TESTS       "Build unit tests" OFF)

if (IS_CROSS_COMPILE)
    message("Detected cross compilation setup. Tests and encoding checks will be forcedly disabled!")
    set(SLIC3R_PERL_XS OFF CACHE BOOL "" FORCE)
    set(SLIC3R_BUILD_TESTS OFF CACHE BOOL "" FORCE)
endif ()

# Print out the SLIC3R_* cache options
get_cmake_property(_cache_vars CACHE_VARIABLES)
list (SORT _cache_vars)
foreach (_cache_var ${_cache_vars})
    if("${_cache_var}" MATCHES "^SLIC3R_")
        message(STATUS "${_cache_var}: ${${_cache_var}}")
    endif ()
endforeach()

if (SLIC3R_GUI)
    add_definitions(-DSLIC3R_GUI)
endif ()

if(SLIC3R_DESKTOP_INTEGRATION)
    add_definitions(-DSLIC3R_DESKTOP_INTEGRATION)
endif ()

if (MSVC AND CMAKE_CXX_COMPILER_ID STREQUAL Clang)
    set(IS_CLANG_CL TRUE)

    # clang-cl can interpret SYSTEM header paths if -imsvc is used
    set(CMAKE_INCLUDE_SYSTEM_FLAG_CXX "-imsvc")

    set(CMAKE_CXX_FLAGS "${CMAKE_CXX_FLAGS} -Wall \
        -Wno-old-style-cast -Wno-reserved-id-macro -Wno-c++98-compat-pedantic")
else ()
    set(IS_CLANG_CL FALSE)
endif ()

if (MSVC)
    if (SLIC3R_MSVC_COMPILE_PARALLEL AND NOT IS_CLANG_CL)
           add_compile_options(/MP)
    endif ()
    # /bigobj (Increase Number of Sections in .Obj file)
    # error C3859: virtual memory range for PCH exceeded; please recompile with a command line option of '-Zm90' or greater
    # Generate symbols at every build target, even for the release.
    add_compile_options(-bigobj -Zm520 /Zi)
    # Disable STL4007: Many result_type typedefs and all argument_type, first_argument_type, and second_argument_type typedefs are deprecated in C++17.
    #FIXME Remove this line after eigen library adapts to the new C++17 adaptor rules.
    add_compile_options(-D_SILENCE_CXX17_ADAPTOR_TYPEDEFS_DEPRECATION_WARNING)
    # Disable warnings on conversion from unsigned to signed (possible loss of data)
    # C4244: 'conversion' conversion from 'type1' to 'type2', possible loss of data. An integer type is converted to a smaller integer type.
    # C4267: The compiler detected a conversion from size_t to a smaller type.
    add_compile_options(/wd4244 /wd4267)
endif ()

if (MINGW)
    add_compile_options(-Wa,-mbig-obj)
endif ()

if (NOT MSVC)
    # ARMs (Raspberry PI) use an unsigned char by default. Let's make it consistent for PrusaSlicer on all platforms.
    add_compile_options(-fsigned-char)
endif ()

# Display and check CMAKE_PREFIX_PATH
message(STATUS "SLIC3R_STATIC: ${SLIC3R_STATIC}")
if (NOT "${CMAKE_PREFIX_PATH}" STREQUAL "")
    message(STATUS "CMAKE_PREFIX_PATH: ${CMAKE_PREFIX_PATH} (from cache or command line)")
    set(PREFIX_PATH_CHECK ${CMAKE_PREFIX_PATH})
elseif (NOT "$ENV{CMAKE_PREFIX_PATH}" STREQUAL "")
    message(STATUS "CMAKE_PREFIX_PATH: $ENV{CMAKE_PREFIX_PATH} (from environment)")
    set(PREFIX_PATH_CHECK $ENV{CMAKE_PREFIX_PATH})
else ()
    message(STATUS "CMAKE_PREFIX_PATH: (default)")
endif ()

foreach (DIR ${PREFIX_PATH_CHECK})
    if (NOT EXISTS "${DIR}")
        message(WARNING "CMAKE_PREFIX_PATH element doesn't exist: ${DIR}")
    endif ()
endforeach ()

# Add our own cmake module path.
list(APPEND CMAKE_MODULE_PATH ${PROJECT_SOURCE_DIR}/cmake/modules/)

enable_testing ()

# Enable C++17 language standard.
set(CMAKE_CXX_STANDARD 17)
set(CMAKE_CXX_STANDARD_REQUIRED ON)

# To be able to link libslic3r with the Perl XS module.
# Once we get rid of Perl and libslic3r is linked statically, we can get rid of -fPIC
set(CMAKE_POSITION_INDEPENDENT_CODE ON)

# WIN10SDK_PATH is used to point CMake to the WIN10 SDK installation directory.
# We pick it from environment if it is not defined in another way
if(WIN32)
    if(NOT DEFINED WIN10SDK_PATH)
        if(DEFINED ENV{WIN10SDK_PATH})
                set(WIN10SDK_PATH "$ENV{WIN10SDK_PATH}")
        endif()
    endif()
    if(DEFINED WIN10SDK_PATH)
        if (EXISTS "${WIN10SDK_PATH}/include/winrt/windows.graphics.printing3d.h")
            set(WIN10SDK_INCLUDE_PATH "${WIN10SDK_PATH}/Include")
        else()
            message("WIN10SDK_PATH is invalid: ${WIN10SDK_PATH}")
            message("${WIN10SDK_PATH}/include/winrt/windows.graphics.printing3d.h was not found")
            message("STL fixing by the Netfabb service will not be compiled")
            unset(WIN10SDK_PATH)
        endif()
    else()
        # Try to use the default Windows 10 SDK path.
        if(NOT DEFINED ENV{WindowsSdkDir})
            message("Env var 'WindowsSdkDir' not defined, trying to use location on 'C:/Program Files (x86)/Windows Kits/10' and version '${CMAKE_VS_WINDOWS_TARGET_PLATFORM_VERSION}' for it.")
			set(CMAKE_WINDOWS_KITS_10_DIR "C:/Program Files (x86)/Windows Kits/10")
            set(WIN10SDK_PATH "${CMAKE_WINDOWS_KITS_10_DIR}")
			set(WIN10SDK_INCLUDE_PATH "${CMAKE_WINDOWS_KITS_10_DIR}/Include/${CMAKE_VS_WINDOWS_TARGET_PLATFORM_VERSION}")
			link_directories(${CMAKE_WINDOWS_KITS_10_DIR}/Lib/${CMAKE_VS_WINDOWS_TARGET_PLATFORM_VERSION}/um/x64)
			if (NOT EXISTS "${WIN10SDK_INCLUDE_PATH}/winrt/windows.graphics.printing3d.h")
				message("${WIN10SDK_INCLUDE_PATH}/winrt/windows.graphics.printing3d.h was not found")
				message("STL fixing by the Netfabb service will not be compiled")
				unset(WIN10SDK_INCLUDE_PATH)
			endif()
        else()
			set(WIN10SDK_INCLUDE_PATH "$ENV{WindowsSdkDir}/Include/$ENV{WindowsSDKVersion}")
			if (NOT EXISTS "${WIN10SDK_INCLUDE_PATH}/winrt/windows.graphics.printing3d.h")
				message("${WIN10SDK_INCLUDE_PATH}/winrt/windows.graphics.printing3d.h was not found")
				message("STL fixing by the Netfabb service will not be compiled")
				unset(WIN10SDK_INCLUDE_PATH)
			endif()
		endif()
    endif()
    if(WIN10SDK_INCLUDE_PATH)
        message("Building with Win10 Netfabb STL fixing service support")
        add_definitions(-DHAS_WIN10SDK)
        include_directories("${WIN10SDK_INCLUDE_PATH}")
    else()
        message("Building without Win10 Netfabb STL fixing service support")
    endif()
endif()

if (APPLE)
    message("OS X SDK Path: ${CMAKE_OSX_SYSROOT}")
    if (CMAKE_OSX_DEPLOYMENT_TARGET)
        message("OS X Deployment Target: ${CMAKE_OSX_DEPLOYMENT_TARGET}")
    else ()
        message("OS X Deployment Target: (default)")
    endif ()
endif ()

if (CMAKE_SYSTEM_NAME STREQUAL "Linux")
    find_package(PkgConfig REQUIRED)

    if (CMAKE_VERSION VERSION_LESS "3.1")
        # Workaround for an old CMake, which does not understand CMAKE_CXX_STANDARD.
        set(CMAKE_CXX_FLAGS "${CMAKE_CXX_FLAGS} -std=c++11")
    endif()

    # Boost on Raspberry-Pi does not link to pthreads.
    set(THREADS_PREFER_PTHREAD_FLAG ON)
    find_package(Threads REQUIRED)

    find_package(DBus REQUIRED)
    include_directories(${DBUS_INCLUDE_DIRS})
endif()

if (CMAKE_COMPILER_IS_GNUCC OR CMAKE_COMPILER_IS_GNUXX)
    # Adding -fext-numeric-literals to enable GCC extensions on definitions of quad float literals, which are required by Boost.
    set(CMAKE_CXX_FLAGS "${CMAKE_CXX_FLAGS} -fext-numeric-literals" )
endif()

if (NOT MSVC AND ("${CMAKE_CXX_COMPILER_ID}" STREQUAL "GNU" OR "${CMAKE_CXX_COMPILER_ID}" MATCHES "Clang"))
    if (NOT MINGW)
        set(CMAKE_CXX_FLAGS "${CMAKE_CXX_FLAGS} -Wall" )
    endif ()
    set(CMAKE_CXX_FLAGS "${CMAKE_CXX_FLAGS} -Wno-reorder" )

    # On GCC and Clang, no return from a non-void function is a warning only. Here, we make it an error.
    add_compile_options(-Werror=return-type)

    # removes LOTS of extraneous Eigen warnings (GCC only supports it since 6.1)
    # https://eigen.tuxfamily.org/bz/show_bug.cgi?id=1221
    if("${CMAKE_CXX_COMPILER_ID}" MATCHES "Clang" OR CMAKE_CXX_COMPILER_VERSION VERSION_GREATER 6.0)
        add_compile_options(-Wno-ignored-attributes) # Tamas: Eigen include dirs are marked as SYSTEM
    endif()

    # Clang reports legacy OpenGL calls as deprecated. Turn off the warning for now
    # to reduce the clutter, we know about this one. It should be reenabled after
    # we finally get rid of the deprecated code.
    if("${CMAKE_CXX_COMPILER_ID}" MATCHES "Clang")
        add_compile_options(-Wno-deprecated-declarations)
    endif()

    #GCC generates loads of -Wunknown-pragmas when compiling igl. The fix is not easy due to a bug in gcc, see
    # https://gcc.gnu.org/bugzilla/show_bug.cgi?id=66943 or
    # https://gcc.gnu.org/bugzilla/show_bug.cgi?id=53431
    # We will turn the warning of for GCC for now:
    if("${CMAKE_CXX_COMPILER_ID}" STREQUAL "GNU")
        add_compile_options(-Wno-unknown-pragmas)
    endif()

endif()

if (SLIC3R_ASAN)
    # ASAN should be available on MSVC starting with Visual Studio 2019 16.9
    # https://devblogs.microsoft.com/cppblog/address-sanitizer-for-msvc-now-generally-available/
    add_compile_options(-fsanitize=address)

    if (NOT MSVC)
        add_compile_options(-fno-omit-frame-pointer)
        set(CMAKE_EXE_LINKER_FLAGS "${CMAKE_EXE_LINKER_FLAGS} -fsanitize=address")
        set(CMAKE_SHARED_LINKER_FLAGS "${CMAKE_SHARED_LINKER_FLAGS} -fsanitize=address")
        set(CMAKE_MODULE_LINKER_FLAGS "${CMAKE_MODULE_LINKER_FLAGS} -fsanitize=address")
    endif ()

    if ("${CMAKE_CXX_COMPILER_ID}" STREQUAL "GNU")
        set(CMAKE_EXE_LINKER_FLAGS "${CMAKE_EXE_LINKER_FLAGS} -lasan")
    endif ()
endif ()

if (APPLE)
    set(CMAKE_C_FLAGS "${CMAKE_C_FLAGS} -Werror=partial-availability -Werror=unguarded-availability -Werror=unguarded-availability-new")
    set(CMAKE_CXX_FLAGS "${CMAKE_CXX_FLAGS} -Werror=partial-availability -Werror=unguarded-availability -Werror=unguarded-availability-new")
endif ()

# Where all the bundled libraries reside?
set(LIBDIR ${CMAKE_CURRENT_SOURCE_DIR}/src)
set(LIBDIR_BIN ${CMAKE_CURRENT_BINARY_DIR}/src)
# For the bundled boost libraries (boost::nowide)
include_directories(${LIBDIR})
# For generated header files
include_directories(${LIBDIR_BIN}/platform)

if(WIN32)
    add_definitions(-D_USE_MATH_DEFINES -D_WIN32 -D_CRT_SECURE_NO_WARNINGS -D_SCL_SECURE_NO_WARNINGS)
    if(MSVC)
        # BOOST_ALL_NO_LIB: Avoid the automatic linking of Boost libraries on Windows. Rather rely on explicit linking.
        add_definitions(-DBOOST_ALL_NO_LIB -DBOOST_USE_WINAPI_VERSION=0x601 -DBOOST_SYSTEM_USE_UTF8 )
        # Force the source code encoding to UTF-8. See PrusaSlicer GH pull request #5583
        add_compile_options("$<$<C_COMPILER_ID:MSVC>:/utf-8>")
        add_compile_options("$<$<CXX_COMPILER_ID:MSVC>:/utf-8>")
    endif(MSVC)
endif(WIN32)

add_definitions(-DwxUSE_UNICODE -D_UNICODE -DUNICODE -DWXINTL_NO_GETTEXT_MACRO)

# Disable unsafe implicit wxString to const char* / std::string and vice versa. This implicit conversion breaks the UTF-8 encoding quite often.
add_definitions(-DwxNO_UNSAFE_WXSTRING_CONV)

if (SLIC3R_PROFILE)
    message("Slic3r will be built with a Shiny invasive profiler")
    add_definitions(-DSLIC3R_PROFILE)
endif ()

# Disable optimization even with debugging on.
if (0)
    message(STATUS "Perl compiled without optimization. Disabling optimization for the Slic3r build.")
    message("Old CMAKE_CXX_FLAGS_RELEASE: ${CMAKE_CXX_FLAGS_RELEASE}")
    message("Old CMAKE_CXX_FLAGS_RELWITHDEBINFO: ${CMAKE_CXX_FLAGS_RELEASE}")
    message("Old CMAKE_CXX_FLAGS: ${CMAKE_CXX_FLAGS_RELEASE}")
    set(CMAKE_CXX_FLAGS_RELEASE "/MD /Od /Zi /EHsc /DWIN32 /DTBB_USE_ASSERT")
    set(CMAKE_C_FLAGS_RELEASE "/MD /Od /Zi /DWIN32 /DTBB_USE_ASSERT")
    set(CMAKE_CXX_FLAGS_RELWITHDEBINFO "/MD /Od /Zi /EHsc /DWIN32 /DTBB_USE_ASSERT")
    set(CMAKE_C_FLAGS_RELWITHDEBINFO "/MD /Od /Zi /DWIN32 /DTBB_USE_ASSERT")
    set(CMAKE_CXX_FLAGS "/MD /Od /Zi /EHsc /DWIN32 /DTBB_USE_ASSERT")
    set(CMAKE_C_FLAGS "/MD /Od /Zi /DWIN32 /DTBB_USE_ASSERT")
endif()

# Find and configure boost
if(SLIC3R_STATIC)
    # Use static boost libraries.
    set(Boost_USE_STATIC_LIBS ON)
    # Use boost libraries linked statically to the C++ runtime.
    # set(Boost_USE_STATIC_RUNTIME ON)
endif()
#set(Boost_DEBUG ON)
# set(Boost_COMPILER "-mgw81")
# boost::process was introduced first in version 1.64.0,
# boost::beast::detail::base64 was introduced first in version 1.66.0
set(MINIMUM_BOOST_VERSION "1.66.0")
set(_boost_components "system;filesystem;thread;log;locale;regex;chrono;atomic;date_time;iostreams")
find_package(Boost ${MINIMUM_BOOST_VERSION} REQUIRED COMPONENTS ${_boost_components})
# boost compile only in release & debug. We have to force the release version for RELWITHDEBINFO compilation
if (MSVC)
  set_target_properties(${Boost_LIBRARIES} PROPERTIES MAP_IMPORTED_CONFIG_RELWITHDEBINFO RELEASE)
endif()

add_library(boost_libs INTERFACE)
add_library(boost_headeronly INTERFACE)

if (APPLE)
    # BOOST_ASIO_DISABLE_KQUEUE : prevents a Boost ASIO bug on OS X: https://svn.boost.org/trac/boost/ticket/5339
    target_compile_definitions(boost_headeronly INTERFACE BOOST_ASIO_DISABLE_KQUEUE)
endif()

if(NOT SLIC3R_STATIC)
    target_compile_definitions(boost_headeronly INTERFACE BOOST_LOG_DYN_LINK)
endif()

function(slic3r_remap_configs targets from_Cfg to_Cfg)
    if(MSVC)
        string(TOUPPER ${from_Cfg} from_CFG)
    
        foreach(tgt ${targets})
            if(TARGET ${tgt})
                set_target_properties(${tgt} PROPERTIES MAP_IMPORTED_CONFIG_${from_CFG} ${to_Cfg})
            endif()
        endforeach()
    endif()
endfunction()

if(TARGET Boost::system)
    message(STATUS "Boost::boost exists")
    target_link_libraries(boost_headeronly INTERFACE Boost::boost)

    # Only from cmake 3.12
    # list(TRANSFORM _boost_components PREPEND Boost:: OUTPUT_VARIABLE _boost_targets)
    set(_boost_targets "")
    foreach(comp ${_boost_components})
        list(APPEND _boost_targets "Boost::${comp}")
    endforeach()

    target_link_libraries(boost_libs INTERFACE
        boost_headeronly # includes the custom compile definitions as well
        ${_boost_targets}
        )
    slic3r_remap_configs("${_boost_targets}" RelWithDebInfo Release)
else()
    target_include_directories(boost_headeronly INTERFACE ${Boost_INCLUDE_DIRS})
    target_link_libraries(boost_libs INTERFACE boost_headeronly ${Boost_LIBRARIES})
endif()



# Find and configure intel-tbb
if(SLIC3R_STATIC)
    set(TBB_STATIC 1)
endif()
set(TBB_DEBUG 1)
find_package(TBB REQUIRED)
# include_directories(${TBB_INCLUDE_DIRS})
# add_definitions(${TBB_DEFINITIONS})
# if(MSVC)
#     # Suppress implicit linking of the TBB libraries by the Visual Studio compiler.
#     add_definitions(-D__TBB_NO_IMPLICIT_LINKAGE)
# endif()
# The Intel TBB library will use the std::exception_ptr feature of C++11.
# add_definitions(-DTBB_USE_CAPTURED_EXCEPTION=0)

find_package(CURL REQUIRED)

add_library(libcurl INTERFACE)
target_link_libraries(libcurl INTERFACE CURL::libcurl)

# Fixing curl's cmake config script bugs
if (NOT WIN32)
    # Required by libcurl
    find_package(ZLIB REQUIRED)
    target_link_libraries(libcurl INTERFACE ZLIB::ZLIB)
else()
    target_link_libraries(libcurl INTERFACE crypt32)
endif()

if (SLIC3R_STATIC AND NOT SLIC3R_STATIC_EXCLUDE_CURL)
    if (NOT APPLE)
        # libcurl is always linked dynamically to the system libcurl on OSX.
        # On other systems, libcurl is linked statically if SLIC3R_STATIC is set.
        target_compile_definitions(libcurl INTERFACE CURL_STATICLIB)
    endif()
    if (CMAKE_SYSTEM_NAME STREQUAL "Linux")
        # As of now, our build system produces a statically linked libcurl,
        # which links the OpenSSL library dynamically.
        find_package(OpenSSL REQUIRED)
        message("OpenSSL include dir: ${OPENSSL_INCLUDE_DIR}")
        message("OpenSSL libraries: ${OPENSSL_LIBRARIES}")
        target_include_directories(libcurl INTERFACE ${OPENSSL_INCLUDE_DIR})
        target_link_libraries(libcurl INTERFACE ${OPENSSL_LIBRARIES})
    endif()
endif()

## OPTIONAL packages

# Find eigen3 or use bundled version
if (NOT SLIC3R_STATIC)
    find_package(Eigen3 3.3)
endif ()
if (NOT EIGEN3_FOUND)
    set(EIGEN3_FOUND 1)
    set(EIGEN3_INCLUDE_DIR ${LIBDIR}/eigen/)
endif ()
include_directories(BEFORE SYSTEM ${EIGEN3_INCLUDE_DIR})

# Find expat or use bundled version
# Always use the system libexpat on Linux.

find_package(EXPAT)

if (NOT EXPAT_FOUND)
    add_library(expat STATIC
        ${LIBDIR}/expat/xmlparse.c
        ${LIBDIR}/expat/xmlrole.c
        ${LIBDIR}/expat/xmltok.c
    )
    set(EXPAT_FOUND 1)
    set(EXPAT_INCLUDE_DIRS ${LIBDIR}/expat/)
    set(EXPAT_LIBRARIES expat)
endif ()

find_package(PNG REQUIRED)

set(OpenGL_GL_PREFERENCE "LEGACY")
find_package(OpenGL REQUIRED)

# Find glew or use bundled version
if (SLIC3R_STATIC AND NOT SLIC3R_STATIC_EXCLUDE_GLEW)
    set(GLEW_USE_STATIC_LIBS ON)
    set(GLEW_VERBOSE ON)
endif()

find_package(GLEW)
if (NOT TARGET GLEW::GLEW)
    message(STATUS "GLEW not found, using bundled version.")
    add_library(glew STATIC ${LIBDIR}/glew/src/glew.c)
    set(GLEW_FOUND TRUE)
    set(GLEW_INCLUDE_DIRS ${LIBDIR}/glew/include/)
    target_compile_definitions(glew PUBLIC GLEW_STATIC)
    target_include_directories(glew PUBLIC ${GLEW_INCLUDE_DIRS})
    add_library(GLEW::GLEW ALIAS glew)
endif ()

# Find the Cereal serialization library
find_package(cereal REQUIRED)

# l10n
set(L10N_DIR "${SLIC3R_RESOURCES_DIR}/localization")
add_custom_target(gettext_make_pot
    COMMAND xgettext --keyword=L --keyword=_L --keyword=_u8L --keyword=L_CONTEXT:1,2c --keyword=_L_PLURAL:1,2 --add-comments=TRN --from-code=UTF-8 --debug --boost
        -f "${L10N_DIR}/list.txt"
        -o "${L10N_DIR}/Slic3r.pot"
    COMMAND hintsToPot ${SLIC3R_RESOURCES_DIR} ${L10N_DIR}
    WORKING_DIRECTORY ${PROJECT_SOURCE_DIR}
    COMMENT "Generate pot file from strings in the source tree"
)

add_custom_target(gettext_merge_community_po_with_pot
    WORKING_DIRECTORY ${PROJECT_SOURCE_DIR}
    COMMENT "Merge community po with new generated pot file"
)
<<<<<<< HEAD
file(GLOB L10N_PO_FILES "${L10N_DIR}/*/${SLIC3R_APP_KEY}*.po")
foreach(po_file ${L10N_PO_FILES})
    #GET_FILENAME_COMPONENT(po_dir "${po_file}" DIRECTORY)
    #SET(po_new_file "${po_dir}/${SLIC3R_APP_KEY}_.po")
    add_custom_command(
        TARGET gettext_merge_po_with_pot PRE_BUILD
        COMMAND msgmerge -N -o ${po_file} ${po_file} "${L10N_DIR}/${SLIC3R_APP_KEY}.pot"
        # delete obsolete lines from resulting PO to avoid conflicts after a merging of it with wxWidgets.po
        COMMAND msgattrib --no-obsolete -o ${po_file} ${po_file}
        DEPENDS ${po_file}
    )
=======
file(GLOB L10N_PO_FILES "${L10N_DIR}/*/PrusaSlicer*.po")
# list of names of directories, which are licalized by PS internally
list(APPEND PS_L10N_DIRS "cs" "de" "es" "fr" "it" "ja" "pl")
foreach(po_file ${L10N_PO_FILES})
    GET_FILENAME_COMPONENT(po_dir "${po_file}" DIRECTORY)
    GET_FILENAME_COMPONENT(po_dir_name "${po_dir}" NAME)
    list(FIND PS_L10N_DIRS ${po_dir_name} found_dir_id)
    # found_dir_id==-1 means that po_dir_name wasn't found in PS_L10N_DIRS
    if(found_dir_id LESS 0)
        add_custom_command(
            TARGET gettext_merge_community_po_with_pot PRE_BUILD
            COMMAND msgmerge -N -o ${po_file} ${po_file} "${L10N_DIR}/PrusaSlicer.pot"
            # delete obsolete lines from resulting PO to avoid conflicts after a merging of it with wxWidgets.po
            COMMAND msgattrib --no-obsolete -o ${po_file} ${po_file}
            DEPENDS ${po_file}
        )
    endif()
>>>>>>> 54b2c67e
endforeach()

add_custom_target(gettext_concat_wx_po_with_po
    WORKING_DIRECTORY ${PROJECT_SOURCE_DIR}
    COMMENT "Concatenate and merge wxWidgets localization po with Slic3r po file"
)
<<<<<<< HEAD
file(GLOB L10N_PO_FILES "${L10N_DIR}/*/${SLIC3R_APP_KEY}*.po")
file(GLOB L10N_WX_PO_FILES "${L10N_DIR}/*/${SLIC3R_APP_KEY}*.po")
=======
file(GLOB L10N_PO_FILES "${L10N_DIR}/*/PrusaSlicer*.po")
>>>>>>> 54b2c67e
foreach(po_file ${L10N_PO_FILES})
    GET_FILENAME_COMPONENT(po_dir "${po_file}" DIRECTORY)
    GET_FILENAME_COMPONENT(po_dir_name "${po_dir}" NAME)
    SET(wx_po_file "${L10N_DIR}/wx_locale/${po_dir_name}.po")
    #SET(po_new_file "${po_dir}/${SLIC3R_APP_KEY}_.po")
    add_custom_command(
        TARGET gettext_concat_wx_po_with_po PRE_BUILD
        COMMAND msgcat --use-first -o ${po_file} ${po_file} ${wx_po_file}
        # delete obsolete lines from resulting PO
        COMMAND msgattrib --no-obsolete -o ${po_file} ${po_file}
        DEPENDS ${po_file}
    )
endforeach()

add_custom_target(gettext_po_to_mo
    WORKING_DIRECTORY ${PROJECT_SOURCE_DIR}
    COMMENT "Generate localization mo files (binary) from po files (texts)"
)
file(GLOB L10N_PO_FILES "${L10N_DIR}/*/Slic3r.po")
foreach(po_file ${L10N_PO_FILES})
    GET_FILENAME_COMPONENT(po_dir "${po_file}" DIRECTORY)
    SET(mo_file "${po_dir}/${SLIC3R_APP_KEY}.mo")
    message(STATUS "po_dir mo_file imgui : '${po_file}' and mo file is '${mo_file}'") 
    add_custom_command(
        TARGET gettext_po_to_mo PRE_BUILD
        COMMAND msgfmt ARGS --check-format -o ${mo_file} ${po_file}
        #COMMAND msgfmt ARGS --check-compatibility -o ${mo_file} ${po_file}
        DEPENDS ${po_file}
    )
endforeach()

find_package(NLopt 1.4 REQUIRED)

if(SLIC3R_STATIC)
    set(OPENVDB_USE_STATIC_LIBS ON)
    set(USE_BLOSC TRUE)
endif ()

if (APPLE)
    find_package(zstd REQUIRED)
endif()
find_package(OpenVDB 5.0 COMPONENTS openvdb)
if(OpenVDB_FOUND)
    slic3r_remap_configs(IlmBase::Half RelWithDebInfo Release)
    slic3r_remap_configs(Blosc::blosc RelWithDebInfo Release)
else ()
    message(FATAL_ERROR "OpenVDB could not be found with the bundled find module. "
                   "You can try to specify the find module location of your "
                   "OpenVDB installation with the OPENVDB_FIND_MODULE_PATH cache variable.")
endif ()

find_path(SPNAV_INCLUDE_DIR spnav.h)
if (SPNAV_INCLUDE_DIR)
    find_library(HAVE_SPNAV spnav)
    if (HAVE_SPNAV)
        add_definitions(-DHAVE_SPNAV)
        add_library(libspnav SHARED IMPORTED)
        target_link_libraries(libspnav INTERFACE spnav)
        message(STATUS "SPNAV library found")
    else()
        message(STATUS "SPNAV library NOT found, Spacenavd not supported")
    endif()
else()
    message(STATUS "SPNAV library NOT found, Spacenavd not supported")
endif()

set(TOP_LEVEL_PROJECT_DIR ${PROJECT_SOURCE_DIR})
function(prusaslicer_copy_dlls target)
    if ("${CMAKE_SIZEOF_VOID_P}" STREQUAL "8")
        set(_bits 64)
    elseif ("${CMAKE_SIZEOF_VOID_P}" STREQUAL "4")
        set(_bits 32)
    endif ()
    
    get_property(_is_multi GLOBAL PROPERTY GENERATOR_IS_MULTI_CONFIG)
    get_target_property(_alt_out_dir ${target} RUNTIME_OUTPUT_DIRECTORY)

    if (_alt_out_dir)
        set (_out_dir "${_alt_out_dir}")
    elseif (_is_multi)
        set (_out_dir "$<TARGET_PROPERTY:${target},BINARY_DIR>/$<CONFIG>")
    else ()
        set (_out_dir "$<TARGET_PROPERTY:${target},BINARY_DIR>")
    endif ()
    
    # This has to be a separate target due to the windows command line lenght limits    
    add_custom_command(TARGET ${target} POST_BUILD 
        COMMAND ${CMAKE_COMMAND} -E copy ${TOP_LEVEL_PROJECT_DIR}/deps/GMP/gmp/lib/win${_bits}/libgmp-10.dll ${_out_dir}
        COMMENT "Copy gmp runtime to build tree"
        VERBATIM)
    
    add_custom_command(TARGET ${target} POST_BUILD 
        COMMAND ${CMAKE_COMMAND} -E copy ${TOP_LEVEL_PROJECT_DIR}/deps/MPFR/mpfr/lib/win${_bits}/libmpfr-4.dll ${_out_dir}
        COMMENT "Copy mpfr runtime to build tree"
        VERBATIM)

endfunction()


# libslic3r, Slic3r GUI and the Slic3r executable.
add_subdirectory(src)
set_property(DIRECTORY ${CMAKE_CURRENT_SOURCE_DIR} PROPERTY VS_STARTUP_PROJECT Slic3r_app_console)

add_dependencies(gettext_make_pot hintsToPot)

# Perl bindings, currently only used for the unit / integration tests of libslic3r.
# Also runs the unit / integration tests.
#FIXME Port the tests into C++ to finally get rid of the Perl!
if (SLIC3R_PERL_XS)
    add_subdirectory(xs)
endif ()

if(SLIC3R_BUILD_SANDBOXES)
    add_subdirectory(sandboxes)
endif()

if(SLIC3R_BUILD_TESTS)
    add_subdirectory(tests)
endif()

if (NOT WIN32 AND NOT APPLE)
    configure_file(${LIBDIR}/platform/unix/build_appimage.sh.in ${CMAKE_CURRENT_BINARY_DIR}/build_appimage.sh @ONLY)
endif()

# Resources install target, configure fhs.hpp on UNIX
if (WIN32)
    install(DIRECTORY "${SLIC3R_RESOURCES_DIR}/" DESTINATION "${CMAKE_INSTALL_PREFIX}/resources")
elseif (SLIC3R_FHS)
    # CMAKE_INSTALL_FULL_DATAROOTDIR: read-only architecture-independent data root (share)
    set(SLIC3R_FHS_RESOURCES "${CMAKE_INSTALL_FULL_DATAROOTDIR}/${SLIC3R_APP_KEY}")
    install(DIRECTORY ${SLIC3R_RESOURCES_DIR}/ DESTINATION ${SLIC3R_FHS_RESOURCES}
        PATTERN "*/udev" EXCLUDE
    )
    configure_file(${LIBDIR}/platform/unix/Slic3r.desktop.in ${LIBDIR_BIN}/${SLIC3R_APP_KEY}.desktop @ONLY)
    configure_file(${LIBDIR}/platform/unix/Gcodeviewer.desktop.in ${LIBDIR_BIN}/${SLIC3R_APP_KEY}-Gcodeviewer.desktop @ONLY)
    install(FILES ${LIBDIR_BIN}/${SLIC3R_APP_KEY}.desktop DESTINATION ${CMAKE_INSTALL_FULL_DATAROOTDIR}/applications)
    install(FILES ${LIBDIR_BIN}/${SLIC3R_APP_KEY}-Gcodeviewer.desktop DESTINATION ${CMAKE_INSTALL_FULL_DATAROOTDIR}/applications)
    foreach(SIZE 32 128 192)
        install(FILES ${SLIC3R_RESOURCES_DIR}/icons/${SLIC3R_APP_KEY}_${SIZE}px.png
            DESTINATION ${CMAKE_INSTALL_DATAROOTDIR}/icons/hicolor/${SIZE}x${SIZE}/apps RENAME ${SLIC3R_APP_KEY}.png
        )
        install(FILES ${SLIC3R_RESOURCES_DIR}/icons/${SLIC3R_APP_KEY}-gcodeviewer_${SIZE}px.png
            DESTINATION ${CMAKE_INSTALL_DATAROOTDIR}/icons/hicolor/${SIZE}x${SIZE}/apps RENAME ${SLIC3R_APP_KEY}-gcodeviewer.png
        )
    endforeach()
    install(DIRECTORY ${SLIC3R_RESOURCES_DIR}/udev/ DESTINATION lib/udev/rules.d)
else ()
    configure_file(${LIBDIR}/platform/unix/Slic3r.desktop.in ${LIBDIR_BIN}/${SLIC3R_APP_KEY}.desktop @ONLY)
    configure_file(${LIBDIR}/platform/unix/Gcodeviewer.desktop.in ${LIBDIR_BIN}/${SLIC3R_APP_KEY}-Gcodeviewer.desktop @ONLY)
    install(FILES ${LIBDIR_BIN}/${SLIC3R_APP_KEY}.desktop DESTINATION ${CMAKE_INSTALL_PREFIX}/resources/applications)
    install(FILES ${LIBDIR_BIN}/${SLIC3R_APP_KEY}-Gcodeviewer.desktop DESTINATION ${CMAKE_INSTALL_PREFIX}/resources/applications)
    install(DIRECTORY "${SLIC3R_RESOURCES_DIR}/" DESTINATION "${CMAKE_INSTALL_PREFIX}/resources")
endif ()

configure_file(${LIBDIR}/platform/unix/fhs.hpp.in ${LIBDIR_BIN}/platform/unix/fhs.hpp)

if (WIN32)
else () 
    set(CPACK_GENERATOR "STGZ;TGZ;TZ")
    set(CPACK_NSIS_DISPLAY_NAME "${SLIC3R_APP_NAME} ${SLIC3R_VERSION}")
    set(CPACK_OUTPUT_CONFIG_FILE "${CMAKE_SOURCE_DIR}/cmake/CPackConfig.cmake")
    set(CPACK_PACKAGE_DESCRIPTION_FILE "${CMAKE_CURRENT_SOURCE_DIR}/README.md")
    set(CPACK_PACKAGE_DESCRIPTION_SUMMARY "CMake is a build tool")
    set(CPACK_PACKAGE_EXECUTABLES "${SLIC3R_APP_CMD}")
    set(CPACK_PACKAGE_FILE_NAME "${SLIC3R_APP_KEY}-${SLIC3R_VERSION}-Linux-x86_64")
    set(CPACK_PACKAGE_INSTALL_DIRECTORY "${SLIC3R_APP_KEY} ${SLIC3R_VERSION}")
    set(CPACK_PACKAGE_INSTALL_REGISTRY_KEY "${SLIC3R_BUILD_ID}")
    set(CPACK_PACKAGE_NAME "${SLIC3R_APP_KEY}")
    set(CPACK_PACKAGE_VENDOR "${SLIC3R_APP_NAME}")
    set(CPACK_PACKAGE_VERSION "${SLIC3R_VERSION_FULL}")
    set(CPACK_PACKAGE_VERSION_MAJOR "2")
    set(CPACK_PACKAGE_VERSION_MINOR "0")
    set(CPACK_PACKAGE_VERSION_PATCH "0")
    set(CPACK_RESOURCE_FILE_LICENSE "${CMAKE_CURRENT_SOURCE_DIR}/LICENSE")
    set(CPACK_RESOURCE_FILE_README "${CMAKE_CURRENT_SOURCE_DIR}/README.md")
    set(CPACK_RESOURCE_FILE_WELCOME "${CMAKE_CURRENT_SOURCE_DIR}/README.md")
    set(CPACK_SOURCE_GENERATOR "TGZ;TZ")
    set(CPACK_SOURCE_PACKAGE_FILE_NAME "${SLIC3R_APP_KEY}-${SLIC3R_VERSION_FULL}")
    set(CPACK_SOURCE_STRIP_FILES "")
    set(CPACK_STRIP_FILES "bin/${SLIC3R_APP_CMD}")
    set(CPACK_SYSTEM_NAME "Linux-x86_64")
    set(CPACK_TOPLEVEL_TAG "Linux-x86_64")
endif()

include(CPack)<|MERGE_RESOLUTION|>--- conflicted
+++ resolved
@@ -511,20 +511,7 @@
     WORKING_DIRECTORY ${PROJECT_SOURCE_DIR}
     COMMENT "Merge community po with new generated pot file"
 )
-<<<<<<< HEAD
-file(GLOB L10N_PO_FILES "${L10N_DIR}/*/${SLIC3R_APP_KEY}*.po")
-foreach(po_file ${L10N_PO_FILES})
-    #GET_FILENAME_COMPONENT(po_dir "${po_file}" DIRECTORY)
-    #SET(po_new_file "${po_dir}/${SLIC3R_APP_KEY}_.po")
-    add_custom_command(
-        TARGET gettext_merge_po_with_pot PRE_BUILD
-        COMMAND msgmerge -N -o ${po_file} ${po_file} "${L10N_DIR}/${SLIC3R_APP_KEY}.pot"
-        # delete obsolete lines from resulting PO to avoid conflicts after a merging of it with wxWidgets.po
-        COMMAND msgattrib --no-obsolete -o ${po_file} ${po_file}
-        DEPENDS ${po_file}
-    )
-=======
-file(GLOB L10N_PO_FILES "${L10N_DIR}/*/PrusaSlicer*.po")
+file(GLOB L10N_PO_FILES "${L10N_DIR}/*/Slic3r*.po")
 # list of names of directories, which are licalized by PS internally
 list(APPEND PS_L10N_DIRS "cs" "de" "es" "fr" "it" "ja" "pl")
 foreach(po_file ${L10N_PO_FILES})
@@ -533,32 +520,26 @@
     list(FIND PS_L10N_DIRS ${po_dir_name} found_dir_id)
     # found_dir_id==-1 means that po_dir_name wasn't found in PS_L10N_DIRS
     if(found_dir_id LESS 0)
-        add_custom_command(
+    add_custom_command(
             TARGET gettext_merge_community_po_with_pot PRE_BUILD
-            COMMAND msgmerge -N -o ${po_file} ${po_file} "${L10N_DIR}/PrusaSlicer.pot"
-            # delete obsolete lines from resulting PO to avoid conflicts after a merging of it with wxWidgets.po
-            COMMAND msgattrib --no-obsolete -o ${po_file} ${po_file}
-            DEPENDS ${po_file}
-        )
-    endif()
->>>>>>> 54b2c67e
+        COMMAND msgmerge -N -o ${po_file} ${po_file} "${L10N_DIR}/Slic3r.pot"
+        # delete obsolete lines from resulting PO to avoid conflicts after a merging of it with wxWidgets.po
+        COMMAND msgattrib --no-obsolete -o ${po_file} ${po_file}
+        DEPENDS ${po_file}
+    )
+    endif()
 endforeach()
 
 add_custom_target(gettext_concat_wx_po_with_po
     WORKING_DIRECTORY ${PROJECT_SOURCE_DIR}
     COMMENT "Concatenate and merge wxWidgets localization po with Slic3r po file"
 )
-<<<<<<< HEAD
-file(GLOB L10N_PO_FILES "${L10N_DIR}/*/${SLIC3R_APP_KEY}*.po")
-file(GLOB L10N_WX_PO_FILES "${L10N_DIR}/*/${SLIC3R_APP_KEY}*.po")
-=======
-file(GLOB L10N_PO_FILES "${L10N_DIR}/*/PrusaSlicer*.po")
->>>>>>> 54b2c67e
+file(GLOB L10N_PO_FILES "${L10N_DIR}/*/Slic3r*.po")
 foreach(po_file ${L10N_PO_FILES})
     GET_FILENAME_COMPONENT(po_dir "${po_file}" DIRECTORY)
     GET_FILENAME_COMPONENT(po_dir_name "${po_dir}" NAME)
     SET(wx_po_file "${L10N_DIR}/wx_locale/${po_dir_name}.po")
-    #SET(po_new_file "${po_dir}/${SLIC3R_APP_KEY}_.po")
+    #SET(po_new_file "${po_dir}/Slic3r_.po")
     add_custom_command(
         TARGET gettext_concat_wx_po_with_po PRE_BUILD
         COMMAND msgcat --use-first -o ${po_file} ${po_file} ${wx_po_file}
