///|/ Copyright (c) Prusa Research 2018 - 2023 Enrico Turri @enricoturri1966, Filip Sykala @Jony01, Vojtěch Bubník @bubnikv, Oleksandra Iushchenko @YuSanka, Lukáš Matěna @lukasmatena, Vojtěch Král @vojtechkral
///|/
///|/ PrusaSlicer is released under the terms of the AGPLv3 or higher
///|/
#ifndef slic3r_GUI_Preview_hpp_
#define slic3r_GUI_Preview_hpp_

#include <wx/panel.h>

#include "libslic3r/Point.hpp"
#include "libslic3r/CustomGCode.hpp"

#include <string>
#include "libslic3r/GCode/GCodeProcessor.hpp"

#include "GCodeViewer.hpp"

class wxGLCanvas;
class wxBoxSizer;
class wxStaticText;
class wxComboBox;
class wxComboCtrl;
class wxCheckBox;

namespace Slic3r {

class DynamicPrintConfig;
class Print;
class BackgroundSlicingProcess;
class Model;

namespace DoubleSlider {
    class Control;
};

namespace GUI {

class GLCanvas3D;
class GLToolbar;
class Bed3D;
struct Camera;
class Plater;
#ifdef _WIN32
class BitmapComboBox;
#endif

// ----------------------------------------------------------------------------
// titlepanel
// ----------------------------------------------------------------------------
class wxTitledPanel : public wxPanel
{
public:
    std::string name;
    std::string title;
    virtual GLCanvas3D* get_canvas3d() = 0;
    virtual void set_as_dirty() = 0;
    virtual void select_view(const std::string& direction) = 0;
};

class View3D : public wxTitledPanel
{
    wxGLCanvas* m_canvas_widget;
    GLCanvas3D* m_canvas;

public:
    View3D(wxWindow* parent, Bed3D& bed, Model* model, DynamicPrintConfig* config, BackgroundSlicingProcess* process);
    virtual ~View3D();

    wxGLCanvas* get_wxglcanvas() { return m_canvas_widget; }
    GLCanvas3D* get_canvas3d() override { return m_canvas; }

    void set_as_dirty() override;
    void bed_shape_changed();

    void select_view(const std::string& direction) override;
    void select_all();
    void deselect_all();
    void delete_selected();
    void mirror_selection(Axis axis);

    bool is_layers_editing_enabled() const;
    bool is_layers_editing_allowed() const;
    void enable_layers_editing(bool enable);

    bool is_dragging() const;
    bool is_reload_delayed() const;

    void reload_scene(bool refresh_immediately, bool force_full_scene_refresh = false);
    void render();

private:
    bool init(wxWindow* parent, Bed3D& bed, Model* model, DynamicPrintConfig* config, BackgroundSlicingProcess* process);
};

class Preview : public wxTitledPanel
{
    wxGLCanvas* m_canvas_widget { nullptr };
    GLCanvas3D* m_canvas { nullptr };
    wxBoxSizer* m_left_sizer { nullptr };
    wxBoxSizer* m_layers_slider_sizer { nullptr };
    wxPanel* m_bottom_toolbar_panel { nullptr };
<<<<<<< HEAD
    wxStaticText* m_label_view_type { nullptr };
#ifdef _WIN32
    BitmapComboBox* m_choice_view_type { nullptr };
#else
    wxComboBox* m_choice_view_type { nullptr };
#endif
    std::map<GCodeViewer::EViewType, wxString>  m_choice_view_label;
    wxStaticText* m_label_show { nullptr };
    wxComboCtrl* m_combochecklist_features { nullptr };
    size_t m_combochecklist_features_pos { 0 };
    wxComboCtrl* m_combochecklist_options { nullptr };
=======
>>>>>>> 3284959e

    DynamicPrintConfig* m_config;
    BackgroundSlicingProcess* m_process;
    GCodeProcessorResult* m_gcode_result;

#ifdef __linux__
    // We are getting mysterious crashes on Linux in gtk due to OpenGL context activation GH #1874 #1955.
    // So we are applying a workaround here.
    bool m_volumes_cleanup_required { false };
#endif /* __linux__ */

    // Calling this function object forces Plater::schedule_background_process.
    std::function<void()> m_schedule_background_process;

    unsigned int m_number_extruders { 1 };
    bool m_keep_current_preview_type{ false };
    GCodeViewer::EViewType m_last_choice = GCodeViewer::EViewType::FeatureType;
    //fields to see what color to display
    bool m_has_switched_to_color = false;
    bool m_has_switched_to_extruders = false;

    bool m_loaded { false };

    DoubleSlider::Control* m_layers_slider{ nullptr };
    DoubleSlider::Control* m_moves_slider{ nullptr };


    enum ScreenWidth { large, medium, tiny };
    ScreenWidth m_width_screen = ScreenWidth::large;
public:
    enum class OptionType : unsigned int
    {
        Travel,
        Wipe,
        Retractions,
        Unretractions,
        Seams,
        ToolChanges,
        ColorChanges,
        PausePrints,
        CustomGCodes,
        CenterOfGravity,
        Shells,
        ToolMarker,
    };

    enum class ForceState : unsigned int {
        NoForce,
        ForceExtrusions,
        ForceGcode
    };

Preview(wxWindow* parent, Bed3D& bed, Model* model, DynamicPrintConfig* config, BackgroundSlicingProcess* process, 
    GCodeProcessorResult* gcode_result, std::function<void()> schedule_background_process = []() {});
    virtual ~Preview();

    wxGLCanvas* get_wxglcanvas() { return m_canvas_widget; }
    GLCanvas3D* get_canvas3d() override { return m_canvas; }

    void set_as_dirty();

    void bed_shape_changed();
    void select_view(const std::string& direction);
    void set_drop_target(wxDropTarget* target);

    void load_gcode_shells();
    void load_print(bool keep_z_range = false);
    void reload_print(bool keep_volumes = false);
    void refresh_print();
    void set_force_state(ForceState new_force_state = ForceState::NoForce) { current_force_state = new_force_state; }
    ForceState get_force_state() { return current_force_state; }

    void msw_rescale();
    void sys_color_changed();
    void jump_layers_slider(wxKeyEvent& evt);
    void move_layers_slider(wxKeyEvent& evt);
    void edit_layers_slider(wxKeyEvent& evt);

    bool is_loaded() const { return m_loaded; }

    void update_moves_slider();
    void enable_moves_slider(bool enable);
    void move_moves_slider(wxKeyEvent& evt);
    void hide_layers_slider();

<<<<<<< HEAD
    bool can_display_gcode();
    bool can_display_volume();
    void reset_gcode_toolpaths();
=======
    void set_keep_current_preview_type(bool value) { m_keep_current_preview_type = value; }

    void set_layers_slider_values_range(int bottom, int top);
>>>>>>> 3284959e

private:
    ForceState current_force_state = ForceState::NoForce;

    bool init(wxWindow* parent, Bed3D& bed, Model* model);

    void bind_event_handlers();
    void unbind_event_handlers();

    void on_size(wxSizeEvent& evt);

    // Create/Update/Reset double slider on 3dPreview
    wxBoxSizer* create_layers_slider_sizer();
    void check_layers_slider_values(std::vector<CustomGCode::Item>& ticks_from_model,
        const std::vector<double>& layers_z);
    void reset_layers_slider();
    void update_layers_slider(const std::vector<double>& layers_z, bool keep_z_range = false);
    void update_layers_slider_mode();
    // update vertical DoubleSlider after keyDown in canvas
    void update_layers_slider_from_canvas(wxKeyEvent& event);

    void load_print_as_fff(bool keep_z_range = false);
    void load_print_as_sla();

    void on_layers_slider_scroll_changed(wxCommandEvent& event);
    void on_moves_slider_scroll_changed(wxCommandEvent& event);
};

} // namespace GUI
} // namespace Slic3r

#endif // slic3r_GUI_Preview_hpp_<|MERGE_RESOLUTION|>--- conflicted
+++ resolved
@@ -99,20 +99,6 @@
     wxBoxSizer* m_left_sizer { nullptr };
     wxBoxSizer* m_layers_slider_sizer { nullptr };
     wxPanel* m_bottom_toolbar_panel { nullptr };
-<<<<<<< HEAD
-    wxStaticText* m_label_view_type { nullptr };
-#ifdef _WIN32
-    BitmapComboBox* m_choice_view_type { nullptr };
-#else
-    wxComboBox* m_choice_view_type { nullptr };
-#endif
-    std::map<GCodeViewer::EViewType, wxString>  m_choice_view_label;
-    wxStaticText* m_label_show { nullptr };
-    wxComboCtrl* m_combochecklist_features { nullptr };
-    size_t m_combochecklist_features_pos { 0 };
-    wxComboCtrl* m_combochecklist_options { nullptr };
-=======
->>>>>>> 3284959e
 
     DynamicPrintConfig* m_config;
     BackgroundSlicingProcess* m_process;
@@ -129,7 +115,6 @@
 
     unsigned int m_number_extruders { 1 };
     bool m_keep_current_preview_type{ false };
-    GCodeViewer::EViewType m_last_choice = GCodeViewer::EViewType::FeatureType;
     //fields to see what color to display
     bool m_has_switched_to_color = false;
     bool m_has_switched_to_extruders = false;
@@ -139,9 +124,6 @@
     DoubleSlider::Control* m_layers_slider{ nullptr };
     DoubleSlider::Control* m_moves_slider{ nullptr };
 
-
-    enum ScreenWidth { large, medium, tiny };
-    ScreenWidth m_width_screen = ScreenWidth::large;
 public:
     enum class OptionType : unsigned int
     {
@@ -198,15 +180,13 @@
     void move_moves_slider(wxKeyEvent& evt);
     void hide_layers_slider();
 
-<<<<<<< HEAD
     bool can_display_gcode();
     bool can_display_volume();
     void reset_gcode_toolpaths();
-=======
+
     void set_keep_current_preview_type(bool value) { m_keep_current_preview_type = value; }
 
     void set_layers_slider_values_range(int bottom, int top);
->>>>>>> 3284959e
 
 private:
     ForceState current_force_state = ForceState::NoForce;
