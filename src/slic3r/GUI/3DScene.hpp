--- conflicted
+++ resolved
@@ -19,11 +19,8 @@
 #include "libslic3r/TriangleMesh.hpp"
 #include "libslic3r/Utils.hpp"
 #include "libslic3r/Geometry.hpp"
-<<<<<<< HEAD
-=======
 #include "libslic3r/Color.hpp"
 
->>>>>>> 3284959e
 #include "GLModel.hpp"
 #include "MeshUtils.hpp"
 
@@ -494,59 +491,46 @@
 
 struct _3DScene
 {
-<<<<<<< HEAD
-    static void thick_lines_to_verts(const Lines& lines, const std::vector<double>& widths, const std::vector<double>& heights, bool closed, double top_z, GLVolume& volume);
-    static void thick_lines_to_verts(const Lines3& lines, const std::vector<double>& widths, const std::vector<double>& heights, bool closed, GLVolume& volume);
-    static void extrusionentity_to_verts(const Polyline& polyline, float width, float height, float print_z, GLVolume& volume);
-    static void extrusionentity_to_verts(const ExtrusionPath& extrusion_path, float print_z, GLVolume& volume);
-    static void extrusionentity_to_verts(const ExtrusionPath& extrusion_path, float print_z, const Point& copy, GLVolume& volume);
-    static void extrusionentity_to_verts(const ExtrusionLoop& extrusion_loop, float print_z, const Point& copy, GLVolume& volume);
-    static void extrusionentity_to_verts(const ExtrusionMultiPath& extrusion_multi_path, float print_z, const Point& copy, GLVolume& volume);
-    static void extrusionentity_to_verts(const ExtrusionMultiPath3D& extrusion_multi_path, float print_z, const Point& copy, GLVolume& volume);
-    static void extrusionentity_to_verts(const ExtrusionEntity& extrusion_entity, float print_z, const Point& copy, GLVolume& default_volume, std::optional<std::map<ExtrusionRole, GLVolume*>> gl_map = std::nullopt);
-    static void polyline3_to_verts(const Polyline3& polyline, double width, double height, GLVolume& volume);
-    static void point3_to_verts(const Vec3crd& point, double width, double height, GLVolume& volume);
-=======
     static void thick_lines_to_verts(const Lines& lines, const std::vector<double>& widths, const std::vector<double>& heights, bool closed, double top_z, GUI::GLModel::Geometry& geometry);
     static void thick_lines_to_verts(const Lines3& lines, const std::vector<double>& widths, const std::vector<double>& heights, bool closed, GUI::GLModel::Geometry& geometry);
     static void extrusionentity_to_verts(const ExtrusionPath& extrusion_path, float print_z, const Point& copy, GUI::GLModel::Geometry& geometry);
     static void extrusionentity_to_verts(const ExtrusionLoop& extrusion_loop, float print_z, const Point& copy, GUI::GLModel::Geometry& geometry);
     static void extrusionentity_to_verts(const ExtrusionMultiPath& extrusion_multi_path, float print_z, const Point& copy, GUI::GLModel::Geometry& geometry);
-    static void extrusionentity_to_verts(const ExtrusionEntityCollection& extrusion_entity_collection, float print_z, const Point& copy, GUI::GLModel::Geometry& geometry);
-    static void extrusionentity_to_verts(const ExtrusionEntity* extrusion_entity, float print_z, const Point& copy, GUI::GLModel::Geometry& geometry);
->>>>>>> 3284959e
+    static void extrusionentity_to_verts(const ExtrusionMultiPath3D &extrusion_multi_path, float print_z, const Point& copy, GUI::GLModel::Geometry& geometry);
+    static void extrusionentity_to_verts(const ExtrusionEntity &extrusion_entity, float print_z, const Point& copy, GUI::GLModel::Geometry& geometry, std::optional<std::map<GCodeExtrusionRole, GUI::GLModel::Geometry*>> gl_map = std::nullopt);
 };
 
 class ExtrusionToVert : public ExtrusionVisitorConst {
     float print_z;
-    const Point& copy;
-    GLVolume& volume;
+    const Point &copy;
+    GUI::GLModel::Geometry &geometry;
 public:
-    ExtrusionToVert(float print_z, const Point& copy, GLVolume& volume) : print_z(print_z), copy(copy), volume(volume) {}
-    virtual void use(const ExtrusionPath& path) override;
-    virtual void use(const ExtrusionPath3D& path3D) override;
-    virtual void use(const ExtrusionMultiPath& multipath) override;
-    virtual void use(const ExtrusionMultiPath3D& multipath) override;
-    virtual void use(const ExtrusionLoop& loop) override;
-    virtual void use(const ExtrusionEntityCollection& collection) override;
+    ExtrusionToVert(float print_z, const Point& copy, GUI::GLModel::Geometry& geometry) : print_z(print_z), copy(copy), geometry(geometry) {}
+    virtual void use(const ExtrusionPath &path) override;
+    virtual void use(const ExtrusionPath3D &path3D) override;
+    virtual void use(const ExtrusionMultiPath &multipath) override;
+    virtual void use(const ExtrusionMultiPath3D &multipath) override;
+    virtual void use(const ExtrusionLoop &loop) override;
+    virtual void use(const ExtrusionEntityCollection &collection) override;
 };
 
 class ExtrusionToVertMap : public ExtrusionVisitorConst {
     float print_z;
-    const Point& copy;
-    std::map<ExtrusionRole, GLVolume*>& volumes;
-    GLVolume& default_volume;
+    const Point &copy;
+    std::map<GCodeExtrusionRole, GUI::GLModel::Geometry *> &geometries;
+    GUI::GLModel::Geometry &default_geometry;
 public:
-    ExtrusionToVertMap(float print_z, const Point& copy, GLVolume& default_volume, std::map<ExtrusionRole, GLVolume*>& volumes) : print_z(print_z), copy(copy), volumes(volumes), default_volume(default_volume) {
-        assert(!volumes.empty());
+    ExtrusionToVertMap(float print_z, const Point &copy, GUI::GLModel::Geometry &default_geometry, std::map<GCodeExtrusionRole, GUI::GLModel::Geometry*> &geometries)
+        : print_z(print_z), copy(copy), geometries(geometries), default_geometry(default_geometry) {
+        assert(!geometries.empty());
     }
-    virtual void use(const ExtrusionPath& path) override;
-    virtual void use(const ExtrusionPath3D& path3D) override;
-    virtual void use(const ExtrusionMultiPath& multipath) override;
-    virtual void use(const ExtrusionMultiPath3D& multipath) override;
-    virtual void use(const ExtrusionLoop& loop) override;
-    virtual void use(const ExtrusionEntityCollection& collection) override;
-    GLVolume& get_volume(const ExtrusionEntity& e);
+    virtual void            use(const ExtrusionPath &path) override;
+    virtual void            use(const ExtrusionPath3D &path3D) override;
+    virtual void            use(const ExtrusionMultiPath &multipath) override;
+    virtual void            use(const ExtrusionMultiPath3D &multipath) override;
+    virtual void            use(const ExtrusionLoop &loop) override;
+    virtual void            use(const ExtrusionEntityCollection &collection) override;
+    GUI::GLModel::Geometry &get_geometry(const ExtrusionEntity &e);
 };
 
 }
