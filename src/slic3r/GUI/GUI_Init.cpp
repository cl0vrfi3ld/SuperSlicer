///|/ Copyright (c) Prusa Research 2020 - 2023 Oleksandra Iushchenko @YuSanka, Vojtěch Bubník @bubnikv, Enrico Turri @enricoturri1966, Tomáš Mészáros @tamasmeszaros, Lukáš Matěna @lukasmatena
///|/
///|/ PrusaSlicer is released under the terms of the AGPLv3 or higher
///|/
#include "libslic3r/Technologies.hpp"
#include "GUI_Init.hpp"

#include "libslic3r/AppConfig.hpp" 
#include "libslic3r/BlacklistedLibraryCheck.hpp"

#include "slic3r/GUI/GUI.hpp"
#include "slic3r/GUI/GUI_App.hpp"
#include "slic3r/GUI/3DScene.hpp"
#include "slic3r/GUI/InstanceCheck.hpp" 
#include "slic3r/GUI/format.hpp"
#include "slic3r/GUI/MainFrame.hpp"
#include "slic3r/GUI/Plater.hpp"
#include "slic3r/GUI/I18N.hpp"


// To show a message box if GUI initialization ends up with an exception thrown.
#include <wx/msgdlg.h>

#include <boost/nowide/iostream.hpp>
#include <boost/nowide/convert.hpp>

#if __APPLE__
    #include <signal.h>
#endif // __APPLE__

namespace Slic3r {
namespace GUI {

<<<<<<< HEAD
#ifdef WIN32
    void test_win32_dll_loaded(AppConfig* appconf) {
        // Notify user that a blacklisted DLL was injected into PrusaSlicer process (for example Nahimic, see GH #5573).
        // We hope that if a DLL is being injected into a PrusaSlicer process, it happens at the very start of the application,
        // thus we shall detect them now.
        if (appconf->get("check_blacklisted_library") == "1") {
            if (BlacklistedLibraryCheck::get_instance().perform_check()) {
                std::wstring text = (boost::wformat(L"Following DLLs have been injected into the %1% process:") % SLIC3R_APP_NAME).str() + L"\n\n";
                text += BlacklistedLibraryCheck::get_instance().get_blacklisted_string();
                text += L"\n\n" +
                    (boost::wformat(L"%1% is known to not run correctly with these DLLs injected. "
                        L"We suggest stopping or uninstalling these services if you experience "
                        L"crashes or unexpected behaviour while using %2%.\n"
                        L"For example, ASUS Sonic Studio injects a Nahimic driver, which makes %3% "
                        L"to crash on a secondary monitor, see PrusaSlicer github issue #5573") % SLIC3R_APP_NAME % SLIC3R_APP_NAME % SLIC3R_APP_NAME).str();
                MessageBoxW(NULL, text.c_str(), L"Warning"/*L"Incompatible library found"*/, MB_OK);
            }
        }
    }
#endif
=======
const std::vector<std::string> OpenGLVersions::core_str    = { "3.2", "3.3", "4.0", "4.1", "4.2", "4.3", "4.4", "4.5", "4.6" };
const std::vector<std::string> OpenGLVersions::precore_str = { "2.0", "2.1", "3.0", "3.1" };

const std::vector<std::pair<int, int>> OpenGLVersions::core    = { {3,2}, {3,3}, {4,0}, {4,1}, {4,2}, {4,3}, {4,4}, {4,5}, {4,6} };
const std::vector<std::pair<int, int>> OpenGLVersions::precore = { {2,0}, {2,1}, {3,0}, {3,1} };
>>>>>>> 3284959e

int GUI_Run(GUI_InitParams &params)
{
#if __APPLE__
    // On OSX, we use boost::process::spawn() to launch new instances of PrusaSlicer from another PrusaSlicer.
    // boost::process::spawn() sets SIGCHLD to SIGIGN for the child process, thus if a child PrusaSlicer spawns another
    // subprocess and the subrocess dies, the child PrusaSlicer will not receive information on end of subprocess
    // (posix waitpid() call will always fail).
    // https://jmmv.dev/2008/10/boostprocess-and-sigchld.html
    // The child instance of PrusaSlicer has to reset SIGCHLD to its default, so that posix waitpid() and similar continue to work.
    // See GH issue #5507
    signal(SIGCHLD, SIG_DFL);
#endif // __APPLE__

    try {
        GUI::GUI_App* gui = new GUI::GUI_App(params.start_as_gcodeviewer ? GUI::GUI_App::EAppMode::GCodeViewer : GUI::GUI_App::EAppMode::Editor);
        if (gui->get_app_mode() != GUI::GUI_App::EAppMode::GCodeViewer) {
            // G-code viewer is currently not performing instance check, a new G-code viewer is started every time.
            bool gui_single_instance_setting = gui->app_config->get_bool("single_instance");
            if (Slic3r::instance_check(params.argc, params.argv, gui_single_instance_setting)) {
                //TODO: do we have delete gui and other stuff?
                return -1;
            }
        }

        GUI::GUI_App::SetInstance(gui);
        gui->init_params = &params;
<<<<<<< HEAD

#ifdef WIN32
        test_win32_dll_loaded(gui->app_config);
#endif

=======
>>>>>>> 3284959e
        return wxEntry(params.argc, params.argv);
    } catch (const Slic3r::Exception &ex) {
        boost::nowide::cerr << ex.what() << std::endl;
        wxMessageBox(boost::nowide::widen(ex.what()), wxString::Format(_L("%s GUI initialization failed"), SLIC3R_APP_NAME), wxICON_STOP);
    } catch (const std::exception &ex) {
        boost::nowide::cerr << SLIC3R_APP_NAME << " GUI initialization failed: " << ex.what() << std::endl;
        wxMessageBox(format_wxstr(_L("Fatal error, exception catched: %1%"), ex.what()), wxString::Format(_L("%s GUI initialization failed"), SLIC3R_APP_NAME), wxICON_STOP);
    }

    // error
    return 1;
}
    
}
}<|MERGE_RESOLUTION|>--- conflicted
+++ resolved
@@ -31,34 +31,11 @@
 namespace Slic3r {
 namespace GUI {
 
-<<<<<<< HEAD
-#ifdef WIN32
-    void test_win32_dll_loaded(AppConfig* appconf) {
-        // Notify user that a blacklisted DLL was injected into PrusaSlicer process (for example Nahimic, see GH #5573).
-        // We hope that if a DLL is being injected into a PrusaSlicer process, it happens at the very start of the application,
-        // thus we shall detect them now.
-        if (appconf->get("check_blacklisted_library") == "1") {
-            if (BlacklistedLibraryCheck::get_instance().perform_check()) {
-                std::wstring text = (boost::wformat(L"Following DLLs have been injected into the %1% process:") % SLIC3R_APP_NAME).str() + L"\n\n";
-                text += BlacklistedLibraryCheck::get_instance().get_blacklisted_string();
-                text += L"\n\n" +
-                    (boost::wformat(L"%1% is known to not run correctly with these DLLs injected. "
-                        L"We suggest stopping or uninstalling these services if you experience "
-                        L"crashes or unexpected behaviour while using %2%.\n"
-                        L"For example, ASUS Sonic Studio injects a Nahimic driver, which makes %3% "
-                        L"to crash on a secondary monitor, see PrusaSlicer github issue #5573") % SLIC3R_APP_NAME % SLIC3R_APP_NAME % SLIC3R_APP_NAME).str();
-                MessageBoxW(NULL, text.c_str(), L"Warning"/*L"Incompatible library found"*/, MB_OK);
-            }
-        }
-    }
-#endif
-=======
 const std::vector<std::string> OpenGLVersions::core_str    = { "3.2", "3.3", "4.0", "4.1", "4.2", "4.3", "4.4", "4.5", "4.6" };
 const std::vector<std::string> OpenGLVersions::precore_str = { "2.0", "2.1", "3.0", "3.1" };
 
 const std::vector<std::pair<int, int>> OpenGLVersions::core    = { {3,2}, {3,3}, {4,0}, {4,1}, {4,2}, {4,3}, {4,4}, {4,5}, {4,6} };
 const std::vector<std::pair<int, int>> OpenGLVersions::precore = { {2,0}, {2,1}, {3,0}, {3,1} };
->>>>>>> 3284959e
 
 int GUI_Run(GUI_InitParams &params)
 {
@@ -86,14 +63,6 @@
 
         GUI::GUI_App::SetInstance(gui);
         gui->init_params = &params;
-<<<<<<< HEAD
-
-#ifdef WIN32
-        test_win32_dll_loaded(gui->app_config);
-#endif
-
-=======
->>>>>>> 3284959e
         return wxEntry(params.argc, params.argv);
     } catch (const Slic3r::Exception &ex) {
         boost::nowide::cerr << ex.what() << std::endl;
