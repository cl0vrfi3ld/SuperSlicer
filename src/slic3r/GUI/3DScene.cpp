///|/ Copyright (c) Prusa Research 2016 - 2023 Lukáš Matěna @lukasmatena, Enrico Turri @enricoturri1966, Oleksandra Iushchenko @YuSanka, Tomáš Mészáros @tamasmeszaros, Vojtěch Bubník @bubnikv, Filip Sykala @Jony01, Lukáš Hejl @hejllukas, David Kocík @kocikdav, Vojtěch Král @vojtechkral
///|/ Copyright (c) 2017 Eyal Soha @eyal0
///|/ Copyright (c) Slic3r 2015 Alessandro Ranellucci @alranel
///|/
///|/ ported from lib/Slic3r/GUI/3DScene.pm:
///|/ Copyright (c) Prusa Research 2016 - 2019 Vojtěch Bubník @bubnikv, Enrico Turri @enricoturri1966, Oleksandra Iushchenko @YuSanka
///|/ Copyright (c) Slic3r 2013 - 2016 Alessandro Ranellucci @alranel
///|/ Copyright (c) 2013 Guillaume Seguin @iXce
///|/
///|/ PrusaSlicer is released under the terms of the AGPLv3 or higher
///|/
#include <GL/glew.h>

#include "3DScene.hpp"
#include "GLShader.hpp"
#include "GUI_App.hpp"
#include "Plater.hpp"
#include "BitmapCache.hpp"
#include "Camera.hpp"

#include "libslic3r/BuildVolume.hpp"
#include "libslic3r/ExtrusionEntity.hpp"
#include "libslic3r/ExtrusionEntityCollection.hpp"
#include "libslic3r/Geometry.hpp"
#include "libslic3r/Print.hpp"
#include "libslic3r/SLAPrint.hpp"
#include "libslic3r/Slicing.hpp"
#include "libslic3r/Format/STL.hpp"
#include "libslic3r/Utils.hpp"
#include "libslic3r/AppConfig.hpp"
#include "libslic3r/PresetBundle.hpp"
#include "libslic3r/ClipperUtils.hpp"
#include "libslic3r/Tesselate.hpp"
#include "libslic3r/PrintConfig.hpp"

#include <stdio.h>
#include <stdlib.h>
#include <string.h>
#include <assert.h>

#include <boost/log/trivial.hpp>

#include <boost/filesystem/operations.hpp>
#include <boost/algorithm/string/predicate.hpp>

#include <Eigen/Dense>

#ifdef HAS_GLSAFE
void glAssertRecentCallImpl(const char* file_name, unsigned int line, const char* function_name)
{
#if defined(NDEBUG)
    // In release mode, only show OpenGL errors if sufficiently high loglevel.
    if (Slic3r::get_logging_level() < 5)
        return;
#endif // NDEBUG

    GLenum err = glGetError();
    if (err == GL_NO_ERROR)
        return;
    const char* sErr = 0;
    switch (err) {
    case GL_INVALID_ENUM:       sErr = "Invalid Enum";      break;
    case GL_INVALID_VALUE:      sErr = "Invalid Value";     break;
    // be aware that GL_INVALID_OPERATION is generated if glGetError is executed between the execution of glBegin and the corresponding execution of glEnd 
    case GL_INVALID_OPERATION:  sErr = "Invalid Operation"; break;
    case GL_STACK_OVERFLOW:     sErr = "Stack Overflow";    break;
    case GL_STACK_UNDERFLOW:    sErr = "Stack Underflow";   break;
    case GL_OUT_OF_MEMORY:      sErr = "Out Of Memory";     break;
    default:                    sErr = "Unknown";           break;
    }
	BOOST_LOG_TRIVIAL(error) << "OpenGL error in " << file_name << ":" << line << ", function " << function_name << "() : " << (int)err << " - " << sErr;
    assert(false);
}
#endif // HAS_GLSAFE

namespace Slic3r {

const float GLVolume::SinkingContours::HalfWidth = 0.25f;

void GLVolume::SinkingContours::render()
{
    update();

    GLShaderProgram* shader = GUI::wxGetApp().get_current_shader();
    if (shader == nullptr)
        return;

    const GUI::Camera& camera = GUI::wxGetApp().plater()->get_camera();
    shader->set_uniform("view_model_matrix", camera.get_view_matrix() * Geometry::translation_transform(m_shift));
    shader->set_uniform("projection_matrix", camera.get_projection_matrix());
    m_model.render();
}

void GLVolume::SinkingContours::update()
{
    const int object_idx = m_parent.object_idx();
    const Model& model = GUI::wxGetApp().plater()->model();

    if (object_idx < 0 ||
        object_idx >= int(model.objects.size()) ||
        !m_parent.is_sinking() ||
        m_parent.is_below_printbed()){
        m_model.reset();
        return;    
    }

<<<<<<< HEAD
    glsafe(::glDisableClientState(GL_VERTEX_ARRAY));
    glsafe(::glDisableClientState(GL_NORMAL_ARRAY));

    glsafe(::glBindBuffer(GL_ARRAY_BUFFER, 0));
}

void GLIndexedVertexArray::render(
    const std::pair<size_t, size_t>& tverts_range,
    const std::pair<size_t, size_t>& qverts_range) const
{
    // nothing to draw (TODO: this theis thing. I addede as it triggers the assert when everything is empty)
    if (this->vertices_and_normals_interleaved_size == 0) {
        assert(this->vertices_and_normals_interleaved_VBO_id == 0);
        return;
    }

    // this method has been called before calling finalize() ?
    if (this->vertices_and_normals_interleaved_VBO_id == 0 && !this->vertices_and_normals_interleaved.empty())
=======
    const BoundingBoxf3& box = m_parent.transformed_convex_hull_bounding_box();
    if (m_old_box.size().isApprox(box.size()) &&
        m_old_box.min.z() == box.min.z()){
        // Fix it !!! It is not working all the time
        m_shift = box.center() - m_old_box.center();
>>>>>>> 3284959e
        return;
    }    
    
    m_old_box = box;
    m_shift = Vec3d::Zero();

    const TriangleMesh& mesh = model.objects[object_idx]->volumes[m_parent.volume_idx()]->mesh();

    m_model.reset();
    GUI::GLModel::Geometry init_data;
    init_data.format = { GUI::GLModel::Geometry::EPrimitiveType::Triangles, GUI::GLModel::Geometry::EVertexLayout::P3 };
    init_data.color = ColorRGBA::WHITE();
    unsigned int vertices_counter = 0;
    MeshSlicingParams slicing_params;
    slicing_params.trafo = m_parent.world_matrix();
    const Polygons polygons = union_(slice_mesh(mesh.its, 0.0f, slicing_params));
    if (polygons.empty()) return;

    for (const ExPolygon& expoly : diff_ex(expand(polygons, float(scale_(HalfWidth))), shrink(polygons, float(scale_(HalfWidth))))) {
        const std::vector<Vec3d> triangulation = triangulate_expolygon_3d(expoly);
        init_data.reserve_vertices(init_data.vertices_count() + triangulation.size());
        init_data.reserve_indices(init_data.indices_count() + triangulation.size());
        for (const Vec3d& v : triangulation) {
            init_data.add_vertex((Vec3f)(v.cast<float>() + 0.015f * Vec3f::UnitZ())); // add a small positive z to avoid z-fighting
            ++vertices_counter;
            if (vertices_counter % 3 == 0)
                init_data.add_triangle(vertices_counter - 3, vertices_counter - 2, vertices_counter - 1);
        }
    }

    if (init_data.vertices_count() > 0)
      m_model.init_from(std::move(init_data));
}

void GLVolume::NonManifoldEdges::render()
{
    update();

#if ENABLE_GL_CORE_PROFILE
    if (!GUI::OpenGLManager::get_gl_info().is_core_profile())
#endif // ENABLE_GL_CORE_PROFILE
        glsafe(::glLineWidth(2.0f));

    GLShaderProgram* shader = GUI::wxGetApp().get_current_shader();
    if (shader == nullptr)
        return;

    const GUI::Camera& camera = GUI::wxGetApp().plater()->get_camera();
    shader->set_uniform("view_model_matrix", camera.get_view_matrix() * m_parent.world_matrix());
    shader->set_uniform("projection_matrix", camera.get_projection_matrix());
#if ENABLE_GL_CORE_PROFILE
    const std::array<int, 4>& viewport = camera.get_viewport();
    shader->set_uniform("viewport_size", Vec2d(double(viewport[2]), double(viewport[3])));
    shader->set_uniform("width", 0.5f);
    shader->set_uniform("gap_size", 0.0f);
#endif // ENABLE_GL_CORE_PROFILE
    m_model.set_color(complementary(m_parent.render_color));
    m_model.render();
}

void GLVolume::NonManifoldEdges::update()
{
    if (!m_update_needed)
        return;

    m_model.reset();
    const int object_idx = m_parent.object_idx();
    const Model& model = GUI::wxGetApp().plater()->model();
    if (0 <= object_idx && object_idx < int(model.objects.size())) {
        const ModelObject* model_object = model.objects[object_idx];
        const int volume_idx = m_parent.volume_idx();
        if (0 <= volume_idx && volume_idx < int(model_object->volumes.size())) {
            const ModelVolume* model_volume = model_object->volumes[volume_idx];
            const TriangleMesh& mesh = model_volume->mesh();
            const std::vector<std::pair<int, int>> edges = its_get_open_edges(mesh.its);
            if (!edges.empty()) {
                GUI::GLModel::Geometry init_data;
                init_data.format = { GUI::GLModel::Geometry::EPrimitiveType::Lines, GUI::GLModel::Geometry::EVertexLayout::P3 };
                init_data.reserve_vertices(2 * edges.size());
                init_data.reserve_indices(2 * edges.size());

                // vertices + indices
                unsigned int vertices_count = 0;
                for (const std::pair<int, int>& edge : edges) {
                    init_data.add_vertex((Vec3f)mesh.its.vertices[edge.first].cast<float>());
                    init_data.add_vertex((Vec3f)mesh.its.vertices[edge.second].cast<float>());
                    vertices_count += 2;
                    init_data.add_line(vertices_count - 2, vertices_count - 1);
                }
                m_model.init_from(std::move(init_data));
            }
        }
    }

    m_update_needed = false;
}

<<<<<<< HEAD
const std::array<float, 4> GLVolume::SELECTED_COLOR = { 0.0f, 1.0f, 0.0f, 1.0f };
const std::array<float, 4> GLVolume::HOVER_SELECT_COLOR = { 0.4f, 0.9f, 0.1f, 1.0f };
const std::array<float, 4> GLVolume::HOVER_DESELECT_COLOR = { 1.0f, 0.75f, 0.75f, 1.0f };
const std::array<float, 4> GLVolume::OUTSIDE_COLOR = { 0.867f, 0.173f, 0.0f, 1.0f }; //dark red	and not { 0.0f, 0.38f, 0.8f, 1.0f };
const std::array<float, 4> GLVolume::SELECTED_OUTSIDE_COLOR = { 1.0f, 0.239f, 0.0f, 1.0f }; //red and not { 0.19f, 0.58f, 1.0f, 1.0f };
const std::array<float, 4> GLVolume::DISABLED_COLOR = { 0.25f, 0.25f, 0.25f, 1.0f };
const std::array<float, 4> GLVolume::SLA_SUPPORT_COLOR = { 0.75f, 0.75f, 0.75f, 1.0f };
const std::array<float, 4> GLVolume::SLA_PAD_COLOR = { 0.0f, 0.2f, 0.0f, 1.0f };
const std::array<float, 4> GLVolume::NEUTRAL_COLOR = { 0.9f, 0.9f, 0.9f, 1.0f };
const std::array<std::array<float, 4>, 4> GLVolume::MODEL_COLOR = { {
    { 1.0f, 1.0f, 0.0f, 1.f },
    { 1.0f, 0.5f, 0.5f, 1.f },
    { 0.5f, 1.0f, 0.5f, 1.f },
    { 0.5f, 0.5f, 1.0f, 1.f }
=======
const ColorRGBA GLVolume::SELECTED_COLOR         = ColorRGBA::GREEN();
const ColorRGBA GLVolume::HOVER_SELECT_COLOR     = { 0.4f, 0.9f, 0.1f, 1.0f };
const ColorRGBA GLVolume::HOVER_DESELECT_COLOR   = { 1.0f, 0.75f, 0.75f, 1.0f };
const ColorRGBA GLVolume::OUTSIDE_COLOR          = { 0.0f, 0.38f, 0.8f, 1.0f };
const ColorRGBA GLVolume::SELECTED_OUTSIDE_COLOR = { 0.19f, 0.58f, 1.0f, 1.0f };
const ColorRGBA GLVolume::DISABLED_COLOR         = ColorRGBA::DARK_GRAY();
const ColorRGBA GLVolume::SLA_SUPPORT_COLOR      = ColorRGBA::LIGHT_GRAY();
const ColorRGBA GLVolume::SLA_PAD_COLOR          = { 0.0f, 0.2f, 0.0f, 1.0f };
const ColorRGBA GLVolume::NEUTRAL_COLOR          = { 0.9f, 0.9f, 0.9f, 1.0f };
const std::array<ColorRGBA, 4> GLVolume::MODEL_COLOR = { {
    ColorRGBA::YELLOW(),
    { 1.0f, 0.5f, 0.5f, 1.0f },
    { 0.5f, 1.0f, 0.5f, 1.0f },
    { 0.5f, 0.5f, 1.0f, 1.0f }
>>>>>>> 3284959e
} };
const ColorRGBA GLVolume::NEGATIVE_VOLUME_COLOR     = { 0.2f, 0.2f, 0.2f, 0.5f };
const ColorRGBA GLVolume::PARAMETER_MODIFIER_COLOR  = { 1.0, 1.0f, 0.2f, 0.5f };
const ColorRGBA GLVolume::SUPPORT_BLOCKER_COLOR     = { 1.0f, 0.2f, 0.2f, 0.5f };
const ColorRGBA GLVolume::SUPPORT_ENFORCER_COLOR    = { 0.2f, 0.2f, 1.0f, 0.5f };

GLVolume::GLVolume(float r, float g, float b, float a)
    : m_sla_shift_z(0.0)
    , m_sinking_contours(*this)
    , m_non_manifold_edges(*this)
    // geometry_id == 0 -> invalid
    , geometry_id(std::pair<size_t, size_t>(0, 0))
    , extruder_id(0)
    , selected(false)
    , disabled(false)
    , printable(true)
    , is_active(true)
    , zoom_to_volumes(true)
    , shader_outside_printer_detection_enabled(false)
    , is_outside(false)
    , hover(HS_None)
    , is_modifier(false)
    , is_wipe_tower(false)
    , is_extrusion_path(false)
    , force_native_color(false)
    , force_neutral_color(false)
    , force_sinking_contours(false)
    , tverts_range(0, size_t(-1))
{
    color = { r, g, b, a };
    set_render_color(color);
}

void GLVolume::set_render_color(bool force_transparent)
{
    bool outside = is_outside || (!is_modifier && is_below_printbed());

    if (force_native_color || force_neutral_color) {
        if (outside && shader_outside_printer_detection_enabled)
            set_render_color(OUTSIDE_COLOR);
        else {
            if (force_native_color)
                set_render_color(color);
        else
                set_render_color(NEUTRAL_COLOR);
    }
    }
    else {
        if (hover == HS_Deselect)
            set_render_color(HOVER_DESELECT_COLOR);
        else if (hover == HS_Select || selected) {
            const ColorRGBA rc = outside ? SELECTED_OUTSIDE_COLOR : SELECTED_COLOR;
            if (color == NEGATIVE_VOLUME_COLOR || color == PARAMETER_MODIFIER_COLOR || color == SUPPORT_BLOCKER_COLOR || color == SUPPORT_ENFORCER_COLOR)
                set_render_color(ColorRGBA(rc.r() * color.r(), rc.g() * color.g(), rc.b() * color.b(), rc.a() * color.a()));
            else
                set_render_color(rc);
        }
        else if (disabled)
            set_render_color(DISABLED_COLOR);
        else if (outside && shader_outside_printer_detection_enabled)
            set_render_color(OUTSIDE_COLOR);
        else
            set_render_color(color);
    }

    if (!printable)
        render_color = saturate(render_color, 0.25f);

    if (force_transparent)
        render_color.a(color.a());
}

ColorRGBA color_from_model_volume(const ModelVolume& model_volume)
{
<<<<<<< HEAD
    std::array<float, 4> color;
    if (model_volume.is_negative_volume()) {
        color[0] = 0.2f;
        color[1] = 0.2f;
        color[2] = 0.2f;
    }
    else if (model_volume.is_modifier()) {
        color[0] = 1.0f;
        color[1] = 0.2f;
        color[2] = 1.0f;
    }
    else if (model_volume.is_support_blocker()) {
        color[0] = 1.0f;
        color[1] = 0.2f;
        color[2] = 0.2f;
    }
    else if (model_volume.is_support_enforcer()) {
        color[0] = 0.2f;
        color[1] = 1.0f;
        color[2] = 0.2f;
    }
    else if (model_volume.is_seam_position()) {
        color[0] = 0.9f;
        color[1] = 0.2f;
        color[2] = 1.0f;
    }
    color[3] = model_volume.is_model_part() ? 1.f : 0.5f;
=======
    ColorRGBA color;
    if (model_volume.is_negative_volume())
        color = GLVolume::NEGATIVE_VOLUME_COLOR;
    else if (model_volume.is_modifier())
        color = GLVolume::PARAMETER_MODIFIER_COLOR;
    else if (model_volume.is_support_blocker())
        color = GLVolume::SUPPORT_BLOCKER_COLOR;
    else if (model_volume.is_support_enforcer())
        color = GLVolume::SUPPORT_ENFORCER_COLOR;

>>>>>>> 3284959e
    return color;
}

Transform3d GLVolume::world_matrix() const
{
    Transform3d m = m_instance_transformation.get_matrix() * m_volume_transformation.get_matrix();
    m.translation()(2) += m_sla_shift_z;
    return m;
}

bool GLVolume::is_left_handed() const
{
    const Vec3d &m1 = m_instance_transformation.get_mirror();
    const Vec3d &m2 = m_volume_transformation.get_mirror();
    return m1.x() * m1.y() * m1.z() * m2.x() * m2.y() * m2.z() < 0.;
}

const BoundingBoxf3& GLVolume::transformed_bounding_box() const
{
    if (!m_transformed_bounding_box.has_value()) {
        const BoundingBoxf3& box = bounding_box();
        assert(box.defined || box.min.x() >= box.max.x() || box.min.y() >= box.max.y() || box.min.z() >= box.max.z());
        std::optional<BoundingBoxf3>* trans_box = const_cast<std::optional<BoundingBoxf3>*>(&m_transformed_bounding_box);
        *trans_box = box.transformed(world_matrix());
    }
    return *m_transformed_bounding_box;
}

const BoundingBoxf3& GLVolume::transformed_convex_hull_bounding_box() const
{
    if (!m_transformed_convex_hull_bounding_box.has_value()) {
        std::optional<BoundingBoxf3>* trans_box = const_cast<std::optional<BoundingBoxf3>*>(&m_transformed_convex_hull_bounding_box);
        *trans_box = transformed_convex_hull_bounding_box(world_matrix());
    }
    return *m_transformed_convex_hull_bounding_box;
}

BoundingBoxf3 GLVolume::transformed_convex_hull_bounding_box(const Transform3d &trafo) const
{
	return (m_convex_hull && ! m_convex_hull->empty()) ?
		m_convex_hull->transformed_bounding_box(trafo) :
        bounding_box().transformed(trafo);
}

BoundingBoxf3 GLVolume::transformed_non_sinking_bounding_box(const Transform3d& trafo) const
{
    return GUI::wxGetApp().plater()->model().objects[object_idx()]->volumes[volume_idx()]->mesh().transformed_bounding_box(trafo, 0.0);
}

const BoundingBoxf3& GLVolume::transformed_non_sinking_bounding_box() const
{
    if (!m_transformed_non_sinking_bounding_box.has_value()) {
        std::optional<BoundingBoxf3>* trans_box = const_cast<std::optional<BoundingBoxf3>*>(&m_transformed_non_sinking_bounding_box);
        const Transform3d& trafo = world_matrix();
        *trans_box = transformed_non_sinking_bounding_box(trafo);
    }
    return *m_transformed_non_sinking_bounding_box;
}

void GLVolume::set_range(double min_z, double max_z)
{
    this->tverts_range.first = 0;
    this->tverts_range.second = this->model.indices_count();

    if (!this->print_zs.empty()) {
        // The Z layer range is specified.
        // First test whether the Z span of this object is not out of (min_z, max_z) completely.
        if (this->print_zs.front() > max_z || this->print_zs.back() < min_z)
            this->tverts_range.second = 0;
        else {
            // Then find the lowest layer to be displayed.
            size_t i = 0;
            for (; i < this->print_zs.size() && this->print_zs[i] < min_z; ++i);
            if (i == this->print_zs.size())
                // This shall not happen.
                this->tverts_range.second = 0;
            else {
                // Remember start of the layer.
                this->tverts_range.first = this->offsets[i];
                // Some layers are above $min_z. Which?
                for (; i < this->print_zs.size() && this->print_zs[i] <= max_z; ++i);
                if (i < this->print_zs.size())
                    this->tverts_range.second = this->offsets[i];
            }
        }
    }
}

void GLVolume::render()
{
    if (!is_active)
        return;

    GLShaderProgram* shader = GUI::wxGetApp().get_current_shader();
    if (shader == nullptr)
        return;
    
    const bool is_left_handed = this->is_left_handed();

    if (is_left_handed)
        glsafe(::glFrontFace(GL_CW));
    glsafe(::glCullFace(GL_BACK));

    if (tverts_range == std::make_pair<size_t, size_t>(0, -1))
        model.render();
    else
        model.render(this->tverts_range);

    if (is_left_handed)
        glsafe(::glFrontFace(GL_CCW));
}

bool GLVolume::is_sla_support() const { return this->composite_id.volume_id == -int(slaposSupportTree); }
bool GLVolume::is_sla_pad() const { return this->composite_id.volume_id == -int(slaposPad); }

bool GLVolume::is_sinking() const
{
    if (is_modifier || GUI::wxGetApp().preset_bundle->printers.get_edited_preset().printer_technology() == ptSLA)
        return false;
    const BoundingBoxf3& box = transformed_convex_hull_bounding_box();
    return box.min.z() < SINKING_Z_THRESHOLD && box.max.z() >= SINKING_Z_THRESHOLD;
}

bool GLVolume::is_below_printbed() const
{
    return transformed_convex_hull_bounding_box().max.z() < 0.0;
}

void GLVolume::render_sinking_contours()
{
    m_sinking_contours.render();
}

void GLVolume::render_non_manifold_edges()
{
    m_non_manifold_edges.render();
}

std::vector<int> GLVolumeCollection::load_object(
    const ModelObject*      model_object,
    int                     obj_idx,
    const std::vector<int>& instance_idxs)
{
    std::vector<int> volumes_idx;
    for (int volume_idx = 0; volume_idx < int(model_object->volumes.size()); ++volume_idx)
        for (int instance_idx : instance_idxs)
           volumes_idx.emplace_back(this->GLVolumeCollection::load_object_volume(model_object, obj_idx, volume_idx, instance_idx));
    return volumes_idx;
}

int GLVolumeCollection::load_object_volume(
    const ModelObject* model_object,
    int                obj_idx,
    int                volume_idx,
    int                instance_idx)
{
    const ModelVolume   *model_volume = model_object->volumes[volume_idx];
    const int            extruder_id  = model_volume->extruder_id();
    const ModelInstance *instance 	  = model_object->instances[instance_idx];
    std::shared_ptr<const TriangleMesh> mesh = model_volume->mesh_ptr();
    this->volumes.emplace_back(new GLVolume());
    GLVolume& v = *this->volumes.back();
    v.set_color(color_from_model_volume(*model_volume));
    // apply printable value from the instance
    v.printable = instance->printable;
#if ENABLE_SMOOTH_NORMALS
    v.model.init_from(*mesh, true);
    if (m_use_raycasters)
      v.mesh_raycaster = std::make_unique<GUI::MeshRaycaster>(mesh);
#else
    v.model.init_from(*mesh);
    if (m_use_raycasters)
      v.mesh_raycaster = std::make_unique<GUI::MeshRaycaster>(mesh);
#endif // ENABLE_SMOOTH_NORMALS
    v.composite_id = GLVolume::CompositeID(obj_idx, volume_idx, instance_idx);
    if (model_volume->is_model_part()) {
        // GLVolume will reference a convex hull from model_volume!
        v.set_convex_hull(model_volume->get_convex_hull_shared_ptr());
        if (extruder_id != -1)
            v.extruder_id = extruder_id;
    }
    v.is_modifier = !model_volume->is_model_part();
    v.shader_outside_printer_detection_enabled = model_volume->is_model_part();
    v.set_instance_transformation(instance->get_transformation());
    v.set_volume_transformation(model_volume->get_transformation());

    return int(this->volumes.size() - 1);
}

#if ENABLE_OPENGL_ES
int GLVolumeCollection::load_wipe_tower_preview(
    float pos_x, float pos_y, float width, float depth, const std::vector<std::pair<float, float>>& z_and_depth_pairs, float height, float cone_angle,
    float rotation_angle, bool size_unknown, float brim_width, TriangleMesh* out_mesh)
#else
<<<<<<< HEAD
        v.indexed_vertex_array.load_mesh(mesh);
#endif // ENABLE_SMOOTH_NORMALS
	    v.indexed_vertex_array.finalize_geometry(opengl_initialized);
        v.composite_id = GLVolume::CompositeID(obj_idx, -int(milestone), (int)instance_idx.first);
        v.geometry_id = std::pair<size_t, size_t>(timestamp, model_instance.id().id);
        // Create a copy of the convex hull mesh for each instance. Use a move operator on the last instance.
        if (&instance_idx == &instances.back())
            v.set_convex_hull(std::move(convex_hull));
        else
            v.set_convex_hull(convex_hull);
        v.is_modifier = false;
        v.shader_outside_printer_detection_enabled = (milestone == slaposSupportTree);
        v.set_instance_transformation(model_instance.get_transformation());
        // Leave the volume transformation at identity.
        // v.set_volume_transformation(model_volume->get_transformation());
    }
}

=======
>>>>>>> 3284959e
int GLVolumeCollection::load_wipe_tower_preview(
    float pos_x, float pos_y, float width, float depth, const std::vector<std::pair<float, float>>& z_and_depth_pairs, float height, float cone_angle,
    float rotation_angle, bool size_unknown, float brim_width)
#endif // ENABLE_OPENGL_ES
{
    if (height == 0.0f)
        height = 0.1f;

    static const float brim_height = 0.2f;
//    const float scaled_brim_height = brim_height / height;

    TriangleMesh mesh;
    ColorRGBA color = ColorRGBA::DARK_YELLOW();

    // In case we don't know precise dimensions of the wipe tower yet, we'll draw
    // the box with different color with one side jagged:
    if (size_unknown) {
        color.r(0.9f);
        color.g(0.6f);

        // Too narrow tower would interfere with the teeth. The estimate is not precise anyway.
        depth = std::max(depth, 10.f);
        float min_width = 30.f;

        // We'll now create the box with jagged edge. y-coordinates of the pre-generated model
        // are shifted so that the front edge has y=0 and centerline of the back edge has y=depth:
        float out_points_idx[][3] = { { 0, -depth, 0 }, { 0, 0, 0 }, { 38.453f, 0, 0 }, { 61.547f, 0, 0 }, { 100.0f, 0, 0 }, { 100.0f, -depth, 0 }, { 55.7735f, -10.0f, 0 }, { 44.2265f, 10.0f, 0 },
            { 38.453f, 0, 1 }, { 0, 0, 1 }, { 0, -depth, 1 }, { 100.0f, -depth, 1 }, { 100.0f, 0, 1 }, { 61.547f, 0, 1 }, { 55.7735f, -10.0f, 1 }, { 44.2265f, 10.0f, 1 } };
        static constexpr const int out_facets_idx[][3] = {
            { 0, 1, 2 }, { 3, 4, 5 }, { 6, 5, 0 }, { 3, 5, 6 }, { 6, 2, 7 }, { 6, 0, 2 }, { 8, 9, 10 }, { 11, 12, 13 }, { 10, 11, 14 }, { 14, 11, 13 }, { 15, 8, 14 },
            { 8, 10, 14 }, { 3, 12, 4 }, { 3, 13, 12 }, { 6, 13, 3 }, { 6, 14, 13 }, { 7, 14, 6 }, { 7, 15, 14 }, { 2, 15, 7 }, { 2, 8, 15 }, { 1, 8, 2 }, { 1, 9, 8 },
            { 0, 9, 1 }, { 0, 10, 9 }, { 5, 10, 0 }, { 5, 11, 10 }, { 4, 11, 5 }, { 4, 12, 11 } };
        indexed_triangle_set its;
        for (int i = 0; i < 16; ++i)
            its.vertices.emplace_back(out_points_idx[i][0] / (100.f / min_width), out_points_idx[i][1] + depth, out_points_idx[i][2]);
        its.indices.reserve(28);
        for (const int* face : out_facets_idx)
            its.indices.emplace_back(face);
        TriangleMesh tooth_mesh(std::move(its));

        // We have the mesh ready. It has one tooth and width of min_width. We will now
        // append several of these together until we are close to the required width
        // of the block. Than we can scale it precisely.
        size_t n = std::max(1, int(width / min_width)); // How many shall be merged?
        for (size_t i = 0; i < n; ++i) {
            mesh.merge(tooth_mesh);
            tooth_mesh.translate(min_width, 0.f, 0.f);
        }

        mesh.scale(Vec3f(width / (n * min_width), 1.f, height)); // Scaling to proper width
    }
    else {
        for (size_t i=1; i<z_and_depth_pairs.size(); ++i) {
            TriangleMesh m = make_cube(width, z_and_depth_pairs[i-1].second, z_and_depth_pairs[i].first-z_and_depth_pairs[i-1].first);
            m.translate(0.f, -z_and_depth_pairs[i-1].second/2.f + z_and_depth_pairs[0].second/2.f, z_and_depth_pairs[i-1].first);
            mesh.merge(m);
        }
    }

    // We'll make another mesh to show the brim (fixed layer height):
    TriangleMesh brim_mesh = make_cube(width + 2.f * brim_width, depth + 2.f * brim_width, 0.2f);
    brim_mesh.translate(-brim_width, -brim_width, 0.f);
    mesh.merge(brim_mesh);

    // Now the stabilization cone and its base.
    const auto [R, scale_x] = WipeTower::get_wipe_tower_cone_base(width, height, depth, cone_angle);
    if (R > 0.) {
        TriangleMesh cone_mesh(its_make_cone(R, height));
        cone_mesh.scale(Vec3f(1.f/scale_x, 1.f, 1.f));

        TriangleMesh disk_mesh(its_make_cylinder(R, brim_height));
        disk_mesh.scale(Vec3f(1. / scale_x, 1., 1.)); // Now it matches the base, which may be elliptic.
        disk_mesh.scale(Vec3f(1.f + scale_x*brim_width/R, 1.f + brim_width/R, 1.f)); // Scale so the brim is not deformed.
        cone_mesh.merge(disk_mesh);
        cone_mesh.translate(width / 2., depth / 2., 0.);
        mesh.merge(cone_mesh);
    }


    volumes.emplace_back(new GLVolume(color));
    GLVolume& v = *volumes.back();
#if ENABLE_OPENGL_ES
    if (out_mesh != nullptr)
        *out_mesh = mesh;
#endif // ENABLE_OPENGL_ES
    v.model.init_from(mesh);
    v.model.set_color(color);
    v.mesh_raycaster = std::make_unique<GUI::MeshRaycaster>(std::make_shared<const TriangleMesh>(mesh));
    v.set_convex_hull(mesh.convex_hull_3d());
    v.set_volume_offset(Vec3d(pos_x, pos_y, 0.0));
    v.set_volume_rotation(Vec3d(0., 0., (M_PI / 180.) * rotation_angle));
    v.composite_id = GLVolume::CompositeID(INT_MAX, 0, 0);
    v.geometry_id.first = 0;
    v.geometry_id.second = wipe_tower_instance_id().id;
    v.is_wipe_tower = true;
    v.shader_outside_printer_detection_enabled = !size_unknown;
    return int(volumes.size() - 1);
}

// Load SLA auxiliary GLVolumes (for support trees or pad).
// This function produces volumes for multiple instances in a single shot,
// as some object specific mesh conversions may be expensive.
void GLVolumeCollection::load_object_auxiliary(
    const SLAPrintObject*           print_object,
    int                             obj_idx,
    // pairs of <instance_idx, print_instance_idx>
    const std::vector<std::pair<size_t, size_t>>& instances,
    SLAPrintObjectStep              milestone,
    // Timestamp of the last change of the milestone
    size_t                          timestamp)
{
    if (print_object->get_mesh_to_print() == nullptr)
        return;
    const Transform3d mesh_trafo_inv = print_object->trafo().inverse();

    auto add_volume = [this, timestamp](int obj_idx, int inst_idx, const ModelInstance& model_instance, SLAPrintObjectStep step,
        const TriangleMesh& mesh, const ColorRGBA& color, std::optional<const TriangleMesh> convex_hull = std::nullopt) {
        if (mesh.empty())
            return;

        GLVolume& v = *this->volumes.emplace_back(new GLVolume(color));
#if ENABLE_SMOOTH_NORMALS
        v.model.init_from(mesh, true);
#else
        v.model.init_from(mesh);
        v.model.set_color(color);
        v.mesh_raycaster = std::make_unique<GUI::MeshRaycaster>(std::make_shared<const TriangleMesh>(mesh));
#endif // ENABLE_SMOOTH_NORMALS
        v.composite_id = GLVolume::CompositeID(obj_idx, -int(step), inst_idx);
        v.geometry_id = std::pair<size_t, size_t>(timestamp, model_instance.id().id);
        if (convex_hull.has_value())
            v.set_convex_hull(*convex_hull);
        v.is_modifier = false;
        v.shader_outside_printer_detection_enabled = (step == slaposSupportTree || step == slaposDrillHoles);
        v.set_instance_transformation(model_instance.get_transformation());
    };
 
    if (milestone == SLAPrintObjectStep::slaposDrillHoles) {
        if (print_object->get_parts_to_slice().size() > 1) {
            // Get the mesh.
            TriangleMesh backend_mesh;
            std::shared_ptr<const indexed_triangle_set> preview_mesh_ptr = print_object->get_mesh_to_print();
            if (preview_mesh_ptr != nullptr)
                backend_mesh = TriangleMesh(*preview_mesh_ptr);
            if (!backend_mesh.empty()) {
                backend_mesh.transform(mesh_trafo_inv);
                TriangleMesh convex_hull = backend_mesh.convex_hull_3d();
                for (const std::pair<size_t, size_t>& instance_idx : instances) {
                    const ModelInstance& model_instance = *print_object->model_object()->instances[instance_idx.first];
                    add_volume(obj_idx, (int)instance_idx.first, model_instance, slaposDrillHoles, backend_mesh, GLVolume::MODEL_COLOR[0], convex_hull);
                }
            }
        }
    }

    // Get the support mesh.
    if (milestone == SLAPrintObjectStep::slaposSupportTree) {
        TriangleMesh supports_mesh = print_object->support_mesh();
        if (!supports_mesh.empty()) {
            supports_mesh.transform(mesh_trafo_inv);
            TriangleMesh convex_hull = supports_mesh.convex_hull_3d();
            for (const std::pair<size_t, size_t>& instance_idx : instances) {
                const ModelInstance& model_instance = *print_object->model_object()->instances[instance_idx.first];
                add_volume(obj_idx, (int)instance_idx.first, model_instance, slaposSupportTree, supports_mesh, GLVolume::SLA_SUPPORT_COLOR, convex_hull);
            }
        }
    }

    // Get the pad mesh.
    if (milestone == SLAPrintObjectStep::slaposPad) {
        TriangleMesh pad_mesh = print_object->pad_mesh();
        if (!pad_mesh.empty()) {
            pad_mesh.transform(mesh_trafo_inv);
            TriangleMesh convex_hull = pad_mesh.convex_hull_3d();
            for (const std::pair<size_t, size_t>& instance_idx : instances) {
                const ModelInstance& model_instance = *print_object->model_object()->instances[instance_idx.first];
                add_volume(obj_idx, (int)instance_idx.first, model_instance, slaposPad, pad_mesh, GLVolume::SLA_PAD_COLOR, convex_hull);
            }
        }
    }
}

GLVolume* GLVolumeCollection::new_toolpath_volume(const ColorRGBA& rgba)
{
    GLVolume* out = new_nontoolpath_volume(rgba);
    out->is_extrusion_path = true;
    return out;
}

GLVolume* GLVolumeCollection::new_nontoolpath_volume(const ColorRGBA& rgba)
{
    GLVolume* out = new GLVolume(rgba);
    out->is_extrusion_path = false;
    this->volumes.emplace_back(out);
    return out;
}

GLVolumeWithIdAndZList volumes_to_render(const GLVolumePtrs& volumes, GLVolumeCollection::ERenderType type, const Transform3d& view_matrix, std::function<bool(const GLVolume&)> filter_func)
{
    GLVolumeWithIdAndZList list;
    list.reserve(volumes.size());

    for (unsigned int i = 0; i < (unsigned int)volumes.size(); ++i) {
        GLVolume* volume = volumes[i];
        bool is_transparent = volume->render_color.is_transparent();
        if (((type == GLVolumeCollection::ERenderType::Opaque && !is_transparent) ||
             (type == GLVolumeCollection::ERenderType::Transparent && is_transparent) ||
             type == GLVolumeCollection::ERenderType::All) &&
            (! filter_func || filter_func(*volume)))
            list.emplace_back(std::make_pair(volume, std::make_pair(i, 0.0)));
    }

    if (type == GLVolumeCollection::ERenderType::Transparent && list.size() > 1) {
        for (GLVolumeWithIdAndZ& volume : list) {
            volume.second.second = volume.first->bounding_box().transformed(view_matrix * volume.first->world_matrix()).max(2);
        }

        std::sort(list.begin(), list.end(),
            [](const GLVolumeWithIdAndZ& v1, const GLVolumeWithIdAndZ& v2) -> bool { return v1.second.second < v2.second.second; }
        );
    }
    else if (type == GLVolumeCollection::ERenderType::Opaque && list.size() > 1) {
        std::sort(list.begin(), list.end(),
            [](const GLVolumeWithIdAndZ& v1, const GLVolumeWithIdAndZ& v2) -> bool { return v1.first->selected && !v2.first->selected; }
        );
    }

    return list;
}

void GLVolumeCollection::render(GLVolumeCollection::ERenderType type, bool disable_cullface, const Transform3d& view_matrix, const Transform3d& projection_matrix,
    std::function<bool(const GLVolume&)> filter_func) const
{
    GLVolumeWithIdAndZList to_render = volumes_to_render(volumes, type, view_matrix, filter_func);
    if (to_render.empty())
        return;

    GLShaderProgram* shader = GUI::wxGetApp().get_current_shader();
    if (shader == nullptr)
        return;

    GLShaderProgram* sink_shader  = GUI::wxGetApp().get_shader("flat");
#if ENABLE_GL_CORE_PROFILE
    GLShaderProgram* edges_shader = GUI::OpenGLManager::get_gl_info().is_core_profile() ? GUI::wxGetApp().get_shader("dashed_thick_lines") : GUI::wxGetApp().get_shader("flat");
#else
    GLShaderProgram* edges_shader = GUI::wxGetApp().get_shader("flat");
#endif // ENABLE_GL_CORE_PROFILE

    if (type == ERenderType::Transparent) {
        glsafe(::glEnable(GL_BLEND));
        glsafe(::glBlendFunc(GL_SRC_ALPHA, GL_ONE_MINUS_SRC_ALPHA));
        glsafe(::glDepthMask(false));
    }

    glsafe(::glCullFace(GL_BACK));
    if (disable_cullface)
        glsafe(::glDisable(GL_CULL_FACE));

    for (GLVolumeWithIdAndZ& volume : to_render) {
        const Transform3d& world_matrix = volume.first->world_matrix();
        volume.first->set_render_color(true);

        // render sinking contours of non-hovered volumes
        shader->stop_using();
        if (sink_shader != nullptr) {
            sink_shader->start_using();
            if (m_show_sinking_contours) {
                if (volume.first->is_sinking() && !volume.first->is_below_printbed() &&
                    volume.first->hover == GLVolume::HS_None && !volume.first->force_sinking_contours) {
                    volume.first->render_sinking_contours();
                }
            }
            sink_shader->stop_using();
        }
        shader->start_using();

        shader->set_uniform("z_range", m_z_range);
        shader->set_uniform("clipping_plane", m_clipping_plane);
        shader->set_uniform("use_color_clip_plane", m_use_color_clip_plane);
        shader->set_uniform("color_clip_plane", m_color_clip_plane);
        shader->set_uniform("uniform_color_clip_plane_1", m_color_clip_plane_colors[0]);
        shader->set_uniform("uniform_color_clip_plane_2", m_color_clip_plane_colors[1]);
        shader->set_uniform("print_volume.type", static_cast<int>(m_print_volume.type));
        shader->set_uniform("print_volume.xy_data", m_print_volume.data);
        shader->set_uniform("print_volume.z_data", m_print_volume.zs);
        shader->set_uniform("volume_world_matrix", world_matrix);
        shader->set_uniform("slope.actived", m_slope.active && !volume.first->is_modifier && !volume.first->is_wipe_tower);
        shader->set_uniform("slope.volume_world_normal_matrix", static_cast<Matrix3f>(world_matrix.matrix().block(0, 0, 3, 3).inverse().transpose().cast<float>()));
        shader->set_uniform("slope.normal_z", m_slope.normal_z);

#if ENABLE_ENVIRONMENT_MAP
        unsigned int environment_texture_id = GUI::wxGetApp().plater()->get_environment_texture_id();
        bool use_environment_texture = environment_texture_id > 0 && GUI::wxGetApp().app_config->get_bool("use_environment_map");
        shader->set_uniform("use_environment_tex", use_environment_texture);
        if (use_environment_texture)
            glsafe(::glBindTexture(GL_TEXTURE_2D, environment_texture_id));
#endif // ENABLE_ENVIRONMENT_MAP
        glcheck();

        volume.first->model.set_color(volume.first->render_color);
        const Transform3d model_matrix = world_matrix;
        shader->set_uniform("view_model_matrix", view_matrix * model_matrix);
        shader->set_uniform("projection_matrix", projection_matrix);
        const Matrix3d view_normal_matrix = view_matrix.matrix().block(0, 0, 3, 3) * model_matrix.matrix().block(0, 0, 3, 3).inverse().transpose();
        shader->set_uniform("view_normal_matrix", view_normal_matrix);
        volume.first->render();

#if ENABLE_ENVIRONMENT_MAP
        if (use_environment_texture)
            glsafe(::glBindTexture(GL_TEXTURE_2D, 0));
#endif // ENABLE_ENVIRONMENT_MAP

        glsafe(::glBindBuffer(GL_ARRAY_BUFFER, 0));
        glsafe(::glBindBuffer(GL_ELEMENT_ARRAY_BUFFER, 0));
    }

    if (m_show_sinking_contours) {
        shader->stop_using();
        if (sink_shader != nullptr) {
            sink_shader->start_using();
            for (GLVolumeWithIdAndZ& volume : to_render) {
                // render sinking contours of hovered/displaced volumes
                if (volume.first->is_sinking() && !volume.first->is_below_printbed() &&
                    (volume.first->hover != GLVolume::HS_None || volume.first->force_sinking_contours)) {
                    glsafe(::glDepthFunc(GL_ALWAYS));
                    volume.first->render_sinking_contours();
                    glsafe(::glDepthFunc(GL_LESS));
                }
            }
            sink_shader->start_using();
        }
        shader->start_using();
    }

    shader->stop_using();
    if (edges_shader != nullptr) {
        edges_shader->start_using();
        if (m_show_non_manifold_edges && GUI::wxGetApp().app_config->get_bool("non_manifold_edges")) {
            for (GLVolumeWithIdAndZ& volume : to_render) {
                volume.first->render_non_manifold_edges();
            }
        }
        edges_shader->stop_using();
    }
    shader->start_using();

    if (disable_cullface)
        glsafe(::glEnable(GL_CULL_FACE));

    if (type == ERenderType::Transparent) {
        glsafe(::glDisable(GL_BLEND));
        glsafe(::glDepthMask(true));
    }
}

void GLVolumeCollection::reset_outside_state()
{
    for (GLVolume* volume : this->volumes) {
        if (volume != nullptr)
            volume->is_outside = false;
    }
}

void GLVolumeCollection::update_colors_by_extruder(const DynamicPrintConfig* config)
{
    using ColorItem = std::pair<std::string, ColorRGB>;
    std::vector<ColorItem> colors;

    if (static_cast<PrinterTechnology>(config->opt_int("printer_technology")) == ptSLA) {
        const std::string& txt_color = config->opt_string("material_colour").empty() ? 
                                       print_config_def.get("material_colour")->get_default_value<ConfigOptionString>()->value : 
                                       config->opt_string("material_colour");
        ColorRGB rgb;
        if (decode_color(txt_color, rgb))
            colors.push_back({ txt_color, rgb });
    }
    else {
        const ConfigOptionStrings* extruders_opt = dynamic_cast<const ConfigOptionStrings*>(config->option("extruder_colour"));
        if (extruders_opt == nullptr)
            return;

        const ConfigOptionStrings* filamemts_opt = dynamic_cast<const ConfigOptionStrings*>(config->option("filament_colour"));
        if (filamemts_opt == nullptr)
            return;

        size_t colors_count = std::max(extruders_opt->values.size(), filamemts_opt->values.size());
        if (colors_count == 0)
            return;
        colors.resize(colors_count);

        for (unsigned int i = 0; i < colors_count; ++i) {
            const std::string& ext_color = config->opt_string("extruder_colour", i);
            ColorRGB rgb;
            if (decode_color(ext_color, rgb))
                colors[i] = { ext_color, rgb };
            else {
                const std::string& fil_color = config->opt_string("filament_colour", i);
                if (decode_color(fil_color, rgb))
                    colors[i] = { fil_color, rgb };
            }
        }
    }

    for (GLVolume* volume : volumes) {
        if (volume == nullptr || volume->is_modifier || volume->is_wipe_tower || volume->is_sla_pad() || volume->is_sla_support())
            continue;

        int extruder_id = volume->extruder_id - 1;
        if (extruder_id < 0 || (int)colors.size() <= extruder_id)
            extruder_id = 0;

        const ColorItem& color = colors[extruder_id];
        if (!color.first.empty())
            volume->color = to_rgba(color.second, volume->color.a());
    }
}

std::vector<double> GLVolumeCollection::get_current_print_zs(bool active_only) const
{
    // Collect layer top positions of all volumes.
    std::vector<double> print_zs;
    for (GLVolume *vol : this->volumes)
    {
        if (!active_only || vol->is_active)
            append(print_zs, vol->print_zs);
    }
    std::sort(print_zs.begin(), print_zs.end());

    // Replace intervals of layers with similar top positions with their average value.
    int n = int(print_zs.size());
    int k = 0;
    for (int i = 0; i < n;) {
        int j = i + 1;
        coordf_t zmax = print_zs[i] + EPSILON;
        for (; j < n && print_zs[j] <= zmax; ++ j) ;
        print_zs[k ++] = (j > i + 1) ? (0.5 * (print_zs[i] + print_zs[j - 1])) : print_zs[i];
        i = j;
    }
    if (k < n)
        print_zs.erase(print_zs.begin() + k, print_zs.end());

    return print_zs;
}

size_t GLVolumeCollection::cpu_memory_used() const 
{
	size_t memsize = sizeof(*this) + this->volumes.capacity() * sizeof(GLVolume);
	for (const GLVolume *volume : this->volumes)
		memsize += volume->cpu_memory_used();
	return memsize;
}

size_t GLVolumeCollection::gpu_memory_used() const 
{
	size_t memsize = 0;
	for (const GLVolume *volume : this->volumes)
		memsize += volume->gpu_memory_used();
	return memsize;
}

std::string GLVolumeCollection::log_memory_info() const 
{ 
	return " (GLVolumeCollection RAM: " + format_memsize_MB(this->cpu_memory_used()) + " GPU: " + format_memsize_MB(this->gpu_memory_used()) + " Both: " + format_memsize_MB(this->gpu_memory_used()) + ")";
}

static void thick_lines_to_geometry(
    const Lines&               lines,
    const std::vector<double>& widths,
    const std::vector<double>& heights,
    bool                       closed,
    double                     top_z,
    GUI::GLModel::Geometry&    geometry)
{
    assert(!lines.empty());
    if (lines.empty())
        return;

    enum Direction : unsigned char
    {
        Left,
        Right,
        Top,
        Bottom
    };

    // right, left, top, bottom
    std::array<int, 4> idx_prev    = { -1, -1, -1, -1 };
    std::array<int, 4> idx_initial = { -1, -1, -1, -1 };

    double bottom_z_prev = 0.0;
    Vec2d  b1_prev(Vec2d::Zero());
    Vec2d  v_prev(Vec2d::Zero());
    double len_prev = 0.0;
    double width_initial = 0.0;
    double bottom_z_initial = 0.0;

    // Reserve for a smooth path. Likley the path will not be that smooth, but better than nothing.
    // Allocated 1.5x more data than minimum.
    // Number of indices, not triangles.
    geometry.reserve_more_indices((lines.size() * 8 * 3) * 3 / 2);
    // Number of vertices, not floats.
    geometry.reserve_more_vertices(((lines.size() + 1) * 4) * 3 / 2);

    // loop once more in case of closed loops
    const size_t lines_end = closed ? (lines.size() + 1) : lines.size();
    for (size_t ii = 0; ii < lines_end; ++ii) {
        const size_t i = (ii == lines.size()) ? 0 : ii;
        const Line& line = lines[i];
        const double bottom_z = top_z - heights[i];
        const double middle_z = 0.5 * (top_z + bottom_z);
        const double width = widths[i];

        const bool is_first = (ii == 0);
        const bool is_last = (ii == lines_end - 1);
        const bool is_closing = closed && is_last;

        const Vec2d v = unscale(line.vector()).normalized();
        const double len = unscale<double>(line.length());

        const Vec2d a = unscale(line.a);
        const Vec2d b = unscale(line.b);
        Vec2d a1 = a;
        Vec2d a2 = a;
        Vec2d b1 = b;
        Vec2d b2 = b;
        {
            const double dist = 0.5 * width;  // scaled
            const double dx = dist * v.x();
            const double dy = dist * v.y();
            a1 += Vec2d(+dy, -dx);
            a2 += Vec2d(-dy, +dx);
            b1 += Vec2d(+dy, -dx);
            b2 += Vec2d(-dy, +dx);
        }

        // calculate new XY normals
        const Vec2d xy_right_normal = unscale(line.normal()).normalized();

        std::array<int, 4> idx_a = { 0, 0, 0, 0 };
        std::array<int, 4> idx_b = { 0, 0, 0, 0 };
        int idx_last = int(geometry.vertices_count());

        const bool bottom_z_different = bottom_z_prev != bottom_z;
        bottom_z_prev = bottom_z;

        if (!is_first && bottom_z_different) {
            // Found a change of the layer thickness -> Add a cap at the end of the previous segment.
            geometry.add_triangle(idx_b[Bottom], idx_b[Left], idx_b[Top]);
            geometry.add_triangle(idx_b[Bottom], idx_b[Top], idx_b[Right]);
        }

        // Share top / bottom vertices if possible.
        if (is_first) {
            idx_a[Top] = idx_last++;
            geometry.add_vertex(Vec3f(a.x(), a.y(), top_z), Vec3f(0.0f, 0.0f, 1.0f));
        }
        else
            idx_a[Top] = idx_prev[Top];

        if (is_first || bottom_z_different) {
            // Start of the 1st line segment or a change of the layer thickness while maintaining the print_z.
            idx_a[Bottom] = idx_last++;
            geometry.add_vertex(Vec3f(a.x(), a.y(), bottom_z), Vec3f(0.0f, 0.0f, -1.0f));
            idx_a[Left] = idx_last++;
            geometry.add_vertex(Vec3f(a2.x(), a2.y(), middle_z), Vec3f(-xy_right_normal.x(), -xy_right_normal.y(), 0.0f));
            idx_a[Right] = idx_last++;
            geometry.add_vertex(Vec3f(a1.x(), a1.y(), middle_z), Vec3f(xy_right_normal.x(), xy_right_normal.y(), 0.0f));
        }
        else
            idx_a[Bottom] = idx_prev[Bottom];

        if (is_first) {
            // Start of the 1st line segment.
            width_initial = width;
            bottom_z_initial = bottom_z;
            idx_initial = idx_a;
        }
        else {
            // Continuing a previous segment.
            // Share left / right vertices if possible.
            const double v_dot = v_prev.dot(v);
            // To reduce gpu memory usage, we try to reuse vertices
            // To reduce the visual artifacts, due to averaged normals, we allow to reuse vertices only when any of two adjacent edges 
            // is longer than a fixed threshold.
            // The following value is arbitrary, it comes from tests made on a bunch of models showing the visual artifacts
            const double len_threshold = 2.5;

            // Generate new vertices if the angle between adjacent edges is greater than 45 degrees or thresholds conditions are met
            const bool sharp = (v_dot < 0.707) || (len_prev > len_threshold) || (len > len_threshold);
            if (sharp) {
                if (!bottom_z_different) {
                    // Allocate new left / right points for the start of this segment as these points will receive their own normals to indicate a sharp turn.
                    idx_a[Right] = idx_last++;
                    geometry.add_vertex(Vec3f(a1.x(), a1.y(), middle_z), Vec3f(xy_right_normal.x(), xy_right_normal.y(), 0.0f));
                    idx_a[Left] = idx_last++;
                    geometry.add_vertex(Vec3f(a2.x(), a2.y(), middle_z), Vec3f(-xy_right_normal.x(), -xy_right_normal.y(), 0.0f));
                    if (cross2(v_prev, v) > 0.0) {
                        // Right turn. Fill in the right turn wedge.
                        geometry.add_triangle(idx_prev[Right], idx_a[Right], idx_prev[Top]);
                        geometry.add_triangle(idx_prev[Right], idx_prev[Bottom], idx_a[Right]);
                    }
                    else {
                        // Left turn. Fill in the left turn wedge.
                        geometry.add_triangle(idx_prev[Left], idx_prev[Top], idx_a[Left]);
                        geometry.add_triangle(idx_prev[Left], idx_a[Left], idx_prev[Bottom]);
                    }
                }
            }
            else {
                if (!bottom_z_different) {
                    // The two successive segments are nearly collinear.
                    idx_a[Left]  = idx_prev[Left];
                    idx_a[Right] = idx_prev[Right];
                }
            }
            if (is_closing) {
                if (!sharp) {
                    if (!bottom_z_different) {
                        // Closing a loop with smooth transition. Unify the closing left / right vertices.
                        geometry.set_vertex(idx_initial[Left], geometry.extract_position_3(idx_prev[Left]), geometry.extract_normal_3(idx_prev[Left]));
                        geometry.set_vertex(idx_initial[Right], geometry.extract_position_3(idx_prev[Right]), geometry.extract_normal_3(idx_prev[Right]));
                        geometry.remove_vertex(geometry.vertices_count() - 1);
                        geometry.remove_vertex(geometry.vertices_count() - 1);
                        // Replace the left / right vertex indices to point to the start of the loop.
                        const size_t indices_count = geometry.indices_count();
                        for (size_t u = indices_count - 24; u < indices_count; ++u) {
                            const unsigned int id = geometry.extract_index(u);
                            if (id == (unsigned int)idx_prev[Left])
                                geometry.set_index(u, (unsigned int)idx_initial[Left]);
                            else if (id == (unsigned int)idx_prev[Right])
                                geometry.set_index(u, (unsigned int)idx_initial[Right]);
                        }
                    }
                }
                // This is the last iteration, only required to solve the transition.
                break;
            }
        }

        // Only new allocate top / bottom vertices, if not closing a loop.
        if (is_closing)
            idx_b[Top] = idx_initial[Top];
        else {
            idx_b[Top] = idx_last++;
            geometry.add_vertex(Vec3f(b.x(), b.y(), top_z), Vec3f(0.0f, 0.0f, 1.0f));
        }

        if (is_closing && width == width_initial && bottom_z == bottom_z_initial)
            idx_b[Bottom] = idx_initial[Bottom];
        else {
            idx_b[Bottom] = idx_last++;
            geometry.add_vertex(Vec3f(b.x(), b.y(), bottom_z), Vec3f(0.0f, 0.0f, -1.0f));
        }
        // Generate new vertices for the end of this line segment.
        idx_b[Left] = idx_last++;
        geometry.add_vertex(Vec3f(b2.x(), b2.y(), middle_z), Vec3f(-xy_right_normal.x(), -xy_right_normal.y(), 0.0f));
        idx_b[Right] = idx_last++;
        geometry.add_vertex(Vec3f(b1.x(), b1.y(), middle_z), Vec3f(xy_right_normal.x(), xy_right_normal.y(), 0.0f));

        idx_prev = idx_b;
        bottom_z_prev = bottom_z;
        b1_prev = b1;
        v_prev = v;
        len_prev = len;

        if (bottom_z_different && (closed || (!is_first && !is_last))) {
            // Found a change of the layer thickness -> Add a cap at the beginning of this segment.
            geometry.add_triangle(idx_a[Bottom], idx_a[Right], idx_a[Top]);
            geometry.add_triangle(idx_a[Bottom], idx_a[Top], idx_a[Left]);
        }

        if (!closed) {
            // Terminate open paths with caps.
            if (is_first) {
                geometry.add_triangle(idx_a[Bottom], idx_a[Right], idx_a[Top]);
                geometry.add_triangle(idx_a[Bottom], idx_a[Top], idx_a[Left]);
            }
            // We don't use 'else' because both cases are true if we have only one line.
            if (is_last) {
                geometry.add_triangle(idx_b[Bottom], idx_b[Left], idx_b[Top]);
                geometry.add_triangle(idx_b[Bottom], idx_b[Top], idx_b[Right]);
            }
        }

        // Add quads for a straight hollow tube-like segment.
        // bottom-right face
        geometry.add_triangle(idx_a[Bottom], idx_b[Bottom], idx_b[Right]);
        geometry.add_triangle(idx_a[Bottom], idx_b[Right], idx_a[Right]);
        // top-right face
        geometry.add_triangle(idx_a[Right], idx_b[Right], idx_b[Top]);
        geometry.add_triangle(idx_a[Right], idx_b[Top], idx_a[Top]);
        // top-left face
        geometry.add_triangle(idx_a[Top], idx_b[Top], idx_b[Left]);
        geometry.add_triangle(idx_a[Top], idx_b[Left], idx_a[Left]);
        // bottom-left face
        geometry.add_triangle(idx_a[Left], idx_b[Left], idx_b[Bottom]);
        geometry.add_triangle(idx_a[Left], idx_b[Bottom], idx_a[Bottom]);
    }
}

// caller is responsible for supplying NO lines with zero length
static void thick_lines_to_geometry(
    const Lines3&              lines,
    const std::vector<double>& widths,
    const std::vector<double>& heights,
    bool                       closed,
    GUI::GLModel::Geometry&    geometry)
{
    assert(!lines.empty());
    if (lines.empty())
        return;

    enum Direction : unsigned char
    {
        Left,
        Right,
        Top,
        Bottom
    };

    // left, right, top, bottom
    std::array<int, 4> idx_prev    = { -1, -1, -1, -1 };
    std::array<int, 4> idx_initial = { -1, -1, -1, -1 };

    double z_prev = 0.0;
    double len_prev = 0.0;
    Vec3d  n_right_prev = Vec3d::Zero();
    Vec3d  n_top_prev = Vec3d::Zero();
    Vec3d  unit_v_prev = Vec3d::Zero();
    double width_initial = 0.0;

    // new vertices around the line endpoints
    // left, right, top, bottom
    std::array<Vec3d, 4> a = { Vec3d::Zero(), Vec3d::Zero(), Vec3d::Zero(), Vec3d::Zero() };
    std::array<Vec3d, 4> b = { Vec3d::Zero(), Vec3d::Zero(), Vec3d::Zero(), Vec3d::Zero() };

    // loop once more in case of closed loops
    const size_t lines_end = closed ? (lines.size() + 1) : lines.size();
    for (size_t ii = 0; ii < lines_end; ++ii) {
        const size_t i = (ii == lines.size()) ? 0 : ii;

        const Line3& line = lines[i];
        const double height = heights[i];
        const double width = widths[i];

        const Vec3d unit_v = unscale(line.vector()).normalized();
        const double len = unscale<double>(line.length());

        Vec3d n_top = Vec3d::Zero();
        Vec3d n_right = Vec3d::Zero();

        if (line.a.x() == line.b.x() && line.a.y() == line.b.y()) {
            // vertical segment
            n_top = Vec3d::UnitY();
            n_right = Vec3d::UnitX();
            if (line.a.z() < line.b.z())
                n_right = -n_right;
        }
        else {
            // horizontal segment
            n_right = unit_v.cross(Vec3d::UnitZ()).normalized();
            n_top = n_right.cross(unit_v).normalized();
        }

        const Vec3d rl_displacement = 0.5 * width * n_right;
        const Vec3d tb_displacement = 0.5 * height * n_top;
        const Vec3d l_a = unscale(line.a);
        const Vec3d l_b = unscale(line.b);

        a[Right]  = l_a + rl_displacement;
        a[Left]   = l_a - rl_displacement;
        a[Top]    = l_a + tb_displacement;
        a[Bottom] = l_a - tb_displacement;
        b[Right]  = l_b + rl_displacement;
        b[Left]   = l_b - rl_displacement;
        b[Top]    = l_b + tb_displacement;
        b[Bottom] = l_b - tb_displacement;

        const Vec3d n_bottom = -n_top;
        const Vec3d n_left = -n_right;

        std::array<int, 4> idx_a = { 0, 0, 0, 0};
        std::array<int, 4> idx_b = { 0, 0, 0, 0 };
        int idx_last = int(geometry.vertices_count());

        const bool z_different = (z_prev != l_a.z());
        z_prev = l_b.z();

        // Share top / bottom vertices if possible.
        if (ii == 0) {
            idx_a[Top] = idx_last++;
            geometry.add_vertex((Vec3f)a[Top].cast<float>(), (Vec3f)n_top.cast<float>());
        }
        else
            idx_a[Top] = idx_prev[Top];

        if (ii == 0 || z_different) {
            // Start of the 1st line segment or a change of the layer thickness while maintaining the print_z.
            idx_a[Bottom] = idx_last++;
            geometry.add_vertex((Vec3f)a[Bottom].cast<float>(), (Vec3f)n_bottom.cast<float>());
            idx_a[Left] = idx_last++;
            geometry.add_vertex((Vec3f)a[Left].cast<float>(), (Vec3f)n_left.cast<float>());
            idx_a[Right] = idx_last++;
            geometry.add_vertex((Vec3f)a[Right].cast<float>(), (Vec3f)n_right.cast<float>());
        }
        else
            idx_a[Bottom] = idx_prev[Bottom];

        if (ii == 0) {
            // Start of the 1st line segment.
            width_initial = width;
            idx_initial =  idx_a;
        }
        else {
            // Continuing a previous segment.
            // Share left / right vertices if possible.
            const double v_dot = unit_v_prev.dot(unit_v);
            const bool is_right_turn = n_top_prev.dot(unit_v_prev.cross(unit_v)) > 0.0;

            // To reduce gpu memory usage, we try to reuse vertices
            // To reduce the visual artifacts, due to averaged normals, we allow to reuse vertices only when any of two adjacent edges 
            // is longer than a fixed threshold.
            // The following value is arbitrary, it comes from tests made on a bunch of models showing the visual artifacts
            const double len_threshold = 2.5;

            // Generate new vertices if the angle between adjacent edges is greater than 45 degrees or thresholds conditions are met
            const bool is_sharp = v_dot < 0.707 || len_prev > len_threshold || len > len_threshold;
            if (is_sharp) {
                // Allocate new left / right points for the start of this segment as these points will receive their own normals to indicate a sharp turn.
                idx_a[Right] = idx_last++;
                geometry.add_vertex((Vec3f)a[Right].cast<float>(), (Vec3f)n_right.cast<float>());
                idx_a[Left] = idx_last++;
                geometry.add_vertex((Vec3f)a[Left].cast<float>(), (Vec3f)n_left.cast<float>());

                if (is_right_turn) {
                    // Right turn. Fill in the right turn wedge.
                    geometry.add_triangle(idx_prev[Right], idx_a[Right], idx_prev[Top]);
                    geometry.add_triangle(idx_prev[Right], idx_prev[Bottom], idx_a[Right]);
                }
                else {
                    // Left turn. Fill in the left turn wedge.
                    geometry.add_triangle(idx_prev[Left], idx_prev[Top], idx_a[Left]);
                    geometry.add_triangle(idx_prev[Left], idx_a[Left], idx_prev[Bottom]);
                }
            }
            else {
                // The two successive segments are nearly collinear.
                idx_a[Left] = idx_prev[Left];
                idx_a[Right] = idx_prev[Right];
            }

            if (ii == lines.size()) {
                if (!is_sharp) {
                    // Closing a loop with smooth transition. Unify the closing left / right vertices.
                    geometry.set_vertex(idx_initial[Left], geometry.extract_position_3(idx_prev[Left]), geometry.extract_normal_3(idx_prev[Left]));
                    geometry.set_vertex(idx_initial[Right], geometry.extract_position_3(idx_prev[Right]), geometry.extract_normal_3(idx_prev[Right]));
                    geometry.remove_vertex(geometry.vertices_count() - 1);
                    geometry.remove_vertex(geometry.vertices_count() - 1);
                    // Replace the left / right vertex indices to point to the start of the loop.
                    const size_t indices_count = geometry.indices_count();
                    for (size_t u = indices_count - 24; u < indices_count; ++u) {
                        const unsigned int id = geometry.extract_index(u);
                        if (id == (unsigned int)idx_prev[Left])
                            geometry.set_index(u, (unsigned int)idx_initial[Left]);
                        else if (id == (unsigned int)idx_prev[Right])
                            geometry.set_index(u, (unsigned int)idx_initial[Right]);
                    }
                }

                // This is the last iteration, only required to solve the transition.
                break;
            }
        }

        // Only new allocate top / bottom vertices, if not closing a loop.
        if (closed && ii + 1 == lines.size())
            idx_b[Top] = idx_initial[Top];
        else {
            idx_b[Top] = idx_last++;
            geometry.add_vertex((Vec3f)b[Top].cast<float>(), (Vec3f)n_top.cast<float>());
        }

        if (closed && ii + 1 == lines.size() && width == width_initial)
            idx_b[Bottom] = idx_initial[Bottom];
        else {
            idx_b[Bottom] = idx_last++;
            geometry.add_vertex((Vec3f)b[Bottom].cast<float>(), (Vec3f)n_bottom.cast<float>());
        }

        // Generate new vertices for the end of this line segment.
        idx_b[Left] = idx_last++;
        geometry.add_vertex((Vec3f)b[Left].cast<float>(), (Vec3f)n_left.cast<float>());
        idx_b[Right] = idx_last++;
        geometry.add_vertex((Vec3f)b[Right].cast<float>(), (Vec3f)n_right.cast<float>());

        idx_prev = idx_b;
        n_right_prev = n_right;
        n_top_prev = n_top;
        unit_v_prev = unit_v;
        len_prev = len;

        if (!closed) {
            // Terminate open paths with caps.
            if (i == 0) {
                geometry.add_triangle(idx_a[Bottom], idx_a[Right], idx_a[Top]);
                geometry.add_triangle(idx_a[Bottom], idx_a[Top], idx_a[Left]);
            }

            // We don't use 'else' because both cases are true if we have only one line.
            if (i + 1 == lines.size()) {
                geometry.add_triangle(idx_b[Bottom], idx_b[Left], idx_b[Top]);
                geometry.add_triangle(idx_b[Bottom], idx_b[Top], idx_b[Right]);
            }
        }

        // Add quads for a straight hollow tube-like segment.
        // bottom-right face
        geometry.add_triangle(idx_a[Bottom], idx_b[Bottom], idx_b[Right]);
        geometry.add_triangle(idx_a[Bottom], idx_b[Right], idx_a[Right]);
        // top-right face
        geometry.add_triangle(idx_a[Right], idx_b[Right], idx_b[Top]);
        geometry.add_triangle(idx_a[Right], idx_b[Top], idx_a[Top]);
        // top-left face
        geometry.add_triangle(idx_a[Top], idx_b[Top], idx_b[Left]);
        geometry.add_triangle(idx_a[Top], idx_b[Left], idx_a[Left]);
        // bottom-left face
        geometry.add_triangle(idx_a[Left], idx_b[Left], idx_b[Bottom]);
        geometry.add_triangle(idx_a[Left], idx_b[Bottom], idx_a[Bottom]);
    }
}

void _3DScene::thick_lines_to_verts(
    const Lines&               lines,
    const std::vector<double>& widths,
    const std::vector<double>& heights,
    bool                       closed,
    double                     top_z,
    GUI::GLModel::Geometry&    geometry)
{
    thick_lines_to_geometry(lines, widths, heights, closed, top_z, geometry);
}

void _3DScene::thick_lines_to_verts(
    const Lines3&              lines,
    const std::vector<double>& widths,
    const std::vector<double>& heights,
    bool                       closed,
    GUI::GLModel::Geometry&    geometry)
{
<<<<<<< HEAD
	extrusionentity_to_verts(extrusion_path.polyline.as_polyline(), extrusion_path.width, extrusion_path.height, print_z, volume);
=======
    thick_lines_to_geometry(lines, widths, heights, closed, geometry);
>>>>>>> 3284959e
}

// Fill in the qverts and tverts with quads and triangles for the extrusion_path.
void _3DScene::extrusionentity_to_verts(const ExtrusionPath& extrusion_path, float print_z, const Point& copy, GUI::GLModel::Geometry& geometry)
{
    Polyline            polyline = extrusion_path.polyline.as_polyline();
    polyline.remove_duplicate_points();
    polyline.translate(copy);
    const Lines               lines = polyline.lines();
    std::vector<double> widths(lines.size(), extrusion_path.width());
    std::vector<double> heights(lines.size(), extrusion_path.height());
    thick_lines_to_verts(lines, widths, heights, false, print_z, geometry);
}

// Fill in the qverts and tverts with quads and triangles for the extrusion_loop.
void _3DScene::extrusionentity_to_verts(const ExtrusionLoop& extrusion_loop, float print_z, const Point& copy, GUI::GLModel::Geometry& geometry)
{
    Lines               lines;
    std::vector<double> widths;
    std::vector<double> heights;
<<<<<<< HEAD
    for (const ExtrusionPath &extrusion_path : extrusion_loop.paths) {
        Polyline            polyline = extrusion_path.polyline.as_polyline();
=======
    for (const ExtrusionPath& extrusion_path : extrusion_loop.paths) {
        Polyline            polyline = extrusion_path.polyline;
>>>>>>> 3284959e
        polyline.remove_duplicate_points();
        polyline.translate(copy);
        const Lines lines_this = polyline.lines();
        append(lines, lines_this);
        widths.insert(widths.end(), lines_this.size(), extrusion_path.width());
        heights.insert(heights.end(), lines_this.size(), extrusion_path.height());
    }
    thick_lines_to_verts(lines, widths, heights, true, print_z, geometry);
}

// Fill in the qverts and tverts with quads and triangles for the extrusion_multi_path.
<<<<<<< HEAD
void _3DScene::extrusionentity_to_verts(const ExtrusionMultiPath &extrusion_multi_path, float print_z, const Point &copy, GLVolume &volume) {
    Lines               lines;
    std::vector<double> widths;
    std::vector<double> heights;
    for (const ExtrusionPath &extrusion_path : extrusion_multi_path.paths) {
        Polyline            polyline = extrusion_path.polyline.as_polyline();
=======
void _3DScene::extrusionentity_to_verts(const ExtrusionMultiPath& extrusion_multi_path, float print_z, const Point& copy, GUI::GLModel::Geometry& geometry)
{
    Lines               lines;
    std::vector<double> widths;
    std::vector<double> heights;
    for (const ExtrusionPath& extrusion_path : extrusion_multi_path.paths) {
        Polyline            polyline = extrusion_path.polyline;
>>>>>>> 3284959e
        polyline.remove_duplicate_points();
        polyline.translate(copy);
        const Lines lines_this = polyline.lines();
        append(lines, lines_this);
        widths.insert(widths.end(), lines_this.size(), extrusion_path.width());
        heights.insert(heights.end(), lines_this.size(), extrusion_path.height());
    }
    thick_lines_to_verts(lines, widths, heights, false, print_z, geometry);
}

<<<<<<< HEAD
// Fill in the qverts and tverts with quads and triangles for the extrusion_multi_path.
void _3DScene::extrusionentity_to_verts(const ExtrusionMultiPath3D &extrusion_multi_path, float print_z, const Point &copy, GLVolume &volume) {
    Lines               lines;
    std::vector<double> widths;
    std::vector<double> heights;
    for (const ExtrusionPath3D &extrusion_path : extrusion_multi_path.paths) {
        Polyline            polyline = extrusion_path.polyline.as_polyline();
        polyline.remove_duplicate_points();
        polyline.translate(copy);
        Lines lines_this = polyline.lines();
        append(lines, lines_this);
        widths.insert(widths.end(), lines_this.size(), extrusion_path.width);
        heights.insert(heights.end(), lines_this.size(), extrusion_path.height);
    }
    thick_lines_to_verts(lines, widths, heights, false, print_z, volume);
}

void ExtrusionToVert::use(const ExtrusionPath &path) { _3DScene::extrusionentity_to_verts(path, print_z, copy, volume); }
void ExtrusionToVert::use(const ExtrusionPath3D &path3D) { _3DScene::extrusionentity_to_verts(path3D, print_z, copy, volume); }
void ExtrusionToVert::use(const ExtrusionMultiPath &multipath) { _3DScene::extrusionentity_to_verts(multipath, print_z, copy, volume); }
void ExtrusionToVert::use(const ExtrusionMultiPath3D &multipath3D) { _3DScene::extrusionentity_to_verts(multipath3D, print_z, copy, volume); }
void ExtrusionToVert::use(const ExtrusionLoop &loop) { _3DScene::extrusionentity_to_verts(loop, print_z, copy, volume); }
void ExtrusionToVert::use(const ExtrusionEntityCollection &collection) { for (const ExtrusionEntity *extrusion_entity : collection.entities()) extrusion_entity->visit(*this); }

void _3DScene::extrusionentity_to_verts(const ExtrusionEntity &extrusion_entity, float print_z, const Point &copy, GLVolume& default_volume, std::optional<std::map<ExtrusionRole, GLVolume*>> gl_map)
{
    if (!gl_map.has_value() || gl_map.value().empty()) {
        ExtrusionToVert visitor(print_z, copy, default_volume);
        extrusion_entity.visit(visitor);
    } else{
        ExtrusionToVertMap visitor(print_z, copy, default_volume, gl_map.value());
        extrusion_entity.visit(visitor);
    }
}

void ExtrusionToVertMap::use(const ExtrusionPath& path) { _3DScene::extrusionentity_to_verts(path, print_z, copy, get_volume(path)); }
void ExtrusionToVertMap::use(const ExtrusionPath3D& path3D) { _3DScene::extrusionentity_to_verts(path3D, print_z, copy, get_volume(path3D)); }
void ExtrusionToVertMap::use(const ExtrusionMultiPath& multipath) { _3DScene::extrusionentity_to_verts(multipath, print_z, copy, get_volume(multipath)); }
void ExtrusionToVertMap::use(const ExtrusionMultiPath3D& multipath3D) { _3DScene::extrusionentity_to_verts(multipath3D, print_z, copy, get_volume(multipath3D)); }
void ExtrusionToVertMap::use(const ExtrusionLoop& loop) { _3DScene::extrusionentity_to_verts(loop, print_z, copy, get_volume(loop)); }
void ExtrusionToVertMap::use(const ExtrusionEntityCollection& collection) { for (const ExtrusionEntity* extrusion_entity : collection.entities()) extrusion_entity->visit(*this); }
GLVolume& ExtrusionToVertMap::get_volume(const ExtrusionEntity& e) {
    auto it = volumes.find(e.role());
    if (it == volumes.end()) return default_volume;
    return *it->second;
}

void _3DScene::polyline3_to_verts(const Polyline3& polyline, double width, double height, GLVolume& volume)
{
    Lines3 lines = polyline.lines();
    std::vector<double> widths(lines.size(), width);
    std::vector<double> heights(lines.size(), height);
    thick_lines_to_verts(lines, widths, heights, false, volume);
}

void _3DScene::point3_to_verts(const Vec3crd& point, double width, double height, GLVolume& volume)
{
    thick_point_to_verts(point, width, height, volume);
}

=======
void _3DScene::extrusionentity_to_verts(const ExtrusionEntityCollection& extrusion_entity_collection, float print_z, const Point& copy, GUI::GLModel::Geometry& geometry)
{
    for (const ExtrusionEntity* extrusion_entity : extrusion_entity_collection.entities)
        extrusionentity_to_verts(extrusion_entity, print_z, copy, geometry);
}

void _3DScene::extrusionentity_to_verts(const ExtrusionEntity* extrusion_entity, float print_z, const Point& copy, GUI::GLModel::Geometry& geometry)
{
    if (extrusion_entity != nullptr) {
        auto* extrusion_path = dynamic_cast<const ExtrusionPath*>(extrusion_entity);
        if (extrusion_path != nullptr)
            extrusionentity_to_verts(*extrusion_path, print_z, copy, geometry);
        else {
            auto* extrusion_loop = dynamic_cast<const ExtrusionLoop*>(extrusion_entity);
            if (extrusion_loop != nullptr)
                extrusionentity_to_verts(*extrusion_loop, print_z, copy, geometry);
            else {
                auto* extrusion_multi_path = dynamic_cast<const ExtrusionMultiPath*>(extrusion_entity);
                if (extrusion_multi_path != nullptr)
                    extrusionentity_to_verts(*extrusion_multi_path, print_z, copy, geometry);
                else {
                    auto* extrusion_entity_collection = dynamic_cast<const ExtrusionEntityCollection*>(extrusion_entity);
                    if (extrusion_entity_collection != nullptr)
                        extrusionentity_to_verts(*extrusion_entity_collection, print_z, copy, geometry);
                    else
                        throw Slic3r::RuntimeError("Unexpected extrusion_entity type in to_verts()");
                }
            }
        }
    }
}

>>>>>>> 3284959e
} // namespace Slic3r<|MERGE_RESOLUTION|>--- conflicted
+++ resolved
@@ -68,7 +68,7 @@
     case GL_OUT_OF_MEMORY:      sErr = "Out Of Memory";     break;
     default:                    sErr = "Unknown";           break;
     }
-	BOOST_LOG_TRIVIAL(error) << "OpenGL error in " << file_name << ":" << line << ", function " << function_name << "() : " << (int)err << " - " << sErr;
+    BOOST_LOG_TRIVIAL(error) << "OpenGL error in " << file_name << ":" << line << ", function " << function_name << "() : " << (int)err << " - " << sErr;
     assert(false);
 }
 #endif // HAS_GLSAFE
@@ -104,32 +104,11 @@
         return;    
     }
 
-<<<<<<< HEAD
-    glsafe(::glDisableClientState(GL_VERTEX_ARRAY));
-    glsafe(::glDisableClientState(GL_NORMAL_ARRAY));
-
-    glsafe(::glBindBuffer(GL_ARRAY_BUFFER, 0));
-}
-
-void GLIndexedVertexArray::render(
-    const std::pair<size_t, size_t>& tverts_range,
-    const std::pair<size_t, size_t>& qverts_range) const
-{
-    // nothing to draw (TODO: this theis thing. I addede as it triggers the assert when everything is empty)
-    if (this->vertices_and_normals_interleaved_size == 0) {
-        assert(this->vertices_and_normals_interleaved_VBO_id == 0);
-        return;
-    }
-
-    // this method has been called before calling finalize() ?
-    if (this->vertices_and_normals_interleaved_VBO_id == 0 && !this->vertices_and_normals_interleaved.empty())
-=======
     const BoundingBoxf3& box = m_parent.transformed_convex_hull_bounding_box();
     if (m_old_box.size().isApprox(box.size()) &&
         m_old_box.min.z() == box.min.z()){
         // Fix it !!! It is not working all the time
         m_shift = box.center() - m_old_box.center();
->>>>>>> 3284959e
         return;
     }    
     
@@ -227,27 +206,11 @@
     m_update_needed = false;
 }
 
-<<<<<<< HEAD
-const std::array<float, 4> GLVolume::SELECTED_COLOR = { 0.0f, 1.0f, 0.0f, 1.0f };
-const std::array<float, 4> GLVolume::HOVER_SELECT_COLOR = { 0.4f, 0.9f, 0.1f, 1.0f };
-const std::array<float, 4> GLVolume::HOVER_DESELECT_COLOR = { 1.0f, 0.75f, 0.75f, 1.0f };
-const std::array<float, 4> GLVolume::OUTSIDE_COLOR = { 0.867f, 0.173f, 0.0f, 1.0f }; //dark red	and not { 0.0f, 0.38f, 0.8f, 1.0f };
-const std::array<float, 4> GLVolume::SELECTED_OUTSIDE_COLOR = { 1.0f, 0.239f, 0.0f, 1.0f }; //red and not { 0.19f, 0.58f, 1.0f, 1.0f };
-const std::array<float, 4> GLVolume::DISABLED_COLOR = { 0.25f, 0.25f, 0.25f, 1.0f };
-const std::array<float, 4> GLVolume::SLA_SUPPORT_COLOR = { 0.75f, 0.75f, 0.75f, 1.0f };
-const std::array<float, 4> GLVolume::SLA_PAD_COLOR = { 0.0f, 0.2f, 0.0f, 1.0f };
-const std::array<float, 4> GLVolume::NEUTRAL_COLOR = { 0.9f, 0.9f, 0.9f, 1.0f };
-const std::array<std::array<float, 4>, 4> GLVolume::MODEL_COLOR = { {
-    { 1.0f, 1.0f, 0.0f, 1.f },
-    { 1.0f, 0.5f, 0.5f, 1.f },
-    { 0.5f, 1.0f, 0.5f, 1.f },
-    { 0.5f, 0.5f, 1.0f, 1.f }
-=======
 const ColorRGBA GLVolume::SELECTED_COLOR         = ColorRGBA::GREEN();
 const ColorRGBA GLVolume::HOVER_SELECT_COLOR     = { 0.4f, 0.9f, 0.1f, 1.0f };
 const ColorRGBA GLVolume::HOVER_DESELECT_COLOR   = { 1.0f, 0.75f, 0.75f, 1.0f };
-const ColorRGBA GLVolume::OUTSIDE_COLOR          = { 0.0f, 0.38f, 0.8f, 1.0f };
-const ColorRGBA GLVolume::SELECTED_OUTSIDE_COLOR = { 0.19f, 0.58f, 1.0f, 1.0f };
+const ColorRGBA GLVolume::OUTSIDE_COLOR          = { 0.867f, 0.173f, 0.0f, 1.0f }; //dark red	and not { 0.0f, 0.38f, 0.8f, 1.0f };
+const ColorRGBA GLVolume::SELECTED_OUTSIDE_COLOR = { 1.0f, 0.239f, 0.0f, 1.0f }; //red and not{ 0.19f, 0.58f, 1.0f, 1.0f };
 const ColorRGBA GLVolume::DISABLED_COLOR         = ColorRGBA::DARK_GRAY();
 const ColorRGBA GLVolume::SLA_SUPPORT_COLOR      = ColorRGBA::LIGHT_GRAY();
 const ColorRGBA GLVolume::SLA_PAD_COLOR          = { 0.0f, 0.2f, 0.0f, 1.0f };
@@ -257,12 +220,12 @@
     { 1.0f, 0.5f, 0.5f, 1.0f },
     { 0.5f, 1.0f, 0.5f, 1.0f },
     { 0.5f, 0.5f, 1.0f, 1.0f }
->>>>>>> 3284959e
 } };
 const ColorRGBA GLVolume::NEGATIVE_VOLUME_COLOR     = { 0.2f, 0.2f, 0.2f, 0.5f };
-const ColorRGBA GLVolume::PARAMETER_MODIFIER_COLOR  = { 1.0, 1.0f, 0.2f, 0.5f };
-const ColorRGBA GLVolume::SUPPORT_BLOCKER_COLOR     = { 1.0f, 0.2f, 0.2f, 0.5f };
-const ColorRGBA GLVolume::SUPPORT_ENFORCER_COLOR    = { 0.2f, 0.2f, 1.0f, 0.5f };
+const ColorRGBA GLVolume::PARAMETER_MODIFIER_COLOR  = { 1.0, 0.2f, 1.0f, 0.5f }; // pink and not yellow { 1.0, 1.0f, 0.2f, 0.5f };
+const ColorRGBA GLVolume::SUPPORT_BLOCKER_COLOR    = {1.0f, 0.2f, 0.2f, 0.5f};
+const ColorRGBA GLVolume::SUPPORT_ENFORCER_COLOR   = {0.2f, 0.2f, 1.0f, 0.5f};
+const ColorRGBA GLVolume::SEAM_POSITION_COLOR    = { 0.9f, 0.2f, 1.0f, 0.5f };
 
 GLVolume::GLVolume(float r, float g, float b, float a)
     : m_sla_shift_z(0.0)
@@ -301,9 +264,9 @@
         else {
             if (force_native_color)
                 set_render_color(color);
-        else
+            else
                 set_render_color(NEUTRAL_COLOR);
-    }
+        }
     }
     else {
         if (hover == HS_Deselect)
@@ -332,35 +295,6 @@
 
 ColorRGBA color_from_model_volume(const ModelVolume& model_volume)
 {
-<<<<<<< HEAD
-    std::array<float, 4> color;
-    if (model_volume.is_negative_volume()) {
-        color[0] = 0.2f;
-        color[1] = 0.2f;
-        color[2] = 0.2f;
-    }
-    else if (model_volume.is_modifier()) {
-        color[0] = 1.0f;
-        color[1] = 0.2f;
-        color[2] = 1.0f;
-    }
-    else if (model_volume.is_support_blocker()) {
-        color[0] = 1.0f;
-        color[1] = 0.2f;
-        color[2] = 0.2f;
-    }
-    else if (model_volume.is_support_enforcer()) {
-        color[0] = 0.2f;
-        color[1] = 1.0f;
-        color[2] = 0.2f;
-    }
-    else if (model_volume.is_seam_position()) {
-        color[0] = 0.9f;
-        color[1] = 0.2f;
-        color[2] = 1.0f;
-    }
-    color[3] = model_volume.is_model_part() ? 1.f : 0.5f;
-=======
     ColorRGBA color;
     if (model_volume.is_negative_volume())
         color = GLVolume::NEGATIVE_VOLUME_COLOR;
@@ -370,8 +304,9 @@
         color = GLVolume::SUPPORT_BLOCKER_COLOR;
     else if (model_volume.is_support_enforcer())
         color = GLVolume::SUPPORT_ENFORCER_COLOR;
-
->>>>>>> 3284959e
+    else if (model_volume.is_seam_position())
+        color = GLVolume::SEAM_POSITION_COLOR;
+
     return color;
 }
 
@@ -566,27 +501,6 @@
     float pos_x, float pos_y, float width, float depth, const std::vector<std::pair<float, float>>& z_and_depth_pairs, float height, float cone_angle,
     float rotation_angle, bool size_unknown, float brim_width, TriangleMesh* out_mesh)
 #else
-<<<<<<< HEAD
-        v.indexed_vertex_array.load_mesh(mesh);
-#endif // ENABLE_SMOOTH_NORMALS
-	    v.indexed_vertex_array.finalize_geometry(opengl_initialized);
-        v.composite_id = GLVolume::CompositeID(obj_idx, -int(milestone), (int)instance_idx.first);
-        v.geometry_id = std::pair<size_t, size_t>(timestamp, model_instance.id().id);
-        // Create a copy of the convex hull mesh for each instance. Use a move operator on the last instance.
-        if (&instance_idx == &instances.back())
-            v.set_convex_hull(std::move(convex_hull));
-        else
-            v.set_convex_hull(convex_hull);
-        v.is_modifier = false;
-        v.shader_outside_printer_detection_enabled = (milestone == slaposSupportTree);
-        v.set_instance_transformation(model_instance.get_transformation());
-        // Leave the volume transformation at identity.
-        // v.set_volume_transformation(model_volume->get_transformation());
-    }
-}
-
-=======
->>>>>>> 3284959e
 int GLVolumeCollection::load_wipe_tower_preview(
     float pos_x, float pos_y, float width, float depth, const std::vector<std::pair<float, float>>& z_and_depth_pairs, float height, float cone_angle,
     float rotation_angle, bool size_unknown, float brim_width)
@@ -1536,11 +1450,7 @@
     bool                       closed,
     GUI::GLModel::Geometry&    geometry)
 {
-<<<<<<< HEAD
-	extrusionentity_to_verts(extrusion_path.polyline.as_polyline(), extrusion_path.width, extrusion_path.height, print_z, volume);
-=======
     thick_lines_to_geometry(lines, widths, heights, closed, geometry);
->>>>>>> 3284959e
 }
 
 // Fill in the qverts and tverts with quads and triangles for the extrusion_path.
@@ -1561,13 +1471,8 @@
     Lines               lines;
     std::vector<double> widths;
     std::vector<double> heights;
-<<<<<<< HEAD
-    for (const ExtrusionPath &extrusion_path : extrusion_loop.paths) {
+    for (const ExtrusionPath& extrusion_path : extrusion_loop.paths) {
         Polyline            polyline = extrusion_path.polyline.as_polyline();
-=======
-    for (const ExtrusionPath& extrusion_path : extrusion_loop.paths) {
-        Polyline            polyline = extrusion_path.polyline;
->>>>>>> 3284959e
         polyline.remove_duplicate_points();
         polyline.translate(copy);
         const Lines lines_this = polyline.lines();
@@ -1579,22 +1484,13 @@
 }
 
 // Fill in the qverts and tverts with quads and triangles for the extrusion_multi_path.
-<<<<<<< HEAD
-void _3DScene::extrusionentity_to_verts(const ExtrusionMultiPath &extrusion_multi_path, float print_z, const Point &copy, GLVolume &volume) {
-    Lines               lines;
-    std::vector<double> widths;
-    std::vector<double> heights;
-    for (const ExtrusionPath &extrusion_path : extrusion_multi_path.paths) {
-        Polyline            polyline = extrusion_path.polyline.as_polyline();
-=======
 void _3DScene::extrusionentity_to_verts(const ExtrusionMultiPath& extrusion_multi_path, float print_z, const Point& copy, GUI::GLModel::Geometry& geometry)
 {
     Lines               lines;
     std::vector<double> widths;
     std::vector<double> heights;
     for (const ExtrusionPath& extrusion_path : extrusion_multi_path.paths) {
-        Polyline            polyline = extrusion_path.polyline;
->>>>>>> 3284959e
+        Polyline            polyline = extrusion_path.polyline.as_polyline();
         polyline.remove_duplicate_points();
         polyline.translate(copy);
         const Lines lines_this = polyline.lines();
@@ -1605,9 +1501,8 @@
     thick_lines_to_verts(lines, widths, heights, false, print_z, geometry);
 }
 
-<<<<<<< HEAD
 // Fill in the qverts and tverts with quads and triangles for the extrusion_multi_path.
-void _3DScene::extrusionentity_to_verts(const ExtrusionMultiPath3D &extrusion_multi_path, float print_z, const Point &copy, GLVolume &volume) {
+void _3DScene::extrusionentity_to_verts(const ExtrusionMultiPath3D &extrusion_multi_path, float print_z, const Point &copy, GUI::GLModel::Geometry& geometry) {
     Lines               lines;
     std::vector<double> widths;
     std::vector<double> heights;
@@ -1615,89 +1510,48 @@
         Polyline            polyline = extrusion_path.polyline.as_polyline();
         polyline.remove_duplicate_points();
         polyline.translate(copy);
-        Lines lines_this = polyline.lines();
+        const Lines lines_this = polyline.lines();
         append(lines, lines_this);
-        widths.insert(widths.end(), lines_this.size(), extrusion_path.width);
-        heights.insert(heights.end(), lines_this.size(), extrusion_path.height);
-    }
-    thick_lines_to_verts(lines, widths, heights, false, print_z, volume);
-}
-
-void ExtrusionToVert::use(const ExtrusionPath &path) { _3DScene::extrusionentity_to_verts(path, print_z, copy, volume); }
-void ExtrusionToVert::use(const ExtrusionPath3D &path3D) { _3DScene::extrusionentity_to_verts(path3D, print_z, copy, volume); }
-void ExtrusionToVert::use(const ExtrusionMultiPath &multipath) { _3DScene::extrusionentity_to_verts(multipath, print_z, copy, volume); }
-void ExtrusionToVert::use(const ExtrusionMultiPath3D &multipath3D) { _3DScene::extrusionentity_to_verts(multipath3D, print_z, copy, volume); }
-void ExtrusionToVert::use(const ExtrusionLoop &loop) { _3DScene::extrusionentity_to_verts(loop, print_z, copy, volume); }
-void ExtrusionToVert::use(const ExtrusionEntityCollection &collection) { for (const ExtrusionEntity *extrusion_entity : collection.entities()) extrusion_entity->visit(*this); }
-
-void _3DScene::extrusionentity_to_verts(const ExtrusionEntity &extrusion_entity, float print_z, const Point &copy, GLVolume& default_volume, std::optional<std::map<ExtrusionRole, GLVolume*>> gl_map)
+        widths.insert(widths.end(), lines_this.size(), extrusion_path.width());
+        heights.insert(heights.end(), lines_this.size(), extrusion_path.height());
+    }
+    thick_lines_to_verts(lines, widths, heights, false, print_z, geometry);
+}
+
+void _3DScene::extrusionentity_to_verts(const ExtrusionEntity &extrusion_entity, float print_z, const Point& copy, GUI::GLModel::Geometry& geometry,
+    std::optional<std::map<GCodeExtrusionRole, GUI::GLModel::Geometry*>> gl_map)
 {
     if (!gl_map.has_value() || gl_map.value().empty()) {
-        ExtrusionToVert visitor(print_z, copy, default_volume);
+        ExtrusionToVert visitor(print_z, copy, geometry);
         extrusion_entity.visit(visitor);
     } else{
-        ExtrusionToVertMap visitor(print_z, copy, default_volume, gl_map.value());
+        ExtrusionToVertMap visitor(print_z, copy, geometry, gl_map.value());
         extrusion_entity.visit(visitor);
     }
 }
 
-void ExtrusionToVertMap::use(const ExtrusionPath& path) { _3DScene::extrusionentity_to_verts(path, print_z, copy, get_volume(path)); }
-void ExtrusionToVertMap::use(const ExtrusionPath3D& path3D) { _3DScene::extrusionentity_to_verts(path3D, print_z, copy, get_volume(path3D)); }
-void ExtrusionToVertMap::use(const ExtrusionMultiPath& multipath) { _3DScene::extrusionentity_to_verts(multipath, print_z, copy, get_volume(multipath)); }
-void ExtrusionToVertMap::use(const ExtrusionMultiPath3D& multipath3D) { _3DScene::extrusionentity_to_verts(multipath3D, print_z, copy, get_volume(multipath3D)); }
-void ExtrusionToVertMap::use(const ExtrusionLoop& loop) { _3DScene::extrusionentity_to_verts(loop, print_z, copy, get_volume(loop)); }
+void ExtrusionToVert::use(const ExtrusionPath &path) { _3DScene::extrusionentity_to_verts(path, print_z, copy, geometry); }
+void ExtrusionToVert::use(const ExtrusionPath3D &path3D) { _3DScene::extrusionentity_to_verts(path3D, print_z, copy, geometry); }
+void ExtrusionToVert::use(const ExtrusionMultiPath &multipath) { _3DScene::extrusionentity_to_verts(multipath, print_z, copy, geometry); }
+void ExtrusionToVert::use(const ExtrusionMultiPath3D &multipath3D) { _3DScene::extrusionentity_to_verts(multipath3D, print_z, copy, geometry); }
+void ExtrusionToVert::use(const ExtrusionLoop &loop) { _3DScene::extrusionentity_to_verts(loop, print_z, copy, geometry); }
+void ExtrusionToVert::use(const ExtrusionEntityCollection &collection) {
+    for (const ExtrusionEntity *extrusion_entity : collection.entities())
+        extrusion_entity->visit(*this);
+}
+
+void ExtrusionToVertMap::use(const ExtrusionPath& path) { _3DScene::extrusionentity_to_verts(path, print_z, copy, get_geometry(path)); }
+void ExtrusionToVertMap::use(const ExtrusionPath3D& path3D) { _3DScene::extrusionentity_to_verts(path3D, print_z, copy, get_geometry(path3D)); }
+void ExtrusionToVertMap::use(const ExtrusionMultiPath& multipath) { _3DScene::extrusionentity_to_verts(multipath, print_z, copy, get_geometry(multipath)); }
+void ExtrusionToVertMap::use(const ExtrusionMultiPath3D& multipath3D) { _3DScene::extrusionentity_to_verts(multipath3D, print_z, copy, get_geometry(multipath3D)); }
+void ExtrusionToVertMap::use(const ExtrusionLoop& loop) { _3DScene::extrusionentity_to_verts(loop, print_z, copy, get_geometry(loop)); }
 void ExtrusionToVertMap::use(const ExtrusionEntityCollection& collection) { for (const ExtrusionEntity* extrusion_entity : collection.entities()) extrusion_entity->visit(*this); }
-GLVolume& ExtrusionToVertMap::get_volume(const ExtrusionEntity& e) {
-    auto it = volumes.find(e.role());
-    if (it == volumes.end()) return default_volume;
+GUI::GLModel::Geometry& ExtrusionToVertMap::get_geometry(const ExtrusionEntity& e) {
+    auto it = geometries.find(extrusion_role_to_gcode_extrusion_role(e.role()));
+    if (it == geometries.end())
+        return default_geometry;
     return *it->second;
 }
 
-void _3DScene::polyline3_to_verts(const Polyline3& polyline, double width, double height, GLVolume& volume)
-{
-    Lines3 lines = polyline.lines();
-    std::vector<double> widths(lines.size(), width);
-    std::vector<double> heights(lines.size(), height);
-    thick_lines_to_verts(lines, widths, heights, false, volume);
-}
-
-void _3DScene::point3_to_verts(const Vec3crd& point, double width, double height, GLVolume& volume)
-{
-    thick_point_to_verts(point, width, height, volume);
-}
-
-=======
-void _3DScene::extrusionentity_to_verts(const ExtrusionEntityCollection& extrusion_entity_collection, float print_z, const Point& copy, GUI::GLModel::Geometry& geometry)
-{
-    for (const ExtrusionEntity* extrusion_entity : extrusion_entity_collection.entities)
-        extrusionentity_to_verts(extrusion_entity, print_z, copy, geometry);
-}
-
-void _3DScene::extrusionentity_to_verts(const ExtrusionEntity* extrusion_entity, float print_z, const Point& copy, GUI::GLModel::Geometry& geometry)
-{
-    if (extrusion_entity != nullptr) {
-        auto* extrusion_path = dynamic_cast<const ExtrusionPath*>(extrusion_entity);
-        if (extrusion_path != nullptr)
-            extrusionentity_to_verts(*extrusion_path, print_z, copy, geometry);
-        else {
-            auto* extrusion_loop = dynamic_cast<const ExtrusionLoop*>(extrusion_entity);
-            if (extrusion_loop != nullptr)
-                extrusionentity_to_verts(*extrusion_loop, print_z, copy, geometry);
-            else {
-                auto* extrusion_multi_path = dynamic_cast<const ExtrusionMultiPath*>(extrusion_entity);
-                if (extrusion_multi_path != nullptr)
-                    extrusionentity_to_verts(*extrusion_multi_path, print_z, copy, geometry);
-                else {
-                    auto* extrusion_entity_collection = dynamic_cast<const ExtrusionEntityCollection*>(extrusion_entity);
-                    if (extrusion_entity_collection != nullptr)
-                        extrusionentity_to_verts(*extrusion_entity_collection, print_z, copy, geometry);
-                    else
-                        throw Slic3r::RuntimeError("Unexpected extrusion_entity type in to_verts()");
-                }
-            }
-        }
-    }
-}
-
->>>>>>> 3284959e
+
 } // namespace Slic3r