#include <GL/glew.h>

#if ENABLE_SMOOTH_NORMALS
#include <igl/per_face_normals.h>
#include <igl/per_corner_normals.h>
#include <igl/per_vertex_normals.h>
#endif // ENABLE_SMOOTH_NORMALS

#include "3DScene.hpp"
#include "GLShader.hpp"
#include "GUI_App.hpp"
#if ENABLE_ENVIRONMENT_MAP
#include "Plater.hpp"
#endif // ENABLE_ENVIRONMENT_MAP

#include "libslic3r/ExtrusionEntity.hpp"
#include "libslic3r/ExtrusionEntityCollection.hpp"
#include "libslic3r/Geometry.hpp"
#if !ENABLE_GCODE_VIEWER
#include "libslic3r/GCode/PreviewData.hpp"
#endif // !ENABLE_GCODE_VIEWER
#include "libslic3r/Print.hpp"
#include "libslic3r/SLAPrint.hpp"
#include "libslic3r/Slicing.hpp"
#if !ENABLE_GCODE_VIEWER
#include "libslic3r/GCode/Analyzer.hpp"
#endif // !ENABLE_GCODE_VIEWER
#include "slic3r/GUI/BitmapCache.hpp"
#include "libslic3r/Format/STL.hpp"
#include "libslic3r/Utils.hpp"
#include "libslic3r/AppConfig.hpp"

#include <stdio.h>
#include <stdlib.h>
#include <string.h>
#include <assert.h>

#include <boost/log/trivial.hpp>

#include <boost/filesystem/operations.hpp>
#include <boost/algorithm/string/predicate.hpp>

#include <boost/nowide/cstdio.hpp>

#include <Eigen/Dense>

#ifdef HAS_GLSAFE
void glAssertRecentCallImpl(const char* file_name, unsigned int line, const char* function_name)
{
#if defined(NDEBUG) && ENABLE_OPENGL_ERROR_LOGGING
    // In release mode, if OpenGL debugging was forced by ENABLE_OPENGL_ERROR_LOGGING, only show
    // OpenGL errors if sufficiently high loglevel.
    if (Slic3r::get_logging_level() < 5)
        return;
#endif // ENABLE_OPENGL_ERROR_LOGGING

    GLenum err = glGetError();
    if (err == GL_NO_ERROR)
        return;
    const char* sErr = 0;
    switch (err) {
    case GL_INVALID_ENUM:       sErr = "Invalid Enum";      break;
    case GL_INVALID_VALUE:      sErr = "Invalid Value";     break;
    // be aware that GL_INVALID_OPERATION is generated if glGetError is executed between the execution of glBegin and the corresponding execution of glEnd 
    case GL_INVALID_OPERATION:  sErr = "Invalid Operation"; break;
    case GL_STACK_OVERFLOW:     sErr = "Stack Overflow";    break;
    case GL_STACK_UNDERFLOW:    sErr = "Stack Underflow";   break;
    case GL_OUT_OF_MEMORY:      sErr = "Out Of Memory";     break;
    default:                    sErr = "Unknown";           break;
    }
    BOOST_LOG_TRIVIAL(error) << "OpenGL error in " << file_name << ":" << line << ", function " << function_name << "() : " << (int)err << " - " << sErr;
    assert(false);
}
#endif // HAS_GLSAFE

namespace Slic3r {

#if ENABLE_SMOOTH_NORMALS
static void smooth_normals_corner(TriangleMesh& mesh, std::vector<stl_normal>& normals)
{
    mesh.repair();

    using MapMatrixXfUnaligned = Eigen::Map<const Eigen::Matrix<float, Eigen::Dynamic, Eigen::Dynamic, Eigen::RowMajor | Eigen::DontAlign>>;
    using MapMatrixXiUnaligned = Eigen::Map<const Eigen::Matrix<int, Eigen::Dynamic, Eigen::Dynamic, Eigen::RowMajor | Eigen::DontAlign>>;

    std::vector<stl_normal> face_normals(mesh.stl.stats.number_of_facets);
    for (uint32_t i = 0; i < mesh.stl.stats.number_of_facets; ++i) {
        face_normals[i] = mesh.stl.facet_start[i].normal;
    }

    Eigen::MatrixXd vertices = MapMatrixXfUnaligned(mesh.its.vertices.front().data(),
        Eigen::Index(mesh.its.vertices.size()), 3).cast<double>();
    Eigen::MatrixXi indices = MapMatrixXiUnaligned(mesh.its.indices.front().data(),
        Eigen::Index(mesh.its.indices.size()), 3);
    Eigen::MatrixXd in_normals = MapMatrixXfUnaligned(face_normals.front().data(),
        Eigen::Index(face_normals.size()), 3).cast<double>();
    Eigen::MatrixXd out_normals;

    igl::per_corner_normals(vertices, indices, in_normals, 1.0, out_normals);

    normals = std::vector<stl_normal>(mesh.its.vertices.size());
    for (size_t i = 0; i < mesh.its.indices.size(); ++i) {
        for (size_t j = 0; j < 3; ++j) {
            normals[mesh.its.indices[i][j]] = out_normals.row(i * 3 + j).cast<float>();
        }
    }
}

static void smooth_normals_vertex(TriangleMesh& mesh, std::vector<stl_normal>& normals)
{
    mesh.repair();

    using MapMatrixXfUnaligned = Eigen::Map<const Eigen::Matrix<float, Eigen::Dynamic, Eigen::Dynamic, Eigen::RowMajor | Eigen::DontAlign>>;
    using MapMatrixXiUnaligned = Eigen::Map<const Eigen::Matrix<int, Eigen::Dynamic, Eigen::Dynamic, Eigen::RowMajor | Eigen::DontAlign>>;

    Eigen::MatrixXd vertices = MapMatrixXfUnaligned(mesh.its.vertices.front().data(),
        Eigen::Index(mesh.its.vertices.size()), 3).cast<double>();
    Eigen::MatrixXi indices = MapMatrixXiUnaligned(mesh.its.indices.front().data(),
        Eigen::Index(mesh.its.indices.size()), 3);
    Eigen::MatrixXd out_normals;

//    igl::per_vertex_normals(vertices, indices, igl::PER_VERTEX_NORMALS_WEIGHTING_TYPE_UNIFORM, out_normals);
//    igl::per_vertex_normals(vertices, indices, igl::PER_VERTEX_NORMALS_WEIGHTING_TYPE_AREA, out_normals);
    igl::per_vertex_normals(vertices, indices, igl::PER_VERTEX_NORMALS_WEIGHTING_TYPE_ANGLE, out_normals);
//    igl::per_vertex_normals(vertices, indices, igl::PER_VERTEX_NORMALS_WEIGHTING_TYPE_DEFAULT, out_normals);

    normals = std::vector<stl_normal>(mesh.its.vertices.size());
    for (size_t i = 0; i < static_cast<size_t>(out_normals.rows()); ++i) {
        normals[i] = out_normals.row(i).cast<float>();
    }
}
#endif // ENABLE_SMOOTH_NORMALS

#if ENABLE_SMOOTH_NORMALS
void GLIndexedVertexArray::load_mesh_full_shading(const TriangleMesh& mesh, bool smooth_normals)
#else
void GLIndexedVertexArray::load_mesh_full_shading(const TriangleMesh& mesh)
#endif // ENABLE_SMOOTH_NORMALS
{
    assert(triangle_indices.empty() && vertices_and_normals_interleaved_size == 0);
    assert(quad_indices.empty() && triangle_indices_size == 0);
    assert(vertices_and_normals_interleaved.size() % 6 == 0 && quad_indices_size == vertices_and_normals_interleaved.size());

#if ENABLE_SMOOTH_NORMALS
    if (smooth_normals) {
        TriangleMesh new_mesh(mesh);
        std::vector<stl_normal> normals;
        smooth_normals_corner(new_mesh, normals);
//        smooth_normals_vertex(new_mesh, normals);

        this->vertices_and_normals_interleaved.reserve(this->vertices_and_normals_interleaved.size() + 3 * 2 * new_mesh.its.vertices.size());
        for (size_t i = 0; i < new_mesh.its.vertices.size(); ++i) {
            const stl_vertex& v = new_mesh.its.vertices[i];
            const stl_normal& n = normals[i];
            this->push_geometry(v(0), v(1), v(2), n(0), n(1), n(2));
        }

        for (size_t i = 0; i < new_mesh.its.indices.size(); ++i) {
            const stl_triangle_vertex_indices& idx = new_mesh.its.indices[i];
            this->push_triangle(idx(0), idx(1), idx(2));
        }
    }
    else {
#endif // ENABLE_SMOOTH_NORMALS
        this->vertices_and_normals_interleaved.reserve(this->vertices_and_normals_interleaved.size() + 3 * 3 * 2 * mesh.facets_count());

        unsigned int vertices_count = 0;
        for (int i = 0; i < (int)mesh.stl.stats.number_of_facets; ++i) {
            const stl_facet& facet = mesh.stl.facet_start[i];
            for (int j = 0; j < 3; ++j)
                this->push_geometry(facet.vertex[j](0), facet.vertex[j](1), facet.vertex[j](2), facet.normal(0), facet.normal(1), facet.normal(2));

            this->push_triangle(vertices_count, vertices_count + 1, vertices_count + 2);
            vertices_count += 3;
        }
#if ENABLE_SMOOTH_NORMALS
    }
#endif // ENABLE_SMOOTH_NORMALS
}

void GLIndexedVertexArray::finalize_geometry(bool opengl_initialized)
{
    assert(this->vertices_and_normals_interleaved_VBO_id == 0);
    assert(this->triangle_indices_VBO_id == 0);
    assert(this->quad_indices_VBO_id == 0);

	if (! opengl_initialized) {
		// Shrink the data vectors to conserve memory in case the data cannot be transfered to the OpenGL driver yet.
		this->shrink_to_fit();
		return;
	}

    if (! this->vertices_and_normals_interleaved.empty()) {
        glsafe(::glGenBuffers(1, &this->vertices_and_normals_interleaved_VBO_id));
        glsafe(::glBindBuffer(GL_ARRAY_BUFFER, this->vertices_and_normals_interleaved_VBO_id));
        glsafe(::glBufferData(GL_ARRAY_BUFFER, this->vertices_and_normals_interleaved.size() * 4, this->vertices_and_normals_interleaved.data(), GL_STATIC_DRAW));
        glsafe(::glBindBuffer(GL_ARRAY_BUFFER, 0));
        this->vertices_and_normals_interleaved.clear();
    }
    if (! this->triangle_indices.empty()) {
        glsafe(::glGenBuffers(1, &this->triangle_indices_VBO_id));
        glsafe(::glBindBuffer(GL_ELEMENT_ARRAY_BUFFER, this->triangle_indices_VBO_id));
        glsafe(::glBufferData(GL_ELEMENT_ARRAY_BUFFER, this->triangle_indices.size() * 4, this->triangle_indices.data(), GL_STATIC_DRAW));
        glsafe(::glBindBuffer(GL_ELEMENT_ARRAY_BUFFER, 0));
        this->triangle_indices.clear();
    }
    if (! this->quad_indices.empty()) {
        glsafe(::glGenBuffers(1, &this->quad_indices_VBO_id));
        glsafe(::glBindBuffer(GL_ELEMENT_ARRAY_BUFFER, this->quad_indices_VBO_id));
        glsafe(::glBufferData(GL_ELEMENT_ARRAY_BUFFER, this->quad_indices.size() * 4, this->quad_indices.data(), GL_STATIC_DRAW));
        glsafe(::glBindBuffer(GL_ELEMENT_ARRAY_BUFFER, 0));
        this->quad_indices.clear();
    }
}

void GLIndexedVertexArray::release_geometry()
{
    if (this->vertices_and_normals_interleaved_VBO_id) {
        glsafe(::glDeleteBuffers(1, &this->vertices_and_normals_interleaved_VBO_id));
        this->vertices_and_normals_interleaved_VBO_id = 0;
    }
    if (this->triangle_indices_VBO_id) {
        glsafe(::glDeleteBuffers(1, &this->triangle_indices_VBO_id));
        this->triangle_indices_VBO_id = 0;
    }
    if (this->quad_indices_VBO_id) {
        glsafe(::glDeleteBuffers(1, &this->quad_indices_VBO_id));
        this->quad_indices_VBO_id = 0;
    }
    this->clear();
}

void GLIndexedVertexArray::render() const
{
    assert(this->vertices_and_normals_interleaved_VBO_id != 0);
    assert(this->triangle_indices_VBO_id != 0 || this->quad_indices_VBO_id != 0);

    glsafe(::glBindBuffer(GL_ARRAY_BUFFER, this->vertices_and_normals_interleaved_VBO_id));
    glsafe(::glVertexPointer(3, GL_FLOAT, 6 * sizeof(float), (const void*)(3 * sizeof(float))));
    glsafe(::glNormalPointer(GL_FLOAT, 6 * sizeof(float), nullptr));

    glsafe(::glEnableClientState(GL_VERTEX_ARRAY));
    glsafe(::glEnableClientState(GL_NORMAL_ARRAY));

    // Render using the Vertex Buffer Objects.
    if (this->triangle_indices_size > 0) {
        glsafe(::glBindBuffer(GL_ELEMENT_ARRAY_BUFFER, this->triangle_indices_VBO_id));
        glsafe(::glDrawElements(GL_TRIANGLES, GLsizei(this->triangle_indices_size), GL_UNSIGNED_INT, nullptr));
        glsafe(glBindBuffer(GL_ELEMENT_ARRAY_BUFFER, 0));
    }
    if (this->quad_indices_size > 0) {
        glsafe(::glBindBuffer(GL_ELEMENT_ARRAY_BUFFER, this->quad_indices_VBO_id));
        glsafe(::glDrawElements(GL_QUADS, GLsizei(this->quad_indices_size), GL_UNSIGNED_INT, nullptr));
        glsafe(glBindBuffer(GL_ELEMENT_ARRAY_BUFFER, 0));
    }

    glsafe(::glDisableClientState(GL_VERTEX_ARRAY));
    glsafe(::glDisableClientState(GL_NORMAL_ARRAY));

    glsafe(::glBindBuffer(GL_ARRAY_BUFFER, 0));
}

void GLIndexedVertexArray::render(
    const std::pair<size_t, size_t>& tverts_range,
    const std::pair<size_t, size_t>& qverts_range) const
{
//    assert(this->vertices_and_normals_interleaved_VBO_id != 0);
//    assert(this->triangle_indices_VBO_id != 0 || this->quad_indices_VBO_id != 0);

    // Render using the Vertex Buffer Objects.
    glsafe(::glBindBuffer(GL_ARRAY_BUFFER, this->vertices_and_normals_interleaved_VBO_id));
    glsafe(::glVertexPointer(3, GL_FLOAT, 6 * sizeof(float), (const void*)(3 * sizeof(float))));
    glsafe(::glNormalPointer(GL_FLOAT, 6 * sizeof(float), nullptr));

    glsafe(::glEnableClientState(GL_VERTEX_ARRAY));
    glsafe(::glEnableClientState(GL_NORMAL_ARRAY));

    if (this->triangle_indices_size > 0) {
        glsafe(::glBindBuffer(GL_ELEMENT_ARRAY_BUFFER, this->triangle_indices_VBO_id));
        glsafe(::glDrawElements(GL_TRIANGLES, GLsizei(std::min(this->triangle_indices_size, tverts_range.second - tverts_range.first)), GL_UNSIGNED_INT, (const void*)(tverts_range.first * 4)));
        glsafe(::glBindBuffer(GL_ELEMENT_ARRAY_BUFFER, 0));
    }
    if (this->quad_indices_size > 0) {
        glsafe(::glBindBuffer(GL_ELEMENT_ARRAY_BUFFER, this->quad_indices_VBO_id));
        glsafe(::glDrawElements(GL_QUADS, GLsizei(std::min(this->quad_indices_size, qverts_range.second - qverts_range.first)), GL_UNSIGNED_INT, (const void*)(qverts_range.first * 4)));
        glsafe(::glBindBuffer(GL_ELEMENT_ARRAY_BUFFER, 0));
    }

    glsafe(::glDisableClientState(GL_VERTEX_ARRAY));
    glsafe(::glDisableClientState(GL_NORMAL_ARRAY));
    
    glsafe(::glBindBuffer(GL_ARRAY_BUFFER, 0));
}

const float GLVolume::SELECTED_COLOR[4] = { 0.0f, 1.0f, 0.0f, 1.0f };
const float GLVolume::HOVER_SELECT_COLOR[4] = { 0.4f, 0.9f, 0.1f, 1.0f };
const float GLVolume::HOVER_DESELECT_COLOR[4] = { 1.0f, 0.75f, 0.75f, 1.0f };
const float GLVolume::OUTSIDE_COLOR[4] = { 0.0f, 0.38f, 0.8f, 1.0f };
const float GLVolume::SELECTED_OUTSIDE_COLOR[4] = { 0.19f, 0.58f, 1.0f, 1.0f };
const float GLVolume::DISABLED_COLOR[4] = { 0.25f, 0.25f, 0.25f, 1.0f };
const float GLVolume::MODEL_COLOR[4][4] = {
    { 1.0f, 1.0f, 0.0f, 1.f },
    { 1.0f, 0.5f, 0.5f, 1.f },
    { 0.5f, 1.0f, 0.5f, 1.f },
    { 0.5f, 0.5f, 1.0f, 1.f }
};
const float GLVolume::SLA_SUPPORT_COLOR[4] = { 0.75f, 0.75f, 0.75f, 1.0f };
const float GLVolume::SLA_PAD_COLOR[4] = { 0.0f, 0.2f, 0.0f, 1.0f };
const float GLVolume::NEUTRAL_COLOR[4] = { 0.9f, 0.9f, 0.9f, 1.0f };

GLVolume::GLVolume(float r, float g, float b, float a)
    : m_transformed_bounding_box_dirty(true)
    , m_sla_shift_z(0.0)
    , m_transformed_convex_hull_bounding_box_dirty(true)
    // geometry_id == 0 -> invalid
    , geometry_id(std::pair<size_t, size_t>(0, 0))
    , extruder_id(0)
    , selected(false)
    , disabled(false)
    , printable(true)
    , is_active(true)
    , zoom_to_volumes(true)
    , shader_outside_printer_detection_enabled(false)
    , is_outside(false)
    , hover(HS_None)
    , is_modifier(false)
    , is_wipe_tower(false)
    , is_extrusion_path(false)
    , force_transparent(false)
    , force_native_color(false)
    , force_neutral_color(false)
    , tverts_range(0, size_t(-1))
    , qverts_range(0, size_t(-1))
{
    color[0] = r;
    color[1] = g;
    color[2] = b;
    color[3] = a;
    set_render_color(r, g, b, a);
}

void GLVolume::set_render_color(float r, float g, float b, float a)
{
    render_color[0] = r;
    render_color[1] = g;
    render_color[2] = b;
    render_color[3] = a;
}

void GLVolume::set_render_color(const float* rgba, unsigned int size)
{
    ::memcpy((void*)render_color, (const void*)rgba, (size_t)(std::min((unsigned int)4, size) * sizeof(float)));
}

void GLVolume::set_render_color()
{
    if (force_native_color || force_neutral_color)
    {
        if (is_outside && shader_outside_printer_detection_enabled)
            set_render_color(OUTSIDE_COLOR, 4);
        else {
            if (force_native_color)
                set_render_color(color, 4);
            else
                set_render_color(NEUTRAL_COLOR, 4);
        }
    }
    else {
        if (hover == HS_Select)
            set_render_color(HOVER_SELECT_COLOR, 4);
        else if (hover == HS_Deselect)
            set_render_color(HOVER_DESELECT_COLOR, 4);
        else if (selected)
            set_render_color(is_outside ? SELECTED_OUTSIDE_COLOR : SELECTED_COLOR, 4);
        else if (disabled)
            set_render_color(DISABLED_COLOR, 4);
        else if (is_outside && shader_outside_printer_detection_enabled)
            set_render_color(OUTSIDE_COLOR, 4);
        else
            set_render_color(color, 4);
    }

    if (!printable)
    {
        render_color[0] /= 4;
        render_color[1] /= 4;
        render_color[2] /= 4;
    }

    if (force_transparent)
        render_color[3] = color[3];
}

void GLVolume::set_color_from_model_volume(const ModelVolume *model_volume)
{
    if (model_volume->is_modifier()) {
        color[0] = 0.2f;
        color[1] = 0.2f;
        color[2] = 1.0f;
    }
    else if (model_volume->is_support_blocker()) {
        color[0] = 1.0f;
        color[1] = 0.2f;
        color[2] = 0.2f;
    }
    else if (model_volume->is_support_enforcer()) {
        color[0] = 0.2f;
        color[1] = 1.0f;
        color[2] = 0.2f;
    }
    else if (model_volume->is_seam_position()) {
        color[0] = 0.9f;
        color[1] = 0.2f;
        color[2] = 1.0f;
    }
    color[3] = model_volume->is_model_part() ? 1.f : 0.5f;
}

Transform3d GLVolume::world_matrix() const
{
    Transform3d m = m_instance_transformation.get_matrix() * m_volume_transformation.get_matrix();
    m.translation()(2) += m_sla_shift_z;
    return m;
}

bool GLVolume::is_left_handed() const
{
    const Vec3d &m1 = m_instance_transformation.get_mirror();
    const Vec3d &m2 = m_volume_transformation.get_mirror();
    return m1.x() * m1.y() * m1.z() * m2.x() * m2.y() * m2.z() < 0.;
}

const BoundingBoxf3& GLVolume::transformed_bounding_box() const
{
    const BoundingBoxf3& box = bounding_box();
    assert(box.defined || box.min(0) >= box.max(0) || box.min(1) >= box.max(1) || box.min(2) >= box.max(2));

    if (m_transformed_bounding_box_dirty)
    {
        m_transformed_bounding_box = box.transformed(world_matrix());
        m_transformed_bounding_box_dirty = false;
    }

    return m_transformed_bounding_box;
}

const BoundingBoxf3& GLVolume::transformed_convex_hull_bounding_box() const
{
	if (m_transformed_convex_hull_bounding_box_dirty)
		m_transformed_convex_hull_bounding_box = this->transformed_convex_hull_bounding_box(world_matrix());
    return m_transformed_convex_hull_bounding_box;
}

BoundingBoxf3 GLVolume::transformed_convex_hull_bounding_box(const Transform3d &trafo) const
{
	return (m_convex_hull && m_convex_hull->stl.stats.number_of_facets > 0) ? 
		m_convex_hull->transformed_bounding_box(trafo) :
        bounding_box().transformed(trafo);
}

void GLVolume::set_range(double min_z, double max_z)
{
    this->qverts_range.first = 0;
    this->qverts_range.second = this->indexed_vertex_array.quad_indices_size;
    this->tverts_range.first = 0;
    this->tverts_range.second = this->indexed_vertex_array.triangle_indices_size;
    if (! this->print_zs.empty()) {
        // The Z layer range is specified.
        // First test whether the Z span of this object is not out of (min_z, max_z) completely.
        if (this->print_zs.front() > max_z || this->print_zs.back() < min_z) {
            this->qverts_range.second = 0;
            this->tverts_range.second = 0;
        } else {
            // Then find the lowest layer to be displayed.
            size_t i = 0;
            for (; i < this->print_zs.size() && this->print_zs[i] < min_z; ++ i);
            if (i == this->print_zs.size()) {
                // This shall not happen.
                this->qverts_range.second = 0;
                this->tverts_range.second = 0;
            } else {
                // Remember start of the layer.
                this->qverts_range.first = this->offsets[i * 2];
                this->tverts_range.first = this->offsets[i * 2 + 1];
                // Some layers are above $min_z. Which?
                for (; i < this->print_zs.size() && this->print_zs[i] <= max_z; ++ i);
                if (i < this->print_zs.size()) {
                    this->qverts_range.second = this->offsets[i * 2];
                    this->tverts_range.second = this->offsets[i * 2 + 1];
                }
            }
        }
    }
}

void GLVolume::render() const
{
    if (!is_active)
        return;

    if (this->is_left_handed())
        glFrontFace(GL_CW);
    glsafe(::glCullFace(GL_BACK));
    glsafe(::glPushMatrix());
    glsafe(::glMultMatrixd(world_matrix().data()));

    this->indexed_vertex_array.render(this->tverts_range, this->qverts_range);

    glsafe(::glPopMatrix());
    if (this->is_left_handed())
        glFrontFace(GL_CCW);
}

bool GLVolume::is_sla_support() const { return this->composite_id.volume_id == -int(slaposSupportTree); }
bool GLVolume::is_sla_pad() const { return this->composite_id.volume_id == -int(slaposPad); }

std::vector<int> GLVolumeCollection::load_object(
    const ModelObject       *model_object,
    int                      obj_idx,
    const std::vector<int>  &instance_idxs,
    const std::string       &color_by,
    bool 					 opengl_initialized)
{
    std::vector<int> volumes_idx;
    for (int volume_idx = 0; volume_idx < int(model_object->volumes.size()); ++volume_idx)
        for (int instance_idx : instance_idxs)
            volumes_idx.emplace_back(this->GLVolumeCollection::load_object_volume(model_object, obj_idx, volume_idx, instance_idx, color_by, opengl_initialized));
    return volumes_idx;
}

int GLVolumeCollection::load_object_volume(
    const ModelObject   *model_object,
    int                  obj_idx,
    int                  volume_idx,
    int                  instance_idx,
    const std::string   &color_by,
    bool 				 opengl_initialized)
{
    const ModelVolume   *model_volume = model_object->volumes[volume_idx];
    const int            extruder_id  = model_volume->extruder_id();
    const ModelInstance *instance 	  = model_object->instances[instance_idx];
    const TriangleMesh  &mesh 		  = model_volume->mesh();
    float 				 color[4];
    memcpy(color, GLVolume::MODEL_COLOR[((color_by == "volume") ? volume_idx : obj_idx) % 4], sizeof(float) * 3);
    /*    if (model_volume->is_support_blocker()) {
            color[0] = 1.0f;
            color[1] = 0.2f;
            color[2] = 0.2f;
        } else if (model_volume->is_support_enforcer()) {
            color[0] = 0.2f;
            color[1] = 0.2f;
            color[2] = 1.0f;
        }
        color[3] = model_volume->is_model_part() ? 1.f : 0.5f; */
    color[3] = model_volume->is_model_part() ? 1.f : 0.5f;
    this->volumes.emplace_back(new GLVolume(color));
    GLVolume& v = *this->volumes.back();
    v.set_color_from_model_volume(model_volume);
#if ENABLE_SMOOTH_NORMALS
    v.indexed_vertex_array.load_mesh(mesh, true);
#else
    v.indexed_vertex_array.load_mesh(mesh);
#endif // ENABLE_SMOOTH_NORMALS
    v.indexed_vertex_array.finalize_geometry(opengl_initialized);
    v.composite_id = GLVolume::CompositeID(obj_idx, volume_idx, instance_idx);
    if (model_volume->is_model_part())
    {
        // GLVolume will reference a convex hull from model_volume!
        v.set_convex_hull(model_volume->get_convex_hull_shared_ptr());
        if (extruder_id != -1)
            v.extruder_id = extruder_id;
    }
    v.is_modifier = !model_volume->is_model_part();
    v.shader_outside_printer_detection_enabled = model_volume->is_model_part();
    v.set_instance_transformation(instance->get_transformation());
    v.set_volume_transformation(model_volume->get_transformation());

    return int(this->volumes.size() - 1);
}

// Load SLA auxiliary GLVolumes (for support trees or pad).
// This function produces volumes for multiple instances in a single shot,
// as some object specific mesh conversions may be expensive.
void GLVolumeCollection::load_object_auxiliary(
    const SLAPrintObject 		   *print_object,
    int                             obj_idx,
    // pairs of <instance_idx, print_instance_idx>
    const std::vector<std::pair<size_t, size_t>>& instances,
    SLAPrintObjectStep              milestone,
    // Timestamp of the last change of the milestone
    size_t                          timestamp,
    bool 				 			opengl_initialized)
{
    assert(print_object->is_step_done(milestone));
    Transform3d  mesh_trafo_inv = print_object->trafo().inverse();
    // Get the support mesh.
    TriangleMesh mesh = print_object->get_mesh(milestone);
    mesh.transform(mesh_trafo_inv);
    // Convex hull is required for out of print bed detection.
    TriangleMesh convex_hull = mesh.convex_hull_3d();
    for (const std::pair<size_t, size_t>& instance_idx : instances) {
        const ModelInstance& model_instance = *print_object->model_object()->instances[instance_idx.first];
        this->volumes.emplace_back(new GLVolume((milestone == slaposPad) ? GLVolume::SLA_PAD_COLOR : GLVolume::SLA_SUPPORT_COLOR));
        GLVolume& v = *this->volumes.back();
#if ENABLE_SMOOTH_NORMALS
        v.indexed_vertex_array.load_mesh(mesh, true);
#else
        v.indexed_vertex_array.load_mesh(mesh);
#endif // ENABLE_SMOOTH_NORMALS
        v.indexed_vertex_array.finalize_geometry(opengl_initialized);
        v.composite_id = GLVolume::CompositeID(obj_idx, -int(milestone), (int)instance_idx.first);
        v.geometry_id = std::pair<size_t, size_t>(timestamp, model_instance.id().id);
        // Create a copy of the convex hull mesh for each instance. Use a move operator on the last instance.
        if (&instance_idx == &instances.back())
            v.set_convex_hull(std::move(convex_hull));
        else
            v.set_convex_hull(convex_hull);
        v.is_modifier = false;
        v.shader_outside_printer_detection_enabled = (milestone == slaposSupportTree);
        v.set_instance_transformation(model_instance.get_transformation());
        // Leave the volume transformation at identity.
        // v.set_volume_transformation(model_volume->get_transformation());
    }
}

int GLVolumeCollection::load_wipe_tower_preview(
    int obj_idx, float pos_x, float pos_y, float width, float depth, float height, float rotation_angle, bool size_unknown, float brim_width, bool opengl_initialized)
{
    if (depth < 0.01f)
        return int(this->volumes.size() - 1);
    if (height == 0.0f)
        height = 0.1f;
    Point origin_of_rotation(0.f, 0.f);
    TriangleMesh mesh;
    float color[4] = { 0.5f, 0.5f, 0.0f, 1.f };

    // In case we don't know precise dimensions of the wipe tower yet, we'll draw the box with different color with one side jagged:
    if (size_unknown) {
        color[0] = 0.9f;
        color[1] = 0.6f;

        depth = std::max(depth, 10.f); // Too narrow tower would interfere with the teeth. The estimate is not precise anyway.
        float min_width = 30.f;
        // We'll now create the box with jagged edge. y-coordinates of the pre-generated model are shifted so that the front
        // edge has y=0 and centerline of the back edge has y=depth:
        Pointf3s points;
<<<<<<< HEAD
        std::vector<Vec3i32> facets;
=======
        std::vector<Vec3i> facets;
>>>>>>> f47ad1fd
        float out_points_idx[][3] = { { 0, -depth, 0 }, { 0, 0, 0 }, { 38.453f, 0, 0 }, { 61.547f, 0, 0 }, { 100.0f, 0, 0 }, { 100.0f, -depth, 0 }, { 55.7735f, -10.0f, 0 }, { 44.2265f, 10.0f, 0 },
        { 38.453f, 0, 1 }, { 0, 0, 1 }, { 0, -depth, 1 }, { 100.0f, -depth, 1 }, { 100.0f, 0, 1 }, { 61.547f, 0, 1 }, { 55.7735f, -10.0f, 1 }, { 44.2265f, 10.0f, 1 } };
        int out_facets_idx[][3] = { { 0, 1, 2 }, { 3, 4, 5 }, { 6, 5, 0 }, { 3, 5, 6 }, { 6, 2, 7 }, { 6, 0, 2 }, { 8, 9, 10 }, { 11, 12, 13 }, { 10, 11, 14 }, { 14, 11, 13 }, { 15, 8, 14 },
                                   {8, 10, 14}, {3, 12, 4}, {3, 13, 12}, {6, 13, 3}, {6, 14, 13}, {7, 14, 6}, {7, 15, 14}, {2, 15, 7}, {2, 8, 15}, {1, 8, 2}, {1, 9, 8},
                                   {0, 9, 1}, {0, 10, 9}, {5, 10, 0}, {5, 11, 10}, {4, 11, 5}, {4, 12, 11} };
        for (int i = 0; i < 16; ++i)
            points.emplace_back(out_points_idx[i][0] / (100.f / min_width), out_points_idx[i][1] + depth, out_points_idx[i][2]);
        for (int i = 0; i < 28; ++i)
<<<<<<< HEAD
            facets.push_back(Vec3i32(out_facets_idx[i][0], out_facets_idx[i][1], out_facets_idx[i][2]));
=======
            facets.emplace_back(out_facets_idx[i][0], out_facets_idx[i][1], out_facets_idx[i][2]);
>>>>>>> f47ad1fd
        TriangleMesh tooth_mesh(points, facets);

        // We have the mesh ready. It has one tooth and width of min_width. We will now append several of these together until we are close to
        // the required width of the block. Than we can scale it precisely.
        size_t n = std::max(1, int(width / min_width)); // How many shall be merged?
        for (size_t i = 0; i < n; ++i) {
            mesh.merge(tooth_mesh);
            tooth_mesh.translate(min_width, 0.f, 0.f);
        }

        mesh.scale(Vec3d(width / (n * min_width), 1.f, height)); // Scaling to proper width
    }
    else
        mesh = make_cube(width, depth, height);

    // We'll make another mesh to show the brim (fixed layer height):
    TriangleMesh brim_mesh = make_cube(width + 2.f * brim_width, depth + 2.f * brim_width, 0.2f);
    brim_mesh.translate(-brim_width, -brim_width, 0.f);
    mesh.merge(brim_mesh);

    this->volumes.emplace_back(new GLVolume(color));
    GLVolume& v = *this->volumes.back();
    v.indexed_vertex_array.load_mesh(mesh);
    v.indexed_vertex_array.finalize_geometry(opengl_initialized);
    v.set_volume_offset(Vec3d(pos_x, pos_y, 0.0));
    v.set_volume_rotation(Vec3d(0., 0., (M_PI / 180.) * rotation_angle));
    v.composite_id = GLVolume::CompositeID(obj_idx, 0, 0);
    v.geometry_id.first = 0;
    v.geometry_id.second = wipe_tower_instance_id().id;
    v.is_wipe_tower = true;
    v.shader_outside_printer_detection_enabled = !size_unknown;
    return int(this->volumes.size() - 1);
}

GLVolume* GLVolumeCollection::new_toolpath_volume(const float *rgba, size_t reserve_vbo_floats)
{
	GLVolume *out = new_nontoolpath_volume(rgba, reserve_vbo_floats);
	out->is_extrusion_path = true;
	return out;
}

GLVolume* GLVolumeCollection::new_nontoolpath_volume(const float *rgba, size_t reserve_vbo_floats)
{
	GLVolume *out = new GLVolume(rgba);
	out->is_extrusion_path = false;
	// Reserving number of vertices (3x position + 3x color)
	out->indexed_vertex_array.reserve(reserve_vbo_floats / 6);
	this->volumes.emplace_back(out);
	return out;
}

GLVolumeWithIdAndZList volumes_to_render(const GLVolumePtrs& volumes, GLVolumeCollection::ERenderType type, const Transform3d& view_matrix, std::function<bool(const GLVolume&)> filter_func)
{
    GLVolumeWithIdAndZList list;
    list.reserve(volumes.size());

    for (unsigned int i = 0; i < (unsigned int)volumes.size(); ++i)
    {
        GLVolume* volume = volumes[i];
        bool is_transparent = (volume->render_color[3] < 1.0f);
        if ((((type == GLVolumeCollection::Opaque) && !is_transparent) ||
             ((type == GLVolumeCollection::Transparent) && is_transparent) ||
             (type == GLVolumeCollection::All)) &&
            (! filter_func || filter_func(*volume)))
            list.emplace_back(std::make_pair(volume, std::make_pair(i, 0.0)));
    }

    if ((type == GLVolumeCollection::Transparent) && (list.size() > 1))
    {
        for (GLVolumeWithIdAndZ& volume : list)
        {
            volume.second.second = volume.first->bounding_box().transformed(view_matrix * volume.first->world_matrix()).max(2);
        }

        std::sort(list.begin(), list.end(),
            [](const GLVolumeWithIdAndZ& v1, const GLVolumeWithIdAndZ& v2) -> bool { return v1.second.second < v2.second.second; }
        );
    }
    else if ((type == GLVolumeCollection::Opaque) && (list.size() > 1))
    {
        std::sort(list.begin(), list.end(),
            [](const GLVolumeWithIdAndZ& v1, const GLVolumeWithIdAndZ& v2) -> bool { return v1.first->selected && !v2.first->selected; }
        );
    }

    return list;
}

void GLVolumeCollection::render(GLVolumeCollection::ERenderType type, bool disable_cullface, const Transform3d& view_matrix, std::function<bool(const GLVolume&)> filter_func) const
{
    GLShaderProgram* shader = GUI::wxGetApp().get_current_shader();
    if (shader == nullptr)
        return;

    glsafe(::glEnable(GL_BLEND));
    glsafe(::glBlendFunc(GL_SRC_ALPHA, GL_ONE_MINUS_SRC_ALPHA));

    glsafe(::glCullFace(GL_BACK));
    if (disable_cullface)
        glsafe(::glDisable(GL_CULL_FACE));

    glsafe(::glEnableClientState(GL_VERTEX_ARRAY));
    glsafe(::glEnableClientState(GL_NORMAL_ARRAY));
 
    shader->set_uniform("print_box.min", m_print_box_min, 3);
    shader->set_uniform("print_box.max", m_print_box_max, 3);
    shader->set_uniform("z_range", m_z_range, 2);
    shader->set_uniform("clipping_plane", m_clipping_plane, 4);
    shader->set_uniform("slope.normal_z", m_slope.normal_z);

#if ENABLE_ENVIRONMENT_MAP
    unsigned int environment_texture_id = GUI::wxGetApp().plater()->get_environment_texture_id();
    bool use_environment_texture = environment_texture_id > 0 && GUI::wxGetApp().app_config->get("use_environment_map") == "1";
    shader->set_uniform("use_environment_tex", use_environment_texture);
    if (use_environment_texture)
        glsafe(::glBindTexture(GL_TEXTURE_2D, environment_texture_id));
#endif // ENABLE_ENVIRONMENT_MAP
    glcheck();

    GLVolumeWithIdAndZList to_render = volumes_to_render(this->volumes, type, view_matrix, filter_func);
    for (GLVolumeWithIdAndZ& volume : to_render) {
        volume.first->set_render_color();
        shader->set_uniform("uniform_color", volume.first->render_color, 4);
        shader->set_uniform("print_box.actived", volume.first->shader_outside_printer_detection_enabled);
        shader->set_uniform("print_box.volume_world_matrix", volume.first->world_matrix());
        shader->set_uniform("slope.actived", m_slope.active && !volume.first->is_modifier && !volume.first->is_wipe_tower);
        shader->set_uniform("slope.volume_world_normal_matrix", static_cast<Matrix3f>(volume.first->world_matrix().matrix().block(0, 0, 3, 3).inverse().transpose().cast<float>()));

        volume.first->render();
    }

#if ENABLE_ENVIRONMENT_MAP
    if (use_environment_texture)
        glsafe(::glBindTexture(GL_TEXTURE_2D, 0));
#endif // ENABLE_ENVIRONMENT_MAP

    glsafe(::glBindBuffer(GL_ARRAY_BUFFER, 0));
    glsafe(::glBindBuffer(GL_ELEMENT_ARRAY_BUFFER, 0));

    glsafe(::glDisableClientState(GL_VERTEX_ARRAY));
    glsafe(::glDisableClientState(GL_NORMAL_ARRAY));

    if (disable_cullface)
        glsafe(::glEnable(GL_CULL_FACE));

    glsafe(::glDisable(GL_BLEND));
}

bool GLVolumeCollection::check_outside_state(const DynamicPrintConfig* config, ModelInstanceEPrintVolumeState* out_state)
{
    if (config == nullptr)
        return false;

    const ConfigOptionPoints* opt = dynamic_cast<const ConfigOptionPoints*>(config->option("bed_shape"));
    if (opt == nullptr)
        return false;

    BoundingBox bed_box_2D = get_extents(Polygon::new_scale(opt->values));
    BoundingBoxf3 print_volume(Vec3d(unscale<double>(bed_box_2D.min(0)), unscale<double>(bed_box_2D.min(1)), 0.0), Vec3d(unscale<double>(bed_box_2D.max(0)), unscale<double>(bed_box_2D.max(1)), config->opt_float("max_print_height")));
    // Allow the objects to protrude below the print bed
    print_volume.min(2) = -1e10;

    ModelInstanceEPrintVolumeState state = ModelInstancePVS_Inside;

    bool contained_min_one = false;

    for (GLVolume* volume : this->volumes)
    {
        if ((volume == nullptr) || volume->is_modifier || (volume->is_wipe_tower && !volume->shader_outside_printer_detection_enabled) || ((volume->composite_id.volume_id < 0) && !volume->shader_outside_printer_detection_enabled))
            continue;

        const BoundingBoxf3& bb = volume->transformed_convex_hull_bounding_box();
        bool contained = print_volume.contains(bb);

        volume->is_outside = !contained;
        if (!volume->printable)
            continue;

        if (contained)
            contained_min_one = true;

        if ((state == ModelInstancePVS_Inside) && volume->is_outside)
            state = ModelInstancePVS_Fully_Outside;

        if ((state == ModelInstancePVS_Fully_Outside) && volume->is_outside && print_volume.intersects(bb))
            state = ModelInstancePVS_Partly_Outside;
    }

    if (out_state != nullptr)
        *out_state = state;

    return contained_min_one;
}

void GLVolumeCollection::reset_outside_state()
{
    for (GLVolume* volume : this->volumes)
    {
        if (volume != nullptr)
            volume->is_outside = false;
    }
}

void GLVolumeCollection::update_colors_by_extruder(const DynamicPrintConfig* config)
{
    static const float inv_255 = 1.0f / 255.0f;

    struct Color
    {
        std::string text;
        unsigned char rgb[3];

        Color()
            : text("")
        {
            rgb[0] = 255;
            rgb[1] = 255;
            rgb[2] = 255;
        }

        void set(const std::string& text, unsigned char* rgb)
        {
            this->text = text;
            ::memcpy((void*)this->rgb, (const void*)rgb, 3 * sizeof(unsigned char));
        }
    };

    if (config == nullptr)
        return;

    const ConfigOptionStrings* extruders_opt = dynamic_cast<const ConfigOptionStrings*>(config->option("extruder_colour"));
    if (extruders_opt == nullptr)
        return;

    const ConfigOptionStrings* filamemts_opt = dynamic_cast<const ConfigOptionStrings*>(config->option("filament_colour"));
    if (filamemts_opt == nullptr)
        return;

    unsigned int colors_count = std::max((unsigned int)extruders_opt->values.size(), (unsigned int)filamemts_opt->values.size());
    if (colors_count == 0)
        return;

    std::vector<Color> colors(colors_count);

    unsigned char rgb[3];
    for (unsigned int i = 0; i < colors_count; ++i)
    {
        const std::string& txt_color = config->opt_string("extruder_colour", i);
        if (Slic3r::GUI::BitmapCache::parse_color(txt_color, rgb))
        {
            colors[i].set(txt_color, rgb);
        }
        else
        {
            const std::string& txt_color = config->opt_string("filament_colour", i);
            if (Slic3r::GUI::BitmapCache::parse_color(txt_color, rgb))
                colors[i].set(txt_color, rgb);
        }
    }

    for (GLVolume* volume : volumes)
    {
        if ((volume == nullptr) || volume->is_modifier || volume->is_wipe_tower || (volume->volume_idx() < 0))
            continue;

        int extruder_id = volume->extruder_id - 1;
        if ((extruder_id < 0) || ((int)colors.size() <= extruder_id))
            extruder_id = 0;

        const Color& color = colors[extruder_id];
        if (!color.text.empty())
        {
            for (int i = 0; i < 3; ++i)
            {
                volume->color[i] = (float)color.rgb[i] * inv_255;
            }
        }
    }
}

std::vector<double> GLVolumeCollection::get_current_print_zs(bool active_only) const
{
    // Collect layer top positions of all volumes.
    std::vector<double> print_zs;
    for (GLVolume *vol : this->volumes)
    {
        if (!active_only || vol->is_active)
            append(print_zs, vol->print_zs);
    }
    std::sort(print_zs.begin(), print_zs.end());

    // Replace intervals of layers with similar top positions with their average value.
    int n = int(print_zs.size());
    int k = 0;
    for (int i = 0; i < n;) {
        int j = i + 1;
        coordf_t zmax = print_zs[i] + EPSILON;
        for (; j < n && print_zs[j] <= zmax; ++ j) ;
        print_zs[k ++] = (j > i + 1) ? (0.5 * (print_zs[i] + print_zs[j - 1])) : print_zs[i];
        i = j;
    }
    if (k < n)
        print_zs.erase(print_zs.begin() + k, print_zs.end());

    return print_zs;
}

size_t GLVolumeCollection::cpu_memory_used() const 
{
	size_t memsize = sizeof(*this) + this->volumes.capacity() * sizeof(GLVolume);
	for (const GLVolume *volume : this->volumes)
		memsize += volume->cpu_memory_used();
	return memsize;
}

size_t GLVolumeCollection::gpu_memory_used() const 
{
	size_t memsize = 0;
	for (const GLVolume *volume : this->volumes)
		memsize += volume->gpu_memory_used();
	return memsize;
}

std::string GLVolumeCollection::log_memory_info() const 
{ 
	return " (GLVolumeCollection RAM: " + format_memsize_MB(this->cpu_memory_used()) + " GPU: " + format_memsize_MB(this->gpu_memory_used()) + " Both: " + format_memsize_MB(this->gpu_memory_used()) + ")";
}

bool can_export_to_obj(const GLVolume& volume)
{
    if (!volume.is_active || !volume.is_extrusion_path)
        return false;

    bool has_triangles = !volume.indexed_vertex_array.triangle_indices.empty() || (std::min(volume.indexed_vertex_array.triangle_indices_size, volume.tverts_range.second - volume.tverts_range.first) > 0);
    bool has_quads = !volume.indexed_vertex_array.quad_indices.empty() || (std::min(volume.indexed_vertex_array.quad_indices_size, volume.qverts_range.second - volume.qverts_range.first) > 0);

    return has_triangles || has_quads;
}

bool GLVolumeCollection::has_toolpaths_to_export() const
{
    for (const GLVolume* volume : this->volumes)
    {
        if (can_export_to_obj(*volume))
            return true;
    }

    return false;
}

#if !ENABLE_GCODE_VIEWER
void GLVolumeCollection::export_toolpaths_to_obj(const char* filename) const
{
    if (filename == nullptr)
        return;

    if (!has_toolpaths_to_export())
        return;

    // collect color information to generate materials
    typedef std::array<float, 4> Color;
    std::set<Color> colors;
    for (const GLVolume* volume : this->volumes)
    {
        if (!can_export_to_obj(*volume))
            continue;

        Color color;
        ::memcpy((void*)color.data(), (const void*)volume->color, 4 * sizeof(float));
        colors.insert(color);
    }

    // save materials file
    boost::filesystem::path mat_filename(filename);
    mat_filename.replace_extension("mtl");
    FILE* fp = boost::nowide::fopen(mat_filename.string().c_str(), "w");
    if (fp == nullptr) {
        BOOST_LOG_TRIVIAL(error) << "GLVolumeCollection::export_toolpaths_to_obj: Couldn't open " << mat_filename.string().c_str() << " for writing";
        return;
    }

    fprintf(fp, "# G-Code Toolpaths Materials\n");
    fprintf(fp, "# Generated by %s based on Slic3r\n", SLIC3R_BUILD_ID);

    unsigned int colors_count = 1;
    for (const Color& color : colors)
    {
        fprintf(fp, "\nnewmtl material_%d\n", colors_count++);
        fprintf(fp, "Ka 1 1 1\n");
        fprintf(fp, "Kd %f %f %f\n", color[0], color[1], color[2]);
        fprintf(fp, "Ks 0 0 0\n");
    }

    fclose(fp);

    // save geometry file
    fp = boost::nowide::fopen(filename, "w");
    if (fp == nullptr) {
        BOOST_LOG_TRIVIAL(error) << "GLVolumeCollection::export_toolpaths_to_obj: Couldn't open " << filename << " for writing";
        return;
    }

    fprintf(fp, "# G-Code Toolpaths\n");
    fprintf(fp, "# Generated by %s based on Slic3r\n", SLIC3R_BUILD_ID);
    fprintf(fp, "\nmtllib ./%s\n", mat_filename.filename().string().c_str());

    unsigned int vertices_count = 0;
    unsigned int normals_count = 0;
    unsigned int volumes_count = 0;

    for (const GLVolume* volume : this->volumes)
    {
        if (!can_export_to_obj(*volume))
            continue;

        std::vector<float> src_vertices_and_normals_interleaved;
        std::vector<int>   src_triangle_indices;
        std::vector<int>   src_quad_indices;

        if (!volume->indexed_vertex_array.vertices_and_normals_interleaved.empty())
            // data are in CPU memory
            src_vertices_and_normals_interleaved = volume->indexed_vertex_array.vertices_and_normals_interleaved;
        else if ((volume->indexed_vertex_array.vertices_and_normals_interleaved_VBO_id != 0) && (volume->indexed_vertex_array.vertices_and_normals_interleaved_size != 0))
        {
            // data are in GPU memory
            src_vertices_and_normals_interleaved = std::vector<float>(volume->indexed_vertex_array.vertices_and_normals_interleaved_size, 0.0f);

            glsafe(::glBindBuffer(GL_ARRAY_BUFFER, volume->indexed_vertex_array.vertices_and_normals_interleaved_VBO_id));
            glsafe(::glGetBufferSubData(GL_ARRAY_BUFFER, 0, src_vertices_and_normals_interleaved.size() * sizeof(float), src_vertices_and_normals_interleaved.data()));
            glsafe(::glBindBuffer(GL_ARRAY_BUFFER, 0));
        }
        else
            continue;

        if (!volume->indexed_vertex_array.triangle_indices.empty())
        {
            // data are in CPU memory
            size_t size = std::min(volume->indexed_vertex_array.triangle_indices.size(), volume->tverts_range.second - volume->tverts_range.first);
            if (size != 0)
            {
                std::vector<int>::const_iterator it_begin = volume->indexed_vertex_array.triangle_indices.begin() + volume->tverts_range.first;
                std::vector<int>::const_iterator it_end = volume->indexed_vertex_array.triangle_indices.begin() + volume->tverts_range.first + size;
                std::copy(it_begin, it_end, std::back_inserter(src_triangle_indices));
            }
        }
        else if ((volume->indexed_vertex_array.triangle_indices_VBO_id != 0) && (volume->indexed_vertex_array.triangle_indices_size != 0))
        {
            // data are in GPU memory
            size_t size = std::min(volume->indexed_vertex_array.triangle_indices_size, volume->tverts_range.second - volume->tverts_range.first);
            if (size != 0)
            {
                src_triangle_indices = std::vector<int>(size, 0);

                glsafe(::glBindBuffer(GL_ELEMENT_ARRAY_BUFFER, volume->indexed_vertex_array.triangle_indices_VBO_id));
                glsafe(::glGetBufferSubData(GL_ELEMENT_ARRAY_BUFFER, volume->tverts_range.first * sizeof(int), size * sizeof(int), src_triangle_indices.data()));
                glsafe(::glBindBuffer(GL_ELEMENT_ARRAY_BUFFER, 0));
            }
        }

        if (!volume->indexed_vertex_array.quad_indices.empty())
        {
            // data are in CPU memory
            size_t size = std::min(volume->indexed_vertex_array.quad_indices.size(), volume->qverts_range.second - volume->qverts_range.first);
            if (size != 0)
            {
                std::vector<int>::const_iterator it_begin = volume->indexed_vertex_array.quad_indices.begin() + volume->qverts_range.first;
                std::vector<int>::const_iterator it_end = volume->indexed_vertex_array.quad_indices.begin() + volume->qverts_range.first + size;
                std::copy(it_begin, it_end, std::back_inserter(src_quad_indices));
            }
        }
        else if ((volume->indexed_vertex_array.quad_indices_VBO_id != 0) && (volume->indexed_vertex_array.quad_indices_size != 0))
        {
            // data are in GPU memory
            size_t size = std::min(volume->indexed_vertex_array.quad_indices_size, volume->qverts_range.second - volume->qverts_range.first);
            if (size != 0)
            {
                src_quad_indices = std::vector<int>(size, 0);

                glsafe(::glBindBuffer(GL_ELEMENT_ARRAY_BUFFER, volume->indexed_vertex_array.quad_indices_VBO_id));
                glsafe(::glGetBufferSubData(GL_ELEMENT_ARRAY_BUFFER, volume->qverts_range.first * sizeof(int), size * sizeof(int), src_quad_indices.data()));
                glsafe(::glBindBuffer(GL_ELEMENT_ARRAY_BUFFER, 0));
            }
        }

        if (src_triangle_indices.empty() && src_quad_indices.empty())
            continue;

        ++volumes_count;

        // reduce output size by keeping only used vertices and normals

        struct Vector
        {
            std::array<coord_t, 3> vector;

            explicit Vector(float* ptr)
            {
                vector[0] = scale_(*(ptr + 0));
                vector[1] = scale_(*(ptr + 1));
                vector[2] = scale_(*(ptr + 2));
            }
        };
        typedef std::vector<Vector> Vectors;

        auto vector_less = [](const Vector& v1, const Vector& v2)->bool {
            return v1.vector < v2.vector;
        };

        auto vector_equal = [](const Vector& v1, const Vector& v2)->bool {
            return (v1.vector[0] == v2.vector[0]) && (v1.vector[1] == v2.vector[1]) && (v1.vector[2] == v2.vector[2]);
        };

        // copy used vertices and normals data
        Vectors dst_normals;
        Vectors dst_vertices;

        unsigned int src_triangle_indices_size = (unsigned int)src_triangle_indices.size();
        for (unsigned int i = 0; i < src_triangle_indices_size; ++i)
        {
            float* src_ptr = src_vertices_and_normals_interleaved.data() + src_triangle_indices[i] * 6;
            dst_normals.emplace_back(src_ptr + 0);
            dst_vertices.emplace_back(src_ptr + 3);
        }

        unsigned int src_quad_indices_size = (unsigned int)src_quad_indices.size();
        for (unsigned int i = 0; i < src_quad_indices_size; ++i)
        {
            float* src_ptr = src_vertices_and_normals_interleaved.data() + src_quad_indices[i] * 6;
            dst_normals.emplace_back(src_ptr + 0);
            dst_vertices.emplace_back(src_ptr + 3);
        }

        // sort vertices and normals
        std::sort(dst_normals.begin(), dst_normals.end(), vector_less);
        std::sort(dst_vertices.begin(), dst_vertices.end(), vector_less);

        // remove duplicated vertices and normals
        dst_normals.erase(std::unique(dst_normals.begin(), dst_normals.end(), vector_equal), dst_normals.end());
        dst_vertices.erase(std::unique(dst_vertices.begin(), dst_vertices.end(), vector_equal), dst_vertices.end());

        // reindex triangles and quads
        struct IndicesPair
        {
            int vertex;
            int normal;
            IndicesPair(int vertex, int normal) : vertex(vertex), normal(normal) {}
        };
        typedef std::vector<IndicesPair> Indices;

        unsigned int src_vertices_count = (unsigned int)src_vertices_and_normals_interleaved.size() / 6;
        std::vector<int> src_dst_vertex_indices_map(src_vertices_count, -1);
        std::vector<int> src_dst_normal_indices_map(src_vertices_count, -1);

        for (unsigned int i = 0; i < src_vertices_count; ++i)
        {
            float* src_ptr = src_vertices_and_normals_interleaved.data() + i * 6;
            src_dst_normal_indices_map[i] = std::distance(dst_normals.begin(), std::lower_bound(dst_normals.begin(), dst_normals.end(), Vector(src_ptr + 0), vector_less));
            src_dst_vertex_indices_map[i] = std::distance(dst_vertices.begin(), std::lower_bound(dst_vertices.begin(), dst_vertices.end(), Vector(src_ptr + 3), vector_less));
        }

        Indices dst_triangle_indices;
        if (src_triangle_indices_size > 0)
            dst_triangle_indices.reserve(src_triangle_indices_size);

        for (unsigned int i = 0; i < src_triangle_indices_size; ++i)
        {
            int id = src_triangle_indices[i];
            dst_triangle_indices.emplace_back(src_dst_vertex_indices_map[id], src_dst_normal_indices_map[id]);
        }

        Indices dst_quad_indices;
        if (src_quad_indices_size > 0)
            dst_quad_indices.reserve(src_quad_indices_size);

        for (unsigned int i = 0; i < src_quad_indices_size; ++i)
        {
            int id = src_quad_indices[i];
            dst_quad_indices.emplace_back(src_dst_vertex_indices_map[id], src_dst_normal_indices_map[id]);
        }

        // save to file
        fprintf(fp, "\n# vertices volume %d\n", volumes_count);
        for (const Vector& v : dst_vertices)
        {
            fprintf(fp, "v %g %g %g\n", unscale<float>(v.vector[0]), unscale<float>(v.vector[1]), unscale<float>(v.vector[2]));
        }

        fprintf(fp, "\n# normals volume %d\n", volumes_count);
        for (const Vector& n : dst_normals)
        {
            fprintf(fp, "vn %g %g %g\n", unscale<float>(n.vector[0]), unscale<float>(n.vector[1]), unscale<float>(n.vector[2]));
        }

        Color color;
        ::memcpy((void*)color.data(), (const void*)volume->color, 4 * sizeof(float));
        fprintf(fp, "\n# material volume %d\n", volumes_count);
        fprintf(fp, "usemtl material_%lld\n", (long long)(1 + std::distance(colors.begin(), colors.find(color))));

        int base_vertex_id = vertices_count + 1;
        int base_normal_id = normals_count + 1;

        if (!dst_triangle_indices.empty())
        {
            fprintf(fp, "\n# triangular facets volume %d\n", volumes_count);
            for (unsigned int i = 0; i < (unsigned int)dst_triangle_indices.size(); i += 3)
            {
                fprintf(fp, "f %d//%d %d//%d %d//%d\n", 
                    base_vertex_id + dst_triangle_indices[i + 0].vertex, base_normal_id + dst_triangle_indices[i + 0].normal,
                    base_vertex_id + dst_triangle_indices[i + 1].vertex, base_normal_id + dst_triangle_indices[i + 1].normal,
                    base_vertex_id + dst_triangle_indices[i + 2].vertex, base_normal_id + dst_triangle_indices[i + 2].normal);
            }
        }

        if (!dst_quad_indices.empty())
        {
            fprintf(fp, "\n# quadrangular facets volume %d\n", volumes_count);
            for (unsigned int i = 0; i < (unsigned int)src_quad_indices.size(); i += 4)
            {
                fprintf(fp, "f %d//%d %d//%d %d//%d %d//%d\n", 
                    base_vertex_id + dst_quad_indices[i + 0].vertex, base_normal_id + dst_quad_indices[i + 0].normal,
                    base_vertex_id + dst_quad_indices[i + 1].vertex, base_normal_id + dst_quad_indices[i + 1].normal,
                    base_vertex_id + dst_quad_indices[i + 2].vertex, base_normal_id + dst_quad_indices[i + 2].normal,
                    base_vertex_id + dst_quad_indices[i + 3].vertex, base_normal_id + dst_quad_indices[i + 3].normal);
            }
        }

        vertices_count += (unsigned int)dst_vertices.size();
        normals_count += (unsigned int)dst_normals.size();
    }

    fclose(fp);
}
#endif // !ENABLE_GCODE_VIEWER

// caller is responsible for supplying NO lines with zero length
static void thick_lines_to_indexed_vertex_array(
    const Lines                 &lines, 
    const std::vector<double>   &widths,
    const std::vector<double>   &heights, 
    bool                         closed,
    double                       top_z,
    GLIndexedVertexArray        &volume)
{
    assert(! lines.empty());
    if (lines.empty())
        return;

#define LEFT    0
#define RIGHT   1
#define TOP     2
#define BOTTOM  3

    // right, left, top, bottom
    int     idx_prev[4]      = { -1, -1, -1, -1 };
    double  bottom_z_prev    = 0.;
    Vec2d   b1_prev(Vec2d::Zero());
    Vec2d   v_prev(Vec2d::Zero());
    int     idx_initial[4]   = { -1, -1, -1, -1 };
    double  width_initial    = 0.;
    double  bottom_z_initial = 0.0;
    double  len_prev = 0.0;

    // loop once more in case of closed loops
    size_t lines_end = closed ? (lines.size() + 1) : lines.size();
    for (size_t ii = 0; ii < lines_end; ++ ii) {
        size_t i = (ii == lines.size()) ? 0 : ii;
        const Line &line = lines[i];
        double bottom_z = top_z - heights[i];
        double middle_z = 0.5 * (top_z + bottom_z);
        double width = widths[i];

        bool is_first = (ii == 0);
        bool is_last = (ii == lines_end - 1);
        bool is_closing = closed && is_last;

        Vec2d v = unscale(line.vector()).normalized();
        double len = unscale<double>(line.length());

        Vec2d a = unscale(line.a);
        Vec2d b = unscale(line.b);
        Vec2d a1 = a;
        Vec2d a2 = a;
        Vec2d b1 = b;
        Vec2d b2 = b;
        {
            double dist = 0.5 * width;  // scaled
            double dx = dist * v(0);
            double dy = dist * v(1);
            a1 += Vec2d(+dy, -dx);
            a2 += Vec2d(-dy, +dx);
            b1 += Vec2d(+dy, -dx);
            b2 += Vec2d(-dy, +dx);
        }

        // calculate new XY normals
        Vec2d xy_right_normal = unscale(line.normal()).normalized();

        int idx_a[4] = { 0, 0, 0, 0 }; // initialized to avoid warnings
        int idx_b[4] = { 0, 0, 0, 0 }; // initialized to avoid warnings
        int idx_last = int(volume.vertices_and_normals_interleaved.size() / 6);

        bool bottom_z_different = bottom_z_prev != bottom_z;
        bottom_z_prev = bottom_z;

        if (!is_first && bottom_z_different)
        {
            // Found a change of the layer thickness -> Add a cap at the end of the previous segment.
            volume.push_quad(idx_b[BOTTOM], idx_b[LEFT], idx_b[TOP], idx_b[RIGHT]);
        }

        // Share top / bottom vertices if possible.
        if (is_first) {
            idx_a[TOP] = idx_last++;
            volume.push_geometry(a(0), a(1), top_z   , 0., 0.,  1.); 
        } else {
            idx_a[TOP] = idx_prev[TOP];
        }

        if (is_first || bottom_z_different) {
            // Start of the 1st line segment or a change of the layer thickness while maintaining the print_z.
            idx_a[BOTTOM] = idx_last ++;
            volume.push_geometry(a(0), a(1), bottom_z, 0., 0., -1.);
            idx_a[LEFT ] = idx_last ++;
            volume.push_geometry(a2(0), a2(1), middle_z, -xy_right_normal(0), -xy_right_normal(1), 0.0);
            idx_a[RIGHT] = idx_last ++;
            volume.push_geometry(a1(0), a1(1), middle_z, xy_right_normal(0), xy_right_normal(1), 0.0);
        }
        else {
            idx_a[BOTTOM] = idx_prev[BOTTOM];
        }

        if (is_first) {
            // Start of the 1st line segment.
            width_initial    = width;
            bottom_z_initial = bottom_z;
            memcpy(idx_initial, idx_a, sizeof(int) * 4);
        } else {
            // Continuing a previous segment.
            // Share left / right vertices if possible.
			double v_dot    = v_prev.dot(v);
            // To reduce gpu memory usage, we try to reuse vertices
            // To reduce the visual artifacts, due to averaged normals, we allow to reuse vertices only when any of two adjacent edges 
            // is longer than a fixed threshold.
            // The following value is arbitrary, it comes from tests made on a bunch of models showing the visual artifacts
            double len_threshold = 2.5;

            // Generate new vertices if the angle between adjacent edges is greater than 45 degrees or thresholds conditions are met
            bool sharp = (v_dot < 0.707) || (len_prev > len_threshold) || (len > len_threshold);
            if (sharp) {
                if (!bottom_z_different)
                {
                    // Allocate new left / right points for the start of this segment as these points will receive their own normals to indicate a sharp turn.
                    idx_a[RIGHT] = idx_last++;
                    volume.push_geometry(a1(0), a1(1), middle_z, xy_right_normal(0), xy_right_normal(1), 0.0);
                    idx_a[LEFT] = idx_last++;
                    volume.push_geometry(a2(0), a2(1), middle_z, -xy_right_normal(0), -xy_right_normal(1), 0.0);
                    if (cross2(v_prev, v) > 0.) {
                        // Right turn. Fill in the right turn wedge.
                        volume.push_triangle(idx_prev[RIGHT], idx_a[RIGHT], idx_prev[TOP]);
                        volume.push_triangle(idx_prev[RIGHT], idx_prev[BOTTOM], idx_a[RIGHT]);
                    }
                    else {
                        // Left turn. Fill in the left turn wedge.
                        volume.push_triangle(idx_prev[LEFT], idx_prev[TOP], idx_a[LEFT]);
                        volume.push_triangle(idx_prev[LEFT], idx_a[LEFT], idx_prev[BOTTOM]);
                    }
                }
            }
            else
            {
                if (!bottom_z_different)
                {
                    // The two successive segments are nearly collinear.
                    idx_a[LEFT ] = idx_prev[LEFT];
                    idx_a[RIGHT] = idx_prev[RIGHT];
                }
            }
            if (is_closing) {
                if (!sharp) {
                    if (!bottom_z_different)
                    {
                        // Closing a loop with smooth transition. Unify the closing left / right vertices.
                        memcpy(volume.vertices_and_normals_interleaved.data() + idx_initial[LEFT ] * 6, volume.vertices_and_normals_interleaved.data() + idx_prev[LEFT ] * 6, sizeof(float) * 6);
                        memcpy(volume.vertices_and_normals_interleaved.data() + idx_initial[RIGHT] * 6, volume.vertices_and_normals_interleaved.data() + idx_prev[RIGHT] * 6, sizeof(float) * 6);
                        volume.vertices_and_normals_interleaved.erase(volume.vertices_and_normals_interleaved.end() - 12, volume.vertices_and_normals_interleaved.end());
                        // Replace the left / right vertex indices to point to the start of the loop. 
                        for (size_t u = volume.quad_indices.size() - 16; u < volume.quad_indices.size(); ++ u) {
                            if (volume.quad_indices[u] == idx_prev[LEFT])
                                volume.quad_indices[u] = idx_initial[LEFT];
                            else if (volume.quad_indices[u] == idx_prev[RIGHT])
                                volume.quad_indices[u] = idx_initial[RIGHT];
                        }
                    }
                }
                // This is the last iteration, only required to solve the transition.
                break;
            }
        }

        // Only new allocate top / bottom vertices, if not closing a loop.
        if (is_closing) {
            idx_b[TOP] = idx_initial[TOP];
        } else {
            idx_b[TOP] = idx_last ++;
            volume.push_geometry(b(0), b(1), top_z   , 0., 0.,  1.);
        }

        if (is_closing && (width == width_initial) && (bottom_z == bottom_z_initial)) {
            idx_b[BOTTOM] = idx_initial[BOTTOM];
        } else {
            idx_b[BOTTOM] = idx_last ++;
            volume.push_geometry(b(0), b(1), bottom_z, 0., 0., -1.);
        }
        // Generate new vertices for the end of this line segment.
        idx_b[LEFT  ] = idx_last ++;
        volume.push_geometry(b2(0), b2(1), middle_z, -xy_right_normal(0), -xy_right_normal(1), 0.0);
        idx_b[RIGHT ] = idx_last ++;
        volume.push_geometry(b1(0), b1(1), middle_z, xy_right_normal(0), xy_right_normal(1), 0.0);

        memcpy(idx_prev, idx_b, 4 * sizeof(int));
        bottom_z_prev = bottom_z;
        b1_prev = b1;
        v_prev = v;
        len_prev = len;

        if (bottom_z_different && (closed || (!is_first && !is_last)))
        {
            // Found a change of the layer thickness -> Add a cap at the beginning of this segment.
            volume.push_quad(idx_a[BOTTOM], idx_a[RIGHT], idx_a[TOP], idx_a[LEFT]);
        }

        if (! closed) {
            // Terminate open paths with caps.
            if (is_first)
                volume.push_quad(idx_a[BOTTOM], idx_a[RIGHT], idx_a[TOP], idx_a[LEFT]);
            // We don't use 'else' because both cases are true if we have only one line.
            if (is_last)
                volume.push_quad(idx_b[BOTTOM], idx_b[LEFT], idx_b[TOP], idx_b[RIGHT]);
        }

        // Add quads for a straight hollow tube-like segment.
        // bottom-right face
        volume.push_quad(idx_a[BOTTOM], idx_b[BOTTOM], idx_b[RIGHT], idx_a[RIGHT]);
        // top-right face
        volume.push_quad(idx_a[RIGHT], idx_b[RIGHT], idx_b[TOP], idx_a[TOP]);
        // top-left face
        volume.push_quad(idx_a[TOP], idx_b[TOP], idx_b[LEFT], idx_a[LEFT]);
        // bottom-left face
        volume.push_quad(idx_a[LEFT], idx_b[LEFT], idx_b[BOTTOM], idx_a[BOTTOM]);
    }

#undef LEFT
#undef RIGHT
#undef TOP
#undef BOTTOM
}

// caller is responsible for supplying NO lines with zero length
static void thick_lines_to_indexed_vertex_array(const Lines3& lines,
    const std::vector<double>& widths,
    const std::vector<double>& heights,
    bool closed,
    GLIndexedVertexArray& volume)
{
    assert(!lines.empty());
    if (lines.empty())
        return;

#define LEFT    0
#define RIGHT   1
#define TOP     2
#define BOTTOM  3

    // left, right, top, bottom
    int      idx_initial[4] = { -1, -1, -1, -1 };
    int      idx_prev[4] = { -1, -1, -1, -1 };
    double   z_prev = 0.0;
    double   len_prev = 0.0;
    Vec3d    n_right_prev = Vec3d::Zero();
    Vec3d    n_top_prev = Vec3d::Zero();
    Vec3d    unit_v_prev = Vec3d::Zero();
    double   width_initial = 0.0;

    // new vertices around the line endpoints
    // left, right, top, bottom
    Vec3d a[4] = { Vec3d::Zero(), Vec3d::Zero(), Vec3d::Zero(), Vec3d::Zero() };
    Vec3d b[4] = { Vec3d::Zero(), Vec3d::Zero(), Vec3d::Zero(), Vec3d::Zero() };

    // loop once more in case of closed loops
    size_t lines_end = closed ? (lines.size() + 1) : lines.size();
    for (size_t ii = 0; ii < lines_end; ++ii)
    {
        size_t i = (ii == lines.size()) ? 0 : ii;

        const Line3& line = lines[i];
        double height = heights[i];
        double width = widths[i];

        Vec3d unit_v = unscale(line.vector()).normalized();
        double len = unscale<double>(line.length());

        Vec3d n_top = Vec3d::Zero();
        Vec3d n_right = Vec3d::Zero();
        
        if ((line.a(0) == line.b(0)) && (line.a(1) == line.b(1)))
        {
            // vertical segment
            n_top = Vec3d::UnitY();
            n_right = Vec3d::UnitX();
            if (line.a(2) < line.b(2))
                n_right = -n_right;
        }
        else
        {
            // horizontal segment
            n_right = unit_v.cross(Vec3d::UnitZ()).normalized();
            n_top = n_right.cross(unit_v).normalized();
        }

        Vec3d rl_displacement = 0.5 * width * n_right;
        Vec3d tb_displacement = 0.5 * height * n_top;
        Vec3d l_a = unscale(line.a);
        Vec3d l_b = unscale(line.b);

        a[RIGHT] = l_a + rl_displacement;
        a[LEFT] = l_a - rl_displacement;
        a[TOP] = l_a + tb_displacement;
        a[BOTTOM] = l_a - tb_displacement;
        b[RIGHT] = l_b + rl_displacement;
        b[LEFT] = l_b - rl_displacement;
        b[TOP] = l_b + tb_displacement;
        b[BOTTOM] = l_b - tb_displacement;

        Vec3d n_bottom = -n_top;
        Vec3d n_left = -n_right;

        int idx_a[4];
        int idx_b[4];
        int idx_last = int(volume.vertices_and_normals_interleaved.size() / 6);

        bool z_different = (z_prev != l_a(2));
        z_prev = l_b(2);

        // Share top / bottom vertices if possible.
        if (ii == 0)
        {
            idx_a[TOP] = idx_last++;
            volume.push_geometry(a[TOP], n_top);
        }
        else
            idx_a[TOP] = idx_prev[TOP];

        if ((ii == 0) || z_different)
        {
            // Start of the 1st line segment or a change of the layer thickness while maintaining the print_z.
            idx_a[BOTTOM] = idx_last++;
            volume.push_geometry(a[BOTTOM], n_bottom);
            idx_a[LEFT] = idx_last++;
            volume.push_geometry(a[LEFT], n_left);
            idx_a[RIGHT] = idx_last++;
            volume.push_geometry(a[RIGHT], n_right);
        }
        else
            idx_a[BOTTOM] = idx_prev[BOTTOM];

        if (ii == 0)
        {
            // Start of the 1st line segment.
            width_initial = width;
            ::memcpy(idx_initial, idx_a, sizeof(int) * 4);
        }
        else
        {
            // Continuing a previous segment.
            // Share left / right vertices if possible.
            double v_dot = unit_v_prev.dot(unit_v);
            bool is_right_turn = n_top_prev.dot(unit_v_prev.cross(unit_v)) > 0.0;

            // To reduce gpu memory usage, we try to reuse vertices
            // To reduce the visual artifacts, due to averaged normals, we allow to reuse vertices only when any of two adjacent edges 
            // is longer than a fixed threshold.
            // The following value is arbitrary, it comes from tests made on a bunch of models showing the visual artifacts
            double len_threshold = 2.5;

            // Generate new vertices if the angle between adjacent edges is greater than 45 degrees or thresholds conditions are met
            bool is_sharp = (v_dot < 0.707) || (len_prev > len_threshold) || (len > len_threshold);
            if (is_sharp)
            {
                // Allocate new left / right points for the start of this segment as these points will receive their own normals to indicate a sharp turn.
                idx_a[RIGHT] = idx_last++;
                volume.push_geometry(a[RIGHT], n_right);
                idx_a[LEFT] = idx_last++;
                volume.push_geometry(a[LEFT], n_left);

                if (is_right_turn)
                {
                    // Right turn. Fill in the right turn wedge.
                    volume.push_triangle(idx_prev[RIGHT], idx_a[RIGHT], idx_prev[TOP]);
                    volume.push_triangle(idx_prev[RIGHT], idx_prev[BOTTOM], idx_a[RIGHT]);
                }
                else
                {
                    // Left turn. Fill in the left turn wedge.
                    volume.push_triangle(idx_prev[LEFT], idx_prev[TOP], idx_a[LEFT]);
                    volume.push_triangle(idx_prev[LEFT], idx_a[LEFT], idx_prev[BOTTOM]);
                }
            }
            else
            {
                // The two successive segments are nearly collinear.
                idx_a[LEFT] = idx_prev[LEFT];
                idx_a[RIGHT] = idx_prev[RIGHT];
            }

            if (ii == lines.size())
            {
                if (!is_sharp)
                {
                    // Closing a loop with smooth transition. Unify the closing left / right vertices.
                    ::memcpy(volume.vertices_and_normals_interleaved.data() + idx_initial[LEFT] * 6, volume.vertices_and_normals_interleaved.data() + idx_prev[LEFT] * 6, sizeof(float) * 6);
                    ::memcpy(volume.vertices_and_normals_interleaved.data() + idx_initial[RIGHT] * 6, volume.vertices_and_normals_interleaved.data() + idx_prev[RIGHT] * 6, sizeof(float) * 6);
                    volume.vertices_and_normals_interleaved.erase(volume.vertices_and_normals_interleaved.end() - 12, volume.vertices_and_normals_interleaved.end());
                    // Replace the left / right vertex indices to point to the start of the loop. 
                    for (size_t u = volume.quad_indices.size() - 16; u < volume.quad_indices.size(); ++u)
                    {
                        if (volume.quad_indices[u] == idx_prev[LEFT])
                            volume.quad_indices[u] = idx_initial[LEFT];
                        else if (volume.quad_indices[u] == idx_prev[RIGHT])
                            volume.quad_indices[u] = idx_initial[RIGHT];
                    }
                }

                // This is the last iteration, only required to solve the transition.
                break;
            }
        }

        // Only new allocate top / bottom vertices, if not closing a loop.
        if (closed && (ii + 1 == lines.size()))
            idx_b[TOP] = idx_initial[TOP];
        else
        {
            idx_b[TOP] = idx_last++;
            volume.push_geometry(b[TOP], n_top);
        }

        if (closed && (ii + 1 == lines.size()) && (width == width_initial))
            idx_b[BOTTOM] = idx_initial[BOTTOM];
        else
        {
            idx_b[BOTTOM] = idx_last++;
            volume.push_geometry(b[BOTTOM], n_bottom);
        }

        // Generate new vertices for the end of this line segment.
        idx_b[LEFT] = idx_last++;
        volume.push_geometry(b[LEFT], n_left);
        idx_b[RIGHT] = idx_last++;
        volume.push_geometry(b[RIGHT], n_right);

        ::memcpy(idx_prev, idx_b, 4 * sizeof(int));
        n_right_prev = n_right;
        n_top_prev = n_top;
        unit_v_prev = unit_v;
        len_prev = len;

        if (!closed)
        {
            // Terminate open paths with caps.
            if (i == 0)
                volume.push_quad(idx_a[BOTTOM], idx_a[RIGHT], idx_a[TOP], idx_a[LEFT]);

            // We don't use 'else' because both cases are true if we have only one line.
            if (i + 1 == lines.size())
                volume.push_quad(idx_b[BOTTOM], idx_b[LEFT], idx_b[TOP], idx_b[RIGHT]);
        }

        // Add quads for a straight hollow tube-like segment.
        // bottom-right face
        volume.push_quad(idx_a[BOTTOM], idx_b[BOTTOM], idx_b[RIGHT], idx_a[RIGHT]);
        // top-right face
        volume.push_quad(idx_a[RIGHT], idx_b[RIGHT], idx_b[TOP], idx_a[TOP]);
        // top-left face
        volume.push_quad(idx_a[TOP], idx_b[TOP], idx_b[LEFT], idx_a[LEFT]);
        // bottom-left face
        volume.push_quad(idx_a[LEFT], idx_b[LEFT], idx_b[BOTTOM], idx_a[BOTTOM]);
    }

#undef LEFT
#undef RIGHT
#undef TOP
#undef BOTTOM
}

static void point_to_indexed_vertex_array(const Vec3crd& point,
    double width,
    double height,
    GLIndexedVertexArray& volume)
{
    // builds a double piramid, with vertices on the local axes, around the point

    Vec3d center = unscale(point);

    double scale_factor = 1.0;
    double w = scale_factor * width;
    double h = scale_factor * height;

    // new vertices ids
    int idx_last = int(volume.vertices_and_normals_interleaved.size() / 6);
    int idxs[6];
    for (int i = 0; i < 6; ++i)
    {
        idxs[i] = idx_last + i;
    }

    Vec3d displacement_x(w, 0.0, 0.0);
    Vec3d displacement_y(0.0, w, 0.0);
    Vec3d displacement_z(0.0, 0.0, h);

    Vec3d unit_x(1.0, 0.0, 0.0);
    Vec3d unit_y(0.0, 1.0, 0.0);
    Vec3d unit_z(0.0, 0.0, 1.0);

    // vertices
    volume.push_geometry(center - displacement_x, -unit_x); // idxs[0]
    volume.push_geometry(center + displacement_x, unit_x);  // idxs[1]
    volume.push_geometry(center - displacement_y, -unit_y); // idxs[2]
    volume.push_geometry(center + displacement_y, unit_y);  // idxs[3]
    volume.push_geometry(center - displacement_z, -unit_z); // idxs[4]
    volume.push_geometry(center + displacement_z, unit_z);  // idxs[5]

    // top piramid faces
    volume.push_triangle(idxs[0], idxs[2], idxs[5]);
    volume.push_triangle(idxs[2], idxs[1], idxs[5]);
    volume.push_triangle(idxs[1], idxs[3], idxs[5]);
    volume.push_triangle(idxs[3], idxs[0], idxs[5]);

    // bottom piramid faces
    volume.push_triangle(idxs[2], idxs[0], idxs[4]);
    volume.push_triangle(idxs[1], idxs[2], idxs[4]);
    volume.push_triangle(idxs[3], idxs[1], idxs[4]);
    volume.push_triangle(idxs[0], idxs[3], idxs[4]);
}

void _3DScene::thick_lines_to_verts(
    const Lines                 &lines,
    const std::vector<double>   &widths,
    const std::vector<double>   &heights, 
    bool                         closed,
    double                       top_z,
    GLVolume                    &volume)
{
    thick_lines_to_indexed_vertex_array(lines, widths, heights, closed, top_z, volume.indexed_vertex_array);
}

void _3DScene::thick_lines_to_verts(const Lines3& lines,
    const std::vector<double>& widths,
    const std::vector<double>& heights,
    bool closed,
    GLVolume& volume)
{
    thick_lines_to_indexed_vertex_array(lines, widths, heights, closed, volume.indexed_vertex_array);
}

static void thick_point_to_verts(const Vec3crd& point,
    double width,
    double height,
    GLVolume& volume)
{
    point_to_indexed_vertex_array(point, width, height, volume.indexed_vertex_array);
}

void _3DScene::extrusionentity_to_verts(const Polyline &polyline, float width, float height, float print_z, GLVolume& volume)
{
	if (polyline.size() >= 2) {
		size_t num_segments = polyline.size() - 1;
		thick_lines_to_verts(polyline.lines(), std::vector<double>(num_segments, width), std::vector<double>(num_segments, height), false, print_z, volume);
	}
}

// Fill in the qverts and tverts with quads and triangles for the extrusion_path.
void _3DScene::extrusionentity_to_verts(const ExtrusionPath &extrusion_path, float print_z, GLVolume &volume)
{
	extrusionentity_to_verts(extrusion_path.polyline, extrusion_path.width, extrusion_path.height, print_z, volume);
}

// Fill in the qverts and tverts with quads and triangles for the extrusion_path.
void _3DScene::extrusionentity_to_verts(const ExtrusionPath &extrusion_path, float print_z, const Point &copy, GLVolume &volume)
{
    Polyline            polyline = extrusion_path.polyline;
    polyline.remove_duplicate_points();
    polyline.translate(copy);
    Lines               lines = polyline.lines();
    std::vector<double> widths(lines.size(), extrusion_path.width);
    std::vector<double> heights(lines.size(), extrusion_path.height);
    thick_lines_to_verts(lines, widths, heights, false, print_z, volume);
}

// Fill in the qverts and tverts with quads and triangles for the extrusion_loop.
void _3DScene::extrusionentity_to_verts(const ExtrusionLoop &extrusion_loop, float print_z, const Point &copy, GLVolume &volume)
{
    Lines               lines;
    std::vector<double> widths;
    std::vector<double> heights;
    for (const ExtrusionPath &extrusion_path : extrusion_loop.paths) {
        Polyline            polyline = extrusion_path.polyline;
        polyline.remove_duplicate_points();
        polyline.translate(copy);
        Lines lines_this = polyline.lines();
        append(lines, lines_this);
        widths.insert(widths.end(), lines_this.size(), extrusion_path.width);
        heights.insert(heights.end(), lines_this.size(), extrusion_path.height);
    }
    thick_lines_to_verts(lines, widths, heights, true, print_z, volume);
}

// Fill in the qverts and tverts with quads and triangles for the extrusion_multi_path.
void _3DScene::extrusionentity_to_verts(const ExtrusionMultiPath &extrusion_multi_path, float print_z, const Point &copy, GLVolume &volume) {
    Lines               lines;
    std::vector<double> widths;
    std::vector<double> heights;
    for (const ExtrusionPath &extrusion_path : extrusion_multi_path.paths) {
        Polyline            polyline = extrusion_path.polyline;
        polyline.remove_duplicate_points();
        polyline.translate(copy);
        Lines lines_this = polyline.lines();
        append(lines, lines_this);
        widths.insert(widths.end(), lines_this.size(), extrusion_path.width);
        heights.insert(heights.end(), lines_this.size(), extrusion_path.height);
    }
    thick_lines_to_verts(lines, widths, heights, false, print_z, volume);
}

// Fill in the qverts and tverts with quads and triangles for the extrusion_multi_path.
void _3DScene::extrusionentity_to_verts(const ExtrusionMultiPath3D &extrusion_multi_path, float print_z, const Point &copy, GLVolume &volume) {
    Lines               lines;
    std::vector<double> widths;
    std::vector<double> heights;
    for (const ExtrusionPath3D &extrusion_path : extrusion_multi_path.paths) {
        Polyline            polyline = extrusion_path.polyline;
        polyline.remove_duplicate_points();
        polyline.translate(copy);
        Lines lines_this = polyline.lines();
        append(lines, lines_this);
        widths.insert(widths.end(), lines_this.size(), extrusion_path.width);
        heights.insert(heights.end(), lines_this.size(), extrusion_path.height);
    }
    thick_lines_to_verts(lines, widths, heights, false, print_z, volume);
}

void ExtrusionToVert::use(const ExtrusionPath &path) { _3DScene::extrusionentity_to_verts(path, print_z, copy, volume); }
void ExtrusionToVert::use(const ExtrusionPath3D &path3D) { _3DScene::extrusionentity_to_verts(path3D, print_z, copy, volume); }
void ExtrusionToVert::use(const ExtrusionMultiPath &multipath) { _3DScene::extrusionentity_to_verts(multipath, print_z, copy, volume); }
void ExtrusionToVert::use(const ExtrusionMultiPath3D &multipath3D) { _3DScene::extrusionentity_to_verts(multipath3D, print_z, copy, volume); }
void ExtrusionToVert::use(const ExtrusionLoop &loop) { _3DScene::extrusionentity_to_verts(loop, print_z, copy, volume); }
void ExtrusionToVert::use(const ExtrusionEntityCollection &collection) { for (const ExtrusionEntity *extrusion_entity : collection.entities) extrusion_entity->visit(*this); }

void _3DScene::extrusionentity_to_verts(const ExtrusionEntity &extrusion_entity, float print_z, const Point &copy, GLVolume &volume)
{
<<<<<<< HEAD
    ExtrusionToVert visitor(print_z, copy, volume);
    extrusion_entity.visit(visitor);
=======
    if (extrusion_entity != nullptr) {
        auto *extrusion_path = dynamic_cast<const ExtrusionPath*>(extrusion_entity);
        if (extrusion_path != nullptr)
            extrusionentity_to_verts(*extrusion_path, print_z, copy, volume);
        else {
            auto *extrusion_loop = dynamic_cast<const ExtrusionLoop*>(extrusion_entity);
            if (extrusion_loop != nullptr)
                extrusionentity_to_verts(*extrusion_loop, print_z, copy, volume);
            else {
                auto *extrusion_multi_path = dynamic_cast<const ExtrusionMultiPath*>(extrusion_entity);
                if (extrusion_multi_path != nullptr)
                    extrusionentity_to_verts(*extrusion_multi_path, print_z, copy, volume);
                else {
                    auto *extrusion_entity_collection = dynamic_cast<const ExtrusionEntityCollection*>(extrusion_entity);
                    if (extrusion_entity_collection != nullptr)
                        extrusionentity_to_verts(*extrusion_entity_collection, print_z, copy, volume);
                    else {
                        throw Slic3r::RuntimeError("Unexpected extrusion_entity type in to_verts()");
                    }
                }
            }
        }
    }
>>>>>>> f47ad1fd
}

void _3DScene::polyline3_to_verts(const Polyline3& polyline, double width, double height, GLVolume& volume)
{
    Lines3 lines = polyline.lines();
    std::vector<double> widths(lines.size(), width);
    std::vector<double> heights(lines.size(), height);
    thick_lines_to_verts(lines, widths, heights, false, volume);
}

void _3DScene::point3_to_verts(const Vec3crd& point, double width, double height, GLVolume& volume)
{
    thick_point_to_verts(point, width, height, volume);
}

#if !ENABLE_GCODE_VIEWER
GLModel::GLModel()
    : m_filename("")
{
    m_volume.shader_outside_printer_detection_enabled = false;
}

GLModel::~GLModel()
{
    reset();
}

void GLModel::set_color(const float* color, unsigned int size)
{
    ::memcpy((void*)m_volume.color, (const void*)color, (size_t)(std::min((unsigned int)4, size) * sizeof(float)));
    m_volume.set_render_color(color, size);
}

const Vec3d& GLModel::get_offset() const
{
    return m_volume.get_volume_offset();
}

void GLModel::set_offset(const Vec3d& offset)
{
    m_volume.set_volume_offset(offset);
}

const Vec3d& GLModel::get_rotation() const
{
    return m_volume.get_volume_rotation();
}

void GLModel::set_rotation(const Vec3d& rotation)
{
    m_volume.set_volume_rotation(rotation);
}

const Vec3d& GLModel::get_scale() const
{
    return m_volume.get_volume_scaling_factor();
}

void GLModel::set_scale(const Vec3d& scale)
{
    m_volume.set_volume_scaling_factor(scale);
}

void GLModel::reset()
{
    m_volume.indexed_vertex_array.release_geometry();
    m_filename = "";
}

void GLModel::render() const
{
    GLShaderProgram* shader = GUI::wxGetApp().get_current_shader();
    if (shader == nullptr)
        return;

    glsafe(::glEnable(GL_BLEND));
    glsafe(::glBlendFunc(GL_SRC_ALPHA, GL_ONE_MINUS_SRC_ALPHA));

    glsafe(::glCullFace(GL_BACK));
    glsafe(::glEnableClientState(GL_VERTEX_ARRAY));
    glsafe(::glEnableClientState(GL_NORMAL_ARRAY));

    shader->set_uniform("uniform_color", m_volume.render_color, 4);
    m_volume.render();

    glsafe(::glBindBuffer(GL_ARRAY_BUFFER, 0));
    glsafe(::glBindBuffer(GL_ELEMENT_ARRAY_BUFFER, 0));

    glsafe(::glDisableClientState(GL_VERTEX_ARRAY));
    glsafe(::glDisableClientState(GL_NORMAL_ARRAY));

    glsafe(::glDisable(GL_BLEND));
}

bool GLArrow::on_init()
{
    Pointf3s vertices;
<<<<<<< HEAD
    std::vector<Vec3i32> triangles;
=======
    std::vector<Vec3i> triangles;
>>>>>>> f47ad1fd

    // bottom face
    vertices.emplace_back(0.5, 0.0, -0.1);
    vertices.emplace_back(0.5, 2.0, -0.1);
    vertices.emplace_back(1.0, 2.0, -0.1);
    vertices.emplace_back(0.0, 3.0, -0.1);
    vertices.emplace_back(-1.0, 2.0, -0.1);
    vertices.emplace_back(-0.5, 2.0, -0.1);
    vertices.emplace_back(-0.5, 0.0, -0.1);

    // top face
    vertices.emplace_back(0.5, 0.0, 0.1);
    vertices.emplace_back(0.5, 2.0, 0.1);
    vertices.emplace_back(1.0, 2.0, 0.1);
    vertices.emplace_back(0.0, 3.0, 0.1);
    vertices.emplace_back(-1.0, 2.0, 0.1);
    vertices.emplace_back(-0.5, 2.0, 0.1);
    vertices.emplace_back(-0.5, 0.0, 0.1);

    // bottom face
    triangles.emplace_back(0, 6, 1);
    triangles.emplace_back(6, 5, 1);
    triangles.emplace_back(5, 4, 3);
    triangles.emplace_back(5, 3, 1);
    triangles.emplace_back(1, 3, 2);

    // top face
    triangles.emplace_back(7, 8, 13);
    triangles.emplace_back(13, 8, 12);
    triangles.emplace_back(12, 10, 11);
    triangles.emplace_back(8, 10, 12);
    triangles.emplace_back(8, 9, 10);

    // side face
    triangles.emplace_back(0, 1, 8);
    triangles.emplace_back(8, 7, 0);
    triangles.emplace_back(1, 2, 9);
    triangles.emplace_back(9, 8, 1);
    triangles.emplace_back(2, 3, 10);
    triangles.emplace_back(10, 9, 2);
    triangles.emplace_back(3, 4, 11);
    triangles.emplace_back(11, 10, 3);
    triangles.emplace_back(4, 5, 12);
    triangles.emplace_back(12, 11, 4);
    triangles.emplace_back(5, 6, 13);
    triangles.emplace_back(13, 12, 5);
    triangles.emplace_back(6, 0, 7);
    triangles.emplace_back(7, 13, 6);

    m_volume.indexed_vertex_array.load_mesh(TriangleMesh(vertices, triangles));
	m_volume.indexed_vertex_array.finalize_geometry(true);
    return true;
}

GLCurvedArrow::GLCurvedArrow(unsigned int resolution)
    : GLModel()
    , m_resolution(resolution)
{
    if (m_resolution == 0)
        m_resolution = 1;
}

bool GLCurvedArrow::on_init()
{
    Pointf3s vertices;
<<<<<<< HEAD
    std::vector<Vec3i32> triangles;
=======
    std::vector<Vec3i> triangles;
>>>>>>> f47ad1fd

    double ext_radius = 2.5;
    double int_radius = 1.5;
    double step = 0.5 * (double)PI / (double)m_resolution;

    unsigned int vertices_per_level = 4 + 2 * m_resolution;

    // bottom face
    vertices.emplace_back(0.0, 1.5, -0.1);
    vertices.emplace_back(0.0, 1.0, -0.1);
    vertices.emplace_back(-1.0, 2.0, -0.1);
    vertices.emplace_back(0.0, 3.0, -0.1);
    vertices.emplace_back(0.0, 2.5, -0.1);

    for (unsigned int i = 1; i <= m_resolution; ++i)
    {
        double angle = (double)i * step;
        double x = ext_radius * ::sin(angle);
        double y = ext_radius * ::cos(angle);

        vertices.emplace_back(x, y, -0.1);
    }

    for (unsigned int i = 0; i < m_resolution; ++i)
    {
        double angle = (double)i * step;
        double x = int_radius * ::cos(angle);
        double y = int_radius * ::sin(angle);

        vertices.emplace_back(x, y, -0.1);
    }

    // top face
    vertices.emplace_back(0.0, 1.5, 0.1);
    vertices.emplace_back(0.0, 1.0, 0.1);
    vertices.emplace_back(-1.0, 2.0, 0.1);
    vertices.emplace_back(0.0, 3.0, 0.1);
    vertices.emplace_back(0.0, 2.5, 0.1);

    for (unsigned int i = 1; i <= m_resolution; ++i)
    {
        double angle = (double)i * step;
        double x = ext_radius * ::sin(angle);
        double y = ext_radius * ::cos(angle);

        vertices.emplace_back(x, y, 0.1);
    }

    for (unsigned int i = 0; i < m_resolution; ++i)
    {
        double angle = (double)i * step;
        double x = int_radius * ::cos(angle);
        double y = int_radius * ::sin(angle);

        vertices.emplace_back(x, y, 0.1);
    }

    // bottom face
    triangles.emplace_back(0, 1, 2);
    triangles.emplace_back(0, 2, 4);
    triangles.emplace_back(4, 2, 3);

    int first_id = 4;
    int last_id = (int)vertices_per_level;
    triangles.emplace_back(last_id, 0, first_id);
    triangles.emplace_back(last_id, first_id, first_id + 1);
    for (unsigned int i = 1; i < m_resolution; ++i)
    {
        triangles.emplace_back(last_id - i, last_id - i + 1, first_id + i);
        triangles.emplace_back(last_id - i, first_id + i, first_id + i + 1);
    }

    // top face
    last_id += 1;
    triangles.emplace_back(last_id + 0, last_id + 2, last_id + 1);
    triangles.emplace_back(last_id + 0, last_id + 4, last_id + 2);
    triangles.emplace_back(last_id + 4, last_id + 3, last_id + 2);

    first_id = last_id + 4;
    last_id = last_id + 4 + 2 * (int)m_resolution;
    triangles.emplace_back(last_id, first_id, (int)vertices_per_level + 1);
    triangles.emplace_back(last_id, first_id + 1, first_id);
    for (unsigned int i = 1; i < m_resolution; ++i)
    {
        triangles.emplace_back(last_id - i, first_id + i, last_id - i + 1);
        triangles.emplace_back(last_id - i, first_id + i + 1, first_id + i);
    }

    // side face
	for (unsigned int i = 0; i < 4 + 2 * (unsigned int)m_resolution; ++i)
    {
        triangles.emplace_back(i, vertices_per_level + 2 + i, i + 1);
        triangles.emplace_back(i, vertices_per_level + 1 + i, vertices_per_level + 2 + i);
    }
    triangles.emplace_back(vertices_per_level, vertices_per_level + 1, 0);
    triangles.emplace_back(vertices_per_level, 2 * vertices_per_level + 1, vertices_per_level + 1);

    m_volume.indexed_vertex_array.load_mesh(TriangleMesh(vertices, triangles));
	m_volume.indexed_vertex_array.finalize_geometry(true);
    return true;
}

bool GLBed::on_init_from_file(const std::string& filename)
{
    reset();

    if (!boost::filesystem::exists(filename))
        return false;

    if (!boost::algorithm::iends_with(filename, ".stl"))
        return false;

    Model model;
    try
    {
        model = Model::read_from_file(filename);
    }
    catch (std::exception & /* ex */)
    {
        return false;
    }

    m_filename = filename;

    m_volume.indexed_vertex_array.load_mesh(model.mesh());
	m_volume.indexed_vertex_array.finalize_geometry(true);

    float color[4] = { 0.235f, 0.235f, 0.235f, 1.0f };
    set_color(color, 4);

    return true;
}
#endif // !ENABLE_GCODE_VIEWER

} // namespace Slic3r<|MERGE_RESOLUTION|>--- conflicted
+++ resolved
@@ -68,7 +68,7 @@
     case GL_OUT_OF_MEMORY:      sErr = "Out Of Memory";     break;
     default:                    sErr = "Unknown";           break;
     }
-    BOOST_LOG_TRIVIAL(error) << "OpenGL error in " << file_name << ":" << line << ", function " << function_name << "() : " << (int)err << " - " << sErr;
+	BOOST_LOG_TRIVIAL(error) << "OpenGL error in " << file_name << ":" << line << ", function " << function_name << "() : " << (int)err << " - " << sErr;
     assert(false);
 }
 #endif // HAS_GLSAFE
@@ -162,17 +162,17 @@
     }
     else {
 #endif // ENABLE_SMOOTH_NORMALS
-        this->vertices_and_normals_interleaved.reserve(this->vertices_and_normals_interleaved.size() + 3 * 3 * 2 * mesh.facets_count());
-
-        unsigned int vertices_count = 0;
-        for (int i = 0; i < (int)mesh.stl.stats.number_of_facets; ++i) {
+    this->vertices_and_normals_interleaved.reserve(this->vertices_and_normals_interleaved.size() + 3 * 3 * 2 * mesh.facets_count());
+
+    unsigned int vertices_count = 0;
+    for (int i = 0; i < (int)mesh.stl.stats.number_of_facets; ++i) {
             const stl_facet& facet = mesh.stl.facet_start[i];
-            for (int j = 0; j < 3; ++j)
-                this->push_geometry(facet.vertex[j](0), facet.vertex[j](1), facet.vertex[j](2), facet.normal(0), facet.normal(1), facet.normal(2));
-
-            this->push_triangle(vertices_count, vertices_count + 1, vertices_count + 2);
-            vertices_count += 3;
-        }
+        for (int j = 0; j < 3; ++j)
+            this->push_geometry(facet.vertex[j](0), facet.vertex[j](1), facet.vertex[j](2), facet.normal(0), facet.normal(1), facet.normal(2));
+
+        this->push_triangle(vertices_count, vertices_count + 1, vertices_count + 2);
+        vertices_count += 3;
+    }
 #if ENABLE_SMOOTH_NORMALS
     }
 #endif // ENABLE_SMOOTH_NORMALS
@@ -361,9 +361,9 @@
         else {
             if (force_native_color)
                 set_render_color(color, 4);
-            else
+        else
                 set_render_color(NEUTRAL_COLOR, 4);
-        }
+    }
     }
     else {
         if (hover == HS_Select)
@@ -607,7 +607,7 @@
 #else
         v.indexed_vertex_array.load_mesh(mesh);
 #endif // ENABLE_SMOOTH_NORMALS
-        v.indexed_vertex_array.finalize_geometry(opengl_initialized);
+	    v.indexed_vertex_array.finalize_geometry(opengl_initialized);
         v.composite_id = GLVolume::CompositeID(obj_idx, -int(milestone), (int)instance_idx.first);
         v.geometry_id = std::pair<size_t, size_t>(timestamp, model_instance.id().id);
         // Create a copy of the convex hull mesh for each instance. Use a move operator on the last instance.
@@ -644,11 +644,7 @@
         // We'll now create the box with jagged edge. y-coordinates of the pre-generated model are shifted so that the front
         // edge has y=0 and centerline of the back edge has y=depth:
         Pointf3s points;
-<<<<<<< HEAD
         std::vector<Vec3i32> facets;
-=======
-        std::vector<Vec3i> facets;
->>>>>>> f47ad1fd
         float out_points_idx[][3] = { { 0, -depth, 0 }, { 0, 0, 0 }, { 38.453f, 0, 0 }, { 61.547f, 0, 0 }, { 100.0f, 0, 0 }, { 100.0f, -depth, 0 }, { 55.7735f, -10.0f, 0 }, { 44.2265f, 10.0f, 0 },
         { 38.453f, 0, 1 }, { 0, 0, 1 }, { 0, -depth, 1 }, { 100.0f, -depth, 1 }, { 100.0f, 0, 1 }, { 61.547f, 0, 1 }, { 55.7735f, -10.0f, 1 }, { 44.2265f, 10.0f, 1 } };
         int out_facets_idx[][3] = { { 0, 1, 2 }, { 3, 4, 5 }, { 6, 5, 0 }, { 3, 5, 6 }, { 6, 2, 7 }, { 6, 0, 2 }, { 8, 9, 10 }, { 11, 12, 13 }, { 10, 11, 14 }, { 14, 11, 13 }, { 15, 8, 14 },
@@ -657,11 +653,7 @@
         for (int i = 0; i < 16; ++i)
             points.emplace_back(out_points_idx[i][0] / (100.f / min_width), out_points_idx[i][1] + depth, out_points_idx[i][2]);
         for (int i = 0; i < 28; ++i)
-<<<<<<< HEAD
-            facets.push_back(Vec3i32(out_facets_idx[i][0], out_facets_idx[i][1], out_facets_idx[i][2]));
-=======
             facets.emplace_back(out_facets_idx[i][0], out_facets_idx[i][1], out_facets_idx[i][2]);
->>>>>>> f47ad1fd
         TriangleMesh tooth_mesh(points, facets);
 
         // We have the mesh ready. It has one tooth and width of min_width. We will now append several of these together until we are close to
@@ -1921,34 +1913,8 @@
 
 void _3DScene::extrusionentity_to_verts(const ExtrusionEntity &extrusion_entity, float print_z, const Point &copy, GLVolume &volume)
 {
-<<<<<<< HEAD
     ExtrusionToVert visitor(print_z, copy, volume);
     extrusion_entity.visit(visitor);
-=======
-    if (extrusion_entity != nullptr) {
-        auto *extrusion_path = dynamic_cast<const ExtrusionPath*>(extrusion_entity);
-        if (extrusion_path != nullptr)
-            extrusionentity_to_verts(*extrusion_path, print_z, copy, volume);
-        else {
-            auto *extrusion_loop = dynamic_cast<const ExtrusionLoop*>(extrusion_entity);
-            if (extrusion_loop != nullptr)
-                extrusionentity_to_verts(*extrusion_loop, print_z, copy, volume);
-            else {
-                auto *extrusion_multi_path = dynamic_cast<const ExtrusionMultiPath*>(extrusion_entity);
-                if (extrusion_multi_path != nullptr)
-                    extrusionentity_to_verts(*extrusion_multi_path, print_z, copy, volume);
-                else {
-                    auto *extrusion_entity_collection = dynamic_cast<const ExtrusionEntityCollection*>(extrusion_entity);
-                    if (extrusion_entity_collection != nullptr)
-                        extrusionentity_to_verts(*extrusion_entity_collection, print_z, copy, volume);
-                    else {
-                        throw Slic3r::RuntimeError("Unexpected extrusion_entity type in to_verts()");
-                    }
-                }
-            }
-        }
-    }
->>>>>>> f47ad1fd
 }
 
 void _3DScene::polyline3_to_verts(const Polyline3& polyline, double width, double height, GLVolume& volume)
@@ -2046,11 +2012,7 @@
 bool GLArrow::on_init()
 {
     Pointf3s vertices;
-<<<<<<< HEAD
     std::vector<Vec3i32> triangles;
-=======
-    std::vector<Vec3i> triangles;
->>>>>>> f47ad1fd
 
     // bottom face
     vertices.emplace_back(0.5, 0.0, -0.1);
@@ -2116,11 +2078,7 @@
 bool GLCurvedArrow::on_init()
 {
     Pointf3s vertices;
-<<<<<<< HEAD
     std::vector<Vec3i32> triangles;
-=======
-    std::vector<Vec3i> triangles;
->>>>>>> f47ad1fd
 
     double ext_radius = 2.5;
     double int_radius = 1.5;
