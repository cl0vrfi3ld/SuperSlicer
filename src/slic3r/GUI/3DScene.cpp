///|/ Copyright (c) Prusa Research 2016 - 2023 Lukáš Matěna @lukasmatena, Enrico Turri @enricoturri1966, Oleksandra Iushchenko @YuSanka, Tomáš Mészáros @tamasmeszaros, Vojtěch Bubník @bubnikv, Filip Sykala @Jony01, Lukáš Hejl @hejllukas, David Kocík @kocikdav, Vojtěch Král @vojtechkral
///|/ Copyright (c) 2017 Eyal Soha @eyal0
///|/ Copyright (c) Slic3r 2015 Alessandro Ranellucci @alranel
///|/
///|/ ported from lib/Slic3r/GUI/3DScene.pm:
///|/ Copyright (c) Prusa Research 2016 - 2019 Vojtěch Bubník @bubnikv, Enrico Turri @enricoturri1966, Oleksandra Iushchenko @YuSanka
///|/ Copyright (c) Slic3r 2013 - 2016 Alessandro Ranellucci @alranel
///|/ Copyright (c) 2013 Guillaume Seguin @iXce
///|/
///|/ PrusaSlicer is released under the terms of the AGPLv3 or higher
///|/
#include <GL/glew.h>

#include "3DScene.hpp"
#include "GLShader.hpp"
#include "GUI_App.hpp"
#include "Plater.hpp"
#include "BitmapCache.hpp"
#include "Camera.hpp"

#include "libslic3r/BuildVolume.hpp"
#include "libslic3r/ExtrusionEntity.hpp"
#include "libslic3r/ExtrusionEntityCollection.hpp"
#include "libslic3r/Geometry.hpp"
#include "libslic3r/Print.hpp"
#include "libslic3r/SLAPrint.hpp"
#include "libslic3r/Slicing.hpp"
#include "libslic3r/Format/STL.hpp"
#include "libslic3r/Utils.hpp"
#include "libslic3r/AppConfig.hpp"
#include "libslic3r/PresetBundle.hpp"
#include "libslic3r/ClipperUtils.hpp"
#include "libslic3r/Tesselate.hpp"
#include "libslic3r/PrintConfig.hpp"

#include <stdio.h>
#include <stdlib.h>
#include <string.h>
#include <assert.h>

#include <boost/log/trivial.hpp>

#include <boost/filesystem/operations.hpp>
#include <boost/algorithm/string/predicate.hpp>

#include <Eigen/Dense>

#ifdef HAS_GLSAFE
void glAssertRecentCallImpl(const char* file_name, unsigned int line, const char* function_name)
{
#if defined(NDEBUG)
    // In release mode, only show OpenGL errors if sufficiently high loglevel.
    if (Slic3r::get_logging_level() < 5)
        return;
#endif // NDEBUG

    GLenum err = glGetError();
    if (err == GL_NO_ERROR)
        return;
    const char* sErr = 0;
    switch (err) {
    case GL_INVALID_ENUM:       sErr = "Invalid Enum";      break;
    case GL_INVALID_VALUE:      sErr = "Invalid Value";     break;
    // be aware that GL_INVALID_OPERATION is generated if glGetError is executed between the execution of glBegin and the corresponding execution of glEnd 
    case GL_INVALID_OPERATION:  sErr = "Invalid Operation"; break;
    case GL_STACK_OVERFLOW:     sErr = "Stack Overflow";    break;
    case GL_STACK_UNDERFLOW:    sErr = "Stack Underflow";   break;
    case GL_OUT_OF_MEMORY:      sErr = "Out Of Memory";     break;
    default:                    sErr = "Unknown";           break;
    }
    BOOST_LOG_TRIVIAL(error) << "OpenGL error in " << file_name << ":" << line << ", function " << function_name << "() : " << (int)err << " - " << sErr;
    assert(false);
}
#endif // HAS_GLSAFE

namespace Slic3r {

const float GLVolume::SinkingContours::HalfWidth = 0.25f;

void GLVolume::SinkingContours::render()
{
    update();

    GLShaderProgram* shader = GUI::wxGetApp().get_current_shader();
    if (shader == nullptr)
        return;

    const GUI::Camera& camera = GUI::wxGetApp().plater()->get_camera();
    shader->set_uniform("view_model_matrix", camera.get_view_matrix() * Geometry::translation_transform(m_shift));
    shader->set_uniform("projection_matrix", camera.get_projection_matrix());
    m_model.render();
}

void GLVolume::SinkingContours::update()
{
    const int object_idx = m_parent.object_idx();
    const Model& model = GUI::wxGetApp().plater()->model();

    if (object_idx < 0 ||
        object_idx >= int(model.objects.size()) ||
        !m_parent.is_sinking() ||
        m_parent.is_below_printbed()){
        m_model.reset();
        return;    
    }

    const BoundingBoxf3& box = m_parent.transformed_convex_hull_bounding_box();
    if (m_old_box.size().isApprox(box.size()) &&
        m_old_box.min.z() == box.min.z()){
        // Fix it !!! It is not working all the time
        m_shift = box.center() - m_old_box.center();
        return;
    }    
    
    m_old_box = box;
    m_shift = Vec3d::Zero();

    const TriangleMesh& mesh = model.objects[object_idx]->volumes[m_parent.volume_idx()]->mesh();

    m_model.reset();
    GUI::GLModel::Geometry init_data;
    init_data.format = { GUI::GLModel::Geometry::EPrimitiveType::Triangles, GUI::GLModel::Geometry::EVertexLayout::P3 };
    init_data.color = ColorRGBA::WHITE();
    unsigned int vertices_counter = 0;
    MeshSlicingParams slicing_params;
    slicing_params.trafo = m_parent.world_matrix();
    const Polygons polygons = union_(slice_mesh(mesh.its, 0.0f, slicing_params));
    if (polygons.empty()) return;

    for (const ExPolygon& expoly : diff_ex(expand(polygons, float(scale_(HalfWidth))), shrink(polygons, float(scale_(HalfWidth))))) {
        const std::vector<Vec3d> triangulation = triangulate_expolygon_3d(expoly);
        init_data.reserve_vertices(init_data.vertices_count() + triangulation.size());
        init_data.reserve_indices(init_data.indices_count() + triangulation.size());
        for (const Vec3d& v : triangulation) {
            init_data.add_vertex((Vec3f)(v.cast<float>() + 0.015f * Vec3f::UnitZ())); // add a small positive z to avoid z-fighting
            ++vertices_counter;
            if (vertices_counter % 3 == 0)
                init_data.add_triangle(vertices_counter - 3, vertices_counter - 2, vertices_counter - 1);
        }
    }

    if (init_data.vertices_count() > 0)
      m_model.init_from(std::move(init_data));
}

void GLVolume::NonManifoldEdges::render()
{
    update();

#if ENABLE_GL_CORE_PROFILE
    if (!GUI::OpenGLManager::get_gl_info().is_core_profile())
#endif // ENABLE_GL_CORE_PROFILE
        glsafe(::glLineWidth(2.0f));

    GLShaderProgram* shader = GUI::wxGetApp().get_current_shader();
    if (shader == nullptr)
        return;

    const GUI::Camera& camera = GUI::wxGetApp().plater()->get_camera();
    shader->set_uniform("view_model_matrix", camera.get_view_matrix() * m_parent.world_matrix());
    shader->set_uniform("projection_matrix", camera.get_projection_matrix());
#if ENABLE_GL_CORE_PROFILE
    const std::array<int, 4>& viewport = camera.get_viewport();
    shader->set_uniform("viewport_size", Vec2d(double(viewport[2]), double(viewport[3])));
    shader->set_uniform("width", 0.5f);
    shader->set_uniform("gap_size", 0.0f);
#endif // ENABLE_GL_CORE_PROFILE
    m_model.set_color(complementary(m_parent.render_color));
    m_model.render();
}

void GLVolume::NonManifoldEdges::update()
{
    if (!m_update_needed)
        return;

    m_model.reset();
    const int object_idx = m_parent.object_idx();
    const Model& model = GUI::wxGetApp().plater()->model();
    if (0 <= object_idx && object_idx < int(model.objects.size())) {
        const ModelObject* model_object = model.objects[object_idx];
        const int volume_idx = m_parent.volume_idx();
        if (0 <= volume_idx && volume_idx < int(model_object->volumes.size())) {
            const ModelVolume* model_volume = model_object->volumes[volume_idx];
            const TriangleMesh& mesh = model_volume->mesh();
            const std::vector<std::pair<int, int>> edges = its_get_open_edges(mesh.its);
            if (!edges.empty()) {
                GUI::GLModel::Geometry init_data;
                init_data.format = { GUI::GLModel::Geometry::EPrimitiveType::Lines, GUI::GLModel::Geometry::EVertexLayout::P3 };
                init_data.reserve_vertices(2 * edges.size());
                init_data.reserve_indices(2 * edges.size());

                // vertices + indices
                unsigned int vertices_count = 0;
                for (const std::pair<int, int>& edge : edges) {
                    init_data.add_vertex((Vec3f)mesh.its.vertices[edge.first].cast<float>());
                    init_data.add_vertex((Vec3f)mesh.its.vertices[edge.second].cast<float>());
                    vertices_count += 2;
                    init_data.add_line(vertices_count - 2, vertices_count - 1);
                }
                m_model.init_from(std::move(init_data));
            }
        }
    }

    m_update_needed = false;
}

const ColorRGBA GLVolume::SELECTED_COLOR         = ColorRGBA::GREEN();
const ColorRGBA GLVolume::HOVER_SELECT_COLOR     = { 0.4f, 0.9f, 0.1f, 1.0f };
const ColorRGBA GLVolume::HOVER_DESELECT_COLOR   = { 1.0f, 0.75f, 0.75f, 1.0f };
const ColorRGBA GLVolume::OUTSIDE_COLOR          = { 0.867f, 0.173f, 0.0f, 1.0f }; //dark red	and not { 0.0f, 0.38f, 0.8f, 1.0f };
const ColorRGBA GLVolume::SELECTED_OUTSIDE_COLOR = { 1.0f, 0.239f, 0.0f, 1.0f }; //red and not{ 0.19f, 0.58f, 1.0f, 1.0f };
const ColorRGBA GLVolume::DISABLED_COLOR         = ColorRGBA::DARK_GRAY();
const ColorRGBA GLVolume::SLA_SUPPORT_COLOR      = ColorRGBA::LIGHT_GRAY();
const ColorRGBA GLVolume::SLA_PAD_COLOR          = { 0.0f, 0.2f, 0.0f, 1.0f };
const ColorRGBA GLVolume::NEUTRAL_COLOR          = { 0.9f, 0.9f, 0.9f, 1.0f };
const std::array<ColorRGBA, 4> GLVolume::MODEL_COLOR = { {
    ColorRGBA::YELLOW(),
    { 1.0f, 0.5f, 0.5f, 1.0f },
    { 0.5f, 1.0f, 0.5f, 1.0f },
    { 0.5f, 0.5f, 1.0f, 1.0f }
} };
const ColorRGBA GLVolume::NEGATIVE_VOLUME_COLOR     = { 0.2f, 0.2f, 0.2f, 0.5f };
const ColorRGBA GLVolume::PARAMETER_MODIFIER_COLOR  = { 1.0, 0.2f, 1.0f, 0.5f }; // pink and not yellow { 1.0, 1.0f, 0.2f, 0.5f };
const ColorRGBA GLVolume::SUPPORT_BLOCKER_COLOR    = {1.0f, 0.2f, 0.2f, 0.5f};
const ColorRGBA GLVolume::SUPPORT_ENFORCER_COLOR   = {0.2f, 0.2f, 1.0f, 0.5f};
const ColorRGBA GLVolume::SEAM_POSITION_COLOR    = { 0.9f, 0.2f, 1.0f, 0.5f };

GLVolume::GLVolume(float r, float g, float b, float a)
    : m_sla_shift_z(0.0)
    , m_sinking_contours(*this)
    , m_non_manifold_edges(*this)
    // geometry_id == 0 -> invalid
    , geometry_id(std::pair<size_t, size_t>(0, 0))
    , extruder_id(0)
    , selected(false)
    , disabled(false)
    , printable(true)
    , is_active(true)
    , zoom_to_volumes(true)
    , shader_outside_printer_detection_enabled(false)
    , is_outside(false)
    , hover(HS_None)
    , is_modifier(false)
    , is_wipe_tower(false)
    , is_extrusion_path(false)
    , force_native_color(false)
    , force_neutral_color(false)
    , force_sinking_contours(false)
    , tverts_range(0, size_t(-1))
{
    color = { r, g, b, a };
    set_render_color(color);
}

void GLVolume::set_render_color(bool force_transparent)
{
    bool outside = is_outside || (!is_modifier && is_below_printbed());

    if (force_native_color || force_neutral_color) {
        if (outside && shader_outside_printer_detection_enabled)
            set_render_color(OUTSIDE_COLOR);
        else {
            if (force_native_color)
                set_render_color(color);
            else
                set_render_color(NEUTRAL_COLOR);
        }
    }
    else {
        if (hover == HS_Deselect)
            set_render_color(HOVER_DESELECT_COLOR);
        else if (hover == HS_Select || selected) {
            const ColorRGBA rc = outside ? SELECTED_OUTSIDE_COLOR : SELECTED_COLOR;
            if (color == NEGATIVE_VOLUME_COLOR || color == PARAMETER_MODIFIER_COLOR || color == SUPPORT_BLOCKER_COLOR || color == SUPPORT_ENFORCER_COLOR || color == SEAM_POSITION_COLOR)
                set_render_color(ColorRGBA(rc.r() * color.r(), rc.g() * color.g(), rc.b() * color.b(), rc.a() * color.a()));
            else
                set_render_color(rc);
        }
        else if (disabled)
            set_render_color(DISABLED_COLOR);
        else if (outside && shader_outside_printer_detection_enabled)
            set_render_color(OUTSIDE_COLOR);
        else
            set_render_color(color);
    }

    if (!printable)
        render_color = saturate(render_color, 0.25f);

    if (force_transparent)
        render_color.a(color.a());
}

ColorRGBA color_from_model_volume(const ModelVolume& model_volume)
{
    ColorRGBA color;
    if (model_volume.is_negative_volume())
        color = GLVolume::NEGATIVE_VOLUME_COLOR;
    else if (model_volume.is_modifier())
        color = GLVolume::PARAMETER_MODIFIER_COLOR;
    else if (model_volume.is_support_blocker())
        color = GLVolume::SUPPORT_BLOCKER_COLOR;
    else if (model_volume.is_support_enforcer())
        color = GLVolume::SUPPORT_ENFORCER_COLOR;
    else if (model_volume.is_seam_position())
        color = GLVolume::SEAM_POSITION_COLOR;

    return color;
}

Transform3d GLVolume::world_matrix() const
{
    Transform3d m = m_instance_transformation.get_matrix() * m_volume_transformation.get_matrix();
    m.translation()(2) += m_sla_shift_z;
    return m;
}

bool GLVolume::is_left_handed() const
{
    const Vec3d &m1 = m_instance_transformation.get_mirror();
    const Vec3d &m2 = m_volume_transformation.get_mirror();
    return m1.x() * m1.y() * m1.z() * m2.x() * m2.y() * m2.z() < 0.;
}

const BoundingBoxf3& GLVolume::transformed_bounding_box() const
{
    if (!m_transformed_bounding_box.has_value()) {
        const BoundingBoxf3& box = bounding_box();
        assert(box.defined || box.min.x() >= box.max.x() || box.min.y() >= box.max.y() || box.min.z() >= box.max.z());
        std::optional<BoundingBoxf3>* trans_box = const_cast<std::optional<BoundingBoxf3>*>(&m_transformed_bounding_box);
        *trans_box = box.transformed(world_matrix());
    }
    return *m_transformed_bounding_box;
}

const BoundingBoxf3& GLVolume::transformed_convex_hull_bounding_box() const
{
    if (!m_transformed_convex_hull_bounding_box.has_value()) {
        std::optional<BoundingBoxf3>* trans_box = const_cast<std::optional<BoundingBoxf3>*>(&m_transformed_convex_hull_bounding_box);
        *trans_box = transformed_convex_hull_bounding_box(world_matrix());
    }
    return *m_transformed_convex_hull_bounding_box;
}

BoundingBoxf3 GLVolume::transformed_convex_hull_bounding_box(const Transform3d &trafo) const
{
	return (m_convex_hull && ! m_convex_hull->empty()) ?
		m_convex_hull->transformed_bounding_box(trafo) :
        bounding_box().transformed(trafo);
}

BoundingBoxf3 GLVolume::transformed_non_sinking_bounding_box(const Transform3d& trafo) const
{
    return GUI::wxGetApp().plater()->model().objects[object_idx()]->volumes[volume_idx()]->mesh().transformed_bounding_box(trafo, 0.0);
}

const BoundingBoxf3& GLVolume::transformed_non_sinking_bounding_box() const
{
    if (!m_transformed_non_sinking_bounding_box.has_value()) {
        std::optional<BoundingBoxf3>* trans_box = const_cast<std::optional<BoundingBoxf3>*>(&m_transformed_non_sinking_bounding_box);
        const Transform3d& trafo = world_matrix();
        *trans_box = transformed_non_sinking_bounding_box(trafo);
    }
    return *m_transformed_non_sinking_bounding_box;
}

void GLVolume::set_range(double min_z, double max_z)
{
    this->tverts_range.first = 0;
    this->tverts_range.second = this->model.indices_count();

    if (!this->print_zs.empty()) {
        // The Z layer range is specified.
        // First test whether the Z span of this object is not out of (min_z, max_z) completely.
        if (this->print_zs.front() > max_z || this->print_zs.back() < min_z)
            this->tverts_range.second = 0;
        else {
            // Then find the lowest layer to be displayed.
            size_t i = 0;
            for (; i < this->print_zs.size() && this->print_zs[i] < min_z; ++i);
            if (i == this->print_zs.size())
                // This shall not happen.
                this->tverts_range.second = 0;
            else {
                // Remember start of the layer.
                this->tverts_range.first = this->offsets[i];
                // Some layers are above $min_z. Which?
                for (; i < this->print_zs.size() && this->print_zs[i] <= max_z; ++i);
                if (i < this->print_zs.size())
                    this->tverts_range.second = this->offsets[i];
            }
        }
    }
}

void GLVolume::render()
{
    if (!is_active)
        return;

    GLShaderProgram* shader = GUI::wxGetApp().get_current_shader();
    if (shader == nullptr)
        return;
    
    const bool is_left_handed = this->is_left_handed();

    if (is_left_handed)
        glsafe(::glFrontFace(GL_CW));
    glsafe(::glCullFace(GL_BACK));

    if (tverts_range == std::make_pair<size_t, size_t>(0, -1))
        model.render();
    else
        model.render(this->tverts_range);

    if (is_left_handed)
        glsafe(::glFrontFace(GL_CCW));
}

bool GLVolume::is_sla_support() const { return this->composite_id.volume_id == -int(slaposSupportTree); }
bool GLVolume::is_sla_pad() const { return this->composite_id.volume_id == -int(slaposPad); }

bool GLVolume::is_sinking() const
{
    if (is_modifier || GUI::wxGetApp().preset_bundle->printers.get_edited_preset().printer_technology() == ptSLA)
        return false;
    const BoundingBoxf3& box = transformed_convex_hull_bounding_box();
    return box.min.z() < SINKING_Z_THRESHOLD && box.max.z() >= SINKING_Z_THRESHOLD;
}

bool GLVolume::is_below_printbed() const
{
    return transformed_convex_hull_bounding_box().max.z() < 0.0;
}

void GLVolume::render_sinking_contours()
{
    m_sinking_contours.render();
}

void GLVolume::render_non_manifold_edges()
{
    m_non_manifold_edges.render();
}

std::vector<int> GLVolumeCollection::load_object(
    const ModelObject*      model_object,
    int                     obj_idx,
    const std::vector<int>& instance_idxs)
{
    std::vector<int> volumes_idx;
    for (int volume_idx = 0; volume_idx < int(model_object->volumes.size()); ++volume_idx)
        for (int instance_idx : instance_idxs)
           volumes_idx.emplace_back(this->GLVolumeCollection::load_object_volume(model_object, obj_idx, volume_idx, instance_idx));
    return volumes_idx;
}

int GLVolumeCollection::load_object_volume(
    const ModelObject* model_object,
    int                obj_idx,
    int                volume_idx,
    int                instance_idx)
{
    const ModelVolume   *model_volume = model_object->volumes[volume_idx];
    const int            extruder_id  = model_volume->extruder_id();
    const ModelInstance *instance 	  = model_object->instances[instance_idx];
    std::shared_ptr<const TriangleMesh> mesh = model_volume->mesh_ptr();
    this->volumes.emplace_back(new GLVolume());
    GLVolume& v = *this->volumes.back();
    v.set_color(color_from_model_volume(*model_volume));
    // apply printable value from the instance
    v.printable = instance->printable;
#if ENABLE_SMOOTH_NORMALS
    v.model.init_from(*mesh, true);
    if (m_use_raycasters)
      v.mesh_raycaster = std::make_unique<GUI::MeshRaycaster>(mesh);
#else
    v.model.init_from(*mesh);
    if (m_use_raycasters)
      v.mesh_raycaster = std::make_unique<GUI::MeshRaycaster>(mesh);
#endif // ENABLE_SMOOTH_NORMALS
    v.composite_id = GLVolume::CompositeID(obj_idx, volume_idx, instance_idx);
    if (model_volume->is_model_part()) {
        // GLVolume will reference a convex hull from model_volume!
        v.set_convex_hull(model_volume->get_convex_hull_shared_ptr());
        if (extruder_id != -1)
            v.extruder_id = extruder_id;
    }
    v.is_modifier = !model_volume->is_model_part();
    v.shader_outside_printer_detection_enabled = model_volume->is_model_part();
    v.set_instance_transformation(instance->get_transformation());
    v.set_volume_transformation(model_volume->get_transformation());

    return int(this->volumes.size() - 1);
}

#if ENABLE_OPENGL_ES
int GLVolumeCollection::load_wipe_tower_preview(
    float pos_x, float pos_y, float width, float depth, const std::vector<std::pair<float, float>>& z_and_depth_pairs, float height, float cone_angle,
    float rotation_angle, bool size_unknown, float brim_width, TriangleMesh* out_mesh)
#else
int GLVolumeCollection::load_wipe_tower_preview(
    float pos_x, float pos_y, float width, float depth, const std::vector<std::pair<float, float>>& z_and_depth_pairs, float height, float cone_angle,
    float rotation_angle, bool size_unknown, float brim_width)
#endif // ENABLE_OPENGL_ES
{
    if (height == 0.0f)
        height = 0.1f;

    // Because the GLVolume is also used for arrangement, it must be safely larger
    // than the actual extruded tower, otherwise the arranged tower ends up out of bed.
    float offset = 0.3f;
    pos_x -= offset;
    pos_y -= offset;
    width += 2.f * offset;
    depth += 2.f * offset;
    brim_width += offset;

    static const float brim_height = 0.2f;
//    const float scaled_brim_height = brim_height / height;

    TriangleMesh mesh;
    ColorRGBA color = ColorRGBA::DARK_YELLOW();

    // In case we don't know precise dimensions of the wipe tower yet, we'll draw
    // the box with different color with one side jagged:
    if (size_unknown) {
        color.r(0.9f);
        color.g(0.6f);

        // Too narrow tower would interfere with the teeth. The estimate is not precise anyway.
        depth = std::max(depth, 10.f);
        float min_width = 30.f;

        // We'll now create the box with jagged edge. y-coordinates of the pre-generated model
        // are shifted so that the front edge has y=0 and centerline of the back edge has y=depth:
        float out_points_idx[][3] = { { 0, -depth, 0 }, { 0, 0, 0 }, { 38.453f, 0, 0 }, { 61.547f, 0, 0 }, { 100.0f, 0, 0 }, { 100.0f, -depth, 0 }, { 55.7735f, -10.0f, 0 }, { 44.2265f, 10.0f, 0 },
            { 38.453f, 0, 1 }, { 0, 0, 1 }, { 0, -depth, 1 }, { 100.0f, -depth, 1 }, { 100.0f, 0, 1 }, { 61.547f, 0, 1 }, { 55.7735f, -10.0f, 1 }, { 44.2265f, 10.0f, 1 } };
        static constexpr const int out_facets_idx[][3] = {
            { 0, 1, 2 }, { 3, 4, 5 }, { 6, 5, 0 }, { 3, 5, 6 }, { 6, 2, 7 }, { 6, 0, 2 }, { 8, 9, 10 }, { 11, 12, 13 }, { 10, 11, 14 }, { 14, 11, 13 }, { 15, 8, 14 },
            { 8, 10, 14 }, { 3, 12, 4 }, { 3, 13, 12 }, { 6, 13, 3 }, { 6, 14, 13 }, { 7, 14, 6 }, { 7, 15, 14 }, { 2, 15, 7 }, { 2, 8, 15 }, { 1, 8, 2 }, { 1, 9, 8 },
            { 0, 9, 1 }, { 0, 10, 9 }, { 5, 10, 0 }, { 5, 11, 10 }, { 4, 11, 5 }, { 4, 12, 11 } };
        indexed_triangle_set its;
        for (int i = 0; i < 16; ++i)
            its.vertices.emplace_back(out_points_idx[i][0] / (100.f / min_width), out_points_idx[i][1] + depth, out_points_idx[i][2]);
        its.indices.reserve(28);
        for (const int* face : out_facets_idx)
            its.indices.emplace_back(face);
        TriangleMesh tooth_mesh(std::move(its));

        // We have the mesh ready. It has one tooth and width of min_width. We will now
        // append several of these together until we are close to the required width
        // of the block. Than we can scale it precisely.
        size_t n = std::max(1, int(width / min_width)); // How many shall be merged?
        for (size_t i = 0; i < n; ++i) {
            mesh.merge(tooth_mesh);
            tooth_mesh.translate(min_width, 0.f, 0.f);
        }

        mesh.scale(Vec3f(width / (n * min_width), 1.f, height)); // Scaling to proper width
    }
    else {
        for (size_t i=1; i<z_and_depth_pairs.size(); ++i) {
            TriangleMesh m = make_cube(width, z_and_depth_pairs[i-1].second, z_and_depth_pairs[i].first-z_and_depth_pairs[i-1].first);
            m.translate(0.f, -z_and_depth_pairs[i-1].second/2.f + z_and_depth_pairs[0].second/2.f, z_and_depth_pairs[i-1].first);
            mesh.merge(m);
        }
    }

    // We'll make another mesh to show the brim (fixed layer height):
    TriangleMesh brim_mesh = make_cube(width + 2.f * brim_width, depth + 2.f * brim_width, 0.2f);
    brim_mesh.translate(-brim_width, -brim_width, 0.f);
    mesh.merge(brim_mesh);

    // Now the stabilization cone and its base.
    const auto [R, scale_x] = WipeTower::get_wipe_tower_cone_base(width, height, depth, cone_angle);
    if (R > 0.) {
        TriangleMesh cone_mesh(its_make_cone(R, height));
        cone_mesh.scale(Vec3f(1.f/scale_x, 1.f, 1.f));

        TriangleMesh disk_mesh(its_make_cylinder(R, brim_height));
        disk_mesh.scale(Vec3f(1. / scale_x, 1., 1.)); // Now it matches the base, which may be elliptic.
        disk_mesh.scale(Vec3f(1.f + scale_x*brim_width/R, 1.f + brim_width/R, 1.f)); // Scale so the brim is not deformed.
        cone_mesh.merge(disk_mesh);
        cone_mesh.translate(width / 2., depth / 2., 0.);
        mesh.merge(cone_mesh);
    }


    volumes.emplace_back(new GLVolume(color));
    GLVolume& v = *volumes.back();
#if ENABLE_OPENGL_ES
    if (out_mesh != nullptr)
        *out_mesh = mesh;
#endif // ENABLE_OPENGL_ES
    v.model.init_from(mesh);
    v.model.set_color(color);
    v.mesh_raycaster = std::make_unique<GUI::MeshRaycaster>(std::make_shared<const TriangleMesh>(mesh));
    v.set_convex_hull(mesh.convex_hull_3d());
    v.set_volume_offset(Vec3d(pos_x, pos_y, 0.0));
    v.set_volume_rotation(Vec3d(0., 0., (M_PI / 180.) * rotation_angle));
    v.composite_id = GLVolume::CompositeID(INT_MAX, 0, 0);
    v.geometry_id.first = 0;
    v.geometry_id.second = wipe_tower_instance_id().id;
    v.is_wipe_tower = true;
    v.shader_outside_printer_detection_enabled = !size_unknown;
    return int(volumes.size() - 1);
}

// Load SLA auxiliary GLVolumes (for support trees or pad).
// This function produces volumes for multiple instances in a single shot,
// as some object specific mesh conversions may be expensive.
void GLVolumeCollection::load_object_auxiliary(
    const SLAPrintObject*           print_object,
    int                             obj_idx,
    // pairs of <instance_idx, print_instance_idx>
    const std::vector<std::pair<size_t, size_t>>& instances,
    SLAPrintObjectStep              milestone,
    // Timestamp of the last change of the milestone
    size_t                          timestamp)
{
    if (print_object->get_mesh_to_print() == nullptr)
        return;
    const Transform3d mesh_trafo_inv = print_object->trafo().inverse();

    auto add_volume = [this, timestamp](int obj_idx, int inst_idx, const ModelInstance& model_instance, SLAPrintObjectStep step,
        const TriangleMesh& mesh, const ColorRGBA& color, std::optional<const TriangleMesh> convex_hull = std::nullopt) {
        if (mesh.empty())
            return;

        GLVolume& v = *this->volumes.emplace_back(new GLVolume(color));
#if ENABLE_SMOOTH_NORMALS
        v.model.init_from(mesh, true);
#else
        v.model.init_from(mesh);
        v.model.set_color(color);
        v.mesh_raycaster = std::make_unique<GUI::MeshRaycaster>(std::make_shared<const TriangleMesh>(mesh));
#endif // ENABLE_SMOOTH_NORMALS
        v.composite_id = GLVolume::CompositeID(obj_idx, -int(step), inst_idx);
        v.geometry_id = std::pair<size_t, size_t>(timestamp, model_instance.id().id);
        if (convex_hull.has_value())
            v.set_convex_hull(*convex_hull);
        v.is_modifier = false;
        v.shader_outside_printer_detection_enabled = (step == slaposSupportTree || step == slaposDrillHoles);
        v.set_instance_transformation(model_instance.get_transformation());
    };
 
    if (milestone == SLAPrintObjectStep::slaposDrillHoles) {
        if (print_object->get_parts_to_slice().size() > 1) {
            // Get the mesh.
            TriangleMesh backend_mesh;
            std::shared_ptr<const indexed_triangle_set> preview_mesh_ptr = print_object->get_mesh_to_print();
            if (preview_mesh_ptr != nullptr)
                backend_mesh = TriangleMesh(*preview_mesh_ptr);
            if (!backend_mesh.empty()) {
                backend_mesh.transform(mesh_trafo_inv);
                TriangleMesh convex_hull = backend_mesh.convex_hull_3d();
                for (const std::pair<size_t, size_t>& instance_idx : instances) {
                    const ModelInstance& model_instance = *print_object->model_object()->instances[instance_idx.first];
                    add_volume(obj_idx, (int)instance_idx.first, model_instance, slaposDrillHoles, backend_mesh, GLVolume::MODEL_COLOR[0], convex_hull);
                }
            }
        }
    }

    // Get the support mesh.
    if (milestone == SLAPrintObjectStep::slaposSupportTree) {
        TriangleMesh supports_mesh = print_object->support_mesh();
        if (!supports_mesh.empty()) {
            supports_mesh.transform(mesh_trafo_inv);
            TriangleMesh convex_hull = supports_mesh.convex_hull_3d();
            for (const std::pair<size_t, size_t>& instance_idx : instances) {
                const ModelInstance& model_instance = *print_object->model_object()->instances[instance_idx.first];
                add_volume(obj_idx, (int)instance_idx.first, model_instance, slaposSupportTree, supports_mesh, GLVolume::SLA_SUPPORT_COLOR, convex_hull);
            }
        }
    }

    // Get the pad mesh.
    if (milestone == SLAPrintObjectStep::slaposPad) {
        TriangleMesh pad_mesh = print_object->pad_mesh();
        if (!pad_mesh.empty()) {
            pad_mesh.transform(mesh_trafo_inv);
            TriangleMesh convex_hull = pad_mesh.convex_hull_3d();
            for (const std::pair<size_t, size_t>& instance_idx : instances) {
                const ModelInstance& model_instance = *print_object->model_object()->instances[instance_idx.first];
                add_volume(obj_idx, (int)instance_idx.first, model_instance, slaposPad, pad_mesh, GLVolume::SLA_PAD_COLOR, convex_hull);
            }
        }
    }
}

GLVolume* GLVolumeCollection::new_toolpath_volume(const ColorRGBA& rgba)
{
    GLVolume* out = new_nontoolpath_volume(rgba);
    out->is_extrusion_path = true;
    return out;
}

GLVolume* GLVolumeCollection::new_nontoolpath_volume(const ColorRGBA& rgba)
{
    GLVolume* out = new GLVolume(rgba);
    out->is_extrusion_path = false;
    this->volumes.emplace_back(out);
    return out;
}

GLVolumeWithIdAndZList volumes_to_render(const std::vector<std::unique_ptr<GLVolume>>& volumes, GLVolumeCollection::ERenderType type, const Transform3d& view_matrix, std::function<bool(const GLVolume&)> filter_func)
{
    GLVolumeWithIdAndZList list;
    list.reserve(volumes.size());

    for (unsigned int i = 0; i < (unsigned int)volumes.size(); ++i) {
        GLVolume* volume = volumes[i].get();
        bool is_transparent = volume->render_color.is_transparent();
        if (((type == GLVolumeCollection::ERenderType::Opaque && !is_transparent) ||
             (type == GLVolumeCollection::ERenderType::Transparent && is_transparent) ||
             type == GLVolumeCollection::ERenderType::All) &&
            (! filter_func || filter_func(*volume)))
            list.emplace_back(std::make_pair(volume, std::make_pair(i, 0.0)));
    }

    if (type == GLVolumeCollection::ERenderType::Transparent && list.size() > 1) {
        for (GLVolumeWithIdAndZ& volume : list) {
            volume.second.second = volume.first->bounding_box().transformed(view_matrix * volume.first->world_matrix()).max(2);
        }

        std::sort(list.begin(), list.end(),
            [](const GLVolumeWithIdAndZ& v1, const GLVolumeWithIdAndZ& v2) -> bool { return v1.second.second < v2.second.second; }
        );
    }
    else if (type == GLVolumeCollection::ERenderType::Opaque && list.size() > 1) {
        std::sort(list.begin(), list.end(),
            [](const GLVolumeWithIdAndZ& v1, const GLVolumeWithIdAndZ& v2) -> bool { return v1.first->selected && !v2.first->selected; }
        );
    }

    return list;
}

void GLVolumeCollection::render(GLVolumeCollection::ERenderType type, bool disable_cullface, const Transform3d& view_matrix, const Transform3d& projection_matrix,
    std::function<bool(const GLVolume&)> filter_func) const
{
    GLVolumeWithIdAndZList to_render = volumes_to_render(volumes, type, view_matrix, filter_func);
    if (to_render.empty())
        return;

    GLShaderProgram* shader = GUI::wxGetApp().get_current_shader();
    if (shader == nullptr)
        return;

    GLShaderProgram* sink_shader  = GUI::wxGetApp().get_shader("flat");
#if ENABLE_GL_CORE_PROFILE
    GLShaderProgram* edges_shader = GUI::OpenGLManager::get_gl_info().is_core_profile() ? GUI::wxGetApp().get_shader("dashed_thick_lines") : GUI::wxGetApp().get_shader("flat");
#else
    GLShaderProgram* edges_shader = GUI::wxGetApp().get_shader("flat");
#endif // ENABLE_GL_CORE_PROFILE

    if (type == ERenderType::Transparent) {
        glsafe(::glEnable(GL_BLEND));
        glsafe(::glBlendFunc(GL_SRC_ALPHA, GL_ONE_MINUS_SRC_ALPHA));
        glsafe(::glDepthMask(false));
    }

    glsafe(::glCullFace(GL_BACK));
    if (disable_cullface)
        glsafe(::glDisable(GL_CULL_FACE));

    for (GLVolumeWithIdAndZ& volume : to_render) {
        const Transform3d& world_matrix = volume.first->world_matrix();
        volume.first->set_render_color(true);

        // render sinking contours of non-hovered volumes
        shader->stop_using();
        if (sink_shader != nullptr) {
            sink_shader->start_using();
            if (m_show_sinking_contours) {
                if (volume.first->is_sinking() && !volume.first->is_below_printbed() &&
                    volume.first->hover == GLVolume::HS_None && !volume.first->force_sinking_contours) {
                    volume.first->render_sinking_contours();
                }
            }
            sink_shader->stop_using();
        }
        shader->start_using();

        shader->set_uniform("z_range", m_z_range);
        shader->set_uniform("clipping_plane", m_clipping_plane);
        shader->set_uniform("use_color_clip_plane", m_use_color_clip_plane);
        shader->set_uniform("color_clip_plane", m_color_clip_plane);
        shader->set_uniform("uniform_color_clip_plane_1", m_color_clip_plane_colors[0]);
        shader->set_uniform("uniform_color_clip_plane_2", m_color_clip_plane_colors[1]);
        shader->set_uniform("print_volume.type", static_cast<int>(m_print_volume.type));
        shader->set_uniform("print_volume.xy_data", m_print_volume.data);
        shader->set_uniform("print_volume.z_data", m_print_volume.zs);
        shader->set_uniform("volume_world_matrix", world_matrix);
        shader->set_uniform("slope.actived", m_slope.active && !volume.first->is_modifier && !volume.first->is_wipe_tower);
        shader->set_uniform("slope.volume_world_normal_matrix", static_cast<Matrix3f>(world_matrix.matrix().block(0, 0, 3, 3).inverse().transpose().cast<float>()));
        shader->set_uniform("slope.normal_z", m_slope.normal_z);

#if ENABLE_ENVIRONMENT_MAP
        unsigned int environment_texture_id = GUI::wxGetApp().plater()->get_environment_texture_id();
        bool use_environment_texture = environment_texture_id > 0 && GUI::wxGetApp().app_config->get_bool("use_environment_map");
        shader->set_uniform("use_environment_tex", use_environment_texture);
        if (use_environment_texture)
            glsafe(::glBindTexture(GL_TEXTURE_2D, environment_texture_id));
#endif // ENABLE_ENVIRONMENT_MAP
        glcheck();

        volume.first->model.set_color(volume.first->render_color);
        const Transform3d model_matrix = world_matrix;
        shader->set_uniform("view_model_matrix", view_matrix * model_matrix);
        shader->set_uniform("projection_matrix", projection_matrix);
        const Matrix3d view_normal_matrix = view_matrix.matrix().block(0, 0, 3, 3) * model_matrix.matrix().block(0, 0, 3, 3).inverse().transpose();
        shader->set_uniform("view_normal_matrix", view_normal_matrix);
        volume.first->render();

#if ENABLE_ENVIRONMENT_MAP
        if (use_environment_texture)
            glsafe(::glBindTexture(GL_TEXTURE_2D, 0));
#endif // ENABLE_ENVIRONMENT_MAP

        glsafe(::glBindBuffer(GL_ARRAY_BUFFER, 0));
        glsafe(::glBindBuffer(GL_ELEMENT_ARRAY_BUFFER, 0));
    }

    if (m_show_sinking_contours) {
        shader->stop_using();
        if (sink_shader != nullptr) {
            sink_shader->start_using();
            for (GLVolumeWithIdAndZ& volume : to_render) {
                // render sinking contours of hovered/displaced volumes
                if (volume.first->is_sinking() && !volume.first->is_below_printbed() &&
                    (volume.first->hover != GLVolume::HS_None || volume.first->force_sinking_contours)) {
                    glsafe(::glDepthFunc(GL_ALWAYS));
                    volume.first->render_sinking_contours();
                    glsafe(::glDepthFunc(GL_LESS));
                }
            }
            sink_shader->start_using();
        }
        shader->start_using();
    }

    shader->stop_using();
    if (edges_shader != nullptr) {
        edges_shader->start_using();
        if (m_show_non_manifold_edges && GUI::wxGetApp().app_config->get_bool("non_manifold_edges")) {
            for (GLVolumeWithIdAndZ& volume : to_render) {
                volume.first->render_non_manifold_edges();
            }
        }
        edges_shader->stop_using();
    }
    shader->start_using();

    if (disable_cullface)
        glsafe(::glEnable(GL_CULL_FACE));

    if (type == ERenderType::Transparent) {
        glsafe(::glDisable(GL_BLEND));
        glsafe(::glDepthMask(true));
    }
}

void GLVolumeCollection::reset_outside_state()
{
    for (const std::unique_ptr<GLVolume> &volume : this->volumes) {
        if (volume != nullptr)
            volume->is_outside = false;
    }
}

void GLVolumeCollection::update_colors_by_extruder(const DynamicPrintConfig* config)
{
    using ColorItem = std::pair<std::string, ColorRGB>;
    std::vector<ColorItem> colors;

    if (static_cast<PrinterTechnology>(config->opt_int("printer_technology")) == ptSLA) {
        const std::string& txt_color = config->opt_string("material_colour").empty() ? 
                                       print_config_def.get("material_colour")->get_default_value<ConfigOptionString>()->value : 
                                       config->opt_string("material_colour");
        ColorRGB rgb;
        if (decode_color(txt_color, rgb))
            colors.push_back({ txt_color, rgb });
    }
    else {
        const ConfigOptionStrings* extruders_opt = dynamic_cast<const ConfigOptionStrings*>(config->option("extruder_colour"));
        if (extruders_opt == nullptr)
            return;

        const ConfigOptionStrings* filamemts_opt = dynamic_cast<const ConfigOptionStrings*>(config->option("filament_colour"));
        if (filamemts_opt == nullptr)
            return;

<<<<<<< HEAD
        unsigned int colors_count = std::max((unsigned int)extruders_opt->size(), (unsigned int)filamemts_opt->size());
=======
        size_t colors_count = std::max(extruders_opt->values.size(), filamemts_opt->values.size());
>>>>>>> 3c0b9e04
        if (colors_count == 0)
            return;
        colors.resize(colors_count);

        for (unsigned int i = 0; i < colors_count; ++i) {
            const std::string& ext_color = config->opt_string("extruder_colour", i);
            ColorRGB rgb;
            if (decode_color(ext_color, rgb))
                colors[i] = { ext_color, rgb };
            else {
                const std::string& fil_color = config->opt_string("filament_colour", i);
                if (decode_color(fil_color, rgb))
                    colors[i] = { fil_color, rgb };
            }
        }
    }

    for (const std::unique_ptr<GLVolume> &volume : volumes) {
        if (volume == nullptr || volume->is_modifier || volume->is_wipe_tower || volume->is_sla_pad() || volume->is_sla_support())
            continue;

        int extruder_id = volume->extruder_id - 1;
        if (extruder_id < 0 || (int)colors.size() <= extruder_id)
            extruder_id = 0;

        const ColorItem& color = colors[extruder_id];
        if (!color.first.empty())
            volume->color = to_rgba(color.second, volume->color.a());
    }
}

std::vector<double> GLVolumeCollection::get_current_print_zs(bool active_only) const
{
    // Collect layer top positions of all volumes.
    std::vector<double> print_zs;
    for (const std::unique_ptr<GLVolume> &vol : this->volumes)
    {
        if (!active_only || vol->is_active)
            append(print_zs, vol->print_zs);
    }
    std::sort(print_zs.begin(), print_zs.end());

    // Replace intervals of layers with similar top positions with their average value.
    int n = int(print_zs.size());
    int k = 0;
    for (int i = 0; i < n;) {
        int j = i + 1;
        coordf_t zmax = print_zs[i] + EPSILON;
        for (; j < n && print_zs[j] <= zmax; ++ j) ;
        print_zs[k ++] = (j > i + 1) ? (0.5 * (print_zs[i] + print_zs[j - 1])) : print_zs[i];
        i = j;
    }
    if (k < n)
        print_zs.erase(print_zs.begin() + k, print_zs.end());

    return print_zs;
}

size_t GLVolumeCollection::cpu_memory_used() const 
{
	size_t memsize = sizeof(*this) + this->volumes.capacity() * sizeof(GLVolume);
	for (const std::unique_ptr<GLVolume> &volume : this->volumes)
		memsize += volume->cpu_memory_used();
	return memsize;
}

size_t GLVolumeCollection::gpu_memory_used() const 
{
	size_t memsize = 0;
	for (const std::unique_ptr<GLVolume> &volume : this->volumes)
		memsize += volume->gpu_memory_used();
	return memsize;
}

std::string GLVolumeCollection::log_memory_info() const 
{ 
	return " (GLVolumeCollection RAM: " + format_memsize_MB(this->cpu_memory_used()) + " GPU: " + format_memsize_MB(this->gpu_memory_used()) + " Both: " + format_memsize_MB(this->gpu_memory_used()) + ")";
}

static void thick_lines_to_geometry(
    const Lines&               lines,
    const std::vector<double>& widths,
    const std::vector<double>& heights,
    bool                       closed,
    double                     top_z,
    GUI::GLModel::Geometry&    geometry)
{
    assert(!lines.empty());
    if (lines.empty())
        return;

    enum Direction : unsigned char
    {
        Left,
        Right,
        Top,
        Bottom
    };

    // right, left, top, bottom
    std::array<int, 4> idx_prev    = { -1, -1, -1, -1 };
    std::array<int, 4> idx_initial = { -1, -1, -1, -1 };

    double bottom_z_prev = 0.0;
    Vec2d  b1_prev(Vec2d::Zero());
    Vec2d  v_prev(Vec2d::Zero());
    double len_prev = 0.0;
    double width_initial = 0.0;
    double bottom_z_initial = 0.0;

    // Reserve for a smooth path. Likley the path will not be that smooth, but better than nothing.
    // Allocated 1.5x more data than minimum.
    // Number of indices, not triangles.
    geometry.reserve_more_indices((lines.size() * 8 * 3) * 3 / 2);
    // Number of vertices, not floats.
    geometry.reserve_more_vertices(((lines.size() + 1) * 4) * 3 / 2);

    // loop once more in case of closed loops
    const size_t lines_end = closed ? (lines.size() + 1) : lines.size();
    for (size_t ii = 0; ii < lines_end; ++ii) {
        const size_t i = (ii == lines.size()) ? 0 : ii;
        const Line& line = lines[i];
        const double bottom_z = top_z - heights[i];
        const double middle_z = 0.5 * (top_z + bottom_z);
        const double width = widths[i];

        const bool is_first = (ii == 0);
        const bool is_last = (ii == lines_end - 1);
        const bool is_closing = closed && is_last;

        const Vec2d v = unscale(line.vector()).normalized();
        const double len = unscale<double>(line.length());

        const Vec2d a = unscale(line.a);
        const Vec2d b = unscale(line.b);
        Vec2d a1 = a;
        Vec2d a2 = a;
        Vec2d b1 = b;
        Vec2d b2 = b;
        {
            const double dist = 0.5 * width;  // scaled
            const double dx = dist * v.x();
            const double dy = dist * v.y();
            a1 += Vec2d(+dy, -dx);
            a2 += Vec2d(-dy, +dx);
            b1 += Vec2d(+dy, -dx);
            b2 += Vec2d(-dy, +dx);
        }

        // calculate new XY normals
        const Vec2d xy_right_normal = unscale(line.normal()).normalized();

        std::array<int, 4> idx_a = { 0, 0, 0, 0 };
        std::array<int, 4> idx_b = { 0, 0, 0, 0 };
        int idx_last = int(geometry.vertices_count());

        const bool bottom_z_different = bottom_z_prev != bottom_z;
        bottom_z_prev = bottom_z;

        if (!is_first && bottom_z_different) {
            // Found a change of the layer thickness -> Add a cap at the end of the previous segment.
            geometry.add_triangle(idx_b[Bottom], idx_b[Left], idx_b[Top]);
            geometry.add_triangle(idx_b[Bottom], idx_b[Top], idx_b[Right]);
        }

        // Share top / bottom vertices if possible.
        if (is_first) {
            idx_a[Top] = idx_last++;
            geometry.add_vertex(Vec3f(a.x(), a.y(), top_z), Vec3f(0.0f, 0.0f, 1.0f));
        }
        else
            idx_a[Top] = idx_prev[Top];

        if (is_first || bottom_z_different) {
            // Start of the 1st line segment or a change of the layer thickness while maintaining the print_z.
            idx_a[Bottom] = idx_last++;
            geometry.add_vertex(Vec3f(a.x(), a.y(), bottom_z), Vec3f(0.0f, 0.0f, -1.0f));
            idx_a[Left] = idx_last++;
            geometry.add_vertex(Vec3f(a2.x(), a2.y(), middle_z), Vec3f(-xy_right_normal.x(), -xy_right_normal.y(), 0.0f));
            idx_a[Right] = idx_last++;
            geometry.add_vertex(Vec3f(a1.x(), a1.y(), middle_z), Vec3f(xy_right_normal.x(), xy_right_normal.y(), 0.0f));
        }
        else
            idx_a[Bottom] = idx_prev[Bottom];

        if (is_first) {
            // Start of the 1st line segment.
            width_initial = width;
            bottom_z_initial = bottom_z;
            idx_initial = idx_a;
        }
        else {
            // Continuing a previous segment.
            // Share left / right vertices if possible.
            const double v_dot = v_prev.dot(v);
            // To reduce gpu memory usage, we try to reuse vertices
            // To reduce the visual artifacts, due to averaged normals, we allow to reuse vertices only when any of two adjacent edges 
            // is longer than a fixed threshold.
            // The following value is arbitrary, it comes from tests made on a bunch of models showing the visual artifacts
            const double len_threshold = 2.5;

            // Generate new vertices if the angle between adjacent edges is greater than 45 degrees or thresholds conditions are met
            const bool sharp = (v_dot < 0.707) || (len_prev > len_threshold) || (len > len_threshold);
            if (sharp) {
                if (!bottom_z_different) {
                    // Allocate new left / right points for the start of this segment as these points will receive their own normals to indicate a sharp turn.
                    idx_a[Right] = idx_last++;
                    geometry.add_vertex(Vec3f(a1.x(), a1.y(), middle_z), Vec3f(xy_right_normal.x(), xy_right_normal.y(), 0.0f));
                    idx_a[Left] = idx_last++;
                    geometry.add_vertex(Vec3f(a2.x(), a2.y(), middle_z), Vec3f(-xy_right_normal.x(), -xy_right_normal.y(), 0.0f));
                    if (cross2(v_prev, v) > 0.0) {
                        // Right turn. Fill in the right turn wedge.
                        geometry.add_triangle(idx_prev[Right], idx_a[Right], idx_prev[Top]);
                        geometry.add_triangle(idx_prev[Right], idx_prev[Bottom], idx_a[Right]);
                    }
                    else {
                        // Left turn. Fill in the left turn wedge.
                        geometry.add_triangle(idx_prev[Left], idx_prev[Top], idx_a[Left]);
                        geometry.add_triangle(idx_prev[Left], idx_a[Left], idx_prev[Bottom]);
                    }
                }
            }
            else {
                if (!bottom_z_different) {
                    // The two successive segments are nearly collinear.
                    idx_a[Left]  = idx_prev[Left];
                    idx_a[Right] = idx_prev[Right];
                }
            }
            if (is_closing) {
                if (!sharp) {
                    if (!bottom_z_different) {
                        // Closing a loop with smooth transition. Unify the closing left / right vertices.
                        geometry.set_vertex(idx_initial[Left], geometry.extract_position_3(idx_prev[Left]), geometry.extract_normal_3(idx_prev[Left]));
                        geometry.set_vertex(idx_initial[Right], geometry.extract_position_3(idx_prev[Right]), geometry.extract_normal_3(idx_prev[Right]));
                        geometry.remove_vertex(geometry.vertices_count() - 1);
                        geometry.remove_vertex(geometry.vertices_count() - 1);
                        // Replace the left / right vertex indices to point to the start of the loop.
                        const size_t indices_count = geometry.indices_count();
                        for (size_t u = indices_count - 24; u < indices_count; ++u) {
                            const unsigned int id = geometry.extract_index(u);
                            if (id == (unsigned int)idx_prev[Left])
                                geometry.set_index(u, (unsigned int)idx_initial[Left]);
                            else if (id == (unsigned int)idx_prev[Right])
                                geometry.set_index(u, (unsigned int)idx_initial[Right]);
                        }
                    }
                }
                // This is the last iteration, only required to solve the transition.
                break;
            }
        }

        // Only new allocate top / bottom vertices, if not closing a loop.
        if (is_closing)
            idx_b[Top] = idx_initial[Top];
        else {
            idx_b[Top] = idx_last++;
            geometry.add_vertex(Vec3f(b.x(), b.y(), top_z), Vec3f(0.0f, 0.0f, 1.0f));
        }

        if (is_closing && width == width_initial && bottom_z == bottom_z_initial)
            idx_b[Bottom] = idx_initial[Bottom];
        else {
            idx_b[Bottom] = idx_last++;
            geometry.add_vertex(Vec3f(b.x(), b.y(), bottom_z), Vec3f(0.0f, 0.0f, -1.0f));
        }
        // Generate new vertices for the end of this line segment.
        idx_b[Left] = idx_last++;
        geometry.add_vertex(Vec3f(b2.x(), b2.y(), middle_z), Vec3f(-xy_right_normal.x(), -xy_right_normal.y(), 0.0f));
        idx_b[Right] = idx_last++;
        geometry.add_vertex(Vec3f(b1.x(), b1.y(), middle_z), Vec3f(xy_right_normal.x(), xy_right_normal.y(), 0.0f));

        idx_prev = idx_b;
        bottom_z_prev = bottom_z;
        b1_prev = b1;
        v_prev = v;
        len_prev = len;

        if (bottom_z_different && (closed || (!is_first && !is_last))) {
            // Found a change of the layer thickness -> Add a cap at the beginning of this segment.
            geometry.add_triangle(idx_a[Bottom], idx_a[Right], idx_a[Top]);
            geometry.add_triangle(idx_a[Bottom], idx_a[Top], idx_a[Left]);
        }

        if (!closed) {
            // Terminate open paths with caps.
            if (is_first) {
                geometry.add_triangle(idx_a[Bottom], idx_a[Right], idx_a[Top]);
                geometry.add_triangle(idx_a[Bottom], idx_a[Top], idx_a[Left]);
            }
            // We don't use 'else' because both cases are true if we have only one line.
            if (is_last) {
                geometry.add_triangle(idx_b[Bottom], idx_b[Left], idx_b[Top]);
                geometry.add_triangle(idx_b[Bottom], idx_b[Top], idx_b[Right]);
            }
        }

        // Add quads for a straight hollow tube-like segment.
        // bottom-right face
        geometry.add_triangle(idx_a[Bottom], idx_b[Bottom], idx_b[Right]);
        geometry.add_triangle(idx_a[Bottom], idx_b[Right], idx_a[Right]);
        // top-right face
        geometry.add_triangle(idx_a[Right], idx_b[Right], idx_b[Top]);
        geometry.add_triangle(idx_a[Right], idx_b[Top], idx_a[Top]);
        // top-left face
        geometry.add_triangle(idx_a[Top], idx_b[Top], idx_b[Left]);
        geometry.add_triangle(idx_a[Top], idx_b[Left], idx_a[Left]);
        // bottom-left face
        geometry.add_triangle(idx_a[Left], idx_b[Left], idx_b[Bottom]);
        geometry.add_triangle(idx_a[Left], idx_b[Bottom], idx_a[Bottom]);
    }
}

// caller is responsible for supplying NO lines with zero length
static void thick_lines_to_geometry(
    const Lines3&              lines,
    const std::vector<double>& widths,
    const std::vector<double>& heights,
    bool                       closed,
    GUI::GLModel::Geometry&    geometry)
{
    assert(!lines.empty());
    if (lines.empty())
        return;

    enum Direction : unsigned char
    {
        Left,
        Right,
        Top,
        Bottom
    };

    // left, right, top, bottom
    std::array<int, 4> idx_prev    = { -1, -1, -1, -1 };
    std::array<int, 4> idx_initial = { -1, -1, -1, -1 };

    double z_prev = 0.0;
    double len_prev = 0.0;
    Vec3d  n_right_prev = Vec3d::Zero();
    Vec3d  n_top_prev = Vec3d::Zero();
    Vec3d  unit_v_prev = Vec3d::Zero();
    double width_initial = 0.0;

    // new vertices around the line endpoints
    // left, right, top, bottom
    std::array<Vec3d, 4> a = { Vec3d::Zero(), Vec3d::Zero(), Vec3d::Zero(), Vec3d::Zero() };
    std::array<Vec3d, 4> b = { Vec3d::Zero(), Vec3d::Zero(), Vec3d::Zero(), Vec3d::Zero() };

    // loop once more in case of closed loops
    const size_t lines_end = closed ? (lines.size() + 1) : lines.size();
    for (size_t ii = 0; ii < lines_end; ++ii) {
        const size_t i = (ii == lines.size()) ? 0 : ii;

        const Line3& line = lines[i];
        const double height = heights[i];
        const double width = widths[i];

        const Vec3d unit_v = unscale(line.vector()).normalized();
        const double len = unscale<double>(line.length());

        Vec3d n_top = Vec3d::Zero();
        Vec3d n_right = Vec3d::Zero();

        if (line.a.x() == line.b.x() && line.a.y() == line.b.y()) {
            // vertical segment
            n_top = Vec3d::UnitY();
            n_right = Vec3d::UnitX();
            if (line.a.z() < line.b.z())
                n_right = -n_right;
        }
        else {
            // horizontal segment
            n_right = unit_v.cross(Vec3d::UnitZ()).normalized();
            n_top = n_right.cross(unit_v).normalized();
        }

        const Vec3d rl_displacement = 0.5 * width * n_right;
        const Vec3d tb_displacement = 0.5 * height * n_top;
        const Vec3d l_a = unscale(line.a);
        const Vec3d l_b = unscale(line.b);

        a[Right]  = l_a + rl_displacement;
        a[Left]   = l_a - rl_displacement;
        a[Top]    = l_a + tb_displacement;
        a[Bottom] = l_a - tb_displacement;
        b[Right]  = l_b + rl_displacement;
        b[Left]   = l_b - rl_displacement;
        b[Top]    = l_b + tb_displacement;
        b[Bottom] = l_b - tb_displacement;

        const Vec3d n_bottom = -n_top;
        const Vec3d n_left = -n_right;

        std::array<int, 4> idx_a = { 0, 0, 0, 0};
        std::array<int, 4> idx_b = { 0, 0, 0, 0 };
        int idx_last = int(geometry.vertices_count());

        const bool z_different = (z_prev != l_a.z());
        z_prev = l_b.z();

        // Share top / bottom vertices if possible.
        if (ii == 0) {
            idx_a[Top] = idx_last++;
            geometry.add_vertex((Vec3f)a[Top].cast<float>(), (Vec3f)n_top.cast<float>());
        }
        else
            idx_a[Top] = idx_prev[Top];

        if (ii == 0 || z_different) {
            // Start of the 1st line segment or a change of the layer thickness while maintaining the print_z.
            idx_a[Bottom] = idx_last++;
            geometry.add_vertex((Vec3f)a[Bottom].cast<float>(), (Vec3f)n_bottom.cast<float>());
            idx_a[Left] = idx_last++;
            geometry.add_vertex((Vec3f)a[Left].cast<float>(), (Vec3f)n_left.cast<float>());
            idx_a[Right] = idx_last++;
            geometry.add_vertex((Vec3f)a[Right].cast<float>(), (Vec3f)n_right.cast<float>());
        }
        else
            idx_a[Bottom] = idx_prev[Bottom];

        if (ii == 0) {
            // Start of the 1st line segment.
            width_initial = width;
            idx_initial =  idx_a;
        }
        else {
            // Continuing a previous segment.
            // Share left / right vertices if possible.
            const double v_dot = unit_v_prev.dot(unit_v);
            const bool is_right_turn = n_top_prev.dot(unit_v_prev.cross(unit_v)) > 0.0;

            // To reduce gpu memory usage, we try to reuse vertices
            // To reduce the visual artifacts, due to averaged normals, we allow to reuse vertices only when any of two adjacent edges 
            // is longer than a fixed threshold.
            // The following value is arbitrary, it comes from tests made on a bunch of models showing the visual artifacts
            const double len_threshold = 2.5;

            // Generate new vertices if the angle between adjacent edges is greater than 45 degrees or thresholds conditions are met
            const bool is_sharp = v_dot < 0.707 || len_prev > len_threshold || len > len_threshold;
            if (is_sharp) {
                // Allocate new left / right points for the start of this segment as these points will receive their own normals to indicate a sharp turn.
                idx_a[Right] = idx_last++;
                geometry.add_vertex((Vec3f)a[Right].cast<float>(), (Vec3f)n_right.cast<float>());
                idx_a[Left] = idx_last++;
                geometry.add_vertex((Vec3f)a[Left].cast<float>(), (Vec3f)n_left.cast<float>());

                if (is_right_turn) {
                    // Right turn. Fill in the right turn wedge.
                    geometry.add_triangle(idx_prev[Right], idx_a[Right], idx_prev[Top]);
                    geometry.add_triangle(idx_prev[Right], idx_prev[Bottom], idx_a[Right]);
                }
                else {
                    // Left turn. Fill in the left turn wedge.
                    geometry.add_triangle(idx_prev[Left], idx_prev[Top], idx_a[Left]);
                    geometry.add_triangle(idx_prev[Left], idx_a[Left], idx_prev[Bottom]);
                }
            }
            else {
                // The two successive segments are nearly collinear.
                idx_a[Left] = idx_prev[Left];
                idx_a[Right] = idx_prev[Right];
            }

            if (ii == lines.size()) {
                if (!is_sharp) {
                    // Closing a loop with smooth transition. Unify the closing left / right vertices.
                    geometry.set_vertex(idx_initial[Left], geometry.extract_position_3(idx_prev[Left]), geometry.extract_normal_3(idx_prev[Left]));
                    geometry.set_vertex(idx_initial[Right], geometry.extract_position_3(idx_prev[Right]), geometry.extract_normal_3(idx_prev[Right]));
                    geometry.remove_vertex(geometry.vertices_count() - 1);
                    geometry.remove_vertex(geometry.vertices_count() - 1);
                    // Replace the left / right vertex indices to point to the start of the loop.
                    const size_t indices_count = geometry.indices_count();
                    for (size_t u = indices_count - 24; u < indices_count; ++u) {
                        const unsigned int id = geometry.extract_index(u);
                        if (id == (unsigned int)idx_prev[Left])
                            geometry.set_index(u, (unsigned int)idx_initial[Left]);
                        else if (id == (unsigned int)idx_prev[Right])
                            geometry.set_index(u, (unsigned int)idx_initial[Right]);
                    }
                }

                // This is the last iteration, only required to solve the transition.
                break;
            }
        }

        // Only new allocate top / bottom vertices, if not closing a loop.
        if (closed && ii + 1 == lines.size())
            idx_b[Top] = idx_initial[Top];
        else {
            idx_b[Top] = idx_last++;
            geometry.add_vertex((Vec3f)b[Top].cast<float>(), (Vec3f)n_top.cast<float>());
        }

        if (closed && ii + 1 == lines.size() && width == width_initial)
            idx_b[Bottom] = idx_initial[Bottom];
        else {
            idx_b[Bottom] = idx_last++;
            geometry.add_vertex((Vec3f)b[Bottom].cast<float>(), (Vec3f)n_bottom.cast<float>());
        }

        // Generate new vertices for the end of this line segment.
        idx_b[Left] = idx_last++;
        geometry.add_vertex((Vec3f)b[Left].cast<float>(), (Vec3f)n_left.cast<float>());
        idx_b[Right] = idx_last++;
        geometry.add_vertex((Vec3f)b[Right].cast<float>(), (Vec3f)n_right.cast<float>());

        idx_prev = idx_b;
        n_right_prev = n_right;
        n_top_prev = n_top;
        unit_v_prev = unit_v;
        len_prev = len;

        if (!closed) {
            // Terminate open paths with caps.
            if (i == 0) {
                geometry.add_triangle(idx_a[Bottom], idx_a[Right], idx_a[Top]);
                geometry.add_triangle(idx_a[Bottom], idx_a[Top], idx_a[Left]);
            }

            // We don't use 'else' because both cases are true if we have only one line.
            if (i + 1 == lines.size()) {
                geometry.add_triangle(idx_b[Bottom], idx_b[Left], idx_b[Top]);
                geometry.add_triangle(idx_b[Bottom], idx_b[Top], idx_b[Right]);
            }
        }

        // Add quads for a straight hollow tube-like segment.
        // bottom-right face
        geometry.add_triangle(idx_a[Bottom], idx_b[Bottom], idx_b[Right]);
        geometry.add_triangle(idx_a[Bottom], idx_b[Right], idx_a[Right]);
        // top-right face
        geometry.add_triangle(idx_a[Right], idx_b[Right], idx_b[Top]);
        geometry.add_triangle(idx_a[Right], idx_b[Top], idx_a[Top]);
        // top-left face
        geometry.add_triangle(idx_a[Top], idx_b[Top], idx_b[Left]);
        geometry.add_triangle(idx_a[Top], idx_b[Left], idx_a[Left]);
        // bottom-left face
        geometry.add_triangle(idx_a[Left], idx_b[Left], idx_b[Bottom]);
        geometry.add_triangle(idx_a[Left], idx_b[Bottom], idx_a[Bottom]);
    }
}

void _3DScene::thick_lines_to_verts(
    const Lines&               lines,
    const std::vector<double>& widths,
    const std::vector<double>& heights,
    bool                       closed,
    double                     top_z,
    GUI::GLModel::Geometry&    geometry)
{
    thick_lines_to_geometry(lines, widths, heights, closed, top_z, geometry);
}

void _3DScene::thick_lines_to_verts(
    const Lines3&              lines,
    const std::vector<double>& widths,
    const std::vector<double>& heights,
    bool                       closed,
    GUI::GLModel::Geometry&    geometry)
{
    thick_lines_to_geometry(lines, widths, heights, closed, geometry);
}

// Fill in the qverts and tverts with quads and triangles for the extrusion_path.
void _3DScene::extrusionentity_to_verts(const ExtrusionPath& extrusion_path, float print_z, const Point& copy, GUI::GLModel::Geometry& geometry)
{
    Polyline            polyline = extrusion_path.polyline.to_polyline(); //TODO: 2.7 check: need to set a resolution?
    polyline.remove_duplicate_points();
    polyline.translate(copy);
    const Lines               lines = polyline.lines();
    std::vector<double> widths(lines.size(), extrusion_path.width());
    std::vector<double> heights(lines.size(), extrusion_path.height());
    thick_lines_to_verts(lines, widths, heights, false, print_z, geometry);
}

// Fill in the qverts and tverts with quads and triangles for the extrusion_loop.
void _3DScene::extrusionentity_to_verts(const ExtrusionLoop& extrusion_loop, float print_z, const Point& copy, GUI::GLModel::Geometry& geometry)
{
    Lines               lines;
    std::vector<double> widths;
    std::vector<double> heights;
    for (const ExtrusionPath& extrusion_path : extrusion_loop.paths) {
        Polyline            polyline = extrusion_path.polyline.to_polyline();
        polyline.remove_duplicate_points();
        polyline.translate(copy);
        const Lines lines_this = polyline.lines();
        append(lines, lines_this);
        widths.insert(widths.end(), lines_this.size(), extrusion_path.width());
        heights.insert(heights.end(), lines_this.size(), extrusion_path.height());
    }
    thick_lines_to_verts(lines, widths, heights, true, print_z, geometry);
}

// Fill in the qverts and tverts with quads and triangles for the extrusion_multi_path.
void _3DScene::extrusionentity_to_verts(const ExtrusionMultiPath& extrusion_multi_path, float print_z, const Point& copy, GUI::GLModel::Geometry& geometry)
{
    Lines               lines;
    std::vector<double> widths;
    std::vector<double> heights;
    for (const ExtrusionPath& extrusion_path : extrusion_multi_path.paths) {
        Polyline            polyline = extrusion_path.polyline.to_polyline();
        polyline.remove_duplicate_points();
        polyline.translate(copy);
        const Lines lines_this = polyline.lines();
        append(lines, lines_this);
        widths.insert(widths.end(), lines_this.size(), extrusion_path.width());
        heights.insert(heights.end(), lines_this.size(), extrusion_path.height());
    }
    thick_lines_to_verts(lines, widths, heights, false, print_z, geometry);
}

// Fill in the qverts and tverts with quads and triangles for the extrusion_multi_path.
void _3DScene::extrusionentity_to_verts(const ExtrusionMultiPath3D &extrusion_multi_path, float print_z, const Point &copy, GUI::GLModel::Geometry& geometry) {
    Lines               lines;
    std::vector<double> widths;
    std::vector<double> heights;
    for (const ExtrusionPath3D &extrusion_path : extrusion_multi_path.paths) {
        Polyline            polyline = extrusion_path.polyline.to_polyline();
        polyline.remove_duplicate_points();
        polyline.translate(copy);
        const Lines lines_this = polyline.lines();
        append(lines, lines_this);
        widths.insert(widths.end(), lines_this.size(), extrusion_path.width());
        heights.insert(heights.end(), lines_this.size(), extrusion_path.height());
    }
    thick_lines_to_verts(lines, widths, heights, false, print_z, geometry);
}

void _3DScene::extrusionentity_to_verts(const ExtrusionEntity &extrusion_entity, float print_z, const Point& copy, GUI::GLModel::Geometry& geometry,
    std::optional<std::map<GCodeExtrusionRole, GUI::GLModel::Geometry*>> gl_map)
{
    if (!gl_map.has_value() || gl_map.value().empty()) {
        ExtrusionToVert visitor(print_z, copy, geometry);
        extrusion_entity.visit(visitor);
    } else{
        ExtrusionToVertMap visitor(print_z, copy, geometry, gl_map.value());
        extrusion_entity.visit(visitor);
    }
}

void ExtrusionToVert::use(const ExtrusionPath &path) { _3DScene::extrusionentity_to_verts(path, print_z, copy, geometry); }
void ExtrusionToVert::use(const ExtrusionPath3D &path3D) { _3DScene::extrusionentity_to_verts(path3D, print_z, copy, geometry); }
void ExtrusionToVert::use(const ExtrusionMultiPath &multipath) { _3DScene::extrusionentity_to_verts(multipath, print_z, copy, geometry); }
void ExtrusionToVert::use(const ExtrusionMultiPath3D &multipath3D) { _3DScene::extrusionentity_to_verts(multipath3D, print_z, copy, geometry); }
void ExtrusionToVert::use(const ExtrusionLoop &loop) { _3DScene::extrusionentity_to_verts(loop, print_z, copy, geometry); }
void ExtrusionToVert::use(const ExtrusionEntityCollection &collection) {
    for (const ExtrusionEntity *extrusion_entity : collection.entities())
        extrusion_entity->visit(*this);
}

void ExtrusionToVertMap::use(const ExtrusionPath& path) { _3DScene::extrusionentity_to_verts(path, print_z, copy, get_geometry(path)); }
void ExtrusionToVertMap::use(const ExtrusionPath3D& path3D) { _3DScene::extrusionentity_to_verts(path3D, print_z, copy, get_geometry(path3D)); }
void ExtrusionToVertMap::use(const ExtrusionMultiPath& multipath) { _3DScene::extrusionentity_to_verts(multipath, print_z, copy, get_geometry(multipath)); }
void ExtrusionToVertMap::use(const ExtrusionMultiPath3D& multipath3D) { _3DScene::extrusionentity_to_verts(multipath3D, print_z, copy, get_geometry(multipath3D)); }
void ExtrusionToVertMap::use(const ExtrusionLoop& loop) { for (const ExtrusionPath &path : loop.paths) _3DScene::extrusionentity_to_verts(path, print_z, copy, get_geometry(path)); }//_3DScene::extrusionentity_to_verts(loop, print_z, copy, get_geometry(loop)); }
void ExtrusionToVertMap::use(const ExtrusionEntityCollection& collection) { for (const ExtrusionEntity* extrusion_entity : collection.entities()) extrusion_entity->visit(*this); }
GUI::GLModel::Geometry& ExtrusionToVertMap::get_geometry(const ExtrusionEntity& e) {
    auto it = geometries.find(extrusion_role_to_gcode_extrusion_role(e.role()));
    if (it == geometries.end())
        return default_geometry;
    return *it->second;
}


} // namespace Slic3r<|MERGE_RESOLUTION|>--- conflicted
+++ resolved
@@ -895,11 +895,7 @@
         if (filamemts_opt == nullptr)
             return;
 
-<<<<<<< HEAD
-        unsigned int colors_count = std::max((unsigned int)extruders_opt->size(), (unsigned int)filamemts_opt->size());
-=======
-        size_t colors_count = std::max(extruders_opt->values.size(), filamemts_opt->values.size());
->>>>>>> 3c0b9e04
+        size_t colors_count = std::max(extruders_opt->size(), filamemts_opt->size());
         if (colors_count == 0)
             return;
         colors.resize(colors_count);
