///|/ Copyright (c) Prusa Research 2018 - 2023 Vojtěch Bubník @bubnikv, Oleksandra Iushchenko @YuSanka, Lukáš Matěna @lukasmatena, Tomáš Mészáros @tamasmeszaros, David Kocík @kocikdav, Enrico Turri @enricoturri1966, Lukáš Hejl @hejllukas, Filip Sykala @Jony01, Vojtěch Král @vojtechkral
///|/ Copyright (c) 2022 KARBOWSKI Piotr
///|/ Copyright (c) 2022 ole00 @ole00
///|/ Copyright (c) 2020 Tuomas Kuosmanen @tigert
///|/ Copyright (c) 2020 Klaus Naumann
///|/
///|/ PrusaSlicer is released under the terms of the AGPLv3 or higher
///|/
#include "libslic3r/Technologies.hpp"
#include "GUI_App.hpp"
#include "GUI_Init.hpp"
#include "GUI_ObjectList.hpp"
#include "GUI_ObjectManipulation.hpp"
#include "GUI_Factories.hpp"
#include "format.hpp"

// Localization headers: include libslic3r version first so everything in this file
// uses the slic3r/GUI version (the macros will take precedence over the functions).
// Also, there is a check that the former is not included from slic3r module.
// This is the only place where we want to allow that, so define an override macro.
#define SLIC3R_ALLOW_LIBSLIC3R_I18N_IN_SLIC3R
#include "libslic3r/I18N.hpp"
#undef SLIC3R_ALLOW_LIBSLIC3R_I18N_IN_SLIC3R
#include "slic3r/GUI/I18N.hpp"

#include <algorithm>
#include <iterator>
#include <exception>
#include <cstdlib>
#include <regex>
#include <string_view>
#include <boost/nowide/fstream.hpp>
#include <boost/algorithm/string/predicate.hpp>
#include <boost/algorithm/string.hpp>
#include <boost/format.hpp>
#include <boost/lexical_cast.hpp>
#include <boost/log/trivial.hpp>
#include <boost/nowide/convert.hpp>
#include <boost/dll/runtime_symbol_info.hpp>

#include <wx/stdpaths.h>
#include <wx/imagpng.h>
#include <wx/display.h>
#include <wx/menu.h>
#include <wx/menuitem.h>
#include <wx/filedlg.h>
#include <wx/progdlg.h>
#include <wx/dir.h>
#include <wx/wupdlock.h>
#include <wx/filefn.h>
#include <wx/sysopt.h>
#include <wx/richmsgdlg.h>
#include <wx/log.h>
#include <wx/intl.h>

#include <wx/dialog.h>
#include <wx/textctrl.h>
#include <wx/splash.h>
#include <wx/fontutil.h>

#include "exif.h"

#include "libslic3r/Utils.hpp"
#include "libslic3r/Model.hpp"
#include "libslic3r/PresetBundle.hpp"
#include "libslic3r/Color.hpp"
#include "libslic3r/Format/SLAArchiveFormatRegistry.hpp"

#include "GUI.hpp"
#include "GUI_Utils.hpp"
#include "3DScene.hpp"
#include "MainFrame.hpp"
#include "Plater.hpp"
#include "GLCanvas3D.hpp"

#include "../Utils/PresetUpdater.hpp"
#include "../Utils/PrintHost.hpp"
#include "../Utils/Process.hpp"
#include "../Utils/MacDarkMode.hpp"
#include "../Utils/AppUpdater.hpp"
#include "../Utils/WinRegistry.hpp"
#include "slic3r/Config/Snapshot.hpp"
#include "CalibrationBedDialog.hpp"
#include "CalibrationBridgeDialog.hpp"
#include "CalibrationCubeDialog.hpp"
#include "CalibrationFlowDialog.hpp"
#include "CalibrationOverBridgeDialog.hpp"
#include "CalibrationTempDialog.hpp"
#include "CalibrationRetractionDialog.hpp"
#include "ConfigSnapshotDialog.hpp"
#include "CreateMMUTiledCanvas.hpp"
#include "FreeCADDialog.hpp"
#include "FirmwareDialog.hpp"
#include "Preferences.hpp"
#include "Tab.hpp"
#include "SysInfoDialog.hpp"
#include "KBShortcutsDialog.hpp"
#include "UpdateDialogs.hpp"
#include "Mouse3DController.hpp"
#include "RemovableDriveManager.hpp"
#include "InstanceCheck.hpp"
#include "NotificationManager.hpp"
#include "UnsavedChangesDialog.hpp"
#include "SavePresetDialog.hpp"
#include "PrintHostDialogs.hpp"
#include "DesktopIntegrationDialog.hpp"
#include "SendSystemInfoDialog.hpp"
#include "Downloader.hpp"
#include "PhysicalPrinterDialog.hpp"
#include "WifiConfigDialog.hpp"

#include "BitmapCache.hpp"
#include "Notebook.hpp"

#ifdef __WXMSW__
#include <dbt.h>
#include <shlobj.h>
#ifdef _MSW_DARK_MODE
#include <wx/msw/dark_mode.h>
#endif // _MSW_DARK_MODE
#endif
#ifdef _WIN32
#include <boost/dll/runtime_symbol_info.hpp>
#endif

#if ENABLE_THUMBNAIL_GENERATOR_DEBUG
#include <boost/beast/core/detail/base64.hpp>
#include <boost/nowide/fstream.hpp>
#endif // ENABLE_THUMBNAIL_GENERATOR_DEBUG

// Needed for forcing menu icons back under gtk2 and gtk3
#if defined(__WXGTK20__) || defined(__WXGTK3__)
    #include <gtk/gtk.h>
#endif

using namespace std::literals;

namespace Slic3r {
namespace GUI {

class MainFrame;

class SplashScreen : public wxSplashScreen
{
public:
    SplashScreen(const wxBitmap& bitmap, long splashStyle, int milliseconds, wxPoint pos = wxDefaultPosition, wxString author = "")
        : wxSplashScreen(bitmap, splashStyle, milliseconds, static_cast<wxWindow*>(wxGetApp().mainframe), wxID_ANY, wxDefaultPosition, wxDefaultSize,
#ifdef __APPLE__
            wxSIMPLE_BORDER | wxFRAME_NO_TASKBAR | wxSTAY_ON_TOP
#else
            wxSIMPLE_BORDER | wxFRAME_NO_TASKBAR
#endif // !__APPLE__
        ), m_author(author)
    {
        wxASSERT(bitmap.IsOk());

//        int init_dpi = get_dpi_for_window(this);
        this->SetPosition(pos);
        // The size of the SplashScreen can be hanged after its moving to another display
        // So, update it from a bitmap size
        this->SetClientSize(bitmap.GetWidth(), bitmap.GetHeight());
        this->CenterOnScreen();
//        int new_dpi = get_dpi_for_window(this);

//        m_scale         = (float)(new_dpi) / (float)(init_dpi);
        m_main_bitmap   = bitmap;

//        scale_bitmap(m_main_bitmap, m_scale);

        // init constant texts and scale fonts
        init_constant_text();

        // this font will be used for the action string
        m_action_font = m_constant_text.credits_font.Bold();

        // draw logo and constant info text
        Decorate();
    }

    void SetText(const wxString& text)
    {
        set_bitmap(m_main_bitmap);
        if (!text.empty()) {
            wxBitmap bitmap(m_main_bitmap);

            wxMemoryDC memDC;
            memDC.SelectObject(bitmap);

            memDC.SetFont(m_action_font);
            ///            memDC.SetTextForeground(wxColour(237, 107, 33)); // ed6b21
            uint32_t color = Slic3r::GUI::wxGetApp().app_config->create_color(0.86f, 0.93f);
            memDC.SetTextForeground(wxColour(color & 0xFF, (color & 0xFF00) >> 8, (color & 0xFF0000) >> 16));
            memDC.DrawText(text, int(m_scale * 60), m_action_line_y_position);

            memDC.SelectObject(wxNullBitmap);
            set_bitmap(bitmap);
#ifdef __WXOSX__
            // without this code splash screen wouldn't be updated under OSX
            wxYield();
#endif
        }
    }

    static wxBitmap MakeBitmap(wxBitmap bmp)
    {
        if (!bmp.IsOk())
            return wxNullBitmap;

        // create dark grey background for the splashscreen
        // It will be 5/3 of the weight of the bitmap
        int width = lround((double)5 / 3 * bmp.GetWidth());
        int height = bmp.GetHeight();

        wxImage image(width, height);
        unsigned char* imgdata_ = image.GetData();
        for (int i = 0; i < width * height; ++i) {
            *imgdata_++ = 51;
            *imgdata_++ = 51;
            *imgdata_++ = 51;
        }

        wxBitmap new_bmp(image);

        wxMemoryDC memDC;
        memDC.SelectObject(new_bmp);
        memDC.DrawBitmap(bmp, width - bmp.GetWidth(), 0, true);

        return new_bmp;
    }

    void Decorate()
    {
        if (!m_main_bitmap.IsOk())
            return;

        // draw text to the box at the left of the splashscreen.
        // this box will be 2/5 of the weight of the bitmap, and be at the left.
        int width = lround(m_main_bitmap.GetWidth() * 0.4);

        // load bitmap for logo
        int logo_size = lround(width * 0.25);
        //BitmapCache bmp_cache;
        //wxBitmap* logo_bmp_ptr = bmp_cache.load_svg(wxGetApp().logo_name(), logo_size, logo_size);
        wxBitmapBundle *logo_bmp_ptr = get_bmp_bundle(wxGetApp().logo_name(), logo_size, logo_size);
        if (logo_bmp_ptr == nullptr)
            return;
        
#ifdef __APPLE__
        wxBitmap logo_bmp = logo_bmp_ptr->GetBitmap(logo_bmp_ptr->GetDefaultSize() * mac_max_scaling_factor());
#else
        wxBitmap logo_bmp = logo_bmp_ptr->GetBitmapFor(this);
#endif

        wxCoord margin = int(m_scale * 20);

        wxRect banner_rect(wxPoint(0, logo_size), wxPoint(width, m_main_bitmap.GetHeight()));
        banner_rect.Deflate(margin, 2 * margin);

        // use a memory DC to draw directly onto the bitmap
        wxMemoryDC memDc(m_main_bitmap);

        // draw logo
        memDc.DrawBitmap(logo_bmp, margin, margin, true);

        // draw the (white) labels inside of our black box (at the left of the splashscreen)
        memDc.SetTextForeground(wxColour(180, 180, 180));

        memDc.SetFont(m_constant_text.title_font);
        memDc.DrawLabel(m_constant_text.title,   banner_rect, wxALIGN_TOP | wxALIGN_LEFT);

        int title_height = memDc.GetTextExtent(m_constant_text.title).GetY();
        banner_rect.SetTop(banner_rect.GetTop() + title_height);
        banner_rect.SetHeight(banner_rect.GetHeight() - title_height);

        memDc.SetFont(m_constant_text.version_font);
        memDc.DrawLabel(m_constant_text.version, banner_rect, wxALIGN_TOP | wxALIGN_LEFT);
        int version_height = memDc.GetTextExtent(m_constant_text.version).GetY();

        memDc.SetFont(m_constant_text.credits_font);
        wxString credit_and_author = m_constant_text.credits;
        if (!m_author.empty())
            credit_and_author += "\n\n" + m_author;
        memDc.DrawLabel(credit_and_author, banner_rect, wxALIGN_BOTTOM | wxALIGN_LEFT);
        int credits_height = memDc.GetMultiLineTextExtent(credit_and_author).GetY();
        int text_height    = memDc.GetTextExtent("text").GetY();

        // calculate position for the dynamic text
        int logo_and_header_height = margin + logo_size + title_height + version_height;
        m_action_line_y_position = logo_and_header_height + 0.5 * (m_main_bitmap.GetHeight() - margin - credits_height - logo_and_header_height - text_height);
    }

private:
    wxBitmap    m_main_bitmap;
    wxFont      m_action_font;
    int         m_action_line_y_position;
    float       m_scale {1.0};
    wxString    m_author;

    struct ConstantText
    {
        wxString title;
        wxString version;
        wxString credits;

        wxFont   title_font;
        wxFont   version_font;
        wxFont   credits_font;

        void init(wxFont init_font)
        {
            // title
            title = wxGetApp().is_editor() ? SLIC3R_APP_NAME : GCODEVIEWER_APP_NAME;

            // dynamically get the version to display
            version = _L("Version") + " " + std::string(SLIC3R_VERSION_FULL);

            // credits infornation
            credits = "\n" + title + " " +
                _L("is based on PrusaSlicer by Prusa Research.") + "\n\n" +
                _L("PrusaSlicer is based on Slic3r by Alessandro Ranellucci and the RepRap community.") + "\n\n" +
                _L("Superslicer is developed by Durand Rémi (@supermerill).") + "\n\n" +
                _L("Licensed under GNU AGPLv3.") + "\n\n\n\n\n\n\n";

            title_font = version_font = credits_font = init_font;
        }
    } 
    m_constant_text;

    void init_constant_text()
    {
        m_constant_text.init(get_default_font(this));

        // As default we use a system font for current display.
        // Scale fonts in respect to banner width

        int text_banner_width = lround(0.4 * m_main_bitmap.GetWidth()) - roundl(m_scale * 50); // banner_width - margins

        float title_font_scale = (float)text_banner_width / GetTextExtent(m_constant_text.title).GetX();
        scale_font(m_constant_text.title_font, title_font_scale > 3.5f ? 3.5f : title_font_scale);

        float version_font_scale = (float)text_banner_width / GetTextExtent(m_constant_text.version).GetX();
        scale_font(m_constant_text.version_font, version_font_scale > 2.f ? 2.f : version_font_scale);

        // The width of the credits information string doesn't respect to the banner width some times.
        // So, scale credits_font in the respect to the longest string width
        int   longest_string_width = word_wrap_string(m_constant_text.credits);
        float font_scale = (float)text_banner_width / longest_string_width;
        scale_font(m_constant_text.credits_font, font_scale);
    }

    void set_bitmap(wxBitmap& bmp)
    {
        m_window->SetBitmap(bmp);
        m_window->Refresh();
        m_window->Update();
    }

    void scale_bitmap(wxBitmap& bmp, float scale)
    {
        if (scale == 1.0)
            return;

        wxImage image = bmp.ConvertToImage();
        if (!image.IsOk() || image.GetWidth() == 0 || image.GetHeight() == 0)
            return;

        int width   = int(scale * image.GetWidth());
        int height  = int(scale * image.GetHeight());
        image.Rescale(width, height, wxIMAGE_QUALITY_BILINEAR);

        bmp = wxBitmap(std::move(image));
    }

    void scale_font(wxFont& font, float scale)
    {
#ifdef __WXMSW__
        // Workaround for the font scaling in respect to the current active display,
        // not for the primary display, as it's implemented in Font.cpp
        // See https://github.com/wxWidgets/wxWidgets/blob/master/src/msw/font.cpp
        // void wxNativeFontInfo::SetFractionalPointSize(float pointSizeNew)
        wxNativeFontInfo nfi= *font.GetNativeFontInfo();
        float pointSizeNew  = wxDisplay(this).GetScaleFactor() * scale * font.GetPointSize();
        nfi.lf.lfHeight     = nfi.GetLogFontHeightAtPPI(pointSizeNew, get_dpi_for_window(this));
        nfi.pointSize       = pointSizeNew;
        font = wxFont(nfi);
#else
        font.Scale(scale);
#endif //__WXMSW__
    }

    // wrap a string for the strings no longer then 55 symbols
    // return extent of the longest string
    int word_wrap_string(wxString& input)
    {
        size_t line_len = 55;// count of symbols in one line
        int idx = -1;
        size_t cur_len = 0;

        wxString longest_sub_string;
        auto get_longest_sub_string = [input](wxString &longest_sub_str, size_t cur_len, size_t i) {
            if (cur_len > longest_sub_str.Len())
                longest_sub_str = input.SubString(i - cur_len + 1, i);
        };

        for (size_t i = 0; i < input.Len(); i++)
        {
            cur_len++;
            if (input[i] == ' ')
                idx = i;
            if (input[i] == '\n')
            {
                get_longest_sub_string(longest_sub_string, cur_len, i);
                idx = -1;
                cur_len = 0;
            }
            if (cur_len >= line_len && idx >= 0)
            {
                get_longest_sub_string(longest_sub_string, cur_len, i);
                input[idx] = '\n';
                cur_len = i - static_cast<size_t>(idx);
            }
        }

        return GetTextExtent(longest_sub_string).GetX();
    }
};


#ifdef __linux__
bool static check_old_linux_datadir(const wxString& app_name) {
    // If we are on Linux and the datadir does not exist yet, look into the old
    // location where the datadir was before version 2.3. If we find it there,
    // tell the user that he might wanna migrate to the new location.
    // (https://github.com/prusa3d/PrusaSlicer/issues/2911)
    // To be precise, the datadir should exist, it is created when single instance
    // lock happens. Instead of checking for existence, check the contents.

    namespace fs = boost::filesystem;

    std::string new_path = Slic3r::data_dir();

    wxString dir;
    if (! wxGetEnv(wxS("XDG_CONFIG_HOME"), &dir) || dir.empty() )
        dir = wxFileName::GetHomeDir() + wxS("/.config");
    std::string default_path = (dir + "/" + app_name).ToUTF8().data();

    if (new_path != default_path) {
        // This happens when the user specifies a custom --datadir.
        // Do not show anything in that case.
        return true;
    }

    fs::path data_dir = fs::path(new_path);
    if (! fs::is_directory(data_dir))
        return true; // This should not happen.

    int file_count = std::distance(fs::directory_iterator(data_dir), fs::directory_iterator());

    if (file_count <= 1) { // just cache dir with an instance lock
        std::string old_path = wxStandardPaths::Get().GetUserDataDir().ToUTF8().data();

        if (fs::is_directory(old_path)) {
            wxString msg = from_u8((boost::format(_u8L("Starting with %1% 2.3, configuration "
                "directory on Linux has changed (according to XDG Base Directory Specification) to \n%2%.\n\n"
                "This directory did not exist yet (maybe you run the new version for the first time).\nHowever, "
                "an old %1% configuration directory was detected in \n%3%.\n\n"
                "Consider moving the contents of the old directory to the new location in order to access "
                "your profiles, etc.\nNote that if you decide to downgrade %1% in future, it will use the old "
                "location again.\n\n"
                "What do you want to do now?")) % SLIC3R_APP_NAME % new_path % old_path).str());
            wxString caption = from_u8((boost::format(_u8L("%s - BREAKING CHANGE")) % SLIC3R_APP_NAME).str());
            RichMessageDialog dlg(nullptr, msg, caption, wxYES_NO);
            dlg.SetYesNoLabels(_L("Quit, I will move my data now"), _L("Start the application"));
            if (dlg.ShowModal() != wxID_NO)
                return false;
        }
    } else {
        // If the new directory exists, be silent. The user likely already saw the message.
    }
    return true;
}
#endif

#ifdef _WIN32
#if 0 // External Updater is replaced with AppUpdater.cpp
static bool run_updater_win()
{
    // find updater exe
    boost::filesystem::path path_updater = boost::dll::program_location().parent_path() / "prusaslicer-updater.exe";
    // run updater. Original args: /silent -restartapp prusa-slicer.exe -startappfirst
    std::string msg;
    bool res = create_process(path_updater, L"/silent", msg);
    if (!res)
        BOOST_LOG_TRIVIAL(error) << msg; 
    return res;
}
#endif // 0
#endif // _WIN32

struct FileWildcards {
    std::string_view              title;
    std::vector<std::string_view> file_extensions;
};


 
static const FileWildcards file_wildcards_by_type[FT_SIZE] = {
    /* FT_STL */     { "STL files"sv,       { ".stl"sv } },
    /* FT_OBJ */     { "OBJ files"sv,       { ".obj"sv } },
    /* FT_OBJECT */  { "Object files"sv,    { ".stl"sv, ".obj"sv } },
    /* FT_STEP */    { "STEP files"sv,      { ".stp"sv, ".step"sv } },    
    /* FT_AMF */     { "AMF files"sv,       { ".amf"sv, ".zip.amf"sv, ".xml"sv } },
    /* FT_3MF */     { "3MF files"sv,       { ".3mf"sv } },
    /* FT_GCODE */   { "G-code files"sv,    { ".gcode"sv, ".gco"sv, ".bgcode"sv, ".bgc"sv, ".g"sv, ".ngc"sv } },
    /* FT_MODEL */   { "Known files"sv,     { ".stl"sv, ".obj"sv, ".3mf"sv, ".amf"sv, ".zip.amf"sv, ".xml"sv, ".step"sv, ".stp"sv, ".svg"sv } },
    /* FT_PROJECT */ { "Project files"sv,   { ".3mf"sv, ".amf"sv, ".zip.amf"sv } },
    /* FT_FONTS */   { "Font files"sv,      { ".ttc"sv, ".ttf"sv } },
    /* FT_GALLERY */ { "Known files"sv,     { ".stl"sv, ".obj"sv } },

    /* FT_INI */     { "INI files"sv,       { ".ini"sv } },
    /* FT_SVG */     { "SVG files"sv,       { ".svg"sv } },

    /* FT_TEX */     { "Texture"sv,         { ".png"sv, ".svg"sv } },

    /* FT_SL1 (deprecated, overriden by sla_wildcards) */     { "Masked SLA files"sv, { ".sl1"sv, ".sl1s"sv, ".pwmx"sv } },

    /* FT_ZIP */     { "Zip files"sv, { ".zip"sv } },
};

// This function produces a Win32 file dialog file template mask to be consumed by wxWidgets on all platforms.
// The function accepts a custom extension parameter. If the parameter is provided, the custom extension
// will be added as a fist to the list. This is important for a "file save" dialog on OSX, which strips
// an extension from the provided initial file name and substitutes it with the default extension (the first one in the template).
static wxString file_wildcards(const FileWildcards &wildcards, const std::string &custom_extension)
{
    std::string title;
    std::string mask;
    std::string custom_ext_lower;

    // Collects items for each of the extensions one by one.
    wxString out_one_by_one;
    auto add_single = [&out_one_by_one](const std::string_view title, const std::string_view ext) {
        out_one_by_one += GUI::format_wxstr("|%s (*%s)|*%s", title, ext, ext);
    };

    if (! custom_extension.empty()) {
        // Generate a custom extension into the title mask and into the list of extensions.
        // Add default version (upper, lower or mixed) first based on custom extension provided.
        title = std::string("*") + custom_extension;
        mask = title;
        add_single(wildcards.title, custom_extension);
        custom_ext_lower = boost::to_lower_copy(custom_extension);
        const std::string custom_ext_upper = boost::to_upper_copy(custom_extension);
        if (custom_ext_lower == custom_extension) {
            // Add one more variant - the upper case extension.
            mask += ";*";
            mask += custom_ext_upper;
            add_single(wildcards.title, custom_ext_upper);
        } else if (custom_ext_upper == custom_extension) {
            // Add one more variant - the lower case extension.
            mask += ";*";
            mask += custom_ext_lower;
            add_single(wildcards.title, custom_ext_lower);
        }
    }

    for (const std::string_view &ext : wildcards.file_extensions)
        // Only add an extension if it was not added first as the custom extension.
        if (ext != custom_ext_lower) {
            if (title.empty()) {
                title = "*";
                title += ext;
                mask  = title;
            } else {
                title += ", *";
                title += ext;
                mask  += ";*";
                mask  += ext;
            }
            mask += ";*";
            mask += boost::to_upper_copy(std::string(ext));
            add_single(wildcards.title, ext);
        }

    return GUI::format_wxstr("%s (%s)|%s", wildcards.title, title, mask) + out_one_by_one;
}

wxString file_wildcards(FileType file_type, const std::string &custom_extension)
{
    return file_wildcards(file_wildcards_by_type[file_type], custom_extension);
}

<<<<<<< HEAD
wxString sla_wildcards(OutputFormat formatid)
=======
wxString sla_wildcards(const char *formatid, const std::string& custom_extension)
>>>>>>> a9cbc920
{
    const ArchiveEntry *entry = get_archive_entry(formatid);
    wxString ret;

    if (entry) {
        FileWildcards wc;
        std::string tr_title = I18N::translate_utf8(entry->desc);
        // TRN %s = type of file
        tr_title = GUI::format(_u8L("%s files"), tr_title);
        wc.title = tr_title;

        std::vector<std::string> exts = get_extensions(*entry);

        wc.file_extensions.reserve(exts.size());
        for (std::string &ext : exts) {
            ext.insert(ext.begin(), '.');
            wc.file_extensions.emplace_back(ext);
        }

        ret = file_wildcards(wc, custom_extension);
    }

    if (ret.empty())
        ret = file_wildcards(FT_SL1, custom_extension);

    return ret;
}

static std::string libslic3r_translate_callback(const char *s) { return wxGetTranslation(wxString(s, wxConvUTF8)).utf8_str().data(); }

#ifdef WIN32
#if !wxVERSION_EQUAL_OR_GREATER_THAN(3,1,3)
static void register_win32_dpi_event()
{
    enum { WM_DPICHANGED_ = 0x02e0 };

    wxWindow::MSWRegisterMessageHandler(WM_DPICHANGED_, [](wxWindow *win, WXUINT nMsg, WXWPARAM wParam, WXLPARAM lParam) {
        const int dpi = wParam & 0xffff;
        const auto rect = reinterpret_cast<PRECT>(lParam);
        const wxRect wxrect(wxPoint(rect->top, rect->left), wxPoint(rect->bottom, rect->right));

        DpiChangedEvent evt(EVT_DPI_CHANGED_SLICER, dpi, wxrect);
        win->GetEventHandler()->AddPendingEvent(evt);

        return true;
    });
}
#endif // !wxVERSION_EQUAL_OR_GREATER_THAN

static GUID GUID_DEVINTERFACE_HID = { 0x4D1E55B2, 0xF16F, 0x11CF, 0x88, 0xCB, 0x00, 0x11, 0x11, 0x00, 0x00, 0x30 };

static void register_win32_device_notification_event()
{
    wxWindow::MSWRegisterMessageHandler(WM_DEVICECHANGE, [](wxWindow *win, WXUINT /* nMsg */, WXWPARAM wParam, WXLPARAM lParam) {
        // Some messages are sent to top level windows by default, some messages are sent to only registered windows, and we explictely register on MainFrame only.
        auto main_frame = dynamic_cast<MainFrame*>(win);
        auto plater = (main_frame == nullptr) ? nullptr : main_frame->plater();
        if (plater == nullptr)
            // Maybe some other top level window like a dialog or maybe a pop-up menu?
            return true;
		PDEV_BROADCAST_HDR lpdb = (PDEV_BROADCAST_HDR)lParam;
        switch (wParam) {
        case DBT_DEVICEARRIVAL:
			if (lpdb->dbch_devicetype == DBT_DEVTYP_VOLUME)
		        plater->GetEventHandler()->AddPendingEvent(VolumeAttachedEvent(EVT_VOLUME_ATTACHED));
			else if (lpdb->dbch_devicetype == DBT_DEVTYP_DEVICEINTERFACE) {
				PDEV_BROADCAST_DEVICEINTERFACE lpdbi = (PDEV_BROADCAST_DEVICEINTERFACE)lpdb;
//				if (lpdbi->dbcc_classguid == GUID_DEVINTERFACE_VOLUME) {
//					printf("DBT_DEVICEARRIVAL %d - Media has arrived: %ws\n", msg_count, lpdbi->dbcc_name);
				if (lpdbi->dbcc_classguid == GUID_DEVINTERFACE_HID)
			        plater->GetEventHandler()->AddPendingEvent(HIDDeviceAttachedEvent(EVT_HID_DEVICE_ATTACHED, boost::nowide::narrow(lpdbi->dbcc_name)));
			}
            break;
		case DBT_DEVICEREMOVECOMPLETE:
			if (lpdb->dbch_devicetype == DBT_DEVTYP_VOLUME)
                plater->GetEventHandler()->AddPendingEvent(VolumeDetachedEvent(EVT_VOLUME_DETACHED));
			else if (lpdb->dbch_devicetype == DBT_DEVTYP_DEVICEINTERFACE) {
				PDEV_BROADCAST_DEVICEINTERFACE lpdbi = (PDEV_BROADCAST_DEVICEINTERFACE)lpdb;
//				if (lpdbi->dbcc_classguid == GUID_DEVINTERFACE_VOLUME)
//					printf("DBT_DEVICEARRIVAL %d - Media was removed: %ws\n", msg_count, lpdbi->dbcc_name);
				if (lpdbi->dbcc_classguid == GUID_DEVINTERFACE_HID)
        			plater->GetEventHandler()->AddPendingEvent(HIDDeviceDetachedEvent(EVT_HID_DEVICE_DETACHED, boost::nowide::narrow(lpdbi->dbcc_name)));
			}
			break;
        default:
            break;
        }
        return true;
    });

    wxWindow::MSWRegisterMessageHandler(MainFrame::WM_USER_MEDIACHANGED, [](wxWindow *win, WXUINT /* nMsg */, WXWPARAM wParam, WXLPARAM lParam) {
        // Some messages are sent to top level windows by default, some messages are sent to only registered windows, and we explictely register on MainFrame only.
        auto main_frame = dynamic_cast<MainFrame*>(win);
        auto plater = (main_frame == nullptr) ? nullptr : main_frame->plater();
        if (plater == nullptr)
            // Maybe some other top level window like a dialog or maybe a pop-up menu?
            return true;
        wchar_t sPath[MAX_PATH];
        if (lParam == SHCNE_MEDIAINSERTED || lParam == SHCNE_MEDIAREMOVED) {
            struct _ITEMIDLIST* pidl = *reinterpret_cast<struct _ITEMIDLIST**>(wParam);
            if (! SHGetPathFromIDList(pidl, sPath)) {
                BOOST_LOG_TRIVIAL(error) << "MediaInserted: SHGetPathFromIDList failed";
                return false;
            }
        }
        switch (lParam) {
        case SHCNE_MEDIAINSERTED:
        {
            //printf("SHCNE_MEDIAINSERTED %S\n", sPath);
            plater->GetEventHandler()->AddPendingEvent(VolumeAttachedEvent(EVT_VOLUME_ATTACHED));
            break;
        }
        case SHCNE_MEDIAREMOVED:
        {
            //printf("SHCNE_MEDIAREMOVED %S\n", sPath);
            plater->GetEventHandler()->AddPendingEvent(VolumeDetachedEvent(EVT_VOLUME_DETACHED));
            break;
        }
	    default:
//          printf("Unknown\n");
            break;
	    }
        return true;
    });

    wxWindow::MSWRegisterMessageHandler(WM_INPUT, [](wxWindow *win, WXUINT /* nMsg */, WXWPARAM wParam, WXLPARAM lParam) {
        auto main_frame = dynamic_cast<MainFrame*>(Slic3r::GUI::find_toplevel_parent(win));
        auto plater = (main_frame == nullptr) ? nullptr : main_frame->plater();
//        if (wParam == RIM_INPUTSINK && plater != nullptr && main_frame->IsActive()) {
        if (wParam == RIM_INPUT && plater != nullptr && main_frame->IsActive()) {
        RAWINPUT raw;
			UINT rawSize = sizeof(RAWINPUT);
			::GetRawInputData((HRAWINPUT)lParam, RID_INPUT, &raw, &rawSize, sizeof(RAWINPUTHEADER));
			if (raw.header.dwType == RIM_TYPEHID && plater->get_mouse3d_controller().handle_raw_input_win32(raw.data.hid.bRawData, raw.data.hid.dwSizeHid))
				return true;
		}
        return false;
    });

	wxWindow::MSWRegisterMessageHandler(WM_COPYDATA, [](wxWindow* win, WXUINT /* nMsg */, WXWPARAM wParam, WXLPARAM lParam) {
		COPYDATASTRUCT* copy_data_structure = { 0 };
		copy_data_structure = (COPYDATASTRUCT*)lParam;
		if (copy_data_structure->dwData == 1) {
			LPCWSTR arguments = (LPCWSTR)copy_data_structure->lpData;
			Slic3r::GUI::wxGetApp().other_instance_message_handler()->handle_message(boost::nowide::narrow(arguments));
		}
		return true;
		});
}
#endif // WIN32

static void generic_exception_handle()
{
    // Note: Some wxWidgets APIs use wxLogError() to report errors, eg. wxImage
    // - see https://docs.wxwidgets.org/3.1/classwx_image.html#aa249e657259fe6518d68a5208b9043d0
    //
    // wxLogError typically goes around exception handling and display an error dialog some time
    // after an error is logged even if exception handling and OnExceptionInMainLoop() take place.
    // This is why we use wxLogError() here as well instead of a custom dialog, because it accumulates
    // errors if multiple have been collected and displays just one error message for all of them.
    // Otherwise we would get multiple error messages for one missing png, for example.
    //
    // If a custom error message window (or some other solution) were to be used, it would be necessary
    // to turn off wxLogError() usage in wx APIs, most notably in wxImage
    // - see https://docs.wxwidgets.org/trunk/classwx_image.html#aa32e5d3507cc0f8c3330135bc0befc6a

    try {
        throw;
    } catch (const std::bad_alloc& ex) {
        // bad_alloc in main thread is most likely fatal. Report immediately to the user (wxLogError would be delayed)
        // and terminate the app so it is at least certain to happen now.
        wxString errmsg = wxString::Format(_L("%s has encountered an error. It was likely caused by running out of memory. "
                              "If you are sure you have enough RAM on your system, this may also be a bug and we would "
                              "be glad if you reported it.\n\nThe application will now terminate."), SLIC3R_APP_NAME);
        wxMessageBox(errmsg + "\n\n" + wxString(ex.what()), _L("Fatal error"), wxOK | wxICON_ERROR);
        BOOST_LOG_TRIVIAL(error) << boost::format("std::bad_alloc exception: %1%") % ex.what();
        std::terminate();
    } catch (const boost::io::bad_format_string& ex) {
        wxString errmsg = wxString::Format(_L( "%s has encountered a localization error. "
                             "Please report to %s team, what language was active and in which scenario "
                             "this issue happened. Thank you.\n\nThe application will now terminate."), SLIC3R_APP_NAME, SLIC3R_APP_NAME);
        wxMessageBox(errmsg + "\n\n" + wxString(ex.what()), _L("Critical error"), wxOK | wxICON_ERROR);
        BOOST_LOG_TRIVIAL(error) << boost::format("Uncaught exception: %1%") % ex.what();
        std::terminate();
        throw;
    } catch (const std::exception& ex) {
        wxLogError(format_wxstr(_L("Internal error: %1%"), ex.what()));
        BOOST_LOG_TRIVIAL(error) << boost::format("Uncaught exception: %1%") % ex.what();
        throw;
    }
}

void GUI_App::post_init()
{
    assert(initialized());
    if (! this->initialized())
        throw Slic3r::RuntimeError("Calling post_init() while not yet initialized");

    if (this->is_gcode_viewer()) {
        if (! this->init_params->input_files.empty())
            this->plater()->load_gcode(wxString::FromUTF8(this->init_params->input_files[0].c_str()));
    }
    else if (this->init_params->start_downloader) {
        start_download(this->init_params->download_url);
    } else {
        if (! this->init_params->preset_substitutions.empty())
            show_substitutions_info(this->init_params->preset_substitutions);

#if 0
        // Load the cummulative config over the currently active profiles.
        //FIXME if multiple configs are loaded, only the last one will have an effect.
        // We need to decide what to do about loading of separate presets (just print preset, just filament preset etc).
        // As of now only the full configs are supported here.
        if (!m_print_config.empty())
            this->gui->mainframe->load_config(m_print_config);
#endif
        if (! this->init_params->load_configs.empty())
            // Load the last config to give it a name at the UI. The name of the preset may be later
            // changed by loading an AMF or 3MF.
            //FIXME this is not strictly correct, as one may pass a print/filament/printer profile here instead of a full config.
            this->mainframe->load_config_file(this->init_params->load_configs.back());
        // If loading a 3MF file, the config is loaded from the last one.
        if (!this->init_params->input_files.empty()) {
            wxArrayString fns;
            for (const std::string& name : this->init_params->input_files)
                fns.Add(from_u8(name));
            if (plater()->load_files(fns) && this->init_params->input_files.size() == 1) {
                // Update application titlebar when opening a project file
                const std::string& filename = this->init_params->input_files.front();
                if (boost::algorithm::iends_with(filename, ".amf") ||
                    boost::algorithm::iends_with(filename, ".amf.xml") ||
                    boost::algorithm::iends_with(filename, ".3mf"))
                    this->plater()->set_project_filename(from_u8(filename));
            }
            if (this->init_params->delete_after_load) {
                for (const std::string& p : this->init_params->input_files) {
                    boost::system::error_code ec;
                    boost::filesystem::remove(boost::filesystem::path(p), ec);
                    if (ec) {
                        BOOST_LOG_TRIVIAL(error) << ec.message();
                    }
                } 
            }
        }
        if (! this->init_params->extra_config.empty())
            this->mainframe->load_config(this->init_params->extra_config);
    }

    // show "Did you know" notification
    if (app_config->get_bool("show_hints") && ! is_gcode_viewer())
        plater_->get_notification_manager()->push_hint_notification(true);

    // The extra CallAfter() is needed because of Mac, where this is the only way
    // to popup a modal dialog on start without screwing combo boxes.
    // This is ugly but I honestly found no better way to do it.
    // Neither wxShowEvent nor wxWindowCreateEvent work reliably.
    if (this->preset_updater) { // G-Code Viewer does not initialize preset_updater.

#if 0 // This code was moved to EVT_CONFIG_UPDATER_SYNC_DONE bind - after preset_updater finishes synchronization.
        if (! this->check_updates(false))
            // Configuration is not compatible and reconfigure was refused by the user. Application is closing.
            return;
#endif
        CallAfter([this] {
            // preset_updater->sync downloads profile updates on background so it must begin after config wizard finished.
            bool cw_showed = this->config_wizard_startup();
            this->preset_updater->sync(preset_bundle.get(), this);
            if (! cw_showed) {
                // The CallAfter is needed as well, without it, GL extensions did not show.
                // Also, we only want to show this when the wizard does not, so the new user
                // sees something else than "we want something" on the first start.
                // don't show_send_system_info_dialog_if_needed, only prusa has the server to receive the data anyway.
                // show_send_system_info_dialog_if_needed();
            }  
            // app version check is asynchronous and triggers blocking dialog window, better call it last
            this->app_version_check(false);
        });
    }

    // Set Slic3r version and save to Slic3r.ini or Slic3rGcodeViewer.ini.
    app_config->set("version", SLIC3R_VERSION_FULL);

#ifdef _WIN32
    // Sets window property to mainframe so other instances can indentify it.
    OtherInstanceMessageHandler::init_windows_properties(mainframe, m_instance_hash_int);
#endif //WIN32
}

IMPLEMENT_APP(GUI_App)

GUI_App::GUI_App(EAppMode mode)
    : wxApp()
    , m_app_mode(mode)
    , m_em_unit(10)
    , m_imgui()
	, m_removable_drive_manager(std::make_unique<RemovableDriveManager>())
	, m_other_instance_message_handler(std::make_unique<OtherInstanceMessageHandler>())
    , m_downloader(std::make_unique<Downloader>())
{
	//app config initializes early becasuse it is used in instance checking in PrusaSlicer.cpp
	this->init_app_config();
    //ImGuiWrapper need the app config to get the colors
    m_imgui.reset(new ImGuiWrapper{});
    // init app downloader after path to datadir is set
    m_app_updater = std::make_unique<AppUpdater>();
}

// If formatted for github, plaintext with OpenGL extensions enclosed into <details>.
// Otherwise HTML formatted for the system info dialog.
std::string GUI_App::get_gl_info(bool for_github)
{
    return OpenGLManager::get_gl_info().to_string(for_github);
}

wxGLContext* GUI_App::init_glcontext(wxGLCanvas& canvas)
{
#if ENABLE_GL_CORE_PROFILE
    return m_opengl_mgr.init_glcontext(canvas, init_params != nullptr ? init_params->opengl_version : std::make_pair(0, 0),
        init_params != nullptr ? init_params->opengl_compatibiity_profile : false, init_params != nullptr ? init_params->opengl_debug : false);
#else
    return m_opengl_mgr.init_glcontext(canvas);
#endif // ENABLE_GL_CORE_PROFILE
}

bool GUI_App::init_opengl()
{
    bool initialized = m_opengl_mgr.init_gl();
    if (!m_opengl_initialized && initialized) {
        AppConfig::HardwareType hard_cpu = AppConfig::HardwareType::hCpuOther; // TODO for x86 if needed
        AppConfig::HardwareType hard_gpu = AppConfig::HardwareType::hGpuOther;
        // Delayed init for x86
#ifdef __APPLE__
        // intel apple
        hard_cpu = AppConfig::HardwareType::hCpuIntel;
        try {
            std::string gpu_vendor = OpenGLManager::get_gl_info().get_vendor();
            if (boost::contains(gpu_vendor, "Intel") || boost::contains(gpu_vendor, "INTEL"))
                hard_gpu = AppConfig::HardwareType::hGpuIntel;
            if (boost::contains(gpu_vendor, "ATI") || boost::contains(gpu_vendor, "AMD"))
                hard_gpu = AppConfig::HardwareType::hGpuAmd;
        } catch (std::exception ex) {}
#else
        try {
            std::string gpu_vendor = OpenGLManager::get_gl_info().get_vendor();
            if (boost::contains(gpu_vendor, "Intel") || boost::contains(gpu_vendor, "INTEL"))
                hard_gpu = AppConfig::HardwareType::hGpuIntel;
            if (boost::contains(gpu_vendor, "ATI") || boost::contains(gpu_vendor, "AMD"))
                hard_gpu = AppConfig::HardwareType::hGpuAmd;
            if (boost::contains(gpu_vendor, "Nvidia") || boost::contains(gpu_vendor, "NVIDIA"))
                hard_gpu = AppConfig::HardwareType::hGpuNvidia;
            if (boost::contains(gpu_vendor, "Apple") || boost::contains(gpu_vendor, "APPLE")) {
                assert(false); // apple gpu are only in _M_ARM64
            }
        } catch (std::exception ex) {}
#endif
        app_config->set_hardware_type(AppConfig::HardwareType(hard_cpu + hard_gpu));
    }
    m_opengl_initialized = true;
    return initialized;
}

// gets path to PrusaSlicer.ini, returns semver from first line comment
static boost::optional<Semver> parse_semver_from_ini(std::string path)
{
    boost::nowide::ifstream stream(path);
    std::stringstream buffer;
    buffer << stream.rdbuf();
    std::string body = buffer.str();
    size_t start = body.find("PrusaSlicer ");
    if (start == std::string::npos)
        return boost::none;
    body = body.substr(start + 12);
    size_t end = body.find_first_of(" \n");
    if (end < body.size())
        body.resize(end);
    return Semver::parse(body);
}

void GUI_App::init_app_config()
{
    #ifdef SLIC3R_ALPHA
        // Profiles for the alpha are stored into the PrusaSlicer-alpha directory to not mix with the current release.
        SetAppName(SLIC3R_APP_KEY "-alpha");
    #else 
        SetAppName(SLIC3R_APP_KEY);
    #endif


//	SetAppDisplayName(SLIC3R_APP_NAME);

	// Set the Slic3r data directory at the Slic3r XS module.
	// Unix: ~/ .Slic3rP
	// Windows : "C:\Users\username\AppData\Roaming\Slic3r" or "C:\Documents and Settings\username\Application Data\Slic3r"
	// Mac : "~/Library/Application Support/Slic3r"

    if (data_dir().empty()) {
        //check if there is a "configuration" directory
#ifdef __APPLE__
        //... next to the app bundle on MacOs
        if (boost::filesystem::exists(boost::filesystem::path{ resources_dir() } / ".." / ".." / ".." / "configuration")) {
            set_data_dir((boost::filesystem::path{ resources_dir() } / ".." / ".." / ".." / "configuration").string());
        } else
#endif
        //... next to the resources directory
        if (boost::filesystem::exists(boost::filesystem::path{ resources_dir() } / ".." / "configuration")) {
            set_data_dir((boost::filesystem::path{ resources_dir() } / ".." / "configuration").string());
        } else {
#ifndef __linux__
            set_data_dir(wxStandardPaths::Get().GetUserDataDir().ToUTF8().data());
        }
#else
            // Since version 2.3, config dir on Linux is in ${XDG_CONFIG_HOME}.
            // https://github.com/prusa3d/PrusaSlicer/issues/2911
            wxString dir;
            if (!wxGetEnv(wxS("XDG_CONFIG_HOME"), &dir) || dir.empty())
                dir = wxFileName::GetHomeDir() + wxS("/.config");
            set_data_dir((dir + "/" + GetAppName()).ToUTF8().data());
        }
#endif
    } else {
        m_datadir_redefined = true;
    }

	if (!app_config) {
        app_config.reset(new AppConfig(is_editor() ? AppConfig::EAppMode::Editor : AppConfig::EAppMode::GCodeViewer));
        AppConfig::HardwareType hard_cpu = AppConfig::HardwareType::hCpuOther; // TODO for x86 if needed
        AppConfig::HardwareType hard_gpu = AppConfig::HardwareType::hGpuOther;
#ifdef _M_ARM64
#ifdef __APPLE__
        // Arm apple
        hard_cpu = AppConfig::HardwareType::hCpuApple;
        hard_gpu = AppConfig::HardwareType::hGpuApple;
        app_config->set_hardware_type(AppConfig::HardwareType(hard_cpu + hard_gpu));
#else
        // Arm
        hard_cpu = AppConfig::HardwareType::hCpuArmGeneric;
        hard_gpu = AppConfig::HardwareType::hGpuArmGeneric;
        app_config->set_hardware_type(AppConfig::HardwareType(hard_cpu + hard_gpu));
#endif
#else
        // x86 (not-apple)
        //can't know the gpu before the openg init, so it's delayed. until it
#endif
    }
	// load settings
	m_app_conf_exists = app_config->exists();
	if (m_app_conf_exists) {
        std::string error = app_config->load();
        if (!error.empty()) {
            // Error while parsing config file. We'll customize the error message and rethrow to be displayed.
            if (is_editor()) {
                throw Slic3r::RuntimeError(
                    format(_u8L("Error parsing %1% config file, it is probably corrupted. "
                        "Try to manually delete the file to recover from the error. Your user profiles will not be affected."
                        "\n\n%2%\n\n%3%"), SLIC3R_APP_NAME,  app_config->config_path(), error));
            } else {
                throw Slic3r::RuntimeError(
                    format(_u8L("Error parsing %1% config file, it is probably corrupted. "
                        "Try to manually delete the file to recover from the error."
                        "\n\n%2%\n\n%3%"), GCODEVIEWER_APP_NAME, app_config->config_path(), error));
            }
        }
    }
    //add callback to font size from app_config
    DPIAware_::get_font_size = [this]()->int { return atoi(app_config->get("font_size").c_str()); };
}

// returns old config path to copy from if such exists,
// returns an empty string if such config path does not exists or if it cannot be loaded.
std::string GUI_App::check_older_app_config(Semver current_version, bool backup)
{
    std::string older_data_dir_path;

    // If the config folder is redefined - do not check
    if (m_datadir_redefined)
        return {};

    // find other version app config (alpha / beta / release)
    std::string             config_path = app_config->config_path();
    boost::filesystem::path parent_file_path(config_path);
    std::string             filename = parent_file_path.filename().string();
    parent_file_path.remove_filename().remove_filename();

    std::vector<boost::filesystem::path> candidates;

    if (SLIC3R_APP_KEY "-alpha" != GetAppName()) candidates.emplace_back(parent_file_path / SLIC3R_APP_KEY "-alpha" / filename);
    if (SLIC3R_APP_KEY "-beta" != GetAppName())  candidates.emplace_back(parent_file_path / SLIC3R_APP_KEY "-beta" / filename);
    if (SLIC3R_APP_KEY != GetAppName())          candidates.emplace_back(parent_file_path / SLIC3R_APP_KEY / filename);

    Semver last_semver = current_version;
    for (const auto& candidate : candidates) {
        if (boost::filesystem::exists(candidate)) {
            // parse
            boost::optional<Semver>other_semver = parse_semver_from_ini(candidate.string());
            if (other_semver && *other_semver > last_semver) {
                last_semver = *other_semver;
                older_data_dir_path = candidate.parent_path().string();
            }
        }
    }
    if (older_data_dir_path.empty())
        return {};
    BOOST_LOG_TRIVIAL(info) << "last app config file used: " << older_data_dir_path;
    // ask about using older data folder
    InfoDialog msg(nullptr
        , format_wxstr(_L("You are opening %1% version %2%."), SLIC3R_APP_NAME, SLIC3R_VERSION)
        , backup ? 
        format_wxstr(_L(
            "The active configuration was created by <b>%1% %2%</b>,"
            "\nwhile a newer configuration was found in <b>%3%</b>"
            "\ncreated by <b>%1% %4%</b>."
            "\n\nShall the newer configuration be imported?"
            "\nIf so, your active configuration will be backed up before importing the new configuration."
        )
            , SLIC3R_APP_NAME, current_version.to_string(), older_data_dir_path, last_semver.to_string())
        : format_wxstr(_L(
            "An existing configuration was found in <b>%3%</b>"
            "\ncreated by <b>%1% %2%</b>."
            "\n\nShall this configuration be imported?"
        )
            , SLIC3R_APP_NAME, last_semver.to_string(), older_data_dir_path)
        , true, wxYES_NO);

    if (backup) {
        msg.SetButtonLabel(wxID_YES, _L("Import"));
        msg.SetButtonLabel(wxID_NO, _L("Don't import"));
    }

    if (msg.ShowModal() == wxID_YES) {
        std::string snapshot_id;
        if (backup) {
            const Config::Snapshot* snapshot{ nullptr };
            if (! GUI::Config::take_config_snapshot_cancel_on_error(*app_config, Config::Snapshot::SNAPSHOT_USER, "",
                _u8L("Continue and import newer configuration?"), &snapshot))
                return {};
            if (snapshot) {
                // Save snapshot ID before loading the alternate AppConfig, as loading the alternate AppConfig may fail.
                snapshot_id = snapshot->id;
                assert(! snapshot_id.empty());
                app_config->set("on_snapshot", snapshot_id);
            } else
                BOOST_LOG_TRIVIAL(error) << "Failed to take congiguration snapshot";
        }

        // load app config from older file
        std::string error = app_config->load((boost::filesystem::path(older_data_dir_path) / filename).string());
        if (!error.empty()) {
            // Error while parsing config file. We'll customize the error message and rethrow to be displayed.
            if (is_editor()) {
                throw Slic3r::RuntimeError(
                    format(_u8L("Error parsing %1% config file, it is probably corrupted. "
                        "Try to manually delete the file to recover from the error. Your user profiles will not be affected.") +
                        "\n\n%2%\n\n%3%", SLIC3R_APP_NAME, app_config->config_path(), error));
            }
            else {
                throw Slic3r::RuntimeError(
                    format(_u8L("Error parsing %1% config file, it is probably corrupted. "
                        "Try to manually delete the file to recover from the error.") +
                        "\n\n%2%\n\n%3%", GCODEVIEWER_APP_NAME, app_config->config_path(), error));
            }
        }
        if (!snapshot_id.empty())
            app_config->set("on_snapshot", snapshot_id);
        m_app_conf_exists = true;
        return older_data_dir_path;
    }
    return {};
}

void GUI_App::init_single_instance_checker(const std::string &name, const std::string &path)
{
    BOOST_LOG_TRIVIAL(debug) << "init wx instance checker " << name << " "<< path; 
    m_single_instance_checker = std::make_unique<wxSingleInstanceChecker>(boost::nowide::widen(name), boost::nowide::widen(path));
}

bool GUI_App::OnInit()
{
    try {
        return on_init_inner();
    } catch (const std::exception&) {
        generic_exception_handle();
        return false;
    }
}

static int get_app_font_pt_size(const AppConfig* app_config)
{
    if (!app_config->has("font_pt_size"))
        return -1;
    const int font_pt_size     = atoi(app_config->get("font_pt_size").c_str());
    const int max_font_pt_size = wxGetApp().get_max_font_pt_size();

    return (font_pt_size > max_font_pt_size) ? max_font_pt_size : font_pt_size;
}

bool GUI_App::on_init_inner()
{
    // TODO: remove this when all asserts are gone.
    wxDisableAsserts();

    // Set initialization of image handlers before any UI actions - See GH issue #7469
    wxInitAllImageHandlers();

#if defined(_WIN32) && ! defined(_WIN64)
    // Win32 32bit build.
    if (wxPlatformInfo::Get().GetArchName().substr(0, 2) == "64") {
        RichMessageDialog dlg(nullptr,
            format_wxstr(_L("You are running a 32 bit build of %s on 64-bit Windows."
                "\n32 bit build of %s will likely not be able to utilize all the RAM available in the system."
                "\nPlease download and install a 64 bit build of %s."
                "\nDo you wish to continue?"),SLIC3R_APP_NAME,SLIC3R_APP_NAME,SLIC3R_APP_NAME),
            SLIC3R_APP_NAME, wxICON_QUESTION | wxYES_NO);
        if (dlg.ShowModal() != wxID_YES)
            return false;
    }
#endif // _WIN64

    // Forcing back menu icons under gtk2 and gtk3. Solution is based on:
    // https://docs.gtk.org/gtk3/class.Settings.html
    // see also https://docs.wxwidgets.org/3.0/classwx_menu_item.html#a2b5d6bcb820b992b1e4709facbf6d4fb
    // TODO: Find workaround for GTK4
#if defined(__WXGTK20__) || defined(__WXGTK3__)
    g_object_set (gtk_settings_get_default (), "gtk-menu-images", TRUE, NULL);
#endif

    // Verify resources path
    const wxString resources_dir = from_u8(Slic3r::resources_dir());
    wxCHECK_MSG(wxDirExists(resources_dir), false,
        wxString::Format("Resources path does not exist or is not a directory: %s", resources_dir));

#ifdef __linux__
    if (! check_old_linux_datadir(GetAppName())) {
        std::cerr << "Quitting, user chose to move their data to new location." << std::endl;
        return false;
    }
#endif

    // Enable this to get the default Win32 COMCTRL32 behavior of static boxes.
//    wxSystemOptions::SetOption("msw.staticbox.optimized-paint", 0);
    // Enable this to disable Windows Vista themes for all wxNotebooks. The themes seem to lead to terrible
    // performance when working on high resolution multi-display setups.
//    wxSystemOptions::SetOption("msw.notebook.themed-background", 0);

//     Slic3r::debugf "wxWidgets version %s, Wx version %s\n", wxVERSION_STRING, wxVERSION;

    // !!! Initialization of UI settings as a language, application color mode, fonts... have to be done before first UI action.
    // Like here, before the show InfoDialog in check_older_app_config()

    // If load_language() fails, the application closes.
    load_language(wxString(), true);
#ifdef _MSW_DARK_MODE
    bool init_dark_color_mode = app_config->get_bool("dark_color_mode");
    bool init_sys_menu_enabled = app_config->get_bool("sys_menu_enabled");
    NppDarkMode::InitDarkMode(init_dark_color_mode, init_sys_menu_enabled);
#endif
    // initialize label colors and fonts
    init_ui_colours();
    init_fonts();

    std::string older_data_dir_path;
    if (m_app_conf_exists) {
        if (app_config->orig_version().valid() && app_config->orig_version() < *Semver::parse(SLIC3R_VERSION)) {
            // Only copying configuration if it was saved with a newer slicer than the one currently running.
            older_data_dir_path = check_older_app_config(app_config->orig_version(), true);
            m_last_app_conf_lower_version = true;
        }
    } else {
        // No AppConfig exists, fresh install. Always try to copy from an alternate location, don't make backup of the current configuration.
        older_data_dir_path = check_older_app_config(Semver(), false);
        if (!older_data_dir_path.empty())
            m_last_app_conf_lower_version = true;
    }

#ifdef _MSW_DARK_MODE
    // app_config can be updated in check_older_app_config(), so check if dark_color_mode and sys_menu_enabled was changed
    if (bool new_dark_color_mode = app_config->get_bool("dark_color_mode");
        init_dark_color_mode != new_dark_color_mode) {
        NppDarkMode::SetDarkMode(new_dark_color_mode);
        init_ui_colours();
        update_ui_colours_from_appconfig();
    }
    if (bool new_sys_menu_enabled = app_config->get_bool("sys_menu_enabled");
        init_sys_menu_enabled != new_sys_menu_enabled)
        NppDarkMode::SetSystemMenuForApp(new_sys_menu_enabled);
#endif

    if (is_editor()) {
        std::string msg = Http::tls_global_init();
        std::string ssl_cert_store = app_config->get("tls_accepted_cert_store_location");
        bool ssl_accept = app_config->get("tls_cert_store_accepted") == "yes" && ssl_cert_store == Http::tls_system_cert_store();

        if (!msg.empty() && !ssl_accept) {
            RichMessageDialog
                dlg(nullptr,
                    wxString::Format(_L("%s\nDo you want to continue?"), msg),
                    SLIC3R_APP_NAME, wxICON_QUESTION | wxYES_NO);
            dlg.ShowCheckBox(_L("Remember my choice"));
            if (dlg.ShowModal() != wxID_YES) return false;

            app_config->set("tls_cert_store_accepted",
                dlg.IsCheckBoxChecked() ? "yes" : "no");
            app_config->set("tls_accepted_cert_store_location",
                dlg.IsCheckBoxChecked() ? Http::tls_system_cert_store() : "");
        }
    }

    SplashScreen* scrn = nullptr;
    if (app_config->get_bool("show_splash_screen")) {
        wxBitmap bmp;
        std::string file_name = app_config->splashscreen(is_editor());
        wxString artist;
        if (!file_name.empty()) {
            boost::filesystem::path splash_screen_path = (boost::filesystem::path(Slic3r::resources_dir()) / "splashscreen" / file_name);
            if (boost::filesystem::exists(splash_screen_path)) {
                wxString path_str = wxString::FromUTF8((splash_screen_path).string().c_str());
                // make a bitmap with dark grey banner on the left side
                bmp = SplashScreen::MakeBitmap(wxBitmap(path_str, wxBITMAP_TYPE_JPEG));

                //get the artist name from metadata
                int result;
                void** ifdArray = nullptr;
                ExifTagNodeInfo* tag;
                ifdArray = exif_createIfdTableArray(path_str.c_str(), &result);
                if (result > 0 && ifdArray) {
                    tag = exif_getTagInfo(ifdArray, IFD_0TH, TAG_Artist);
                    if (tag) {
                        if (!tag->error) {
                            artist = (_L("Artwork model by") + " " + wxString::FromUTF8((char*)tag->byteData));
                        }
                    }
                }
            }
        }

        // Detect position (display) to show the splash screen
        // Now this position is equal to the mainframe position
        wxPoint splashscreen_pos = wxDefaultPosition;
        bool default_splashscreen_pos = true;
        if (app_config->has("window_mainframe") && app_config->get_bool("restore_win_position")) {
            auto metrics = WindowMetrics::deserialize(app_config->get("window_mainframe"));
            default_splashscreen_pos = metrics == boost::none;
            if (!default_splashscreen_pos)
                splashscreen_pos = metrics->get_rect().GetPosition();
        }

        if (!default_splashscreen_pos) {
            // workaround for crash related to the positioning of the window on secondary monitor
            get_app_config()->set("restore_win_position", "crashed_at_splashscreen_pos");
            get_app_config()->save();
        }

        // make a bitmap with dark grey banner on the left side
        scrn = new SplashScreen(bmp.IsOk() ? bmp : SplashScreen::MakeBitmap(get_bmp_bundle(SLIC3R_APP_KEY, 600)->GetPreferredBitmapSizeAtScale(1.0)),
                                wxSPLASH_CENTRE_ON_SCREEN | wxSPLASH_TIMEOUT, 4000, splashscreen_pos);

        if (!default_splashscreen_pos)
            // revert "restore_win_position" value if application wasn't crashed
            get_app_config()->set("restore_win_position", "1");
#ifndef __linux__
        wxYield();
#endif
        scrn->SetText(_L("Loading configuration")+ dots);
    }

    preset_bundle.reset(new PresetBundle());

    // just checking for existence of Slic3r::data_dir is not enough : it may be an empty directory
    // supplied as argument to --datadir; in that case we should still run the wizard
    preset_bundle->setup_directories();
    
    if (! older_data_dir_path.empty()) {
        preset_bundle->import_newer_configs(older_data_dir_path);
    }

    if (is_editor()) {
#ifdef __WXMSW__ 
        if (app_config->get("associate_3mf") == "1")
        if (app_config->get_bool("associate_3mf"))
            associate_3mf_files();
        if (app_config->get_bool("associate_stl"))
            associate_stl_files();
#endif // __WXMSW__

        preset_updater.reset(new PresetUpdater());
        Bind(EVT_SLIC3R_VERSION_ONLINE, &GUI_App::on_version_read, this);
        Bind(EVT_SLIC3R_EXPERIMENTAL_VERSION_ONLINE, [this](const wxCommandEvent& evt) {
            if (this->plater_ != nullptr && (m_app_updater->get_triggered_by_user() || app_config->get("notify_release") == "all")) {
                std::string evt_string = into_u8(evt.GetString());
                if (*Semver::parse(SLIC3R_VERSION) < *Semver::parse(evt_string)) {
                    auto notif_type = (evt_string.find("beta") != std::string::npos ? NotificationType::NewBetaAvailable : NotificationType::NewAlphaAvailable);
                    this->plater_->get_notification_manager()->push_version_notification( notif_type
                        , NotificationManager::NotificationLevel::ImportantNotificationLevel
                        , Slic3r::format(_u8L("New prerelease version %1% is available."), evt_string)
                        , _u8L("See Releases page.")
                        , [](wxEvtHandler* evnthndlr) {wxGetApp().open_browser_with_warning_dialog("https://github.com/" SLIC3R_GITHUB "/releases"); return true; }
                    );
    }
            }
            });
        Bind(EVT_SLIC3R_APP_DOWNLOAD_PROGRESS, [this](const wxCommandEvent& evt) {
            //lm:This does not force a render. The progress bar only updateswhen the mouse is moved.
            if (this->plater_ != nullptr)
                this->plater_->get_notification_manager()->set_download_progress_percentage((float)std::stoi(into_u8(evt.GetString())) / 100.f );
        });

        Bind(EVT_SLIC3R_APP_DOWNLOAD_FAILED, [this](const wxCommandEvent& evt) {
            if (this->plater_ != nullptr)
                this->plater_->get_notification_manager()->close_notification_of_type(NotificationType::AppDownload);
            if(!evt.GetString().IsEmpty())
                show_error(nullptr, evt.GetString());
        });

        Bind(EVT_SLIC3R_APP_OPEN_FAILED, [](const wxCommandEvent& evt) {
            show_error(nullptr, evt.GetString());
        }); 

        Bind(EVT_CONFIG_UPDATER_SYNC_DONE, [this](const wxCommandEvent& evt) {
            this->check_updates(false);
        });

    }
    else {
#ifdef __WXMSW__ 
        if (app_config->get_bool("associate_gcode"))
            associate_gcode_files();
        if (app_config->get_bool("associate_bgcode"))
            associate_bgcode_files();
#endif // __WXMSW__
    }
    
    std::string delayed_error_load_presets;
    wxImage::AddHandler(new wxJPEGHandler());
    // Suppress the '- default -' presets.
    preset_bundle->set_default_suppressed(app_config->get_bool("no_defaults"));
    try {
        // Enable all substitutions (in both user and system profiles), but log the substitutions in user profiles only.
        // If there are substitutions in system profiles, then a "reconfigure" event shall be triggered, which will force
        // installation of a compatible system preset, thus nullifying the system preset substitutions.
        init_params->preset_substitutions = preset_bundle->load_presets(*app_config, ForwardCompatibilitySubstitutionRule::EnableSystemSilent);
    } catch (const std::exception &ex) {
        delayed_error_load_presets = ex.what(); 
    }

#ifdef WIN32
#if !wxVERSION_EQUAL_OR_GREATER_THAN(3,1,3)
    register_win32_dpi_event();
#endif // !wxVERSION_EQUAL_OR_GREATER_THAN
    register_win32_device_notification_event();
#endif // WIN32

    // Let the libslic3r know the callback, which will translate messages on demand.
    Slic3r::I18N::set_translate_callback(libslic3r_translate_callback);

    // application frame
    if (scrn && is_editor())
        scrn->SetText(_L("Preparing settings tabs") + dots);

    if (!delayed_error_load_presets.empty())
        show_error(nullptr, delayed_error_load_presets);

    mainframe = new MainFrame(get_app_font_pt_size(app_config.get()));
    // hide settings tabs after first Layout
    if (is_editor())
        mainframe->select_tab(MainFrame::ETabType::LastPlater);
    else
        mainframe->select_tab(MainFrame::ETabType::PlaterGcode);

    sidebar().obj_list()->init_objects(); // propagate model objects to object list
//     update_mode(); // !!! do that later
    SetTopWindow(mainframe);

    plater_->init_notification_manager();

    m_printhost_job_queue.reset(new PrintHostJobQueue(mainframe->printhost_queue_dlg()));

    if (is_gcode_viewer()) {
        mainframe->update_layout();
        if (plater_ != nullptr)
            // ensure the selected technology is ptFFF
            plater_->set_printer_technology(ptFFF);
    }
    else
        load_current_presets();

    // Save the active profiles as a "saved into project".
    update_saved_preset_from_current_preset();

    if (plater_ != nullptr) {
        // Save the names of active presets and project specific config into ProjectDirtyStateManager.
        plater_->reset_project_dirty_initial_presets();
        // Update Project dirty state, update application title bar.
        plater_->update_project_dirty_from_presets();
    }

    mainframe->Show(true);

    obj_list()->set_min_height();

    update_mode(); // update view mode after fix of the object_list size

#ifdef __APPLE__
    other_instance_message_handler()->bring_instance_forward();
#endif //__APPLE__

    Bind(wxEVT_IDLE, [this](wxIdleEvent& event)
    {
        if (! plater_)
            return;

        this->obj_manipul()->update_if_dirty();

        // An ugly solution to GH #5537 in which GUI_App::init_opengl (normally called from events wxEVT_PAINT
        // and wxEVT_SET_FOCUS before GUI_App::post_init is called) wasn't called before GUI_App::post_init and OpenGL wasn't initialized.
        // Since issue #9774 Where same problem occured on MacOS Ventura, we decided to have this check on MacOS as well.

#if defined(__linux__) || defined(__APPLE__)
        if (!m_post_initialized && m_opengl_initialized) {
#else
        if (!m_post_initialized) {
#endif
            m_post_initialized = true;

#ifdef WIN32
            this->mainframe->register_win32_callbacks();
#endif
            this->post_init();
        }

        if (m_post_initialized && app_config->dirty())
            app_config->save();
    });

    m_initialized = true;

    if (const std::string& crash_reason = app_config->get("restore_win_position");
        boost::starts_with(crash_reason,"crashed"))
    {
        wxString preferences_item = _L("Restore window position on start");
        InfoDialog dialog(nullptr,
            format_wxstr(_L("%1% started after a crash"), SLIC3R_APP_NAME),
            format_wxstr(_L("%5% crashed last time when attempting to set window position.\n"
                "We are sorry for the inconvenience, it unfortunately happens with certain multiple-monitor setups.\n"
                "More precise reason for the crash: \"%1%\".\n"
                "For more information see our GitHub issue tracker: \"%2%\" and \"%3%\"\n\n"
                "To avoid this problem, consider disabling \"%4%\" in \"Preferences\". "
                "Otherwise, the application will most likely crash again next time."),
                "<b>" + from_u8(crash_reason) + "</b>",
                "<a href=http://github.com/prusa3d/PrusaSlicer/issues/2939>#2939</a>",
                "<a href=http://github.com/prusa3d/PrusaSlicer/issues/5573>#5573</a>",
                "<b>" + preferences_item + "</b>",
                SLIC3R_APP_NAME),
            true, wxYES_NO);

        dialog.SetButtonLabel(wxID_YES, format_wxstr(_L("Disable \"%1%\""), preferences_item));
        dialog.SetButtonLabel(wxID_NO,  format_wxstr(_L("Leave \"%1%\" enabled") , preferences_item));
        
        auto answer = dialog.ShowModal();
        if (answer == wxID_YES)
            app_config->set("restore_win_position", "0");
        else if (answer == wxID_NO)
            app_config->set("restore_win_position", "1");
    }

    return true;
}

unsigned GUI_App::get_colour_approx_luma(const wxColour &colour)
{
    double r = colour.Red();
    double g = colour.Green();
    double b = colour.Blue();

    return std::round(std::sqrt(
        r * r * .241 +
        g * g * .691 +
        b * b * .068
        ));
}

bool GUI_App::dark_mode()
{
#if __APPLE__
    // The check for dark mode returns false positive on 10.12 and 10.13,
    // which allowed setting dark menu bar and dock area, which is
    // is detected as dark mode. We must run on at least 10.14 where the
    // proper dark mode was first introduced.
    return wxPlatformInfo::Get().CheckOSVersion(10, 14) && mac_dark_mode();
#else
    if (wxGetApp().app_config->has("dark_color_mode"))
        return wxGetApp().app_config->get_bool("dark_color_mode");
    return check_dark_mode();
#endif
}

const wxColour GUI_App::get_label_default_clr_system()
{
    return dark_mode() ? wxColour(115, 220, 103) : wxColour(26, 132, 57);
}

const wxColour GUI_App::get_label_default_clr_modified()
{
    return dark_mode() ? wxColour(253, 111, 40) : wxColour(252, 77, 1);
}

const wxColour GUI_App::get_label_default_clr_default()
{
    return dark_mode() ? wxColour(250, 250, 250) : wxSystemSettings::GetColour(wxSYS_COLOUR_WINDOWTEXT);
}

const wxColour GUI_App::get_label_default_clr_phony()
{
    return dark_mode() ? wxSystemSettings::GetColour(wxSYS_COLOUR_GRAYTEXT) : wxSystemSettings::GetColour(wxSYS_COLOUR_GRAYTEXT);
}

#ifdef GUI_TAG_PALETTE
std::map<ConfigOptionMode, std::string> GUI_App::get_mode_default_palette()
{
    std::map<ConfigOptionMode, std::string> tag_color_map;
    //default (minimal tags to work)
    tag_color_map[ConfigOptionMode::comSimple] = "#7DF028";
    tag_color_map[ConfigOptionMode::comAdvanced] = "#FFDC00";
    tag_color_map[ConfigOptionMode::comExpert] = "#E70000";
    //get from color.ini
    for (Tag app_config->tags()) {
        tag_color_map[tag] = color_hash
    }
    return tag_color_map;
}
#endif

void GUI_App::init_ui_colours()
{
    m_color_label_modified          = get_label_default_clr_modified();
    m_color_label_sys               = get_label_default_clr_system();
#ifdef GUI_TAG_PALETTE
    m_mode_palette                  = get_mode_default_palette();
#endif
    m_color_label_default           = get_label_default_clr_default();
    m_color_label_phony             = get_label_default_clr_phony();

    bool is_dark_mode = dark_mode();
#ifdef _WIN32
    m_color_label_default           = 
    m_color_highlight_label_default = is_dark_mode ? wxColour(230, 230, 230): wxSystemSettings::GetColour(/*wxSYS_COLOUR_HIGHLIGHTTEXT*/wxSYS_COLOUR_WINDOWTEXT);
    m_color_highlight_default       = is_dark_mode ? wxColour(78, 78, 78)   : wxSystemSettings::GetColour(wxSYS_COLOUR_3DLIGHT);
    // Prusa: is_dark_mode ? wxColour(253, 111, 40) : wxColour(252, 77, 1); (fd6f28 & fc4d01) SV: 84 99 ; 100 99 (with light hue diff)
    m_color_hovered_btn_label       = is_dark_mode ? wxColour(253, 111, 40) : wxColour(252, 77, 1);
    m_color_default_btn_label       = is_dark_mode ? wxColour(255, 181, 100): wxColour(203, 61, 0);
    // Prusa: is_dark_mode ? wxColour(95, 73, 62)   : wxColour(228, 220, 216); (f2ba9e & e4dcd8) SV: 35 37 ;  5 90
    m_color_selected_btn_bg         = is_dark_mode ? wxColour(95, 73, 62)   : wxColour(228, 220, 216);
#else
    m_color_label_default = wxSystemSettings::GetColour(wxSYS_COLOUR_WINDOWTEXT);
#endif
    m_color_window_default          = is_dark_mode ? wxColour(43, 43, 43)   : wxSystemSettings::GetColour(wxSYS_COLOUR_WINDOW);
}

void GUI_App::update_ui_colours_from_appconfig()
{
    // load label colors
    if (app_config->has("label_clr_sys")) {
        auto str = app_config->get("label_clr_sys");
        if (!str.empty())
            m_color_label_sys = wxColour(str);
    }

    if (app_config->has("label_clr_modified")) {
        auto str = app_config->get("label_clr_modified");
        if (!str.empty())
            m_color_label_modified = wxColour(str);
    }
    
#ifdef GUI_TAG_PALETTE
    // load mode markers colors
    if (app_config->has("mode_palette")) {
        const auto colors = app_config->get("mode_palette");
        if (!colors.empty()) {
            //m_mode_palette.clear(); // don't clear, keep default.
            if (!unescape_strings_cstyle(colors, m_mode_palette))
                m_mode_palette = get_mode_default_palette();
        }
    }
#endif

    if (app_config->has("label_clr_default")) {
        auto str = app_config->get("label_clr_default");
        if (str != "")
            m_color_label_default = wxColour(str);
    }

    if (app_config->has("label_clr_phony")) {
        auto str = app_config->get("label_clr_phony");
        if (str != "")
            m_color_label_phony = wxColour(str);
    }

#ifdef _WIN32
    bool is_dark_mode = dark_mode();
    m_color_hovered_btn_label = is_dark_mode ? color_from_int(app_config->create_color(0.84f, 0.99f, AppConfig::EAppColorType::Highlight)) :
        color_from_int(app_config->create_color(1.00f, 0.99f, AppConfig::EAppColorType::Highlight));
    m_color_hovered_btn = is_dark_mode ? color_from_int(app_config->create_color(0.84f, 0.99f, AppConfig::EAppColorType::Main)) :
        color_from_int(app_config->create_color(1.00f, 0.99f, AppConfig::EAppColorType::Main));
    m_color_selected_btn_bg = is_dark_mode ? color_from_int(app_config->create_color(0.35f, 0.37f, AppConfig::EAppColorType::Main)) :
        color_from_int(app_config->create_color(0.05f, 0.9f, AppConfig::EAppColorType::Main));
#endif

    //also update imgui color cache... can be moved if you have a better placee it 
    m_imgui->reset_color();
}

void GUI_App::update_label_colours()
{
    for (Tab* tab : tabs_list)
        tab->update_label_colours();
}

#ifdef _WIN32
static bool is_focused(HWND hWnd)
{
    HWND hFocusedWnd = ::GetFocus();
    return hFocusedWnd && hWnd == hFocusedWnd;
}

static bool is_default(wxWindow* win)
{
    wxTopLevelWindow* tlw = find_toplevel_parent(win);
    if (!tlw)
        return false;
        
    return win == tlw->GetDefaultItem();
}
#endif

void GUI_App::UpdateDarkUI(wxWindow* window, bool highlited/* = false*/, bool just_font/* = false*/)
{
#ifdef _WIN32
    bool is_focused_button = false;
    bool is_default_button = false;
    if (wxButton* btn = dynamic_cast<wxButton*>(window)) {
        if (!(btn->GetWindowStyle() & wxNO_BORDER)) {
            btn->SetWindowStyle(btn->GetWindowStyle() | wxNO_BORDER);
            highlited = true;
        }
        // button marking
        {
            auto mark_button = [this, btn, highlited](const bool mark) {
                if (btn->GetLabel().IsEmpty())
                    btn->SetBackgroundColour(mark ? m_color_selected_btn_bg   : highlited ? m_color_highlight_default : m_color_window_default);
                else
                    btn->SetForegroundColour(mark ? m_color_hovered_btn_label : (is_default(btn) ? m_color_default_btn_label : m_color_label_default));
                btn->Refresh();
                btn->Update();
            };

            // hovering
            btn->Bind(wxEVT_ENTER_WINDOW, [mark_button](wxMouseEvent& event) { mark_button(true); event.Skip(); });
            btn->Bind(wxEVT_LEAVE_WINDOW, [mark_button, btn](wxMouseEvent& event) { mark_button(is_focused(btn->GetHWND())); event.Skip(); });
            // focusing
            btn->Bind(wxEVT_SET_FOCUS,    [mark_button](wxFocusEvent& event) { mark_button(true); event.Skip(); });
            btn->Bind(wxEVT_KILL_FOCUS,   [mark_button](wxFocusEvent& event) { mark_button(false); event.Skip(); });

            is_focused_button = is_focused(btn->GetHWND());
            is_default_button = is_default(btn);
            if (is_focused_button || is_default_button)
                mark_button(is_focused_button);
        }
    }
    else if (wxTextCtrl* text = dynamic_cast<wxTextCtrl*>(window)) {
        if (text->GetBorder() != wxBORDER_SIMPLE)
            text->SetWindowStyle(text->GetWindowStyle() | wxBORDER_SIMPLE);
    }
    else if (wxCheckListBox* list = dynamic_cast<wxCheckListBox*>(window)) {
        list->SetWindowStyle(list->GetWindowStyle() | wxBORDER_SIMPLE);
        list->SetBackgroundColour(highlited ? m_color_highlight_default : m_color_window_default);
        for (size_t i = 0; i < list->GetCount(); i++)
            if (wxOwnerDrawn* item = list->GetItem(i)) {
                item->SetBackgroundColour(highlited ? m_color_highlight_default : m_color_window_default);
                item->SetTextColour(m_color_label_default);
            }
        return;
    }
    else if (dynamic_cast<wxListBox*>(window)) {
        window->SetWindowStyle(window->GetWindowStyle() | wxBORDER_SIMPLE);
    }
    else if (wxCollapsiblePane* pane = dynamic_cast<wxCollapsiblePane*>(window)) {
        if (!(pane->GetWindowStyle() & wxNO_BORDER)) {
            pane->SetWindowStyle(pane->GetWindowStyle() | wxNO_BORDER);
        }
        pane->SetBackgroundColour(highlited ? m_color_highlight_default : m_color_window_default);
        pane->SetForegroundColour(m_color_label_default);
        wxWindowList& lst = pane->GetChildren();
        for (size_t i = 0; i < lst.size(); i++)
            if (wxWindow* item = lst[i]) {
                item->SetBackgroundColour(highlited ? m_color_highlight_default : m_color_window_default);
                item->SetForegroundColour(m_color_label_default);
            }
    }

    if (!just_font)
        window->SetBackgroundColour(highlited ? m_color_highlight_default : m_color_window_default);
    if (!is_focused_button && !is_default_button)
        window->SetForegroundColour(m_color_label_default);
#endif
}

// recursive function for scaling fonts for all controls in Window
#ifdef _WIN32
static void update_dark_children_ui(wxWindow* window, bool just_buttons_update = false)
{
    bool is_btn = dynamic_cast<wxButton*>(window) != nullptr;
    if (!(just_buttons_update && !is_btn))
        wxGetApp().UpdateDarkUI(window, is_btn);

    auto children = window->GetChildren();
    for (auto child : children) {        
        update_dark_children_ui(child);
    }
}
#endif

// Note: Don't use this function for Dialog contains ScalableButtons
void GUI_App::UpdateDlgDarkUI(wxDialog* dlg, bool just_buttons_update/* = false*/)
{
#ifdef _WIN32
    update_dark_children_ui(dlg, just_buttons_update);
#endif
}
void GUI_App::UpdateDVCDarkUI(wxDataViewCtrl* dvc, bool highlited/* = false*/)
{
#ifdef _WIN32
    UpdateDarkUI(dvc, highlited ? dark_mode() : false);
#ifdef _MSW_DARK_MODE
    if (!dvc->HasFlag(wxDV_NO_HEADER))
        dvc->RefreshHeaderDarkMode(&m_normal_font);
#endif //_MSW_DARK_MODE
    if (dvc->HasFlag(wxDV_ROW_LINES))
        dvc->SetAlternateRowColour(m_color_highlight_default);
    if (dvc->GetBorder() != wxBORDER_SIMPLE)
        dvc->SetWindowStyle(dvc->GetWindowStyle() | wxBORDER_SIMPLE);
#endif
}

void GUI_App::UpdateAllStaticTextDarkUI(wxWindow* parent)
{
#ifdef _WIN32
    wxGetApp().UpdateDarkUI(parent);

    auto children = parent->GetChildren();
    for (auto child : children) {
        if (dynamic_cast<wxStaticText*>(child))
            child->SetForegroundColour(m_color_label_default);
    }
#endif
}

void GUI_App::SetWindowVariantForButton(wxButton* btn)
{
#ifdef __APPLE__
    // This is a limit imposed by OSX. The way the native button widget is drawn only allows it to be stretched horizontally,
    // and the vertical size is fixed. (see https://stackoverflow.com/questions/29083891/wxpython-button-size-being-ignored-on-osx)
    // But standard height is possible to change using SetWindowVariant method (see https://docs.wxwidgets.org/3.0/window_8h.html#a879bccd2c987fedf06030a8abcbba8ac)
    if (m_normal_font.GetPointSize() > 15) {
        btn->SetWindowVariant(wxWINDOW_VARIANT_LARGE);
        btn->SetFont(m_normal_font);
    }
#endif
}

int GUI_App::get_max_font_pt_size()
{
    const unsigned disp_count = wxDisplay::GetCount();
    for (unsigned i = 0; i < disp_count; i++) {
        const wxRect display_rect = wxDisplay(i).GetGeometry();
        if (display_rect.width >= 2560 && display_rect.height >= 1440)
            return 20;
    }
    return 15;
}

void GUI_App::init_fonts()
{
    m_small_font = wxSystemSettings::GetFont(wxSYS_DEFAULT_GUI_FONT);
    m_bold_font = wxSystemSettings::GetFont(wxSYS_DEFAULT_GUI_FONT).Bold();
    m_normal_font = wxSystemSettings::GetFont(wxSYS_DEFAULT_GUI_FONT);

#ifdef __WXMAC__
    m_small_font.SetPointSize(11);
    m_bold_font.SetPointSize(13);
#endif /*__WXMAC__*/

    // wxSYS_OEM_FIXED_FONT and wxSYS_ANSI_FIXED_FONT use the same as
    // DEFAULT in wxGtk. Use the TELETYPE family as a work-around
    m_code_font = wxFont(wxFontInfo().Family(wxFONTFAMILY_TELETYPE));
    m_code_font.SetPointSize(m_normal_font.GetPointSize());
}

void GUI_App::update_fonts(const MainFrame *main_frame)
{
    /* Only normal and bold fonts are used for an application rescale,
     * because of under MSW small and normal fonts are the same.
     * To avoid same rescaling twice, just fill this values
     * from rescaled MainFrame
     */
	if (main_frame == nullptr)
		main_frame = this->mainframe;
    m_normal_font   = main_frame->normal_font();
    m_small_font    = m_normal_font;
    m_bold_font     = main_frame->normal_font().Bold();
    m_link_font     = m_bold_font.Underlined();
    m_em_unit       = main_frame->em_unit();
    m_code_font.SetPointSize(m_normal_font.GetPointSize());
}

void GUI_App::set_label_clr_modified(const wxColour& clr) 
{
    if (m_color_label_modified == clr)
        return;
    m_color_label_modified = clr;
    const std::string str = encode_color(ColorRGB(clr.Red(), clr.Green(), clr.Blue()));
    app_config->set("label_clr_modified", str);
}

void GUI_App::set_label_clr_sys(const wxColour& clr)
{
    if (m_color_label_sys == clr)
        return;
    m_color_label_sys = clr;
    const std::string str = encode_color(ColorRGB(clr.Red(), clr.Green(), clr.Blue()));
    app_config->set("label_clr_sys", str);
}

void GUI_App::set_label_clr_default(const wxColour& clr) {
    if (m_color_label_default == clr)
        return;
    m_color_label_default = clr;
    auto clr_str = wxString::Format(wxT("#%02X%02X%02X"), clr.Red(), clr.Green(), clr.Blue());
    std::string str = clr_str.ToStdString();
    app_config->set("label_clr_default", str);
    app_config->save();
}

void GUI_App::set_label_clr_phony(const wxColour& clr) {
    if (m_color_label_phony == clr)
        return;
    m_color_label_phony = clr;
    auto clr_str = wxString::Format(wxT("#%02X%02X%02X"), clr.Red(), clr.Green(), clr.Blue());
    std::string str = clr_str.ToStdString();
    app_config->set("label_clr_phony", str);
    app_config->save();
}

const std::string GUI_App::get_html_bg_color(wxWindow* html_parent)
{
    wxColour    bgr_clr = html_parent->GetBackgroundColour();
#ifdef __APPLE__
    // On macOS 10.13 and older the background color returned by wxWidgets
    // is wrong, which leads to https://github.com/prusa3d/PrusaSlicer/issues/7603
    // and https://github.com/prusa3d/PrusaSlicer/issues/3775. wxSYS_COLOUR_WINDOW
    // may not match the window background exactly, but it seems to never end up
    // as black on black.

    if (wxPlatformInfo::Get().GetOSMajorVersion() == 10
        && wxPlatformInfo::Get().GetOSMinorVersion() < 14)
        bgr_clr = wxSystemSettings::GetColour(wxSYS_COLOUR_WINDOW);
#endif

    return encode_color(ColorRGB(bgr_clr.Red(), bgr_clr.Green(), bgr_clr.Blue()));
}

std::string GUI_App::get_first_mode_btn_color(ConfigOptionMode mode_id) const
{
    assert(0 <= size_t(mode_id));
                           
    for (const AppConfig::Tag& tag : get_app_config()->tags()) {
        // get the first good tag.
        if ((tag.tag & mode_id) == tag.tag) {
            return tag.color_hash;
        }
    }
    return "";
}

std::string GUI_App::get_last_mode_btn_color(ConfigOptionMode mode_id) const
{
    assert(0 <= size_t(mode_id));
    assert(size_t(mode_id)< get_app_config()->tags().size());
    for (size_t idx_p1 = get_app_config()->tags().size(); idx_p1 > 0; --idx_p1) {
        const AppConfig::Tag& tag = get_app_config()->tags()[idx_p1-1];
        // get the first good tag.
        if ((tag.tag & mode_id) == tag.tag) {
            // store the pointer so we can return a valid reference.
            return tag.color_hash;
        }
    }
    return"";
}

#ifdef GUI_TAG_PALETTE
std::map<ConfigOptionMode, wxColour> GUI_App::get_mode_palette() const
{
    std::map<ConfigOptionMode, wxColour> ret_map;
    //if(size_t(mode_id) < m_mode_palette.size()
    for (const AppConfig::Tag& tag : get_app_config()->tags()) {
        ret_map[tag.tag] = wxColor(tag.color_hash);
    }
    return ret_map;
}

void GUI_App::set_mode_palette(std::map<ConfigOptionMode, wxColour>& palette)
{
    bool save = false;

    for (const auto& [tag, wxcolor] : palette) {
        const wxColour& clr = wxcolor;
        std::string color_str = clr == wxTransparentColour ? std::string("") : encode_color(ColorRGB(clr.Red(), clr.Green(), clr.Blue()));
        if (auto it = m_mode_palette.find(tag); it == map.end() || it->second != color_str) {
            it->second = color_str;
            save = true;
        }
    }

    if (save) {
        mainframe->update_mode_markers();
        app_config->set("mode_palette", escape_strings_cstyle(m_mode_palette));
    }
}
#endif

bool GUI_App::tabs_as_menu() const
{
    return app_config->get_bool("tabs_as_menu"); // || dark_mode();
}

bool GUI_App::suppress_round_corners() const
{
    return true;// app_config->get("suppress_round_corners") == "1";
}

wxSize GUI_App::get_min_size(wxWindow* display_win) const
{
    wxSize min_size(76*m_em_unit, 49 * m_em_unit);

    const wxDisplay display = wxDisplay(display_win);
    wxRect display_rect = display.GetGeometry();
    display_rect.width  *= 0.75;
    display_rect.height *= 0.75;

    if (min_size.x > display_rect.GetWidth())
        min_size.x = display_rect.GetWidth();
    if (min_size.y > display_rect.GetHeight())
        min_size.y = display_rect.GetHeight();

    return min_size;
}

float GUI_App::toolbar_icon_scale(const bool is_limited/* = false*/) const
{
#ifdef __APPLE__
    const float icon_sc = 1.0f; // for Retina display will be used its own scale
#else
    const float icon_sc = m_em_unit*0.1f;
#endif // __APPLE__

    const std::string& use_val  = app_config->get("use_custom_toolbar_size");
    const std::string& val      = app_config->get("custom_toolbar_size");
    const std::string& auto_val = app_config->get("auto_toolbar_size");

    if (val.empty() || auto_val.empty() || use_val.empty())
        return icon_sc;

    int int_val = use_val == "0" ? 100 : atoi(val.c_str());
    // correct value in respect to auto_toolbar_size
    int_val = std::min(atoi(auto_val.c_str()), int_val);

    if (is_limited && int_val < 50)
        int_val = 50;

    return 0.01f * int_val * icon_sc;
}

void GUI_App::set_auto_toolbar_icon_scale(float scale) const
{
#ifdef __APPLE__
    const float icon_sc = 1.0f; // for Retina display will be used its own scale
#else
    const float icon_sc = m_em_unit * 0.1f;
#endif // __APPLE__

    long int_val = std::min(int(std::lround(scale / icon_sc * 100)), 100);
    std::string val = std::to_string(int_val);

    app_config->set("auto_toolbar_size", val);
}

// check user printer_presets for the containing information about "Print Host upload"
void GUI_App::check_printer_presets()
{
    std::vector<std::string> preset_names = PhysicalPrinter::presets_with_print_host_information(preset_bundle->printers);
    if (preset_names.empty())
        return;

    wxString msg_text =  _L("You have the following presets with saved options for \"Print Host upload\"") + ":";
    for (const std::string& preset_name : preset_names)
        msg_text += "\n    \"" + from_u8(preset_name) + "\",";
    msg_text.RemoveLast();
    msg_text += "\n\n" + format(_L("But since this version of %s we don't show this information in Printer Settings anymore.\n"
                            "Settings will be available in physical printers settings."), SLIC3R_APP_NAME) + "\n\n" +
                         _L("By default new Printer devices will be named as \"Printer N\" during its creation.\n"
                            "Note: This name can be changed later from the physical printers settings");

    //wxMessageDialog(nullptr, msg_text, _L("Information"), wxOK | wxICON_INFORMATION).ShowModal();
    MessageDialog(nullptr, msg_text, _L("Information"), wxOK | wxICON_INFORMATION).ShowModal();

    preset_bundle->physical_printers.load_printers_from_presets(preset_bundle->printers);
}

void GUI_App::recreate_GUI(const wxString& msg_name)
{
    m_is_recreating_gui = true;

    mainframe->shutdown();

    wxProgressDialog dlg(msg_name, msg_name, 100, nullptr, wxPD_AUTO_HIDE);
    dlg.Pulse();
    dlg.Update(10, _L("Recreating") + dots);

    // re-init app config for new tags, colors, layout.
    this->init_app_config();

    MainFrame *old_main_frame = mainframe;
    mainframe = new MainFrame(get_app_font_pt_size(app_config.get()));
    if (is_editor())
        // hide settings tabs after first Layout
        mainframe->select_tab(MainFrame::ETabType::LastPlater);
    else
        mainframe->select_tab(MainFrame::ETabType::PlaterGcode);
    // Propagate model objects to object list.
    sidebar().obj_list()->init_objects();
    SetTopWindow(mainframe);

    dlg.Update(30, _L("Recreating") + dots);
    old_main_frame->Destroy();

    dlg.Update(80, _L("Loading of current presets") + dots);
    m_printhost_job_queue.reset(new PrintHostJobQueue(mainframe->printhost_queue_dlg()));
    load_current_presets();
    mainframe->Show(true);

    dlg.Update(90, _L("Loading of a mode view") + dots);

    obj_list()->set_min_height();
    update_mode();

    // #ys_FIXME_delete_after_testing  Do we still need this  ?
//     CallAfter([]() {
//         // Run the config wizard, don't offer the "reset user profile" checkbox.
//         config_wizard_startup(true);
//     });

    m_is_recreating_gui = false;
}

void GUI_App::system_info()
{
    SysInfoDialog dlg;
    dlg.ShowModal();
}

void GUI_App::keyboard_shortcuts()
{
    KBShortcutsDialog dlg;
    dlg.ShowModal();
}

void GUI_App::change_calibration_dialog(const wxDialog* have_to_destroy, wxDialog* new_one)
{
    if (have_to_destroy == nullptr) {
        wxDialog* to_destroy = nullptr;
        {
            //hove to ensure that this release is "atomic"
            std::unique_lock<std::mutex> lock(not_modal_dialog_mutex);
            to_destroy = not_modal_dialog;
            not_modal_dialog = nullptr;
        }
        if (to_destroy != nullptr) {
            to_destroy->Destroy();
        }
    } else {
        //hove to ensure that these two command are "atomic"
        std::unique_lock<std::mutex> lock(not_modal_dialog_mutex);
        if (not_modal_dialog == have_to_destroy) {
            not_modal_dialog = nullptr;
        }
    }
    if (new_one != nullptr) {
        {
            //hove to ensure that these command are "atomic"
            std::unique_lock<std::mutex> lock(not_modal_dialog_mutex);
            if (not_modal_dialog != nullptr)
                not_modal_dialog->Destroy();
            not_modal_dialog = new_one;
        }
        new_one->Show();
    }
}

void GUI_App::html_dialog()
{
    change_calibration_dialog(nullptr, new HtmlDialog(this, mainframe,"Introduction to calibrations", "/calibration", "introduction.html"));
}
void GUI_App::bed_leveling_dialog()
{
    change_calibration_dialog(nullptr, new CalibrationBedDialog(this, mainframe));
}
void GUI_App::flow_ratio_dialog()
{
    change_calibration_dialog(nullptr, new CalibrationFlowDialog(this, mainframe));
}
void GUI_App::over_bridge_dialog()
{
    change_calibration_dialog(nullptr, new CalibrationOverBridgeDialog(this, mainframe));
}
void GUI_App::bridge_tuning_dialog()
{
    change_calibration_dialog(nullptr, new CalibrationBridgeDialog(this, mainframe));
}
void GUI_App::filament_temperature_dialog()
{
    change_calibration_dialog(nullptr, new CalibrationTempDialog(this, mainframe));
}
void GUI_App::calibration_cube_dialog()
{
    change_calibration_dialog(nullptr, new CalibrationCubeDialog(this, mainframe));
}
void GUI_App::calibration_retraction_dialog()
{
    change_calibration_dialog(nullptr, new CalibrationRetractionDialog(this, mainframe));
}
void GUI_App::freecad_script_dialog()
{
    change_calibration_dialog(nullptr, new FreeCADDialog(this, mainframe));
}
void GUI_App::tiled_canvas_dialog()
{
    change_calibration_dialog(nullptr, new CreateMMUTiledCanvas(this, mainframe));
}

// static method accepting a wxWindow object as first parameter
bool GUI_App::catch_error(std::function<void()> cb,
    //                       wxMessageDialog* message_dialog,
    const std::string& err /*= ""*/)
{
    if (!err.empty()) {
        if (cb)
            cb();
        //         if (message_dialog)
        //             message_dialog->(err, "Error", wxOK | wxICON_ERROR);
        show_error(/*this*/nullptr, err);
        return true;
    }
    return false;
}

// static method accepting a wxWindow object as first parameter
void fatal_error(wxWindow* parent)
{
    show_error(parent, "");
    //     exit 1; // #ys_FIXME
}

#ifdef _WIN32

#ifdef _MSW_DARK_MODE
static void update_scrolls(wxWindow* window)
{
    wxWindowList::compatibility_iterator node = window->GetChildren().GetFirst();
    while (node)
    {
        wxWindow* win = node->GetData();
        if (dynamic_cast<wxScrollHelper*>(win) ||
            dynamic_cast<wxTreeCtrl*>(win) ||
            dynamic_cast<wxTextCtrl*>(win))
            NppDarkMode::SetDarkExplorerTheme(win->GetHWND());

        update_scrolls(win);
        node = node->GetNext();
    }
}
#endif //_MSW_DARK_MODE


#ifdef _MSW_DARK_MODE
void GUI_App::force_menu_update()
{
    NppDarkMode::SetSystemMenuForApp(app_config->get_bool("sys_menu_enabled"));
}
#endif //_MSW_DARK_MODE

void GUI_App::force_colors_update()
{
#ifdef _MSW_DARK_MODE
    NppDarkMode::SetDarkMode(app_config->get_bool("dark_color_mode"));
    if (WXHWND wxHWND = wxToolTip::GetToolTipCtrl())
        NppDarkMode::SetDarkExplorerTheme((HWND)wxHWND);
    NppDarkMode::SetDarkTitleBar(mainframe->GetHWND());
    NppDarkMode::SetDarkTitleBar(mainframe->m_settings_dialog.GetHWND());
#endif //_MSW_DARK_MODE
    m_force_colors_update = true;
}
#endif //_WIN32

// Called after the Preferences dialog is closed and the program settings are saved.
// Update the UI based on the current preferences.
void GUI_App::update_ui_from_settings()
{
    update_label_colours();
    if(mainframe) {
#ifdef _WIN32
    // Upadte UI colors before Update UI from settings
    if (m_force_colors_update) {
        m_force_colors_update = false;
        mainframe->force_color_changed();
        mainframe->diff_dialog.force_color_changed();
        mainframe->preferences_dialog->force_color_changed();
        mainframe->printhost_queue_dlg()->force_color_changed();
#ifdef _MSW_DARK_MODE
        update_scrolls(mainframe);
        if (mainframe->get_layout() == MainFrame::ESettingsLayout::Dlg) {
            // update for tabs bar
            UpdateDarkUI(&mainframe->m_settings_dialog);
            mainframe->m_settings_dialog.Fit();
            mainframe->m_settings_dialog.Refresh();
            // update scrollbars
            update_scrolls(&mainframe->m_settings_dialog);
        }
#endif //_MSW_DARK_MODE
        }
#endif
        mainframe->update_ui_from_settings();
    }
}

void GUI_App::persist_window_geometry(wxTopLevelWindow *window, bool default_maximized)
{
    const std::string name = into_u8(window->GetName());

    window->Bind(wxEVT_CLOSE_WINDOW, [=](wxCloseEvent &event) {
        window_pos_save(window, name);
        event.Skip();
    });

    window_pos_restore(window, name, default_maximized);

    on_window_geometry(window, [=]() {
        window_pos_sanitize(window);
    });
}

void GUI_App::load_project(wxWindow *parent, wxString& input_file) const
{
    input_file.Clear();
    wxFileDialog dialog(parent ? parent : GetTopWindow(),
        _L("Choose one file (3MF/AMF):"),
        app_config->get_last_dir(), "",
        file_wildcards(FT_PROJECT), wxFD_OPEN | wxFD_FILE_MUST_EXIST);

    if (dialog.ShowModal() == wxID_OK)
        input_file = dialog.GetPath();
}

void GUI_App::import_model(wxWindow *parent, wxArrayString& input_files) const
{
    input_files.Clear();
    wxFileDialog dialog(parent ? parent : GetTopWindow(),
        _L("Choose one or more files (STL/3MF/STEP/OBJ/AMF/SVG):"),
        from_u8(app_config->get_last_dir()), "",
        file_wildcards(FT_MODEL), wxFD_OPEN | wxFD_MULTIPLE | wxFD_FILE_MUST_EXIST);

    if (dialog.ShowModal() == wxID_OK)
        dialog.GetPaths(input_files);
}

void GUI_App::import_zip(wxWindow* parent, wxString& input_file) const
{
    wxFileDialog dialog(parent ? parent : GetTopWindow(),
        _L("Choose ZIP file") + ":",
        from_u8(app_config->get_last_dir()), "",
        file_wildcards(FT_ZIP), wxFD_OPEN | wxFD_FILE_MUST_EXIST);

    if (dialog.ShowModal() == wxID_OK)
        input_file = dialog.GetPath();
}

void GUI_App::load_gcode(wxWindow* parent, wxString& input_file) const
{
    input_file.Clear();
    wxFileDialog dialog(parent ? parent : GetTopWindow(),
        _L("Choose one file (GCODE/GCO/G/BGCODE/BGC/NGC):"),
        app_config->get_last_dir(), "",
        file_wildcards(FT_GCODE), wxFD_OPEN | wxFD_FILE_MUST_EXIST);

    if (dialog.ShowModal() == wxID_OK)
        input_file = dialog.GetPath();
}

bool GUI_App::switch_language()
{
    if (select_language()) {
        recreate_GUI(_L("Changing of an application language") + dots);
        return true;
    } else {
        return false;
    }
}

#ifdef __linux__
static const wxLanguageInfo* linux_get_existing_locale_language(const wxLanguageInfo* language,
                                                                const wxLanguageInfo* system_language)
{
    constexpr size_t max_len = 50;
    char path[max_len] = "";
    std::vector<std::string> locales;
    const std::string lang_prefix = into_u8(language->CanonicalName.BeforeFirst('_'));

    // Call locale -a so we can parse the output to get the list of available locales
    // We expect lines such as "en_US.utf8". Pick ones starting with the language code
    // we are switching to. Lines with different formatting will be removed later.
    FILE* fp = popen("locale -a", "r");
    if (fp != NULL) {
        while (fgets(path, max_len, fp) != NULL) {
            std::string line(path);
            line = line.substr(0, line.find('\n'));
            if (boost::starts_with(line, lang_prefix))
                locales.push_back(line);
        }
        pclose(fp);
    }

    // locales now contain all candidates for this language.
    // Sort them so ones containing anything about UTF-8 are at the end.
    std::sort(locales.begin(), locales.end(), [](const std::string& a, const std::string& b)
    {
        auto has_utf8 = [](const std::string & s) {
            auto S = boost::to_upper_copy(s);
            return S.find("UTF8") != std::string::npos || S.find("UTF-8") != std::string::npos;
        };
        return ! has_utf8(a) && has_utf8(b);
    });

    // Remove the suffix behind a dot, if there is one.
    for (std::string& s : locales)
        s = s.substr(0, s.find("."));

    // We just hope that dear Linux "locale -a" returns country codes
    // in ISO 3166-1 alpha-2 code (two letter) format.
    // https://en.wikipedia.org/wiki/List_of_ISO_3166_country_codes
    // To be sure, remove anything not looking as expected
    // (any number of lowercase letters, underscore, two uppercase letters).
    locales.erase(std::remove_if(locales.begin(),
                                 locales.end(),
                                 [](const std::string& s) {
                                     return ! std::regex_match(s,
                                         std::regex("^[a-z]+_[A-Z]{2}$"));
                                 }),
                   locales.end());

    if (system_language) {
        // Is there a candidate matching a country code of a system language? Move it to the end,
        // while maintaining the order of matches, so that the best match ends up at the very end.
        std::string system_country = "_" + into_u8(system_language->CanonicalName.AfterFirst('_')).substr(0, 2);
        int cnt = locales.size();
        for (int i = 0; i < cnt; ++i)
            if (locales[i].find(system_country) != std::string::npos) {
                locales.emplace_back(std::move(locales[i]));
                locales[i].clear();
            }
    }

    // Now try them one by one.
    for (auto it = locales.rbegin(); it != locales.rend(); ++ it)
        if (! it->empty()) {
            const std::string &locale = *it;
            const wxLanguageInfo* lang = wxLocale::FindLanguageInfo(from_u8(locale));
            if (wxLocale::IsAvailable(lang->Language))
                return lang;
        }
    return language;
}
#endif

int GUI_App::GetSingleChoiceIndex(const wxString& message,
                                const wxString& caption,
                                const wxArrayString& choices,
                                int initialSelection)
{
#ifdef _WIN32
    wxSingleChoiceDialog dialog(nullptr, message, caption, choices);
    wxGetApp().UpdateDlgDarkUI(&dialog);
    auto children = dialog.GetChildren();
    for (auto child : children)
        child->SetFont(normal_font());

    dialog.SetSelection(initialSelection);
    return dialog.ShowModal() == wxID_OK ? dialog.GetSelection() : -1;
#else
    return wxGetSingleChoiceIndex(message, caption, choices, initialSelection);
#endif
}

// select language from the list of installed languages
bool GUI_App::select_language()
{
	wxArrayString translations = wxTranslations::Get()->GetAvailableTranslations(SLIC3R_APP_KEY);
    std::vector<const wxLanguageInfo*> language_infos;
    language_infos.emplace_back(wxLocale::GetLanguageInfo(wxLANGUAGE_ENGLISH));
    for (size_t i = 0; i < translations.GetCount(); ++ i) {
	    const wxLanguageInfo *langinfo = wxLocale::FindLanguageInfo(translations[i]);
        if (langinfo != nullptr)
            language_infos.emplace_back(langinfo);
    }
    sort_remove_duplicates(language_infos);
	std::sort(language_infos.begin(), language_infos.end(), [](const wxLanguageInfo* l, const wxLanguageInfo* r) { return l->Description < r->Description; });

    wxArrayString names;
    names.Alloc(language_infos.size());

    // Some valid language should be selected since the application start up.
    const wxLanguage current_language = wxLanguage(m_wxLocale->GetLanguage());
    int 		     init_selection   		= -1;
    int 			 init_selection_alt     = -1;
    int 			 init_selection_default = -1;
    for (size_t i = 0; i < language_infos.size(); ++ i) {
        if (wxLanguage(language_infos[i]->Language) == current_language)
        	// The dictionary matches the active language and country.
            init_selection = i;
        else if ((language_infos[i]->CanonicalName.BeforeFirst('_') == m_wxLocale->GetCanonicalName().BeforeFirst('_')) ||
        		 // if the active language is Slovak, mark the Czech language as active.
        	     (language_infos[i]->CanonicalName.BeforeFirst('_') == "cs" && m_wxLocale->GetCanonicalName().BeforeFirst('_') == "sk"))
        	// The dictionary matches the active language, it does not necessarily match the country.
        	init_selection_alt = i;
        if (language_infos[i]->CanonicalName.BeforeFirst('_') == "en")
        	// This will be the default selection if the active language does not match any dictionary.
        	init_selection_default = i;
        names.Add(language_infos[i]->Description);
    }
    if (init_selection == -1)
    	// This is the dictionary matching the active language.
    	init_selection = init_selection_alt;
    if (init_selection != -1)
    	// This is the language to highlight in the choice dialog initially.
    	init_selection_default = init_selection;

    const long index = GetSingleChoiceIndex(_L("Select the language"), _L("Language"), names, init_selection_default);
	// Try to load a new language.
    if (index != -1 && (init_selection == -1 || init_selection != index)) {
    	const wxLanguageInfo *new_language_info = language_infos[index];
    	if (this->load_language(new_language_info->CanonicalName, false)) {
			// Save language at application config.
            // Which language to save as the selected dictionary language?
            // 1) Hopefully the language set to wxTranslations by this->load_language(), but that API is weird and we don't want to rely on its
            //    stability in the future:
            //    wxTranslations::Get()->GetBestTranslation(SLIC3R_APP_KEY, wxLANGUAGE_ENGLISH);
            // 2) Current locale language may not match the dictionary name, see GH issue #3901
            //    m_wxLocale->GetCanonicalName()
            // 3) new_language_info->CanonicalName is a safe bet. It points to a valid dictionary name.
			app_config->set("translation_language", new_language_info->CanonicalName.ToUTF8().data());            
    		return true;
    	}
    }

    return false;
}

// Load gettext translation files and activate them at the start of the application,
// based on the "translation_language" key stored in the application config.
bool GUI_App::load_language(wxString language, bool initial)
{
    if (initial) {
    	// There is a static list of lookup path prefixes in wxWidgets. Add ours.
	    wxFileTranslationsLoader::AddCatalogLookupPathPrefix(from_u8(localization_dir()));
    	// Get the active language from PrusaSlicer.ini, or empty string if the key does not exist.
        language = app_config->get("translation_language");
        if (! language.empty())
            BOOST_LOG_TRIVIAL(trace) << boost::format("translation_language provided by " SLIC3R_APP_NAME ".ini: %1%") % language;

        // Get the system language.
        {
	        const wxLanguage lang_system = wxLanguage(wxLocale::GetSystemLanguage());
	        if (lang_system != wxLANGUAGE_UNKNOWN) {
				m_language_info_system = wxLocale::GetLanguageInfo(lang_system);
	        	BOOST_LOG_TRIVIAL(trace) << boost::format("System language detected (user locales and such): %1%") % m_language_info_system->CanonicalName.ToUTF8().data();
	        }
		}
        {
	    	// Allocating a temporary locale will switch the default wxTranslations to its internal wxTranslations instance.
	    	wxLocale temp_locale;
#ifdef __WXOSX__
            // ysFIXME - temporary workaround till it isn't fixed in wxWidgets:
            // Use English as an initial language, because of under OSX it try to load "inappropriate" language for wxLANGUAGE_DEFAULT.
            // For example in our case it's trying to load "en_CZ" and as a result PrusaSlicer catch warning message.
            // But wxWidgets guys work on it.
            temp_locale.Init(wxLANGUAGE_ENGLISH);
#else
            temp_locale.Init();
#endif // __WXOSX__
	    	// Set the current translation's language to default, otherwise GetBestTranslation() may not work (see the wxWidgets source code).
	    	wxTranslations::Get()->SetLanguage(wxLANGUAGE_DEFAULT);
	    	// Let the wxFileTranslationsLoader enumerate all translation dictionaries for PrusaSlicer
	    	// and try to match them with the system specific "preferred languages". 
	    	// There seems to be a support for that on Windows and OSX, while on Linuxes the code just returns wxLocale::GetSystemLanguage().
	    	// The last parameter gets added to the list of detected dictionaries. This is a workaround 
	    	// for not having the English dictionary. Let's hope wxWidgets of various versions process this call the same way.
			wxString best_language = wxTranslations::Get()->GetBestTranslation(SLIC3R_APP_KEY, wxLANGUAGE_ENGLISH);
			if (! best_language.IsEmpty()) {
				m_language_info_best = wxLocale::FindLanguageInfo(best_language);
	        	BOOST_LOG_TRIVIAL(trace) << boost::format("Best translation language detected (may be different from user locales): %1%") % m_language_info_best->CanonicalName.ToUTF8().data();
			}
            #ifdef __linux__
            wxString lc_all;
            if (wxGetEnv("LC_ALL", &lc_all) && ! lc_all.IsEmpty()) {
                // Best language returned by wxWidgets on Linux apparently does not respect LC_ALL.
                // Disregard the "best" suggestion in case LC_ALL is provided.
                m_language_info_best = nullptr;
            }
            #endif
		}
    }

	const wxLanguageInfo *language_info = language.empty() ? nullptr : wxLocale::FindLanguageInfo(language);
	if (! language.empty() && (language_info == nullptr || language_info->CanonicalName.empty())) {
		// Fix for wxWidgets issue, where the FindLanguageInfo() returns locales with undefined ANSII code (wxLANGUAGE_KONKANI or wxLANGUAGE_MANIPURI).
		language_info = nullptr;
    	BOOST_LOG_TRIVIAL(error) << boost::format("Language code \"%1%\" is not supported") % language.ToUTF8().data();
	}

    if (language_info != nullptr && language_info->LayoutDirection == wxLayout_RightToLeft) {
        BOOST_LOG_TRIVIAL(trace) << boost::format("The following language code requires right to left layout, which is not supported by %1%: %2%") % SLIC3R_APP_NAME % language_info->CanonicalName.ToUTF8().data();
        language_info = nullptr;
    }

    if (language_info == nullptr) {
        // PrusaSlicer does not support the Right to Left languages yet.
        if (m_language_info_system != nullptr && m_language_info_system->LayoutDirection != wxLayout_RightToLeft)
            language_info = m_language_info_system;
        if (m_language_info_best != nullptr && m_language_info_best->LayoutDirection != wxLayout_RightToLeft)
        	language_info = m_language_info_best;
	    if (language_info == nullptr)
			language_info = wxLocale::GetLanguageInfo(wxLANGUAGE_ENGLISH_US);
    }

	BOOST_LOG_TRIVIAL(trace) << boost::format("Switching wxLocales to %1%") % language_info->CanonicalName.ToUTF8().data();

    // Alternate language code.
    wxLanguage language_dict = wxLanguage(language_info->Language);
    if (language_info->CanonicalName.BeforeFirst('_') == "sk") {
    	// Slovaks understand Czech well. Give them the Czech translation.
    	language_dict = wxLANGUAGE_CZECH;
		BOOST_LOG_TRIVIAL(trace) << "Using Czech dictionaries for Slovak language";
    }

    // Select language for locales. This language may be different from the language of the dictionary.
    if (language_info == m_language_info_best || language_info == m_language_info_system) {
        // The current language matches user's default profile exactly. That's great.
    } else if (m_language_info_best != nullptr && language_info->CanonicalName.BeforeFirst('_') == m_language_info_best->CanonicalName.BeforeFirst('_')) {
        // Use whatever the operating system recommends, if it the language code of the dictionary matches the recommended language.
        // This allows a Swiss guy to use a German dictionary without forcing him to German locales.
        language_info = m_language_info_best;
    } else if (m_language_info_system != nullptr && language_info->CanonicalName.BeforeFirst('_') == m_language_info_system->CanonicalName.BeforeFirst('_'))
        language_info = m_language_info_system;

#ifdef __linux__
    // If we can't find this locale , try to use different one for the language
    // instead of just reporting that it is impossible to switch.
    if (! wxLocale::IsAvailable(language_info->Language)) {
        std::string original_lang = into_u8(language_info->CanonicalName);
        language_info = linux_get_existing_locale_language(language_info, m_language_info_system);
        BOOST_LOG_TRIVIAL(trace) << boost::format("Can't switch language to %1% (missing locales). Using %2% instead.")
                                    % original_lang % language_info->CanonicalName.ToUTF8().data();
    }
#endif

    if (! wxLocale::IsAvailable(language_info->Language)) {
    	// Loading the language dictionary failed.
        wxString message = "Switching " SLIC3R_APP_NAME " to language " + language_info->CanonicalName + " failed.";
#if !defined(_WIN32) && !defined(__APPLE__)
        // likely some linux system
        message += "\nYou may need to reconfigure the missing locales, likely by running the \"locale-gen\" and \"dpkg-reconfigure locales\" commands.\n";
#endif
        if (initial)
        	message + "\n\nApplication will close.";
        wxMessageBox(message, SLIC3R_APP_NAME " - Switching language failed", wxOK | wxICON_ERROR);
        if (initial)
			std::exit(EXIT_FAILURE);
		else
			return false;
    }

    // Release the old locales, create new locales.
    //FIXME wxWidgets cause havoc if the current locale is deleted. We just forget it causing memory leaks for now.
    m_wxLocale.release();
    m_wxLocale = Slic3r::make_unique<wxLocale>();
    m_wxLocale->Init(language_info->Language);
    // Override language at the active wxTranslations class (which is stored in the active m_wxLocale)
    // to load possibly different dictionary, for example, load Czech dictionary for Slovak language.
    wxTranslations::Get()->SetLanguage(language_dict);
    m_wxLocale->AddCatalog(SLIC3R_APP_KEY);
    m_imgui->set_language(into_u8(language_info->CanonicalName));
    //FIXME This is a temporary workaround, the correct solution is to switch to "C" locale during file import / export only.
    //wxSetlocale(LC_NUMERIC, "C");
    Preset::update_suffix_modified(format(" (%1%)", _L("modified")));
	return true;
}

Tab* GUI_App::get_tab(Preset::Type type)
{
    for (Tab* tab: tabs_list)
        if (tab->type() == type)
            return tab->completed() ? tab : nullptr; // To avoid actions with no-completed Tab
    return nullptr;
}

ConfigOptionMode GUI_App::get_mode()
{
    if (!app_config->has("view_mode"))
        return comSimple;

    ConfigOptionMode mode = comNone;
    const std::string modes = app_config->get("view_mode");
    std::vector<std::string> tags;
    boost::algorithm::split(tags, modes, boost::is_any_of("|"));
    for (const auto& item : ConfigOptionDef::names_2_tag_mode) {
        for (std::string& tag : tags) {
            if (boost::iequals(item.first, tag)) {
                mode |= item.second;
                continue;
            }
        }
    }
    return mode;
}

bool GUI_App::save_mode(const ConfigOptionMode mode) 
{

    auto can_switch_to_simple = [](Model& model) {
        for (const ModelObject* model_object : model.objects)
            if (model_object->volumes.size() > 1) {
                for (size_t i = 1; i < model_object->volumes.size(); ++i)
                    if (!model_object->volumes[i]->is_support_modifier())
                        return false;
            }
        return true;
    };

    if ( !get_app_config()->get_bool("objects_always_expert")
        && (((mode & comAdvanced) == comAdvanced) || ((mode & comExpert) == comExpert))
        && !can_switch_to_simple(model())) {
        show_info(nullptr,
            _L("Simple mode supports manipulation with single-part object(s)\n"
            "or object(s) with support modifiers only.") + "\n\n" +
            _L("Please check your object list before mode changing."),
            _L("Change application mode"));
        return false;
    }
    std::string str_serialized;
    for (const auto& item : ConfigOptionDef::names_2_tag_mode) {
        if ((item.second & mode) != 0) {
            str_serialized += str_serialized.empty() ? item.first : ("|" + item.first);
        }
    }
    app_config->set("view_mode", str_serialized);
    update_mode();
    return true;
}

// Update view mode according to selected menu
void GUI_App::update_mode()
{
    sidebar().update_mode();

#ifdef _USE_CUSTOM_NOTEBOOK
    if (!wxGetApp().tabs_as_menu())
        dynamic_cast<Notebook*>(mainframe->m_tabpanel)->UpdateMode();
#endif

    for (auto tab : tabs_list)
        tab->update_mode();

    plater()->update_menus();
    plater()->canvas3D()->update_gizmos_on_off_state();
}

void GUI_App::add_config_menu(wxMenuBar *menu)
{
    auto local_menu = new wxMenu();
    wxWindowID config_id_base = wxWindow::NewControlId(int(ConfigMenuCnt + Slic3r::GUI::get_app_config()->tags().size()*2));

    const wxString config_wizard_name = _(ConfigWizard::name(true));
    const wxString config_wizard_tooltip = from_u8((boost::format(_u8L("Run %s")) % config_wizard_name).str());
    // Cmd+, is standard on OS X - what about other operating systems?
    if (is_editor()) {
        local_menu->Append(config_id_base + ConfigMenuWizard, config_wizard_name + dots, config_wizard_tooltip);
        local_menu->Append(config_id_base + ConfigMenuSnapshots, _L("&Configuration Snapshots") + dots, _L("Inspect / activate configuration snapshots"));
        local_menu->Append(config_id_base + ConfigMenuTakeSnapshot, _L("Take Configuration &Snapshot"), _L("Capture a configuration snapshot"));
        local_menu->Append(config_id_base + ConfigMenuUpdateConf, _L("Check for Configuration Updates"), _L("Check for configuration updates"));
        local_menu->Append(config_id_base + ConfigMenuUpdateApp, _L("Check for Application Updates"), _L("Check for new version of application"));
#if defined(__linux__) && defined(SLIC3R_DESKTOP_INTEGRATION) 
        //if (DesktopIntegrationDialog::integration_possible())
        local_menu->Append(config_id_base + ConfigMenuDesktopIntegration, _L("Desktop Integration"), _L("Desktop Integration"));    
#endif //(__linux__) && defined(SLIC3R_DESKTOP_INTEGRATION)        
        local_menu->AppendSeparator();
    }
    local_menu->Append(config_id_base + ConfigMenuPreferences, _L("&Preferences") + dots +
#ifdef __APPLE__
        "\tCtrl+,",
#else
        "\tCtrl+P",
#endif
        _L("Application preferences"));
    wxMenu* mode_menu = nullptr;
    wxMenu* tag_menu = nullptr;
    if (is_editor()) {
        local_menu->AppendSeparator();
        mode_menu = new wxMenu();
        int config_menu_idx = 0;
        for (const AppConfig::Tag& tag : Slic3r::GUI::get_app_config()->tags()) {
            mode_menu->AppendCheckItem(config_id_base + ConfigMenuCnt + config_menu_idx, _(tag.name), _(tag.description));
            Bind(wxEVT_UPDATE_UI, [this, tag](wxUpdateUIEvent& evt) { evt.Check((get_mode() & tag.tag) == tag.tag); }, config_id_base + ConfigMenuCnt + config_menu_idx);
            config_menu_idx++;
        }

        local_menu->AppendSubMenu(mode_menu, _L("Mode"), wxString::Format(_L("%s View Mode"), SLIC3R_APP_NAME));

        tag_menu = new wxMenu();
        for (const AppConfig::Tag& tag : Slic3r::GUI::get_app_config()->tags()) {
            tag_menu->AppendCheckItem(config_id_base + ConfigMenuCnt + config_menu_idx, _(tag.name), _(tag.description));
            Bind(wxEVT_UPDATE_UI, [this, tag](wxUpdateUIEvent& evt) { evt.Check((get_mode() & tag.tag) == tag.tag); }, config_id_base + ConfigMenuCnt + config_menu_idx);
            config_menu_idx++;
        }

        local_menu->AppendSubMenu(tag_menu, _L("Tags"), wxString::Format(_L("%s View Mode"), SLIC3R_APP_NAME));
    }
    local_menu->AppendSeparator();
    local_menu->Append(config_id_base + ConfigMenuLanguage, _L("&Language"));
    if (is_editor()) {
        local_menu->AppendSeparator();
        local_menu->Append(config_id_base + ConfigMenuFlashFirmware, _L("Flash Printer &Firmware"), _L("Upload a firmware image into an Arduino based printer"));
        // TODO: for when we're able to flash dictionaries
        // local_menu->Append(config_id_base + FirmwareMenuDict,  _L("Flash Language File"),    _L("Upload a language dictionary file into a Prusa printer"));
    }
    local_menu->Append(config_id_base + ConfigMenuWifiConfigFile, _L("Wi-Fi Configuration File"), _L("Generate a file to be loaded by a Prusa printer to configure its Wi-Fi connection."));

    local_menu->Bind(wxEVT_MENU, [this, config_id_base](wxEvent &event) {
        switch (event.GetId() - config_id_base) {
        case ConfigMenuWizard:
            run_wizard(ConfigWizard::RR_USER);
            break;
		case ConfigMenuUpdateConf:
			check_updates(true);
			break;
        case ConfigMenuUpdateApp:
            app_version_check(true);
            break;
#ifdef __linux__
        case ConfigMenuDesktopIntegration:
            show_desktop_integration_dialog();
            break;
#endif
        case ConfigMenuTakeSnapshot:
            // Take a configuration snapshot.
            if (wxString action_name = _L("Taking a configuration snapshot");
                check_and_save_current_preset_changes(action_name, _L("Some presets are modified and the unsaved changes will not be captured by the configuration snapshot."), false, true)) {
                wxTextEntryDialog dlg(nullptr, action_name, _L("Snapshot name"));
                UpdateDlgDarkUI(&dlg);
                
                // set current normal font for dialog children, 
                // because of just dlg.SetFont(normal_font()) has no result;
                for (auto child : dlg.GetChildren())
                    child->SetFont(normal_font());

                if (dlg.ShowModal() == wxID_OK)
                    if (const Config::Snapshot *snapshot = Config::take_config_snapshot_report_error(
                            *app_config, Config::Snapshot::SNAPSHOT_USER, dlg.GetValue().ToUTF8().data());
                        snapshot != nullptr)
                        app_config->set("on_snapshot", snapshot->id);
            }
            break;
        case ConfigMenuSnapshots:
            if (check_and_save_current_preset_changes(_L("Loading a configuration snapshot"), "", false)) {
                std::string on_snapshot;
                if (Config::SnapshotDB::singleton().is_on_snapshot(*app_config))
                    on_snapshot = app_config->get("on_snapshot");
                ConfigSnapshotDialog dlg(Slic3r::GUI::Config::SnapshotDB::singleton(), on_snapshot);
                dlg.ShowModal();
                if (!dlg.snapshot_to_activate().empty()) {
                    if (! Config::SnapshotDB::singleton().is_on_snapshot(*app_config) && 
                        ! Config::take_config_snapshot_cancel_on_error(*app_config, Config::Snapshot::SNAPSHOT_BEFORE_ROLLBACK, "",
                                GUI::format(_L("Continue to activate a configuration snapshot %1%?"), dlg.snapshot_to_activate())))
                        break;
                    try {
                        app_config->set("on_snapshot", Config::SnapshotDB::singleton().restore_snapshot(dlg.snapshot_to_activate(), *app_config).id);
                        // Enable substitutions, log both user and system substitutions. There should not be any substitutions performed when loading system
                        // presets because compatibility of profiles shall be verified using the min_slic3r_version keys in config index, but users
                        // are known to be creative and mess with the config files in various ways.
                        if (PresetsConfigSubstitutions all_substitutions = preset_bundle->load_presets(*app_config, ForwardCompatibilitySubstitutionRule::Enable);
                            ! all_substitutions.empty())
                            show_substitutions_info(all_substitutions);

                        // Load the currently selected preset into the GUI, update the preset selection box.
                        load_current_presets();
                    } catch (std::exception &ex) {
                        GUI::show_error(nullptr, _L("Failed to activate configuration snapshot.") + "\n" + into_u8(ex.what()));
                    }
                }
            }
            break;
        case ConfigMenuPreferences:
        {
            open_preferences();
            break;
        }
        case ConfigMenuLanguage:
        {
            /* Before change application language, let's check unsaved changes on 3D-Scene
             * and draw user's attention to the application restarting after a language change
             */
            {
                // the dialog needs to be destroyed before the call to switch_language()
                // or sometimes the application crashes into wxDialogBase() destructor
                // so we put it into an inner scope
                wxString title = is_editor() ? wxString(SLIC3R_APP_NAME) : wxString(GCODEVIEWER_APP_NAME);
                title += " - " + _L("Language selection");
                //wxMessageDialog dialog(nullptr,
                MessageDialog dialog(nullptr,
                    _L("Switching the language will trigger application restart.\n"
                        "You will lose content of the platter.") + "\n\n" +
                    _L("Do you want to proceed?"),
                    title,
                    wxICON_QUESTION | wxOK | wxCANCEL);
                if (dialog.ShowModal() == wxID_CANCEL)
                    return;
            }

            switch_language();
            break;
        }
        case ConfigMenuFlashFirmware:
            FirmwareDialog::run(mainframe);
            break;
        case ConfigMenuWifiConfigFile:
        {
            open_wifi_config_dialog(true);
            /*
            std::string file_path;
            WifiConfigDialog dialog(mainframe, file_path, removable_drive_manager());
            if (dialog.ShowModal() == wxID_OK)
            {
                plater_->get_notification_manager()->push_exporting_finished_notification(file_path, boost::filesystem::path(file_path).parent_path().string(), true);
            }
            */
        }
        break;
        default:
            break;
        }
    });
    
    using std::placeholders::_1;

    if (mode_menu != nullptr) {
        auto modefn = [this](ConfigOptionMode mode, wxCommandEvent&) { if (get_mode() != mode) save_mode(mode); };
        int config_menu_idx = 0;
        for (const AppConfig::Tag& tag : Slic3r::GUI::get_app_config()->tags()) {
            mode_menu->Bind(wxEVT_MENU, std::bind(modefn, tag.tag, _1), config_id_base + ConfigMenuCnt + config_menu_idx);
            config_menu_idx++;
        }
        if (tag_menu != nullptr) {
            auto tagfn = [this](ConfigOptionMode mode, wxCommandEvent&) { if (get_mode() != mode) save_mode(get_mode() ^ mode); };
            for (const AppConfig::Tag& tag : Slic3r::GUI::get_app_config()->tags()) {
                tag_menu->Bind(wxEVT_MENU, std::bind(tagfn, tag.tag, _1), config_id_base + ConfigMenuCnt + config_menu_idx);
                config_menu_idx++;
            }
        }
        //mode_menu->Bind(wxEVT_MENU, std::bind(modfn, comSimple, _1), config_id_base + ConfigMenuModeSimple);
        //mode_menu->Bind(wxEVT_MENU, std::bind(modfn, comAdvanced, _1), config_id_base + ConfigMenuModeAdvanced);
        //mode_menu->Bind(wxEVT_MENU, std::bind(modfn, comExpert, _1), config_id_base + ConfigMenuModeExpert);
    }

    menu->Append(local_menu, _L("&Configuration"));
}

void GUI_App::open_preferences(const std::string& highlight_option /*= std::string()*/, const std::string& tab_name/*= std::string()*/)
{
    mainframe->preferences_dialog->show(highlight_option, tab_name);

    if (mainframe->preferences_dialog->recreate_GUI())
        recreate_GUI(_L("Restart application") + dots);

#if ENABLE_GCODE_LINES_ID_IN_H_SLIDER
    if (dlg.seq_top_layer_only_changed() || dlg.seq_seq_top_gcode_indices_changed())
#else
    if (mainframe->preferences_dialog->seq_top_layer_only_changed())
#endif // ENABLE_GCODE_LINES_ID_IN_H_SLIDER
        this->plater_->refresh_print();

#ifdef _WIN32
    if (is_editor()) {
        if (app_config->get_bool("associate_3mf"))
            associate_3mf_files();
        if (app_config->get_bool("associate_stl"))
            associate_stl_files();
    }
    else {
        if (app_config->get_bool("associate_gcode"))
            associate_gcode_files();
        if (app_config->get_bool("associate_bgcode"))
            associate_bgcode_files();
    }
#endif // _WIN32

    if (mainframe->preferences_dialog->settings_layout_changed()) {
        // hide full main_sizer for mainFrame
        mainframe->GetSizer()->Show(false);
        mainframe->update_layout();
        mainframe->select_tab(MainFrame::ETabType::LastPlater);
    }
}

bool GUI_App::has_unsaved_preset_changes() const
{
    PrinterTechnology printer_technology = preset_bundle->printers.get_edited_preset().printer_technology();
    for (const Tab* const tab : tabs_list) {
        if (tab->supports_printer_technology(printer_technology) && tab->saved_preset_is_dirty())
            return true;
    }
    return false;
}

bool GUI_App::has_current_preset_changes() const
{
    PrinterTechnology printer_technology = preset_bundle->printers.get_edited_preset().printer_technology();
    for (const Tab* const tab : tabs_list) {
        if (tab->supports_printer_technology(printer_technology) && tab->current_preset_is_dirty())
            return true;
    }
    return false;
}

void GUI_App::update_saved_preset_from_current_preset()
{
    PrinterTechnology printer_technology = preset_bundle->printers.get_edited_preset().printer_technology();
    for (Tab* tab : tabs_list) {
        if (tab->supports_printer_technology(printer_technology))
            tab->update_saved_preset_from_current_preset();
    }
}

std::vector<const PresetCollection*> GUI_App::get_active_preset_collections() const
{
    std::vector<const PresetCollection*> ret;
    PrinterTechnology printer_technology = preset_bundle->printers.get_edited_preset().printer_technology();
    for (const Tab* tab : tabs_list)
        if (tab->supports_printer_technology(printer_technology))
            ret.push_back(tab->get_presets());
    return ret;
}

// To notify the user whether he is aware that some preset changes will be lost,
// UnsavedChangesDialog: "Discard / Save / Cancel"
// This is called when:
// - Close Application & Current project isn't saved
// - Load Project      & Current project isn't saved
// - Undo / Redo with change of print technologie
// - Loading snapshot
// - Loading config_file/bundle
// UnsavedChangesDialog: "Don't save / Save / Cancel"
// This is called when:
// - Exporting config_bundle
// - Taking snapshot
// ================================== superslicer behavior:
// an empty platter equals to an already saved project.
// if empty platter and unsaved perest changes, ask if want to savepreset or create a project
// if modified project but no preset change (from the last save project), then ask if project need to be saved
// if modified project and preset change (from the last save project), then ask if want to save preset, project.
bool GUI_App::check_and_save_current_preset_changes(const wxString& caption, const wxString& header, bool remember_choice/* = true*/, bool dont_save_insted_of_discard/* = false*/)
{
    if (has_current_preset_changes()) {
        const std::string app_config_key = remember_choice ? "default_action_on_close_application" : "";
        int act_buttons = ActionButtons::SAVE;
        if (dont_save_insted_of_discard)
            act_buttons |= ActionButtons::DONT_SAVE;
        UnsavedChangesDialog dlg(caption, header, app_config_key, act_buttons);
        std::string act = app_config_key.empty() ? "none" : wxGetApp().app_config->get(app_config_key);
        if (act == "none" && dlg.ShowModal() == wxID_CANCEL)
            return false;

        if (dlg.save_preset())  // save selected changes
        {
            for (const std::pair<std::string, Preset::Type>& nt : dlg.get_names_and_types())
                preset_bundle->save_changes_for_preset(nt.first, nt.second, dlg.get_unselected_options(nt.second));

            load_current_presets(false);

            // if we saved changes to the new presets, we should to 
            // synchronize config.ini with the current selections.
            preset_bundle->export_selections(*app_config);

            MessageDialog(nullptr, dlg.msg_success_saved_modifications(dlg.get_names_and_types().size())).ShowModal();
        }
    }

    return true;
}

void GUI_App::apply_keeped_preset_modifications()
{
    PrinterTechnology printer_technology = preset_bundle->printers.get_edited_preset().printer_technology();
    for (Tab* tab : tabs_list) {
        if (tab->supports_printer_technology(printer_technology))
            tab->apply_config_from_cache();
    }
    load_current_presets(false);
}

// This is called when creating new project or load another project
// OR close ConfigWizard
// to ask the user what should we do with unsaved changes for presets.
// New Project          => Current project is saved    => UnsavedChangesDialog: "Keep / Discard / Cancel"
//                      => Current project isn't saved => UnsavedChangesDialog: "Keep / Discard / Save / Cancel"
// Close ConfigWizard   => Current project is saved    => UnsavedChangesDialog: "Keep / Discard / Save / Cancel"
// Note: no_nullptr postponed_apply_of_keeped_changes indicates that thie function is called after ConfigWizard is closed
bool GUI_App::check_and_keep_current_preset_changes(const wxString& caption, const wxString& header, int action_buttons, bool* postponed_apply_of_keeped_changes/* = nullptr*/)
{
    if (has_current_preset_changes()) {
        bool is_called_from_configwizard = postponed_apply_of_keeped_changes != nullptr;

        const std::string app_config_key = is_called_from_configwizard ? "" : "default_action_on_new_project";
        UnsavedChangesDialog dlg(caption, header, app_config_key, action_buttons);
        std::string act = app_config_key.empty() ? "none" : wxGetApp().app_config->get(app_config_key);
        if (act == "none" && dlg.ShowModal() == wxID_CANCEL)
            return false;

        auto reset_modifications = [this, is_called_from_configwizard]() {
            if (is_called_from_configwizard)
                return; // no need to discared changes. It will be done fromConfigWizard closing

            PrinterTechnology printer_technology = preset_bundle->printers.get_edited_preset().printer_technology();
            for (const Tab* const tab : tabs_list) {
                if (tab->supports_printer_technology(printer_technology) && tab->current_preset_is_dirty())
                    tab->m_presets->discard_current_changes();
            }
            load_current_presets(false);
        };

        if (dlg.discard())
            reset_modifications();
        else  // save selected changes
        {
            const auto& preset_names_and_types = dlg.get_names_and_types();
            if (dlg.save_preset()) {
                for (const std::pair<std::string, Preset::Type>& nt : preset_names_and_types)
                    preset_bundle->save_changes_for_preset(nt.first, nt.second, dlg.get_unselected_options(nt.second));

                // if we saved changes to the new presets, we should to 
                // synchronize config.ini with the current selections.
                preset_bundle->export_selections(*app_config);

                wxString text = dlg.msg_success_saved_modifications(preset_names_and_types.size());
                if (!is_called_from_configwizard)
                    text += "\n\n" + _L("For new project all modifications will be reseted");

                MessageDialog(nullptr, text).ShowModal();
                reset_modifications();
            }
            else if (dlg.transfer_changes() && (dlg.has_unselected_options() || is_called_from_configwizard)) {
                // execute this part of code only if not all modifications are keeping to the new project 
                // OR this function is called when ConfigWizard is closed and "Keep modifications" is selected
                for (const std::pair<std::string, Preset::Type>& nt : preset_names_and_types) {
                    Preset::Type type = nt.second;
                    Tab* tab = get_tab(type);
                    std::vector<std::string> selected_options = dlg.get_selected_options(type);
                    if (type == Preset::TYPE_PRINTER) {
                        auto it = std::find(selected_options.begin(), selected_options.end(), "extruders_count");
                        if (it != selected_options.end()) {
                            // erase "extruders_count" option from the list
                            selected_options.erase(it);
                            // cache the extruders count
                            static_cast<TabPrinter*>(tab)->cache_extruder_cnt();
                        }
                    }
                    tab->cache_config_diff(selected_options);
                    if (!is_called_from_configwizard)
                        tab->m_presets->discard_current_changes();
                }
                if (is_called_from_configwizard)
                    *postponed_apply_of_keeped_changes = true;
                else
                    apply_keeped_preset_modifications();
            }
        }
    }

    return true;
}

bool GUI_App::can_load_project()
{
    int saved_project = plater()->save_project_if_dirty(_L("Loading a new project while the current project is modified."));
    if (saved_project == wxID_CANCEL ||
        (plater()->is_project_dirty() && saved_project == wxID_NO && 
         !check_and_save_current_preset_changes(_L("Project is loading"), _L("Opening new project while some presets are unsaved."))))
        return false;
    return true;
}

bool GUI_App::check_print_host_queue()
{
    wxString dirty;
    std::vector<std::pair<std::string, std::string>> jobs;
    // Get ongoing jobs from dialog
    mainframe->m_printhost_queue_dlg->get_active_jobs(jobs);
    if (jobs.empty())
        return true;
    // Show dialog
    wxString job_string = wxString();
    for (const auto& job : jobs) {
        job_string += format_wxstr("   %1% : %2% \n", job.first, job.second);
    }
    wxString message;
    message += _(L("The uploads are still ongoing")) + ":\n\n" + job_string +"\n" + _(L("Stop them and continue anyway?"));
    //wxMessageDialog dialog(mainframe,
    MessageDialog dialog(mainframe,
        message,
        wxString(SLIC3R_APP_NAME) + " - " + _(L("Ongoing uploads")),
        wxICON_QUESTION | wxYES_NO | wxNO_DEFAULT);
    if (dialog.ShowModal() == wxID_YES)
        return true;

    // TODO: If already shown, bring forward
    mainframe->m_printhost_queue_dlg->Show();
    return false;
}

bool GUI_App::checked_tab(Tab* tab)
{
    bool ret = true;
    if (find(tabs_list.begin(), tabs_list.end(), tab) == tabs_list.end())
        ret = false;
    return ret;
}

// Update UI / Tabs to reflect changes in the currently loaded presets
void GUI_App::load_current_presets(bool check_printer_presets_ /*= true*/)
{
    // check printer_presets for the containing information about "Print Host upload"
    // and create physical printer from it, if any exists
    if (check_printer_presets_)
        check_printer_presets();

    PrinterTechnology printer_technology = preset_bundle->printers.get_edited_preset().printer_technology();
	this->plater()->set_printer_technology(printer_technology);
    for (Tab *tab : tabs_list)
		if (tab->supports_printer_technology(printer_technology)) {
			if (tab->type() == Preset::TYPE_PRINTER) {
				static_cast<TabPrinter*>(tab)->update_pages();
				// Mark the plater to update print bed by tab->load_current_preset() from Plater::on_config_change().
				this->plater()->force_print_bed_update();
			}
            else if (tab->type() == Preset::TYPE_FFF_FILAMENT)
                // active extruder can be changed in a respect to the new loaded configurations, if some filament preset will be modified
                static_cast<TabFilament*>(tab)->invalidate_active_extruder();
			tab->load_current_preset();
		}
}

bool GUI_App::OnExceptionInMainLoop()
{
    generic_exception_handle();
    return false;
}

#ifdef __APPLE__
// This callback is called from wxEntry()->wxApp::CallOnInit()->NSApplication run
// that is, before GUI_App::OnInit(), so we have a chance to switch GUI_App
// to a G-code viewer.
void GUI_App::OSXStoreOpenFiles(const wxArrayString &fileNames)
{
    size_t num_gcodes = 0;
    for (const wxString &filename : fileNames)
        if (is_gcode_file(into_u8(filename)))
            ++ num_gcodes;
    if (fileNames.size() == num_gcodes) {
        // Opening PrusaSlicer by drag & dropping a G-Code onto PrusaSlicer icon in Finder,
        // just G-codes were passed. Switch to G-code viewer mode.
        m_app_mode = EAppMode::GCodeViewer;
        unlock_lockfile(get_instance_hash_string() + ".lock", data_dir() + "/cache/");
        if(app_config)
            app_config.reset();
        init_app_config();
    }
    wxApp::OSXStoreOpenFiles(fileNames);
}
// wxWidgets override to get an event on open files.
void GUI_App::MacOpenFiles(const wxArrayString &fileNames)
{
    std::vector<std::string> files;
    std::vector<wxString>    gcode_files;
    std::vector<wxString>    non_gcode_files;
    for (const auto& filename : fileNames) {
        if (is_gcode_file(into_u8(filename)))
            gcode_files.emplace_back(filename);
        else {
            files.emplace_back(into_u8(filename));
            non_gcode_files.emplace_back(filename);
        }
    }
    if (m_app_mode == EAppMode::GCodeViewer) {
        // Running in G-code viewer.
        // Load the first G-code into the G-code viewer.
        // Or if no G-codes, send other files to slicer. 
        if (! gcode_files.empty()) {
            if (m_post_initialized)
                this->plater()->load_gcode(gcode_files.front());
            else
                this->init_params->input_files = { into_u8(gcode_files.front()) };
        }
        if (!non_gcode_files.empty()) 
            start_new_slicer(non_gcode_files, true);
    } else {
        if (! files.empty()) {
            if (m_post_initialized) {
                wxArrayString input_files;
                for (size_t i = 0; i < non_gcode_files.size(); ++i)
                    input_files.push_back(non_gcode_files[i]);
                this->plater()->load_files(input_files);
            } else {
                for (const auto &f : non_gcode_files)
                    this->init_params->input_files.emplace_back(into_u8(f));
            }
        }
        for (const wxString &filename : gcode_files)
            start_new_gcodeviewer(&filename);
    }
}

void GUI_App::MacOpenURL(const wxString& url)
{
    if (app_config && !app_config->get_bool("downloader_url_registered"))
    {
        notification_manager()->push_notification(NotificationType::URLNotRegistered);
        BOOST_LOG_TRIVIAL(error) << "Recieved command to open URL, but it is not allowed in app configuration. URL: " << url;
        return;
    }
    start_download(boost::nowide::narrow(url));
}

#endif /* __APPLE */

Sidebar& GUI_App::sidebar()
{
    return plater_->sidebar();
}

ObjectManipulation* GUI_App::obj_manipul()
{
    // If this method is called before plater_ has been initialized, return nullptr (to avoid a crash)
    return (plater_ != nullptr) ? sidebar().obj_manipul() : nullptr;
}

ObjectSettings* GUI_App::obj_settings()
{
    return sidebar().obj_settings();
}

ObjectList* GUI_App::obj_list()
{
    // If this method is called before plater_ has been initialized, return nullptr (to avoid a crash)
    return plater_ ? sidebar().obj_list() : nullptr;
}

ObjectLayers* GUI_App::obj_layers()
{
    return sidebar().obj_layers();
}

Plater* GUI_App::plater()
{
    return plater_;
}

const Plater* GUI_App::plater() const
{
    return plater_;
}

Model& GUI_App::model()
{
    return plater_->model();
}
wxBookCtrlBase* GUI_App::tab_panel() const
{
    return mainframe->m_tabpanel;
}

NotificationManager* GUI_App::notification_manager()
{
    return plater_->get_notification_manager();
}

GalleryDialog* GUI_App::gallery_dialog()
{
    return mainframe->gallery_dialog();
}

Downloader* GUI_App::downloader()
{
    return m_downloader.get();
}

// extruders count from selected printer preset
int GUI_App::extruders_cnt() const
{
    const Preset& preset = preset_bundle->printers.get_selected_preset();
    return preset.printer_technology() == ptSLA ? 1 :
           preset.config.option<ConfigOptionFloats>("nozzle_diameter")->values.size();
}

// extruders count from edited printer preset
int GUI_App::extruders_edited_cnt() const
{
    const Preset& preset = preset_bundle->printers.get_edited_preset();
    return preset.printer_technology() == ptSLA ? 1 :
           preset.config.option<ConfigOptionFloats>("nozzle_diameter")->values.size();
}

wxString GUI_App::current_language_code_safe() const
{
	// Translate the language code to a code, for which Prusa Research maintains translations.
	const std::map<wxString, wxString> mapping {
		{ "cs", 	"cs_CZ", },
		{ "sk", 	"cs_CZ", },
		{ "de", 	"de_DE", },
		{ "es", 	"es_ES", },
		{ "fr", 	"fr_FR", },
		{ "it", 	"it_IT", },
		{ "ja", 	"ja_JP", },
		{ "ko", 	"ko_KR", },
		{ "pl", 	"pl_PL", },
		//{ "uk", 	"uk_UA", },
		//{ "zh", 	"zh_CN", },
		//{ "ru", 	"ru_RU", },
	};
	wxString language_code = this->current_language_code().BeforeFirst('_');
	auto it = mapping.find(language_code);
	if (it != mapping.end())
		language_code = it->second;
	else
		language_code = "en_US";
	return language_code;
}

void GUI_App::open_web_page_localized(const std::string &http_address)
{
    wxString lng_param = wxString("lng=") + this->current_language_code_safe();

    // Check if http_address already contains a query parameter
    size_t query_pos = http_address.find('?');
    open_browser_with_warning_dialog(wxString(http_address) + wxString(query_pos == std::string::npos ? "?" : "&") + lng_param,
                                     nullptr, false);
}

// If we are switching from the FFF-preset to the SLA, we should to control the printed objects if they have a part(s).
// Because of we can't to print the multi-part objects with SLA technology.
bool GUI_App::may_switch_to_SLA_preset(const wxString& caption)
{
    if (model_has_parameter_modifiers_in_objects(model())) {
        show_info(nullptr,
            _L("It's impossible to print object(s) which contains parameter modifiers with SLA technology.") + "\n\n" +
            _L("Please check your object list before preset changing."),
            caption);
        return false;
    }
    return true;
}

bool GUI_App::run_wizard(ConfigWizard::RunReason reason, ConfigWizard::StartPage start_page)
{
    wxCHECK_MSG(mainframe != nullptr, false, "Internal error: Main frame not created / null");

    if (reason == ConfigWizard::RR_USER) {
        // Cancel sync before starting wizard to prevent two downloads at same time
        preset_updater->cancel_sync();
        preset_updater->update_index_db();
        if (preset_updater->config_update(app_config->orig_version(), PresetUpdater::UpdateParams::FORCED_BEFORE_WIZARD) == PresetUpdater::R_ALL_CANCELED)
            return false;
    }

    
    std::unique_ptr<ConfigWizard> wizard;
    {
        wxBusyCursor wait;
        wizard.reset(new ConfigWizard(mainframe));
    }
    const bool res = wizard->run(reason, start_page);

    // !!! Deallocate memory after close ConfigWizard.
    // Note, that mainframe is a parent of ConfigWizard.
    // So, wizard will be destroyed only during destroying of mainframe
    // To avoid this state the wizard have to be disconnected from mainframe and Destroyed explicitly
    assert(wizard);
    mainframe->RemoveChild(wizard.get());
    wizard->Destroy();

    if (res) {
        load_current_presets();

        // #ysFIXME - delete after testing: This part of code looks redundant. All checks are inside ConfigWizard::priv::apply_config() 
        if (preset_bundle->printers.get_edited_preset().printer_technology() == ptSLA)
            may_switch_to_SLA_preset(_L("Configuration is editing from ConfigWizard"));
    }

    return res;
}

void GUI_App::show_desktop_integration_dialog()
{
#ifdef __linux__
    //wxCHECK_MSG(mainframe != nullptr, false, "Internal error: Main frame not created / null");
    DesktopIntegrationDialog dialog(mainframe);
    dialog.ShowModal();
#endif //__linux__
}

void GUI_App::show_downloader_registration_dialog()
{
    InfoDialog msg(nullptr
        , format_wxstr(_L("Welcome to %1% version %2%."), SLIC3R_APP_NAME, SLIC3R_VERSION)
        , format_wxstr(_L(
            "Do you wish to register downloads from <b>Printables.com</b>"
            "\nfor this <b>%1% %2%</b> executable?"
            "\n\nDownloads can be registered for only 1 executable at time."
            ), SLIC3R_APP_NAME, SLIC3R_VERSION)
        , true, wxYES_NO);
    if (msg.ShowModal() == wxID_YES) {
        auto downloader_worker = new DownloaderUtils::Worker(nullptr);
        downloader_worker->perform_register(app_config->get("url_downloader_dest"));
#ifdef __linux__
        if (downloader_worker->get_perform_registration_linux())
            DesktopIntegrationDialog::perform_downloader_desktop_integration();
#endif // __linux__
    } else {
        app_config->set("downloader_url_registered", "0");
    }
}


#if ENABLE_THUMBNAIL_GENERATOR_DEBUG
void GUI_App::gcode_thumbnails_debug()
{
    const std::string BEGIN_MASK = "; thumbnail begin";
    const std::string END_MASK = "; thumbnail end";
    std::string gcode_line;
    bool reading_image = false;
    unsigned int width = 0;
    unsigned int height = 0;

    wxFileDialog dialog(GetTopWindow(), _L("Select a gcode file:"), "", "", "G-code files (*.gcode)|*.gcode;*.GCODE;", wxFD_OPEN | wxFD_FILE_MUST_EXIST);
    if (dialog.ShowModal() != wxID_OK)
        return;

    std::string in_filename = into_u8(dialog.GetPath());
    std::string out_path = boost::filesystem::path(in_filename).remove_filename().append(L"thumbnail").string();

    boost::nowide::ifstream in_file(in_filename.c_str());
    std::vector<std::string> rows;
    std::string row;
    if (in_file.good())
    {
        while (std::getline(in_file, gcode_line))
        {
            if (in_file.good())
            {
                if (boost::starts_with(gcode_line, BEGIN_MASK))
                {
                    reading_image = true;
                    gcode_line = gcode_line.substr(BEGIN_MASK.length() + 1);
                    std::string::size_type x_pos = gcode_line.find('x');
                    std::string width_str = gcode_line.substr(0, x_pos);
                    width = (unsigned int)::atoi(width_str.c_str());
                    std::string height_str = gcode_line.substr(x_pos + 1);
                    height = (unsigned int)::atoi(height_str.c_str());
                    row.clear();
                }
                else if (reading_image && boost::starts_with(gcode_line, END_MASK))
                {
                    std::string out_filename = out_path + std::to_string(width) + "x" + std::to_string(height) + ".png";
                    boost::nowide::ofstream out_file(out_filename.c_str(), std::ios::binary);
                    if (out_file.good())
                    {
                        std::string decoded;
                        decoded.resize(boost::beast::detail::base64::decoded_size(row.size()));
                        decoded.resize(boost::beast::detail::base64::decode((void*)&decoded[0], row.data(), row.size()).first);

                        out_file.write(decoded.c_str(), decoded.size());
                        out_file.close();
                    }

                    reading_image = false;
                    width = 0;
                    height = 0;
                    rows.clear();
                }
                else if (reading_image)
                    row += gcode_line.substr(2);
            }
        }

        in_file.close();
    }
}
#endif // ENABLE_THUMBNAIL_GENERATOR_DEBUG

void GUI_App::window_pos_save(wxTopLevelWindow* window, const std::string &name)
{
    if (name.empty()) { return; }
    const auto config_key = (boost::format("window_%1%") % name).str();

    WindowMetrics metrics = WindowMetrics::from_window(window);
    app_config->set(config_key, metrics.serialize());
    // save changed app_config here, before all action related to a close of application is processed
    if (app_config->dirty())
        app_config->save();
}

void GUI_App::window_pos_restore(wxTopLevelWindow* window, const std::string &name, bool default_maximized)
{
    if (name.empty()) { return; }
    const auto config_key = (boost::format("window_%1%") % name).str();

    if (! app_config->has(config_key)) {
        window->Maximize(default_maximized);
        return;
    }

    auto metrics = WindowMetrics::deserialize(app_config->get(config_key));
    if (! metrics) {
        window->Maximize(default_maximized);
        return;
    }

    const wxRect& rect = metrics->get_rect();

    if (app_config->get_bool("restore_win_position")) {
        // workaround for crash related to the positioning of the window on secondary monitor
        app_config->set("restore_win_position", (boost::format("crashed_at_%1%_pos") % name).str());
        app_config->save();
        window->SetPosition(rect.GetPosition());

        // workaround for crash related to the positioning of the window on secondary monitor
        app_config->set("restore_win_position", (boost::format("crashed_at_%1%_size") % name).str());
        app_config->save();
        window->SetSize(rect.GetSize());

        // revert "restore_win_position" value if application wasn't crashed
        app_config->set("restore_win_position", "1");
        app_config->save();
    }
    else
        window->CenterOnScreen();

    window->Maximize(metrics->get_maximized());
}

void GUI_App::window_pos_sanitize(wxTopLevelWindow* window)
{
    /*unsigned*/int display_idx = wxDisplay::GetFromWindow(window);
    wxRect display;
    if (display_idx == wxNOT_FOUND) {
        display = wxDisplay(0u).GetClientArea();
        window->Move(display.GetTopLeft());
    } else {
        display = wxDisplay(display_idx).GetClientArea();
    }

    auto metrics = WindowMetrics::from_window(window);
    metrics.sanitize_for_display(display);
    if (window->GetScreenRect() != metrics.get_rect()) {
        window->SetSize(metrics.get_rect());
    }
}

bool GUI_App::config_wizard_startup()
{
    if (!m_app_conf_exists || preset_bundle->printers.only_default_printers()) {
        run_wizard(ConfigWizard::RR_DATA_EMPTY);
        return true;
    } else if (get_app_config()->legacy_datadir()) {
        // Looks like user has legacy pre-vendorbundle data directory,
        // explain what this is and run the wizard

        MsgDataLegacy dlg;
        dlg.ShowModal();

        run_wizard(ConfigWizard::RR_DATA_LEGACY);
        return true;
    } 
#ifndef __APPLE__    
    else if (is_editor() && m_last_app_conf_lower_version && app_config->get_bool("downloader_url_registered")) {
        show_downloader_registration_dialog();
        return true;
    }
#endif
    return false;
}

bool GUI_App::check_updates(const bool verbose)
{	
	PresetUpdater::UpdateResult updater_result;
	try {
        preset_updater->update_index_db();
		updater_result = preset_updater->config_update(app_config->orig_version(), verbose ? PresetUpdater::UpdateParams::SHOW_TEXT_BOX : PresetUpdater::UpdateParams::SHOW_NOTIFICATION);
		if (updater_result == PresetUpdater::R_INCOMPAT_EXIT) {
			mainframe->Close();
            // Applicaiton is closing.
            return false;
		}
		else if (updater_result == PresetUpdater::R_INCOMPAT_CONFIGURED) {
            m_app_conf_exists = true;
		}
		else if (verbose && updater_result == PresetUpdater::R_NOOP) {
			MsgNoUpdates dlg;
			dlg.ShowModal();
		}
	}
	catch (const std::exception & ex) {
		show_error(nullptr, ex.what());
	}
    // Applicaiton will continue.
    return true;
}

bool GUI_App::open_browser_with_warning_dialog(const wxString& url, wxWindow* parent/* = nullptr*/, bool force_remember_choice /*= true*/, int flags/* = 0*/)
{
    bool launch = true;

    // warning dialog containes a "Remember my choice" checkbox
    std::string option_key = "suppress_hyperlinks";
    if (force_remember_choice || app_config->get(option_key).empty()) {
        if (app_config->get(option_key).empty()) {
            RichMessageDialog dialog(parent, _L("Open hyperlink in default browser?"), format(_L("%1%: Open hyperlink"), SLIC3R_APP_NAME), wxICON_QUESTION | wxYES_NO);
            dialog.ShowCheckBox(_L("Remember my choice"));
            auto answer = dialog.ShowModal();
            launch = answer == wxID_YES;
            if (dialog.IsCheckBoxChecked()) {
                wxString preferences_item = _L("Suppress to open hyperlink in browser");
                wxString msg =
                    format(_L("%1% will remember your choice."), SLIC3R_APP_NAME) + "\n\n" +
                    _L("You will not be asked about it again on hyperlinks hovering.") + "\n\n" +
                    format_wxstr(_L("Visit \"Preferences\" and check \"%1%\"\nto changes your choice."), preferences_item);

                MessageDialog msg_dlg(parent, msg, format(_L("%1%: Don't ask me again"), SLIC3R_APP_NAME), wxOK | wxCANCEL | wxICON_INFORMATION);
                if (msg_dlg.ShowModal() == wxID_CANCEL)
                    return false;
                app_config->set(option_key, answer == wxID_NO ? "1" : "0");
            }
        }
        if (launch)
            launch = !app_config->get_bool(option_key);
    }
    // warning dialog doesn't containe a "Remember my choice" checkbox
    // and will be shown only when "Suppress to open hyperlink in browser" is ON.
    else if (app_config->get_bool(option_key)) {
        MessageDialog dialog(parent, _L("Open hyperlink in default browser?"), format(_L("%1%: Open hyperlink"), SLIC3R_APP_NAME), wxICON_QUESTION | wxYES_NO);
        launch = dialog.ShowModal() == wxID_YES;
    }

    return  launch && wxLaunchDefaultBrowser(url, flags);
}

// static method accepting a wxWindow object as first parameter
// void warning_catcher{
//     my($self, $message_dialog) = @_;
//     return sub{
//         my $message = shift;
//         return if $message = ~/ GLUquadricObjPtr | Attempt to free unreferenced scalar / ;
//         my @params = ($message, 'Warning', wxOK | wxICON_WARNING);
//         $message_dialog
//             ? $message_dialog->(@params)
//             : Wx::MessageDialog->new($self, @params)->ShowModal;
//     };
// }

// Do we need this function???
// void GUI_App::notify(message) {
//     auto frame = GetTopWindow();
//     // try harder to attract user attention on OS X
//     if (!frame->IsActive())
//         frame->RequestUserAttention(defined(__WXOSX__/*&Wx::wxMAC */)? wxUSER_ATTENTION_ERROR : wxUSER_ATTENTION_INFO);
// 
//     // There used to be notifier using a Growl application for OSX, but Growl is dead.
//     // The notifier also supported the Linux X D - bus notifications, but that support was broken.
//     //TODO use wxNotificationMessage ?
// }


#ifdef __WXMSW__
void GUI_App::associate_3mf_files()
{
#ifdef SLIC3R_APP_W_PROG_ID
    associate_file_type(L".3mf", SLIC3R_APP_W_PROG_ID, SLIC3R_APP_WNAME, true);
#endif
}

void GUI_App::associate_stl_files()
{
#ifdef SLIC3R_APP_W_PROG_ID
    associate_file_type(L".stl", SLIC3R_APP_W_PROG_ID, SLIC3R_APP_WNAME, true);
#endif
}

void GUI_App::associate_gcode_files()
{
#ifdef GCODEVIEWER_APP_W_PROG_ID
    associate_file_type(L".gcode", GCODEVIEWER_APP_W_PROG_ID, wxString(GCODEVIEWER_APP_NAME).ToStdWstring(), true);
#endif
}

void GUI_App::associate_bgcode_files()
{
#ifdef GCODEVIEWER_APP_W_PROG_ID
    associate_file_type(L".bgcode", GCODEVIEWER_APP_W_PROG_ID, wxString(GCODEVIEWER_APP_NAME).ToStdWstring(), true);
#endif
}
#endif // __WXMSW__

void GUI_App::on_version_read(wxCommandEvent& evt)
{
    app_config->set("version_online", into_u8(evt.GetString()));
    std::string opt = app_config->get("notify_release");
    if (this->plater_ == nullptr || (!m_app_updater->get_triggered_by_user() && opt != "all" && opt != "release")) {
        BOOST_LOG_TRIVIAL(info) << "Version online: " << evt.GetString() << ". User does not wish to be notified.";
        return;
    }
    if (*Semver::parse(SLIC3R_VERSION_FULL) >= *Semver::parse(into_u8(evt.GetString()))) {
        if (m_app_updater->get_triggered_by_user())
        {
            std::string text = (*Semver::parse(into_u8(evt.GetString())) == Semver()) 
                ? _u8L("Check for application update has failed.")
                : Slic3r::format(_u8L("You are currently running the latest released version %1%."), evt.GetString());

            if (*Semver::parse(SLIC3R_VERSION) > *Semver::parse(into_u8(evt.GetString())))
                text = Slic3r::format(_u8L("There are no new released versions online. The latest release version is %1%."), evt.GetString());

            this->plater_->get_notification_manager()->push_version_notification(NotificationType::NoNewReleaseAvailable
                , NotificationManager::NotificationLevel::RegularNotificationLevel
                , text
                , std::string()
                , std::function<bool(wxEvtHandler*)>()
            );
        }
        return;
    }
    // notification
    /*
    this->plater_->get_notification_manager()->push_notification(NotificationType::NewAppAvailable
        , NotificationManager::NotificationLevel::ImportantNotificationLevel
        , Slic3r::format(_u8L("New release version %1% is available."), evt.GetString())
        , _u8L("See Download page.")
        , [](wxEvtHandler* evnthndlr) {wxGetApp().open_web_page_localized(SLIC3R_DOWNLOAD); return true; }
    );
    */
    // updater 
    // read triggered_by_user that was set when calling  GUI_App::app_version_check
    app_updater(m_app_updater->get_triggered_by_user());
}

void GUI_App::app_updater(bool from_user)
{
    DownloadAppData app_data = m_app_updater->get_app_data();

    if (from_user && (!app_data.version || *app_data.version <= *Semver::parse(SLIC3R_VERSION)))
    {
        BOOST_LOG_TRIVIAL(info) << "There is no newer version online.";
        MsgNoAppUpdates no_update_dialog;
        no_update_dialog.ShowModal();
        return;

    }

    assert(!app_data.url.empty());
    assert(!app_data.target_path.empty());

    // dialog with new version info
    AppUpdateAvailableDialog dialog(*Semver::parse(SLIC3R_VERSION), *app_data.version, from_user);
    auto dialog_result = dialog.ShowModal();
    // checkbox "do not show again"
    if (dialog.disable_version_check()) {
        app_config->set("notify_release", "none");
    }
    // Doesn't wish to update
    if (dialog_result != wxID_OK) {
        return;
    }
    // dialog with new version download (installer or app dependent on system) including path selection
    AppUpdateDownloadDialog dwnld_dlg(*app_data.version, app_data.target_path);
    dialog_result = dwnld_dlg.ShowModal();
    //  Doesn't wish to download
    if (dialog_result != wxID_OK) {
        return;
    }
    app_data.target_path =dwnld_dlg.get_download_path();
    // start download
    this->plater_->get_notification_manager()->push_download_progress_notification(GUI::format(_L("Downloading %1%"), app_data.target_path.filename().string()), std::bind(&AppUpdater::cancel_callback, this->m_app_updater.get()));
    app_data.start_after = dwnld_dlg.run_after_download();
    m_app_updater->set_app_data(std::move(app_data));
    m_app_updater->sync_download();
}

void GUI_App::app_version_check(bool from_user)
{
    if (from_user) {
        if (m_app_updater->get_download_ongoing()) {
            MessageDialog msgdlg(nullptr, _L("Downloading of the new version is in progress. Do you want to continue?"), _L("Notice"), wxYES_NO);
            if (msgdlg.ShowModal() != wxID_YES)
                return;
        }
    }
    std::string version_check_url = app_config->version_check_url();
    m_app_updater->sync_version(version_check_url, from_user);
}

void GUI_App::start_download(std::string url)
{
    if (!plater_) {
        BOOST_LOG_TRIVIAL(error) << "Could not start URL download: plater is nullptr.";
        return; 
    }
    //lets always init so if the download dest folder was changed, new dest is used 
        boost::filesystem::path dest_folder(app_config->get("url_downloader_dest"));
        if (dest_folder.empty() || !boost::filesystem::is_directory(dest_folder)) {
            std::string msg = _u8L("Could not start URL download. Destination folder is not set. Please choose destination folder in Configuration Wizard.");
            BOOST_LOG_TRIVIAL(error) << msg;
            show_error(nullptr, msg);
            return;
        } 
    m_downloader->init(dest_folder);
    m_downloader->start_download(url);
}

void GUI_App::open_wifi_config_dialog(bool forced, const wxString& drive_path/* = {}*/)
{
    if(m_wifi_config_dialog_shown)
        return;

    bool dialog_was_declined = app_config->get_bool("wifi_config_dialog_declined");

    if (!forced && dialog_was_declined) {

        // dialog was already declined this run, show only notification
        notification_manager()->push_notification(NotificationType::WifiConfigFileDetected
            , NotificationManager::NotificationLevel::ImportantNotificationLevel
            // TRN Text of notification when Slicer starts and usb stick with printer settings ini file is present 
            , _u8L("Printer configuration file detected on removable media.")
            // TRN Text of hypertext of notification when Slicer starts and usb stick with printer settings ini file is present 
            , _u8L("Write Wi-Fi credentials."), [drive_path](wxEvtHandler* evt_hndlr) {
                wxGetApp().open_wifi_config_dialog(true, drive_path);
                return true; });
        return;
    }
    
    m_wifi_config_dialog_shown = true;
    std::string file_path;
    WifiConfigDialog dialog(mainframe, file_path, removable_drive_manager(), drive_path);
    if (dialog.ShowModal() == wxID_OK) {
        plater_->get_notification_manager()->push_exporting_finished_notification(file_path, boost::filesystem::path(file_path).parent_path().string(), true);
        app_config->set("wifi_config_dialog_declined", "0");
    } else {
        app_config->set("wifi_config_dialog_declined", "1");
    }
    m_wifi_config_dialog_shown = false;
}

} // GUI
} //Slic3r<|MERGE_RESOLUTION|>--- conflicted
+++ resolved
@@ -590,11 +590,7 @@
     return file_wildcards(file_wildcards_by_type[file_type], custom_extension);
 }
 
-<<<<<<< HEAD
-wxString sla_wildcards(OutputFormat formatid)
-=======
-wxString sla_wildcards(const char *formatid, const std::string& custom_extension)
->>>>>>> a9cbc920
+wxString sla_wildcards(OutputFormat formatid, const std::string& custom_extension)
 {
     const ArchiveEntry *entry = get_archive_entry(formatid);
     wxString ret;
