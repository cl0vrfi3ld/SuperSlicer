--- conflicted
+++ resolved
@@ -1,6542 +1,3276 @@
-<<<<<<< HEAD
-#include "libslic3r/Technologies.hpp"
-#include "GUI_App.hpp"
-#include "GUI_Init.hpp"
-#include "GUI_ObjectList.hpp"
-#include "GUI_ObjectManipulation.hpp"
-#include "GUI_Factories.hpp"
-#include "format.hpp"
-#include "I18N.hpp"
-
-#include <algorithm>
-#include <iterator>
-#include <exception>
-#include <cstdlib>
-#include <regex>
-#include <string_view>
-#include <boost/nowide/fstream.hpp>
-#include <boost/algorithm/string/predicate.hpp>
-#include <boost/algorithm/string.hpp>
-#include <boost/format.hpp>
-#include <boost/lexical_cast.hpp>
-#include <boost/log/trivial.hpp>
-#include <boost/nowide/convert.hpp>
-
-#include <wx/stdpaths.h>
-#include <wx/imagpng.h>
-#include <wx/display.h>
-#include <wx/menu.h>
-#include <wx/menuitem.h>
-#include <wx/filedlg.h>
-#include <wx/progdlg.h>
-#include <wx/dir.h>
-#include <wx/wupdlock.h>
-#include <wx/filefn.h>
-#include <wx/sysopt.h>
-#include <wx/richmsgdlg.h>
-#include <wx/log.h>
-#include <wx/intl.h>
-
-#include <wx/dialog.h>
-#include <wx/textctrl.h>
-#include <wx/splash.h>
-#include <wx/fontutil.h>
-
-#include "libslic3r/Utils.hpp"
-#include "libslic3r/Model.hpp"
-#include "libslic3r/I18N.hpp"
-#include "libslic3r/PresetBundle.hpp"
-#include "libslic3r/Color.hpp"
-
-#include "GUI.hpp"
-#include "GUI_Utils.hpp"
-#include "3DScene.hpp"
-#include "MainFrame.hpp"
-#include "Plater.hpp"
-#include "GLCanvas3D.hpp"
-
-#include "../Utils/PresetUpdater.hpp"
-#include "../Utils/PrintHost.hpp"
-#include "../Utils/Process.hpp"
-#include "../Utils/MacDarkMode.hpp"
-#include "../Utils/AppUpdater.hpp"
-#include "../Utils/WinRegistry.hpp"
-#include "slic3r/Config/Snapshot.hpp"
-#include "ConfigSnapshotDialog.hpp"
-#include "FirmwareDialog.hpp"
-#include "Preferences.hpp"
-#include "Tab.hpp"
-#include "SysInfoDialog.hpp"
-#include "KBShortcutsDialog.hpp"
-#include "UpdateDialogs.hpp"
-#include "Mouse3DController.hpp"
-#include "RemovableDriveManager.hpp"
-#include "InstanceCheck.hpp"
-#include "NotificationManager.hpp"
-#include "UnsavedChangesDialog.hpp"
-#include "SavePresetDialog.hpp"
-#include "PrintHostDialogs.hpp"
-#include "DesktopIntegrationDialog.hpp"
-#include "SendSystemInfoDialog.hpp"
-
-#include "BitmapCache.hpp"
-#include "Notebook.hpp"
-
-#ifdef __WXMSW__
-#include <dbt.h>
-#include <shlobj.h>
-#ifdef _MSW_DARK_MODE
-#include <wx/msw/dark_mode.h>
-#endif // _MSW_DARK_MODE
-#endif
-#ifdef _WIN32
-#include <boost/dll/runtime_symbol_info.hpp>
-#endif
-
-#if ENABLE_THUMBNAIL_GENERATOR_DEBUG
-#include <boost/beast/core/detail/base64.hpp>
-#include <boost/nowide/fstream.hpp>
-#endif // ENABLE_THUMBNAIL_GENERATOR_DEBUG
-
-// Needed for forcing menu icons back under gtk2 and gtk3
-#if defined(__WXGTK20__) || defined(__WXGTK3__)
-    #include <gtk/gtk.h>
-#endif
-
-using namespace std::literals;
-
-namespace Slic3r {
-namespace GUI {
-
-class MainFrame;
-
-class SplashScreen : public wxSplashScreen
-{
-public:
-    SplashScreen(const wxBitmap& bitmap, long splashStyle, int milliseconds, wxPoint pos = wxDefaultPosition)
-        : wxSplashScreen(bitmap, splashStyle, milliseconds, static_cast<wxWindow*>(wxGetApp().mainframe), wxID_ANY, wxDefaultPosition, wxDefaultSize,
-#ifdef __APPLE__
-            wxSIMPLE_BORDER | wxFRAME_NO_TASKBAR | wxSTAY_ON_TOP
-#else
-            wxSIMPLE_BORDER | wxFRAME_NO_TASKBAR
-#endif // !__APPLE__
-        )
-    {
-        wxASSERT(bitmap.IsOk());
-
-//        int init_dpi = get_dpi_for_window(this);
-        this->SetPosition(pos);
-        // The size of the SplashScreen can be hanged after its moving to another display
-        // So, update it from a bitmap size
-        this->SetClientSize(bitmap.GetWidth(), bitmap.GetHeight());
-        this->CenterOnScreen();
-//        int new_dpi = get_dpi_for_window(this);
-
-//        m_scale         = (float)(new_dpi) / (float)(init_dpi);
-        m_main_bitmap   = bitmap;
-
-//        scale_bitmap(m_main_bitmap, m_scale);
-
-        // init constant texts and scale fonts
-        init_constant_text();
-
-        // this font will be used for the action string
-        m_action_font = m_constant_text.credits_font.Bold();
-
-        // draw logo and constant info text
-        Decorate(m_main_bitmap);
-    }
-
-    void SetText(const wxString& text)
-    {
-        set_bitmap(m_main_bitmap);
-        if (!text.empty()) {
-            wxBitmap bitmap(m_main_bitmap);
-
-            wxMemoryDC memDC;
-            memDC.SelectObject(bitmap);
-
-            memDC.SetFont(m_action_font);
-            memDC.SetTextForeground(wxColour(237, 107, 33));
-            memDC.DrawText(text, int(m_scale * 60), m_action_line_y_position);
-
-            memDC.SelectObject(wxNullBitmap);
-            set_bitmap(bitmap);
-#ifdef __WXOSX__
-            // without this code splash screen wouldn't be updated under OSX
-            wxYield();
-#endif
-        }
-    }
-
-    static wxBitmap MakeBitmap(wxBitmap bmp)
-    {
-        if (!bmp.IsOk())
-            return wxNullBitmap;
-
-        // create dark grey background for the splashscreen
-        // It will be 5/3 of the weight of the bitmap
-        int width = lround((double)5 / 3 * bmp.GetWidth());
-        int height = bmp.GetHeight();
-
-        wxImage image(width, height);
-        unsigned char* imgdata_ = image.GetData();
-        for (int i = 0; i < width * height; ++i) {
-            *imgdata_++ = 51;
-            *imgdata_++ = 51;
-            *imgdata_++ = 51;
-        }
-
-        wxBitmap new_bmp(image);
-
-        wxMemoryDC memDC;
-        memDC.SelectObject(new_bmp);
-        memDC.DrawBitmap(bmp, width - bmp.GetWidth(), 0, true);
-
-        return new_bmp;
-    }
-
-    void Decorate(wxBitmap& bmp)
-    {
-        if (!bmp.IsOk())
-            return;
-
-        // draw text to the box at the left of the splashscreen.
-        // this box will be 2/5 of the weight of the bitmap, and be at the left.
-        int width = lround(bmp.GetWidth() * 0.4);
-
-        // load bitmap for logo
-        BitmapCache bmp_cache;
-        int logo_size = lround(width * 0.25);
-        wxBitmap logo_bmp = *bmp_cache.load_svg(wxGetApp().logo_name(), logo_size, logo_size);
-
-        wxCoord margin = int(m_scale * 20);
-
-        wxRect banner_rect(wxPoint(0, logo_size), wxPoint(width, bmp.GetHeight()));
-        banner_rect.Deflate(margin, 2 * margin);
-
-        // use a memory DC to draw directly onto the bitmap
-        wxMemoryDC memDc(bmp);
-
-        // draw logo
-        memDc.DrawBitmap(logo_bmp, margin, margin, true);
-
-        // draw the (white) labels inside of our black box (at the left of the splashscreen)
-        memDc.SetTextForeground(wxColour(255, 255, 255));
-
-        memDc.SetFont(m_constant_text.title_font);
-        memDc.DrawLabel(m_constant_text.title,   banner_rect, wxALIGN_TOP | wxALIGN_LEFT);
-
-        int title_height = memDc.GetTextExtent(m_constant_text.title).GetY();
-        banner_rect.SetTop(banner_rect.GetTop() + title_height);
-        banner_rect.SetHeight(banner_rect.GetHeight() - title_height);
-
-        memDc.SetFont(m_constant_text.version_font);
-        memDc.DrawLabel(m_constant_text.version, banner_rect, wxALIGN_TOP | wxALIGN_LEFT);
-        int version_height = memDc.GetTextExtent(m_constant_text.version).GetY();
-
-        memDc.SetFont(m_constant_text.credits_font);
-        memDc.DrawLabel(m_constant_text.credits, banner_rect, wxALIGN_BOTTOM | wxALIGN_LEFT);
-        int credits_height = memDc.GetMultiLineTextExtent(m_constant_text.credits).GetY();
-        int text_height    = memDc.GetTextExtent("text").GetY();
-
-        // calculate position for the dynamic text
-        int logo_and_header_height = margin + logo_size + title_height + version_height;
-        m_action_line_y_position = logo_and_header_height + 0.5 * (bmp.GetHeight() - margin - credits_height - logo_and_header_height - text_height);
-    }
-
-private:
-    wxBitmap    m_main_bitmap;
-    wxFont      m_action_font;
-    int         m_action_line_y_position;
-    float       m_scale {1.0};
-
-    struct ConstantText
-    {
-        wxString title;
-        wxString version;
-        wxString credits;
-
-        wxFont   title_font;
-        wxFont   version_font;
-        wxFont   credits_font;
-
-        void init(wxFont init_font)
-        {
-            // title
-            title = wxGetApp().is_editor() ? SLIC3R_APP_NAME : GCODEVIEWER_APP_NAME;
-
-            // dynamically get the version to display
-            version = _L("Version") + " " + std::string(SLIC3R_VERSION);
-
-            // credits infornation
-            credits = title + " " +
-                _L("is based on Slic3r by Alessandro Ranellucci and the RepRap community.") + "\n" +
-                _L("Developed by Prusa Research.") + "\n\n" +
-                title + " " + _L("is licensed under the") + " " + _L("GNU Affero General Public License, version 3") + ".\n\n" +
-                _L("Contributions by Vojtech Bubnik, Enrico Turri, Oleksandra Iushchenko, Tamas Meszaros, Lukas Matena, Vojtech Kral, David Kocik and numerous others.") + "\n\n" +
-                _L("Artwork model by Leslie Ing");
-
-            title_font = version_font = credits_font = init_font;
-        }
-    } 
-    m_constant_text;
-
-    void init_constant_text()
-    {
-        m_constant_text.init(get_default_font(this));
-
-        // As default we use a system font for current display.
-        // Scale fonts in respect to banner width
-
-        int text_banner_width = lround(0.4 * m_main_bitmap.GetWidth()) - roundl(m_scale * 50); // banner_width - margins
-
-        float title_font_scale = (float)text_banner_width / GetTextExtent(m_constant_text.title).GetX();
-        scale_font(m_constant_text.title_font, title_font_scale > 3.5f ? 3.5f : title_font_scale);
-
-        float version_font_scale = (float)text_banner_width / GetTextExtent(m_constant_text.version).GetX();
-        scale_font(m_constant_text.version_font, version_font_scale > 2.f ? 2.f : version_font_scale);
-
-        // The width of the credits information string doesn't respect to the banner width some times.
-        // So, scale credits_font in the respect to the longest string width
-        int   longest_string_width = word_wrap_string(m_constant_text.credits);
-        float font_scale = (float)text_banner_width / longest_string_width;
-        scale_font(m_constant_text.credits_font, font_scale);
-    }
-
-    void set_bitmap(wxBitmap& bmp)
-    {
-        m_window->SetBitmap(bmp);
-        m_window->Refresh();
-        m_window->Update();
-    }
-
-    void scale_bitmap(wxBitmap& bmp, float scale)
-    {
-        if (scale == 1.0)
-            return;
-
-        wxImage image = bmp.ConvertToImage();
-        if (!image.IsOk() || image.GetWidth() == 0 || image.GetHeight() == 0)
-            return;
-
-        int width   = int(scale * image.GetWidth());
-        int height  = int(scale * image.GetHeight());
-        image.Rescale(width, height, wxIMAGE_QUALITY_BILINEAR);
-
-        bmp = wxBitmap(std::move(image));
-    }
-
-    void scale_font(wxFont& font, float scale)
-    {
-#ifdef __WXMSW__
-        // Workaround for the font scaling in respect to the current active display,
-        // not for the primary display, as it's implemented in Font.cpp
-        // See https://github.com/wxWidgets/wxWidgets/blob/master/src/msw/font.cpp
-        // void wxNativeFontInfo::SetFractionalPointSize(float pointSizeNew)
-        wxNativeFontInfo nfi= *font.GetNativeFontInfo();
-        float pointSizeNew  = wxDisplay(this).GetScaleFactor() * scale * font.GetPointSize();
-        nfi.lf.lfHeight     = nfi.GetLogFontHeightAtPPI(pointSizeNew, get_dpi_for_window(this));
-        nfi.pointSize       = pointSizeNew;
-        font = wxFont(nfi);
-#else
-        font.Scale(scale);
-#endif //__WXMSW__
-    }
-
-    // wrap a string for the strings no longer then 55 symbols
-    // return extent of the longest string
-    int word_wrap_string(wxString& input)
-    {
-        size_t line_len = 55;// count of symbols in one line
-        int idx = -1;
-        size_t cur_len = 0;
-
-        wxString longest_sub_string;
-        auto get_longest_sub_string = [input](wxString &longest_sub_str, size_t cur_len, size_t i) {
-            if (cur_len > longest_sub_str.Len())
-                longest_sub_str = input.SubString(i - cur_len + 1, i);
-        };
-
-        for (size_t i = 0; i < input.Len(); i++)
-        {
-            cur_len++;
-            if (input[i] == ' ')
-                idx = i;
-            if (input[i] == '\n')
-            {
-                get_longest_sub_string(longest_sub_string, cur_len, i);
-                idx = -1;
-                cur_len = 0;
-            }
-            if (cur_len >= line_len && idx >= 0)
-            {
-                get_longest_sub_string(longest_sub_string, cur_len, i);
-                input[idx] = '\n';
-                cur_len = i - static_cast<size_t>(idx);
-            }
-        }
-
-        return GetTextExtent(longest_sub_string).GetX();
-    }
-};
-
-
-#ifdef __linux__
-bool static check_old_linux_datadir(const wxString& app_name) {
-    // If we are on Linux and the datadir does not exist yet, look into the old
-    // location where the datadir was before version 2.3. If we find it there,
-    // tell the user that he might wanna migrate to the new location.
-    // (https://github.com/prusa3d/PrusaSlicer/issues/2911)
-    // To be precise, the datadir should exist, it is created when single instance
-    // lock happens. Instead of checking for existence, check the contents.
-
-    namespace fs = boost::filesystem;
-
-    std::string new_path = Slic3r::data_dir();
-
-    wxString dir;
-    if (! wxGetEnv(wxS("XDG_CONFIG_HOME"), &dir) || dir.empty() )
-        dir = wxFileName::GetHomeDir() + wxS("/.config");
-    std::string default_path = (dir + "/" + app_name).ToUTF8().data();
-
-    if (new_path != default_path) {
-        // This happens when the user specifies a custom --datadir.
-        // Do not show anything in that case.
-        return true;
-    }
-
-    fs::path data_dir = fs::path(new_path);
-    if (! fs::is_directory(data_dir))
-        return true; // This should not happen.
-
-    int file_count = std::distance(fs::directory_iterator(data_dir), fs::directory_iterator());
-
-    if (file_count <= 1) { // just cache dir with an instance lock
-        std::string old_path = wxStandardPaths::Get().GetUserDataDir().ToUTF8().data();
-
-        if (fs::is_directory(old_path)) {
-            wxString msg = from_u8((boost::format(_u8L("Starting with %1% 2.3, configuration "
-                "directory on Linux has changed (according to XDG Base Directory Specification) to \n%2%.\n\n"
-                "This directory did not exist yet (maybe you run the new version for the first time).\nHowever, "
-                "an old %1% configuration directory was detected in \n%3%.\n\n"
-                "Consider moving the contents of the old directory to the new location in order to access "
-                "your profiles, etc.\nNote that if you decide to downgrade %1% in future, it will use the old "
-                "location again.\n\n"
-                "What do you want to do now?")) % SLIC3R_APP_NAME % new_path % old_path).str());
-            wxString caption = from_u8((boost::format(_u8L("%s - BREAKING CHANGE")) % SLIC3R_APP_NAME).str());
-            RichMessageDialog dlg(nullptr, msg, caption, wxYES_NO);
-            dlg.SetYesNoLabels(_L("Quit, I will move my data now"), _L("Start the application"));
-            if (dlg.ShowModal() != wxID_NO)
-                return false;
-        }
-    } else {
-        // If the new directory exists, be silent. The user likely already saw the message.
-    }
-    return true;
-}
-#endif
-
-#ifdef _WIN32
-#if 0 // External Updater is replaced with AppUpdater.cpp
-static bool run_updater_win()
-{
-    // find updater exe
-    boost::filesystem::path path_updater = boost::dll::program_location().parent_path() / "prusaslicer-updater.exe";
-    // run updater. Original args: /silent -restartapp prusa-slicer.exe -startappfirst
-    std::string msg;
-    bool res = create_process(path_updater, L"/silent", msg);
-    if (!res)
-        BOOST_LOG_TRIVIAL(error) << msg; 
-    return res;
-}
-#endif // 0
-#endif // _WIN32
-
-struct FileWildcards {
-    std::string_view              title;
-    std::vector<std::string_view> file_extensions;
-};
-
-
- 
-static const FileWildcards file_wildcards_by_type[FT_SIZE] = {
-    /* FT_STL */     { "STL files"sv,       { ".stl"sv } },
-    /* FT_OBJ */     { "OBJ files"sv,       { ".obj"sv } },
-    /* FT_OBJECT */  { "Object files"sv,    { ".stl"sv, ".obj"sv } },
-    /* FT_STEP */    { "STEP files"sv,      { ".stp"sv, ".step"sv } },    
-    /* FT_AMF */     { "AMF files"sv,       { ".amf"sv, ".zip.amf"sv, ".xml"sv } },
-    /* FT_3MF */     { "3MF files"sv,       { ".3mf"sv } },
-    /* FT_GCODE */   { "G-code files"sv,    { ".gcode"sv, ".gco"sv, ".g"sv, ".ngc"sv } },
-    /* FT_MODEL */   { "Known files"sv,     { ".stl"sv, ".obj"sv, ".3mf"sv, ".amf"sv, ".zip.amf"sv, ".xml"sv, ".step"sv, ".stp"sv } },
-    /* FT_PROJECT */ { "Project files"sv,   { ".3mf"sv, ".amf"sv, ".zip.amf"sv } },
-    /* FT_GALLERY */ { "Known files"sv,     { ".stl"sv, ".obj"sv } },
-
-    /* FT_INI */     { "INI files"sv,       { ".ini"sv } },
-    /* FT_SVG */     { "SVG files"sv,       { ".svg"sv } },
-
-    /* FT_TEX */     { "Texture"sv,         { ".png"sv, ".svg"sv } },
-
-    /* FT_SL1 */     { "Masked SLA files"sv, { ".sl1"sv, ".sl1s"sv, ".pwmx"sv } },
-};
-
-#if ENABLE_ALTERNATIVE_FILE_WILDCARDS_GENERATOR
-wxString file_wildcards(FileType file_type)
-{
-    const FileWildcards& data = file_wildcards_by_type[file_type];
-    std::string title;
-    std::string mask;
-
-    // Generate cumulative first item
-    for (const std::string_view& ext : data.file_extensions) {
-        if (title.empty()) {
-            title = "*";
-            title += ext;
-            mask = title;
-        }
-        else {
-            title += ", *";
-            title += ext;
-            mask += ";*";
-            mask += ext;
-        }
-        mask += ";*";
-        mask += boost::to_upper_copy(std::string(ext));
-    }
-
-    wxString ret = GUI::format_wxstr("%s (%s)|%s", data.title, title, mask);
-
-    // Adds an item for each of the extensions
-    if (data.file_extensions.size() > 1) {
-        for (const std::string_view& ext : data.file_extensions) {
-            title = "*";
-            title += ext;
-            ret += GUI::format_wxstr("|%s (%s)|%s", data.title, title, title);
-        }
-    }
-
-    return ret;
-}
-#else
-// This function produces a Win32 file dialog file template mask to be consumed by wxWidgets on all platforms.
-// The function accepts a custom extension parameter. If the parameter is provided, the custom extension
-// will be added as a fist to the list. This is important for a "file save" dialog on OSX, which strips
-// an extension from the provided initial file name and substitutes it with the default extension (the first one in the template).
-wxString file_wildcards(FileType file_type, const std::string &custom_extension)
-{
-    const FileWildcards& data = file_wildcards_by_type[file_type];
-    std::string title;
-    std::string mask;
-    std::string custom_ext_lower;
-
-    if (! custom_extension.empty()) {
-        // Generate an extension into the title mask and into the list of extensions.
-        custom_ext_lower = boost::to_lower_copy(custom_extension);
-        const std::string custom_ext_upper = boost::to_upper_copy(custom_extension);
-        if (custom_ext_lower == custom_extension) {
-            // Add a lower case version.
-            title = std::string("*") + custom_ext_lower;
-            mask = title;
-            // Add an upper case version.
-            mask  += ";*";
-            mask  += custom_ext_upper;
-        } else if (custom_ext_upper == custom_extension) {
-            // Add an upper case version.
-            title = std::string("*") + custom_ext_upper;
-            mask = title;
-            // Add a lower case version.
-            mask += ";*";
-            mask += custom_ext_lower;
-        } else {
-            // Add the mixed case version only.
-            title = std::string("*") + custom_extension;
-            mask = title;
-        }
-    }
-
-    for (const std::string_view &ext : data.file_extensions)
-        // Only add an extension if it was not added first as the custom extension.
-        if (ext != custom_ext_lower) {
-            if (title.empty()) {
-                title = "*";
-                title += ext;
-                mask  = title;
-            } else {
-                title += ", *";
-                title += ext;
-                mask  += ";*";
-                mask  += ext;
-            }
-            mask += ";*";
-            mask += boost::to_upper_copy(std::string(ext));
-        }
-
-    return GUI::format_wxstr("%s (%s)|%s", data.title, title, mask);
-}
-#endif // ENABLE_ALTERNATIVE_FILE_WILDCARDS_GENERATOR
-
-static std::string libslic3r_translate_callback(const char *s) { return wxGetTranslation(wxString(s, wxConvUTF8)).utf8_str().data(); }
-
-#ifdef WIN32
-#if !wxVERSION_EQUAL_OR_GREATER_THAN(3,1,3)
-static void register_win32_dpi_event()
-{
-    enum { WM_DPICHANGED_ = 0x02e0 };
-
-    wxWindow::MSWRegisterMessageHandler(WM_DPICHANGED_, [](wxWindow *win, WXUINT nMsg, WXWPARAM wParam, WXLPARAM lParam) {
-        const int dpi = wParam & 0xffff;
-        const auto rect = reinterpret_cast<PRECT>(lParam);
-        const wxRect wxrect(wxPoint(rect->top, rect->left), wxPoint(rect->bottom, rect->right));
-
-        DpiChangedEvent evt(EVT_DPI_CHANGED_SLICER, dpi, wxrect);
-        win->GetEventHandler()->AddPendingEvent(evt);
-
-        return true;
-    });
-}
-#endif // !wxVERSION_EQUAL_OR_GREATER_THAN
-
-static GUID GUID_DEVINTERFACE_HID = { 0x4D1E55B2, 0xF16F, 0x11CF, 0x88, 0xCB, 0x00, 0x11, 0x11, 0x00, 0x00, 0x30 };
-
-static void register_win32_device_notification_event()
-{
-    wxWindow::MSWRegisterMessageHandler(WM_DEVICECHANGE, [](wxWindow *win, WXUINT /* nMsg */, WXWPARAM wParam, WXLPARAM lParam) {
-        // Some messages are sent to top level windows by default, some messages are sent to only registered windows, and we explictely register on MainFrame only.
-        auto main_frame = dynamic_cast<MainFrame*>(win);
-        auto plater = (main_frame == nullptr) ? nullptr : main_frame->plater();
-        if (plater == nullptr)
-            // Maybe some other top level window like a dialog or maybe a pop-up menu?
-            return true;
-		PDEV_BROADCAST_HDR lpdb = (PDEV_BROADCAST_HDR)lParam;
-        switch (wParam) {
-        case DBT_DEVICEARRIVAL:
-			if (lpdb->dbch_devicetype == DBT_DEVTYP_VOLUME)
-		        plater->GetEventHandler()->AddPendingEvent(VolumeAttachedEvent(EVT_VOLUME_ATTACHED));
-			else if (lpdb->dbch_devicetype == DBT_DEVTYP_DEVICEINTERFACE) {
-				PDEV_BROADCAST_DEVICEINTERFACE lpdbi = (PDEV_BROADCAST_DEVICEINTERFACE)lpdb;
-//				if (lpdbi->dbcc_classguid == GUID_DEVINTERFACE_VOLUME) {
-//					printf("DBT_DEVICEARRIVAL %d - Media has arrived: %ws\n", msg_count, lpdbi->dbcc_name);
-				if (lpdbi->dbcc_classguid == GUID_DEVINTERFACE_HID)
-			        plater->GetEventHandler()->AddPendingEvent(HIDDeviceAttachedEvent(EVT_HID_DEVICE_ATTACHED, boost::nowide::narrow(lpdbi->dbcc_name)));
-			}
-            break;
-		case DBT_DEVICEREMOVECOMPLETE:
-			if (lpdb->dbch_devicetype == DBT_DEVTYP_VOLUME)
-                plater->GetEventHandler()->AddPendingEvent(VolumeDetachedEvent(EVT_VOLUME_DETACHED));
-			else if (lpdb->dbch_devicetype == DBT_DEVTYP_DEVICEINTERFACE) {
-				PDEV_BROADCAST_DEVICEINTERFACE lpdbi = (PDEV_BROADCAST_DEVICEINTERFACE)lpdb;
-//				if (lpdbi->dbcc_classguid == GUID_DEVINTERFACE_VOLUME)
-//					printf("DBT_DEVICEARRIVAL %d - Media was removed: %ws\n", msg_count, lpdbi->dbcc_name);
-				if (lpdbi->dbcc_classguid == GUID_DEVINTERFACE_HID)
-        			plater->GetEventHandler()->AddPendingEvent(HIDDeviceDetachedEvent(EVT_HID_DEVICE_DETACHED, boost::nowide::narrow(lpdbi->dbcc_name)));
-			}
-			break;
-        default:
-            break;
-        }
-        return true;
-    });
-
-    wxWindow::MSWRegisterMessageHandler(MainFrame::WM_USER_MEDIACHANGED, [](wxWindow *win, WXUINT /* nMsg */, WXWPARAM wParam, WXLPARAM lParam) {
-        // Some messages are sent to top level windows by default, some messages are sent to only registered windows, and we explictely register on MainFrame only.
-        auto main_frame = dynamic_cast<MainFrame*>(win);
-        auto plater = (main_frame == nullptr) ? nullptr : main_frame->plater();
-        if (plater == nullptr)
-            // Maybe some other top level window like a dialog or maybe a pop-up menu?
-            return true;
-        wchar_t sPath[MAX_PATH];
-        if (lParam == SHCNE_MEDIAINSERTED || lParam == SHCNE_MEDIAREMOVED) {
-            struct _ITEMIDLIST* pidl = *reinterpret_cast<struct _ITEMIDLIST**>(wParam);
-            if (! SHGetPathFromIDList(pidl, sPath)) {
-                BOOST_LOG_TRIVIAL(error) << "MediaInserted: SHGetPathFromIDList failed";
-                return false;
-            }
-        }
-        switch (lParam) {
-        case SHCNE_MEDIAINSERTED:
-        {
-            //printf("SHCNE_MEDIAINSERTED %S\n", sPath);
-            plater->GetEventHandler()->AddPendingEvent(VolumeAttachedEvent(EVT_VOLUME_ATTACHED));
-            break;
-        }
-        case SHCNE_MEDIAREMOVED:
-        {
-            //printf("SHCNE_MEDIAREMOVED %S\n", sPath);
-            plater->GetEventHandler()->AddPendingEvent(VolumeDetachedEvent(EVT_VOLUME_DETACHED));
-            break;
-        }
-	    default:
-//          printf("Unknown\n");
-            break;
-	    }
-        return true;
-    });
-
-    wxWindow::MSWRegisterMessageHandler(WM_INPUT, [](wxWindow *win, WXUINT /* nMsg */, WXWPARAM wParam, WXLPARAM lParam) {
-        auto main_frame = dynamic_cast<MainFrame*>(Slic3r::GUI::find_toplevel_parent(win));
-        auto plater = (main_frame == nullptr) ? nullptr : main_frame->plater();
-//        if (wParam == RIM_INPUTSINK && plater != nullptr && main_frame->IsActive()) {
-        if (wParam == RIM_INPUT && plater != nullptr && main_frame->IsActive()) {
-        RAWINPUT raw;
-			UINT rawSize = sizeof(RAWINPUT);
-			::GetRawInputData((HRAWINPUT)lParam, RID_INPUT, &raw, &rawSize, sizeof(RAWINPUTHEADER));
-			if (raw.header.dwType == RIM_TYPEHID && plater->get_mouse3d_controller().handle_raw_input_win32(raw.data.hid.bRawData, raw.data.hid.dwSizeHid))
-				return true;
-		}
-        return false;
-    });
-
-	wxWindow::MSWRegisterMessageHandler(WM_COPYDATA, [](wxWindow* win, WXUINT /* nMsg */, WXWPARAM wParam, WXLPARAM lParam) {
-		COPYDATASTRUCT* copy_data_structure = { 0 };
-		copy_data_structure = (COPYDATASTRUCT*)lParam;
-		if (copy_data_structure->dwData == 1) {
-			LPCWSTR arguments = (LPCWSTR)copy_data_structure->lpData;
-			Slic3r::GUI::wxGetApp().other_instance_message_handler()->handle_message(boost::nowide::narrow(arguments));
-		}
-		return true;
-		});
-}
-#endif // WIN32
-
-static void generic_exception_handle()
-{
-    // Note: Some wxWidgets APIs use wxLogError() to report errors, eg. wxImage
-    // - see https://docs.wxwidgets.org/3.1/classwx_image.html#aa249e657259fe6518d68a5208b9043d0
-    //
-    // wxLogError typically goes around exception handling and display an error dialog some time
-    // after an error is logged even if exception handling and OnExceptionInMainLoop() take place.
-    // This is why we use wxLogError() here as well instead of a custom dialog, because it accumulates
-    // errors if multiple have been collected and displays just one error message for all of them.
-    // Otherwise we would get multiple error messages for one missing png, for example.
-    //
-    // If a custom error message window (or some other solution) were to be used, it would be necessary
-    // to turn off wxLogError() usage in wx APIs, most notably in wxImage
-    // - see https://docs.wxwidgets.org/trunk/classwx_image.html#aa32e5d3507cc0f8c3330135bc0befc6a
-
-    try {
-        throw;
-    } catch (const std::bad_alloc& ex) {
-        // bad_alloc in main thread is most likely fatal. Report immediately to the user (wxLogError would be delayed)
-        // and terminate the app so it is at least certain to happen now.
-        wxString errmsg = wxString::Format(_L("%s has encountered an error. It was likely caused by running out of memory. "
-                              "If you are sure you have enough RAM on your system, this may also be a bug and we would "
-                              "be glad if you reported it.\n\nThe application will now terminate."), SLIC3R_APP_NAME);
-        wxMessageBox(errmsg + "\n\n" + wxString(ex.what()), _L("Fatal error"), wxOK | wxICON_ERROR);
-        BOOST_LOG_TRIVIAL(error) << boost::format("std::bad_alloc exception: %1%") % ex.what();
-        std::terminate();
-    } catch (const boost::io::bad_format_string& ex) {
-        wxString errmsg = _L("PrusaSlicer has encountered a localization error. "
-                             "Please report to PrusaSlicer team, what language was active and in which scenario "
-                             "this issue happened. Thank you.\n\nThe application will now terminate.");
-        wxMessageBox(errmsg + "\n\n" + wxString(ex.what()), _L("Critical error"), wxOK | wxICON_ERROR);
-        BOOST_LOG_TRIVIAL(error) << boost::format("Uncaught exception: %1%") % ex.what();
-        std::terminate();
-        throw;
-    } catch (const std::exception& ex) {
-        wxLogError(format_wxstr(_L("Internal error: %1%"), ex.what()));
-        BOOST_LOG_TRIVIAL(error) << boost::format("Uncaught exception: %1%") % ex.what();
-        throw;
-    }
-}
-
-void GUI_App::post_init()
-{
-    assert(initialized());
-    if (! this->initialized())
-        throw Slic3r::RuntimeError("Calling post_init() while not yet initialized");
-
-    if (this->is_gcode_viewer()) {
-        if (! this->init_params->input_files.empty())
-            this->plater()->load_gcode(wxString::FromUTF8(this->init_params->input_files[0].c_str()));
-    }
-    else {
-        if (! this->init_params->preset_substitutions.empty())
-            show_substitutions_info(this->init_params->preset_substitutions);
-
-#if 0
-        // Load the cummulative config over the currently active profiles.
-        //FIXME if multiple configs are loaded, only the last one will have an effect.
-        // We need to decide what to do about loading of separate presets (just print preset, just filament preset etc).
-        // As of now only the full configs are supported here.
-        if (!m_print_config.empty())
-            this->gui->mainframe->load_config(m_print_config);
-#endif
-        if (! this->init_params->load_configs.empty())
-            // Load the last config to give it a name at the UI. The name of the preset may be later
-            // changed by loading an AMF or 3MF.
-            //FIXME this is not strictly correct, as one may pass a print/filament/printer profile here instead of a full config.
-            this->mainframe->load_config_file(this->init_params->load_configs.back());
-        // If loading a 3MF file, the config is loaded from the last one.
-        if (!this->init_params->input_files.empty()) {
-            const std::vector<size_t> res = this->plater()->load_files(this->init_params->input_files, true, true);
-            if (!res.empty() && this->init_params->input_files.size() == 1) {
-                // Update application titlebar when opening a project file
-                const std::string& filename = this->init_params->input_files.front();
-                if (boost::algorithm::iends_with(filename, ".amf") ||
-                    boost::algorithm::iends_with(filename, ".amf.xml") ||
-                    boost::algorithm::iends_with(filename, ".3mf"))
-                    this->plater()->set_project_filename(from_u8(filename));
-            }
-        }
-        if (! this->init_params->extra_config.empty())
-            this->mainframe->load_config(this->init_params->extra_config);
-    }
-
-    // show "Did you know" notification
-    if (app_config->get("show_hints") == "1" && ! is_gcode_viewer())
-        plater_->get_notification_manager()->push_hint_notification(true);
-
-    // The extra CallAfter() is needed because of Mac, where this is the only way
-    // to popup a modal dialog on start without screwing combo boxes.
-    // This is ugly but I honestly found no better way to do it.
-    // Neither wxShowEvent nor wxWindowCreateEvent work reliably.
-    if (this->preset_updater) { // G-Code Viewer does not initialize preset_updater.
-        if (! this->check_updates(false))
-            // Configuration is not compatible and reconfigure was refused by the user. Application is closing.
-            return;
-        CallAfter([this] {
-            bool cw_showed = this->config_wizard_startup();
-            this->preset_updater->sync(preset_bundle);
-            this->app_version_check(false);
-            if (! cw_showed) {
-                // The CallAfter is needed as well, without it, GL extensions did not show.
-                // Also, we only want to show this when the wizard does not, so the new user
-                // sees something else than "we want something" on the first start.
-                show_send_system_info_dialog_if_needed();
-            }
-        });
-    }
-
-    // Set PrusaSlicer version and save to PrusaSlicer.ini or PrusaSlicerGcodeViewer.ini.
-    app_config->set("version", SLIC3R_VERSION);
-    app_config->save();
-
-#ifdef _WIN32
-    // Sets window property to mainframe so other instances can indentify it.
-    OtherInstanceMessageHandler::init_windows_properties(mainframe, m_instance_hash_int);
-#endif //WIN32
-}
-
-IMPLEMENT_APP(GUI_App)
-
-GUI_App::GUI_App(EAppMode mode)
-    : wxApp()
-    , m_app_mode(mode)
-    , m_em_unit(10)
-    , m_imgui(new ImGuiWrapper())
-	, m_removable_drive_manager(std::make_unique<RemovableDriveManager>())
-	, m_other_instance_message_handler(std::make_unique<OtherInstanceMessageHandler>())
-{
-	//app config initializes early becasuse it is used in instance checking in PrusaSlicer.cpp
-	this->init_app_config();
-    // init app downloader after path to datadir is set
-    m_app_updater = std::make_unique<AppUpdater>();
-}
-
-GUI_App::~GUI_App()
-{
-    if (app_config != nullptr)
-        delete app_config;
-
-    if (preset_bundle != nullptr)
-        delete preset_bundle;
-
-    if (preset_updater != nullptr)
-        delete preset_updater;
-}
-
-// If formatted for github, plaintext with OpenGL extensions enclosed into <details>.
-// Otherwise HTML formatted for the system info dialog.
-std::string GUI_App::get_gl_info(bool for_github)
-{
-    return OpenGLManager::get_gl_info().to_string(for_github);
-}
-
-wxGLContext* GUI_App::init_glcontext(wxGLCanvas& canvas)
-{
-#if ENABLE_GL_CORE_PROFILE
-#if ENABLE_OPENGL_DEBUG_OPTION
-    return m_opengl_mgr.init_glcontext(canvas, init_params != nullptr ? init_params->opengl_version : std::make_pair(0, 0),
-        init_params != nullptr ? init_params->opengl_debug : false);
-#else
-    return m_opengl_mgr.init_glcontext(canvas, init_params != nullptr ? init_params->opengl_version : std::make_pair(0, 0));
-#endif // ENABLE_OPENGL_DEBUG_OPTION
-#else
-    return m_opengl_mgr.init_glcontext(canvas);
-#endif // ENABLE_GL_CORE_PROFILE
-}
-
-bool GUI_App::init_opengl()
-{
-#ifdef __linux__
-    bool status = m_opengl_mgr.init_gl();
-    m_opengl_initialized = true;
-    return status;
-#else
-    return m_opengl_mgr.init_gl();
-#endif
-}
-
-// gets path to PrusaSlicer.ini, returns semver from first line comment
-static boost::optional<Semver> parse_semver_from_ini(std::string path)
-{
-    std::ifstream stream(path);
-    std::stringstream buffer;
-    buffer << stream.rdbuf();
-    std::string body = buffer.str();
-    size_t start = body.find("PrusaSlicer ");
-    if (start == std::string::npos)
-        return boost::none;
-    body = body.substr(start + 12);
-    size_t end = body.find_first_of(" \n");
-    if (end < body.size())
-        body.resize(end);
-    return Semver::parse(body);
-}
-
-void GUI_App::init_app_config()
-{
-	// Profiles for the alpha are stored into the PrusaSlicer-alpha directory to not mix with the current release.
-//  SetAppName(SLIC3R_APP_KEY);
-	SetAppName(SLIC3R_APP_KEY "-alpha");
-//  SetAppName(SLIC3R_APP_KEY "-beta");
-
-
-//	SetAppDisplayName(SLIC3R_APP_NAME);
-
-	// Set the Slic3r data directory at the Slic3r XS module.
-	// Unix: ~/ .Slic3r
-	// Windows : "C:\Users\username\AppData\Roaming\Slic3r" or "C:\Documents and Settings\username\Application Data\Slic3r"
-	// Mac : "~/Library/Application Support/Slic3r"
-
-    if (data_dir().empty()) {
-        #ifndef __linux__
-            set_data_dir(wxStandardPaths::Get().GetUserDataDir().ToUTF8().data());
-        #else
-            // Since version 2.3, config dir on Linux is in ${XDG_CONFIG_HOME}.
-            // https://github.com/prusa3d/PrusaSlicer/issues/2911
-            wxString dir;
-            if (! wxGetEnv(wxS("XDG_CONFIG_HOME"), &dir) || dir.empty() )
-                dir = wxFileName::GetHomeDir() + wxS("/.config");
-            set_data_dir((dir + "/" + GetAppName()).ToUTF8().data());
-        #endif
-    } else {
-        m_datadir_redefined = true;
-    }
-
-	if (!app_config)
-        app_config = new AppConfig(is_editor() ? AppConfig::EAppMode::Editor : AppConfig::EAppMode::GCodeViewer);
-
-	// load settings
-	m_app_conf_exists = app_config->exists();
-	if (m_app_conf_exists) {
-        std::string error = app_config->load();
-        if (!error.empty()) {
-            // Error while parsing config file. We'll customize the error message and rethrow to be displayed.
-            if (is_editor()) {
-                throw Slic3r::RuntimeError(
-                    _u8L("Error parsing PrusaSlicer config file, it is probably corrupted. "
-                        "Try to manually delete the file to recover from the error. Your user profiles will not be affected.") +
-                    "\n\n" + app_config->config_path() + "\n\n" + error);
-            }
-            else {
-                throw Slic3r::RuntimeError(
-                    _u8L("Error parsing PrusaGCodeViewer config file, it is probably corrupted. "
-                        "Try to manually delete the file to recover from the error.") +
-                    "\n\n" + app_config->config_path() + "\n\n" + error);
-            }
-        }
-    }
-}
-
-// returns old config path to copy from if such exists,
-// returns an empty string if such config path does not exists or if it cannot be loaded.
-std::string GUI_App::check_older_app_config(Semver current_version, bool backup)
-{
-    std::string older_data_dir_path;
-
-    // If the config folder is redefined - do not check
-    if (m_datadir_redefined)
-        return {};
-
-    // find other version app config (alpha / beta / release)
-    std::string             config_path = app_config->config_path();
-    boost::filesystem::path parent_file_path(config_path);
-    std::string             filename = parent_file_path.filename().string();
-    parent_file_path.remove_filename().remove_filename();
-
-    std::vector<boost::filesystem::path> candidates;
-
-    if (SLIC3R_APP_KEY "-alpha" != GetAppName()) candidates.emplace_back(parent_file_path / SLIC3R_APP_KEY "-alpha" / filename);
-    if (SLIC3R_APP_KEY "-beta" != GetAppName())  candidates.emplace_back(parent_file_path / SLIC3R_APP_KEY "-beta" / filename);
-    if (SLIC3R_APP_KEY != GetAppName())          candidates.emplace_back(parent_file_path / SLIC3R_APP_KEY / filename);
-
-    Semver last_semver = current_version;
-    for (const auto& candidate : candidates) {
-        if (boost::filesystem::exists(candidate)) {
-            // parse
-            boost::optional<Semver>other_semver = parse_semver_from_ini(candidate.string());
-            if (other_semver && *other_semver > last_semver) {
-                last_semver = *other_semver;
-                older_data_dir_path = candidate.parent_path().string();
-            }
-        }
-    }
-    if (older_data_dir_path.empty())
-        return {};
-    BOOST_LOG_TRIVIAL(info) << "last app config file used: " << older_data_dir_path;
-    // ask about using older data folder
-
-    InfoDialog msg(nullptr
-        , format_wxstr(_L("You are opening %1% version %2%."), SLIC3R_APP_NAME, SLIC3R_VERSION)
-        , backup ? 
-        format_wxstr(_L(
-            "The active configuration was created by <b>%1% %2%</b>,"
-            "\nwhile a newer configuration was found in <b>%3%</b>"
-            "\ncreated by <b>%1% %4%</b>."
-            "\n\nShall the newer configuration be imported?"
-            "\nIf so, your active configuration will be backed up before importing the new configuration."
-        )
-            , SLIC3R_APP_NAME, current_version.to_string(), older_data_dir_path, last_semver.to_string())
-        : format_wxstr(_L(
-            "An existing configuration was found in <b>%3%</b>"
-            "\ncreated by <b>%1% %2%</b>."
-            "\n\nShall this configuration be imported?"
-        )
-            , SLIC3R_APP_NAME, last_semver.to_string(), older_data_dir_path)
-        , true, wxYES_NO);
-
-    if (backup) {
-        msg.SetButtonLabel(wxID_YES, _L("Import"));
-        msg.SetButtonLabel(wxID_NO, _L("Don't import"));
-    }
-
-    if (msg.ShowModal() == wxID_YES) {
-        std::string snapshot_id;
-        if (backup) {
-            const Config::Snapshot* snapshot{ nullptr };
-            if (! GUI::Config::take_config_snapshot_cancel_on_error(*app_config, Config::Snapshot::SNAPSHOT_USER, "",
-                _u8L("Continue and import newer configuration?"), &snapshot))
-                return {};
-            if (snapshot) {
-                // Save snapshot ID before loading the alternate AppConfig, as loading the alternate AppConfig may fail.
-                snapshot_id = snapshot->id;
-                assert(! snapshot_id.empty());
-                app_config->set("on_snapshot", snapshot_id);
-            } else
-                BOOST_LOG_TRIVIAL(error) << "Failed to take congiguration snapshot";
-        }
-
-        // load app config from older file
-        std::string error = app_config->load((boost::filesystem::path(older_data_dir_path) / filename).string());
-        if (!error.empty()) {
-            // Error while parsing config file. We'll customize the error message and rethrow to be displayed.
-            if (is_editor()) {
-                throw Slic3r::RuntimeError(
-                    _u8L("Error parsing PrusaSlicer config file, it is probably corrupted. "
-                        "Try to manually delete the file to recover from the error. Your user profiles will not be affected.") +
-                    "\n\n" + app_config->config_path() + "\n\n" + error);
-            }
-            else {
-                throw Slic3r::RuntimeError(
-                    _u8L("Error parsing PrusaGCodeViewer config file, it is probably corrupted. "
-                        "Try to manually delete the file to recover from the error.") +
-                    "\n\n" + app_config->config_path() + "\n\n" + error);
-            }
-        }
-        if (!snapshot_id.empty())
-            app_config->set("on_snapshot", snapshot_id);
-        m_app_conf_exists = true;
-        return older_data_dir_path;
-    }
-    return {};
-}
-
-void GUI_App::init_single_instance_checker(const std::string &name, const std::string &path)
-{
-    BOOST_LOG_TRIVIAL(debug) << "init wx instance checker " << name << " "<< path; 
-    m_single_instance_checker = std::make_unique<wxSingleInstanceChecker>(boost::nowide::widen(name), boost::nowide::widen(path));
-}
-
-bool GUI_App::OnInit()
-{
-    try {
-        return on_init_inner();
-    } catch (const std::exception&) {
-        generic_exception_handle();
-        return false;
-    }
-}
-
-bool GUI_App::on_init_inner()
-{
-    // Set initialization of image handlers before any UI actions - See GH issue #7469
-    wxInitAllImageHandlers();
-
-#if defined(_WIN32) && ! defined(_WIN64)
-    // Win32 32bit build.
-    if (wxPlatformInfo::Get().GetArchName().substr(0, 2) == "64") {
-        RichMessageDialog dlg(nullptr,
-            _L("You are running a 32 bit build of PrusaSlicer on 64-bit Windows."
-                "\n32 bit build of PrusaSlicer will likely not be able to utilize all the RAM available in the system."
-                "\nPlease download and install a 64 bit build of PrusaSlicer from https://www.prusa3d.cz/prusaslicer/."
-                "\nDo you wish to continue?"),
-            "PrusaSlicer", wxICON_QUESTION | wxYES_NO);
-        if (dlg.ShowModal() != wxID_YES)
-            return false;
-    }
-#endif // _WIN64
-
-    // Forcing back menu icons under gtk2 and gtk3. Solution is based on:
-    // https://docs.gtk.org/gtk3/class.Settings.html
-    // see also https://docs.wxwidgets.org/3.0/classwx_menu_item.html#a2b5d6bcb820b992b1e4709facbf6d4fb
-    // TODO: Find workaround for GTK4
-#if defined(__WXGTK20__) || defined(__WXGTK3__)
-    g_object_set (gtk_settings_get_default (), "gtk-menu-images", TRUE, NULL);
-#endif
-
-    // Verify resources path
-    const wxString resources_dir = from_u8(Slic3r::resources_dir());
-    wxCHECK_MSG(wxDirExists(resources_dir), false,
-        wxString::Format("Resources path does not exist or is not a directory: %s", resources_dir));
-
-#ifdef __linux__
-    if (! check_old_linux_datadir(GetAppName())) {
-        std::cerr << "Quitting, user chose to move their data to new location." << std::endl;
-        return false;
-    }
-#endif
-
-    // Enable this to get the default Win32 COMCTRL32 behavior of static boxes.
-//    wxSystemOptions::SetOption("msw.staticbox.optimized-paint", 0);
-    // Enable this to disable Windows Vista themes for all wxNotebooks. The themes seem to lead to terrible
-    // performance when working on high resolution multi-display setups.
-//    wxSystemOptions::SetOption("msw.notebook.themed-background", 0);
-
-//     Slic3r::debugf "wxWidgets version %s, Wx version %s\n", wxVERSION_STRING, wxVERSION;
-
-    // !!! Initialization of UI settings as a language, application color mode, fonts... have to be done before first UI action.
-    // Like here, before the show InfoDialog in check_older_app_config()
-
-    // If load_language() fails, the application closes.
-    load_language(wxString(), true);
-#ifdef _MSW_DARK_MODE
-    bool init_dark_color_mode = app_config->get("dark_color_mode") == "1";
-    bool init_sys_menu_enabled = app_config->get("sys_menu_enabled") == "1";
-    NppDarkMode::InitDarkMode(init_dark_color_mode, init_sys_menu_enabled);
-#endif
-    // initialize label colors and fonts
-    init_label_colours();
-    init_fonts();
-
-    std::string older_data_dir_path;
-    if (m_app_conf_exists) {
-        if (app_config->orig_version().valid() && app_config->orig_version() < *Semver::parse(SLIC3R_VERSION))
-            // Only copying configuration if it was saved with a newer slicer than the one currently running.
-            older_data_dir_path = check_older_app_config(app_config->orig_version(), true);
-    } else {
-        // No AppConfig exists, fresh install. Always try to copy from an alternate location, don't make backup of the current configuration.
-        older_data_dir_path = check_older_app_config(Semver(), false);
-    }
-
-#ifdef _MSW_DARK_MODE
-    // app_config can be updated in check_older_app_config(), so check if dark_color_mode and sys_menu_enabled was changed
-    if (bool new_dark_color_mode = app_config->get("dark_color_mode") == "1";
-        init_dark_color_mode != new_dark_color_mode) {
-        NppDarkMode::SetDarkMode(new_dark_color_mode);
-        init_label_colours();
-        update_label_colours_from_appconfig();
-    }
-    if (bool new_sys_menu_enabled = app_config->get("sys_menu_enabled") == "1";
-        init_sys_menu_enabled != new_sys_menu_enabled)
-        NppDarkMode::SetSystemMenuForApp(new_sys_menu_enabled);
-#endif
-
-    if (is_editor()) {
-        std::string msg = Http::tls_global_init();
-        std::string ssl_cert_store = app_config->get("tls_accepted_cert_store_location");
-        bool ssl_accept = app_config->get("tls_cert_store_accepted") == "yes" && ssl_cert_store == Http::tls_system_cert_store();
-
-        if (!msg.empty() && !ssl_accept) {
-            RichMessageDialog
-                dlg(nullptr,
-                    wxString::Format(_L("%s\nDo you want to continue?"), msg),
-                    "PrusaSlicer", wxICON_QUESTION | wxYES_NO);
-            dlg.ShowCheckBox(_L("Remember my choice"));
-            if (dlg.ShowModal() != wxID_YES) return false;
-
-            app_config->set("tls_cert_store_accepted",
-                dlg.IsCheckBoxChecked() ? "yes" : "no");
-            app_config->set("tls_accepted_cert_store_location",
-                dlg.IsCheckBoxChecked() ? Http::tls_system_cert_store() : "");
-        }
-    }
-
-    SplashScreen* scrn = nullptr;
-    if (app_config->get("show_splash_screen") == "1") {
-        // make a bitmap with dark grey banner on the left side
-        wxBitmap bmp = SplashScreen::MakeBitmap(wxBitmap(from_u8(var(is_editor() ? "splashscreen.jpg" : "splashscreen-gcodepreview.jpg")), wxBITMAP_TYPE_JPEG));
-
-        // Detect position (display) to show the splash screen
-        // Now this position is equal to the mainframe position
-        wxPoint splashscreen_pos = wxDefaultPosition;
-        bool default_splashscreen_pos = true;
-        if (app_config->has("window_mainframe") && app_config->get("restore_win_position") == "1") {
-            auto metrics = WindowMetrics::deserialize(app_config->get("window_mainframe"));
-            default_splashscreen_pos = metrics == boost::none;
-            if (!default_splashscreen_pos)
-                splashscreen_pos = metrics->get_rect().GetPosition();
-        }
-
-        if (!default_splashscreen_pos) {
-            // workaround for crash related to the positioning of the window on secondary monitor
-            get_app_config()->set("restore_win_position", "crashed_at_splashscreen_pos");
-            get_app_config()->save();
-        }
-
-        // create splash screen with updated bmp
-        scrn = new SplashScreen(bmp.IsOk() ? bmp : get_bmp_bundle("PrusaSlicer", 400)->GetPreferredBitmapSizeAtScale(1.0), 
-                                wxSPLASH_CENTRE_ON_SCREEN | wxSPLASH_TIMEOUT, 4000, splashscreen_pos);
-
-        if (!default_splashscreen_pos)
-            // revert "restore_win_position" value if application wasn't crashed
-            get_app_config()->set("restore_win_position", "1");
-#ifndef __linux__
-        wxYield();
-#endif
-        scrn->SetText(_L("Loading configuration")+ dots);
-    }
-
-    preset_bundle = new PresetBundle();
-
-    // just checking for existence of Slic3r::data_dir is not enough : it may be an empty directory
-    // supplied as argument to --datadir; in that case we should still run the wizard
-    preset_bundle->setup_directories();
-    
-    if (! older_data_dir_path.empty()) {
-        preset_bundle->import_newer_configs(older_data_dir_path);
-        app_config->save();
-    }
-
-    if (is_editor()) {
-#ifdef __WXMSW__ 
-        if (app_config->get("associate_3mf") == "1")
-            associate_3mf_files();
-        if (app_config->get("associate_stl") == "1")
-            associate_stl_files();
-#endif // __WXMSW__
-
-        preset_updater = new PresetUpdater();
-        Bind(EVT_SLIC3R_VERSION_ONLINE, &GUI_App::on_version_read, this);
-        Bind(EVT_SLIC3R_EXPERIMENTAL_VERSION_ONLINE, [this](const wxCommandEvent& evt) {
-            if (this->plater_ != nullptr && app_config->get("notify_release") == "all") {
-                std::string evt_string = into_u8(evt.GetString());
-                if (*Semver::parse(SLIC3R_VERSION) < *Semver::parse(evt_string)) {
-                    auto notif_type = (evt_string.find("beta") != std::string::npos ? NotificationType::NewBetaAvailable : NotificationType::NewAlphaAvailable);
-                    this->plater_->get_notification_manager()->push_notification( notif_type
-                        , NotificationManager::NotificationLevel::ImportantNotificationLevel
-                        , Slic3r::format(_u8L("New prerelease version %1% is available."), evt_string)
-                        , _u8L("See Releases page.")
-                        , [](wxEvtHandler* evnthndlr) {wxGetApp().open_browser_with_warning_dialog("https://github.com/prusa3d/PrusaSlicer/releases"); return true; }
-                    );
-                }
-            }
-            });
-        Bind(EVT_SLIC3R_APP_DOWNLOAD_PROGRESS, [this](const wxCommandEvent& evt) {
-            //lm:This does not force a render. The progress bar only updateswhen the mouse is moved.
-            if (this->plater_ != nullptr)
-                this->plater_->get_notification_manager()->set_download_progress_percentage((float)std::stoi(into_u8(evt.GetString())) / 100.f );
-        });
-
-        Bind(EVT_SLIC3R_APP_DOWNLOAD_FAILED, [this](const wxCommandEvent& evt) {
-            if (this->plater_ != nullptr)
-                this->plater_->get_notification_manager()->close_notification_of_type(NotificationType::AppDownload);
-            if(!evt.GetString().IsEmpty())
-                show_error(nullptr, evt.GetString());
-        });
-
-        Bind(EVT_SLIC3R_APP_OPEN_FAILED, [](const wxCommandEvent& evt) {
-            show_error(nullptr, evt.GetString());
-        });
-    }
-    else {
-#ifdef __WXMSW__ 
-        if (app_config->get("associate_gcode") == "1")
-            associate_gcode_files();
-#endif // __WXMSW__
-    }
-
-    // Suppress the '- default -' presets.
-    preset_bundle->set_default_suppressed(app_config->get("no_defaults") == "1");
-    try {
-        // Enable all substitutions (in both user and system profiles), but log the substitutions in user profiles only.
-        // If there are substitutions in system profiles, then a "reconfigure" event shall be triggered, which will force
-        // installation of a compatible system preset, thus nullifying the system preset substitutions.
-        init_params->preset_substitutions = preset_bundle->load_presets(*app_config, ForwardCompatibilitySubstitutionRule::EnableSystemSilent);
-    } catch (const std::exception &ex) {
-        show_error(nullptr, ex.what());
-    }
-
-#ifdef WIN32
-#if !wxVERSION_EQUAL_OR_GREATER_THAN(3,1,3)
-    register_win32_dpi_event();
-#endif // !wxVERSION_EQUAL_OR_GREATER_THAN
-    register_win32_device_notification_event();
-#endif // WIN32
-
-    // Let the libslic3r know the callback, which will translate messages on demand.
-    Slic3r::I18N::set_translate_callback(libslic3r_translate_callback);
-
-    // application frame
-    if (scrn && is_editor())
-        scrn->SetText(_L("Preparing settings tabs") + dots);
-
-    mainframe = new MainFrame();
-    // hide settings tabs after first Layout
-    if (is_editor())
-        mainframe->select_tab(size_t(0));
-
-    sidebar().obj_list()->init_objects(); // propagate model objects to object list
-//     update_mode(); // !!! do that later
-    SetTopWindow(mainframe);
-
-    plater_->init_notification_manager();
-
-    m_printhost_job_queue.reset(new PrintHostJobQueue(mainframe->printhost_queue_dlg()));
-
-    if (is_gcode_viewer()) {
-        mainframe->update_layout();
-        if (plater_ != nullptr)
-            // ensure the selected technology is ptFFF
-            plater_->set_printer_technology(ptFFF);
-    }
-    else
-        load_current_presets();
-
-    // Save the active profiles as a "saved into project".
-    update_saved_preset_from_current_preset();
-
-    if (plater_ != nullptr) {
-        // Save the names of active presets and project specific config into ProjectDirtyStateManager.
-        plater_->reset_project_dirty_initial_presets();
-        // Update Project dirty state, update application title bar.
-        plater_->update_project_dirty_from_presets();
-    }
-
-    mainframe->Show(true);
-
-    obj_list()->set_min_height();
-
-    update_mode(); // update view mode after fix of the object_list size
-
-#ifdef __APPLE__
-    other_instance_message_handler()->bring_instance_forward();
-#endif //__APPLE__
-
-    Bind(wxEVT_IDLE, [this](wxIdleEvent& event)
-    {
-        if (! plater_)
-            return;
-
-        this->obj_manipul()->update_if_dirty();
-
-        // An ugly solution to GH #5537 in which GUI_App::init_opengl (normally called from events wxEVT_PAINT
-        // and wxEVT_SET_FOCUS before GUI_App::post_init is called) wasn't called before GUI_App::post_init and OpenGL wasn't initialized.
-#ifdef __linux__
-        if (! m_post_initialized && m_opengl_initialized) {
-#else
-        if (! m_post_initialized) {
-#endif
-            m_post_initialized = true;
-#ifdef WIN32
-            this->mainframe->register_win32_callbacks();
-#endif
-            this->post_init();
-        }
-
-        if (m_post_initialized && app_config->dirty() && app_config->get("autosave") == "1")
-            app_config->save();
-    });
-
-    m_initialized = true;
-
-    if (const std::string& crash_reason = app_config->get("restore_win_position");
-        boost::starts_with(crash_reason,"crashed"))
-    {
-        wxString preferences_item = _L("Restore window position on start");
-        InfoDialog dialog(nullptr,
-            _L("PrusaSlicer started after a crash"),
-            format_wxstr(_L("PrusaSlicer crashed last time when attempting to set window position.\n"
-                "We are sorry for the inconvenience, it unfortunately happens with certain multiple-monitor setups.\n"
-                "More precise reason for the crash: \"%1%\".\n"
-                "For more information see our GitHub issue tracker: \"%2%\" and \"%3%\"\n\n"
-                "To avoid this problem, consider disabling \"%4%\" in \"Preferences\". "
-                "Otherwise, the application will most likely crash again next time."),
-                "<b>" + from_u8(crash_reason) + "</b>",
-                "<a href=http://github.com/prusa3d/PrusaSlicer/issues/2939>#2939</a>",
-                "<a href=http://github.com/prusa3d/PrusaSlicer/issues/5573>#5573</a>",
-                "<b>" + preferences_item + "</b>"),
-            true, wxYES_NO);
-
-        dialog.SetButtonLabel(wxID_YES, format_wxstr(_L("Disable \"%1%\""), preferences_item));
-        dialog.SetButtonLabel(wxID_NO,  format_wxstr(_L("Leave \"%1%\" enabled") , preferences_item));
-        
-        auto answer = dialog.ShowModal();
-        if (answer == wxID_YES)
-            app_config->set("restore_win_position", "0");
-        else if (answer == wxID_NO)
-            app_config->set("restore_win_position", "1");
-        app_config->save();
-    }
-
-    return true;
-}
-
-unsigned GUI_App::get_colour_approx_luma(const wxColour &colour)
-{
-    double r = colour.Red();
-    double g = colour.Green();
-    double b = colour.Blue();
-
-    return std::round(std::sqrt(
-        r * r * .241 +
-        g * g * .691 +
-        b * b * .068
-        ));
-}
-
-bool GUI_App::dark_mode()
-{
-#if __APPLE__
-    // The check for dark mode returns false positive on 10.12 and 10.13,
-    // which allowed setting dark menu bar and dock area, which is
-    // is detected as dark mode. We must run on at least 10.14 where the
-    // proper dark mode was first introduced.
-    return wxPlatformInfo::Get().CheckOSVersion(10, 14) && mac_dark_mode();
-#else
-    if (wxGetApp().app_config->has("dark_color_mode"))
-        return wxGetApp().app_config->get("dark_color_mode") == "1";
-    return check_dark_mode();
-#endif
-}
-
-const wxColour GUI_App::get_label_default_clr_system()
-{
-    return dark_mode() ? wxColour(115, 220, 103) : wxColour(26, 132, 57);
-}
-
-const wxColour GUI_App::get_label_default_clr_modified()
-{
-    return dark_mode() ? wxColour(253, 111, 40) : wxColour(252, 77, 1);
-}
-
-void GUI_App::init_label_colours()
-{
-    m_color_label_modified          = get_label_default_clr_modified();
-    m_color_label_sys               = get_label_default_clr_system();
-
-    bool is_dark_mode = dark_mode();
-#ifdef _WIN32
-    m_color_label_default           = is_dark_mode ? wxColour(250, 250, 250): wxSystemSettings::GetColour(wxSYS_COLOUR_WINDOWTEXT);
-    m_color_highlight_label_default = is_dark_mode ? wxColour(230, 230, 230): wxSystemSettings::GetColour(/*wxSYS_COLOUR_HIGHLIGHTTEXT*/wxSYS_COLOUR_WINDOWTEXT);
-    m_color_highlight_default       = is_dark_mode ? wxColour(78, 78, 78)   : wxSystemSettings::GetColour(wxSYS_COLOUR_3DLIGHT);
-    m_color_hovered_btn_label       = is_dark_mode ? wxColour(253, 111, 40) : wxColour(252, 77, 1);
-    m_color_default_btn_label       = is_dark_mode ? wxColour(255, 181, 100): wxColour(203, 61, 0);
-    m_color_selected_btn_bg         = is_dark_mode ? wxColour(95, 73, 62)   : wxColour(228, 220, 216);
-#else
-    m_color_label_default = wxSystemSettings::GetColour(wxSYS_COLOUR_WINDOWTEXT);
-#endif
-    m_color_window_default          = is_dark_mode ? wxColour(43, 43, 43)   : wxSystemSettings::GetColour(wxSYS_COLOUR_WINDOW);
-}
-
-void GUI_App::update_label_colours_from_appconfig()
-{
-    if (app_config->has("label_clr_sys")) {
-        auto str = app_config->get("label_clr_sys");
-        if (str != "")
-            m_color_label_sys = wxColour(str);
-    }
-
-    if (app_config->has("label_clr_modified")) {
-        auto str = app_config->get("label_clr_modified");
-        if (str != "")
-            m_color_label_modified = wxColour(str);
-    }
-}
-
-void GUI_App::update_label_colours()
-{
-    for (Tab* tab : tabs_list)
-        tab->update_label_colours();
-}
-
-#ifdef _WIN32
-static bool is_focused(HWND hWnd)
-{
-    HWND hFocusedWnd = ::GetFocus();
-    return hFocusedWnd && hWnd == hFocusedWnd;
-}
-
-static bool is_default(wxWindow* win)
-{
-    wxTopLevelWindow* tlw = find_toplevel_parent(win);
-    if (!tlw)
-        return false;
-        
-    return win == tlw->GetDefaultItem();
-}
-#endif
-
-void GUI_App::UpdateDarkUI(wxWindow* window, bool highlited/* = false*/, bool just_font/* = false*/)
-{
-#ifdef _WIN32
-    bool is_focused_button = false;
-    bool is_default_button = false;
-    if (wxButton* btn = dynamic_cast<wxButton*>(window)) {
-        if (!(btn->GetWindowStyle() & wxNO_BORDER)) {
-            btn->SetWindowStyle(btn->GetWindowStyle() | wxNO_BORDER);
-            highlited = true;
-        }
-        // button marking
-        {
-            auto mark_button = [this, btn, highlited](const bool mark) {
-                if (btn->GetLabel().IsEmpty())
-                    btn->SetBackgroundColour(mark ? m_color_selected_btn_bg   : highlited ? m_color_highlight_default : m_color_window_default);
-                else
-                    btn->SetForegroundColour(mark ? m_color_hovered_btn_label : (is_default(btn) ? m_color_default_btn_label : m_color_label_default));
-                btn->Refresh();
-                btn->Update();
-            };
-
-            // hovering
-            btn->Bind(wxEVT_ENTER_WINDOW, [mark_button](wxMouseEvent& event) { mark_button(true); event.Skip(); });
-            btn->Bind(wxEVT_LEAVE_WINDOW, [mark_button, btn](wxMouseEvent& event) { mark_button(is_focused(btn->GetHWND())); event.Skip(); });
-            // focusing
-            btn->Bind(wxEVT_SET_FOCUS,    [mark_button](wxFocusEvent& event) { mark_button(true); event.Skip(); });
-            btn->Bind(wxEVT_KILL_FOCUS,   [mark_button](wxFocusEvent& event) { mark_button(false); event.Skip(); });
-
-            is_focused_button = is_focused(btn->GetHWND());
-            is_default_button = is_default(btn);
-            if (is_focused_button || is_default_button)
-                mark_button(is_focused_button);
-        }
-    }
-    else if (wxTextCtrl* text = dynamic_cast<wxTextCtrl*>(window)) {
-        if (text->GetBorder() != wxBORDER_SIMPLE)
-            text->SetWindowStyle(text->GetWindowStyle() | wxBORDER_SIMPLE);
-    }
-    else if (wxCheckListBox* list = dynamic_cast<wxCheckListBox*>(window)) {
-        list->SetWindowStyle(list->GetWindowStyle() | wxBORDER_SIMPLE);
-        list->SetBackgroundColour(highlited ? m_color_highlight_default : m_color_window_default);
-        for (size_t i = 0; i < list->GetCount(); i++)
-            if (wxOwnerDrawn* item = list->GetItem(i)) {
-                item->SetBackgroundColour(highlited ? m_color_highlight_default : m_color_window_default);
-                item->SetTextColour(m_color_label_default);
-            }
-        return;
-    }
-    else if (dynamic_cast<wxListBox*>(window))
-        window->SetWindowStyle(window->GetWindowStyle() | wxBORDER_SIMPLE);
-
-    if (!just_font)
-        window->SetBackgroundColour(highlited ? m_color_highlight_default : m_color_window_default);
-    if (!is_focused_button && !is_default_button)
-        window->SetForegroundColour(m_color_label_default);
-#endif
-}
-
-// recursive function for scaling fonts for all controls in Window
-#ifdef _WIN32
-static void update_dark_children_ui(wxWindow* window, bool just_buttons_update = false)
-{
-    bool is_btn = dynamic_cast<wxButton*>(window) != nullptr;
-    if (!(just_buttons_update && !is_btn))
-        wxGetApp().UpdateDarkUI(window, is_btn);
-
-    auto children = window->GetChildren();
-    for (auto child : children) {        
-        update_dark_children_ui(child);
-    }
-}
-#endif
-
-// Note: Don't use this function for Dialog contains ScalableButtons
-void GUI_App::UpdateDlgDarkUI(wxDialog* dlg, bool just_buttons_update/* = false*/)
-{
-#ifdef _WIN32
-    update_dark_children_ui(dlg, just_buttons_update);
-#endif
-}
-void GUI_App::UpdateDVCDarkUI(wxDataViewCtrl* dvc, bool highlited/* = false*/)
-{
-#ifdef _WIN32
-    UpdateDarkUI(dvc, highlited ? dark_mode() : false);
-#ifdef _MSW_DARK_MODE
-    dvc->RefreshHeaderDarkMode(&m_normal_font);
-#endif //_MSW_DARK_MODE
-    if (dvc->HasFlag(wxDV_ROW_LINES))
-        dvc->SetAlternateRowColour(m_color_highlight_default);
-    if (dvc->GetBorder() != wxBORDER_SIMPLE)
-        dvc->SetWindowStyle(dvc->GetWindowStyle() | wxBORDER_SIMPLE);
-#endif
-}
-
-void GUI_App::UpdateAllStaticTextDarkUI(wxWindow* parent)
-{
-#ifdef _WIN32
-    wxGetApp().UpdateDarkUI(parent);
-
-    auto children = parent->GetChildren();
-    for (auto child : children) {
-        if (dynamic_cast<wxStaticText*>(child))
-            child->SetForegroundColour(m_color_label_default);
-    }
-#endif
-}
-
-void GUI_App::init_fonts()
-{
-    m_small_font = wxSystemSettings::GetFont(wxSYS_DEFAULT_GUI_FONT);
-    m_bold_font = wxSystemSettings::GetFont(wxSYS_DEFAULT_GUI_FONT).Bold();
-    m_normal_font = wxSystemSettings::GetFont(wxSYS_DEFAULT_GUI_FONT);
-
-#ifdef __WXMAC__
-    m_small_font.SetPointSize(11);
-    m_bold_font.SetPointSize(13);
-#endif /*__WXMAC__*/
-
-    // wxSYS_OEM_FIXED_FONT and wxSYS_ANSI_FIXED_FONT use the same as
-    // DEFAULT in wxGtk. Use the TELETYPE family as a work-around
-    m_code_font = wxFont(wxFontInfo().Family(wxFONTFAMILY_TELETYPE));
-    m_code_font.SetPointSize(m_normal_font.GetPointSize());
-}
-
-void GUI_App::update_fonts(const MainFrame *main_frame)
-{
-    /* Only normal and bold fonts are used for an application rescale,
-     * because of under MSW small and normal fonts are the same.
-     * To avoid same rescaling twice, just fill this values
-     * from rescaled MainFrame
-     */
-	if (main_frame == nullptr)
-		main_frame = this->mainframe;
-    m_normal_font   = main_frame->normal_font();
-    m_small_font    = m_normal_font;
-    m_bold_font     = main_frame->normal_font().Bold();
-    m_link_font     = m_bold_font.Underlined();
-    m_em_unit       = main_frame->em_unit();
-    m_code_font.SetPointSize(m_normal_font.GetPointSize());
-}
-
-void GUI_App::set_label_clr_modified(const wxColour& clr) 
-{
-    if (m_color_label_modified == clr)
-        return;
-    m_color_label_modified = clr;
-    const std::string str = encode_color(ColorRGB(clr.Red(), clr.Green(), clr.Blue()));
-    app_config->set("label_clr_modified", str);
-    app_config->save();
-}
-
-void GUI_App::set_label_clr_sys(const wxColour& clr)
-{
-    if (m_color_label_sys == clr)
-        return;
-    m_color_label_sys = clr;
-    const std::string str = encode_color(ColorRGB(clr.Red(), clr.Green(), clr.Blue()));
-    app_config->set("label_clr_sys", str);
-    app_config->save();
-}
-
-bool GUI_App::tabs_as_menu() const
-{
-    return app_config->get("tabs_as_menu") == "1"; // || dark_mode();
-}
-
-wxSize GUI_App::get_min_size() const
-{
-    return wxSize(76*m_em_unit, 49 * m_em_unit);
-}
-
-float GUI_App::toolbar_icon_scale(const bool is_limited/* = false*/) const
-{
-#ifdef __APPLE__
-    const float icon_sc = 1.0f; // for Retina display will be used its own scale
-#else
-    const float icon_sc = m_em_unit*0.1f;
-#endif // __APPLE__
-
-    const std::string& use_val  = app_config->get("use_custom_toolbar_size");
-    const std::string& val      = app_config->get("custom_toolbar_size");
-    const std::string& auto_val = app_config->get("auto_toolbar_size");
-
-    if (val.empty() || auto_val.empty() || use_val.empty())
-        return icon_sc;
-
-    int int_val = use_val == "0" ? 100 : atoi(val.c_str());
-    // correct value in respect to auto_toolbar_size
-    int_val = std::min(atoi(auto_val.c_str()), int_val);
-
-    if (is_limited && int_val < 50)
-        int_val = 50;
-
-    return 0.01f * int_val * icon_sc;
-}
-
-void GUI_App::set_auto_toolbar_icon_scale(float scale) const
-{
-#ifdef __APPLE__
-    const float icon_sc = 1.0f; // for Retina display will be used its own scale
-#else
-    const float icon_sc = m_em_unit * 0.1f;
-#endif // __APPLE__
-
-    long int_val = std::min(int(std::lround(scale / icon_sc * 100)), 100);
-    std::string val = std::to_string(int_val);
-
-    app_config->set("auto_toolbar_size", val);
-}
-
-// check user printer_presets for the containing information about "Print Host upload"
-void GUI_App::check_printer_presets()
-{
-    std::vector<std::string> preset_names = PhysicalPrinter::presets_with_print_host_information(preset_bundle->printers);
-    if (preset_names.empty())
-        return;
-
-    wxString msg_text =  _L("You have the following presets with saved options for \"Print Host upload\"") + ":";
-    for (const std::string& preset_name : preset_names)
-        msg_text += "\n    \"" + from_u8(preset_name) + "\",";
-    msg_text.RemoveLast();
-    msg_text += "\n\n" + _L("But since this version of PrusaSlicer we don't show this information in Printer Settings anymore.\n"
-                            "Settings will be available in physical printers settings.") + "\n\n" +
-                         _L("By default new Printer devices will be named as \"Printer N\" during its creation.\n"
-                            "Note: This name can be changed later from the physical printers settings");
-
-    //wxMessageDialog(nullptr, msg_text, _L("Information"), wxOK | wxICON_INFORMATION).ShowModal();
-    MessageDialog(nullptr, msg_text, _L("Information"), wxOK | wxICON_INFORMATION).ShowModal();
-
-    preset_bundle->physical_printers.load_printers_from_presets(preset_bundle->printers);
-}
-
-void GUI_App::recreate_GUI(const wxString& msg_name)
-{
-    m_is_recreating_gui = true;
-
-    mainframe->shutdown();
-
-    wxProgressDialog dlg(msg_name, msg_name, 100, nullptr, wxPD_AUTO_HIDE);
-    dlg.Pulse();
-    dlg.Update(10, _L("Recreating") + dots);
-
-    MainFrame *old_main_frame = mainframe;
-    mainframe = new MainFrame();
-    if (is_editor())
-        // hide settings tabs after first Layout
-        mainframe->select_tab(size_t(0));
-    // Propagate model objects to object list.
-    sidebar().obj_list()->init_objects();
-    SetTopWindow(mainframe);
-
-    dlg.Update(30, _L("Recreating") + dots);
-    old_main_frame->Destroy();
-
-    dlg.Update(80, _L("Loading of current presets") + dots);
-    m_printhost_job_queue.reset(new PrintHostJobQueue(mainframe->printhost_queue_dlg()));
-    load_current_presets();
-    mainframe->Show(true);
-
-    dlg.Update(90, _L("Loading of a mode view") + dots);
-
-    obj_list()->set_min_height();
-    update_mode();
-
-    // #ys_FIXME_delete_after_testing  Do we still need this  ?
-//     CallAfter([]() {
-//         // Run the config wizard, don't offer the "reset user profile" checkbox.
-//         config_wizard_startup(true);
-//     });
-
-    m_is_recreating_gui = false;
-}
-
-void GUI_App::system_info()
-{
-    SysInfoDialog dlg;
-    dlg.ShowModal();
-}
-
-void GUI_App::keyboard_shortcuts()
-{
-    KBShortcutsDialog dlg;
-    dlg.ShowModal();
-}
-
-// static method accepting a wxWindow object as first parameter
-bool GUI_App::catch_error(std::function<void()> cb,
-    //                       wxMessageDialog* message_dialog,
-    const std::string& err /*= ""*/)
-{
-    if (!err.empty()) {
-        if (cb)
-            cb();
-        //         if (message_dialog)
-        //             message_dialog->(err, "Error", wxOK | wxICON_ERROR);
-        show_error(/*this*/nullptr, err);
-        return true;
-    }
-    return false;
-}
-
-// static method accepting a wxWindow object as first parameter
-void fatal_error(wxWindow* parent)
-{
-    show_error(parent, "");
-    //     exit 1; // #ys_FIXME
-}
-
-#ifdef _WIN32
-
-#ifdef _MSW_DARK_MODE
-static void update_scrolls(wxWindow* window)
-{
-    wxWindowList::compatibility_iterator node = window->GetChildren().GetFirst();
-    while (node)
-    {
-        wxWindow* win = node->GetData();
-        if (dynamic_cast<wxScrollHelper*>(win) ||
-            dynamic_cast<wxTreeCtrl*>(win) ||
-            dynamic_cast<wxTextCtrl*>(win))
-            NppDarkMode::SetDarkExplorerTheme(win->GetHWND());
-
-        update_scrolls(win);
-        node = node->GetNext();
-    }
-}
-#endif //_MSW_DARK_MODE
-
-
-#ifdef _MSW_DARK_MODE
-void GUI_App::force_menu_update()
-{
-    NppDarkMode::SetSystemMenuForApp(app_config->get("sys_menu_enabled") == "1");
-}
-#endif //_MSW_DARK_MODE
-
-void GUI_App::force_colors_update()
-{
-#ifdef _MSW_DARK_MODE
-    NppDarkMode::SetDarkMode(app_config->get("dark_color_mode") == "1");
-    if (WXHWND wxHWND = wxToolTip::GetToolTipCtrl())
-        NppDarkMode::SetDarkExplorerTheme((HWND)wxHWND);
-    NppDarkMode::SetDarkTitleBar(mainframe->GetHWND());
-    NppDarkMode::SetDarkTitleBar(mainframe->m_settings_dialog.GetHWND());
-#endif //_MSW_DARK_MODE
-    m_force_colors_update = true;
-}
-#endif //_WIN32
-
-// Called after the Preferences dialog is closed and the program settings are saved.
-// Update the UI based on the current preferences.
-void GUI_App::update_ui_from_settings()
-{
-    update_label_colours();
-#ifdef _WIN32
-    // Upadte UI colors before Update UI from settings
-    if (m_force_colors_update) {
-        m_force_colors_update = false;
-        mainframe->force_color_changed();
-        mainframe->diff_dialog.force_color_changed();
-        mainframe->preferences_dialog->force_color_changed();
-        mainframe->printhost_queue_dlg()->force_color_changed();
-#ifdef _MSW_DARK_MODE
-        update_scrolls(mainframe);
-        if (mainframe->is_dlg_layout()) {
-            // update for tabs bar
-            UpdateDarkUI(&mainframe->m_settings_dialog);
-            mainframe->m_settings_dialog.Fit();
-            mainframe->m_settings_dialog.Refresh();
-            // update scrollbars
-            update_scrolls(&mainframe->m_settings_dialog);
-        }
-#endif //_MSW_DARK_MODE
-    }
-#endif
-    mainframe->update_ui_from_settings();
-}
-
-void GUI_App::persist_window_geometry(wxTopLevelWindow *window, bool default_maximized)
-{
-    const std::string name = into_u8(window->GetName());
-
-    window->Bind(wxEVT_CLOSE_WINDOW, [=](wxCloseEvent &event) {
-        window_pos_save(window, name);
-        event.Skip();
-    });
-
-    window_pos_restore(window, name, default_maximized);
-
-    on_window_geometry(window, [=]() {
-        window_pos_sanitize(window);
-    });
-}
-
-void GUI_App::load_project(wxWindow *parent, wxString& input_file) const
-{
-    input_file.Clear();
-    wxFileDialog dialog(parent ? parent : GetTopWindow(),
-        _L("Choose one file (3MF/AMF):"),
-        app_config->get_last_dir(), "",
-        file_wildcards(FT_PROJECT), wxFD_OPEN | wxFD_FILE_MUST_EXIST);
-
-    if (dialog.ShowModal() == wxID_OK)
-        input_file = dialog.GetPath();
-}
-
-void GUI_App::import_model(wxWindow *parent, wxArrayString& input_files) const
-{
-    input_files.Clear();
-    wxFileDialog dialog(parent ? parent : GetTopWindow(),
-        _L("Choose one or more files (STL/OBJ/AMF/3MF/PRUSA/STEP):"),
-        from_u8(app_config->get_last_dir()), "",
-        file_wildcards(FT_MODEL), wxFD_OPEN | wxFD_MULTIPLE | wxFD_FILE_MUST_EXIST);
-
-    if (dialog.ShowModal() == wxID_OK)
-        dialog.GetPaths(input_files);
-}
-
-void GUI_App::load_gcode(wxWindow* parent, wxString& input_file) const
-{
-    input_file.Clear();
-    wxFileDialog dialog(parent ? parent : GetTopWindow(),
-        _L("Choose one file (GCODE/.GCO/.G/.ngc/NGC):"),
-        app_config->get_last_dir(), "",
-        file_wildcards(FT_GCODE), wxFD_OPEN | wxFD_FILE_MUST_EXIST);
-
-    if (dialog.ShowModal() == wxID_OK)
-        input_file = dialog.GetPath();
-}
-
-bool GUI_App::switch_language()
-{
-    if (select_language()) {
-        recreate_GUI(_L("Changing of an application language") + dots);
-        return true;
-    } else {
-        return false;
-    }
-}
-
-#ifdef __linux__
-static const wxLanguageInfo* linux_get_existing_locale_language(const wxLanguageInfo* language,
-                                                                const wxLanguageInfo* system_language)
-{
-    constexpr size_t max_len = 50;
-    char path[max_len] = "";
-    std::vector<std::string> locales;
-    const std::string lang_prefix = into_u8(language->CanonicalName.BeforeFirst('_'));
-
-    // Call locale -a so we can parse the output to get the list of available locales
-    // We expect lines such as "en_US.utf8". Pick ones starting with the language code
-    // we are switching to. Lines with different formatting will be removed later.
-    FILE* fp = popen("locale -a", "r");
-    if (fp != NULL) {
-        while (fgets(path, max_len, fp) != NULL) {
-            std::string line(path);
-            line = line.substr(0, line.find('\n'));
-            if (boost::starts_with(line, lang_prefix))
-                locales.push_back(line);
-        }
-        pclose(fp);
-    }
-
-    // locales now contain all candidates for this language.
-    // Sort them so ones containing anything about UTF-8 are at the end.
-    std::sort(locales.begin(), locales.end(), [](const std::string& a, const std::string& b)
-    {
-        auto has_utf8 = [](const std::string & s) {
-            auto S = boost::to_upper_copy(s);
-            return S.find("UTF8") != std::string::npos || S.find("UTF-8") != std::string::npos;
-        };
-        return ! has_utf8(a) && has_utf8(b);
-    });
-
-    // Remove the suffix behind a dot, if there is one.
-    for (std::string& s : locales)
-        s = s.substr(0, s.find("."));
-
-    // We just hope that dear Linux "locale -a" returns country codes
-    // in ISO 3166-1 alpha-2 code (two letter) format.
-    // https://en.wikipedia.org/wiki/List_of_ISO_3166_country_codes
-    // To be sure, remove anything not looking as expected
-    // (any number of lowercase letters, underscore, two uppercase letters).
-    locales.erase(std::remove_if(locales.begin(),
-                                 locales.end(),
-                                 [](const std::string& s) {
-                                     return ! std::regex_match(s,
-                                         std::regex("^[a-z]+_[A-Z]{2}$"));
-                                 }),
-                   locales.end());
-
-    if (system_language) {
-        // Is there a candidate matching a country code of a system language? Move it to the end,
-        // while maintaining the order of matches, so that the best match ends up at the very end.
-        std::string system_country = "_" + into_u8(system_language->CanonicalName.AfterFirst('_')).substr(0, 2);
-        int cnt = locales.size();
-        for (int i = 0; i < cnt; ++i)
-            if (locales[i].find(system_country) != std::string::npos) {
-                locales.emplace_back(std::move(locales[i]));
-                locales[i].clear();
-            }
-    }
-
-    // Now try them one by one.
-    for (auto it = locales.rbegin(); it != locales.rend(); ++ it)
-        if (! it->empty()) {
-            const std::string &locale = *it;
-            const wxLanguageInfo* lang = wxLocale::FindLanguageInfo(from_u8(locale));
-            if (wxLocale::IsAvailable(lang->Language))
-                return lang;
-        }
-    return language;
-}
-#endif
-
-int GUI_App::GetSingleChoiceIndex(const wxString& message,
-                                const wxString& caption,
-                                const wxArrayString& choices,
-                                int initialSelection)
-{
-#ifdef _WIN32
-    wxSingleChoiceDialog dialog(nullptr, message, caption, choices);
-    wxGetApp().UpdateDlgDarkUI(&dialog);
-
-    dialog.SetSelection(initialSelection);
-    return dialog.ShowModal() == wxID_OK ? dialog.GetSelection() : -1;
-#else
-    return wxGetSingleChoiceIndex(message, caption, choices, initialSelection);
-#endif
-}
-
-// select language from the list of installed languages
-bool GUI_App::select_language()
-{
-	wxArrayString translations = wxTranslations::Get()->GetAvailableTranslations(SLIC3R_APP_KEY);
-    std::vector<const wxLanguageInfo*> language_infos;
-    language_infos.emplace_back(wxLocale::GetLanguageInfo(wxLANGUAGE_ENGLISH));
-    for (size_t i = 0; i < translations.GetCount(); ++ i) {
-	    const wxLanguageInfo *langinfo = wxLocale::FindLanguageInfo(translations[i]);
-        if (langinfo != nullptr)
-            language_infos.emplace_back(langinfo);
-    }
-    sort_remove_duplicates(language_infos);
-	std::sort(language_infos.begin(), language_infos.end(), [](const wxLanguageInfo* l, const wxLanguageInfo* r) { return l->Description < r->Description; });
-
-    wxArrayString names;
-    names.Alloc(language_infos.size());
-
-    // Some valid language should be selected since the application start up.
-    const wxLanguage current_language = wxLanguage(m_wxLocale->GetLanguage());
-    int 		     init_selection   		= -1;
-    int 			 init_selection_alt     = -1;
-    int 			 init_selection_default = -1;
-    for (size_t i = 0; i < language_infos.size(); ++ i) {
-        if (wxLanguage(language_infos[i]->Language) == current_language)
-        	// The dictionary matches the active language and country.
-            init_selection = i;
-        else if ((language_infos[i]->CanonicalName.BeforeFirst('_') == m_wxLocale->GetCanonicalName().BeforeFirst('_')) ||
-        		 // if the active language is Slovak, mark the Czech language as active.
-        	     (language_infos[i]->CanonicalName.BeforeFirst('_') == "cs" && m_wxLocale->GetCanonicalName().BeforeFirst('_') == "sk"))
-        	// The dictionary matches the active language, it does not necessarily match the country.
-        	init_selection_alt = i;
-        if (language_infos[i]->CanonicalName.BeforeFirst('_') == "en")
-        	// This will be the default selection if the active language does not match any dictionary.
-        	init_selection_default = i;
-        names.Add(language_infos[i]->Description);
-    }
-    if (init_selection == -1)
-    	// This is the dictionary matching the active language.
-    	init_selection = init_selection_alt;
-    if (init_selection != -1)
-    	// This is the language to highlight in the choice dialog initially.
-    	init_selection_default = init_selection;
-
-    const long index = GetSingleChoiceIndex(_L("Select the language"), _L("Language"), names, init_selection_default);
-	// Try to load a new language.
-    if (index != -1 && (init_selection == -1 || init_selection != index)) {
-    	const wxLanguageInfo *new_language_info = language_infos[index];
-    	if (this->load_language(new_language_info->CanonicalName, false)) {
-			// Save language at application config.
-            // Which language to save as the selected dictionary language?
-            // 1) Hopefully the language set to wxTranslations by this->load_language(), but that API is weird and we don't want to rely on its
-            //    stability in the future:
-            //    wxTranslations::Get()->GetBestTranslation(SLIC3R_APP_KEY, wxLANGUAGE_ENGLISH);
-            // 2) Current locale language may not match the dictionary name, see GH issue #3901
-            //    m_wxLocale->GetCanonicalName()
-            // 3) new_language_info->CanonicalName is a safe bet. It points to a valid dictionary name.
-			app_config->set("translation_language", new_language_info->CanonicalName.ToUTF8().data());            
-			app_config->save();
-    		return true;
-    	}
-    }
-
-    return false;
-}
-
-// Load gettext translation files and activate them at the start of the application,
-// based on the "translation_language" key stored in the application config.
-bool GUI_App::load_language(wxString language, bool initial)
-{
-    if (initial) {
-    	// There is a static list of lookup path prefixes in wxWidgets. Add ours.
-	    wxFileTranslationsLoader::AddCatalogLookupPathPrefix(from_u8(localization_dir()));
-    	// Get the active language from PrusaSlicer.ini, or empty string if the key does not exist.
-        language = app_config->get("translation_language");
-        if (! language.empty())
-        	BOOST_LOG_TRIVIAL(trace) << boost::format("translation_language provided by PrusaSlicer.ini: %1%") % language;
-
-        // Get the system language.
-        {
-	        const wxLanguage lang_system = wxLanguage(wxLocale::GetSystemLanguage());
-	        if (lang_system != wxLANGUAGE_UNKNOWN) {
-				m_language_info_system = wxLocale::GetLanguageInfo(lang_system);
-	        	BOOST_LOG_TRIVIAL(trace) << boost::format("System language detected (user locales and such): %1%") % m_language_info_system->CanonicalName.ToUTF8().data();
-	        }
-		}
-        {
-	    	// Allocating a temporary locale will switch the default wxTranslations to its internal wxTranslations instance.
-	    	wxLocale temp_locale;
-#ifdef __WXOSX__
-            // ysFIXME - temporary workaround till it isn't fixed in wxWidgets:
-            // Use English as an initial language, because of under OSX it try to load "inappropriate" language for wxLANGUAGE_DEFAULT.
-            // For example in our case it's trying to load "en_CZ" and as a result PrusaSlicer catch warning message.
-            // But wxWidgets guys work on it.
-            temp_locale.Init(wxLANGUAGE_ENGLISH);
-#else
-            temp_locale.Init();
-#endif // __WXOSX__
-	    	// Set the current translation's language to default, otherwise GetBestTranslation() may not work (see the wxWidgets source code).
-	    	wxTranslations::Get()->SetLanguage(wxLANGUAGE_DEFAULT);
-	    	// Let the wxFileTranslationsLoader enumerate all translation dictionaries for PrusaSlicer
-	    	// and try to match them with the system specific "preferred languages". 
-	    	// There seems to be a support for that on Windows and OSX, while on Linuxes the code just returns wxLocale::GetSystemLanguage().
-	    	// The last parameter gets added to the list of detected dictionaries. This is a workaround 
-	    	// for not having the English dictionary. Let's hope wxWidgets of various versions process this call the same way.
-			wxString best_language = wxTranslations::Get()->GetBestTranslation(SLIC3R_APP_KEY, wxLANGUAGE_ENGLISH);
-			if (! best_language.IsEmpty()) {
-				m_language_info_best = wxLocale::FindLanguageInfo(best_language);
-	        	BOOST_LOG_TRIVIAL(trace) << boost::format("Best translation language detected (may be different from user locales): %1%") % m_language_info_best->CanonicalName.ToUTF8().data();
-			}
-            #ifdef __linux__
-            wxString lc_all;
-            if (wxGetEnv("LC_ALL", &lc_all) && ! lc_all.IsEmpty()) {
-                // Best language returned by wxWidgets on Linux apparently does not respect LC_ALL.
-                // Disregard the "best" suggestion in case LC_ALL is provided.
-                m_language_info_best = nullptr;
-            }
-            #endif
-		}
-    }
-
-	const wxLanguageInfo *language_info = language.empty() ? nullptr : wxLocale::FindLanguageInfo(language);
-	if (! language.empty() && (language_info == nullptr || language_info->CanonicalName.empty())) {
-		// Fix for wxWidgets issue, where the FindLanguageInfo() returns locales with undefined ANSII code (wxLANGUAGE_KONKANI or wxLANGUAGE_MANIPURI).
-		language_info = nullptr;
-    	BOOST_LOG_TRIVIAL(error) << boost::format("Language code \"%1%\" is not supported") % language.ToUTF8().data();
-	}
-
-	if (language_info != nullptr && language_info->LayoutDirection == wxLayout_RightToLeft) {
-    	BOOST_LOG_TRIVIAL(trace) << boost::format("The following language code requires right to left layout, which is not supported by PrusaSlicer: %1%") % language_info->CanonicalName.ToUTF8().data();
-		language_info = nullptr;
-	}
-
-    if (language_info == nullptr) {
-        // PrusaSlicer does not support the Right to Left languages yet.
-        if (m_language_info_system != nullptr && m_language_info_system->LayoutDirection != wxLayout_RightToLeft)
-            language_info = m_language_info_system;
-        if (m_language_info_best != nullptr && m_language_info_best->LayoutDirection != wxLayout_RightToLeft)
-        	language_info = m_language_info_best;
-	    if (language_info == nullptr)
-			language_info = wxLocale::GetLanguageInfo(wxLANGUAGE_ENGLISH_US);
-    }
-
-	BOOST_LOG_TRIVIAL(trace) << boost::format("Switching wxLocales to %1%") % language_info->CanonicalName.ToUTF8().data();
-
-    // Alternate language code.
-    wxLanguage language_dict = wxLanguage(language_info->Language);
-    if (language_info->CanonicalName.BeforeFirst('_') == "sk") {
-    	// Slovaks understand Czech well. Give them the Czech translation.
-    	language_dict = wxLANGUAGE_CZECH;
-		BOOST_LOG_TRIVIAL(trace) << "Using Czech dictionaries for Slovak language";
-    }
-
-    // Select language for locales. This language may be different from the language of the dictionary.
-    if (language_info == m_language_info_best || language_info == m_language_info_system) {
-        // The current language matches user's default profile exactly. That's great.
-    } else if (m_language_info_best != nullptr && language_info->CanonicalName.BeforeFirst('_') == m_language_info_best->CanonicalName.BeforeFirst('_')) {
-        // Use whatever the operating system recommends, if it the language code of the dictionary matches the recommended language.
-        // This allows a Swiss guy to use a German dictionary without forcing him to German locales.
-        language_info = m_language_info_best;
-    } else if (m_language_info_system != nullptr && language_info->CanonicalName.BeforeFirst('_') == m_language_info_system->CanonicalName.BeforeFirst('_'))
-        language_info = m_language_info_system;
-
-#ifdef __linux__
-    // If we can't find this locale , try to use different one for the language
-    // instead of just reporting that it is impossible to switch.
-    if (! wxLocale::IsAvailable(language_info->Language)) {
-        std::string original_lang = into_u8(language_info->CanonicalName);
-        language_info = linux_get_existing_locale_language(language_info, m_language_info_system);
-        BOOST_LOG_TRIVIAL(trace) << boost::format("Can't switch language to %1% (missing locales). Using %2% instead.")
-                                    % original_lang % language_info->CanonicalName.ToUTF8().data();
-    }
-#endif
-
-    if (! wxLocale::IsAvailable(language_info->Language)) {
-    	// Loading the language dictionary failed.
-    	wxString message = "Switching PrusaSlicer to language " + language_info->CanonicalName + " failed.";
-#if !defined(_WIN32) && !defined(__APPLE__)
-        // likely some linux system
-        message += "\nYou may need to reconfigure the missing locales, likely by running the \"locale-gen\" and \"dpkg-reconfigure locales\" commands.\n";
-#endif
-        if (initial)
-        	message + "\n\nApplication will close.";
-        wxMessageBox(message, "PrusaSlicer - Switching language failed", wxOK | wxICON_ERROR);
-        if (initial)
-			std::exit(EXIT_FAILURE);
-		else
-			return false;
-    }
-
-    // Release the old locales, create new locales.
-    //FIXME wxWidgets cause havoc if the current locale is deleted. We just forget it causing memory leaks for now.
-    m_wxLocale.release();
-    m_wxLocale = Slic3r::make_unique<wxLocale>();
-    m_wxLocale->Init(language_info->Language);
-    // Override language at the active wxTranslations class (which is stored in the active m_wxLocale)
-    // to load possibly different dictionary, for example, load Czech dictionary for Slovak language.
-    wxTranslations::Get()->SetLanguage(language_dict);
-    m_wxLocale->AddCatalog(SLIC3R_APP_KEY);
-    m_imgui->set_language(into_u8(language_info->CanonicalName));
-    //FIXME This is a temporary workaround, the correct solution is to switch to "C" locale during file import / export only.
-    //wxSetlocale(LC_NUMERIC, "C");
-    Preset::update_suffix_modified((" (" + _L("modified") + ")").ToUTF8().data());
-	return true;
-}
-
-Tab* GUI_App::get_tab(Preset::Type type)
-{
-    for (Tab* tab: tabs_list)
-        if (tab->type() == type)
-            return tab->completed() ? tab : nullptr; // To avoid actions with no-completed Tab
-    return nullptr;
-}
-
-ConfigOptionMode GUI_App::get_mode()
-{
-    if (!app_config->has("view_mode"))
-        return comSimple;
-
-    const auto mode = app_config->get("view_mode");
-    return mode == "expert" ? comExpert : 
-           mode == "simple" ? comSimple : comAdvanced;
-}
-
-void GUI_App::save_mode(const /*ConfigOptionMode*/int mode) 
-{
-    const std::string mode_str = mode == comExpert ? "expert" :
-                                 mode == comSimple ? "simple" : "advanced";
-    app_config->set("view_mode", mode_str);
-    app_config->save(); 
-    update_mode();
-}
-
-// Update view mode according to selected menu
-void GUI_App::update_mode()
-{
-    sidebar().update_mode();
-
-#ifdef _WIN32 //_MSW_DARK_MODE
-    if (!wxGetApp().tabs_as_menu())
-        dynamic_cast<Notebook*>(mainframe->m_tabpanel)->UpdateMode();
-#endif
-
-    for (auto tab : tabs_list)
-        tab->update_mode();
-
-    plater()->update_menus();
-    plater()->canvas3D()->update_gizmos_on_off_state();
-}
-
-void GUI_App::add_config_menu(wxMenuBar *menu)
-{
-    auto local_menu = new wxMenu();
-    wxWindowID config_id_base = wxWindow::NewControlId(int(ConfigMenuCnt));
-
-    const auto config_wizard_name = _(ConfigWizard::name(true));
-    const auto config_wizard_tooltip = from_u8((boost::format(_utf8(L("Run %s"))) % config_wizard_name).str());
-    // Cmd+, is standard on OS X - what about other operating systems?
-    if (is_editor()) {
-        local_menu->Append(config_id_base + ConfigMenuWizard, config_wizard_name + dots, config_wizard_tooltip);
-        local_menu->Append(config_id_base + ConfigMenuSnapshots, _L("&Configuration Snapshots") + dots, _L("Inspect / activate configuration snapshots"));
-        local_menu->Append(config_id_base + ConfigMenuTakeSnapshot, _L("Take Configuration &Snapshot"), _L("Capture a configuration snapshot"));
-        local_menu->Append(config_id_base + ConfigMenuUpdateConf, _L("Check for Configuration Updates"), _L("Check for configuration updates"));
-        local_menu->Append(config_id_base + ConfigMenuUpdateApp, _L("Check for Application Updates"), _L("Check for new version of application"));
-#if defined(__linux__) && defined(SLIC3R_DESKTOP_INTEGRATION) 
-        //if (DesktopIntegrationDialog::integration_possible())
-        local_menu->Append(config_id_base + ConfigMenuDesktopIntegration, _L("Desktop Integration"), _L("Desktop Integration"));    
-#endif //(__linux__) && defined(SLIC3R_DESKTOP_INTEGRATION)        
-        local_menu->AppendSeparator();
-    }
-    local_menu->Append(config_id_base + ConfigMenuPreferences, _L("&Preferences") + dots +
-#ifdef __APPLE__
-        "\tCtrl+,",
-#else
-        "\tCtrl+P",
-#endif
-        _L("Application preferences"));
-    wxMenu* mode_menu = nullptr;
-    if (is_editor()) {
-        local_menu->AppendSeparator();
-        mode_menu = new wxMenu();
-        mode_menu->AppendRadioItem(config_id_base + ConfigMenuModeSimple, _L("Simple"), _L("Simple View Mode"));
-//    mode_menu->AppendRadioItem(config_id_base + ConfigMenuModeAdvanced, _L("Advanced"), _L("Advanced View Mode"));
-        mode_menu->AppendRadioItem(config_id_base + ConfigMenuModeAdvanced, _CTX(L_CONTEXT("Advanced", "Mode"), "Mode"), _L("Advanced View Mode"));
-        mode_menu->AppendRadioItem(config_id_base + ConfigMenuModeExpert, _L("Expert"), _L("Expert View Mode"));
-        Bind(wxEVT_UPDATE_UI, [this](wxUpdateUIEvent& evt) { if (get_mode() == comSimple) evt.Check(true); }, config_id_base + ConfigMenuModeSimple);
-        Bind(wxEVT_UPDATE_UI, [this](wxUpdateUIEvent& evt) { if (get_mode() == comAdvanced) evt.Check(true); }, config_id_base + ConfigMenuModeAdvanced);
-        Bind(wxEVT_UPDATE_UI, [this](wxUpdateUIEvent& evt) { if (get_mode() == comExpert) evt.Check(true); }, config_id_base + ConfigMenuModeExpert);
-
-        local_menu->AppendSubMenu(mode_menu, _L("Mode"), wxString::Format(_L("%s View Mode"), SLIC3R_APP_NAME));
-    }
-    local_menu->AppendSeparator();
-    local_menu->Append(config_id_base + ConfigMenuLanguage, _L("&Language"));
-    if (is_editor()) {
-        local_menu->AppendSeparator();
-        local_menu->Append(config_id_base + ConfigMenuFlashFirmware, _L("Flash Printer &Firmware"), _L("Upload a firmware image into an Arduino based printer"));
-        // TODO: for when we're able to flash dictionaries
-        // local_menu->Append(config_id_base + FirmwareMenuDict,  _L("Flash Language File"),    _L("Upload a language dictionary file into a Prusa printer"));
-    }
-
-    local_menu->Bind(wxEVT_MENU, [this, config_id_base](wxEvent &event) {
-        switch (event.GetId() - config_id_base) {
-        case ConfigMenuWizard:
-            run_wizard(ConfigWizard::RR_USER);
-            break;
-		case ConfigMenuUpdateConf:
-			check_updates(true);
-			break;
-        case ConfigMenuUpdateApp:
-            app_version_check(true);
-            break;
-#ifdef __linux__
-        case ConfigMenuDesktopIntegration:
-            show_desktop_integration_dialog();
-            break;
-#endif
-        case ConfigMenuTakeSnapshot:
-            // Take a configuration snapshot.
-            if (wxString action_name = _L("Taking a configuration snapshot");
-                check_and_save_current_preset_changes(action_name, _L("Some presets are modified and the unsaved changes will not be captured by the configuration snapshot."), false, true)) {
-                wxTextEntryDialog dlg(nullptr, action_name, _L("Snapshot name"));
-                UpdateDlgDarkUI(&dlg);
-                
-                // set current normal font for dialog children, 
-                // because of just dlg.SetFont(normal_font()) has no result;
-                for (auto child : dlg.GetChildren())
-                    child->SetFont(normal_font());
-
-                if (dlg.ShowModal() == wxID_OK)
-                    if (const Config::Snapshot *snapshot = Config::take_config_snapshot_report_error(
-                            *app_config, Config::Snapshot::SNAPSHOT_USER, dlg.GetValue().ToUTF8().data());
-                        snapshot != nullptr)
-                        app_config->set("on_snapshot", snapshot->id);
-            }
-            break;
-        case ConfigMenuSnapshots:
-            if (check_and_save_current_preset_changes(_L("Loading a configuration snapshot"), "", false)) {
-                std::string on_snapshot;
-                if (Config::SnapshotDB::singleton().is_on_snapshot(*app_config))
-                    on_snapshot = app_config->get("on_snapshot");
-                ConfigSnapshotDialog dlg(Slic3r::GUI::Config::SnapshotDB::singleton(), on_snapshot);
-                dlg.ShowModal();
-                if (!dlg.snapshot_to_activate().empty()) {
-                    if (! Config::SnapshotDB::singleton().is_on_snapshot(*app_config) && 
-                        ! Config::take_config_snapshot_cancel_on_error(*app_config, Config::Snapshot::SNAPSHOT_BEFORE_ROLLBACK, "",
-                                GUI::format(_L("Continue to activate a configuration snapshot %1%?"), dlg.snapshot_to_activate())))
-                        break;
-                    try {
-                        app_config->set("on_snapshot", Config::SnapshotDB::singleton().restore_snapshot(dlg.snapshot_to_activate(), *app_config).id);
-                        // Enable substitutions, log both user and system substitutions. There should not be any substitutions performed when loading system
-                        // presets because compatibility of profiles shall be verified using the min_slic3r_version keys in config index, but users
-                        // are known to be creative and mess with the config files in various ways.
-                        if (PresetsConfigSubstitutions all_substitutions = preset_bundle->load_presets(*app_config, ForwardCompatibilitySubstitutionRule::Enable);
-                            ! all_substitutions.empty())
-                            show_substitutions_info(all_substitutions);
-
-                        // Load the currently selected preset into the GUI, update the preset selection box.
-                        load_current_presets();
-                    } catch (std::exception &ex) {
-                        GUI::show_error(nullptr, _L("Failed to activate configuration snapshot.") + "\n" + into_u8(ex.what()));
-                    }
-                }
-            }
-            break;
-        case ConfigMenuPreferences:
-        {
-            open_preferences();
-            break;
-        }
-        case ConfigMenuLanguage:
-        {
-            /* Before change application language, let's check unsaved changes on 3D-Scene
-             * and draw user's attention to the application restarting after a language change
-             */
-            {
-                // the dialog needs to be destroyed before the call to switch_language()
-                // or sometimes the application crashes into wxDialogBase() destructor
-                // so we put it into an inner scope
-                wxString title = is_editor() ? wxString(SLIC3R_APP_NAME) : wxString(GCODEVIEWER_APP_NAME);
-                title += " - " + _L("Language selection");
-                //wxMessageDialog dialog(nullptr,
-                MessageDialog dialog(nullptr,
-                    _L("Switching the language will trigger application restart.\n"
-                        "You will lose content of the plater.") + "\n\n" +
-                    _L("Do you want to proceed?"),
-                    title,
-                    wxICON_QUESTION | wxOK | wxCANCEL);
-                if (dialog.ShowModal() == wxID_CANCEL)
-                    return;
-            }
-
-            switch_language();
-            break;
-        }
-        case ConfigMenuFlashFirmware:
-            FirmwareDialog::run(mainframe);
-            break;
-        default:
-            break;
-        }
-    });
-    
-    using std::placeholders::_1;
-
-    if (mode_menu != nullptr) {
-        auto modfn = [this](int mode, wxCommandEvent&) { if (get_mode() != mode) save_mode(mode); };
-        mode_menu->Bind(wxEVT_MENU, std::bind(modfn, comSimple, _1), config_id_base + ConfigMenuModeSimple);
-        mode_menu->Bind(wxEVT_MENU, std::bind(modfn, comAdvanced, _1), config_id_base + ConfigMenuModeAdvanced);
-        mode_menu->Bind(wxEVT_MENU, std::bind(modfn, comExpert, _1), config_id_base + ConfigMenuModeExpert);
-    }
-
-    menu->Append(local_menu, _L("&Configuration"));
-}
-
-void GUI_App::open_preferences(const std::string& highlight_option /*= std::string()*/, const std::string& tab_name/*= std::string()*/)
-{
-    mainframe->preferences_dialog->show(highlight_option, tab_name);
-
-    if (mainframe->preferences_dialog->recreate_GUI())
-        recreate_GUI(_L("Restart application") + dots);
-
-#if ENABLE_GCODE_LINES_ID_IN_H_SLIDER
-    if (dlg.seq_top_layer_only_changed() || dlg.seq_seq_top_gcode_indices_changed())
-#else
-    if (mainframe->preferences_dialog->seq_top_layer_only_changed())
-#endif // ENABLE_GCODE_LINES_ID_IN_H_SLIDER
-        this->plater_->refresh_print();
-
-#ifdef _WIN32
-    if (is_editor()) {
-        if (app_config->get("associate_3mf") == "1")
-            associate_3mf_files();
-        if (app_config->get("associate_stl") == "1")
-            associate_stl_files();
-    }
-    else {
-        if (app_config->get("associate_gcode") == "1")
-            associate_gcode_files();
-    }
-#endif // _WIN32
-
-    if (mainframe->preferences_dialog->settings_layout_changed()) {
-        // hide full main_sizer for mainFrame
-        mainframe->GetSizer()->Show(false);
-        mainframe->update_layout();
-        mainframe->select_tab(size_t(0));
-    }
-}
-
-bool GUI_App::has_unsaved_preset_changes() const
-{
-    PrinterTechnology printer_technology = preset_bundle->printers.get_edited_preset().printer_technology();
-    for (const Tab* const tab : tabs_list) {
-        if (tab->supports_printer_technology(printer_technology) && tab->saved_preset_is_dirty())
-            return true;
-    }
-    return false;
-}
-
-bool GUI_App::has_current_preset_changes() const
-{
-    PrinterTechnology printer_technology = preset_bundle->printers.get_edited_preset().printer_technology();
-    for (const Tab* const tab : tabs_list) {
-        if (tab->supports_printer_technology(printer_technology) && tab->current_preset_is_dirty())
-            return true;
-    }
-    return false;
-}
-
-void GUI_App::update_saved_preset_from_current_preset()
-{
-    PrinterTechnology printer_technology = preset_bundle->printers.get_edited_preset().printer_technology();
-    for (Tab* tab : tabs_list) {
-        if (tab->supports_printer_technology(printer_technology))
-            tab->update_saved_preset_from_current_preset();
-    }
-}
-
-std::vector<const PresetCollection*> GUI_App::get_active_preset_collections() const
-{
-    std::vector<const PresetCollection*> ret;
-    PrinterTechnology printer_technology = preset_bundle->printers.get_edited_preset().printer_technology();
-    for (const Tab* tab : tabs_list)
-        if (tab->supports_printer_technology(printer_technology))
-            ret.push_back(tab->get_presets());
-    return ret;
-}
-
-// To notify the user whether he is aware that some preset changes will be lost,
-// UnsavedChangesDialog: "Discard / Save / Cancel"
-// This is called when:
-// - Close Application & Current project isn't saved
-// - Load Project      & Current project isn't saved
-// - Undo / Redo with change of print technologie
-// - Loading snapshot
-// - Loading config_file/bundle
-// UnsavedChangesDialog: "Don't save / Save / Cancel"
-// This is called when:
-// - Exporting config_bundle
-// - Taking snapshot
-bool GUI_App::check_and_save_current_preset_changes(const wxString& caption, const wxString& header, bool remember_choice/* = true*/, bool dont_save_insted_of_discard/* = false*/)
-{
-    if (has_current_preset_changes()) {
-        const std::string app_config_key = remember_choice ? "default_action_on_close_application" : "";
-        int act_buttons = UnsavedChangesDialog::ActionButtons::SAVE;
-        if (dont_save_insted_of_discard)
-            act_buttons |= UnsavedChangesDialog::ActionButtons::DONT_SAVE;
-        UnsavedChangesDialog dlg(caption, header, app_config_key, act_buttons);
-        std::string act = app_config_key.empty() ? "none" : wxGetApp().app_config->get(app_config_key);
-        if (act == "none" && dlg.ShowModal() == wxID_CANCEL)
-            return false;
-
-        if (dlg.save_preset())  // save selected changes
-        {
-            for (const std::pair<std::string, Preset::Type>& nt : dlg.get_names_and_types())
-                preset_bundle->save_changes_for_preset(nt.first, nt.second, dlg.get_unselected_options(nt.second));
-
-            load_current_presets(false);
-
-            // if we saved changes to the new presets, we should to 
-            // synchronize config.ini with the current selections.
-            preset_bundle->export_selections(*app_config);
-
-            MessageDialog(nullptr, _L_PLURAL("The preset modifications are successfully saved", 
-                                             "The presets modifications are successfully saved", dlg.get_names_and_types().size())).ShowModal();
-        }
-    }
-
-    return true;
-}
-
-void GUI_App::apply_keeped_preset_modifications()
-{
-    PrinterTechnology printer_technology = preset_bundle->printers.get_edited_preset().printer_technology();
-    for (Tab* tab : tabs_list) {
-        if (tab->supports_printer_technology(printer_technology))
-            tab->apply_config_from_cache();
-    }
-    load_current_presets(false);
-}
-
-// This is called when creating new project or load another project
-// OR close ConfigWizard
-// to ask the user what should we do with unsaved changes for presets.
-// New Project          => Current project is saved    => UnsavedChangesDialog: "Keep / Discard / Cancel"
-//                      => Current project isn't saved => UnsavedChangesDialog: "Keep / Discard / Save / Cancel"
-// Close ConfigWizard   => Current project is saved    => UnsavedChangesDialog: "Keep / Discard / Save / Cancel"
-// Note: no_nullptr postponed_apply_of_keeped_changes indicates that thie function is called after ConfigWizard is closed
-bool GUI_App::check_and_keep_current_preset_changes(const wxString& caption, const wxString& header, int action_buttons, bool* postponed_apply_of_keeped_changes/* = nullptr*/)
-{
-    if (has_current_preset_changes()) {
-        bool is_called_from_configwizard = postponed_apply_of_keeped_changes != nullptr;
-
-        const std::string app_config_key = is_called_from_configwizard ? "" : "default_action_on_new_project";
-        UnsavedChangesDialog dlg(caption, header, app_config_key, action_buttons);
-        std::string act = app_config_key.empty() ? "none" : wxGetApp().app_config->get(app_config_key);
-        if (act == "none" && dlg.ShowModal() == wxID_CANCEL)
-            return false;
-
-        auto reset_modifications = [this, is_called_from_configwizard]() {
-            if (is_called_from_configwizard)
-                return; // no need to discared changes. It will be done fromConfigWizard closing
-
-            PrinterTechnology printer_technology = preset_bundle->printers.get_edited_preset().printer_technology();
-            for (const Tab* const tab : tabs_list) {
-                if (tab->supports_printer_technology(printer_technology) && tab->current_preset_is_dirty())
-                    tab->m_presets->discard_current_changes();
-            }
-            load_current_presets(false);
-        };
-
-        if (dlg.discard())
-            reset_modifications();
-        else  // save selected changes
-        {
-            const auto& preset_names_and_types = dlg.get_names_and_types();
-            if (dlg.save_preset()) {
-                for (const std::pair<std::string, Preset::Type>& nt : preset_names_and_types)
-                    preset_bundle->save_changes_for_preset(nt.first, nt.second, dlg.get_unselected_options(nt.second));
-
-                // if we saved changes to the new presets, we should to 
-                // synchronize config.ini with the current selections.
-                preset_bundle->export_selections(*app_config);
-
-                wxString text = _L_PLURAL("The preset modifications are successfully saved",
-                    "The presets modifications are successfully saved", preset_names_and_types.size());
-                if (!is_called_from_configwizard)
-                    text += "\n\n" + _L("For new project all modifications will be reseted");
-
-                MessageDialog(nullptr, text).ShowModal();
-                reset_modifications();
-            }
-            else if (dlg.transfer_changes() && (dlg.has_unselected_options() || is_called_from_configwizard)) {
-                // execute this part of code only if not all modifications are keeping to the new project 
-                // OR this function is called when ConfigWizard is closed and "Keep modifications" is selected
-                for (const std::pair<std::string, Preset::Type>& nt : preset_names_and_types) {
-                    Preset::Type type = nt.second;
-                    Tab* tab = get_tab(type);
-                    std::vector<std::string> selected_options = dlg.get_selected_options(type);
-                    if (type == Preset::TYPE_PRINTER) {
-                        auto it = std::find(selected_options.begin(), selected_options.end(), "extruders_count");
-                        if (it != selected_options.end()) {
-                            // erase "extruders_count" option from the list
-                            selected_options.erase(it);
-                            // cache the extruders count
-                            static_cast<TabPrinter*>(tab)->cache_extruder_cnt();
-                        }
-                    }
-                    tab->cache_config_diff(selected_options);
-                    if (!is_called_from_configwizard)
-                        tab->m_presets->discard_current_changes();
-                }
-                if (is_called_from_configwizard)
-                    *postponed_apply_of_keeped_changes = true;
-                else
-                    apply_keeped_preset_modifications();
-            }
-        }
-    }
-
-    return true;
-}
-
-bool GUI_App::can_load_project()
-{
-    int saved_project = plater()->save_project_if_dirty(_L("Loading a new project while the current project is modified."));
-    if (saved_project == wxID_CANCEL ||
-        (plater()->is_project_dirty() && saved_project == wxID_NO && 
-         !check_and_save_current_preset_changes(_L("Project is loading"), _L("Opening new project while some presets are unsaved."))))
-        return false;
-    return true;
-}
-
-bool GUI_App::check_print_host_queue()
-{
-    wxString dirty;
-    std::vector<std::pair<std::string, std::string>> jobs;
-    // Get ongoing jobs from dialog
-    mainframe->m_printhost_queue_dlg->get_active_jobs(jobs);
-    if (jobs.empty())
-        return true;
-    // Show dialog
-    wxString job_string = wxString();
-    for (const auto& job : jobs) {
-        job_string += format_wxstr("   %1% : %2% \n", job.first, job.second);
-    }
-    wxString message;
-    message += _(L("The uploads are still ongoing")) + ":\n\n" + job_string +"\n" + _(L("Stop them and continue anyway?"));
-    //wxMessageDialog dialog(mainframe,
-    MessageDialog dialog(mainframe,
-        message,
-        wxString(SLIC3R_APP_NAME) + " - " + _(L("Ongoing uploads")),
-        wxICON_QUESTION | wxYES_NO | wxNO_DEFAULT);
-    if (dialog.ShowModal() == wxID_YES)
-        return true;
-
-    // TODO: If already shown, bring forward
-    mainframe->m_printhost_queue_dlg->Show();
-    return false;
-}
-
-bool GUI_App::checked_tab(Tab* tab)
-{
-    bool ret = true;
-    if (find(tabs_list.begin(), tabs_list.end(), tab) == tabs_list.end())
-        ret = false;
-    return ret;
-}
-
-// Update UI / Tabs to reflect changes in the currently loaded presets
-void GUI_App::load_current_presets(bool check_printer_presets_ /*= true*/)
-{
-    // check printer_presets for the containing information about "Print Host upload"
-    // and create physical printer from it, if any exists
-    if (check_printer_presets_)
-        check_printer_presets();
-
-    PrinterTechnology printer_technology = preset_bundle->printers.get_edited_preset().printer_technology();
-	this->plater()->set_printer_technology(printer_technology);
-    for (Tab *tab : tabs_list)
-		if (tab->supports_printer_technology(printer_technology)) {
-			if (tab->type() == Preset::TYPE_PRINTER) {
-				static_cast<TabPrinter*>(tab)->update_pages();
-				// Mark the plater to update print bed by tab->load_current_preset() from Plater::on_config_change().
-				this->plater()->force_print_bed_update();
-			}
-			tab->load_current_preset();
-		}
-}
-
-bool GUI_App::OnExceptionInMainLoop()
-{
-    generic_exception_handle();
-    return false;
-}
-
-#ifdef __APPLE__
-// This callback is called from wxEntry()->wxApp::CallOnInit()->NSApplication run
-// that is, before GUI_App::OnInit(), so we have a chance to switch GUI_App
-// to a G-code viewer.
-void GUI_App::OSXStoreOpenFiles(const wxArrayString &fileNames)
-{
-    size_t num_gcodes = 0;
-    for (const wxString &filename : fileNames)
-        if (is_gcode_file(into_u8(filename)))
-            ++ num_gcodes;
-    if (fileNames.size() == num_gcodes) {
-        // Opening PrusaSlicer by drag & dropping a G-Code onto PrusaSlicer icon in Finder,
-        // just G-codes were passed. Switch to G-code viewer mode.
-        m_app_mode = EAppMode::GCodeViewer;
-        unlock_lockfile(get_instance_hash_string() + ".lock", data_dir() + "/cache/");
-        if(app_config != nullptr)
-            delete app_config;
-        app_config = nullptr;
-        init_app_config();
-    }
-    wxApp::OSXStoreOpenFiles(fileNames);
-}
-// wxWidgets override to get an event on open files.
-void GUI_App::MacOpenFiles(const wxArrayString &fileNames)
-{
-    std::vector<std::string> files;
-    std::vector<wxString>    gcode_files;
-    std::vector<wxString>    non_gcode_files;
-    for (const auto& filename : fileNames) {
-        if (is_gcode_file(into_u8(filename)))
-            gcode_files.emplace_back(filename);
-        else {
-            files.emplace_back(into_u8(filename));
-            non_gcode_files.emplace_back(filename);
-        }
-    }
-    if (m_app_mode == EAppMode::GCodeViewer) {
-        // Running in G-code viewer.
-        // Load the first G-code into the G-code viewer.
-        // Or if no G-codes, send other files to slicer. 
-        if (! gcode_files.empty()) {
-            if (m_post_initialized)
-                this->plater()->load_gcode(gcode_files.front());
-            else
-                this->init_params->input_files = { into_u8(gcode_files.front()) };
-        }
-        if (!non_gcode_files.empty()) 
-            start_new_slicer(non_gcode_files, true);
-    } else {
-        if (! files.empty()) {
-            if (m_post_initialized) {
-                wxArrayString input_files;
-                for (size_t i = 0; i < non_gcode_files.size(); ++i)
-                    input_files.push_back(non_gcode_files[i]);
-                this->plater()->load_files(input_files);
-            } else {
-                for (const auto &f : non_gcode_files)
-                    this->init_params->input_files.emplace_back(into_u8(f));
-            }
-        }
-        for (const wxString &filename : gcode_files)
-            start_new_gcodeviewer(&filename);
-    }
-}
-#endif /* __APPLE */
-
-Sidebar& GUI_App::sidebar()
-{
-    return plater_->sidebar();
-}
-
-ObjectManipulation* GUI_App::obj_manipul()
-{
-    // If this method is called before plater_ has been initialized, return nullptr (to avoid a crash)
-    return (plater_ != nullptr) ? sidebar().obj_manipul() : nullptr;
-}
-
-ObjectSettings* GUI_App::obj_settings()
-{
-    return sidebar().obj_settings();
-}
-
-ObjectList* GUI_App::obj_list()
-{
-    return sidebar().obj_list();
-}
-
-ObjectLayers* GUI_App::obj_layers()
-{
-    return sidebar().obj_layers();
-}
-
-Plater* GUI_App::plater()
-{
-    return plater_;
-}
-
-const Plater* GUI_App::plater() const
-{
-    return plater_;
-}
-
-Model& GUI_App::model()
-{
-    return plater_->model();
-}
-wxBookCtrlBase* GUI_App::tab_panel() const
-{
-    return mainframe->m_tabpanel;
-}
-
-NotificationManager * GUI_App::notification_manager()
-{
-    return plater_->get_notification_manager();
-}
-
-// extruders count from selected printer preset
-int GUI_App::extruders_cnt() const
-{
-    const Preset& preset = preset_bundle->printers.get_selected_preset();
-    return preset.printer_technology() == ptSLA ? 1 :
-           preset.config.option<ConfigOptionFloats>("nozzle_diameter")->values.size();
-}
-
-// extruders count from edited printer preset
-int GUI_App::extruders_edited_cnt() const
-{
-    const Preset& preset = preset_bundle->printers.get_edited_preset();
-    return preset.printer_technology() == ptSLA ? 1 :
-           preset.config.option<ConfigOptionFloats>("nozzle_diameter")->values.size();
-}
-
-wxString GUI_App::current_language_code_safe() const
-{
-	// Translate the language code to a code, for which Prusa Research maintains translations.
-	const std::map<wxString, wxString> mapping {
-		{ "cs", 	"cs_CZ", },
-		{ "sk", 	"cs_CZ", },
-		{ "de", 	"de_DE", },
-		{ "es", 	"es_ES", },
-		{ "fr", 	"fr_FR", },
-		{ "it", 	"it_IT", },
-		{ "ja", 	"ja_JP", },
-		{ "ko", 	"ko_KR", },
-		{ "pl", 	"pl_PL", },
-		{ "uk", 	"uk_UA", },
-		{ "zh", 	"zh_CN", },
-		{ "ru", 	"ru_RU", },
-	};
-	wxString language_code = this->current_language_code().BeforeFirst('_');
-	auto it = mapping.find(language_code);
-	if (it != mapping.end())
-		language_code = it->second;
-	else
-		language_code = "en_US";
-	return language_code;
-}
-
-void GUI_App::open_web_page_localized(const std::string &http_address)
-{
-    open_browser_with_warning_dialog(http_address + "&lng=" + this->current_language_code_safe(), nullptr, false);
-}
-
-// If we are switching from the FFF-preset to the SLA, we should to control the printed objects if they have a part(s).
-// Because of we can't to print the multi-part objects with SLA technology.
-bool GUI_App::may_switch_to_SLA_preset(const wxString& caption)
-{
-    if (model_has_multi_part_objects(model())) {
-        show_info(nullptr,
-            _L("It's impossible to print multi-part object(s) with SLA technology.") + "\n\n" +
-            _L("Please check your object list before preset changing."),
-            caption);
-        return false;
-    }
-    if (model_has_connectors(model())) {
-        show_info(nullptr,
-            _L("SLA technology doesn't support cut with connectors") + "\n\n" +
-            _L("Please check your object list before preset changing."),
-            caption);
-        return false;
-    }
-    return true;
-}
-
-bool GUI_App::run_wizard(ConfigWizard::RunReason reason, ConfigWizard::StartPage start_page)
-{
-    wxCHECK_MSG(mainframe != nullptr, false, "Internal error: Main frame not created / null");
-
-    if (reason == ConfigWizard::RR_USER) {
-        if (preset_updater->config_update(app_config->orig_version(), PresetUpdater::UpdateParams::FORCED_BEFORE_WIZARD) == PresetUpdater::R_ALL_CANCELED)
-            return false;
-    }
-
-    auto wizard = new ConfigWizard(mainframe);
-    const bool res = wizard->run(reason, start_page);
-
-    if (res) {
-        load_current_presets();
-
-        // #ysFIXME - delete after testing: This part of code looks redundant. All checks are inside ConfigWizard::priv::apply_config() 
-        if (preset_bundle->printers.get_edited_preset().printer_technology() == ptSLA)
-            may_switch_to_SLA_preset(_L("Configuration is editing from ConfigWizard"));
-    }
-
-    return res;
-}
-
-void GUI_App::show_desktop_integration_dialog()
-{
-#ifdef __linux__
-    //wxCHECK_MSG(mainframe != nullptr, false, "Internal error: Main frame not created / null");
-    DesktopIntegrationDialog dialog(mainframe);
-    dialog.ShowModal();
-#endif //__linux__
-}
-
-#if ENABLE_THUMBNAIL_GENERATOR_DEBUG
-void GUI_App::gcode_thumbnails_debug()
-{
-    const std::string BEGIN_MASK = "; thumbnail begin";
-    const std::string END_MASK = "; thumbnail end";
-    std::string gcode_line;
-    bool reading_image = false;
-    unsigned int width = 0;
-    unsigned int height = 0;
-
-    wxFileDialog dialog(GetTopWindow(), _L("Select a gcode file:"), "", "", "G-code files (*.gcode)|*.gcode;*.GCODE;", wxFD_OPEN | wxFD_FILE_MUST_EXIST);
-    if (dialog.ShowModal() != wxID_OK)
-        return;
-
-    std::string in_filename = into_u8(dialog.GetPath());
-    std::string out_path = boost::filesystem::path(in_filename).remove_filename().append(L"thumbnail").string();
-
-    boost::nowide::ifstream in_file(in_filename.c_str());
-    std::vector<std::string> rows;
-    std::string row;
-    if (in_file.good())
-    {
-        while (std::getline(in_file, gcode_line))
-        {
-            if (in_file.good())
-            {
-                if (boost::starts_with(gcode_line, BEGIN_MASK))
-                {
-                    reading_image = true;
-                    gcode_line = gcode_line.substr(BEGIN_MASK.length() + 1);
-                    std::string::size_type x_pos = gcode_line.find('x');
-                    std::string width_str = gcode_line.substr(0, x_pos);
-                    width = (unsigned int)::atoi(width_str.c_str());
-                    std::string height_str = gcode_line.substr(x_pos + 1);
-                    height = (unsigned int)::atoi(height_str.c_str());
-                    row.clear();
-                }
-                else if (reading_image && boost::starts_with(gcode_line, END_MASK))
-                {
-                    std::string out_filename = out_path + std::to_string(width) + "x" + std::to_string(height) + ".png";
-                    boost::nowide::ofstream out_file(out_filename.c_str(), std::ios::binary);
-                    if (out_file.good())
-                    {
-                        std::string decoded;
-                        decoded.resize(boost::beast::detail::base64::decoded_size(row.size()));
-                        decoded.resize(boost::beast::detail::base64::decode((void*)&decoded[0], row.data(), row.size()).first);
-
-                        out_file.write(decoded.c_str(), decoded.size());
-                        out_file.close();
-                    }
-
-                    reading_image = false;
-                    width = 0;
-                    height = 0;
-                    rows.clear();
-                }
-                else if (reading_image)
-                    row += gcode_line.substr(2);
-            }
-        }
-
-        in_file.close();
-    }
-}
-#endif // ENABLE_THUMBNAIL_GENERATOR_DEBUG
-
-void GUI_App::window_pos_save(wxTopLevelWindow* window, const std::string &name)
-{
-    if (name.empty()) { return; }
-    const auto config_key = (boost::format("window_%1%") % name).str();
-
-    WindowMetrics metrics = WindowMetrics::from_window(window);
-    app_config->set(config_key, metrics.serialize());
-    app_config->save();
-}
-
-void GUI_App::window_pos_restore(wxTopLevelWindow* window, const std::string &name, bool default_maximized)
-{
-    if (name.empty()) { return; }
-    const auto config_key = (boost::format("window_%1%") % name).str();
-
-    if (! app_config->has(config_key)) {
-        window->Maximize(default_maximized);
-        return;
-    }
-
-    auto metrics = WindowMetrics::deserialize(app_config->get(config_key));
-    if (! metrics) {
-        window->Maximize(default_maximized);
-        return;
-    }
-
-    const wxRect& rect = metrics->get_rect();
-
-    if (app_config->get("restore_win_position") == "1") {
-        // workaround for crash related to the positioning of the window on secondary monitor
-        app_config->set("restore_win_position", (boost::format("crashed_at_%1%_pos") % name).str());
-        app_config->save();
-        window->SetPosition(rect.GetPosition());
-
-        // workaround for crash related to the positioning of the window on secondary monitor
-        app_config->set("restore_win_position", (boost::format("crashed_at_%1%_size") % name).str());
-        app_config->save();
-        window->SetSize(rect.GetSize());
-
-        // revert "restore_win_position" value if application wasn't crashed
-        app_config->set("restore_win_position", "1");
-        app_config->save();
-    }
-    else
-        window->CenterOnScreen();
-
-    window->Maximize(metrics->get_maximized());
-}
-
-void GUI_App::window_pos_sanitize(wxTopLevelWindow* window)
-{
-    /*unsigned*/int display_idx = wxDisplay::GetFromWindow(window);
-    wxRect display;
-    if (display_idx == wxNOT_FOUND) {
-        display = wxDisplay(0u).GetClientArea();
-        window->Move(display.GetTopLeft());
-    } else {
-        display = wxDisplay(display_idx).GetClientArea();
-    }
-
-    auto metrics = WindowMetrics::from_window(window);
-    metrics.sanitize_for_display(display);
-    if (window->GetScreenRect() != metrics.get_rect()) {
-        window->SetSize(metrics.get_rect());
-    }
-}
-
-bool GUI_App::config_wizard_startup()
-{
-    if (!m_app_conf_exists || preset_bundle->printers.only_default_printers()) {
-        run_wizard(ConfigWizard::RR_DATA_EMPTY);
-        return true;
-    } else if (get_app_config()->legacy_datadir()) {
-        // Looks like user has legacy pre-vendorbundle data directory,
-        // explain what this is and run the wizard
-
-        MsgDataLegacy dlg;
-        dlg.ShowModal();
-
-        run_wizard(ConfigWizard::RR_DATA_LEGACY);
-        return true;
-    }
-    return false;
-}
-
-bool GUI_App::check_updates(const bool verbose)
-{	
-	PresetUpdater::UpdateResult updater_result;
-	try {
-		updater_result = preset_updater->config_update(app_config->orig_version(), verbose ? PresetUpdater::UpdateParams::SHOW_TEXT_BOX : PresetUpdater::UpdateParams::SHOW_NOTIFICATION);
-		if (updater_result == PresetUpdater::R_INCOMPAT_EXIT) {
-			mainframe->Close();
-            // Applicaiton is closing.
-            return false;
-		}
-		else if (updater_result == PresetUpdater::R_INCOMPAT_CONFIGURED) {
-            m_app_conf_exists = true;
-		}
-		else if (verbose && updater_result == PresetUpdater::R_NOOP) {
-			MsgNoUpdates dlg;
-			dlg.ShowModal();
-		}
-	}
-	catch (const std::exception & ex) {
-		show_error(nullptr, ex.what());
-	}
-    // Applicaiton will continue.
-    return true;
-}
-
-bool GUI_App::open_browser_with_warning_dialog(const wxString& url, wxWindow* parent/* = nullptr*/, bool force_remember_choice /*= true*/, int flags/* = 0*/)
-{
-    bool launch = true;
-
-    // warning dialog containes a "Remember my choice" checkbox
-    std::string option_key = "suppress_hyperlinks";
-    if (force_remember_choice || app_config->get(option_key).empty()) {
-        if (app_config->get(option_key).empty()) {
-            RichMessageDialog dialog(parent, _L("Open hyperlink in default browser?"), _L("PrusaSlicer: Open hyperlink"), wxICON_QUESTION | wxYES_NO);
-            dialog.ShowCheckBox(_L("Remember my choice"));
-            auto answer = dialog.ShowModal();
-            launch = answer == wxID_YES;
-            if (dialog.IsCheckBoxChecked()) {
-                wxString preferences_item = _L("Suppress to open hyperlink in browser");
-                wxString msg =
-                    _L("PrusaSlicer will remember your choice.") + "\n\n" +
-                    _L("You will not be asked about it again on hyperlinks hovering.") + "\n\n" +
-                    format_wxstr(_L("Visit \"Preferences\" and check \"%1%\"\nto changes your choice."), preferences_item);
-
-                MessageDialog msg_dlg(parent, msg, _L("PrusaSlicer: Don't ask me again"), wxOK | wxCANCEL | wxICON_INFORMATION);
-                if (msg_dlg.ShowModal() == wxID_CANCEL)
-                    return false;
-                app_config->set(option_key, answer == wxID_NO ? "1" : "0");
-            }
-        }
-        if (launch)
-            launch = app_config->get(option_key) != "1";
-    }
-    // warning dialog doesn't containe a "Remember my choice" checkbox
-    // and will be shown only when "Suppress to open hyperlink in browser" is ON.
-    else if (app_config->get(option_key) == "1") {
-        MessageDialog dialog(parent, _L("Open hyperlink in default browser?"), _L("PrusaSlicer: Open hyperlink"), wxICON_QUESTION | wxYES_NO);
-        launch = dialog.ShowModal() == wxID_YES;
-    }
-
-    return  launch && wxLaunchDefaultBrowser(url, flags);
-}
-
-// static method accepting a wxWindow object as first parameter
-// void warning_catcher{
-//     my($self, $message_dialog) = @_;
-//     return sub{
-//         my $message = shift;
-//         return if $message = ~/ GLUquadricObjPtr | Attempt to free unreferenced scalar / ;
-//         my @params = ($message, 'Warning', wxOK | wxICON_WARNING);
-//         $message_dialog
-//             ? $message_dialog->(@params)
-//             : Wx::MessageDialog->new($self, @params)->ShowModal;
-//     };
-// }
-
-// Do we need this function???
-// void GUI_App::notify(message) {
-//     auto frame = GetTopWindow();
-//     // try harder to attract user attention on OS X
-//     if (!frame->IsActive())
-//         frame->RequestUserAttention(defined(__WXOSX__/*&Wx::wxMAC */)? wxUSER_ATTENTION_ERROR : wxUSER_ATTENTION_INFO);
-// 
-//     // There used to be notifier using a Growl application for OSX, but Growl is dead.
-//     // The notifier also supported the Linux X D - bus notifications, but that support was broken.
-//     //TODO use wxNotificationMessage ?
-// }
-
-
-#ifdef __WXMSW__
-void GUI_App::associate_3mf_files()
-{
-    associate_file_type(L".3mf", L"Prusa.Slicer.1", L"PrusaSlicer", true);
-}
-
-void GUI_App::associate_stl_files()
-{
-    associate_file_type(L".stl", L"Prusa.Slicer.1", L"PrusaSlicer", true);
-}
-
-void GUI_App::associate_gcode_files()
-{
-    associate_file_type(L".gcode", L"PrusaSlicer.GCodeViewer.1", L"PrusaSlicerGCodeViewer", true);
-}
-#endif // __WXMSW__
-
-void GUI_App::on_version_read(wxCommandEvent& evt)
-{
-    app_config->set("version_online", into_u8(evt.GetString()));
-    app_config->save();
-    std::string opt = app_config->get("notify_release");
-    if (this->plater_ == nullptr || (opt != "all" && opt != "release")) {
-        return;
-    }
-    if (*Semver::parse(SLIC3R_VERSION) >= *Semver::parse(into_u8(evt.GetString()))) {
-        return;
-    }
-    // notification
-    /*
-    this->plater_->get_notification_manager()->push_notification(NotificationType::NewAppAvailable
-        , NotificationManager::NotificationLevel::ImportantNotificationLevel
-        , Slic3r::format(_u8L("New release version %1% is available."), evt.GetString())
-        , _u8L("See Download page.")
-        , [](wxEvtHandler* evnthndlr) {wxGetApp().open_web_page_localized("https://www.prusa3d.com/slicerweb"); return true; }
-    );
-    */
-    // updater 
-    // read triggered_by_user that was set when calling  GUI_App::app_version_check
-    app_updater(m_app_updater->get_triggered_by_user());
-}
-
-void GUI_App::app_updater(bool from_user)
-{
-    DownloadAppData app_data = m_app_updater->get_app_data();
-
-    if (from_user && (!app_data.version || *app_data.version <= *Semver::parse(SLIC3R_VERSION)))
-    {
-        BOOST_LOG_TRIVIAL(info) << "There is no newer version online.";
-        MsgNoAppUpdates no_update_dialog;
-        no_update_dialog.ShowModal();
-        return;
-
-    }
-
-    assert(!app_data.url.empty());
-    assert(!app_data.target_path.empty());
-
-    // dialog with new version info
-    AppUpdateAvailableDialog dialog(*Semver::parse(SLIC3R_VERSION), *app_data.version);
-    auto dialog_result = dialog.ShowModal();
-    // checkbox "do not show again"
-    if (dialog.disable_version_check()) {
-        app_config->set("notify_release", "none");
-    }
-    // Doesn't wish to update
-    if (dialog_result != wxID_OK) {
-        return;
-    }
-    // dialog with new version download (installer or app dependent on system) including path selection
-    AppUpdateDownloadDialog dwnld_dlg(*app_data.version, app_data.target_path);
-    dialog_result = dwnld_dlg.ShowModal();
-    //  Doesn't wish to download
-    if (dialog_result != wxID_OK) {
-        return;
-    }
-    app_data.target_path =dwnld_dlg.get_download_path();
-
-    // start download
-    this->plater_->get_notification_manager()->push_download_progress_notification(_utf8("Download"), std::bind(&AppUpdater::cancel_callback, this->m_app_updater.get()));
-    app_data.start_after = dwnld_dlg.run_after_download();
-    m_app_updater->set_app_data(std::move(app_data));
-    m_app_updater->sync_download();
-}
-
-void GUI_App::app_version_check(bool from_user)
-{
-    if (from_user) {
-        if (m_app_updater->get_download_ongoing()) {
-            MessageDialog msgdlg(nullptr, _L("Download of new version is already ongoing. Do you wish to continue?"), _L("Notice"), wxYES_NO);
-            if (msgdlg.ShowModal() != wxID_YES)
-                return;
-        }
-    }
-    std::string version_check_url = app_config->version_check_url();
-    m_app_updater->sync_version(version_check_url, from_user);
-}
-
-} // GUI
-} //Slic3r
-=======
-#include "libslic3r/Technologies.hpp"
-#include "GUI_App.hpp"
-#include "GUI_Init.hpp"
-#include "GUI_ObjectList.hpp"
-#include "GUI_ObjectManipulation.hpp"
-#include "GUI_Factories.hpp"
-#include "format.hpp"
-#include "I18N.hpp"
-
-#include <algorithm>
-#include <iterator>
-#include <exception>
-#include <cstdlib>
-#include <regex>
-#include <string_view>
-#include <boost/nowide/fstream.hpp>
-#include <boost/algorithm/string/predicate.hpp>
-#include <boost/algorithm/string.hpp>
-#include <boost/format.hpp>
-#include <boost/lexical_cast.hpp>
-#include <boost/log/trivial.hpp>
-#include <boost/nowide/convert.hpp>
-
-#include <wx/stdpaths.h>
-#include <wx/imagpng.h>
-#include <wx/display.h>
-#include <wx/menu.h>
-#include <wx/menuitem.h>
-#include <wx/filedlg.h>
-#include <wx/progdlg.h>
-#include <wx/dir.h>
-#include <wx/wupdlock.h>
-#include <wx/filefn.h>
-#include <wx/sysopt.h>
-#include <wx/richmsgdlg.h>
-#include <wx/log.h>
-#include <wx/intl.h>
-
-#include <wx/dialog.h>
-#include <wx/textctrl.h>
-#include <wx/splash.h>
-#include <wx/fontutil.h>
-
-#include "libslic3r/Utils.hpp"
-#include "libslic3r/Model.hpp"
-#include "libslic3r/I18N.hpp"
-#include "libslic3r/PresetBundle.hpp"
-#include "libslic3r/Color.hpp"
-
-#include "GUI.hpp"
-#include "GUI_Utils.hpp"
-#include "3DScene.hpp"
-#include "MainFrame.hpp"
-#include "Plater.hpp"
-#include "GLCanvas3D.hpp"
-
-#include "../Utils/PresetUpdater.hpp"
-#include "../Utils/PrintHost.hpp"
-#include "../Utils/Process.hpp"
-#include "../Utils/MacDarkMode.hpp"
-#include "../Utils/AppUpdater.hpp"
-#include "../Utils/WinRegistry.hpp"
-#include "slic3r/Config/Snapshot.hpp"
-#include "ConfigSnapshotDialog.hpp"
-#include "FirmwareDialog.hpp"
-#include "Preferences.hpp"
-#include "Tab.hpp"
-#include "SysInfoDialog.hpp"
-#include "KBShortcutsDialog.hpp"
-#include "UpdateDialogs.hpp"
-#include "Mouse3DController.hpp"
-#include "RemovableDriveManager.hpp"
-#include "InstanceCheck.hpp"
-#include "NotificationManager.hpp"
-#include "UnsavedChangesDialog.hpp"
-#include "SavePresetDialog.hpp"
-#include "PrintHostDialogs.hpp"
-#include "DesktopIntegrationDialog.hpp"
-#include "SendSystemInfoDialog.hpp"
-
-#include "BitmapCache.hpp"
-#include "Notebook.hpp"
-
-#ifdef __WXMSW__
-#include <dbt.h>
-#include <shlobj.h>
-#ifdef _MSW_DARK_MODE
-#include <wx/msw/dark_mode.h>
-#endif // _MSW_DARK_MODE
-#endif
-#ifdef _WIN32
-#include <boost/dll/runtime_symbol_info.hpp>
-#endif
-
-#if ENABLE_THUMBNAIL_GENERATOR_DEBUG
-#include <boost/beast/core/detail/base64.hpp>
-#include <boost/nowide/fstream.hpp>
-#endif // ENABLE_THUMBNAIL_GENERATOR_DEBUG
-
-// Needed for forcing menu icons back under gtk2 and gtk3
-#if defined(__WXGTK20__) || defined(__WXGTK3__)
-    #include <gtk/gtk.h>
-#endif
-
-using namespace std::literals;
-
-namespace Slic3r {
-namespace GUI {
-
-class MainFrame;
-
-class SplashScreen : public wxSplashScreen
-{
-public:
-    SplashScreen(const wxBitmap& bitmap, long splashStyle, int milliseconds, wxPoint pos = wxDefaultPosition)
-        : wxSplashScreen(bitmap, splashStyle, milliseconds, static_cast<wxWindow*>(wxGetApp().mainframe), wxID_ANY, wxDefaultPosition, wxDefaultSize,
-#ifdef __APPLE__
-            wxSIMPLE_BORDER | wxFRAME_NO_TASKBAR | wxSTAY_ON_TOP
-#else
-            wxSIMPLE_BORDER | wxFRAME_NO_TASKBAR
-#endif // !__APPLE__
-        )
-    {
-        wxASSERT(bitmap.IsOk());
-
-//        int init_dpi = get_dpi_for_window(this);
-        this->SetPosition(pos);
-        // The size of the SplashScreen can be hanged after its moving to another display
-        // So, update it from a bitmap size
-        this->SetClientSize(bitmap.GetWidth(), bitmap.GetHeight());
-        this->CenterOnScreen();
-//        int new_dpi = get_dpi_for_window(this);
-
-//        m_scale         = (float)(new_dpi) / (float)(init_dpi);
-        m_main_bitmap   = bitmap;
-
-//        scale_bitmap(m_main_bitmap, m_scale);
-
-        // init constant texts and scale fonts
-        init_constant_text();
-
-        // this font will be used for the action string
-        m_action_font = m_constant_text.credits_font.Bold();
-
-        // draw logo and constant info text
-        Decorate(m_main_bitmap);
-    }
-
-    void SetText(const wxString& text)
-    {
-        set_bitmap(m_main_bitmap);
-        if (!text.empty()) {
-            wxBitmap bitmap(m_main_bitmap);
-
-            wxMemoryDC memDC;
-            memDC.SelectObject(bitmap);
-
-            memDC.SetFont(m_action_font);
-            memDC.SetTextForeground(wxColour(237, 107, 33));
-            memDC.DrawText(text, int(m_scale * 60), m_action_line_y_position);
-
-            memDC.SelectObject(wxNullBitmap);
-            set_bitmap(bitmap);
-#ifdef __WXOSX__
-            // without this code splash screen wouldn't be updated under OSX
-            wxYield();
-#endif
-        }
-    }
-
-    static wxBitmap MakeBitmap(wxBitmap bmp)
-    {
-        if (!bmp.IsOk())
-            return wxNullBitmap;
-
-        // create dark grey background for the splashscreen
-        // It will be 5/3 of the weight of the bitmap
-        int width = lround((double)5 / 3 * bmp.GetWidth());
-        int height = bmp.GetHeight();
-
-        wxImage image(width, height);
-        unsigned char* imgdata_ = image.GetData();
-        for (int i = 0; i < width * height; ++i) {
-            *imgdata_++ = 51;
-            *imgdata_++ = 51;
-            *imgdata_++ = 51;
-        }
-
-        wxBitmap new_bmp(image);
-
-        wxMemoryDC memDC;
-        memDC.SelectObject(new_bmp);
-        memDC.DrawBitmap(bmp, width - bmp.GetWidth(), 0, true);
-
-        return new_bmp;
-    }
-
-    void Decorate(wxBitmap& bmp)
-    {
-        if (!bmp.IsOk())
-            return;
-
-        // draw text to the box at the left of the splashscreen.
-        // this box will be 2/5 of the weight of the bitmap, and be at the left.
-        int width = lround(bmp.GetWidth() * 0.4);
-
-        // load bitmap for logo
-        BitmapCache bmp_cache;
-        int logo_size = lround(width * 0.25);
-        wxBitmap logo_bmp = *bmp_cache.load_svg(wxGetApp().logo_name(), logo_size, logo_size);
-
-        wxCoord margin = int(m_scale * 20);
-
-        wxRect banner_rect(wxPoint(0, logo_size), wxPoint(width, bmp.GetHeight()));
-        banner_rect.Deflate(margin, 2 * margin);
-
-        // use a memory DC to draw directly onto the bitmap
-        wxMemoryDC memDc(bmp);
-
-        // draw logo
-        memDc.DrawBitmap(logo_bmp, margin, margin, true);
-
-        // draw the (white) labels inside of our black box (at the left of the splashscreen)
-        memDc.SetTextForeground(wxColour(255, 255, 255));
-
-        memDc.SetFont(m_constant_text.title_font);
-        memDc.DrawLabel(m_constant_text.title,   banner_rect, wxALIGN_TOP | wxALIGN_LEFT);
-
-        int title_height = memDc.GetTextExtent(m_constant_text.title).GetY();
-        banner_rect.SetTop(banner_rect.GetTop() + title_height);
-        banner_rect.SetHeight(banner_rect.GetHeight() - title_height);
-
-        memDc.SetFont(m_constant_text.version_font);
-        memDc.DrawLabel(m_constant_text.version, banner_rect, wxALIGN_TOP | wxALIGN_LEFT);
-        int version_height = memDc.GetTextExtent(m_constant_text.version).GetY();
-
-        memDc.SetFont(m_constant_text.credits_font);
-        memDc.DrawLabel(m_constant_text.credits, banner_rect, wxALIGN_BOTTOM | wxALIGN_LEFT);
-        int credits_height = memDc.GetMultiLineTextExtent(m_constant_text.credits).GetY();
-        int text_height    = memDc.GetTextExtent("text").GetY();
-
-        // calculate position for the dynamic text
-        int logo_and_header_height = margin + logo_size + title_height + version_height;
-        m_action_line_y_position = logo_and_header_height + 0.5 * (bmp.GetHeight() - margin - credits_height - logo_and_header_height - text_height);
-    }
-
-private:
-    wxBitmap    m_main_bitmap;
-    wxFont      m_action_font;
-    int         m_action_line_y_position;
-    float       m_scale {1.0};
-
-    struct ConstantText
-    {
-        wxString title;
-        wxString version;
-        wxString credits;
-
-        wxFont   title_font;
-        wxFont   version_font;
-        wxFont   credits_font;
-
-        void init(wxFont init_font)
-        {
-            // title
-            title = wxGetApp().is_editor() ? SLIC3R_APP_NAME : GCODEVIEWER_APP_NAME;
-
-            // dynamically get the version to display
-            version = _L("Version") + " " + std::string(SLIC3R_VERSION);
-
-            // credits infornation
-            credits = title + " " +
-                _L("is based on Slic3r by Alessandro Ranellucci and the RepRap community.") + "\n" +
-                _L("Developed by Prusa Research.") + "\n\n" +
-                title + " " + _L("is licensed under the") + " " + _L("GNU Affero General Public License, version 3") + ".\n\n" +
-                _L("Contributions by Vojtech Bubnik, Enrico Turri, Oleksandra Iushchenko, Tamas Meszaros, Lukas Matena, Vojtech Kral, David Kocik and numerous others.") + "\n\n" +
-                _L("Artwork model by Leslie Ing");
-
-            title_font = version_font = credits_font = init_font;
-        }
-    } 
-    m_constant_text;
-
-    void init_constant_text()
-    {
-        m_constant_text.init(get_default_font(this));
-
-        // As default we use a system font for current display.
-        // Scale fonts in respect to banner width
-
-        int text_banner_width = lround(0.4 * m_main_bitmap.GetWidth()) - roundl(m_scale * 50); // banner_width - margins
-
-        float title_font_scale = (float)text_banner_width / GetTextExtent(m_constant_text.title).GetX();
-        scale_font(m_constant_text.title_font, title_font_scale > 3.5f ? 3.5f : title_font_scale);
-
-        float version_font_scale = (float)text_banner_width / GetTextExtent(m_constant_text.version).GetX();
-        scale_font(m_constant_text.version_font, version_font_scale > 2.f ? 2.f : version_font_scale);
-
-        // The width of the credits information string doesn't respect to the banner width some times.
-        // So, scale credits_font in the respect to the longest string width
-        int   longest_string_width = word_wrap_string(m_constant_text.credits);
-        float font_scale = (float)text_banner_width / longest_string_width;
-        scale_font(m_constant_text.credits_font, font_scale);
-    }
-
-    void set_bitmap(wxBitmap& bmp)
-    {
-        m_window->SetBitmap(bmp);
-        m_window->Refresh();
-        m_window->Update();
-    }
-
-    void scale_bitmap(wxBitmap& bmp, float scale)
-    {
-        if (scale == 1.0)
-            return;
-
-        wxImage image = bmp.ConvertToImage();
-        if (!image.IsOk() || image.GetWidth() == 0 || image.GetHeight() == 0)
-            return;
-
-        int width   = int(scale * image.GetWidth());
-        int height  = int(scale * image.GetHeight());
-        image.Rescale(width, height, wxIMAGE_QUALITY_BILINEAR);
-
-        bmp = wxBitmap(std::move(image));
-    }
-
-    void scale_font(wxFont& font, float scale)
-    {
-#ifdef __WXMSW__
-        // Workaround for the font scaling in respect to the current active display,
-        // not for the primary display, as it's implemented in Font.cpp
-        // See https://github.com/wxWidgets/wxWidgets/blob/master/src/msw/font.cpp
-        // void wxNativeFontInfo::SetFractionalPointSize(float pointSizeNew)
-        wxNativeFontInfo nfi= *font.GetNativeFontInfo();
-        float pointSizeNew  = wxDisplay(this).GetScaleFactor() * scale * font.GetPointSize();
-        nfi.lf.lfHeight     = nfi.GetLogFontHeightAtPPI(pointSizeNew, get_dpi_for_window(this));
-        nfi.pointSize       = pointSizeNew;
-        font = wxFont(nfi);
-#else
-        font.Scale(scale);
-#endif //__WXMSW__
-    }
-
-    // wrap a string for the strings no longer then 55 symbols
-    // return extent of the longest string
-    int word_wrap_string(wxString& input)
-    {
-        size_t line_len = 55;// count of symbols in one line
-        int idx = -1;
-        size_t cur_len = 0;
-
-        wxString longest_sub_string;
-        auto get_longest_sub_string = [input](wxString &longest_sub_str, size_t cur_len, size_t i) {
-            if (cur_len > longest_sub_str.Len())
-                longest_sub_str = input.SubString(i - cur_len + 1, i);
-        };
-
-        for (size_t i = 0; i < input.Len(); i++)
-        {
-            cur_len++;
-            if (input[i] == ' ')
-                idx = i;
-            if (input[i] == '\n')
-            {
-                get_longest_sub_string(longest_sub_string, cur_len, i);
-                idx = -1;
-                cur_len = 0;
-            }
-            if (cur_len >= line_len && idx >= 0)
-            {
-                get_longest_sub_string(longest_sub_string, cur_len, i);
-                input[idx] = '\n';
-                cur_len = i - static_cast<size_t>(idx);
-            }
-        }
-
-        return GetTextExtent(longest_sub_string).GetX();
-    }
-};
-
-
-#ifdef __linux__
-bool static check_old_linux_datadir(const wxString& app_name) {
-    // If we are on Linux and the datadir does not exist yet, look into the old
-    // location where the datadir was before version 2.3. If we find it there,
-    // tell the user that he might wanna migrate to the new location.
-    // (https://github.com/prusa3d/PrusaSlicer/issues/2911)
-    // To be precise, the datadir should exist, it is created when single instance
-    // lock happens. Instead of checking for existence, check the contents.
-
-    namespace fs = boost::filesystem;
-
-    std::string new_path = Slic3r::data_dir();
-
-    wxString dir;
-    if (! wxGetEnv(wxS("XDG_CONFIG_HOME"), &dir) || dir.empty() )
-        dir = wxFileName::GetHomeDir() + wxS("/.config");
-    std::string default_path = (dir + "/" + app_name).ToUTF8().data();
-
-    if (new_path != default_path) {
-        // This happens when the user specifies a custom --datadir.
-        // Do not show anything in that case.
-        return true;
-    }
-
-    fs::path data_dir = fs::path(new_path);
-    if (! fs::is_directory(data_dir))
-        return true; // This should not happen.
-
-    int file_count = std::distance(fs::directory_iterator(data_dir), fs::directory_iterator());
-
-    if (file_count <= 1) { // just cache dir with an instance lock
-        std::string old_path = wxStandardPaths::Get().GetUserDataDir().ToUTF8().data();
-
-        if (fs::is_directory(old_path)) {
-            wxString msg = from_u8((boost::format(_u8L("Starting with %1% 2.3, configuration "
-                "directory on Linux has changed (according to XDG Base Directory Specification) to \n%2%.\n\n"
-                "This directory did not exist yet (maybe you run the new version for the first time).\nHowever, "
-                "an old %1% configuration directory was detected in \n%3%.\n\n"
-                "Consider moving the contents of the old directory to the new location in order to access "
-                "your profiles, etc.\nNote that if you decide to downgrade %1% in future, it will use the old "
-                "location again.\n\n"
-                "What do you want to do now?")) % SLIC3R_APP_NAME % new_path % old_path).str());
-            wxString caption = from_u8((boost::format(_u8L("%s - BREAKING CHANGE")) % SLIC3R_APP_NAME).str());
-            RichMessageDialog dlg(nullptr, msg, caption, wxYES_NO);
-            dlg.SetYesNoLabels(_L("Quit, I will move my data now"), _L("Start the application"));
-            if (dlg.ShowModal() != wxID_NO)
-                return false;
-        }
-    } else {
-        // If the new directory exists, be silent. The user likely already saw the message.
-    }
-    return true;
-}
-#endif
-
-#ifdef _WIN32
-#if 0 // External Updater is replaced with AppUpdater.cpp
-static bool run_updater_win()
-{
-    // find updater exe
-    boost::filesystem::path path_updater = boost::dll::program_location().parent_path() / "prusaslicer-updater.exe";
-    // run updater. Original args: /silent -restartapp prusa-slicer.exe -startappfirst
-    std::string msg;
-    bool res = create_process(path_updater, L"/silent", msg);
-    if (!res)
-        BOOST_LOG_TRIVIAL(error) << msg; 
-    return res;
-}
-#endif // 0
-#endif // _WIN32
-
-struct FileWildcards {
-    std::string_view              title;
-    std::vector<std::string_view> file_extensions;
-};
-
-
- 
-static const FileWildcards file_wildcards_by_type[FT_SIZE] = {
-    /* FT_STL */     { "STL files"sv,       { ".stl"sv } },
-    /* FT_OBJ */     { "OBJ files"sv,       { ".obj"sv } },
-    /* FT_OBJECT */  { "Object files"sv,    { ".stl"sv, ".obj"sv } },
-    /* FT_STEP */    { "STEP files"sv,      { ".stp"sv, ".step"sv } },    
-    /* FT_AMF */     { "AMF files"sv,       { ".amf"sv, ".zip.amf"sv, ".xml"sv } },
-    /* FT_3MF */     { "3MF files"sv,       { ".3mf"sv } },
-    /* FT_GCODE */   { "G-code files"sv,    { ".gcode"sv, ".gco"sv, ".g"sv, ".ngc"sv } },
-    /* FT_MODEL */   { "Known files"sv,     { ".stl"sv, ".obj"sv, ".3mf"sv, ".amf"sv, ".zip.amf"sv, ".xml"sv, ".step"sv, ".stp"sv } },
-    /* FT_PROJECT */ { "Project files"sv,   { ".3mf"sv, ".amf"sv, ".zip.amf"sv } },
-    /* FT_GALLERY */ { "Known files"sv,     { ".stl"sv, ".obj"sv } },
-
-    /* FT_INI */     { "INI files"sv,       { ".ini"sv } },
-    /* FT_SVG */     { "SVG files"sv,       { ".svg"sv } },
-
-    /* FT_TEX */     { "Texture"sv,         { ".png"sv, ".svg"sv } },
-
-    /* FT_SL1 */     { "Masked SLA files"sv, { ".sl1"sv, ".sl1s"sv, ".pwmx"sv } },
-};
-
-#if ENABLE_ALTERNATIVE_FILE_WILDCARDS_GENERATOR
-wxString file_wildcards(FileType file_type)
-{
-    const FileWildcards& data = file_wildcards_by_type[file_type];
-    std::string title;
-    std::string mask;
-
-    // Generate cumulative first item
-    for (const std::string_view& ext : data.file_extensions) {
-        if (title.empty()) {
-            title = "*";
-            title += ext;
-            mask = title;
-        }
-        else {
-            title += ", *";
-            title += ext;
-            mask += ";*";
-            mask += ext;
-        }
-        mask += ";*";
-        mask += boost::to_upper_copy(std::string(ext));
-    }
-
-    wxString ret = GUI::format_wxstr("%s (%s)|%s", data.title, title, mask);
-
-    // Adds an item for each of the extensions
-    if (data.file_extensions.size() > 1) {
-        for (const std::string_view& ext : data.file_extensions) {
-            title = "*";
-            title += ext;
-            ret += GUI::format_wxstr("|%s (%s)|%s", data.title, title, title);
-        }
-    }
-
-    return ret;
-}
-#else
-// This function produces a Win32 file dialog file template mask to be consumed by wxWidgets on all platforms.
-// The function accepts a custom extension parameter. If the parameter is provided, the custom extension
-// will be added as a fist to the list. This is important for a "file save" dialog on OSX, which strips
-// an extension from the provided initial file name and substitutes it with the default extension (the first one in the template).
-wxString file_wildcards(FileType file_type, const std::string &custom_extension)
-{
-    const FileWildcards& data = file_wildcards_by_type[file_type];
-    std::string title;
-    std::string mask;
-    std::string custom_ext_lower;
-
-    if (! custom_extension.empty()) {
-        // Generate an extension into the title mask and into the list of extensions.
-        custom_ext_lower = boost::to_lower_copy(custom_extension);
-        const std::string custom_ext_upper = boost::to_upper_copy(custom_extension);
-        if (custom_ext_lower == custom_extension) {
-            // Add a lower case version.
-            title = std::string("*") + custom_ext_lower;
-            mask = title;
-            // Add an upper case version.
-            mask  += ";*";
-            mask  += custom_ext_upper;
-        } else if (custom_ext_upper == custom_extension) {
-            // Add an upper case version.
-            title = std::string("*") + custom_ext_upper;
-            mask = title;
-            // Add a lower case version.
-            mask += ";*";
-            mask += custom_ext_lower;
-        } else {
-            // Add the mixed case version only.
-            title = std::string("*") + custom_extension;
-            mask = title;
-        }
-    }
-
-    for (const std::string_view &ext : data.file_extensions)
-        // Only add an extension if it was not added first as the custom extension.
-        if (ext != custom_ext_lower) {
-            if (title.empty()) {
-                title = "*";
-                title += ext;
-                mask  = title;
-            } else {
-                title += ", *";
-                title += ext;
-                mask  += ";*";
-                mask  += ext;
-            }
-            mask += ";*";
-            mask += boost::to_upper_copy(std::string(ext));
-        }
-
-    return GUI::format_wxstr("%s (%s)|%s", data.title, title, mask);
-}
-#endif // ENABLE_ALTERNATIVE_FILE_WILDCARDS_GENERATOR
-
-static std::string libslic3r_translate_callback(const char *s) { return wxGetTranslation(wxString(s, wxConvUTF8)).utf8_str().data(); }
-
-#ifdef WIN32
-#if !wxVERSION_EQUAL_OR_GREATER_THAN(3,1,3)
-static void register_win32_dpi_event()
-{
-    enum { WM_DPICHANGED_ = 0x02e0 };
-
-    wxWindow::MSWRegisterMessageHandler(WM_DPICHANGED_, [](wxWindow *win, WXUINT nMsg, WXWPARAM wParam, WXLPARAM lParam) {
-        const int dpi = wParam & 0xffff;
-        const auto rect = reinterpret_cast<PRECT>(lParam);
-        const wxRect wxrect(wxPoint(rect->top, rect->left), wxPoint(rect->bottom, rect->right));
-
-        DpiChangedEvent evt(EVT_DPI_CHANGED_SLICER, dpi, wxrect);
-        win->GetEventHandler()->AddPendingEvent(evt);
-
-        return true;
-    });
-}
-#endif // !wxVERSION_EQUAL_OR_GREATER_THAN
-
-static GUID GUID_DEVINTERFACE_HID = { 0x4D1E55B2, 0xF16F, 0x11CF, 0x88, 0xCB, 0x00, 0x11, 0x11, 0x00, 0x00, 0x30 };
-
-static void register_win32_device_notification_event()
-{
-    wxWindow::MSWRegisterMessageHandler(WM_DEVICECHANGE, [](wxWindow *win, WXUINT /* nMsg */, WXWPARAM wParam, WXLPARAM lParam) {
-        // Some messages are sent to top level windows by default, some messages are sent to only registered windows, and we explictely register on MainFrame only.
-        auto main_frame = dynamic_cast<MainFrame*>(win);
-        auto plater = (main_frame == nullptr) ? nullptr : main_frame->plater();
-        if (plater == nullptr)
-            // Maybe some other top level window like a dialog or maybe a pop-up menu?
-            return true;
-		PDEV_BROADCAST_HDR lpdb = (PDEV_BROADCAST_HDR)lParam;
-        switch (wParam) {
-        case DBT_DEVICEARRIVAL:
-			if (lpdb->dbch_devicetype == DBT_DEVTYP_VOLUME)
-		        plater->GetEventHandler()->AddPendingEvent(VolumeAttachedEvent(EVT_VOLUME_ATTACHED));
-			else if (lpdb->dbch_devicetype == DBT_DEVTYP_DEVICEINTERFACE) {
-				PDEV_BROADCAST_DEVICEINTERFACE lpdbi = (PDEV_BROADCAST_DEVICEINTERFACE)lpdb;
-//				if (lpdbi->dbcc_classguid == GUID_DEVINTERFACE_VOLUME) {
-//					printf("DBT_DEVICEARRIVAL %d - Media has arrived: %ws\n", msg_count, lpdbi->dbcc_name);
-				if (lpdbi->dbcc_classguid == GUID_DEVINTERFACE_HID)
-			        plater->GetEventHandler()->AddPendingEvent(HIDDeviceAttachedEvent(EVT_HID_DEVICE_ATTACHED, boost::nowide::narrow(lpdbi->dbcc_name)));
-			}
-            break;
-		case DBT_DEVICEREMOVECOMPLETE:
-			if (lpdb->dbch_devicetype == DBT_DEVTYP_VOLUME)
-                plater->GetEventHandler()->AddPendingEvent(VolumeDetachedEvent(EVT_VOLUME_DETACHED));
-			else if (lpdb->dbch_devicetype == DBT_DEVTYP_DEVICEINTERFACE) {
-				PDEV_BROADCAST_DEVICEINTERFACE lpdbi = (PDEV_BROADCAST_DEVICEINTERFACE)lpdb;
-//				if (lpdbi->dbcc_classguid == GUID_DEVINTERFACE_VOLUME)
-//					printf("DBT_DEVICEARRIVAL %d - Media was removed: %ws\n", msg_count, lpdbi->dbcc_name);
-				if (lpdbi->dbcc_classguid == GUID_DEVINTERFACE_HID)
-        			plater->GetEventHandler()->AddPendingEvent(HIDDeviceDetachedEvent(EVT_HID_DEVICE_DETACHED, boost::nowide::narrow(lpdbi->dbcc_name)));
-			}
-			break;
-        default:
-            break;
-        }
-        return true;
-    });
-
-    wxWindow::MSWRegisterMessageHandler(MainFrame::WM_USER_MEDIACHANGED, [](wxWindow *win, WXUINT /* nMsg */, WXWPARAM wParam, WXLPARAM lParam) {
-        // Some messages are sent to top level windows by default, some messages are sent to only registered windows, and we explictely register on MainFrame only.
-        auto main_frame = dynamic_cast<MainFrame*>(win);
-        auto plater = (main_frame == nullptr) ? nullptr : main_frame->plater();
-        if (plater == nullptr)
-            // Maybe some other top level window like a dialog or maybe a pop-up menu?
-            return true;
-        wchar_t sPath[MAX_PATH];
-        if (lParam == SHCNE_MEDIAINSERTED || lParam == SHCNE_MEDIAREMOVED) {
-            struct _ITEMIDLIST* pidl = *reinterpret_cast<struct _ITEMIDLIST**>(wParam);
-            if (! SHGetPathFromIDList(pidl, sPath)) {
-                BOOST_LOG_TRIVIAL(error) << "MediaInserted: SHGetPathFromIDList failed";
-                return false;
-            }
-        }
-        switch (lParam) {
-        case SHCNE_MEDIAINSERTED:
-        {
-            //printf("SHCNE_MEDIAINSERTED %S\n", sPath);
-            plater->GetEventHandler()->AddPendingEvent(VolumeAttachedEvent(EVT_VOLUME_ATTACHED));
-            break;
-        }
-        case SHCNE_MEDIAREMOVED:
-        {
-            //printf("SHCNE_MEDIAREMOVED %S\n", sPath);
-            plater->GetEventHandler()->AddPendingEvent(VolumeDetachedEvent(EVT_VOLUME_DETACHED));
-            break;
-        }
-	    default:
-//          printf("Unknown\n");
-            break;
-	    }
-        return true;
-    });
-
-    wxWindow::MSWRegisterMessageHandler(WM_INPUT, [](wxWindow *win, WXUINT /* nMsg */, WXWPARAM wParam, WXLPARAM lParam) {
-        auto main_frame = dynamic_cast<MainFrame*>(Slic3r::GUI::find_toplevel_parent(win));
-        auto plater = (main_frame == nullptr) ? nullptr : main_frame->plater();
-//        if (wParam == RIM_INPUTSINK && plater != nullptr && main_frame->IsActive()) {
-        if (wParam == RIM_INPUT && plater != nullptr && main_frame->IsActive()) {
-        RAWINPUT raw;
-			UINT rawSize = sizeof(RAWINPUT);
-			::GetRawInputData((HRAWINPUT)lParam, RID_INPUT, &raw, &rawSize, sizeof(RAWINPUTHEADER));
-			if (raw.header.dwType == RIM_TYPEHID && plater->get_mouse3d_controller().handle_raw_input_win32(raw.data.hid.bRawData, raw.data.hid.dwSizeHid))
-				return true;
-		}
-        return false;
-    });
-
-	wxWindow::MSWRegisterMessageHandler(WM_COPYDATA, [](wxWindow* win, WXUINT /* nMsg */, WXWPARAM wParam, WXLPARAM lParam) {
-		COPYDATASTRUCT* copy_data_structure = { 0 };
-		copy_data_structure = (COPYDATASTRUCT*)lParam;
-		if (copy_data_structure->dwData == 1) {
-			LPCWSTR arguments = (LPCWSTR)copy_data_structure->lpData;
-			Slic3r::GUI::wxGetApp().other_instance_message_handler()->handle_message(boost::nowide::narrow(arguments));
-		}
-		return true;
-		});
-}
-#endif // WIN32
-
-static void generic_exception_handle()
-{
-    // Note: Some wxWidgets APIs use wxLogError() to report errors, eg. wxImage
-    // - see https://docs.wxwidgets.org/3.1/classwx_image.html#aa249e657259fe6518d68a5208b9043d0
-    //
-    // wxLogError typically goes around exception handling and display an error dialog some time
-    // after an error is logged even if exception handling and OnExceptionInMainLoop() take place.
-    // This is why we use wxLogError() here as well instead of a custom dialog, because it accumulates
-    // errors if multiple have been collected and displays just one error message for all of them.
-    // Otherwise we would get multiple error messages for one missing png, for example.
-    //
-    // If a custom error message window (or some other solution) were to be used, it would be necessary
-    // to turn off wxLogError() usage in wx APIs, most notably in wxImage
-    // - see https://docs.wxwidgets.org/trunk/classwx_image.html#aa32e5d3507cc0f8c3330135bc0befc6a
-
-    try {
-        throw;
-    } catch (const std::bad_alloc& ex) {
-        // bad_alloc in main thread is most likely fatal. Report immediately to the user (wxLogError would be delayed)
-        // and terminate the app so it is at least certain to happen now.
-        wxString errmsg = wxString::Format(_L("%s has encountered an error. It was likely caused by running out of memory. "
-                              "If you are sure you have enough RAM on your system, this may also be a bug and we would "
-                              "be glad if you reported it.\n\nThe application will now terminate."), SLIC3R_APP_NAME);
-        wxMessageBox(errmsg + "\n\n" + wxString(ex.what()), _L("Fatal error"), wxOK | wxICON_ERROR);
-        BOOST_LOG_TRIVIAL(error) << boost::format("std::bad_alloc exception: %1%") % ex.what();
-        std::terminate();
-    } catch (const boost::io::bad_format_string& ex) {
-        wxString errmsg = _L("PrusaSlicer has encountered a localization error. "
-                             "Please report to PrusaSlicer team, what language was active and in which scenario "
-                             "this issue happened. Thank you.\n\nThe application will now terminate.");
-        wxMessageBox(errmsg + "\n\n" + wxString(ex.what()), _L("Critical error"), wxOK | wxICON_ERROR);
-        BOOST_LOG_TRIVIAL(error) << boost::format("Uncaught exception: %1%") % ex.what();
-        std::terminate();
-        throw;
-    } catch (const std::exception& ex) {
-        wxLogError(format_wxstr(_L("Internal error: %1%"), ex.what()));
-        BOOST_LOG_TRIVIAL(error) << boost::format("Uncaught exception: %1%") % ex.what();
-        throw;
-    }
-}
-
-void GUI_App::post_init()
-{
-    assert(initialized());
-    if (! this->initialized())
-        throw Slic3r::RuntimeError("Calling post_init() while not yet initialized");
-
-    if (this->is_gcode_viewer()) {
-        if (! this->init_params->input_files.empty())
-            this->plater()->load_gcode(wxString::FromUTF8(this->init_params->input_files[0].c_str()));
-    }
-    else {
-        if (! this->init_params->preset_substitutions.empty())
-            show_substitutions_info(this->init_params->preset_substitutions);
-
-#if 0
-        // Load the cummulative config over the currently active profiles.
-        //FIXME if multiple configs are loaded, only the last one will have an effect.
-        // We need to decide what to do about loading of separate presets (just print preset, just filament preset etc).
-        // As of now only the full configs are supported here.
-        if (!m_print_config.empty())
-            this->gui->mainframe->load_config(m_print_config);
-#endif
-        if (! this->init_params->load_configs.empty())
-            // Load the last config to give it a name at the UI. The name of the preset may be later
-            // changed by loading an AMF or 3MF.
-            //FIXME this is not strictly correct, as one may pass a print/filament/printer profile here instead of a full config.
-            this->mainframe->load_config_file(this->init_params->load_configs.back());
-        // If loading a 3MF file, the config is loaded from the last one.
-        if (!this->init_params->input_files.empty()) {
-            const std::vector<size_t> res = this->plater()->load_files(this->init_params->input_files, true, true);
-            if (!res.empty() && this->init_params->input_files.size() == 1) {
-                // Update application titlebar when opening a project file
-                const std::string& filename = this->init_params->input_files.front();
-                if (boost::algorithm::iends_with(filename, ".amf") ||
-                    boost::algorithm::iends_with(filename, ".amf.xml") ||
-                    boost::algorithm::iends_with(filename, ".3mf"))
-                    this->plater()->set_project_filename(from_u8(filename));
-            }
-        }
-        if (! this->init_params->extra_config.empty())
-            this->mainframe->load_config(this->init_params->extra_config);
-    }
-
-    // show "Did you know" notification
-    if (app_config->get("show_hints") == "1" && ! is_gcode_viewer())
-        plater_->get_notification_manager()->push_hint_notification(true);
-
-    // The extra CallAfter() is needed because of Mac, where this is the only way
-    // to popup a modal dialog on start without screwing combo boxes.
-    // This is ugly but I honestly found no better way to do it.
-    // Neither wxShowEvent nor wxWindowCreateEvent work reliably.
-    if (this->preset_updater) { // G-Code Viewer does not initialize preset_updater.
-        if (! this->check_updates(false))
-            // Configuration is not compatible and reconfigure was refused by the user. Application is closing.
-            return;
-        CallAfter([this] {
-            bool cw_showed = this->config_wizard_startup();
-            this->preset_updater->sync(preset_bundle);
-            this->app_version_check(false);
-            if (! cw_showed) {
-                // The CallAfter is needed as well, without it, GL extensions did not show.
-                // Also, we only want to show this when the wizard does not, so the new user
-                // sees something else than "we want something" on the first start.
-                show_send_system_info_dialog_if_needed();
-            }
-        });
-    }
-
-    // Set PrusaSlicer version and save to PrusaSlicer.ini or PrusaSlicerGcodeViewer.ini.
-    app_config->set("version", SLIC3R_VERSION);
-    app_config->save();
-
-#ifdef _WIN32
-    // Sets window property to mainframe so other instances can indentify it.
-    OtherInstanceMessageHandler::init_windows_properties(mainframe, m_instance_hash_int);
-#endif //WIN32
-}
-
-IMPLEMENT_APP(GUI_App)
-
-GUI_App::GUI_App(EAppMode mode)
-    : wxApp()
-    , m_app_mode(mode)
-    , m_em_unit(10)
-    , m_imgui(new ImGuiWrapper())
-	, m_removable_drive_manager(std::make_unique<RemovableDriveManager>())
-	, m_other_instance_message_handler(std::make_unique<OtherInstanceMessageHandler>())
-{
-	//app config initializes early becasuse it is used in instance checking in PrusaSlicer.cpp
-	this->init_app_config();
-    // init app downloader after path to datadir is set
-    m_app_updater = std::make_unique<AppUpdater>();
-}
-
-GUI_App::~GUI_App()
-{
-    if (app_config != nullptr)
-        delete app_config;
-
-    if (preset_bundle != nullptr)
-        delete preset_bundle;
-
-    if (preset_updater != nullptr)
-        delete preset_updater;
-}
-
-// If formatted for github, plaintext with OpenGL extensions enclosed into <details>.
-// Otherwise HTML formatted for the system info dialog.
-std::string GUI_App::get_gl_info(bool for_github)
-{
-    return OpenGLManager::get_gl_info().to_string(for_github);
-}
-
-wxGLContext* GUI_App::init_glcontext(wxGLCanvas& canvas)
-{
-#if ENABLE_GL_CORE_PROFILE
-#if ENABLE_OPENGL_DEBUG_OPTION
-    return m_opengl_mgr.init_glcontext(canvas, init_params != nullptr ? init_params->opengl_version : std::make_pair(0, 0),
-        init_params != nullptr ? init_params->opengl_debug : false);
-#else
-    return m_opengl_mgr.init_glcontext(canvas, init_params != nullptr ? init_params->opengl_version : std::make_pair(0, 0));
-#endif // ENABLE_OPENGL_DEBUG_OPTION
-#else
-    return m_opengl_mgr.init_glcontext(canvas);
-#endif // ENABLE_GL_CORE_PROFILE
-}
-
-bool GUI_App::init_opengl()
-{
-#ifdef __linux__
-    bool status = m_opengl_mgr.init_gl();
-    m_opengl_initialized = true;
-    return status;
-#else
-    return m_opengl_mgr.init_gl();
-#endif
-}
-
-// gets path to PrusaSlicer.ini, returns semver from first line comment
-static boost::optional<Semver> parse_semver_from_ini(std::string path)
-{
-    std::ifstream stream(path);
-    std::stringstream buffer;
-    buffer << stream.rdbuf();
-    std::string body = buffer.str();
-    size_t start = body.find("PrusaSlicer ");
-    if (start == std::string::npos)
-        return boost::none;
-    body = body.substr(start + 12);
-    size_t end = body.find_first_of(" \n");
-    if (end < body.size())
-        body.resize(end);
-    return Semver::parse(body);
-}
-
-void GUI_App::init_app_config()
-{
-	// Profiles for the alpha are stored into the PrusaSlicer-alpha directory to not mix with the current release.
-
-//  SetAppName(SLIC3R_APP_KEY);
-	SetAppName(SLIC3R_APP_KEY "-alpha");
-//  SetAppName(SLIC3R_APP_KEY "-beta");
-
-
-//	SetAppDisplayName(SLIC3R_APP_NAME);
-
-	// Set the Slic3r data directory at the Slic3r XS module.
-	// Unix: ~/ .Slic3r
-	// Windows : "C:\Users\username\AppData\Roaming\Slic3r" or "C:\Documents and Settings\username\Application Data\Slic3r"
-	// Mac : "~/Library/Application Support/Slic3r"
-
-    if (data_dir().empty()) {
-        #ifndef __linux__
-            set_data_dir(wxStandardPaths::Get().GetUserDataDir().ToUTF8().data());
-        #else
-            // Since version 2.3, config dir on Linux is in ${XDG_CONFIG_HOME}.
-            // https://github.com/prusa3d/PrusaSlicer/issues/2911
-            wxString dir;
-            if (! wxGetEnv(wxS("XDG_CONFIG_HOME"), &dir) || dir.empty() )
-                dir = wxFileName::GetHomeDir() + wxS("/.config");
-            set_data_dir((dir + "/" + GetAppName()).ToUTF8().data());
-        #endif
-    } else {
-        m_datadir_redefined = true;
-    }
-
-	if (!app_config)
-        app_config = new AppConfig(is_editor() ? AppConfig::EAppMode::Editor : AppConfig::EAppMode::GCodeViewer);
-
-	// load settings
-	m_app_conf_exists = app_config->exists();
-	if (m_app_conf_exists) {
-        std::string error = app_config->load();
-        if (!error.empty()) {
-            // Error while parsing config file. We'll customize the error message and rethrow to be displayed.
-            if (is_editor()) {
-                throw Slic3r::RuntimeError(
-                    _u8L("Error parsing PrusaSlicer config file, it is probably corrupted. "
-                        "Try to manually delete the file to recover from the error. Your user profiles will not be affected.") +
-                    "\n\n" + app_config->config_path() + "\n\n" + error);
-            }
-            else {
-                throw Slic3r::RuntimeError(
-                    _u8L("Error parsing PrusaGCodeViewer config file, it is probably corrupted. "
-                        "Try to manually delete the file to recover from the error.") +
-                    "\n\n" + app_config->config_path() + "\n\n" + error);
-            }
-        }
-    }
-}
-
-// returns old config path to copy from if such exists,
-// returns an empty string if such config path does not exists or if it cannot be loaded.
-std::string GUI_App::check_older_app_config(Semver current_version, bool backup)
-{
-    std::string older_data_dir_path;
-
-    // If the config folder is redefined - do not check
-    if (m_datadir_redefined)
-        return {};
-
-    // find other version app config (alpha / beta / release)
-    std::string             config_path = app_config->config_path();
-    boost::filesystem::path parent_file_path(config_path);
-    std::string             filename = parent_file_path.filename().string();
-    parent_file_path.remove_filename().remove_filename();
-
-    std::vector<boost::filesystem::path> candidates;
-
-    if (SLIC3R_APP_KEY "-alpha" != GetAppName()) candidates.emplace_back(parent_file_path / SLIC3R_APP_KEY "-alpha" / filename);
-    if (SLIC3R_APP_KEY "-beta" != GetAppName())  candidates.emplace_back(parent_file_path / SLIC3R_APP_KEY "-beta" / filename);
-    if (SLIC3R_APP_KEY != GetAppName())          candidates.emplace_back(parent_file_path / SLIC3R_APP_KEY / filename);
-
-    Semver last_semver = current_version;
-    for (const auto& candidate : candidates) {
-        if (boost::filesystem::exists(candidate)) {
-            // parse
-            boost::optional<Semver>other_semver = parse_semver_from_ini(candidate.string());
-            if (other_semver && *other_semver > last_semver) {
-                last_semver = *other_semver;
-                older_data_dir_path = candidate.parent_path().string();
-            }
-        }
-    }
-    if (older_data_dir_path.empty())
-        return {};
-    BOOST_LOG_TRIVIAL(info) << "last app config file used: " << older_data_dir_path;
-    // ask about using older data folder
-
-    InfoDialog msg(nullptr
-        , format_wxstr(_L("You are opening %1% version %2%."), SLIC3R_APP_NAME, SLIC3R_VERSION)
-        , backup ? 
-        format_wxstr(_L(
-            "The active configuration was created by <b>%1% %2%</b>,"
-            "\nwhile a newer configuration was found in <b>%3%</b>"
-            "\ncreated by <b>%1% %4%</b>."
-            "\n\nShall the newer configuration be imported?"
-            "\nIf so, your active configuration will be backed up before importing the new configuration."
-        )
-            , SLIC3R_APP_NAME, current_version.to_string(), older_data_dir_path, last_semver.to_string())
-        : format_wxstr(_L(
-            "An existing configuration was found in <b>%3%</b>"
-            "\ncreated by <b>%1% %2%</b>."
-            "\n\nShall this configuration be imported?"
-        )
-            , SLIC3R_APP_NAME, last_semver.to_string(), older_data_dir_path)
-        , true, wxYES_NO);
-
-    if (backup) {
-        msg.SetButtonLabel(wxID_YES, _L("Import"));
-        msg.SetButtonLabel(wxID_NO, _L("Don't import"));
-    }
-
-    if (msg.ShowModal() == wxID_YES) {
-        std::string snapshot_id;
-        if (backup) {
-            const Config::Snapshot* snapshot{ nullptr };
-            if (! GUI::Config::take_config_snapshot_cancel_on_error(*app_config, Config::Snapshot::SNAPSHOT_USER, "",
-                _u8L("Continue and import newer configuration?"), &snapshot))
-                return {};
-            if (snapshot) {
-                // Save snapshot ID before loading the alternate AppConfig, as loading the alternate AppConfig may fail.
-                snapshot_id = snapshot->id;
-                assert(! snapshot_id.empty());
-                app_config->set("on_snapshot", snapshot_id);
-            } else
-                BOOST_LOG_TRIVIAL(error) << "Failed to take congiguration snapshot";
-        }
-
-        // load app config from older file
-        std::string error = app_config->load((boost::filesystem::path(older_data_dir_path) / filename).string());
-        if (!error.empty()) {
-            // Error while parsing config file. We'll customize the error message and rethrow to be displayed.
-            if (is_editor()) {
-                throw Slic3r::RuntimeError(
-                    _u8L("Error parsing PrusaSlicer config file, it is probably corrupted. "
-                        "Try to manually delete the file to recover from the error. Your user profiles will not be affected.") +
-                    "\n\n" + app_config->config_path() + "\n\n" + error);
-            }
-            else {
-                throw Slic3r::RuntimeError(
-                    _u8L("Error parsing PrusaGCodeViewer config file, it is probably corrupted. "
-                        "Try to manually delete the file to recover from the error.") +
-                    "\n\n" + app_config->config_path() + "\n\n" + error);
-            }
-        }
-        if (!snapshot_id.empty())
-            app_config->set("on_snapshot", snapshot_id);
-        m_app_conf_exists = true;
-        return older_data_dir_path;
-    }
-    return {};
-}
-
-void GUI_App::init_single_instance_checker(const std::string &name, const std::string &path)
-{
-    BOOST_LOG_TRIVIAL(debug) << "init wx instance checker " << name << " "<< path; 
-    m_single_instance_checker = std::make_unique<wxSingleInstanceChecker>(boost::nowide::widen(name), boost::nowide::widen(path));
-}
-
-bool GUI_App::OnInit()
-{
-    try {
-        return on_init_inner();
-    } catch (const std::exception&) {
-        generic_exception_handle();
-        return false;
-    }
-}
-
-bool GUI_App::on_init_inner()
-{
-    // Set initialization of image handlers before any UI actions - See GH issue #7469
-    wxInitAllImageHandlers();
-
-#if defined(_WIN32) && ! defined(_WIN64)
-    // Win32 32bit build.
-    if (wxPlatformInfo::Get().GetArchName().substr(0, 2) == "64") {
-        RichMessageDialog dlg(nullptr,
-            _L("You are running a 32 bit build of PrusaSlicer on 64-bit Windows."
-                "\n32 bit build of PrusaSlicer will likely not be able to utilize all the RAM available in the system."
-                "\nPlease download and install a 64 bit build of PrusaSlicer from https://www.prusa3d.cz/prusaslicer/."
-                "\nDo you wish to continue?"),
-            "PrusaSlicer", wxICON_QUESTION | wxYES_NO);
-        if (dlg.ShowModal() != wxID_YES)
-            return false;
-    }
-#endif // _WIN64
-
-    // Forcing back menu icons under gtk2 and gtk3. Solution is based on:
-    // https://docs.gtk.org/gtk3/class.Settings.html
-    // see also https://docs.wxwidgets.org/3.0/classwx_menu_item.html#a2b5d6bcb820b992b1e4709facbf6d4fb
-    // TODO: Find workaround for GTK4
-#if defined(__WXGTK20__) || defined(__WXGTK3__)
-    g_object_set (gtk_settings_get_default (), "gtk-menu-images", TRUE, NULL);
-#endif
-
-    // Verify resources path
-    const wxString resources_dir = from_u8(Slic3r::resources_dir());
-    wxCHECK_MSG(wxDirExists(resources_dir), false,
-        wxString::Format("Resources path does not exist or is not a directory: %s", resources_dir));
-
-#ifdef __linux__
-    if (! check_old_linux_datadir(GetAppName())) {
-        std::cerr << "Quitting, user chose to move their data to new location." << std::endl;
-        return false;
-    }
-#endif
-
-    // Enable this to get the default Win32 COMCTRL32 behavior of static boxes.
-//    wxSystemOptions::SetOption("msw.staticbox.optimized-paint", 0);
-    // Enable this to disable Windows Vista themes for all wxNotebooks. The themes seem to lead to terrible
-    // performance when working on high resolution multi-display setups.
-//    wxSystemOptions::SetOption("msw.notebook.themed-background", 0);
-
-//     Slic3r::debugf "wxWidgets version %s, Wx version %s\n", wxVERSION_STRING, wxVERSION;
-
-    // !!! Initialization of UI settings as a language, application color mode, fonts... have to be done before first UI action.
-    // Like here, before the show InfoDialog in check_older_app_config()
-
-    // If load_language() fails, the application closes.
-    load_language(wxString(), true);
-#ifdef _MSW_DARK_MODE
-    bool init_dark_color_mode = app_config->get("dark_color_mode") == "1";
-    bool init_sys_menu_enabled = app_config->get("sys_menu_enabled") == "1";
-    NppDarkMode::InitDarkMode(init_dark_color_mode, init_sys_menu_enabled);
-#endif
-    // initialize label colors and fonts
-    init_label_colours();
-    init_fonts();
-
-    std::string older_data_dir_path;
-    if (m_app_conf_exists) {
-        if (app_config->orig_version().valid() && app_config->orig_version() < *Semver::parse(SLIC3R_VERSION))
-            // Only copying configuration if it was saved with a newer slicer than the one currently running.
-            older_data_dir_path = check_older_app_config(app_config->orig_version(), true);
-    } else {
-        // No AppConfig exists, fresh install. Always try to copy from an alternate location, don't make backup of the current configuration.
-        older_data_dir_path = check_older_app_config(Semver(), false);
-    }
-
-#ifdef _MSW_DARK_MODE
-    // app_config can be updated in check_older_app_config(), so check if dark_color_mode and sys_menu_enabled was changed
-    if (bool new_dark_color_mode = app_config->get("dark_color_mode") == "1";
-        init_dark_color_mode != new_dark_color_mode) {
-        NppDarkMode::SetDarkMode(new_dark_color_mode);
-        init_label_colours();
-        update_label_colours_from_appconfig();
-    }
-    if (bool new_sys_menu_enabled = app_config->get("sys_menu_enabled") == "1";
-        init_sys_menu_enabled != new_sys_menu_enabled)
-        NppDarkMode::SetSystemMenuForApp(new_sys_menu_enabled);
-#endif
-
-    if (is_editor()) {
-        std::string msg = Http::tls_global_init();
-        std::string ssl_cert_store = app_config->get("tls_accepted_cert_store_location");
-        bool ssl_accept = app_config->get("tls_cert_store_accepted") == "yes" && ssl_cert_store == Http::tls_system_cert_store();
-
-        if (!msg.empty() && !ssl_accept) {
-            RichMessageDialog
-                dlg(nullptr,
-                    wxString::Format(_L("%s\nDo you want to continue?"), msg),
-                    "PrusaSlicer", wxICON_QUESTION | wxYES_NO);
-            dlg.ShowCheckBox(_L("Remember my choice"));
-            if (dlg.ShowModal() != wxID_YES) return false;
-
-            app_config->set("tls_cert_store_accepted",
-                dlg.IsCheckBoxChecked() ? "yes" : "no");
-            app_config->set("tls_accepted_cert_store_location",
-                dlg.IsCheckBoxChecked() ? Http::tls_system_cert_store() : "");
-        }
-    }
-
-    SplashScreen* scrn = nullptr;
-    if (app_config->get("show_splash_screen") == "1") {
-        // make a bitmap with dark grey banner on the left side
-        wxBitmap bmp = SplashScreen::MakeBitmap(wxBitmap(from_u8(var(is_editor() ? "splashscreen.jpg" : "splashscreen-gcodepreview.jpg")), wxBITMAP_TYPE_JPEG));
-
-        // Detect position (display) to show the splash screen
-        // Now this position is equal to the mainframe position
-        wxPoint splashscreen_pos = wxDefaultPosition;
-        bool default_splashscreen_pos = true;
-        if (app_config->has("window_mainframe") && app_config->get("restore_win_position") == "1") {
-            auto metrics = WindowMetrics::deserialize(app_config->get("window_mainframe"));
-            default_splashscreen_pos = metrics == boost::none;
-            if (!default_splashscreen_pos)
-                splashscreen_pos = metrics->get_rect().GetPosition();
-        }
-
-        if (!default_splashscreen_pos) {
-            // workaround for crash related to the positioning of the window on secondary monitor
-            get_app_config()->set("restore_win_position", "crashed_at_splashscreen_pos");
-            get_app_config()->save();
-        }
-
-        // create splash screen with updated bmp
-        scrn = new SplashScreen(bmp.IsOk() ? bmp : get_bmp_bundle("PrusaSlicer", 400)->GetPreferredBitmapSizeAtScale(1.0), 
-                                wxSPLASH_CENTRE_ON_SCREEN | wxSPLASH_TIMEOUT, 4000, splashscreen_pos);
-
-        if (!default_splashscreen_pos)
-            // revert "restore_win_position" value if application wasn't crashed
-            get_app_config()->set("restore_win_position", "1");
-#ifndef __linux__
-        wxYield();
-#endif
-        scrn->SetText(_L("Loading configuration")+ dots);
-    }
-
-    preset_bundle = new PresetBundle();
-
-    // just checking for existence of Slic3r::data_dir is not enough : it may be an empty directory
-    // supplied as argument to --datadir; in that case we should still run the wizard
-    preset_bundle->setup_directories();
-    
-    if (! older_data_dir_path.empty()) {
-        preset_bundle->import_newer_configs(older_data_dir_path);
-        app_config->save();
-    }
-
-    if (is_editor()) {
-#ifdef __WXMSW__ 
-        if (app_config->get("associate_3mf") == "1")
-            associate_3mf_files();
-        if (app_config->get("associate_stl") == "1")
-            associate_stl_files();
-#endif // __WXMSW__
-
-        preset_updater = new PresetUpdater();
-        Bind(EVT_SLIC3R_VERSION_ONLINE, &GUI_App::on_version_read, this);
-        Bind(EVT_SLIC3R_EXPERIMENTAL_VERSION_ONLINE, [this](const wxCommandEvent& evt) {
-            if (this->plater_ != nullptr && app_config->get("notify_release") == "all") {
-                std::string evt_string = into_u8(evt.GetString());
-                if (*Semver::parse(SLIC3R_VERSION) < *Semver::parse(evt_string)) {
-                    auto notif_type = (evt_string.find("beta") != std::string::npos ? NotificationType::NewBetaAvailable : NotificationType::NewAlphaAvailable);
-                    this->plater_->get_notification_manager()->push_notification( notif_type
-                        , NotificationManager::NotificationLevel::ImportantNotificationLevel
-                        , Slic3r::format(_u8L("New prerelease version %1% is available."), evt_string)
-                        , _u8L("See Releases page.")
-                        , [](wxEvtHandler* evnthndlr) {wxGetApp().open_browser_with_warning_dialog("https://github.com/prusa3d/PrusaSlicer/releases"); return true; }
-                    );
-                }
-            }
-            });
-        Bind(EVT_SLIC3R_APP_DOWNLOAD_PROGRESS, [this](const wxCommandEvent& evt) {
-            //lm:This does not force a render. The progress bar only updateswhen the mouse is moved.
-            if (this->plater_ != nullptr)
-                this->plater_->get_notification_manager()->set_download_progress_percentage((float)std::stoi(into_u8(evt.GetString())) / 100.f );
-        });
-
-        Bind(EVT_SLIC3R_APP_DOWNLOAD_FAILED, [this](const wxCommandEvent& evt) {
-            if (this->plater_ != nullptr)
-                this->plater_->get_notification_manager()->close_notification_of_type(NotificationType::AppDownload);
-            if(!evt.GetString().IsEmpty())
-                show_error(nullptr, evt.GetString());
-        });
-
-        Bind(EVT_SLIC3R_APP_OPEN_FAILED, [](const wxCommandEvent& evt) {
-            show_error(nullptr, evt.GetString());
-        });
-    }
-    else {
-#ifdef __WXMSW__ 
-        if (app_config->get("associate_gcode") == "1")
-            associate_gcode_files();
-#endif // __WXMSW__
-    }
-
-    // Suppress the '- default -' presets.
-    preset_bundle->set_default_suppressed(app_config->get("no_defaults") == "1");
-    try {
-        // Enable all substitutions (in both user and system profiles), but log the substitutions in user profiles only.
-        // If there are substitutions in system profiles, then a "reconfigure" event shall be triggered, which will force
-        // installation of a compatible system preset, thus nullifying the system preset substitutions.
-        init_params->preset_substitutions = preset_bundle->load_presets(*app_config, ForwardCompatibilitySubstitutionRule::EnableSystemSilent);
-    } catch (const std::exception &ex) {
-        show_error(nullptr, ex.what());
-    }
-
-#ifdef WIN32
-#if !wxVERSION_EQUAL_OR_GREATER_THAN(3,1,3)
-    register_win32_dpi_event();
-#endif // !wxVERSION_EQUAL_OR_GREATER_THAN
-    register_win32_device_notification_event();
-#endif // WIN32
-
-    // Let the libslic3r know the callback, which will translate messages on demand.
-    Slic3r::I18N::set_translate_callback(libslic3r_translate_callback);
-
-    // application frame
-    if (scrn && is_editor())
-        scrn->SetText(_L("Preparing settings tabs") + dots);
-
-    mainframe = new MainFrame();
-    // hide settings tabs after first Layout
-    if (is_editor())
-        mainframe->select_tab(size_t(0));
-
-    sidebar().obj_list()->init_objects(); // propagate model objects to object list
-//     update_mode(); // !!! do that later
-    SetTopWindow(mainframe);
-
-    plater_->init_notification_manager();
-
-    m_printhost_job_queue.reset(new PrintHostJobQueue(mainframe->printhost_queue_dlg()));
-
-    if (is_gcode_viewer()) {
-        mainframe->update_layout();
-        if (plater_ != nullptr)
-            // ensure the selected technology is ptFFF
-            plater_->set_printer_technology(ptFFF);
-    }
-    else
-        load_current_presets();
-
-    // Save the active profiles as a "saved into project".
-    update_saved_preset_from_current_preset();
-
-    if (plater_ != nullptr) {
-        // Save the names of active presets and project specific config into ProjectDirtyStateManager.
-        plater_->reset_project_dirty_initial_presets();
-        // Update Project dirty state, update application title bar.
-        plater_->update_project_dirty_from_presets();
-    }
-
-    mainframe->Show(true);
-
-    obj_list()->set_min_height();
-
-    update_mode(); // update view mode after fix of the object_list size
-
-#ifdef __APPLE__
-    other_instance_message_handler()->bring_instance_forward();
-#endif //__APPLE__
-
-    Bind(wxEVT_IDLE, [this](wxIdleEvent& event)
-    {
-        if (! plater_)
-            return;
-
-        this->obj_manipul()->update_if_dirty();
-
-        // An ugly solution to GH #5537 in which GUI_App::init_opengl (normally called from events wxEVT_PAINT
-        // and wxEVT_SET_FOCUS before GUI_App::post_init is called) wasn't called before GUI_App::post_init and OpenGL wasn't initialized.
-#ifdef __linux__
-        if (! m_post_initialized && m_opengl_initialized) {
-#else
-        if (! m_post_initialized) {
-#endif
-            m_post_initialized = true;
-#ifdef WIN32
-            this->mainframe->register_win32_callbacks();
-#endif
-            this->post_init();
-        }
-
-        if (m_post_initialized && app_config->dirty() && app_config->get("autosave") == "1")
-            app_config->save();
-    });
-
-    m_initialized = true;
-
-    if (const std::string& crash_reason = app_config->get("restore_win_position");
-        boost::starts_with(crash_reason,"crashed"))
-    {
-        wxString preferences_item = _L("Restore window position on start");
-        InfoDialog dialog(nullptr,
-            _L("PrusaSlicer started after a crash"),
-            format_wxstr(_L("PrusaSlicer crashed last time when attempting to set window position.\n"
-                "We are sorry for the inconvenience, it unfortunately happens with certain multiple-monitor setups.\n"
-                "More precise reason for the crash: \"%1%\".\n"
-                "For more information see our GitHub issue tracker: \"%2%\" and \"%3%\"\n\n"
-                "To avoid this problem, consider disabling \"%4%\" in \"Preferences\". "
-                "Otherwise, the application will most likely crash again next time."),
-                "<b>" + from_u8(crash_reason) + "</b>",
-                "<a href=http://github.com/prusa3d/PrusaSlicer/issues/2939>#2939</a>",
-                "<a href=http://github.com/prusa3d/PrusaSlicer/issues/5573>#5573</a>",
-                "<b>" + preferences_item + "</b>"),
-            true, wxYES_NO);
-
-        dialog.SetButtonLabel(wxID_YES, format_wxstr(_L("Disable \"%1%\""), preferences_item));
-        dialog.SetButtonLabel(wxID_NO,  format_wxstr(_L("Leave \"%1%\" enabled") , preferences_item));
-        
-        auto answer = dialog.ShowModal();
-        if (answer == wxID_YES)
-            app_config->set("restore_win_position", "0");
-        else if (answer == wxID_NO)
-            app_config->set("restore_win_position", "1");
-        app_config->save();
-    }
-
-    return true;
-}
-
-unsigned GUI_App::get_colour_approx_luma(const wxColour &colour)
-{
-    double r = colour.Red();
-    double g = colour.Green();
-    double b = colour.Blue();
-
-    return std::round(std::sqrt(
-        r * r * .241 +
-        g * g * .691 +
-        b * b * .068
-        ));
-}
-
-bool GUI_App::dark_mode()
-{
-#if __APPLE__
-    // The check for dark mode returns false positive on 10.12 and 10.13,
-    // which allowed setting dark menu bar and dock area, which is
-    // is detected as dark mode. We must run on at least 10.14 where the
-    // proper dark mode was first introduced.
-    return wxPlatformInfo::Get().CheckOSVersion(10, 14) && mac_dark_mode();
-#else
-    if (wxGetApp().app_config->has("dark_color_mode"))
-        return wxGetApp().app_config->get("dark_color_mode") == "1";
-    return check_dark_mode();
-#endif
-}
-
-const wxColour GUI_App::get_label_default_clr_system()
-{
-    return dark_mode() ? wxColour(115, 220, 103) : wxColour(26, 132, 57);
-}
-
-const wxColour GUI_App::get_label_default_clr_modified()
-{
-    return dark_mode() ? wxColour(253, 111, 40) : wxColour(252, 77, 1);
-}
-
-void GUI_App::init_label_colours()
-{
-    m_color_label_modified          = get_label_default_clr_modified();
-    m_color_label_sys               = get_label_default_clr_system();
-
-    bool is_dark_mode = dark_mode();
-#ifdef _WIN32
-    m_color_label_default           = is_dark_mode ? wxColour(250, 250, 250): wxSystemSettings::GetColour(wxSYS_COLOUR_WINDOWTEXT);
-    m_color_highlight_label_default = is_dark_mode ? wxColour(230, 230, 230): wxSystemSettings::GetColour(/*wxSYS_COLOUR_HIGHLIGHTTEXT*/wxSYS_COLOUR_WINDOWTEXT);
-    m_color_highlight_default       = is_dark_mode ? wxColour(78, 78, 78)   : wxSystemSettings::GetColour(wxSYS_COLOUR_3DLIGHT);
-    m_color_hovered_btn_label       = is_dark_mode ? wxColour(253, 111, 40) : wxColour(252, 77, 1);
-    m_color_default_btn_label       = is_dark_mode ? wxColour(255, 181, 100): wxColour(203, 61, 0);
-    m_color_selected_btn_bg         = is_dark_mode ? wxColour(95, 73, 62)   : wxColour(228, 220, 216);
-#else
-    m_color_label_default = wxSystemSettings::GetColour(wxSYS_COLOUR_WINDOWTEXT);
-#endif
-    m_color_window_default          = is_dark_mode ? wxColour(43, 43, 43)   : wxSystemSettings::GetColour(wxSYS_COLOUR_WINDOW);
-}
-
-void GUI_App::update_label_colours_from_appconfig()
-{
-    if (app_config->has("label_clr_sys")) {
-        auto str = app_config->get("label_clr_sys");
-        if (str != "")
-            m_color_label_sys = wxColour(str);
-    }
-
-    if (app_config->has("label_clr_modified")) {
-        auto str = app_config->get("label_clr_modified");
-        if (str != "")
-            m_color_label_modified = wxColour(str);
-    }
-}
-
-void GUI_App::update_label_colours()
-{
-    for (Tab* tab : tabs_list)
-        tab->update_label_colours();
-}
-
-#ifdef _WIN32
-static bool is_focused(HWND hWnd)
-{
-    HWND hFocusedWnd = ::GetFocus();
-    return hFocusedWnd && hWnd == hFocusedWnd;
-}
-
-static bool is_default(wxWindow* win)
-{
-    wxTopLevelWindow* tlw = find_toplevel_parent(win);
-    if (!tlw)
-        return false;
-        
-    return win == tlw->GetDefaultItem();
-}
-#endif
-
-void GUI_App::UpdateDarkUI(wxWindow* window, bool highlited/* = false*/, bool just_font/* = false*/)
-{
-#ifdef _WIN32
-    bool is_focused_button = false;
-    bool is_default_button = false;
-    if (wxButton* btn = dynamic_cast<wxButton*>(window)) {
-        if (!(btn->GetWindowStyle() & wxNO_BORDER)) {
-            btn->SetWindowStyle(btn->GetWindowStyle() | wxNO_BORDER);
-            highlited = true;
-        }
-        // button marking
-        {
-            auto mark_button = [this, btn, highlited](const bool mark) {
-                if (btn->GetLabel().IsEmpty())
-                    btn->SetBackgroundColour(mark ? m_color_selected_btn_bg   : highlited ? m_color_highlight_default : m_color_window_default);
-                else
-                    btn->SetForegroundColour(mark ? m_color_hovered_btn_label : (is_default(btn) ? m_color_default_btn_label : m_color_label_default));
-                btn->Refresh();
-                btn->Update();
-            };
-
-            // hovering
-            btn->Bind(wxEVT_ENTER_WINDOW, [mark_button](wxMouseEvent& event) { mark_button(true); event.Skip(); });
-            btn->Bind(wxEVT_LEAVE_WINDOW, [mark_button, btn](wxMouseEvent& event) { mark_button(is_focused(btn->GetHWND())); event.Skip(); });
-            // focusing
-            btn->Bind(wxEVT_SET_FOCUS,    [mark_button](wxFocusEvent& event) { mark_button(true); event.Skip(); });
-            btn->Bind(wxEVT_KILL_FOCUS,   [mark_button](wxFocusEvent& event) { mark_button(false); event.Skip(); });
-
-            is_focused_button = is_focused(btn->GetHWND());
-            is_default_button = is_default(btn);
-            if (is_focused_button || is_default_button)
-                mark_button(is_focused_button);
-        }
-    }
-    else if (wxTextCtrl* text = dynamic_cast<wxTextCtrl*>(window)) {
-        if (text->GetBorder() != wxBORDER_SIMPLE)
-            text->SetWindowStyle(text->GetWindowStyle() | wxBORDER_SIMPLE);
-    }
-    else if (wxCheckListBox* list = dynamic_cast<wxCheckListBox*>(window)) {
-        list->SetWindowStyle(list->GetWindowStyle() | wxBORDER_SIMPLE);
-        list->SetBackgroundColour(highlited ? m_color_highlight_default : m_color_window_default);
-        for (size_t i = 0; i < list->GetCount(); i++)
-            if (wxOwnerDrawn* item = list->GetItem(i)) {
-                item->SetBackgroundColour(highlited ? m_color_highlight_default : m_color_window_default);
-                item->SetTextColour(m_color_label_default);
-            }
-        return;
-    }
-    else if (dynamic_cast<wxListBox*>(window))
-        window->SetWindowStyle(window->GetWindowStyle() | wxBORDER_SIMPLE);
-
-    if (!just_font)
-        window->SetBackgroundColour(highlited ? m_color_highlight_default : m_color_window_default);
-    if (!is_focused_button && !is_default_button)
-        window->SetForegroundColour(m_color_label_default);
-#endif
-}
-
-// recursive function for scaling fonts for all controls in Window
-#ifdef _WIN32
-static void update_dark_children_ui(wxWindow* window, bool just_buttons_update = false)
-{
-    bool is_btn = dynamic_cast<wxButton*>(window) != nullptr;
-    if (!(just_buttons_update && !is_btn))
-        wxGetApp().UpdateDarkUI(window, is_btn);
-
-    auto children = window->GetChildren();
-    for (auto child : children) {        
-        update_dark_children_ui(child);
-    }
-}
-#endif
-
-// Note: Don't use this function for Dialog contains ScalableButtons
-void GUI_App::UpdateDlgDarkUI(wxDialog* dlg, bool just_buttons_update/* = false*/)
-{
-#ifdef _WIN32
-    update_dark_children_ui(dlg, just_buttons_update);
-#endif
-}
-void GUI_App::UpdateDVCDarkUI(wxDataViewCtrl* dvc, bool highlited/* = false*/)
-{
-#ifdef _WIN32
-    UpdateDarkUI(dvc, highlited ? dark_mode() : false);
-#ifdef _MSW_DARK_MODE
-    dvc->RefreshHeaderDarkMode(&m_normal_font);
-#endif //_MSW_DARK_MODE
-    if (dvc->HasFlag(wxDV_ROW_LINES))
-        dvc->SetAlternateRowColour(m_color_highlight_default);
-    if (dvc->GetBorder() != wxBORDER_SIMPLE)
-        dvc->SetWindowStyle(dvc->GetWindowStyle() | wxBORDER_SIMPLE);
-#endif
-}
-
-void GUI_App::UpdateAllStaticTextDarkUI(wxWindow* parent)
-{
-#ifdef _WIN32
-    wxGetApp().UpdateDarkUI(parent);
-
-    auto children = parent->GetChildren();
-    for (auto child : children) {
-        if (dynamic_cast<wxStaticText*>(child))
-            child->SetForegroundColour(m_color_label_default);
-    }
-#endif
-}
-
-void GUI_App::init_fonts()
-{
-    m_small_font = wxSystemSettings::GetFont(wxSYS_DEFAULT_GUI_FONT);
-    m_bold_font = wxSystemSettings::GetFont(wxSYS_DEFAULT_GUI_FONT).Bold();
-    m_normal_font = wxSystemSettings::GetFont(wxSYS_DEFAULT_GUI_FONT);
-
-#ifdef __WXMAC__
-    m_small_font.SetPointSize(11);
-    m_bold_font.SetPointSize(13);
-#endif /*__WXMAC__*/
-
-    // wxSYS_OEM_FIXED_FONT and wxSYS_ANSI_FIXED_FONT use the same as
-    // DEFAULT in wxGtk. Use the TELETYPE family as a work-around
-    m_code_font = wxFont(wxFontInfo().Family(wxFONTFAMILY_TELETYPE));
-    m_code_font.SetPointSize(m_normal_font.GetPointSize());
-}
-
-void GUI_App::update_fonts(const MainFrame *main_frame)
-{
-    /* Only normal and bold fonts are used for an application rescale,
-     * because of under MSW small and normal fonts are the same.
-     * To avoid same rescaling twice, just fill this values
-     * from rescaled MainFrame
-     */
-	if (main_frame == nullptr)
-		main_frame = this->mainframe;
-    m_normal_font   = main_frame->normal_font();
-    m_small_font    = m_normal_font;
-    m_bold_font     = main_frame->normal_font().Bold();
-    m_link_font     = m_bold_font.Underlined();
-    m_em_unit       = main_frame->em_unit();
-    m_code_font.SetPointSize(m_normal_font.GetPointSize());
-}
-
-void GUI_App::set_label_clr_modified(const wxColour& clr) 
-{
-    if (m_color_label_modified == clr)
-        return;
-    m_color_label_modified = clr;
-    const std::string str = encode_color(ColorRGB(clr.Red(), clr.Green(), clr.Blue()));
-    app_config->set("label_clr_modified", str);
-    app_config->save();
-}
-
-void GUI_App::set_label_clr_sys(const wxColour& clr)
-{
-    if (m_color_label_sys == clr)
-        return;
-    m_color_label_sys = clr;
-    const std::string str = encode_color(ColorRGB(clr.Red(), clr.Green(), clr.Blue()));
-    app_config->set("label_clr_sys", str);
-    app_config->save();
-}
-
-bool GUI_App::tabs_as_menu() const
-{
-    return app_config->get("tabs_as_menu") == "1"; // || dark_mode();
-}
-
-wxSize GUI_App::get_min_size() const
-{
-    return wxSize(76*m_em_unit, 49 * m_em_unit);
-}
-
-float GUI_App::toolbar_icon_scale(const bool is_limited/* = false*/) const
-{
-#ifdef __APPLE__
-    const float icon_sc = 1.0f; // for Retina display will be used its own scale
-#else
-    const float icon_sc = m_em_unit*0.1f;
-#endif // __APPLE__
-
-    const std::string& use_val  = app_config->get("use_custom_toolbar_size");
-    const std::string& val      = app_config->get("custom_toolbar_size");
-    const std::string& auto_val = app_config->get("auto_toolbar_size");
-
-    if (val.empty() || auto_val.empty() || use_val.empty())
-        return icon_sc;
-
-    int int_val = use_val == "0" ? 100 : atoi(val.c_str());
-    // correct value in respect to auto_toolbar_size
-    int_val = std::min(atoi(auto_val.c_str()), int_val);
-
-    if (is_limited && int_val < 50)
-        int_val = 50;
-
-    return 0.01f * int_val * icon_sc;
-}
-
-void GUI_App::set_auto_toolbar_icon_scale(float scale) const
-{
-#ifdef __APPLE__
-    const float icon_sc = 1.0f; // for Retina display will be used its own scale
-#else
-    const float icon_sc = m_em_unit * 0.1f;
-#endif // __APPLE__
-
-    long int_val = std::min(int(std::lround(scale / icon_sc * 100)), 100);
-    std::string val = std::to_string(int_val);
-
-    app_config->set("auto_toolbar_size", val);
-}
-
-// check user printer_presets for the containing information about "Print Host upload"
-void GUI_App::check_printer_presets()
-{
-    std::vector<std::string> preset_names = PhysicalPrinter::presets_with_print_host_information(preset_bundle->printers);
-    if (preset_names.empty())
-        return;
-
-    wxString msg_text =  _L("You have the following presets with saved options for \"Print Host upload\"") + ":";
-    for (const std::string& preset_name : preset_names)
-        msg_text += "\n    \"" + from_u8(preset_name) + "\",";
-    msg_text.RemoveLast();
-    msg_text += "\n\n" + _L("But since this version of PrusaSlicer we don't show this information in Printer Settings anymore.\n"
-                            "Settings will be available in physical printers settings.") + "\n\n" +
-                         _L("By default new Printer devices will be named as \"Printer N\" during its creation.\n"
-                            "Note: This name can be changed later from the physical printers settings");
-
-    //wxMessageDialog(nullptr, msg_text, _L("Information"), wxOK | wxICON_INFORMATION).ShowModal();
-    MessageDialog(nullptr, msg_text, _L("Information"), wxOK | wxICON_INFORMATION).ShowModal();
-
-    preset_bundle->physical_printers.load_printers_from_presets(preset_bundle->printers);
-}
-
-void GUI_App::recreate_GUI(const wxString& msg_name)
-{
-    m_is_recreating_gui = true;
-
-    mainframe->shutdown();
-
-    wxProgressDialog dlg(msg_name, msg_name, 100, nullptr, wxPD_AUTO_HIDE);
-    dlg.Pulse();
-    dlg.Update(10, _L("Recreating") + dots);
-
-    MainFrame *old_main_frame = mainframe;
-    mainframe = new MainFrame();
-    if (is_editor())
-        // hide settings tabs after first Layout
-        mainframe->select_tab(size_t(0));
-    // Propagate model objects to object list.
-    sidebar().obj_list()->init_objects();
-    SetTopWindow(mainframe);
-
-    dlg.Update(30, _L("Recreating") + dots);
-    old_main_frame->Destroy();
-
-    dlg.Update(80, _L("Loading of current presets") + dots);
-    m_printhost_job_queue.reset(new PrintHostJobQueue(mainframe->printhost_queue_dlg()));
-    load_current_presets();
-    mainframe->Show(true);
-
-    dlg.Update(90, _L("Loading of a mode view") + dots);
-
-    obj_list()->set_min_height();
-    update_mode();
-
-    // #ys_FIXME_delete_after_testing  Do we still need this  ?
-//     CallAfter([]() {
-//         // Run the config wizard, don't offer the "reset user profile" checkbox.
-//         config_wizard_startup(true);
-//     });
-
-    m_is_recreating_gui = false;
-}
-
-void GUI_App::system_info()
-{
-    SysInfoDialog dlg;
-    dlg.ShowModal();
-}
-
-void GUI_App::keyboard_shortcuts()
-{
-    KBShortcutsDialog dlg;
-    dlg.ShowModal();
-}
-
-// static method accepting a wxWindow object as first parameter
-bool GUI_App::catch_error(std::function<void()> cb,
-    //                       wxMessageDialog* message_dialog,
-    const std::string& err /*= ""*/)
-{
-    if (!err.empty()) {
-        if (cb)
-            cb();
-        //         if (message_dialog)
-        //             message_dialog->(err, "Error", wxOK | wxICON_ERROR);
-        show_error(/*this*/nullptr, err);
-        return true;
-    }
-    return false;
-}
-
-// static method accepting a wxWindow object as first parameter
-void fatal_error(wxWindow* parent)
-{
-    show_error(parent, "");
-    //     exit 1; // #ys_FIXME
-}
-
-#ifdef _WIN32
-
-#ifdef _MSW_DARK_MODE
-static void update_scrolls(wxWindow* window)
-{
-    wxWindowList::compatibility_iterator node = window->GetChildren().GetFirst();
-    while (node)
-    {
-        wxWindow* win = node->GetData();
-        if (dynamic_cast<wxScrollHelper*>(win) ||
-            dynamic_cast<wxTreeCtrl*>(win) ||
-            dynamic_cast<wxTextCtrl*>(win))
-            NppDarkMode::SetDarkExplorerTheme(win->GetHWND());
-
-        update_scrolls(win);
-        node = node->GetNext();
-    }
-}
-#endif //_MSW_DARK_MODE
-
-
-#ifdef _MSW_DARK_MODE
-void GUI_App::force_menu_update()
-{
-    NppDarkMode::SetSystemMenuForApp(app_config->get("sys_menu_enabled") == "1");
-}
-#endif //_MSW_DARK_MODE
-
-void GUI_App::force_colors_update()
-{
-#ifdef _MSW_DARK_MODE
-    NppDarkMode::SetDarkMode(app_config->get("dark_color_mode") == "1");
-    if (WXHWND wxHWND = wxToolTip::GetToolTipCtrl())
-        NppDarkMode::SetDarkExplorerTheme((HWND)wxHWND);
-    NppDarkMode::SetDarkTitleBar(mainframe->GetHWND());
-    NppDarkMode::SetDarkTitleBar(mainframe->m_settings_dialog.GetHWND());
-#endif //_MSW_DARK_MODE
-    m_force_colors_update = true;
-}
-#endif //_WIN32
-
-// Called after the Preferences dialog is closed and the program settings are saved.
-// Update the UI based on the current preferences.
-void GUI_App::update_ui_from_settings()
-{
-    update_label_colours();
-#ifdef _WIN32
-    // Upadte UI colors before Update UI from settings
-    if (m_force_colors_update) {
-        m_force_colors_update = false;
-        mainframe->force_color_changed();
-        mainframe->diff_dialog.force_color_changed();
-        mainframe->preferences_dialog->force_color_changed();
-        mainframe->printhost_queue_dlg()->force_color_changed();
-#ifdef _MSW_DARK_MODE
-        update_scrolls(mainframe);
-        if (mainframe->is_dlg_layout()) {
-            // update for tabs bar
-            UpdateDarkUI(&mainframe->m_settings_dialog);
-            mainframe->m_settings_dialog.Fit();
-            mainframe->m_settings_dialog.Refresh();
-            // update scrollbars
-            update_scrolls(&mainframe->m_settings_dialog);
-        }
-#endif //_MSW_DARK_MODE
-    }
-#endif
-    mainframe->update_ui_from_settings();
-}
-
-void GUI_App::persist_window_geometry(wxTopLevelWindow *window, bool default_maximized)
-{
-    const std::string name = into_u8(window->GetName());
-
-    window->Bind(wxEVT_CLOSE_WINDOW, [=](wxCloseEvent &event) {
-        window_pos_save(window, name);
-        event.Skip();
-    });
-
-    window_pos_restore(window, name, default_maximized);
-
-    on_window_geometry(window, [=]() {
-        window_pos_sanitize(window);
-    });
-}
-
-void GUI_App::load_project(wxWindow *parent, wxString& input_file) const
-{
-    input_file.Clear();
-    wxFileDialog dialog(parent ? parent : GetTopWindow(),
-        _L("Choose one file (3MF/AMF):"),
-        app_config->get_last_dir(), "",
-        file_wildcards(FT_PROJECT), wxFD_OPEN | wxFD_FILE_MUST_EXIST);
-
-    if (dialog.ShowModal() == wxID_OK)
-        input_file = dialog.GetPath();
-}
-
-void GUI_App::import_model(wxWindow *parent, wxArrayString& input_files) const
-{
-    input_files.Clear();
-    wxFileDialog dialog(parent ? parent : GetTopWindow(),
-        _L("Choose one or more files (STL/3MF/STEP/OBJ/AMF/PRUSA):"),
-        from_u8(app_config->get_last_dir()), "",
-        file_wildcards(FT_MODEL), wxFD_OPEN | wxFD_MULTIPLE | wxFD_FILE_MUST_EXIST);
-
-    if (dialog.ShowModal() == wxID_OK)
-        dialog.GetPaths(input_files);
-}
-
-void GUI_App::load_gcode(wxWindow* parent, wxString& input_file) const
-{
-    input_file.Clear();
-    wxFileDialog dialog(parent ? parent : GetTopWindow(),
-        _L("Choose one file (GCODE/.GCO/.G/.ngc/NGC):"),
-        app_config->get_last_dir(), "",
-        file_wildcards(FT_GCODE), wxFD_OPEN | wxFD_FILE_MUST_EXIST);
-
-    if (dialog.ShowModal() == wxID_OK)
-        input_file = dialog.GetPath();
-}
-
-bool GUI_App::switch_language()
-{
-    if (select_language()) {
-        recreate_GUI(_L("Changing of an application language") + dots);
-        return true;
-    } else {
-        return false;
-    }
-}
-
-#ifdef __linux__
-static const wxLanguageInfo* linux_get_existing_locale_language(const wxLanguageInfo* language,
-                                                                const wxLanguageInfo* system_language)
-{
-    constexpr size_t max_len = 50;
-    char path[max_len] = "";
-    std::vector<std::string> locales;
-    const std::string lang_prefix = into_u8(language->CanonicalName.BeforeFirst('_'));
-
-    // Call locale -a so we can parse the output to get the list of available locales
-    // We expect lines such as "en_US.utf8". Pick ones starting with the language code
-    // we are switching to. Lines with different formatting will be removed later.
-    FILE* fp = popen("locale -a", "r");
-    if (fp != NULL) {
-        while (fgets(path, max_len, fp) != NULL) {
-            std::string line(path);
-            line = line.substr(0, line.find('\n'));
-            if (boost::starts_with(line, lang_prefix))
-                locales.push_back(line);
-        }
-        pclose(fp);
-    }
-
-    // locales now contain all candidates for this language.
-    // Sort them so ones containing anything about UTF-8 are at the end.
-    std::sort(locales.begin(), locales.end(), [](const std::string& a, const std::string& b)
-    {
-        auto has_utf8 = [](const std::string & s) {
-            auto S = boost::to_upper_copy(s);
-            return S.find("UTF8") != std::string::npos || S.find("UTF-8") != std::string::npos;
-        };
-        return ! has_utf8(a) && has_utf8(b);
-    });
-
-    // Remove the suffix behind a dot, if there is one.
-    for (std::string& s : locales)
-        s = s.substr(0, s.find("."));
-
-    // We just hope that dear Linux "locale -a" returns country codes
-    // in ISO 3166-1 alpha-2 code (two letter) format.
-    // https://en.wikipedia.org/wiki/List_of_ISO_3166_country_codes
-    // To be sure, remove anything not looking as expected
-    // (any number of lowercase letters, underscore, two uppercase letters).
-    locales.erase(std::remove_if(locales.begin(),
-                                 locales.end(),
-                                 [](const std::string& s) {
-                                     return ! std::regex_match(s,
-                                         std::regex("^[a-z]+_[A-Z]{2}$"));
-                                 }),
-                   locales.end());
-
-    if (system_language) {
-        // Is there a candidate matching a country code of a system language? Move it to the end,
-        // while maintaining the order of matches, so that the best match ends up at the very end.
-        std::string system_country = "_" + into_u8(system_language->CanonicalName.AfterFirst('_')).substr(0, 2);
-        int cnt = locales.size();
-        for (int i = 0; i < cnt; ++i)
-            if (locales[i].find(system_country) != std::string::npos) {
-                locales.emplace_back(std::move(locales[i]));
-                locales[i].clear();
-            }
-    }
-
-    // Now try them one by one.
-    for (auto it = locales.rbegin(); it != locales.rend(); ++ it)
-        if (! it->empty()) {
-            const std::string &locale = *it;
-            const wxLanguageInfo* lang = wxLocale::FindLanguageInfo(from_u8(locale));
-            if (wxLocale::IsAvailable(lang->Language))
-                return lang;
-        }
-    return language;
-}
-#endif
-
-int GUI_App::GetSingleChoiceIndex(const wxString& message,
-                                const wxString& caption,
-                                const wxArrayString& choices,
-                                int initialSelection)
-{
-#ifdef _WIN32
-    wxSingleChoiceDialog dialog(nullptr, message, caption, choices);
-    wxGetApp().UpdateDlgDarkUI(&dialog);
-
-    dialog.SetSelection(initialSelection);
-    return dialog.ShowModal() == wxID_OK ? dialog.GetSelection() : -1;
-#else
-    return wxGetSingleChoiceIndex(message, caption, choices, initialSelection);
-#endif
-}
-
-// select language from the list of installed languages
-bool GUI_App::select_language()
-{
-	wxArrayString translations = wxTranslations::Get()->GetAvailableTranslations(SLIC3R_APP_KEY);
-    std::vector<const wxLanguageInfo*> language_infos;
-    language_infos.emplace_back(wxLocale::GetLanguageInfo(wxLANGUAGE_ENGLISH));
-    for (size_t i = 0; i < translations.GetCount(); ++ i) {
-	    const wxLanguageInfo *langinfo = wxLocale::FindLanguageInfo(translations[i]);
-        if (langinfo != nullptr)
-            language_infos.emplace_back(langinfo);
-    }
-    sort_remove_duplicates(language_infos);
-	std::sort(language_infos.begin(), language_infos.end(), [](const wxLanguageInfo* l, const wxLanguageInfo* r) { return l->Description < r->Description; });
-
-    wxArrayString names;
-    names.Alloc(language_infos.size());
-
-    // Some valid language should be selected since the application start up.
-    const wxLanguage current_language = wxLanguage(m_wxLocale->GetLanguage());
-    int 		     init_selection   		= -1;
-    int 			 init_selection_alt     = -1;
-    int 			 init_selection_default = -1;
-    for (size_t i = 0; i < language_infos.size(); ++ i) {
-        if (wxLanguage(language_infos[i]->Language) == current_language)
-        	// The dictionary matches the active language and country.
-            init_selection = i;
-        else if ((language_infos[i]->CanonicalName.BeforeFirst('_') == m_wxLocale->GetCanonicalName().BeforeFirst('_')) ||
-        		 // if the active language is Slovak, mark the Czech language as active.
-        	     (language_infos[i]->CanonicalName.BeforeFirst('_') == "cs" && m_wxLocale->GetCanonicalName().BeforeFirst('_') == "sk"))
-        	// The dictionary matches the active language, it does not necessarily match the country.
-        	init_selection_alt = i;
-        if (language_infos[i]->CanonicalName.BeforeFirst('_') == "en")
-        	// This will be the default selection if the active language does not match any dictionary.
-        	init_selection_default = i;
-        names.Add(language_infos[i]->Description);
-    }
-    if (init_selection == -1)
-    	// This is the dictionary matching the active language.
-    	init_selection = init_selection_alt;
-    if (init_selection != -1)
-    	// This is the language to highlight in the choice dialog initially.
-    	init_selection_default = init_selection;
-
-    const long index = GetSingleChoiceIndex(_L("Select the language"), _L("Language"), names, init_selection_default);
-	// Try to load a new language.
-    if (index != -1 && (init_selection == -1 || init_selection != index)) {
-    	const wxLanguageInfo *new_language_info = language_infos[index];
-    	if (this->load_language(new_language_info->CanonicalName, false)) {
-			// Save language at application config.
-            // Which language to save as the selected dictionary language?
-            // 1) Hopefully the language set to wxTranslations by this->load_language(), but that API is weird and we don't want to rely on its
-            //    stability in the future:
-            //    wxTranslations::Get()->GetBestTranslation(SLIC3R_APP_KEY, wxLANGUAGE_ENGLISH);
-            // 2) Current locale language may not match the dictionary name, see GH issue #3901
-            //    m_wxLocale->GetCanonicalName()
-            // 3) new_language_info->CanonicalName is a safe bet. It points to a valid dictionary name.
-			app_config->set("translation_language", new_language_info->CanonicalName.ToUTF8().data());            
-			app_config->save();
-    		return true;
-    	}
-    }
-
-    return false;
-}
-
-// Load gettext translation files and activate them at the start of the application,
-// based on the "translation_language" key stored in the application config.
-bool GUI_App::load_language(wxString language, bool initial)
-{
-    if (initial) {
-    	// There is a static list of lookup path prefixes in wxWidgets. Add ours.
-	    wxFileTranslationsLoader::AddCatalogLookupPathPrefix(from_u8(localization_dir()));
-    	// Get the active language from PrusaSlicer.ini, or empty string if the key does not exist.
-        language = app_config->get("translation_language");
-        if (! language.empty())
-        	BOOST_LOG_TRIVIAL(trace) << boost::format("translation_language provided by PrusaSlicer.ini: %1%") % language;
-
-        // Get the system language.
-        {
-	        const wxLanguage lang_system = wxLanguage(wxLocale::GetSystemLanguage());
-	        if (lang_system != wxLANGUAGE_UNKNOWN) {
-				m_language_info_system = wxLocale::GetLanguageInfo(lang_system);
-	        	BOOST_LOG_TRIVIAL(trace) << boost::format("System language detected (user locales and such): %1%") % m_language_info_system->CanonicalName.ToUTF8().data();
-	        }
-		}
-        {
-	    	// Allocating a temporary locale will switch the default wxTranslations to its internal wxTranslations instance.
-	    	wxLocale temp_locale;
-#ifdef __WXOSX__
-            // ysFIXME - temporary workaround till it isn't fixed in wxWidgets:
-            // Use English as an initial language, because of under OSX it try to load "inappropriate" language for wxLANGUAGE_DEFAULT.
-            // For example in our case it's trying to load "en_CZ" and as a result PrusaSlicer catch warning message.
-            // But wxWidgets guys work on it.
-            temp_locale.Init(wxLANGUAGE_ENGLISH);
-#else
-            temp_locale.Init();
-#endif // __WXOSX__
-	    	// Set the current translation's language to default, otherwise GetBestTranslation() may not work (see the wxWidgets source code).
-	    	wxTranslations::Get()->SetLanguage(wxLANGUAGE_DEFAULT);
-	    	// Let the wxFileTranslationsLoader enumerate all translation dictionaries for PrusaSlicer
-	    	// and try to match them with the system specific "preferred languages". 
-	    	// There seems to be a support for that on Windows and OSX, while on Linuxes the code just returns wxLocale::GetSystemLanguage().
-	    	// The last parameter gets added to the list of detected dictionaries. This is a workaround 
-	    	// for not having the English dictionary. Let's hope wxWidgets of various versions process this call the same way.
-			wxString best_language = wxTranslations::Get()->GetBestTranslation(SLIC3R_APP_KEY, wxLANGUAGE_ENGLISH);
-			if (! best_language.IsEmpty()) {
-				m_language_info_best = wxLocale::FindLanguageInfo(best_language);
-	        	BOOST_LOG_TRIVIAL(trace) << boost::format("Best translation language detected (may be different from user locales): %1%") % m_language_info_best->CanonicalName.ToUTF8().data();
-			}
-            #ifdef __linux__
-            wxString lc_all;
-            if (wxGetEnv("LC_ALL", &lc_all) && ! lc_all.IsEmpty()) {
-                // Best language returned by wxWidgets on Linux apparently does not respect LC_ALL.
-                // Disregard the "best" suggestion in case LC_ALL is provided.
-                m_language_info_best = nullptr;
-            }
-            #endif
-		}
-    }
-
-	const wxLanguageInfo *language_info = language.empty() ? nullptr : wxLocale::FindLanguageInfo(language);
-	if (! language.empty() && (language_info == nullptr || language_info->CanonicalName.empty())) {
-		// Fix for wxWidgets issue, where the FindLanguageInfo() returns locales with undefined ANSII code (wxLANGUAGE_KONKANI or wxLANGUAGE_MANIPURI).
-		language_info = nullptr;
-    	BOOST_LOG_TRIVIAL(error) << boost::format("Language code \"%1%\" is not supported") % language.ToUTF8().data();
-	}
-
-	if (language_info != nullptr && language_info->LayoutDirection == wxLayout_RightToLeft) {
-    	BOOST_LOG_TRIVIAL(trace) << boost::format("The following language code requires right to left layout, which is not supported by PrusaSlicer: %1%") % language_info->CanonicalName.ToUTF8().data();
-		language_info = nullptr;
-	}
-
-    if (language_info == nullptr) {
-        // PrusaSlicer does not support the Right to Left languages yet.
-        if (m_language_info_system != nullptr && m_language_info_system->LayoutDirection != wxLayout_RightToLeft)
-            language_info = m_language_info_system;
-        if (m_language_info_best != nullptr && m_language_info_best->LayoutDirection != wxLayout_RightToLeft)
-        	language_info = m_language_info_best;
-	    if (language_info == nullptr)
-			language_info = wxLocale::GetLanguageInfo(wxLANGUAGE_ENGLISH_US);
-    }
-
-	BOOST_LOG_TRIVIAL(trace) << boost::format("Switching wxLocales to %1%") % language_info->CanonicalName.ToUTF8().data();
-
-    // Alternate language code.
-    wxLanguage language_dict = wxLanguage(language_info->Language);
-    if (language_info->CanonicalName.BeforeFirst('_') == "sk") {
-    	// Slovaks understand Czech well. Give them the Czech translation.
-    	language_dict = wxLANGUAGE_CZECH;
-		BOOST_LOG_TRIVIAL(trace) << "Using Czech dictionaries for Slovak language";
-    }
-
-    // Select language for locales. This language may be different from the language of the dictionary.
-    if (language_info == m_language_info_best || language_info == m_language_info_system) {
-        // The current language matches user's default profile exactly. That's great.
-    } else if (m_language_info_best != nullptr && language_info->CanonicalName.BeforeFirst('_') == m_language_info_best->CanonicalName.BeforeFirst('_')) {
-        // Use whatever the operating system recommends, if it the language code of the dictionary matches the recommended language.
-        // This allows a Swiss guy to use a German dictionary without forcing him to German locales.
-        language_info = m_language_info_best;
-    } else if (m_language_info_system != nullptr && language_info->CanonicalName.BeforeFirst('_') == m_language_info_system->CanonicalName.BeforeFirst('_'))
-        language_info = m_language_info_system;
-
-#ifdef __linux__
-    // If we can't find this locale , try to use different one for the language
-    // instead of just reporting that it is impossible to switch.
-    if (! wxLocale::IsAvailable(language_info->Language)) {
-        std::string original_lang = into_u8(language_info->CanonicalName);
-        language_info = linux_get_existing_locale_language(language_info, m_language_info_system);
-        BOOST_LOG_TRIVIAL(trace) << boost::format("Can't switch language to %1% (missing locales). Using %2% instead.")
-                                    % original_lang % language_info->CanonicalName.ToUTF8().data();
-    }
-#endif
-
-    if (! wxLocale::IsAvailable(language_info->Language)) {
-    	// Loading the language dictionary failed.
-    	wxString message = "Switching PrusaSlicer to language " + language_info->CanonicalName + " failed.";
-#if !defined(_WIN32) && !defined(__APPLE__)
-        // likely some linux system
-        message += "\nYou may need to reconfigure the missing locales, likely by running the \"locale-gen\" and \"dpkg-reconfigure locales\" commands.\n";
-#endif
-        if (initial)
-        	message + "\n\nApplication will close.";
-        wxMessageBox(message, "PrusaSlicer - Switching language failed", wxOK | wxICON_ERROR);
-        if (initial)
-			std::exit(EXIT_FAILURE);
-		else
-			return false;
-    }
-
-    // Release the old locales, create new locales.
-    //FIXME wxWidgets cause havoc if the current locale is deleted. We just forget it causing memory leaks for now.
-    m_wxLocale.release();
-    m_wxLocale = Slic3r::make_unique<wxLocale>();
-    m_wxLocale->Init(language_info->Language);
-    // Override language at the active wxTranslations class (which is stored in the active m_wxLocale)
-    // to load possibly different dictionary, for example, load Czech dictionary for Slovak language.
-    wxTranslations::Get()->SetLanguage(language_dict);
-    m_wxLocale->AddCatalog(SLIC3R_APP_KEY);
-    m_imgui->set_language(into_u8(language_info->CanonicalName));
-    //FIXME This is a temporary workaround, the correct solution is to switch to "C" locale during file import / export only.
-    //wxSetlocale(LC_NUMERIC, "C");
-    Preset::update_suffix_modified((" (" + _L("modified") + ")").ToUTF8().data());
-	return true;
-}
-
-Tab* GUI_App::get_tab(Preset::Type type)
-{
-    for (Tab* tab: tabs_list)
-        if (tab->type() == type)
-            return tab->completed() ? tab : nullptr; // To avoid actions with no-completed Tab
-    return nullptr;
-}
-
-ConfigOptionMode GUI_App::get_mode()
-{
-    if (!app_config->has("view_mode"))
-        return comSimple;
-
-    const auto mode = app_config->get("view_mode");
-    return mode == "expert" ? comExpert : 
-           mode == "simple" ? comSimple : comAdvanced;
-}
-
-void GUI_App::save_mode(const /*ConfigOptionMode*/int mode) 
-{
-    const std::string mode_str = mode == comExpert ? "expert" :
-                                 mode == comSimple ? "simple" : "advanced";
-    app_config->set("view_mode", mode_str);
-    app_config->save(); 
-    update_mode();
-}
-
-// Update view mode according to selected menu
-void GUI_App::update_mode()
-{
-    sidebar().update_mode();
-
-#ifdef _WIN32 //_MSW_DARK_MODE
-    if (!wxGetApp().tabs_as_menu())
-        dynamic_cast<Notebook*>(mainframe->m_tabpanel)->UpdateMode();
-#endif
-
-    for (auto tab : tabs_list)
-        tab->update_mode();
-
-    plater()->update_menus();
-    plater()->canvas3D()->update_gizmos_on_off_state();
-}
-
-void GUI_App::add_config_menu(wxMenuBar *menu)
-{
-    auto local_menu = new wxMenu();
-    wxWindowID config_id_base = wxWindow::NewControlId(int(ConfigMenuCnt));
-
-    const auto config_wizard_name = _(ConfigWizard::name(true));
-    const auto config_wizard_tooltip = from_u8((boost::format(_utf8(L("Run %s"))) % config_wizard_name).str());
-    // Cmd+, is standard on OS X - what about other operating systems?
-    if (is_editor()) {
-        local_menu->Append(config_id_base + ConfigMenuWizard, config_wizard_name + dots, config_wizard_tooltip);
-        local_menu->Append(config_id_base + ConfigMenuSnapshots, _L("&Configuration Snapshots") + dots, _L("Inspect / activate configuration snapshots"));
-        local_menu->Append(config_id_base + ConfigMenuTakeSnapshot, _L("Take Configuration &Snapshot"), _L("Capture a configuration snapshot"));
-        local_menu->Append(config_id_base + ConfigMenuUpdateConf, _L("Check for Configuration Updates"), _L("Check for configuration updates"));
-        local_menu->Append(config_id_base + ConfigMenuUpdateApp, _L("Check for Application Updates"), _L("Check for new version of application"));
-#if defined(__linux__) && defined(SLIC3R_DESKTOP_INTEGRATION) 
-        //if (DesktopIntegrationDialog::integration_possible())
-        local_menu->Append(config_id_base + ConfigMenuDesktopIntegration, _L("Desktop Integration"), _L("Desktop Integration"));    
-#endif //(__linux__) && defined(SLIC3R_DESKTOP_INTEGRATION)        
-        local_menu->AppendSeparator();
-    }
-    local_menu->Append(config_id_base + ConfigMenuPreferences, _L("&Preferences") + dots +
-#ifdef __APPLE__
-        "\tCtrl+,",
-#else
-        "\tCtrl+P",
-#endif
-        _L("Application preferences"));
-    wxMenu* mode_menu = nullptr;
-    if (is_editor()) {
-        local_menu->AppendSeparator();
-        mode_menu = new wxMenu();
-        mode_menu->AppendRadioItem(config_id_base + ConfigMenuModeSimple, _L("Simple"), _L("Simple View Mode"));
-//    mode_menu->AppendRadioItem(config_id_base + ConfigMenuModeAdvanced, _L("Advanced"), _L("Advanced View Mode"));
-        mode_menu->AppendRadioItem(config_id_base + ConfigMenuModeAdvanced, _CTX(L_CONTEXT("Advanced", "Mode"), "Mode"), _L("Advanced View Mode"));
-        mode_menu->AppendRadioItem(config_id_base + ConfigMenuModeExpert, _L("Expert"), _L("Expert View Mode"));
-        Bind(wxEVT_UPDATE_UI, [this](wxUpdateUIEvent& evt) { if (get_mode() == comSimple) evt.Check(true); }, config_id_base + ConfigMenuModeSimple);
-        Bind(wxEVT_UPDATE_UI, [this](wxUpdateUIEvent& evt) { if (get_mode() == comAdvanced) evt.Check(true); }, config_id_base + ConfigMenuModeAdvanced);
-        Bind(wxEVT_UPDATE_UI, [this](wxUpdateUIEvent& evt) { if (get_mode() == comExpert) evt.Check(true); }, config_id_base + ConfigMenuModeExpert);
-
-        local_menu->AppendSubMenu(mode_menu, _L("Mode"), wxString::Format(_L("%s View Mode"), SLIC3R_APP_NAME));
-    }
-    local_menu->AppendSeparator();
-    local_menu->Append(config_id_base + ConfigMenuLanguage, _L("&Language"));
-    if (is_editor()) {
-        local_menu->AppendSeparator();
-        local_menu->Append(config_id_base + ConfigMenuFlashFirmware, _L("Flash Printer &Firmware"), _L("Upload a firmware image into an Arduino based printer"));
-        // TODO: for when we're able to flash dictionaries
-        // local_menu->Append(config_id_base + FirmwareMenuDict,  _L("Flash Language File"),    _L("Upload a language dictionary file into a Prusa printer"));
-    }
-
-    local_menu->Bind(wxEVT_MENU, [this, config_id_base](wxEvent &event) {
-        switch (event.GetId() - config_id_base) {
-        case ConfigMenuWizard:
-            run_wizard(ConfigWizard::RR_USER);
-            break;
-		case ConfigMenuUpdateConf:
-			check_updates(true);
-			break;
-        case ConfigMenuUpdateApp:
-            app_version_check(true);
-            break;
-#ifdef __linux__
-        case ConfigMenuDesktopIntegration:
-            show_desktop_integration_dialog();
-            break;
-#endif
-        case ConfigMenuTakeSnapshot:
-            // Take a configuration snapshot.
-            if (wxString action_name = _L("Taking a configuration snapshot");
-                check_and_save_current_preset_changes(action_name, _L("Some presets are modified and the unsaved changes will not be captured by the configuration snapshot."), false, true)) {
-                wxTextEntryDialog dlg(nullptr, action_name, _L("Snapshot name"));
-                UpdateDlgDarkUI(&dlg);
-                
-                // set current normal font for dialog children, 
-                // because of just dlg.SetFont(normal_font()) has no result;
-                for (auto child : dlg.GetChildren())
-                    child->SetFont(normal_font());
-
-                if (dlg.ShowModal() == wxID_OK)
-                    if (const Config::Snapshot *snapshot = Config::take_config_snapshot_report_error(
-                            *app_config, Config::Snapshot::SNAPSHOT_USER, dlg.GetValue().ToUTF8().data());
-                        snapshot != nullptr)
-                        app_config->set("on_snapshot", snapshot->id);
-            }
-            break;
-        case ConfigMenuSnapshots:
-            if (check_and_save_current_preset_changes(_L("Loading a configuration snapshot"), "", false)) {
-                std::string on_snapshot;
-                if (Config::SnapshotDB::singleton().is_on_snapshot(*app_config))
-                    on_snapshot = app_config->get("on_snapshot");
-                ConfigSnapshotDialog dlg(Slic3r::GUI::Config::SnapshotDB::singleton(), on_snapshot);
-                dlg.ShowModal();
-                if (!dlg.snapshot_to_activate().empty()) {
-                    if (! Config::SnapshotDB::singleton().is_on_snapshot(*app_config) && 
-                        ! Config::take_config_snapshot_cancel_on_error(*app_config, Config::Snapshot::SNAPSHOT_BEFORE_ROLLBACK, "",
-                                GUI::format(_L("Continue to activate a configuration snapshot %1%?"), dlg.snapshot_to_activate())))
-                        break;
-                    try {
-                        app_config->set("on_snapshot", Config::SnapshotDB::singleton().restore_snapshot(dlg.snapshot_to_activate(), *app_config).id);
-                        // Enable substitutions, log both user and system substitutions. There should not be any substitutions performed when loading system
-                        // presets because compatibility of profiles shall be verified using the min_slic3r_version keys in config index, but users
-                        // are known to be creative and mess with the config files in various ways.
-                        if (PresetsConfigSubstitutions all_substitutions = preset_bundle->load_presets(*app_config, ForwardCompatibilitySubstitutionRule::Enable);
-                            ! all_substitutions.empty())
-                            show_substitutions_info(all_substitutions);
-
-                        // Load the currently selected preset into the GUI, update the preset selection box.
-                        load_current_presets();
-                    } catch (std::exception &ex) {
-                        GUI::show_error(nullptr, _L("Failed to activate configuration snapshot.") + "\n" + into_u8(ex.what()));
-                    }
-                }
-            }
-            break;
-        case ConfigMenuPreferences:
-        {
-            open_preferences();
-            break;
-        }
-        case ConfigMenuLanguage:
-        {
-            /* Before change application language, let's check unsaved changes on 3D-Scene
-             * and draw user's attention to the application restarting after a language change
-             */
-            {
-                // the dialog needs to be destroyed before the call to switch_language()
-                // or sometimes the application crashes into wxDialogBase() destructor
-                // so we put it into an inner scope
-                wxString title = is_editor() ? wxString(SLIC3R_APP_NAME) : wxString(GCODEVIEWER_APP_NAME);
-                title += " - " + _L("Language selection");
-                //wxMessageDialog dialog(nullptr,
-                MessageDialog dialog(nullptr,
-                    _L("Switching the language will trigger application restart.\n"
-                        "You will lose content of the plater.") + "\n\n" +
-                    _L("Do you want to proceed?"),
-                    title,
-                    wxICON_QUESTION | wxOK | wxCANCEL);
-                if (dialog.ShowModal() == wxID_CANCEL)
-                    return;
-            }
-
-            switch_language();
-            break;
-        }
-        case ConfigMenuFlashFirmware:
-            FirmwareDialog::run(mainframe);
-            break;
-        default:
-            break;
-        }
-    });
-    
-    using std::placeholders::_1;
-
-    if (mode_menu != nullptr) {
-        auto modfn = [this](int mode, wxCommandEvent&) { if (get_mode() != mode) save_mode(mode); };
-        mode_menu->Bind(wxEVT_MENU, std::bind(modfn, comSimple, _1), config_id_base + ConfigMenuModeSimple);
-        mode_menu->Bind(wxEVT_MENU, std::bind(modfn, comAdvanced, _1), config_id_base + ConfigMenuModeAdvanced);
-        mode_menu->Bind(wxEVT_MENU, std::bind(modfn, comExpert, _1), config_id_base + ConfigMenuModeExpert);
-    }
-
-    menu->Append(local_menu, _L("&Configuration"));
-}
-
-void GUI_App::open_preferences(const std::string& highlight_option /*= std::string()*/, const std::string& tab_name/*= std::string()*/)
-{
-    mainframe->preferences_dialog->show(highlight_option, tab_name);
-
-    if (mainframe->preferences_dialog->recreate_GUI())
-        recreate_GUI(_L("Restart application") + dots);
-
-#if ENABLE_GCODE_LINES_ID_IN_H_SLIDER
-    if (dlg.seq_top_layer_only_changed() || dlg.seq_seq_top_gcode_indices_changed())
-#else
-    if (mainframe->preferences_dialog->seq_top_layer_only_changed())
-#endif // ENABLE_GCODE_LINES_ID_IN_H_SLIDER
-        this->plater_->refresh_print();
-
-#ifdef _WIN32
-    if (is_editor()) {
-        if (app_config->get("associate_3mf") == "1")
-            associate_3mf_files();
-        if (app_config->get("associate_stl") == "1")
-            associate_stl_files();
-    }
-    else {
-        if (app_config->get("associate_gcode") == "1")
-            associate_gcode_files();
-    }
-#endif // _WIN32
-
-    if (mainframe->preferences_dialog->settings_layout_changed()) {
-        // hide full main_sizer for mainFrame
-        mainframe->GetSizer()->Show(false);
-        mainframe->update_layout();
-        mainframe->select_tab(size_t(0));
-    }
-}
-
-bool GUI_App::has_unsaved_preset_changes() const
-{
-    PrinterTechnology printer_technology = preset_bundle->printers.get_edited_preset().printer_technology();
-    for (const Tab* const tab : tabs_list) {
-        if (tab->supports_printer_technology(printer_technology) && tab->saved_preset_is_dirty())
-            return true;
-    }
-    return false;
-}
-
-bool GUI_App::has_current_preset_changes() const
-{
-    PrinterTechnology printer_technology = preset_bundle->printers.get_edited_preset().printer_technology();
-    for (const Tab* const tab : tabs_list) {
-        if (tab->supports_printer_technology(printer_technology) && tab->current_preset_is_dirty())
-            return true;
-    }
-    return false;
-}
-
-void GUI_App::update_saved_preset_from_current_preset()
-{
-    PrinterTechnology printer_technology = preset_bundle->printers.get_edited_preset().printer_technology();
-    for (Tab* tab : tabs_list) {
-        if (tab->supports_printer_technology(printer_technology))
-            tab->update_saved_preset_from_current_preset();
-    }
-}
-
-std::vector<const PresetCollection*> GUI_App::get_active_preset_collections() const
-{
-    std::vector<const PresetCollection*> ret;
-    PrinterTechnology printer_technology = preset_bundle->printers.get_edited_preset().printer_technology();
-    for (const Tab* tab : tabs_list)
-        if (tab->supports_printer_technology(printer_technology))
-            ret.push_back(tab->get_presets());
-    return ret;
-}
-
-// To notify the user whether he is aware that some preset changes will be lost,
-// UnsavedChangesDialog: "Discard / Save / Cancel"
-// This is called when:
-// - Close Application & Current project isn't saved
-// - Load Project      & Current project isn't saved
-// - Undo / Redo with change of print technologie
-// - Loading snapshot
-// - Loading config_file/bundle
-// UnsavedChangesDialog: "Don't save / Save / Cancel"
-// This is called when:
-// - Exporting config_bundle
-// - Taking snapshot
-bool GUI_App::check_and_save_current_preset_changes(const wxString& caption, const wxString& header, bool remember_choice/* = true*/, bool dont_save_insted_of_discard/* = false*/)
-{
-    if (has_current_preset_changes()) {
-        const std::string app_config_key = remember_choice ? "default_action_on_close_application" : "";
-        int act_buttons = UnsavedChangesDialog::ActionButtons::SAVE;
-        if (dont_save_insted_of_discard)
-            act_buttons |= UnsavedChangesDialog::ActionButtons::DONT_SAVE;
-        UnsavedChangesDialog dlg(caption, header, app_config_key, act_buttons);
-        std::string act = app_config_key.empty() ? "none" : wxGetApp().app_config->get(app_config_key);
-        if (act == "none" && dlg.ShowModal() == wxID_CANCEL)
-            return false;
-
-        if (dlg.save_preset())  // save selected changes
-        {
-            for (const std::pair<std::string, Preset::Type>& nt : dlg.get_names_and_types())
-                preset_bundle->save_changes_for_preset(nt.first, nt.second, dlg.get_unselected_options(nt.second));
-
-            load_current_presets(false);
-
-            // if we saved changes to the new presets, we should to 
-            // synchronize config.ini with the current selections.
-            preset_bundle->export_selections(*app_config);
-
-            MessageDialog(nullptr, _L_PLURAL("The preset modifications are successfully saved", 
-                                             "The presets modifications are successfully saved", dlg.get_names_and_types().size())).ShowModal();
-        }
-    }
-
-    return true;
-}
-
-void GUI_App::apply_keeped_preset_modifications()
-{
-    PrinterTechnology printer_technology = preset_bundle->printers.get_edited_preset().printer_technology();
-    for (Tab* tab : tabs_list) {
-        if (tab->supports_printer_technology(printer_technology))
-            tab->apply_config_from_cache();
-    }
-    load_current_presets(false);
-}
-
-// This is called when creating new project or load another project
-// OR close ConfigWizard
-// to ask the user what should we do with unsaved changes for presets.
-// New Project          => Current project is saved    => UnsavedChangesDialog: "Keep / Discard / Cancel"
-//                      => Current project isn't saved => UnsavedChangesDialog: "Keep / Discard / Save / Cancel"
-// Close ConfigWizard   => Current project is saved    => UnsavedChangesDialog: "Keep / Discard / Save / Cancel"
-// Note: no_nullptr postponed_apply_of_keeped_changes indicates that thie function is called after ConfigWizard is closed
-bool GUI_App::check_and_keep_current_preset_changes(const wxString& caption, const wxString& header, int action_buttons, bool* postponed_apply_of_keeped_changes/* = nullptr*/)
-{
-    if (has_current_preset_changes()) {
-        bool is_called_from_configwizard = postponed_apply_of_keeped_changes != nullptr;
-
-        const std::string app_config_key = is_called_from_configwizard ? "" : "default_action_on_new_project";
-        UnsavedChangesDialog dlg(caption, header, app_config_key, action_buttons);
-        std::string act = app_config_key.empty() ? "none" : wxGetApp().app_config->get(app_config_key);
-        if (act == "none" && dlg.ShowModal() == wxID_CANCEL)
-            return false;
-
-        auto reset_modifications = [this, is_called_from_configwizard]() {
-            if (is_called_from_configwizard)
-                return; // no need to discared changes. It will be done fromConfigWizard closing
-
-            PrinterTechnology printer_technology = preset_bundle->printers.get_edited_preset().printer_technology();
-            for (const Tab* const tab : tabs_list) {
-                if (tab->supports_printer_technology(printer_technology) && tab->current_preset_is_dirty())
-                    tab->m_presets->discard_current_changes();
-            }
-            load_current_presets(false);
-        };
-
-        if (dlg.discard())
-            reset_modifications();
-        else  // save selected changes
-        {
-            const auto& preset_names_and_types = dlg.get_names_and_types();
-            if (dlg.save_preset()) {
-                for (const std::pair<std::string, Preset::Type>& nt : preset_names_and_types)
-                    preset_bundle->save_changes_for_preset(nt.first, nt.second, dlg.get_unselected_options(nt.second));
-
-                // if we saved changes to the new presets, we should to 
-                // synchronize config.ini with the current selections.
-                preset_bundle->export_selections(*app_config);
-
-                wxString text = _L_PLURAL("The preset modifications are successfully saved",
-                    "The presets modifications are successfully saved", preset_names_and_types.size());
-                if (!is_called_from_configwizard)
-                    text += "\n\n" + _L("For new project all modifications will be reseted");
-
-                MessageDialog(nullptr, text).ShowModal();
-                reset_modifications();
-            }
-            else if (dlg.transfer_changes() && (dlg.has_unselected_options() || is_called_from_configwizard)) {
-                // execute this part of code only if not all modifications are keeping to the new project 
-                // OR this function is called when ConfigWizard is closed and "Keep modifications" is selected
-                for (const std::pair<std::string, Preset::Type>& nt : preset_names_and_types) {
-                    Preset::Type type = nt.second;
-                    Tab* tab = get_tab(type);
-                    std::vector<std::string> selected_options = dlg.get_selected_options(type);
-                    if (type == Preset::TYPE_PRINTER) {
-                        auto it = std::find(selected_options.begin(), selected_options.end(), "extruders_count");
-                        if (it != selected_options.end()) {
-                            // erase "extruders_count" option from the list
-                            selected_options.erase(it);
-                            // cache the extruders count
-                            static_cast<TabPrinter*>(tab)->cache_extruder_cnt();
-                        }
-                    }
-                    tab->cache_config_diff(selected_options);
-                    if (!is_called_from_configwizard)
-                        tab->m_presets->discard_current_changes();
-                }
-                if (is_called_from_configwizard)
-                    *postponed_apply_of_keeped_changes = true;
-                else
-                    apply_keeped_preset_modifications();
-            }
-        }
-    }
-
-    return true;
-}
-
-bool GUI_App::can_load_project()
-{
-    int saved_project = plater()->save_project_if_dirty(_L("Loading a new project while the current project is modified."));
-    if (saved_project == wxID_CANCEL ||
-        (plater()->is_project_dirty() && saved_project == wxID_NO && 
-         !check_and_save_current_preset_changes(_L("Project is loading"), _L("Opening new project while some presets are unsaved."))))
-        return false;
-    return true;
-}
-
-bool GUI_App::check_print_host_queue()
-{
-    wxString dirty;
-    std::vector<std::pair<std::string, std::string>> jobs;
-    // Get ongoing jobs from dialog
-    mainframe->m_printhost_queue_dlg->get_active_jobs(jobs);
-    if (jobs.empty())
-        return true;
-    // Show dialog
-    wxString job_string = wxString();
-    for (const auto& job : jobs) {
-        job_string += format_wxstr("   %1% : %2% \n", job.first, job.second);
-    }
-    wxString message;
-    message += _(L("The uploads are still ongoing")) + ":\n\n" + job_string +"\n" + _(L("Stop them and continue anyway?"));
-    //wxMessageDialog dialog(mainframe,
-    MessageDialog dialog(mainframe,
-        message,
-        wxString(SLIC3R_APP_NAME) + " - " + _(L("Ongoing uploads")),
-        wxICON_QUESTION | wxYES_NO | wxNO_DEFAULT);
-    if (dialog.ShowModal() == wxID_YES)
-        return true;
-
-    // TODO: If already shown, bring forward
-    mainframe->m_printhost_queue_dlg->Show();
-    return false;
-}
-
-bool GUI_App::checked_tab(Tab* tab)
-{
-    bool ret = true;
-    if (find(tabs_list.begin(), tabs_list.end(), tab) == tabs_list.end())
-        ret = false;
-    return ret;
-}
-
-// Update UI / Tabs to reflect changes in the currently loaded presets
-void GUI_App::load_current_presets(bool check_printer_presets_ /*= true*/)
-{
-    // check printer_presets for the containing information about "Print Host upload"
-    // and create physical printer from it, if any exists
-    if (check_printer_presets_)
-        check_printer_presets();
-
-    PrinterTechnology printer_technology = preset_bundle->printers.get_edited_preset().printer_technology();
-	this->plater()->set_printer_technology(printer_technology);
-    for (Tab *tab : tabs_list)
-		if (tab->supports_printer_technology(printer_technology)) {
-			if (tab->type() == Preset::TYPE_PRINTER) {
-				static_cast<TabPrinter*>(tab)->update_pages();
-				// Mark the plater to update print bed by tab->load_current_preset() from Plater::on_config_change().
-				this->plater()->force_print_bed_update();
-			}
-			tab->load_current_preset();
-		}
-}
-
-bool GUI_App::OnExceptionInMainLoop()
-{
-    generic_exception_handle();
-    return false;
-}
-
-#ifdef __APPLE__
-// This callback is called from wxEntry()->wxApp::CallOnInit()->NSApplication run
-// that is, before GUI_App::OnInit(), so we have a chance to switch GUI_App
-// to a G-code viewer.
-void GUI_App::OSXStoreOpenFiles(const wxArrayString &fileNames)
-{
-    size_t num_gcodes = 0;
-    for (const wxString &filename : fileNames)
-        if (is_gcode_file(into_u8(filename)))
-            ++ num_gcodes;
-    if (fileNames.size() == num_gcodes) {
-        // Opening PrusaSlicer by drag & dropping a G-Code onto PrusaSlicer icon in Finder,
-        // just G-codes were passed. Switch to G-code viewer mode.
-        m_app_mode = EAppMode::GCodeViewer;
-        unlock_lockfile(get_instance_hash_string() + ".lock", data_dir() + "/cache/");
-        if(app_config != nullptr)
-            delete app_config;
-        app_config = nullptr;
-        init_app_config();
-    }
-    wxApp::OSXStoreOpenFiles(fileNames);
-}
-// wxWidgets override to get an event on open files.
-void GUI_App::MacOpenFiles(const wxArrayString &fileNames)
-{
-    std::vector<std::string> files;
-    std::vector<wxString>    gcode_files;
-    std::vector<wxString>    non_gcode_files;
-    for (const auto& filename : fileNames) {
-        if (is_gcode_file(into_u8(filename)))
-            gcode_files.emplace_back(filename);
-        else {
-            files.emplace_back(into_u8(filename));
-            non_gcode_files.emplace_back(filename);
-        }
-    }
-    if (m_app_mode == EAppMode::GCodeViewer) {
-        // Running in G-code viewer.
-        // Load the first G-code into the G-code viewer.
-        // Or if no G-codes, send other files to slicer. 
-        if (! gcode_files.empty()) {
-            if (m_post_initialized)
-                this->plater()->load_gcode(gcode_files.front());
-            else
-                this->init_params->input_files = { into_u8(gcode_files.front()) };
-        }
-        if (!non_gcode_files.empty()) 
-            start_new_slicer(non_gcode_files, true);
-    } else {
-        if (! files.empty()) {
-            if (m_post_initialized) {
-                wxArrayString input_files;
-                for (size_t i = 0; i < non_gcode_files.size(); ++i)
-                    input_files.push_back(non_gcode_files[i]);
-                this->plater()->load_files(input_files);
-            } else {
-                for (const auto &f : non_gcode_files)
-                    this->init_params->input_files.emplace_back(into_u8(f));
-            }
-        }
-        for (const wxString &filename : gcode_files)
-            start_new_gcodeviewer(&filename);
-    }
-}
-#endif /* __APPLE */
-
-Sidebar& GUI_App::sidebar()
-{
-    return plater_->sidebar();
-}
-
-ObjectManipulation* GUI_App::obj_manipul()
-{
-    // If this method is called before plater_ has been initialized, return nullptr (to avoid a crash)
-    return (plater_ != nullptr) ? sidebar().obj_manipul() : nullptr;
-}
-
-ObjectSettings* GUI_App::obj_settings()
-{
-    return sidebar().obj_settings();
-}
-
-ObjectList* GUI_App::obj_list()
-{
-    return sidebar().obj_list();
-}
-
-ObjectLayers* GUI_App::obj_layers()
-{
-    return sidebar().obj_layers();
-}
-
-Plater* GUI_App::plater()
-{
-    return plater_;
-}
-
-const Plater* GUI_App::plater() const
-{
-    return plater_;
-}
-
-Model& GUI_App::model()
-{
-    return plater_->model();
-}
-wxBookCtrlBase* GUI_App::tab_panel() const
-{
-    return mainframe->m_tabpanel;
-}
-
-NotificationManager * GUI_App::notification_manager()
-{
-    return plater_->get_notification_manager();
-}
-
-GalleryDialog* GUI_App::gallery_dialog()
-{
-    return mainframe->gallery_dialog();
-}
-
-// extruders count from selected printer preset
-int GUI_App::extruders_cnt() const
-{
-    const Preset& preset = preset_bundle->printers.get_selected_preset();
-    return preset.printer_technology() == ptSLA ? 1 :
-           preset.config.option<ConfigOptionFloats>("nozzle_diameter")->values.size();
-}
-
-// extruders count from edited printer preset
-int GUI_App::extruders_edited_cnt() const
-{
-    const Preset& preset = preset_bundle->printers.get_edited_preset();
-    return preset.printer_technology() == ptSLA ? 1 :
-           preset.config.option<ConfigOptionFloats>("nozzle_diameter")->values.size();
-}
-
-wxString GUI_App::current_language_code_safe() const
-{
-	// Translate the language code to a code, for which Prusa Research maintains translations.
-	const std::map<wxString, wxString> mapping {
-		{ "cs", 	"cs_CZ", },
-		{ "sk", 	"cs_CZ", },
-		{ "de", 	"de_DE", },
-		{ "es", 	"es_ES", },
-		{ "fr", 	"fr_FR", },
-		{ "it", 	"it_IT", },
-		{ "ja", 	"ja_JP", },
-		{ "ko", 	"ko_KR", },
-		{ "pl", 	"pl_PL", },
-		{ "uk", 	"uk_UA", },
-		{ "zh", 	"zh_CN", },
-		{ "ru", 	"ru_RU", },
-	};
-	wxString language_code = this->current_language_code().BeforeFirst('_');
-	auto it = mapping.find(language_code);
-	if (it != mapping.end())
-		language_code = it->second;
-	else
-		language_code = "en_US";
-	return language_code;
-}
-
-void GUI_App::open_web_page_localized(const std::string &http_address)
-{
-    open_browser_with_warning_dialog(http_address + "&lng=" + this->current_language_code_safe(), nullptr, false);
-}
-
-// If we are switching from the FFF-preset to the SLA, we should to control the printed objects if they have a part(s).
-// Because of we can't to print the multi-part objects with SLA technology.
-bool GUI_App::may_switch_to_SLA_preset(const wxString& caption)
-{
-    if (model_has_multi_part_objects(model())) {
-        show_info(nullptr,
-            _L("It's impossible to print multi-part object(s) with SLA technology.") + "\n\n" +
-            _L("Please check your object list before preset changing."),
-            caption);
-        return false;
-    }
-    return true;
-}
-
-bool GUI_App::run_wizard(ConfigWizard::RunReason reason, ConfigWizard::StartPage start_page)
-{
-    wxCHECK_MSG(mainframe != nullptr, false, "Internal error: Main frame not created / null");
-
-    if (reason == ConfigWizard::RR_USER) {
-        if (preset_updater->config_update(app_config->orig_version(), PresetUpdater::UpdateParams::FORCED_BEFORE_WIZARD) == PresetUpdater::R_ALL_CANCELED)
-            return false;
-    }
-
-    auto wizard = new ConfigWizard(mainframe);
-    const bool res = wizard->run(reason, start_page);
-
-    if (res) {
-        load_current_presets();
-
-        // #ysFIXME - delete after testing: This part of code looks redundant. All checks are inside ConfigWizard::priv::apply_config() 
-        if (preset_bundle->printers.get_edited_preset().printer_technology() == ptSLA)
-            may_switch_to_SLA_preset(_L("Configuration is editing from ConfigWizard"));
-    }
-
-    return res;
-}
-
-void GUI_App::show_desktop_integration_dialog()
-{
-#ifdef __linux__
-    //wxCHECK_MSG(mainframe != nullptr, false, "Internal error: Main frame not created / null");
-    DesktopIntegrationDialog dialog(mainframe);
-    dialog.ShowModal();
-#endif //__linux__
-}
-
-#if ENABLE_THUMBNAIL_GENERATOR_DEBUG
-void GUI_App::gcode_thumbnails_debug()
-{
-    const std::string BEGIN_MASK = "; thumbnail begin";
-    const std::string END_MASK = "; thumbnail end";
-    std::string gcode_line;
-    bool reading_image = false;
-    unsigned int width = 0;
-    unsigned int height = 0;
-
-    wxFileDialog dialog(GetTopWindow(), _L("Select a gcode file:"), "", "", "G-code files (*.gcode)|*.gcode;*.GCODE;", wxFD_OPEN | wxFD_FILE_MUST_EXIST);
-    if (dialog.ShowModal() != wxID_OK)
-        return;
-
-    std::string in_filename = into_u8(dialog.GetPath());
-    std::string out_path = boost::filesystem::path(in_filename).remove_filename().append(L"thumbnail").string();
-
-    boost::nowide::ifstream in_file(in_filename.c_str());
-    std::vector<std::string> rows;
-    std::string row;
-    if (in_file.good())
-    {
-        while (std::getline(in_file, gcode_line))
-        {
-            if (in_file.good())
-            {
-                if (boost::starts_with(gcode_line, BEGIN_MASK))
-                {
-                    reading_image = true;
-                    gcode_line = gcode_line.substr(BEGIN_MASK.length() + 1);
-                    std::string::size_type x_pos = gcode_line.find('x');
-                    std::string width_str = gcode_line.substr(0, x_pos);
-                    width = (unsigned int)::atoi(width_str.c_str());
-                    std::string height_str = gcode_line.substr(x_pos + 1);
-                    height = (unsigned int)::atoi(height_str.c_str());
-                    row.clear();
-                }
-                else if (reading_image && boost::starts_with(gcode_line, END_MASK))
-                {
-                    std::string out_filename = out_path + std::to_string(width) + "x" + std::to_string(height) + ".png";
-                    boost::nowide::ofstream out_file(out_filename.c_str(), std::ios::binary);
-                    if (out_file.good())
-                    {
-                        std::string decoded;
-                        decoded.resize(boost::beast::detail::base64::decoded_size(row.size()));
-                        decoded.resize(boost::beast::detail::base64::decode((void*)&decoded[0], row.data(), row.size()).first);
-
-                        out_file.write(decoded.c_str(), decoded.size());
-                        out_file.close();
-                    }
-
-                    reading_image = false;
-                    width = 0;
-                    height = 0;
-                    rows.clear();
-                }
-                else if (reading_image)
-                    row += gcode_line.substr(2);
-            }
-        }
-
-        in_file.close();
-    }
-}
-#endif // ENABLE_THUMBNAIL_GENERATOR_DEBUG
-
-void GUI_App::window_pos_save(wxTopLevelWindow* window, const std::string &name)
-{
-    if (name.empty()) { return; }
-    const auto config_key = (boost::format("window_%1%") % name).str();
-
-    WindowMetrics metrics = WindowMetrics::from_window(window);
-    app_config->set(config_key, metrics.serialize());
-    app_config->save();
-}
-
-void GUI_App::window_pos_restore(wxTopLevelWindow* window, const std::string &name, bool default_maximized)
-{
-    if (name.empty()) { return; }
-    const auto config_key = (boost::format("window_%1%") % name).str();
-
-    if (! app_config->has(config_key)) {
-        window->Maximize(default_maximized);
-        return;
-    }
-
-    auto metrics = WindowMetrics::deserialize(app_config->get(config_key));
-    if (! metrics) {
-        window->Maximize(default_maximized);
-        return;
-    }
-
-    const wxRect& rect = metrics->get_rect();
-
-    if (app_config->get("restore_win_position") == "1") {
-        // workaround for crash related to the positioning of the window on secondary monitor
-        app_config->set("restore_win_position", (boost::format("crashed_at_%1%_pos") % name).str());
-        app_config->save();
-        window->SetPosition(rect.GetPosition());
-
-        // workaround for crash related to the positioning of the window on secondary monitor
-        app_config->set("restore_win_position", (boost::format("crashed_at_%1%_size") % name).str());
-        app_config->save();
-        window->SetSize(rect.GetSize());
-
-        // revert "restore_win_position" value if application wasn't crashed
-        app_config->set("restore_win_position", "1");
-        app_config->save();
-    }
-    else
-        window->CenterOnScreen();
-
-    window->Maximize(metrics->get_maximized());
-}
-
-void GUI_App::window_pos_sanitize(wxTopLevelWindow* window)
-{
-    /*unsigned*/int display_idx = wxDisplay::GetFromWindow(window);
-    wxRect display;
-    if (display_idx == wxNOT_FOUND) {
-        display = wxDisplay(0u).GetClientArea();
-        window->Move(display.GetTopLeft());
-    } else {
-        display = wxDisplay(display_idx).GetClientArea();
-    }
-
-    auto metrics = WindowMetrics::from_window(window);
-    metrics.sanitize_for_display(display);
-    if (window->GetScreenRect() != metrics.get_rect()) {
-        window->SetSize(metrics.get_rect());
-    }
-}
-
-bool GUI_App::config_wizard_startup()
-{
-    if (!m_app_conf_exists || preset_bundle->printers.only_default_printers()) {
-        run_wizard(ConfigWizard::RR_DATA_EMPTY);
-        return true;
-    } else if (get_app_config()->legacy_datadir()) {
-        // Looks like user has legacy pre-vendorbundle data directory,
-        // explain what this is and run the wizard
-
-        MsgDataLegacy dlg;
-        dlg.ShowModal();
-
-        run_wizard(ConfigWizard::RR_DATA_LEGACY);
-        return true;
-    }
-    return false;
-}
-
-bool GUI_App::check_updates(const bool verbose)
-{	
-	PresetUpdater::UpdateResult updater_result;
-	try {
-		updater_result = preset_updater->config_update(app_config->orig_version(), verbose ? PresetUpdater::UpdateParams::SHOW_TEXT_BOX : PresetUpdater::UpdateParams::SHOW_NOTIFICATION);
-		if (updater_result == PresetUpdater::R_INCOMPAT_EXIT) {
-			mainframe->Close();
-            // Applicaiton is closing.
-            return false;
-		}
-		else if (updater_result == PresetUpdater::R_INCOMPAT_CONFIGURED) {
-            m_app_conf_exists = true;
-		}
-		else if (verbose && updater_result == PresetUpdater::R_NOOP) {
-			MsgNoUpdates dlg;
-			dlg.ShowModal();
-		}
-	}
-	catch (const std::exception & ex) {
-		show_error(nullptr, ex.what());
-	}
-    // Applicaiton will continue.
-    return true;
-}
-
-bool GUI_App::open_browser_with_warning_dialog(const wxString& url, wxWindow* parent/* = nullptr*/, bool force_remember_choice /*= true*/, int flags/* = 0*/)
-{
-    bool launch = true;
-
-    // warning dialog containes a "Remember my choice" checkbox
-    std::string option_key = "suppress_hyperlinks";
-    if (force_remember_choice || app_config->get(option_key).empty()) {
-        if (app_config->get(option_key).empty()) {
-            RichMessageDialog dialog(parent, _L("Open hyperlink in default browser?"), _L("PrusaSlicer: Open hyperlink"), wxICON_QUESTION | wxYES_NO);
-            dialog.ShowCheckBox(_L("Remember my choice"));
-            auto answer = dialog.ShowModal();
-            launch = answer == wxID_YES;
-            if (dialog.IsCheckBoxChecked()) {
-                wxString preferences_item = _L("Suppress to open hyperlink in browser");
-                wxString msg =
-                    _L("PrusaSlicer will remember your choice.") + "\n\n" +
-                    _L("You will not be asked about it again on hyperlinks hovering.") + "\n\n" +
-                    format_wxstr(_L("Visit \"Preferences\" and check \"%1%\"\nto changes your choice."), preferences_item);
-
-                MessageDialog msg_dlg(parent, msg, _L("PrusaSlicer: Don't ask me again"), wxOK | wxCANCEL | wxICON_INFORMATION);
-                if (msg_dlg.ShowModal() == wxID_CANCEL)
-                    return false;
-                app_config->set(option_key, answer == wxID_NO ? "1" : "0");
-            }
-        }
-        if (launch)
-            launch = app_config->get(option_key) != "1";
-    }
-    // warning dialog doesn't containe a "Remember my choice" checkbox
-    // and will be shown only when "Suppress to open hyperlink in browser" is ON.
-    else if (app_config->get(option_key) == "1") {
-        MessageDialog dialog(parent, _L("Open hyperlink in default browser?"), _L("PrusaSlicer: Open hyperlink"), wxICON_QUESTION | wxYES_NO);
-        launch = dialog.ShowModal() == wxID_YES;
-    }
-
-    return  launch && wxLaunchDefaultBrowser(url, flags);
-}
-
-// static method accepting a wxWindow object as first parameter
-// void warning_catcher{
-//     my($self, $message_dialog) = @_;
-//     return sub{
-//         my $message = shift;
-//         return if $message = ~/ GLUquadricObjPtr | Attempt to free unreferenced scalar / ;
-//         my @params = ($message, 'Warning', wxOK | wxICON_WARNING);
-//         $message_dialog
-//             ? $message_dialog->(@params)
-//             : Wx::MessageDialog->new($self, @params)->ShowModal;
-//     };
-// }
-
-// Do we need this function???
-// void GUI_App::notify(message) {
-//     auto frame = GetTopWindow();
-//     // try harder to attract user attention on OS X
-//     if (!frame->IsActive())
-//         frame->RequestUserAttention(defined(__WXOSX__/*&Wx::wxMAC */)? wxUSER_ATTENTION_ERROR : wxUSER_ATTENTION_INFO);
-// 
-//     // There used to be notifier using a Growl application for OSX, but Growl is dead.
-//     // The notifier also supported the Linux X D - bus notifications, but that support was broken.
-//     //TODO use wxNotificationMessage ?
-// }
-
-
-#ifdef __WXMSW__
-void GUI_App::associate_3mf_files()
-{
-    associate_file_type(L".3mf", L"Prusa.Slicer.1", L"PrusaSlicer", true);
-}
-
-void GUI_App::associate_stl_files()
-{
-    associate_file_type(L".stl", L"Prusa.Slicer.1", L"PrusaSlicer", true);
-}
-
-void GUI_App::associate_gcode_files()
-{
-    associate_file_type(L".gcode", L"PrusaSlicer.GCodeViewer.1", L"PrusaSlicerGCodeViewer", true);
-}
-#endif // __WXMSW__
-
-void GUI_App::on_version_read(wxCommandEvent& evt)
-{
-    app_config->set("version_online", into_u8(evt.GetString()));
-    app_config->save();
-    std::string opt = app_config->get("notify_release");
-    if (this->plater_ == nullptr || (opt != "all" && opt != "release")) {
-        return;
-    }
-    if (*Semver::parse(SLIC3R_VERSION) >= *Semver::parse(into_u8(evt.GetString()))) {
-        return;
-    }
-    // notification
-    /*
-    this->plater_->get_notification_manager()->push_notification(NotificationType::NewAppAvailable
-        , NotificationManager::NotificationLevel::ImportantNotificationLevel
-        , Slic3r::format(_u8L("New release version %1% is available."), evt.GetString())
-        , _u8L("See Download page.")
-        , [](wxEvtHandler* evnthndlr) {wxGetApp().open_web_page_localized("https://www.prusa3d.com/slicerweb"); return true; }
-    );
-    */
-    // updater 
-    // read triggered_by_user that was set when calling  GUI_App::app_version_check
-    app_updater(m_app_updater->get_triggered_by_user());
-}
-
-void GUI_App::app_updater(bool from_user)
-{
-    DownloadAppData app_data = m_app_updater->get_app_data();
-
-    if (from_user && (!app_data.version || *app_data.version <= *Semver::parse(SLIC3R_VERSION)))
-    {
-        BOOST_LOG_TRIVIAL(info) << "There is no newer version online.";
-        MsgNoAppUpdates no_update_dialog;
-        no_update_dialog.ShowModal();
-        return;
-
-    }
-
-    assert(!app_data.url.empty());
-    assert(!app_data.target_path.empty());
-
-    // dialog with new version info
-    AppUpdateAvailableDialog dialog(*Semver::parse(SLIC3R_VERSION), *app_data.version);
-    auto dialog_result = dialog.ShowModal();
-    // checkbox "do not show again"
-    if (dialog.disable_version_check()) {
-        app_config->set("notify_release", "none");
-    }
-    // Doesn't wish to update
-    if (dialog_result != wxID_OK) {
-        return;
-    }
-    // dialog with new version download (installer or app dependent on system) including path selection
-    AppUpdateDownloadDialog dwnld_dlg(*app_data.version, app_data.target_path);
-    dialog_result = dwnld_dlg.ShowModal();
-    //  Doesn't wish to download
-    if (dialog_result != wxID_OK) {
-        return;
-    }
-    app_data.target_path =dwnld_dlg.get_download_path();
-
-    // start download
-    this->plater_->get_notification_manager()->push_download_progress_notification(_utf8("Download"), std::bind(&AppUpdater::cancel_callback, this->m_app_updater.get()));
-    app_data.start_after = dwnld_dlg.run_after_download();
-    m_app_updater->set_app_data(std::move(app_data));
-    m_app_updater->sync_download();
-}
-
-void GUI_App::app_version_check(bool from_user)
-{
-    if (from_user) {
-        if (m_app_updater->get_download_ongoing()) {
-            MessageDialog msgdlg(nullptr, _L("Download of new version is already ongoing. Do you wish to continue?"), _L("Notice"), wxYES_NO);
-            if (msgdlg.ShowModal() != wxID_YES)
-                return;
-        }
-    }
-    std::string version_check_url = app_config->version_check_url();
-    m_app_updater->sync_version(version_check_url, from_user);
-}
-
-} // GUI
-} //Slic3r
->>>>>>> 8cc1a58f
+#include "libslic3r/Technologies.hpp"
+#include "GUI_App.hpp"
+#include "GUI_Init.hpp"
+#include "GUI_ObjectList.hpp"
+#include "GUI_ObjectManipulation.hpp"
+#include "GUI_Factories.hpp"
+#include "format.hpp"
+#include "I18N.hpp"
+
+#include <algorithm>
+#include <iterator>
+#include <exception>
+#include <cstdlib>
+#include <regex>
+#include <string_view>
+#include <boost/nowide/fstream.hpp>
+#include <boost/algorithm/string/predicate.hpp>
+#include <boost/algorithm/string.hpp>
+#include <boost/format.hpp>
+#include <boost/lexical_cast.hpp>
+#include <boost/log/trivial.hpp>
+#include <boost/nowide/convert.hpp>
+
+#include <wx/stdpaths.h>
+#include <wx/imagpng.h>
+#include <wx/display.h>
+#include <wx/menu.h>
+#include <wx/menuitem.h>
+#include <wx/filedlg.h>
+#include <wx/progdlg.h>
+#include <wx/dir.h>
+#include <wx/wupdlock.h>
+#include <wx/filefn.h>
+#include <wx/sysopt.h>
+#include <wx/richmsgdlg.h>
+#include <wx/log.h>
+#include <wx/intl.h>
+
+#include <wx/dialog.h>
+#include <wx/textctrl.h>
+#include <wx/splash.h>
+#include <wx/fontutil.h>
+
+#include "libslic3r/Utils.hpp"
+#include "libslic3r/Model.hpp"
+#include "libslic3r/I18N.hpp"
+#include "libslic3r/PresetBundle.hpp"
+#include "libslic3r/Color.hpp"
+
+#include "GUI.hpp"
+#include "GUI_Utils.hpp"
+#include "3DScene.hpp"
+#include "MainFrame.hpp"
+#include "Plater.hpp"
+#include "GLCanvas3D.hpp"
+
+#include "../Utils/PresetUpdater.hpp"
+#include "../Utils/PrintHost.hpp"
+#include "../Utils/Process.hpp"
+#include "../Utils/MacDarkMode.hpp"
+#include "../Utils/AppUpdater.hpp"
+#include "../Utils/WinRegistry.hpp"
+#include "slic3r/Config/Snapshot.hpp"
+#include "ConfigSnapshotDialog.hpp"
+#include "FirmwareDialog.hpp"
+#include "Preferences.hpp"
+#include "Tab.hpp"
+#include "SysInfoDialog.hpp"
+#include "KBShortcutsDialog.hpp"
+#include "UpdateDialogs.hpp"
+#include "Mouse3DController.hpp"
+#include "RemovableDriveManager.hpp"
+#include "InstanceCheck.hpp"
+#include "NotificationManager.hpp"
+#include "UnsavedChangesDialog.hpp"
+#include "SavePresetDialog.hpp"
+#include "PrintHostDialogs.hpp"
+#include "DesktopIntegrationDialog.hpp"
+#include "SendSystemInfoDialog.hpp"
+
+#include "BitmapCache.hpp"
+#include "Notebook.hpp"
+
+#ifdef __WXMSW__
+#include <dbt.h>
+#include <shlobj.h>
+#ifdef _MSW_DARK_MODE
+#include <wx/msw/dark_mode.h>
+#endif // _MSW_DARK_MODE
+#endif
+#ifdef _WIN32
+#include <boost/dll/runtime_symbol_info.hpp>
+#endif
+
+#if ENABLE_THUMBNAIL_GENERATOR_DEBUG
+#include <boost/beast/core/detail/base64.hpp>
+#include <boost/nowide/fstream.hpp>
+#endif // ENABLE_THUMBNAIL_GENERATOR_DEBUG
+
+// Needed for forcing menu icons back under gtk2 and gtk3
+#if defined(__WXGTK20__) || defined(__WXGTK3__)
+    #include <gtk/gtk.h>
+#endif
+
+using namespace std::literals;
+
+namespace Slic3r {
+namespace GUI {
+
+class MainFrame;
+
+class SplashScreen : public wxSplashScreen
+{
+public:
+    SplashScreen(const wxBitmap& bitmap, long splashStyle, int milliseconds, wxPoint pos = wxDefaultPosition)
+        : wxSplashScreen(bitmap, splashStyle, milliseconds, static_cast<wxWindow*>(wxGetApp().mainframe), wxID_ANY, wxDefaultPosition, wxDefaultSize,
+#ifdef __APPLE__
+            wxSIMPLE_BORDER | wxFRAME_NO_TASKBAR | wxSTAY_ON_TOP
+#else
+            wxSIMPLE_BORDER | wxFRAME_NO_TASKBAR
+#endif // !__APPLE__
+        )
+    {
+        wxASSERT(bitmap.IsOk());
+
+//        int init_dpi = get_dpi_for_window(this);
+        this->SetPosition(pos);
+        // The size of the SplashScreen can be hanged after its moving to another display
+        // So, update it from a bitmap size
+        this->SetClientSize(bitmap.GetWidth(), bitmap.GetHeight());
+        this->CenterOnScreen();
+//        int new_dpi = get_dpi_for_window(this);
+
+//        m_scale         = (float)(new_dpi) / (float)(init_dpi);
+        m_main_bitmap   = bitmap;
+
+//        scale_bitmap(m_main_bitmap, m_scale);
+
+        // init constant texts and scale fonts
+        init_constant_text();
+
+        // this font will be used for the action string
+        m_action_font = m_constant_text.credits_font.Bold();
+
+        // draw logo and constant info text
+        Decorate(m_main_bitmap);
+    }
+
+    void SetText(const wxString& text)
+    {
+        set_bitmap(m_main_bitmap);
+        if (!text.empty()) {
+            wxBitmap bitmap(m_main_bitmap);
+
+            wxMemoryDC memDC;
+            memDC.SelectObject(bitmap);
+
+            memDC.SetFont(m_action_font);
+            memDC.SetTextForeground(wxColour(237, 107, 33));
+            memDC.DrawText(text, int(m_scale * 60), m_action_line_y_position);
+
+            memDC.SelectObject(wxNullBitmap);
+            set_bitmap(bitmap);
+#ifdef __WXOSX__
+            // without this code splash screen wouldn't be updated under OSX
+            wxYield();
+#endif
+        }
+    }
+
+    static wxBitmap MakeBitmap(wxBitmap bmp)
+    {
+        if (!bmp.IsOk())
+            return wxNullBitmap;
+
+        // create dark grey background for the splashscreen
+        // It will be 5/3 of the weight of the bitmap
+        int width = lround((double)5 / 3 * bmp.GetWidth());
+        int height = bmp.GetHeight();
+
+        wxImage image(width, height);
+        unsigned char* imgdata_ = image.GetData();
+        for (int i = 0; i < width * height; ++i) {
+            *imgdata_++ = 51;
+            *imgdata_++ = 51;
+            *imgdata_++ = 51;
+        }
+
+        wxBitmap new_bmp(image);
+
+        wxMemoryDC memDC;
+        memDC.SelectObject(new_bmp);
+        memDC.DrawBitmap(bmp, width - bmp.GetWidth(), 0, true);
+
+        return new_bmp;
+    }
+
+    void Decorate(wxBitmap& bmp)
+    {
+        if (!bmp.IsOk())
+            return;
+
+        // draw text to the box at the left of the splashscreen.
+        // this box will be 2/5 of the weight of the bitmap, and be at the left.
+        int width = lround(bmp.GetWidth() * 0.4);
+
+        // load bitmap for logo
+        BitmapCache bmp_cache;
+        int logo_size = lround(width * 0.25);
+        wxBitmap logo_bmp = *bmp_cache.load_svg(wxGetApp().logo_name(), logo_size, logo_size);
+
+        wxCoord margin = int(m_scale * 20);
+
+        wxRect banner_rect(wxPoint(0, logo_size), wxPoint(width, bmp.GetHeight()));
+        banner_rect.Deflate(margin, 2 * margin);
+
+        // use a memory DC to draw directly onto the bitmap
+        wxMemoryDC memDc(bmp);
+
+        // draw logo
+        memDc.DrawBitmap(logo_bmp, margin, margin, true);
+
+        // draw the (white) labels inside of our black box (at the left of the splashscreen)
+        memDc.SetTextForeground(wxColour(255, 255, 255));
+
+        memDc.SetFont(m_constant_text.title_font);
+        memDc.DrawLabel(m_constant_text.title,   banner_rect, wxALIGN_TOP | wxALIGN_LEFT);
+
+        int title_height = memDc.GetTextExtent(m_constant_text.title).GetY();
+        banner_rect.SetTop(banner_rect.GetTop() + title_height);
+        banner_rect.SetHeight(banner_rect.GetHeight() - title_height);
+
+        memDc.SetFont(m_constant_text.version_font);
+        memDc.DrawLabel(m_constant_text.version, banner_rect, wxALIGN_TOP | wxALIGN_LEFT);
+        int version_height = memDc.GetTextExtent(m_constant_text.version).GetY();
+
+        memDc.SetFont(m_constant_text.credits_font);
+        memDc.DrawLabel(m_constant_text.credits, banner_rect, wxALIGN_BOTTOM | wxALIGN_LEFT);
+        int credits_height = memDc.GetMultiLineTextExtent(m_constant_text.credits).GetY();
+        int text_height    = memDc.GetTextExtent("text").GetY();
+
+        // calculate position for the dynamic text
+        int logo_and_header_height = margin + logo_size + title_height + version_height;
+        m_action_line_y_position = logo_and_header_height + 0.5 * (bmp.GetHeight() - margin - credits_height - logo_and_header_height - text_height);
+    }
+
+private:
+    wxBitmap    m_main_bitmap;
+    wxFont      m_action_font;
+    int         m_action_line_y_position;
+    float       m_scale {1.0};
+
+    struct ConstantText
+    {
+        wxString title;
+        wxString version;
+        wxString credits;
+
+        wxFont   title_font;
+        wxFont   version_font;
+        wxFont   credits_font;
+
+        void init(wxFont init_font)
+        {
+            // title
+            title = wxGetApp().is_editor() ? SLIC3R_APP_NAME : GCODEVIEWER_APP_NAME;
+
+            // dynamically get the version to display
+            version = _L("Version") + " " + std::string(SLIC3R_VERSION);
+
+            // credits infornation
+            credits = title + " " +
+                _L("is based on Slic3r by Alessandro Ranellucci and the RepRap community.") + "\n" +
+                _L("Developed by Prusa Research.") + "\n\n" +
+                title + " " + _L("is licensed under the") + " " + _L("GNU Affero General Public License, version 3") + ".\n\n" +
+                _L("Contributions by Vojtech Bubnik, Enrico Turri, Oleksandra Iushchenko, Tamas Meszaros, Lukas Matena, Vojtech Kral, David Kocik and numerous others.") + "\n\n" +
+                _L("Artwork model by Leslie Ing");
+
+            title_font = version_font = credits_font = init_font;
+        }
+    } 
+    m_constant_text;
+
+    void init_constant_text()
+    {
+        m_constant_text.init(get_default_font(this));
+
+        // As default we use a system font for current display.
+        // Scale fonts in respect to banner width
+
+        int text_banner_width = lround(0.4 * m_main_bitmap.GetWidth()) - roundl(m_scale * 50); // banner_width - margins
+
+        float title_font_scale = (float)text_banner_width / GetTextExtent(m_constant_text.title).GetX();
+        scale_font(m_constant_text.title_font, title_font_scale > 3.5f ? 3.5f : title_font_scale);
+
+        float version_font_scale = (float)text_banner_width / GetTextExtent(m_constant_text.version).GetX();
+        scale_font(m_constant_text.version_font, version_font_scale > 2.f ? 2.f : version_font_scale);
+
+        // The width of the credits information string doesn't respect to the banner width some times.
+        // So, scale credits_font in the respect to the longest string width
+        int   longest_string_width = word_wrap_string(m_constant_text.credits);
+        float font_scale = (float)text_banner_width / longest_string_width;
+        scale_font(m_constant_text.credits_font, font_scale);
+    }
+
+    void set_bitmap(wxBitmap& bmp)
+    {
+        m_window->SetBitmap(bmp);
+        m_window->Refresh();
+        m_window->Update();
+    }
+
+    void scale_bitmap(wxBitmap& bmp, float scale)
+    {
+        if (scale == 1.0)
+            return;
+
+        wxImage image = bmp.ConvertToImage();
+        if (!image.IsOk() || image.GetWidth() == 0 || image.GetHeight() == 0)
+            return;
+
+        int width   = int(scale * image.GetWidth());
+        int height  = int(scale * image.GetHeight());
+        image.Rescale(width, height, wxIMAGE_QUALITY_BILINEAR);
+
+        bmp = wxBitmap(std::move(image));
+    }
+
+    void scale_font(wxFont& font, float scale)
+    {
+#ifdef __WXMSW__
+        // Workaround for the font scaling in respect to the current active display,
+        // not for the primary display, as it's implemented in Font.cpp
+        // See https://github.com/wxWidgets/wxWidgets/blob/master/src/msw/font.cpp
+        // void wxNativeFontInfo::SetFractionalPointSize(float pointSizeNew)
+        wxNativeFontInfo nfi= *font.GetNativeFontInfo();
+        float pointSizeNew  = wxDisplay(this).GetScaleFactor() * scale * font.GetPointSize();
+        nfi.lf.lfHeight     = nfi.GetLogFontHeightAtPPI(pointSizeNew, get_dpi_for_window(this));
+        nfi.pointSize       = pointSizeNew;
+        font = wxFont(nfi);
+#else
+        font.Scale(scale);
+#endif //__WXMSW__
+    }
+
+    // wrap a string for the strings no longer then 55 symbols
+    // return extent of the longest string
+    int word_wrap_string(wxString& input)
+    {
+        size_t line_len = 55;// count of symbols in one line
+        int idx = -1;
+        size_t cur_len = 0;
+
+        wxString longest_sub_string;
+        auto get_longest_sub_string = [input](wxString &longest_sub_str, size_t cur_len, size_t i) {
+            if (cur_len > longest_sub_str.Len())
+                longest_sub_str = input.SubString(i - cur_len + 1, i);
+        };
+
+        for (size_t i = 0; i < input.Len(); i++)
+        {
+            cur_len++;
+            if (input[i] == ' ')
+                idx = i;
+            if (input[i] == '\n')
+            {
+                get_longest_sub_string(longest_sub_string, cur_len, i);
+                idx = -1;
+                cur_len = 0;
+            }
+            if (cur_len >= line_len && idx >= 0)
+            {
+                get_longest_sub_string(longest_sub_string, cur_len, i);
+                input[idx] = '\n';
+                cur_len = i - static_cast<size_t>(idx);
+            }
+        }
+
+        return GetTextExtent(longest_sub_string).GetX();
+    }
+};
+
+
+#ifdef __linux__
+bool static check_old_linux_datadir(const wxString& app_name) {
+    // If we are on Linux and the datadir does not exist yet, look into the old
+    // location where the datadir was before version 2.3. If we find it there,
+    // tell the user that he might wanna migrate to the new location.
+    // (https://github.com/prusa3d/PrusaSlicer/issues/2911)
+    // To be precise, the datadir should exist, it is created when single instance
+    // lock happens. Instead of checking for existence, check the contents.
+
+    namespace fs = boost::filesystem;
+
+    std::string new_path = Slic3r::data_dir();
+
+    wxString dir;
+    if (! wxGetEnv(wxS("XDG_CONFIG_HOME"), &dir) || dir.empty() )
+        dir = wxFileName::GetHomeDir() + wxS("/.config");
+    std::string default_path = (dir + "/" + app_name).ToUTF8().data();
+
+    if (new_path != default_path) {
+        // This happens when the user specifies a custom --datadir.
+        // Do not show anything in that case.
+        return true;
+    }
+
+    fs::path data_dir = fs::path(new_path);
+    if (! fs::is_directory(data_dir))
+        return true; // This should not happen.
+
+    int file_count = std::distance(fs::directory_iterator(data_dir), fs::directory_iterator());
+
+    if (file_count <= 1) { // just cache dir with an instance lock
+        std::string old_path = wxStandardPaths::Get().GetUserDataDir().ToUTF8().data();
+
+        if (fs::is_directory(old_path)) {
+            wxString msg = from_u8((boost::format(_u8L("Starting with %1% 2.3, configuration "
+                "directory on Linux has changed (according to XDG Base Directory Specification) to \n%2%.\n\n"
+                "This directory did not exist yet (maybe you run the new version for the first time).\nHowever, "
+                "an old %1% configuration directory was detected in \n%3%.\n\n"
+                "Consider moving the contents of the old directory to the new location in order to access "
+                "your profiles, etc.\nNote that if you decide to downgrade %1% in future, it will use the old "
+                "location again.\n\n"
+                "What do you want to do now?")) % SLIC3R_APP_NAME % new_path % old_path).str());
+            wxString caption = from_u8((boost::format(_u8L("%s - BREAKING CHANGE")) % SLIC3R_APP_NAME).str());
+            RichMessageDialog dlg(nullptr, msg, caption, wxYES_NO);
+            dlg.SetYesNoLabels(_L("Quit, I will move my data now"), _L("Start the application"));
+            if (dlg.ShowModal() != wxID_NO)
+                return false;
+        }
+    } else {
+        // If the new directory exists, be silent. The user likely already saw the message.
+    }
+    return true;
+}
+#endif
+
+#ifdef _WIN32
+#if 0 // External Updater is replaced with AppUpdater.cpp
+static bool run_updater_win()
+{
+    // find updater exe
+    boost::filesystem::path path_updater = boost::dll::program_location().parent_path() / "prusaslicer-updater.exe";
+    // run updater. Original args: /silent -restartapp prusa-slicer.exe -startappfirst
+    std::string msg;
+    bool res = create_process(path_updater, L"/silent", msg);
+    if (!res)
+        BOOST_LOG_TRIVIAL(error) << msg; 
+    return res;
+}
+#endif // 0
+#endif // _WIN32
+
+struct FileWildcards {
+    std::string_view              title;
+    std::vector<std::string_view> file_extensions;
+};
+
+
+ 
+static const FileWildcards file_wildcards_by_type[FT_SIZE] = {
+    /* FT_STL */     { "STL files"sv,       { ".stl"sv } },
+    /* FT_OBJ */     { "OBJ files"sv,       { ".obj"sv } },
+    /* FT_OBJECT */  { "Object files"sv,    { ".stl"sv, ".obj"sv } },
+    /* FT_STEP */    { "STEP files"sv,      { ".stp"sv, ".step"sv } },    
+    /* FT_AMF */     { "AMF files"sv,       { ".amf"sv, ".zip.amf"sv, ".xml"sv } },
+    /* FT_3MF */     { "3MF files"sv,       { ".3mf"sv } },
+    /* FT_GCODE */   { "G-code files"sv,    { ".gcode"sv, ".gco"sv, ".g"sv, ".ngc"sv } },
+    /* FT_MODEL */   { "Known files"sv,     { ".stl"sv, ".obj"sv, ".3mf"sv, ".amf"sv, ".zip.amf"sv, ".xml"sv, ".step"sv, ".stp"sv } },
+    /* FT_PROJECT */ { "Project files"sv,   { ".3mf"sv, ".amf"sv, ".zip.amf"sv } },
+    /* FT_GALLERY */ { "Known files"sv,     { ".stl"sv, ".obj"sv } },
+
+    /* FT_INI */     { "INI files"sv,       { ".ini"sv } },
+    /* FT_SVG */     { "SVG files"sv,       { ".svg"sv } },
+
+    /* FT_TEX */     { "Texture"sv,         { ".png"sv, ".svg"sv } },
+
+    /* FT_SL1 */     { "Masked SLA files"sv, { ".sl1"sv, ".sl1s"sv, ".pwmx"sv } },
+};
+
+#if ENABLE_ALTERNATIVE_FILE_WILDCARDS_GENERATOR
+wxString file_wildcards(FileType file_type)
+{
+    const FileWildcards& data = file_wildcards_by_type[file_type];
+    std::string title;
+    std::string mask;
+
+    // Generate cumulative first item
+    for (const std::string_view& ext : data.file_extensions) {
+        if (title.empty()) {
+            title = "*";
+            title += ext;
+            mask = title;
+        }
+        else {
+            title += ", *";
+            title += ext;
+            mask += ";*";
+            mask += ext;
+        }
+        mask += ";*";
+        mask += boost::to_upper_copy(std::string(ext));
+    }
+
+    wxString ret = GUI::format_wxstr("%s (%s)|%s", data.title, title, mask);
+
+    // Adds an item for each of the extensions
+    if (data.file_extensions.size() > 1) {
+        for (const std::string_view& ext : data.file_extensions) {
+            title = "*";
+            title += ext;
+            ret += GUI::format_wxstr("|%s (%s)|%s", data.title, title, title);
+        }
+    }
+
+    return ret;
+}
+#else
+// This function produces a Win32 file dialog file template mask to be consumed by wxWidgets on all platforms.
+// The function accepts a custom extension parameter. If the parameter is provided, the custom extension
+// will be added as a fist to the list. This is important for a "file save" dialog on OSX, which strips
+// an extension from the provided initial file name and substitutes it with the default extension (the first one in the template).
+wxString file_wildcards(FileType file_type, const std::string &custom_extension)
+{
+    const FileWildcards& data = file_wildcards_by_type[file_type];
+    std::string title;
+    std::string mask;
+    std::string custom_ext_lower;
+
+    if (! custom_extension.empty()) {
+        // Generate an extension into the title mask and into the list of extensions.
+        custom_ext_lower = boost::to_lower_copy(custom_extension);
+        const std::string custom_ext_upper = boost::to_upper_copy(custom_extension);
+        if (custom_ext_lower == custom_extension) {
+            // Add a lower case version.
+            title = std::string("*") + custom_ext_lower;
+            mask = title;
+            // Add an upper case version.
+            mask  += ";*";
+            mask  += custom_ext_upper;
+        } else if (custom_ext_upper == custom_extension) {
+            // Add an upper case version.
+            title = std::string("*") + custom_ext_upper;
+            mask = title;
+            // Add a lower case version.
+            mask += ";*";
+            mask += custom_ext_lower;
+        } else {
+            // Add the mixed case version only.
+            title = std::string("*") + custom_extension;
+            mask = title;
+        }
+    }
+
+    for (const std::string_view &ext : data.file_extensions)
+        // Only add an extension if it was not added first as the custom extension.
+        if (ext != custom_ext_lower) {
+            if (title.empty()) {
+                title = "*";
+                title += ext;
+                mask  = title;
+            } else {
+                title += ", *";
+                title += ext;
+                mask  += ";*";
+                mask  += ext;
+            }
+            mask += ";*";
+            mask += boost::to_upper_copy(std::string(ext));
+        }
+
+    return GUI::format_wxstr("%s (%s)|%s", data.title, title, mask);
+}
+#endif // ENABLE_ALTERNATIVE_FILE_WILDCARDS_GENERATOR
+
+static std::string libslic3r_translate_callback(const char *s) { return wxGetTranslation(wxString(s, wxConvUTF8)).utf8_str().data(); }
+
+#ifdef WIN32
+#if !wxVERSION_EQUAL_OR_GREATER_THAN(3,1,3)
+static void register_win32_dpi_event()
+{
+    enum { WM_DPICHANGED_ = 0x02e0 };
+
+    wxWindow::MSWRegisterMessageHandler(WM_DPICHANGED_, [](wxWindow *win, WXUINT nMsg, WXWPARAM wParam, WXLPARAM lParam) {
+        const int dpi = wParam & 0xffff;
+        const auto rect = reinterpret_cast<PRECT>(lParam);
+        const wxRect wxrect(wxPoint(rect->top, rect->left), wxPoint(rect->bottom, rect->right));
+
+        DpiChangedEvent evt(EVT_DPI_CHANGED_SLICER, dpi, wxrect);
+        win->GetEventHandler()->AddPendingEvent(evt);
+
+        return true;
+    });
+}
+#endif // !wxVERSION_EQUAL_OR_GREATER_THAN
+
+static GUID GUID_DEVINTERFACE_HID = { 0x4D1E55B2, 0xF16F, 0x11CF, 0x88, 0xCB, 0x00, 0x11, 0x11, 0x00, 0x00, 0x30 };
+
+static void register_win32_device_notification_event()
+{
+    wxWindow::MSWRegisterMessageHandler(WM_DEVICECHANGE, [](wxWindow *win, WXUINT /* nMsg */, WXWPARAM wParam, WXLPARAM lParam) {
+        // Some messages are sent to top level windows by default, some messages are sent to only registered windows, and we explictely register on MainFrame only.
+        auto main_frame = dynamic_cast<MainFrame*>(win);
+        auto plater = (main_frame == nullptr) ? nullptr : main_frame->plater();
+        if (plater == nullptr)
+            // Maybe some other top level window like a dialog or maybe a pop-up menu?
+            return true;
+		PDEV_BROADCAST_HDR lpdb = (PDEV_BROADCAST_HDR)lParam;
+        switch (wParam) {
+        case DBT_DEVICEARRIVAL:
+			if (lpdb->dbch_devicetype == DBT_DEVTYP_VOLUME)
+		        plater->GetEventHandler()->AddPendingEvent(VolumeAttachedEvent(EVT_VOLUME_ATTACHED));
+			else if (lpdb->dbch_devicetype == DBT_DEVTYP_DEVICEINTERFACE) {
+				PDEV_BROADCAST_DEVICEINTERFACE lpdbi = (PDEV_BROADCAST_DEVICEINTERFACE)lpdb;
+//				if (lpdbi->dbcc_classguid == GUID_DEVINTERFACE_VOLUME) {
+//					printf("DBT_DEVICEARRIVAL %d - Media has arrived: %ws\n", msg_count, lpdbi->dbcc_name);
+				if (lpdbi->dbcc_classguid == GUID_DEVINTERFACE_HID)
+			        plater->GetEventHandler()->AddPendingEvent(HIDDeviceAttachedEvent(EVT_HID_DEVICE_ATTACHED, boost::nowide::narrow(lpdbi->dbcc_name)));
+			}
+            break;
+		case DBT_DEVICEREMOVECOMPLETE:
+			if (lpdb->dbch_devicetype == DBT_DEVTYP_VOLUME)
+                plater->GetEventHandler()->AddPendingEvent(VolumeDetachedEvent(EVT_VOLUME_DETACHED));
+			else if (lpdb->dbch_devicetype == DBT_DEVTYP_DEVICEINTERFACE) {
+				PDEV_BROADCAST_DEVICEINTERFACE lpdbi = (PDEV_BROADCAST_DEVICEINTERFACE)lpdb;
+//				if (lpdbi->dbcc_classguid == GUID_DEVINTERFACE_VOLUME)
+//					printf("DBT_DEVICEARRIVAL %d - Media was removed: %ws\n", msg_count, lpdbi->dbcc_name);
+				if (lpdbi->dbcc_classguid == GUID_DEVINTERFACE_HID)
+        			plater->GetEventHandler()->AddPendingEvent(HIDDeviceDetachedEvent(EVT_HID_DEVICE_DETACHED, boost::nowide::narrow(lpdbi->dbcc_name)));
+			}
+			break;
+        default:
+            break;
+        }
+        return true;
+    });
+
+    wxWindow::MSWRegisterMessageHandler(MainFrame::WM_USER_MEDIACHANGED, [](wxWindow *win, WXUINT /* nMsg */, WXWPARAM wParam, WXLPARAM lParam) {
+        // Some messages are sent to top level windows by default, some messages are sent to only registered windows, and we explictely register on MainFrame only.
+        auto main_frame = dynamic_cast<MainFrame*>(win);
+        auto plater = (main_frame == nullptr) ? nullptr : main_frame->plater();
+        if (plater == nullptr)
+            // Maybe some other top level window like a dialog or maybe a pop-up menu?
+            return true;
+        wchar_t sPath[MAX_PATH];
+        if (lParam == SHCNE_MEDIAINSERTED || lParam == SHCNE_MEDIAREMOVED) {
+            struct _ITEMIDLIST* pidl = *reinterpret_cast<struct _ITEMIDLIST**>(wParam);
+            if (! SHGetPathFromIDList(pidl, sPath)) {
+                BOOST_LOG_TRIVIAL(error) << "MediaInserted: SHGetPathFromIDList failed";
+                return false;
+            }
+        }
+        switch (lParam) {
+        case SHCNE_MEDIAINSERTED:
+        {
+            //printf("SHCNE_MEDIAINSERTED %S\n", sPath);
+            plater->GetEventHandler()->AddPendingEvent(VolumeAttachedEvent(EVT_VOLUME_ATTACHED));
+            break;
+        }
+        case SHCNE_MEDIAREMOVED:
+        {
+            //printf("SHCNE_MEDIAREMOVED %S\n", sPath);
+            plater->GetEventHandler()->AddPendingEvent(VolumeDetachedEvent(EVT_VOLUME_DETACHED));
+            break;
+        }
+	    default:
+//          printf("Unknown\n");
+            break;
+	    }
+        return true;
+    });
+
+    wxWindow::MSWRegisterMessageHandler(WM_INPUT, [](wxWindow *win, WXUINT /* nMsg */, WXWPARAM wParam, WXLPARAM lParam) {
+        auto main_frame = dynamic_cast<MainFrame*>(Slic3r::GUI::find_toplevel_parent(win));
+        auto plater = (main_frame == nullptr) ? nullptr : main_frame->plater();
+//        if (wParam == RIM_INPUTSINK && plater != nullptr && main_frame->IsActive()) {
+        if (wParam == RIM_INPUT && plater != nullptr && main_frame->IsActive()) {
+        RAWINPUT raw;
+			UINT rawSize = sizeof(RAWINPUT);
+			::GetRawInputData((HRAWINPUT)lParam, RID_INPUT, &raw, &rawSize, sizeof(RAWINPUTHEADER));
+			if (raw.header.dwType == RIM_TYPEHID && plater->get_mouse3d_controller().handle_raw_input_win32(raw.data.hid.bRawData, raw.data.hid.dwSizeHid))
+				return true;
+		}
+        return false;
+    });
+
+	wxWindow::MSWRegisterMessageHandler(WM_COPYDATA, [](wxWindow* win, WXUINT /* nMsg */, WXWPARAM wParam, WXLPARAM lParam) {
+		COPYDATASTRUCT* copy_data_structure = { 0 };
+		copy_data_structure = (COPYDATASTRUCT*)lParam;
+		if (copy_data_structure->dwData == 1) {
+			LPCWSTR arguments = (LPCWSTR)copy_data_structure->lpData;
+			Slic3r::GUI::wxGetApp().other_instance_message_handler()->handle_message(boost::nowide::narrow(arguments));
+		}
+		return true;
+		});
+}
+#endif // WIN32
+
+static void generic_exception_handle()
+{
+    // Note: Some wxWidgets APIs use wxLogError() to report errors, eg. wxImage
+    // - see https://docs.wxwidgets.org/3.1/classwx_image.html#aa249e657259fe6518d68a5208b9043d0
+    //
+    // wxLogError typically goes around exception handling and display an error dialog some time
+    // after an error is logged even if exception handling and OnExceptionInMainLoop() take place.
+    // This is why we use wxLogError() here as well instead of a custom dialog, because it accumulates
+    // errors if multiple have been collected and displays just one error message for all of them.
+    // Otherwise we would get multiple error messages for one missing png, for example.
+    //
+    // If a custom error message window (or some other solution) were to be used, it would be necessary
+    // to turn off wxLogError() usage in wx APIs, most notably in wxImage
+    // - see https://docs.wxwidgets.org/trunk/classwx_image.html#aa32e5d3507cc0f8c3330135bc0befc6a
+
+    try {
+        throw;
+    } catch (const std::bad_alloc& ex) {
+        // bad_alloc in main thread is most likely fatal. Report immediately to the user (wxLogError would be delayed)
+        // and terminate the app so it is at least certain to happen now.
+        wxString errmsg = wxString::Format(_L("%s has encountered an error. It was likely caused by running out of memory. "
+                              "If you are sure you have enough RAM on your system, this may also be a bug and we would "
+                              "be glad if you reported it.\n\nThe application will now terminate."), SLIC3R_APP_NAME);
+        wxMessageBox(errmsg + "\n\n" + wxString(ex.what()), _L("Fatal error"), wxOK | wxICON_ERROR);
+        BOOST_LOG_TRIVIAL(error) << boost::format("std::bad_alloc exception: %1%") % ex.what();
+        std::terminate();
+    } catch (const boost::io::bad_format_string& ex) {
+        wxString errmsg = _L("PrusaSlicer has encountered a localization error. "
+                             "Please report to PrusaSlicer team, what language was active and in which scenario "
+                             "this issue happened. Thank you.\n\nThe application will now terminate.");
+        wxMessageBox(errmsg + "\n\n" + wxString(ex.what()), _L("Critical error"), wxOK | wxICON_ERROR);
+        BOOST_LOG_TRIVIAL(error) << boost::format("Uncaught exception: %1%") % ex.what();
+        std::terminate();
+        throw;
+    } catch (const std::exception& ex) {
+        wxLogError(format_wxstr(_L("Internal error: %1%"), ex.what()));
+        BOOST_LOG_TRIVIAL(error) << boost::format("Uncaught exception: %1%") % ex.what();
+        throw;
+    }
+}
+
+void GUI_App::post_init()
+{
+    assert(initialized());
+    if (! this->initialized())
+        throw Slic3r::RuntimeError("Calling post_init() while not yet initialized");
+
+    if (this->is_gcode_viewer()) {
+        if (! this->init_params->input_files.empty())
+            this->plater()->load_gcode(wxString::FromUTF8(this->init_params->input_files[0].c_str()));
+    }
+    else {
+        if (! this->init_params->preset_substitutions.empty())
+            show_substitutions_info(this->init_params->preset_substitutions);
+
+#if 0
+        // Load the cummulative config over the currently active profiles.
+        //FIXME if multiple configs are loaded, only the last one will have an effect.
+        // We need to decide what to do about loading of separate presets (just print preset, just filament preset etc).
+        // As of now only the full configs are supported here.
+        if (!m_print_config.empty())
+            this->gui->mainframe->load_config(m_print_config);
+#endif
+        if (! this->init_params->load_configs.empty())
+            // Load the last config to give it a name at the UI. The name of the preset may be later
+            // changed by loading an AMF or 3MF.
+            //FIXME this is not strictly correct, as one may pass a print/filament/printer profile here instead of a full config.
+            this->mainframe->load_config_file(this->init_params->load_configs.back());
+        // If loading a 3MF file, the config is loaded from the last one.
+        if (!this->init_params->input_files.empty()) {
+            const std::vector<size_t> res = this->plater()->load_files(this->init_params->input_files, true, true);
+            if (!res.empty() && this->init_params->input_files.size() == 1) {
+                // Update application titlebar when opening a project file
+                const std::string& filename = this->init_params->input_files.front();
+                if (boost::algorithm::iends_with(filename, ".amf") ||
+                    boost::algorithm::iends_with(filename, ".amf.xml") ||
+                    boost::algorithm::iends_with(filename, ".3mf"))
+                    this->plater()->set_project_filename(from_u8(filename));
+            }
+        }
+        if (! this->init_params->extra_config.empty())
+            this->mainframe->load_config(this->init_params->extra_config);
+    }
+
+    // show "Did you know" notification
+    if (app_config->get("show_hints") == "1" && ! is_gcode_viewer())
+        plater_->get_notification_manager()->push_hint_notification(true);
+
+    // The extra CallAfter() is needed because of Mac, where this is the only way
+    // to popup a modal dialog on start without screwing combo boxes.
+    // This is ugly but I honestly found no better way to do it.
+    // Neither wxShowEvent nor wxWindowCreateEvent work reliably.
+    if (this->preset_updater) { // G-Code Viewer does not initialize preset_updater.
+        if (! this->check_updates(false))
+            // Configuration is not compatible and reconfigure was refused by the user. Application is closing.
+            return;
+        CallAfter([this] {
+            bool cw_showed = this->config_wizard_startup();
+            this->preset_updater->sync(preset_bundle);
+            this->app_version_check(false);
+            if (! cw_showed) {
+                // The CallAfter is needed as well, without it, GL extensions did not show.
+                // Also, we only want to show this when the wizard does not, so the new user
+                // sees something else than "we want something" on the first start.
+                show_send_system_info_dialog_if_needed();
+            }
+        });
+    }
+
+    // Set PrusaSlicer version and save to PrusaSlicer.ini or PrusaSlicerGcodeViewer.ini.
+    app_config->set("version", SLIC3R_VERSION);
+    app_config->save();
+
+#ifdef _WIN32
+    // Sets window property to mainframe so other instances can indentify it.
+    OtherInstanceMessageHandler::init_windows_properties(mainframe, m_instance_hash_int);
+#endif //WIN32
+}
+
+IMPLEMENT_APP(GUI_App)
+
+GUI_App::GUI_App(EAppMode mode)
+    : wxApp()
+    , m_app_mode(mode)
+    , m_em_unit(10)
+    , m_imgui(new ImGuiWrapper())
+	, m_removable_drive_manager(std::make_unique<RemovableDriveManager>())
+	, m_other_instance_message_handler(std::make_unique<OtherInstanceMessageHandler>())
+{
+	//app config initializes early becasuse it is used in instance checking in PrusaSlicer.cpp
+	this->init_app_config();
+    // init app downloader after path to datadir is set
+    m_app_updater = std::make_unique<AppUpdater>();
+}
+
+GUI_App::~GUI_App()
+{
+    if (app_config != nullptr)
+        delete app_config;
+
+    if (preset_bundle != nullptr)
+        delete preset_bundle;
+
+    if (preset_updater != nullptr)
+        delete preset_updater;
+}
+
+// If formatted for github, plaintext with OpenGL extensions enclosed into <details>.
+// Otherwise HTML formatted for the system info dialog.
+std::string GUI_App::get_gl_info(bool for_github)
+{
+    return OpenGLManager::get_gl_info().to_string(for_github);
+}
+
+wxGLContext* GUI_App::init_glcontext(wxGLCanvas& canvas)
+{
+#if ENABLE_GL_CORE_PROFILE
+#if ENABLE_OPENGL_DEBUG_OPTION
+    return m_opengl_mgr.init_glcontext(canvas, init_params != nullptr ? init_params->opengl_version : std::make_pair(0, 0),
+        init_params != nullptr ? init_params->opengl_debug : false);
+#else
+    return m_opengl_mgr.init_glcontext(canvas, init_params != nullptr ? init_params->opengl_version : std::make_pair(0, 0));
+#endif // ENABLE_OPENGL_DEBUG_OPTION
+#else
+    return m_opengl_mgr.init_glcontext(canvas);
+#endif // ENABLE_GL_CORE_PROFILE
+}
+
+bool GUI_App::init_opengl()
+{
+#ifdef __linux__
+    bool status = m_opengl_mgr.init_gl();
+    m_opengl_initialized = true;
+    return status;
+#else
+    return m_opengl_mgr.init_gl();
+#endif
+}
+
+// gets path to PrusaSlicer.ini, returns semver from first line comment
+static boost::optional<Semver> parse_semver_from_ini(std::string path)
+{
+    std::ifstream stream(path);
+    std::stringstream buffer;
+    buffer << stream.rdbuf();
+    std::string body = buffer.str();
+    size_t start = body.find("PrusaSlicer ");
+    if (start == std::string::npos)
+        return boost::none;
+    body = body.substr(start + 12);
+    size_t end = body.find_first_of(" \n");
+    if (end < body.size())
+        body.resize(end);
+    return Semver::parse(body);
+}
+
+void GUI_App::init_app_config()
+{
+	// Profiles for the alpha are stored into the PrusaSlicer-alpha directory to not mix with the current release.
+
+//  SetAppName(SLIC3R_APP_KEY);
+	SetAppName(SLIC3R_APP_KEY "-alpha");
+//  SetAppName(SLIC3R_APP_KEY "-beta");
+
+
+//	SetAppDisplayName(SLIC3R_APP_NAME);
+
+	// Set the Slic3r data directory at the Slic3r XS module.
+	// Unix: ~/ .Slic3r
+	// Windows : "C:\Users\username\AppData\Roaming\Slic3r" or "C:\Documents and Settings\username\Application Data\Slic3r"
+	// Mac : "~/Library/Application Support/Slic3r"
+
+    if (data_dir().empty()) {
+        #ifndef __linux__
+            set_data_dir(wxStandardPaths::Get().GetUserDataDir().ToUTF8().data());
+        #else
+            // Since version 2.3, config dir on Linux is in ${XDG_CONFIG_HOME}.
+            // https://github.com/prusa3d/PrusaSlicer/issues/2911
+            wxString dir;
+            if (! wxGetEnv(wxS("XDG_CONFIG_HOME"), &dir) || dir.empty() )
+                dir = wxFileName::GetHomeDir() + wxS("/.config");
+            set_data_dir((dir + "/" + GetAppName()).ToUTF8().data());
+        #endif
+    } else {
+        m_datadir_redefined = true;
+    }
+
+	if (!app_config)
+        app_config = new AppConfig(is_editor() ? AppConfig::EAppMode::Editor : AppConfig::EAppMode::GCodeViewer);
+
+	// load settings
+	m_app_conf_exists = app_config->exists();
+	if (m_app_conf_exists) {
+        std::string error = app_config->load();
+        if (!error.empty()) {
+            // Error while parsing config file. We'll customize the error message and rethrow to be displayed.
+            if (is_editor()) {
+                throw Slic3r::RuntimeError(
+                    _u8L("Error parsing PrusaSlicer config file, it is probably corrupted. "
+                        "Try to manually delete the file to recover from the error. Your user profiles will not be affected.") +
+                    "\n\n" + app_config->config_path() + "\n\n" + error);
+            }
+            else {
+                throw Slic3r::RuntimeError(
+                    _u8L("Error parsing PrusaGCodeViewer config file, it is probably corrupted. "
+                        "Try to manually delete the file to recover from the error.") +
+                    "\n\n" + app_config->config_path() + "\n\n" + error);
+            }
+        }
+    }
+}
+
+// returns old config path to copy from if such exists,
+// returns an empty string if such config path does not exists or if it cannot be loaded.
+std::string GUI_App::check_older_app_config(Semver current_version, bool backup)
+{
+    std::string older_data_dir_path;
+
+    // If the config folder is redefined - do not check
+    if (m_datadir_redefined)
+        return {};
+
+    // find other version app config (alpha / beta / release)
+    std::string             config_path = app_config->config_path();
+    boost::filesystem::path parent_file_path(config_path);
+    std::string             filename = parent_file_path.filename().string();
+    parent_file_path.remove_filename().remove_filename();
+
+    std::vector<boost::filesystem::path> candidates;
+
+    if (SLIC3R_APP_KEY "-alpha" != GetAppName()) candidates.emplace_back(parent_file_path / SLIC3R_APP_KEY "-alpha" / filename);
+    if (SLIC3R_APP_KEY "-beta" != GetAppName())  candidates.emplace_back(parent_file_path / SLIC3R_APP_KEY "-beta" / filename);
+    if (SLIC3R_APP_KEY != GetAppName())          candidates.emplace_back(parent_file_path / SLIC3R_APP_KEY / filename);
+
+    Semver last_semver = current_version;
+    for (const auto& candidate : candidates) {
+        if (boost::filesystem::exists(candidate)) {
+            // parse
+            boost::optional<Semver>other_semver = parse_semver_from_ini(candidate.string());
+            if (other_semver && *other_semver > last_semver) {
+                last_semver = *other_semver;
+                older_data_dir_path = candidate.parent_path().string();
+            }
+        }
+    }
+    if (older_data_dir_path.empty())
+        return {};
+    BOOST_LOG_TRIVIAL(info) << "last app config file used: " << older_data_dir_path;
+    // ask about using older data folder
+
+    InfoDialog msg(nullptr
+        , format_wxstr(_L("You are opening %1% version %2%."), SLIC3R_APP_NAME, SLIC3R_VERSION)
+        , backup ? 
+        format_wxstr(_L(
+            "The active configuration was created by <b>%1% %2%</b>,"
+            "\nwhile a newer configuration was found in <b>%3%</b>"
+            "\ncreated by <b>%1% %4%</b>."
+            "\n\nShall the newer configuration be imported?"
+            "\nIf so, your active configuration will be backed up before importing the new configuration."
+        )
+            , SLIC3R_APP_NAME, current_version.to_string(), older_data_dir_path, last_semver.to_string())
+        : format_wxstr(_L(
+            "An existing configuration was found in <b>%3%</b>"
+            "\ncreated by <b>%1% %2%</b>."
+            "\n\nShall this configuration be imported?"
+        )
+            , SLIC3R_APP_NAME, last_semver.to_string(), older_data_dir_path)
+        , true, wxYES_NO);
+
+    if (backup) {
+        msg.SetButtonLabel(wxID_YES, _L("Import"));
+        msg.SetButtonLabel(wxID_NO, _L("Don't import"));
+    }
+
+    if (msg.ShowModal() == wxID_YES) {
+        std::string snapshot_id;
+        if (backup) {
+            const Config::Snapshot* snapshot{ nullptr };
+            if (! GUI::Config::take_config_snapshot_cancel_on_error(*app_config, Config::Snapshot::SNAPSHOT_USER, "",
+                _u8L("Continue and import newer configuration?"), &snapshot))
+                return {};
+            if (snapshot) {
+                // Save snapshot ID before loading the alternate AppConfig, as loading the alternate AppConfig may fail.
+                snapshot_id = snapshot->id;
+                assert(! snapshot_id.empty());
+                app_config->set("on_snapshot", snapshot_id);
+            } else
+                BOOST_LOG_TRIVIAL(error) << "Failed to take congiguration snapshot";
+        }
+
+        // load app config from older file
+        std::string error = app_config->load((boost::filesystem::path(older_data_dir_path) / filename).string());
+        if (!error.empty()) {
+            // Error while parsing config file. We'll customize the error message and rethrow to be displayed.
+            if (is_editor()) {
+                throw Slic3r::RuntimeError(
+                    _u8L("Error parsing PrusaSlicer config file, it is probably corrupted. "
+                        "Try to manually delete the file to recover from the error. Your user profiles will not be affected.") +
+                    "\n\n" + app_config->config_path() + "\n\n" + error);
+            }
+            else {
+                throw Slic3r::RuntimeError(
+                    _u8L("Error parsing PrusaGCodeViewer config file, it is probably corrupted. "
+                        "Try to manually delete the file to recover from the error.") +
+                    "\n\n" + app_config->config_path() + "\n\n" + error);
+            }
+        }
+        if (!snapshot_id.empty())
+            app_config->set("on_snapshot", snapshot_id);
+        m_app_conf_exists = true;
+        return older_data_dir_path;
+    }
+    return {};
+}
+
+void GUI_App::init_single_instance_checker(const std::string &name, const std::string &path)
+{
+    BOOST_LOG_TRIVIAL(debug) << "init wx instance checker " << name << " "<< path; 
+    m_single_instance_checker = std::make_unique<wxSingleInstanceChecker>(boost::nowide::widen(name), boost::nowide::widen(path));
+}
+
+bool GUI_App::OnInit()
+{
+    try {
+        return on_init_inner();
+    } catch (const std::exception&) {
+        generic_exception_handle();
+        return false;
+    }
+}
+
+bool GUI_App::on_init_inner()
+{
+    // Set initialization of image handlers before any UI actions - See GH issue #7469
+    wxInitAllImageHandlers();
+
+#if defined(_WIN32) && ! defined(_WIN64)
+    // Win32 32bit build.
+    if (wxPlatformInfo::Get().GetArchName().substr(0, 2) == "64") {
+        RichMessageDialog dlg(nullptr,
+            _L("You are running a 32 bit build of PrusaSlicer on 64-bit Windows."
+                "\n32 bit build of PrusaSlicer will likely not be able to utilize all the RAM available in the system."
+                "\nPlease download and install a 64 bit build of PrusaSlicer from https://www.prusa3d.cz/prusaslicer/."
+                "\nDo you wish to continue?"),
+            "PrusaSlicer", wxICON_QUESTION | wxYES_NO);
+        if (dlg.ShowModal() != wxID_YES)
+            return false;
+    }
+#endif // _WIN64
+
+    // Forcing back menu icons under gtk2 and gtk3. Solution is based on:
+    // https://docs.gtk.org/gtk3/class.Settings.html
+    // see also https://docs.wxwidgets.org/3.0/classwx_menu_item.html#a2b5d6bcb820b992b1e4709facbf6d4fb
+    // TODO: Find workaround for GTK4
+#if defined(__WXGTK20__) || defined(__WXGTK3__)
+    g_object_set (gtk_settings_get_default (), "gtk-menu-images", TRUE, NULL);
+#endif
+
+    // Verify resources path
+    const wxString resources_dir = from_u8(Slic3r::resources_dir());
+    wxCHECK_MSG(wxDirExists(resources_dir), false,
+        wxString::Format("Resources path does not exist or is not a directory: %s", resources_dir));
+
+#ifdef __linux__
+    if (! check_old_linux_datadir(GetAppName())) {
+        std::cerr << "Quitting, user chose to move their data to new location." << std::endl;
+        return false;
+    }
+#endif
+
+    // Enable this to get the default Win32 COMCTRL32 behavior of static boxes.
+//    wxSystemOptions::SetOption("msw.staticbox.optimized-paint", 0);
+    // Enable this to disable Windows Vista themes for all wxNotebooks. The themes seem to lead to terrible
+    // performance when working on high resolution multi-display setups.
+//    wxSystemOptions::SetOption("msw.notebook.themed-background", 0);
+
+//     Slic3r::debugf "wxWidgets version %s, Wx version %s\n", wxVERSION_STRING, wxVERSION;
+
+    // !!! Initialization of UI settings as a language, application color mode, fonts... have to be done before first UI action.
+    // Like here, before the show InfoDialog in check_older_app_config()
+
+    // If load_language() fails, the application closes.
+    load_language(wxString(), true);
+#ifdef _MSW_DARK_MODE
+    bool init_dark_color_mode = app_config->get("dark_color_mode") == "1";
+    bool init_sys_menu_enabled = app_config->get("sys_menu_enabled") == "1";
+    NppDarkMode::InitDarkMode(init_dark_color_mode, init_sys_menu_enabled);
+#endif
+    // initialize label colors and fonts
+    init_label_colours();
+    init_fonts();
+
+    std::string older_data_dir_path;
+    if (m_app_conf_exists) {
+        if (app_config->orig_version().valid() && app_config->orig_version() < *Semver::parse(SLIC3R_VERSION))
+            // Only copying configuration if it was saved with a newer slicer than the one currently running.
+            older_data_dir_path = check_older_app_config(app_config->orig_version(), true);
+    } else {
+        // No AppConfig exists, fresh install. Always try to copy from an alternate location, don't make backup of the current configuration.
+        older_data_dir_path = check_older_app_config(Semver(), false);
+    }
+
+#ifdef _MSW_DARK_MODE
+    // app_config can be updated in check_older_app_config(), so check if dark_color_mode and sys_menu_enabled was changed
+    if (bool new_dark_color_mode = app_config->get("dark_color_mode") == "1";
+        init_dark_color_mode != new_dark_color_mode) {
+        NppDarkMode::SetDarkMode(new_dark_color_mode);
+        init_label_colours();
+        update_label_colours_from_appconfig();
+    }
+    if (bool new_sys_menu_enabled = app_config->get("sys_menu_enabled") == "1";
+        init_sys_menu_enabled != new_sys_menu_enabled)
+        NppDarkMode::SetSystemMenuForApp(new_sys_menu_enabled);
+#endif
+
+    if (is_editor()) {
+        std::string msg = Http::tls_global_init();
+        std::string ssl_cert_store = app_config->get("tls_accepted_cert_store_location");
+        bool ssl_accept = app_config->get("tls_cert_store_accepted") == "yes" && ssl_cert_store == Http::tls_system_cert_store();
+
+        if (!msg.empty() && !ssl_accept) {
+            RichMessageDialog
+                dlg(nullptr,
+                    wxString::Format(_L("%s\nDo you want to continue?"), msg),
+                    "PrusaSlicer", wxICON_QUESTION | wxYES_NO);
+            dlg.ShowCheckBox(_L("Remember my choice"));
+            if (dlg.ShowModal() != wxID_YES) return false;
+
+            app_config->set("tls_cert_store_accepted",
+                dlg.IsCheckBoxChecked() ? "yes" : "no");
+            app_config->set("tls_accepted_cert_store_location",
+                dlg.IsCheckBoxChecked() ? Http::tls_system_cert_store() : "");
+        }
+    }
+
+    SplashScreen* scrn = nullptr;
+    if (app_config->get("show_splash_screen") == "1") {
+        // make a bitmap with dark grey banner on the left side
+        wxBitmap bmp = SplashScreen::MakeBitmap(wxBitmap(from_u8(var(is_editor() ? "splashscreen.jpg" : "splashscreen-gcodepreview.jpg")), wxBITMAP_TYPE_JPEG));
+
+        // Detect position (display) to show the splash screen
+        // Now this position is equal to the mainframe position
+        wxPoint splashscreen_pos = wxDefaultPosition;
+        bool default_splashscreen_pos = true;
+        if (app_config->has("window_mainframe") && app_config->get("restore_win_position") == "1") {
+            auto metrics = WindowMetrics::deserialize(app_config->get("window_mainframe"));
+            default_splashscreen_pos = metrics == boost::none;
+            if (!default_splashscreen_pos)
+                splashscreen_pos = metrics->get_rect().GetPosition();
+        }
+
+        if (!default_splashscreen_pos) {
+            // workaround for crash related to the positioning of the window on secondary monitor
+            get_app_config()->set("restore_win_position", "crashed_at_splashscreen_pos");
+            get_app_config()->save();
+        }
+
+        // create splash screen with updated bmp
+        scrn = new SplashScreen(bmp.IsOk() ? bmp : get_bmp_bundle("PrusaSlicer", 400)->GetPreferredBitmapSizeAtScale(1.0), 
+                                wxSPLASH_CENTRE_ON_SCREEN | wxSPLASH_TIMEOUT, 4000, splashscreen_pos);
+
+        if (!default_splashscreen_pos)
+            // revert "restore_win_position" value if application wasn't crashed
+            get_app_config()->set("restore_win_position", "1");
+#ifndef __linux__
+        wxYield();
+#endif
+        scrn->SetText(_L("Loading configuration")+ dots);
+    }
+
+    preset_bundle = new PresetBundle();
+
+    // just checking for existence of Slic3r::data_dir is not enough : it may be an empty directory
+    // supplied as argument to --datadir; in that case we should still run the wizard
+    preset_bundle->setup_directories();
+    
+    if (! older_data_dir_path.empty()) {
+        preset_bundle->import_newer_configs(older_data_dir_path);
+        app_config->save();
+    }
+
+    if (is_editor()) {
+#ifdef __WXMSW__ 
+        if (app_config->get("associate_3mf") == "1")
+            associate_3mf_files();
+        if (app_config->get("associate_stl") == "1")
+            associate_stl_files();
+#endif // __WXMSW__
+
+        preset_updater = new PresetUpdater();
+        Bind(EVT_SLIC3R_VERSION_ONLINE, &GUI_App::on_version_read, this);
+        Bind(EVT_SLIC3R_EXPERIMENTAL_VERSION_ONLINE, [this](const wxCommandEvent& evt) {
+            if (this->plater_ != nullptr && app_config->get("notify_release") == "all") {
+                std::string evt_string = into_u8(evt.GetString());
+                if (*Semver::parse(SLIC3R_VERSION) < *Semver::parse(evt_string)) {
+                    auto notif_type = (evt_string.find("beta") != std::string::npos ? NotificationType::NewBetaAvailable : NotificationType::NewAlphaAvailable);
+                    this->plater_->get_notification_manager()->push_notification( notif_type
+                        , NotificationManager::NotificationLevel::ImportantNotificationLevel
+                        , Slic3r::format(_u8L("New prerelease version %1% is available."), evt_string)
+                        , _u8L("See Releases page.")
+                        , [](wxEvtHandler* evnthndlr) {wxGetApp().open_browser_with_warning_dialog("https://github.com/prusa3d/PrusaSlicer/releases"); return true; }
+                    );
+                }
+            }
+            });
+        Bind(EVT_SLIC3R_APP_DOWNLOAD_PROGRESS, [this](const wxCommandEvent& evt) {
+            //lm:This does not force a render. The progress bar only updateswhen the mouse is moved.
+            if (this->plater_ != nullptr)
+                this->plater_->get_notification_manager()->set_download_progress_percentage((float)std::stoi(into_u8(evt.GetString())) / 100.f );
+        });
+
+        Bind(EVT_SLIC3R_APP_DOWNLOAD_FAILED, [this](const wxCommandEvent& evt) {
+            if (this->plater_ != nullptr)
+                this->plater_->get_notification_manager()->close_notification_of_type(NotificationType::AppDownload);
+            if(!evt.GetString().IsEmpty())
+                show_error(nullptr, evt.GetString());
+        });
+
+        Bind(EVT_SLIC3R_APP_OPEN_FAILED, [](const wxCommandEvent& evt) {
+            show_error(nullptr, evt.GetString());
+        });
+    }
+    else {
+#ifdef __WXMSW__ 
+        if (app_config->get("associate_gcode") == "1")
+            associate_gcode_files();
+#endif // __WXMSW__
+    }
+
+    // Suppress the '- default -' presets.
+    preset_bundle->set_default_suppressed(app_config->get("no_defaults") == "1");
+    try {
+        // Enable all substitutions (in both user and system profiles), but log the substitutions in user profiles only.
+        // If there are substitutions in system profiles, then a "reconfigure" event shall be triggered, which will force
+        // installation of a compatible system preset, thus nullifying the system preset substitutions.
+        init_params->preset_substitutions = preset_bundle->load_presets(*app_config, ForwardCompatibilitySubstitutionRule::EnableSystemSilent);
+    } catch (const std::exception &ex) {
+        show_error(nullptr, ex.what());
+    }
+
+#ifdef WIN32
+#if !wxVERSION_EQUAL_OR_GREATER_THAN(3,1,3)
+    register_win32_dpi_event();
+#endif // !wxVERSION_EQUAL_OR_GREATER_THAN
+    register_win32_device_notification_event();
+#endif // WIN32
+
+    // Let the libslic3r know the callback, which will translate messages on demand.
+    Slic3r::I18N::set_translate_callback(libslic3r_translate_callback);
+
+    // application frame
+    if (scrn && is_editor())
+        scrn->SetText(_L("Preparing settings tabs") + dots);
+
+    mainframe = new MainFrame();
+    // hide settings tabs after first Layout
+    if (is_editor())
+        mainframe->select_tab(size_t(0));
+
+    sidebar().obj_list()->init_objects(); // propagate model objects to object list
+//     update_mode(); // !!! do that later
+    SetTopWindow(mainframe);
+
+    plater_->init_notification_manager();
+
+    m_printhost_job_queue.reset(new PrintHostJobQueue(mainframe->printhost_queue_dlg()));
+
+    if (is_gcode_viewer()) {
+        mainframe->update_layout();
+        if (plater_ != nullptr)
+            // ensure the selected technology is ptFFF
+            plater_->set_printer_technology(ptFFF);
+    }
+    else
+        load_current_presets();
+
+    // Save the active profiles as a "saved into project".
+    update_saved_preset_from_current_preset();
+
+    if (plater_ != nullptr) {
+        // Save the names of active presets and project specific config into ProjectDirtyStateManager.
+        plater_->reset_project_dirty_initial_presets();
+        // Update Project dirty state, update application title bar.
+        plater_->update_project_dirty_from_presets();
+    }
+
+    mainframe->Show(true);
+
+    obj_list()->set_min_height();
+
+    update_mode(); // update view mode after fix of the object_list size
+
+#ifdef __APPLE__
+    other_instance_message_handler()->bring_instance_forward();
+#endif //__APPLE__
+
+    Bind(wxEVT_IDLE, [this](wxIdleEvent& event)
+    {
+        if (! plater_)
+            return;
+
+        this->obj_manipul()->update_if_dirty();
+
+        // An ugly solution to GH #5537 in which GUI_App::init_opengl (normally called from events wxEVT_PAINT
+        // and wxEVT_SET_FOCUS before GUI_App::post_init is called) wasn't called before GUI_App::post_init and OpenGL wasn't initialized.
+#ifdef __linux__
+        if (! m_post_initialized && m_opengl_initialized) {
+#else
+        if (! m_post_initialized) {
+#endif
+            m_post_initialized = true;
+#ifdef WIN32
+            this->mainframe->register_win32_callbacks();
+#endif
+            this->post_init();
+        }
+
+        if (m_post_initialized && app_config->dirty() && app_config->get("autosave") == "1")
+            app_config->save();
+    });
+
+    m_initialized = true;
+
+    if (const std::string& crash_reason = app_config->get("restore_win_position");
+        boost::starts_with(crash_reason,"crashed"))
+    {
+        wxString preferences_item = _L("Restore window position on start");
+        InfoDialog dialog(nullptr,
+            _L("PrusaSlicer started after a crash"),
+            format_wxstr(_L("PrusaSlicer crashed last time when attempting to set window position.\n"
+                "We are sorry for the inconvenience, it unfortunately happens with certain multiple-monitor setups.\n"
+                "More precise reason for the crash: \"%1%\".\n"
+                "For more information see our GitHub issue tracker: \"%2%\" and \"%3%\"\n\n"
+                "To avoid this problem, consider disabling \"%4%\" in \"Preferences\". "
+                "Otherwise, the application will most likely crash again next time."),
+                "<b>" + from_u8(crash_reason) + "</b>",
+                "<a href=http://github.com/prusa3d/PrusaSlicer/issues/2939>#2939</a>",
+                "<a href=http://github.com/prusa3d/PrusaSlicer/issues/5573>#5573</a>",
+                "<b>" + preferences_item + "</b>"),
+            true, wxYES_NO);
+
+        dialog.SetButtonLabel(wxID_YES, format_wxstr(_L("Disable \"%1%\""), preferences_item));
+        dialog.SetButtonLabel(wxID_NO,  format_wxstr(_L("Leave \"%1%\" enabled") , preferences_item));
+        
+        auto answer = dialog.ShowModal();
+        if (answer == wxID_YES)
+            app_config->set("restore_win_position", "0");
+        else if (answer == wxID_NO)
+            app_config->set("restore_win_position", "1");
+        app_config->save();
+    }
+
+    return true;
+}
+
+unsigned GUI_App::get_colour_approx_luma(const wxColour &colour)
+{
+    double r = colour.Red();
+    double g = colour.Green();
+    double b = colour.Blue();
+
+    return std::round(std::sqrt(
+        r * r * .241 +
+        g * g * .691 +
+        b * b * .068
+        ));
+}
+
+bool GUI_App::dark_mode()
+{
+#if __APPLE__
+    // The check for dark mode returns false positive on 10.12 and 10.13,
+    // which allowed setting dark menu bar and dock area, which is
+    // is detected as dark mode. We must run on at least 10.14 where the
+    // proper dark mode was first introduced.
+    return wxPlatformInfo::Get().CheckOSVersion(10, 14) && mac_dark_mode();
+#else
+    if (wxGetApp().app_config->has("dark_color_mode"))
+        return wxGetApp().app_config->get("dark_color_mode") == "1";
+    return check_dark_mode();
+#endif
+}
+
+const wxColour GUI_App::get_label_default_clr_system()
+{
+    return dark_mode() ? wxColour(115, 220, 103) : wxColour(26, 132, 57);
+}
+
+const wxColour GUI_App::get_label_default_clr_modified()
+{
+    return dark_mode() ? wxColour(253, 111, 40) : wxColour(252, 77, 1);
+}
+
+void GUI_App::init_label_colours()
+{
+    m_color_label_modified          = get_label_default_clr_modified();
+    m_color_label_sys               = get_label_default_clr_system();
+
+    bool is_dark_mode = dark_mode();
+#ifdef _WIN32
+    m_color_label_default           = is_dark_mode ? wxColour(250, 250, 250): wxSystemSettings::GetColour(wxSYS_COLOUR_WINDOWTEXT);
+    m_color_highlight_label_default = is_dark_mode ? wxColour(230, 230, 230): wxSystemSettings::GetColour(/*wxSYS_COLOUR_HIGHLIGHTTEXT*/wxSYS_COLOUR_WINDOWTEXT);
+    m_color_highlight_default       = is_dark_mode ? wxColour(78, 78, 78)   : wxSystemSettings::GetColour(wxSYS_COLOUR_3DLIGHT);
+    m_color_hovered_btn_label       = is_dark_mode ? wxColour(253, 111, 40) : wxColour(252, 77, 1);
+    m_color_default_btn_label       = is_dark_mode ? wxColour(255, 181, 100): wxColour(203, 61, 0);
+    m_color_selected_btn_bg         = is_dark_mode ? wxColour(95, 73, 62)   : wxColour(228, 220, 216);
+#else
+    m_color_label_default = wxSystemSettings::GetColour(wxSYS_COLOUR_WINDOWTEXT);
+#endif
+    m_color_window_default          = is_dark_mode ? wxColour(43, 43, 43)   : wxSystemSettings::GetColour(wxSYS_COLOUR_WINDOW);
+}
+
+void GUI_App::update_label_colours_from_appconfig()
+{
+    if (app_config->has("label_clr_sys")) {
+        auto str = app_config->get("label_clr_sys");
+        if (str != "")
+            m_color_label_sys = wxColour(str);
+    }
+
+    if (app_config->has("label_clr_modified")) {
+        auto str = app_config->get("label_clr_modified");
+        if (str != "")
+            m_color_label_modified = wxColour(str);
+    }
+}
+
+void GUI_App::update_label_colours()
+{
+    for (Tab* tab : tabs_list)
+        tab->update_label_colours();
+}
+
+#ifdef _WIN32
+static bool is_focused(HWND hWnd)
+{
+    HWND hFocusedWnd = ::GetFocus();
+    return hFocusedWnd && hWnd == hFocusedWnd;
+}
+
+static bool is_default(wxWindow* win)
+{
+    wxTopLevelWindow* tlw = find_toplevel_parent(win);
+    if (!tlw)
+        return false;
+        
+    return win == tlw->GetDefaultItem();
+}
+#endif
+
+void GUI_App::UpdateDarkUI(wxWindow* window, bool highlited/* = false*/, bool just_font/* = false*/)
+{
+#ifdef _WIN32
+    bool is_focused_button = false;
+    bool is_default_button = false;
+    if (wxButton* btn = dynamic_cast<wxButton*>(window)) {
+        if (!(btn->GetWindowStyle() & wxNO_BORDER)) {
+            btn->SetWindowStyle(btn->GetWindowStyle() | wxNO_BORDER);
+            highlited = true;
+        }
+        // button marking
+        {
+            auto mark_button = [this, btn, highlited](const bool mark) {
+                if (btn->GetLabel().IsEmpty())
+                    btn->SetBackgroundColour(mark ? m_color_selected_btn_bg   : highlited ? m_color_highlight_default : m_color_window_default);
+                else
+                    btn->SetForegroundColour(mark ? m_color_hovered_btn_label : (is_default(btn) ? m_color_default_btn_label : m_color_label_default));
+                btn->Refresh();
+                btn->Update();
+            };
+
+            // hovering
+            btn->Bind(wxEVT_ENTER_WINDOW, [mark_button](wxMouseEvent& event) { mark_button(true); event.Skip(); });
+            btn->Bind(wxEVT_LEAVE_WINDOW, [mark_button, btn](wxMouseEvent& event) { mark_button(is_focused(btn->GetHWND())); event.Skip(); });
+            // focusing
+            btn->Bind(wxEVT_SET_FOCUS,    [mark_button](wxFocusEvent& event) { mark_button(true); event.Skip(); });
+            btn->Bind(wxEVT_KILL_FOCUS,   [mark_button](wxFocusEvent& event) { mark_button(false); event.Skip(); });
+
+            is_focused_button = is_focused(btn->GetHWND());
+            is_default_button = is_default(btn);
+            if (is_focused_button || is_default_button)
+                mark_button(is_focused_button);
+        }
+    }
+    else if (wxTextCtrl* text = dynamic_cast<wxTextCtrl*>(window)) {
+        if (text->GetBorder() != wxBORDER_SIMPLE)
+            text->SetWindowStyle(text->GetWindowStyle() | wxBORDER_SIMPLE);
+    }
+    else if (wxCheckListBox* list = dynamic_cast<wxCheckListBox*>(window)) {
+        list->SetWindowStyle(list->GetWindowStyle() | wxBORDER_SIMPLE);
+        list->SetBackgroundColour(highlited ? m_color_highlight_default : m_color_window_default);
+        for (size_t i = 0; i < list->GetCount(); i++)
+            if (wxOwnerDrawn* item = list->GetItem(i)) {
+                item->SetBackgroundColour(highlited ? m_color_highlight_default : m_color_window_default);
+                item->SetTextColour(m_color_label_default);
+            }
+        return;
+    }
+    else if (dynamic_cast<wxListBox*>(window))
+        window->SetWindowStyle(window->GetWindowStyle() | wxBORDER_SIMPLE);
+
+    if (!just_font)
+        window->SetBackgroundColour(highlited ? m_color_highlight_default : m_color_window_default);
+    if (!is_focused_button && !is_default_button)
+        window->SetForegroundColour(m_color_label_default);
+#endif
+}
+
+// recursive function for scaling fonts for all controls in Window
+#ifdef _WIN32
+static void update_dark_children_ui(wxWindow* window, bool just_buttons_update = false)
+{
+    bool is_btn = dynamic_cast<wxButton*>(window) != nullptr;
+    if (!(just_buttons_update && !is_btn))
+        wxGetApp().UpdateDarkUI(window, is_btn);
+
+    auto children = window->GetChildren();
+    for (auto child : children) {        
+        update_dark_children_ui(child);
+    }
+}
+#endif
+
+// Note: Don't use this function for Dialog contains ScalableButtons
+void GUI_App::UpdateDlgDarkUI(wxDialog* dlg, bool just_buttons_update/* = false*/)
+{
+#ifdef _WIN32
+    update_dark_children_ui(dlg, just_buttons_update);
+#endif
+}
+void GUI_App::UpdateDVCDarkUI(wxDataViewCtrl* dvc, bool highlited/* = false*/)
+{
+#ifdef _WIN32
+    UpdateDarkUI(dvc, highlited ? dark_mode() : false);
+#ifdef _MSW_DARK_MODE
+    dvc->RefreshHeaderDarkMode(&m_normal_font);
+#endif //_MSW_DARK_MODE
+    if (dvc->HasFlag(wxDV_ROW_LINES))
+        dvc->SetAlternateRowColour(m_color_highlight_default);
+    if (dvc->GetBorder() != wxBORDER_SIMPLE)
+        dvc->SetWindowStyle(dvc->GetWindowStyle() | wxBORDER_SIMPLE);
+#endif
+}
+
+void GUI_App::UpdateAllStaticTextDarkUI(wxWindow* parent)
+{
+#ifdef _WIN32
+    wxGetApp().UpdateDarkUI(parent);
+
+    auto children = parent->GetChildren();
+    for (auto child : children) {
+        if (dynamic_cast<wxStaticText*>(child))
+            child->SetForegroundColour(m_color_label_default);
+    }
+#endif
+}
+
+void GUI_App::init_fonts()
+{
+    m_small_font = wxSystemSettings::GetFont(wxSYS_DEFAULT_GUI_FONT);
+    m_bold_font = wxSystemSettings::GetFont(wxSYS_DEFAULT_GUI_FONT).Bold();
+    m_normal_font = wxSystemSettings::GetFont(wxSYS_DEFAULT_GUI_FONT);
+
+#ifdef __WXMAC__
+    m_small_font.SetPointSize(11);
+    m_bold_font.SetPointSize(13);
+#endif /*__WXMAC__*/
+
+    // wxSYS_OEM_FIXED_FONT and wxSYS_ANSI_FIXED_FONT use the same as
+    // DEFAULT in wxGtk. Use the TELETYPE family as a work-around
+    m_code_font = wxFont(wxFontInfo().Family(wxFONTFAMILY_TELETYPE));
+    m_code_font.SetPointSize(m_normal_font.GetPointSize());
+}
+
+void GUI_App::update_fonts(const MainFrame *main_frame)
+{
+    /* Only normal and bold fonts are used for an application rescale,
+     * because of under MSW small and normal fonts are the same.
+     * To avoid same rescaling twice, just fill this values
+     * from rescaled MainFrame
+     */
+	if (main_frame == nullptr)
+		main_frame = this->mainframe;
+    m_normal_font   = main_frame->normal_font();
+    m_small_font    = m_normal_font;
+    m_bold_font     = main_frame->normal_font().Bold();
+    m_link_font     = m_bold_font.Underlined();
+    m_em_unit       = main_frame->em_unit();
+    m_code_font.SetPointSize(m_normal_font.GetPointSize());
+}
+
+void GUI_App::set_label_clr_modified(const wxColour& clr) 
+{
+    if (m_color_label_modified == clr)
+        return;
+    m_color_label_modified = clr;
+    const std::string str = encode_color(ColorRGB(clr.Red(), clr.Green(), clr.Blue()));
+    app_config->set("label_clr_modified", str);
+    app_config->save();
+}
+
+void GUI_App::set_label_clr_sys(const wxColour& clr)
+{
+    if (m_color_label_sys == clr)
+        return;
+    m_color_label_sys = clr;
+    const std::string str = encode_color(ColorRGB(clr.Red(), clr.Green(), clr.Blue()));
+    app_config->set("label_clr_sys", str);
+    app_config->save();
+}
+
+bool GUI_App::tabs_as_menu() const
+{
+    return app_config->get("tabs_as_menu") == "1"; // || dark_mode();
+}
+
+wxSize GUI_App::get_min_size() const
+{
+    return wxSize(76*m_em_unit, 49 * m_em_unit);
+}
+
+float GUI_App::toolbar_icon_scale(const bool is_limited/* = false*/) const
+{
+#ifdef __APPLE__
+    const float icon_sc = 1.0f; // for Retina display will be used its own scale
+#else
+    const float icon_sc = m_em_unit*0.1f;
+#endif // __APPLE__
+
+    const std::string& use_val  = app_config->get("use_custom_toolbar_size");
+    const std::string& val      = app_config->get("custom_toolbar_size");
+    const std::string& auto_val = app_config->get("auto_toolbar_size");
+
+    if (val.empty() || auto_val.empty() || use_val.empty())
+        return icon_sc;
+
+    int int_val = use_val == "0" ? 100 : atoi(val.c_str());
+    // correct value in respect to auto_toolbar_size
+    int_val = std::min(atoi(auto_val.c_str()), int_val);
+
+    if (is_limited && int_val < 50)
+        int_val = 50;
+
+    return 0.01f * int_val * icon_sc;
+}
+
+void GUI_App::set_auto_toolbar_icon_scale(float scale) const
+{
+#ifdef __APPLE__
+    const float icon_sc = 1.0f; // for Retina display will be used its own scale
+#else
+    const float icon_sc = m_em_unit * 0.1f;
+#endif // __APPLE__
+
+    long int_val = std::min(int(std::lround(scale / icon_sc * 100)), 100);
+    std::string val = std::to_string(int_val);
+
+    app_config->set("auto_toolbar_size", val);
+}
+
+// check user printer_presets for the containing information about "Print Host upload"
+void GUI_App::check_printer_presets()
+{
+    std::vector<std::string> preset_names = PhysicalPrinter::presets_with_print_host_information(preset_bundle->printers);
+    if (preset_names.empty())
+        return;
+
+    wxString msg_text =  _L("You have the following presets with saved options for \"Print Host upload\"") + ":";
+    for (const std::string& preset_name : preset_names)
+        msg_text += "\n    \"" + from_u8(preset_name) + "\",";
+    msg_text.RemoveLast();
+    msg_text += "\n\n" + _L("But since this version of PrusaSlicer we don't show this information in Printer Settings anymore.\n"
+                            "Settings will be available in physical printers settings.") + "\n\n" +
+                         _L("By default new Printer devices will be named as \"Printer N\" during its creation.\n"
+                            "Note: This name can be changed later from the physical printers settings");
+
+    //wxMessageDialog(nullptr, msg_text, _L("Information"), wxOK | wxICON_INFORMATION).ShowModal();
+    MessageDialog(nullptr, msg_text, _L("Information"), wxOK | wxICON_INFORMATION).ShowModal();
+
+    preset_bundle->physical_printers.load_printers_from_presets(preset_bundle->printers);
+}
+
+void GUI_App::recreate_GUI(const wxString& msg_name)
+{
+    m_is_recreating_gui = true;
+
+    mainframe->shutdown();
+
+    wxProgressDialog dlg(msg_name, msg_name, 100, nullptr, wxPD_AUTO_HIDE);
+    dlg.Pulse();
+    dlg.Update(10, _L("Recreating") + dots);
+
+    MainFrame *old_main_frame = mainframe;
+    mainframe = new MainFrame();
+    if (is_editor())
+        // hide settings tabs after first Layout
+        mainframe->select_tab(size_t(0));
+    // Propagate model objects to object list.
+    sidebar().obj_list()->init_objects();
+    SetTopWindow(mainframe);
+
+    dlg.Update(30, _L("Recreating") + dots);
+    old_main_frame->Destroy();
+
+    dlg.Update(80, _L("Loading of current presets") + dots);
+    m_printhost_job_queue.reset(new PrintHostJobQueue(mainframe->printhost_queue_dlg()));
+    load_current_presets();
+    mainframe->Show(true);
+
+    dlg.Update(90, _L("Loading of a mode view") + dots);
+
+    obj_list()->set_min_height();
+    update_mode();
+
+    // #ys_FIXME_delete_after_testing  Do we still need this  ?
+//     CallAfter([]() {
+//         // Run the config wizard, don't offer the "reset user profile" checkbox.
+//         config_wizard_startup(true);
+//     });
+
+    m_is_recreating_gui = false;
+}
+
+void GUI_App::system_info()
+{
+    SysInfoDialog dlg;
+    dlg.ShowModal();
+}
+
+void GUI_App::keyboard_shortcuts()
+{
+    KBShortcutsDialog dlg;
+    dlg.ShowModal();
+}
+
+// static method accepting a wxWindow object as first parameter
+bool GUI_App::catch_error(std::function<void()> cb,
+    //                       wxMessageDialog* message_dialog,
+    const std::string& err /*= ""*/)
+{
+    if (!err.empty()) {
+        if (cb)
+            cb();
+        //         if (message_dialog)
+        //             message_dialog->(err, "Error", wxOK | wxICON_ERROR);
+        show_error(/*this*/nullptr, err);
+        return true;
+    }
+    return false;
+}
+
+// static method accepting a wxWindow object as first parameter
+void fatal_error(wxWindow* parent)
+{
+    show_error(parent, "");
+    //     exit 1; // #ys_FIXME
+}
+
+#ifdef _WIN32
+
+#ifdef _MSW_DARK_MODE
+static void update_scrolls(wxWindow* window)
+{
+    wxWindowList::compatibility_iterator node = window->GetChildren().GetFirst();
+    while (node)
+    {
+        wxWindow* win = node->GetData();
+        if (dynamic_cast<wxScrollHelper*>(win) ||
+            dynamic_cast<wxTreeCtrl*>(win) ||
+            dynamic_cast<wxTextCtrl*>(win))
+            NppDarkMode::SetDarkExplorerTheme(win->GetHWND());
+
+        update_scrolls(win);
+        node = node->GetNext();
+    }
+}
+#endif //_MSW_DARK_MODE
+
+
+#ifdef _MSW_DARK_MODE
+void GUI_App::force_menu_update()
+{
+    NppDarkMode::SetSystemMenuForApp(app_config->get("sys_menu_enabled") == "1");
+}
+#endif //_MSW_DARK_MODE
+
+void GUI_App::force_colors_update()
+{
+#ifdef _MSW_DARK_MODE
+    NppDarkMode::SetDarkMode(app_config->get("dark_color_mode") == "1");
+    if (WXHWND wxHWND = wxToolTip::GetToolTipCtrl())
+        NppDarkMode::SetDarkExplorerTheme((HWND)wxHWND);
+    NppDarkMode::SetDarkTitleBar(mainframe->GetHWND());
+    NppDarkMode::SetDarkTitleBar(mainframe->m_settings_dialog.GetHWND());
+#endif //_MSW_DARK_MODE
+    m_force_colors_update = true;
+}
+#endif //_WIN32
+
+// Called after the Preferences dialog is closed and the program settings are saved.
+// Update the UI based on the current preferences.
+void GUI_App::update_ui_from_settings()
+{
+    update_label_colours();
+#ifdef _WIN32
+    // Upadte UI colors before Update UI from settings
+    if (m_force_colors_update) {
+        m_force_colors_update = false;
+        mainframe->force_color_changed();
+        mainframe->diff_dialog.force_color_changed();
+        mainframe->preferences_dialog->force_color_changed();
+        mainframe->printhost_queue_dlg()->force_color_changed();
+#ifdef _MSW_DARK_MODE
+        update_scrolls(mainframe);
+        if (mainframe->is_dlg_layout()) {
+            // update for tabs bar
+            UpdateDarkUI(&mainframe->m_settings_dialog);
+            mainframe->m_settings_dialog.Fit();
+            mainframe->m_settings_dialog.Refresh();
+            // update scrollbars
+            update_scrolls(&mainframe->m_settings_dialog);
+        }
+#endif //_MSW_DARK_MODE
+    }
+#endif
+    mainframe->update_ui_from_settings();
+}
+
+void GUI_App::persist_window_geometry(wxTopLevelWindow *window, bool default_maximized)
+{
+    const std::string name = into_u8(window->GetName());
+
+    window->Bind(wxEVT_CLOSE_WINDOW, [=](wxCloseEvent &event) {
+        window_pos_save(window, name);
+        event.Skip();
+    });
+
+    window_pos_restore(window, name, default_maximized);
+
+    on_window_geometry(window, [=]() {
+        window_pos_sanitize(window);
+    });
+}
+
+void GUI_App::load_project(wxWindow *parent, wxString& input_file) const
+{
+    input_file.Clear();
+    wxFileDialog dialog(parent ? parent : GetTopWindow(),
+        _L("Choose one file (3MF/AMF):"),
+        app_config->get_last_dir(), "",
+        file_wildcards(FT_PROJECT), wxFD_OPEN | wxFD_FILE_MUST_EXIST);
+
+    if (dialog.ShowModal() == wxID_OK)
+        input_file = dialog.GetPath();
+}
+
+void GUI_App::import_model(wxWindow *parent, wxArrayString& input_files) const
+{
+    input_files.Clear();
+    wxFileDialog dialog(parent ? parent : GetTopWindow(),
+        _L("Choose one or more files (STL/3MF/STEP/OBJ/AMF/PRUSA):"),
+        from_u8(app_config->get_last_dir()), "",
+        file_wildcards(FT_MODEL), wxFD_OPEN | wxFD_MULTIPLE | wxFD_FILE_MUST_EXIST);
+
+    if (dialog.ShowModal() == wxID_OK)
+        dialog.GetPaths(input_files);
+}
+
+void GUI_App::load_gcode(wxWindow* parent, wxString& input_file) const
+{
+    input_file.Clear();
+    wxFileDialog dialog(parent ? parent : GetTopWindow(),
+        _L("Choose one file (GCODE/.GCO/.G/.ngc/NGC):"),
+        app_config->get_last_dir(), "",
+        file_wildcards(FT_GCODE), wxFD_OPEN | wxFD_FILE_MUST_EXIST);
+
+    if (dialog.ShowModal() == wxID_OK)
+        input_file = dialog.GetPath();
+}
+
+bool GUI_App::switch_language()
+{
+    if (select_language()) {
+        recreate_GUI(_L("Changing of an application language") + dots);
+        return true;
+    } else {
+        return false;
+    }
+}
+
+#ifdef __linux__
+static const wxLanguageInfo* linux_get_existing_locale_language(const wxLanguageInfo* language,
+                                                                const wxLanguageInfo* system_language)
+{
+    constexpr size_t max_len = 50;
+    char path[max_len] = "";
+    std::vector<std::string> locales;
+    const std::string lang_prefix = into_u8(language->CanonicalName.BeforeFirst('_'));
+
+    // Call locale -a so we can parse the output to get the list of available locales
+    // We expect lines such as "en_US.utf8". Pick ones starting with the language code
+    // we are switching to. Lines with different formatting will be removed later.
+    FILE* fp = popen("locale -a", "r");
+    if (fp != NULL) {
+        while (fgets(path, max_len, fp) != NULL) {
+            std::string line(path);
+            line = line.substr(0, line.find('\n'));
+            if (boost::starts_with(line, lang_prefix))
+                locales.push_back(line);
+        }
+        pclose(fp);
+    }
+
+    // locales now contain all candidates for this language.
+    // Sort them so ones containing anything about UTF-8 are at the end.
+    std::sort(locales.begin(), locales.end(), [](const std::string& a, const std::string& b)
+    {
+        auto has_utf8 = [](const std::string & s) {
+            auto S = boost::to_upper_copy(s);
+            return S.find("UTF8") != std::string::npos || S.find("UTF-8") != std::string::npos;
+        };
+        return ! has_utf8(a) && has_utf8(b);
+    });
+
+    // Remove the suffix behind a dot, if there is one.
+    for (std::string& s : locales)
+        s = s.substr(0, s.find("."));
+
+    // We just hope that dear Linux "locale -a" returns country codes
+    // in ISO 3166-1 alpha-2 code (two letter) format.
+    // https://en.wikipedia.org/wiki/List_of_ISO_3166_country_codes
+    // To be sure, remove anything not looking as expected
+    // (any number of lowercase letters, underscore, two uppercase letters).
+    locales.erase(std::remove_if(locales.begin(),
+                                 locales.end(),
+                                 [](const std::string& s) {
+                                     return ! std::regex_match(s,
+                                         std::regex("^[a-z]+_[A-Z]{2}$"));
+                                 }),
+                   locales.end());
+
+    if (system_language) {
+        // Is there a candidate matching a country code of a system language? Move it to the end,
+        // while maintaining the order of matches, so that the best match ends up at the very end.
+        std::string system_country = "_" + into_u8(system_language->CanonicalName.AfterFirst('_')).substr(0, 2);
+        int cnt = locales.size();
+        for (int i = 0; i < cnt; ++i)
+            if (locales[i].find(system_country) != std::string::npos) {
+                locales.emplace_back(std::move(locales[i]));
+                locales[i].clear();
+            }
+    }
+
+    // Now try them one by one.
+    for (auto it = locales.rbegin(); it != locales.rend(); ++ it)
+        if (! it->empty()) {
+            const std::string &locale = *it;
+            const wxLanguageInfo* lang = wxLocale::FindLanguageInfo(from_u8(locale));
+            if (wxLocale::IsAvailable(lang->Language))
+                return lang;
+        }
+    return language;
+}
+#endif
+
+int GUI_App::GetSingleChoiceIndex(const wxString& message,
+                                const wxString& caption,
+                                const wxArrayString& choices,
+                                int initialSelection)
+{
+#ifdef _WIN32
+    wxSingleChoiceDialog dialog(nullptr, message, caption, choices);
+    wxGetApp().UpdateDlgDarkUI(&dialog);
+
+    dialog.SetSelection(initialSelection);
+    return dialog.ShowModal() == wxID_OK ? dialog.GetSelection() : -1;
+#else
+    return wxGetSingleChoiceIndex(message, caption, choices, initialSelection);
+#endif
+}
+
+// select language from the list of installed languages
+bool GUI_App::select_language()
+{
+	wxArrayString translations = wxTranslations::Get()->GetAvailableTranslations(SLIC3R_APP_KEY);
+    std::vector<const wxLanguageInfo*> language_infos;
+    language_infos.emplace_back(wxLocale::GetLanguageInfo(wxLANGUAGE_ENGLISH));
+    for (size_t i = 0; i < translations.GetCount(); ++ i) {
+	    const wxLanguageInfo *langinfo = wxLocale::FindLanguageInfo(translations[i]);
+        if (langinfo != nullptr)
+            language_infos.emplace_back(langinfo);
+    }
+    sort_remove_duplicates(language_infos);
+	std::sort(language_infos.begin(), language_infos.end(), [](const wxLanguageInfo* l, const wxLanguageInfo* r) { return l->Description < r->Description; });
+
+    wxArrayString names;
+    names.Alloc(language_infos.size());
+
+    // Some valid language should be selected since the application start up.
+    const wxLanguage current_language = wxLanguage(m_wxLocale->GetLanguage());
+    int 		     init_selection   		= -1;
+    int 			 init_selection_alt     = -1;
+    int 			 init_selection_default = -1;
+    for (size_t i = 0; i < language_infos.size(); ++ i) {
+        if (wxLanguage(language_infos[i]->Language) == current_language)
+        	// The dictionary matches the active language and country.
+            init_selection = i;
+        else if ((language_infos[i]->CanonicalName.BeforeFirst('_') == m_wxLocale->GetCanonicalName().BeforeFirst('_')) ||
+        		 // if the active language is Slovak, mark the Czech language as active.
+        	     (language_infos[i]->CanonicalName.BeforeFirst('_') == "cs" && m_wxLocale->GetCanonicalName().BeforeFirst('_') == "sk"))
+        	// The dictionary matches the active language, it does not necessarily match the country.
+        	init_selection_alt = i;
+        if (language_infos[i]->CanonicalName.BeforeFirst('_') == "en")
+        	// This will be the default selection if the active language does not match any dictionary.
+        	init_selection_default = i;
+        names.Add(language_infos[i]->Description);
+    }
+    if (init_selection == -1)
+    	// This is the dictionary matching the active language.
+    	init_selection = init_selection_alt;
+    if (init_selection != -1)
+    	// This is the language to highlight in the choice dialog initially.
+    	init_selection_default = init_selection;
+
+    const long index = GetSingleChoiceIndex(_L("Select the language"), _L("Language"), names, init_selection_default);
+	// Try to load a new language.
+    if (index != -1 && (init_selection == -1 || init_selection != index)) {
+    	const wxLanguageInfo *new_language_info = language_infos[index];
+    	if (this->load_language(new_language_info->CanonicalName, false)) {
+			// Save language at application config.
+            // Which language to save as the selected dictionary language?
+            // 1) Hopefully the language set to wxTranslations by this->load_language(), but that API is weird and we don't want to rely on its
+            //    stability in the future:
+            //    wxTranslations::Get()->GetBestTranslation(SLIC3R_APP_KEY, wxLANGUAGE_ENGLISH);
+            // 2) Current locale language may not match the dictionary name, see GH issue #3901
+            //    m_wxLocale->GetCanonicalName()
+            // 3) new_language_info->CanonicalName is a safe bet. It points to a valid dictionary name.
+			app_config->set("translation_language", new_language_info->CanonicalName.ToUTF8().data());            
+			app_config->save();
+    		return true;
+    	}
+    }
+
+    return false;
+}
+
+// Load gettext translation files and activate them at the start of the application,
+// based on the "translation_language" key stored in the application config.
+bool GUI_App::load_language(wxString language, bool initial)
+{
+    if (initial) {
+    	// There is a static list of lookup path prefixes in wxWidgets. Add ours.
+	    wxFileTranslationsLoader::AddCatalogLookupPathPrefix(from_u8(localization_dir()));
+    	// Get the active language from PrusaSlicer.ini, or empty string if the key does not exist.
+        language = app_config->get("translation_language");
+        if (! language.empty())
+        	BOOST_LOG_TRIVIAL(trace) << boost::format("translation_language provided by PrusaSlicer.ini: %1%") % language;
+
+        // Get the system language.
+        {
+	        const wxLanguage lang_system = wxLanguage(wxLocale::GetSystemLanguage());
+	        if (lang_system != wxLANGUAGE_UNKNOWN) {
+				m_language_info_system = wxLocale::GetLanguageInfo(lang_system);
+	        	BOOST_LOG_TRIVIAL(trace) << boost::format("System language detected (user locales and such): %1%") % m_language_info_system->CanonicalName.ToUTF8().data();
+	        }
+		}
+        {
+	    	// Allocating a temporary locale will switch the default wxTranslations to its internal wxTranslations instance.
+	    	wxLocale temp_locale;
+#ifdef __WXOSX__
+            // ysFIXME - temporary workaround till it isn't fixed in wxWidgets:
+            // Use English as an initial language, because of under OSX it try to load "inappropriate" language for wxLANGUAGE_DEFAULT.
+            // For example in our case it's trying to load "en_CZ" and as a result PrusaSlicer catch warning message.
+            // But wxWidgets guys work on it.
+            temp_locale.Init(wxLANGUAGE_ENGLISH);
+#else
+            temp_locale.Init();
+#endif // __WXOSX__
+	    	// Set the current translation's language to default, otherwise GetBestTranslation() may not work (see the wxWidgets source code).
+	    	wxTranslations::Get()->SetLanguage(wxLANGUAGE_DEFAULT);
+	    	// Let the wxFileTranslationsLoader enumerate all translation dictionaries for PrusaSlicer
+	    	// and try to match them with the system specific "preferred languages". 
+	    	// There seems to be a support for that on Windows and OSX, while on Linuxes the code just returns wxLocale::GetSystemLanguage().
+	    	// The last parameter gets added to the list of detected dictionaries. This is a workaround 
+	    	// for not having the English dictionary. Let's hope wxWidgets of various versions process this call the same way.
+			wxString best_language = wxTranslations::Get()->GetBestTranslation(SLIC3R_APP_KEY, wxLANGUAGE_ENGLISH);
+			if (! best_language.IsEmpty()) {
+				m_language_info_best = wxLocale::FindLanguageInfo(best_language);
+	        	BOOST_LOG_TRIVIAL(trace) << boost::format("Best translation language detected (may be different from user locales): %1%") % m_language_info_best->CanonicalName.ToUTF8().data();
+			}
+            #ifdef __linux__
+            wxString lc_all;
+            if (wxGetEnv("LC_ALL", &lc_all) && ! lc_all.IsEmpty()) {
+                // Best language returned by wxWidgets on Linux apparently does not respect LC_ALL.
+                // Disregard the "best" suggestion in case LC_ALL is provided.
+                m_language_info_best = nullptr;
+            }
+            #endif
+		}
+    }
+
+	const wxLanguageInfo *language_info = language.empty() ? nullptr : wxLocale::FindLanguageInfo(language);
+	if (! language.empty() && (language_info == nullptr || language_info->CanonicalName.empty())) {
+		// Fix for wxWidgets issue, where the FindLanguageInfo() returns locales with undefined ANSII code (wxLANGUAGE_KONKANI or wxLANGUAGE_MANIPURI).
+		language_info = nullptr;
+    	BOOST_LOG_TRIVIAL(error) << boost::format("Language code \"%1%\" is not supported") % language.ToUTF8().data();
+	}
+
+	if (language_info != nullptr && language_info->LayoutDirection == wxLayout_RightToLeft) {
+    	BOOST_LOG_TRIVIAL(trace) << boost::format("The following language code requires right to left layout, which is not supported by PrusaSlicer: %1%") % language_info->CanonicalName.ToUTF8().data();
+		language_info = nullptr;
+	}
+
+    if (language_info == nullptr) {
+        // PrusaSlicer does not support the Right to Left languages yet.
+        if (m_language_info_system != nullptr && m_language_info_system->LayoutDirection != wxLayout_RightToLeft)
+            language_info = m_language_info_system;
+        if (m_language_info_best != nullptr && m_language_info_best->LayoutDirection != wxLayout_RightToLeft)
+        	language_info = m_language_info_best;
+	    if (language_info == nullptr)
+			language_info = wxLocale::GetLanguageInfo(wxLANGUAGE_ENGLISH_US);
+    }
+
+	BOOST_LOG_TRIVIAL(trace) << boost::format("Switching wxLocales to %1%") % language_info->CanonicalName.ToUTF8().data();
+
+    // Alternate language code.
+    wxLanguage language_dict = wxLanguage(language_info->Language);
+    if (language_info->CanonicalName.BeforeFirst('_') == "sk") {
+    	// Slovaks understand Czech well. Give them the Czech translation.
+    	language_dict = wxLANGUAGE_CZECH;
+		BOOST_LOG_TRIVIAL(trace) << "Using Czech dictionaries for Slovak language";
+    }
+
+    // Select language for locales. This language may be different from the language of the dictionary.
+    if (language_info == m_language_info_best || language_info == m_language_info_system) {
+        // The current language matches user's default profile exactly. That's great.
+    } else if (m_language_info_best != nullptr && language_info->CanonicalName.BeforeFirst('_') == m_language_info_best->CanonicalName.BeforeFirst('_')) {
+        // Use whatever the operating system recommends, if it the language code of the dictionary matches the recommended language.
+        // This allows a Swiss guy to use a German dictionary without forcing him to German locales.
+        language_info = m_language_info_best;
+    } else if (m_language_info_system != nullptr && language_info->CanonicalName.BeforeFirst('_') == m_language_info_system->CanonicalName.BeforeFirst('_'))
+        language_info = m_language_info_system;
+
+#ifdef __linux__
+    // If we can't find this locale , try to use different one for the language
+    // instead of just reporting that it is impossible to switch.
+    if (! wxLocale::IsAvailable(language_info->Language)) {
+        std::string original_lang = into_u8(language_info->CanonicalName);
+        language_info = linux_get_existing_locale_language(language_info, m_language_info_system);
+        BOOST_LOG_TRIVIAL(trace) << boost::format("Can't switch language to %1% (missing locales). Using %2% instead.")
+                                    % original_lang % language_info->CanonicalName.ToUTF8().data();
+    }
+#endif
+
+    if (! wxLocale::IsAvailable(language_info->Language)) {
+    	// Loading the language dictionary failed.
+    	wxString message = "Switching PrusaSlicer to language " + language_info->CanonicalName + " failed.";
+#if !defined(_WIN32) && !defined(__APPLE__)
+        // likely some linux system
+        message += "\nYou may need to reconfigure the missing locales, likely by running the \"locale-gen\" and \"dpkg-reconfigure locales\" commands.\n";
+#endif
+        if (initial)
+        	message + "\n\nApplication will close.";
+        wxMessageBox(message, "PrusaSlicer - Switching language failed", wxOK | wxICON_ERROR);
+        if (initial)
+			std::exit(EXIT_FAILURE);
+		else
+			return false;
+    }
+
+    // Release the old locales, create new locales.
+    //FIXME wxWidgets cause havoc if the current locale is deleted. We just forget it causing memory leaks for now.
+    m_wxLocale.release();
+    m_wxLocale = Slic3r::make_unique<wxLocale>();
+    m_wxLocale->Init(language_info->Language);
+    // Override language at the active wxTranslations class (which is stored in the active m_wxLocale)
+    // to load possibly different dictionary, for example, load Czech dictionary for Slovak language.
+    wxTranslations::Get()->SetLanguage(language_dict);
+    m_wxLocale->AddCatalog(SLIC3R_APP_KEY);
+    m_imgui->set_language(into_u8(language_info->CanonicalName));
+    //FIXME This is a temporary workaround, the correct solution is to switch to "C" locale during file import / export only.
+    //wxSetlocale(LC_NUMERIC, "C");
+    Preset::update_suffix_modified((" (" + _L("modified") + ")").ToUTF8().data());
+	return true;
+}
+
+Tab* GUI_App::get_tab(Preset::Type type)
+{
+    for (Tab* tab: tabs_list)
+        if (tab->type() == type)
+            return tab->completed() ? tab : nullptr; // To avoid actions with no-completed Tab
+    return nullptr;
+}
+
+ConfigOptionMode GUI_App::get_mode()
+{
+    if (!app_config->has("view_mode"))
+        return comSimple;
+
+    const auto mode = app_config->get("view_mode");
+    return mode == "expert" ? comExpert : 
+           mode == "simple" ? comSimple : comAdvanced;
+}
+
+void GUI_App::save_mode(const /*ConfigOptionMode*/int mode) 
+{
+    const std::string mode_str = mode == comExpert ? "expert" :
+                                 mode == comSimple ? "simple" : "advanced";
+    app_config->set("view_mode", mode_str);
+    app_config->save(); 
+    update_mode();
+}
+
+// Update view mode according to selected menu
+void GUI_App::update_mode()
+{
+    sidebar().update_mode();
+
+#ifdef _WIN32 //_MSW_DARK_MODE
+    if (!wxGetApp().tabs_as_menu())
+        dynamic_cast<Notebook*>(mainframe->m_tabpanel)->UpdateMode();
+#endif
+
+    for (auto tab : tabs_list)
+        tab->update_mode();
+
+    plater()->update_menus();
+    plater()->canvas3D()->update_gizmos_on_off_state();
+}
+
+void GUI_App::add_config_menu(wxMenuBar *menu)
+{
+    auto local_menu = new wxMenu();
+    wxWindowID config_id_base = wxWindow::NewControlId(int(ConfigMenuCnt));
+
+    const auto config_wizard_name = _(ConfigWizard::name(true));
+    const auto config_wizard_tooltip = from_u8((boost::format(_utf8(L("Run %s"))) % config_wizard_name).str());
+    // Cmd+, is standard on OS X - what about other operating systems?
+    if (is_editor()) {
+        local_menu->Append(config_id_base + ConfigMenuWizard, config_wizard_name + dots, config_wizard_tooltip);
+        local_menu->Append(config_id_base + ConfigMenuSnapshots, _L("&Configuration Snapshots") + dots, _L("Inspect / activate configuration snapshots"));
+        local_menu->Append(config_id_base + ConfigMenuTakeSnapshot, _L("Take Configuration &Snapshot"), _L("Capture a configuration snapshot"));
+        local_menu->Append(config_id_base + ConfigMenuUpdateConf, _L("Check for Configuration Updates"), _L("Check for configuration updates"));
+        local_menu->Append(config_id_base + ConfigMenuUpdateApp, _L("Check for Application Updates"), _L("Check for new version of application"));
+#if defined(__linux__) && defined(SLIC3R_DESKTOP_INTEGRATION) 
+        //if (DesktopIntegrationDialog::integration_possible())
+        local_menu->Append(config_id_base + ConfigMenuDesktopIntegration, _L("Desktop Integration"), _L("Desktop Integration"));    
+#endif //(__linux__) && defined(SLIC3R_DESKTOP_INTEGRATION)        
+        local_menu->AppendSeparator();
+    }
+    local_menu->Append(config_id_base + ConfigMenuPreferences, _L("&Preferences") + dots +
+#ifdef __APPLE__
+        "\tCtrl+,",
+#else
+        "\tCtrl+P",
+#endif
+        _L("Application preferences"));
+    wxMenu* mode_menu = nullptr;
+    if (is_editor()) {
+        local_menu->AppendSeparator();
+        mode_menu = new wxMenu();
+        mode_menu->AppendRadioItem(config_id_base + ConfigMenuModeSimple, _L("Simple"), _L("Simple View Mode"));
+//    mode_menu->AppendRadioItem(config_id_base + ConfigMenuModeAdvanced, _L("Advanced"), _L("Advanced View Mode"));
+        mode_menu->AppendRadioItem(config_id_base + ConfigMenuModeAdvanced, _CTX(L_CONTEXT("Advanced", "Mode"), "Mode"), _L("Advanced View Mode"));
+        mode_menu->AppendRadioItem(config_id_base + ConfigMenuModeExpert, _L("Expert"), _L("Expert View Mode"));
+        Bind(wxEVT_UPDATE_UI, [this](wxUpdateUIEvent& evt) { if (get_mode() == comSimple) evt.Check(true); }, config_id_base + ConfigMenuModeSimple);
+        Bind(wxEVT_UPDATE_UI, [this](wxUpdateUIEvent& evt) { if (get_mode() == comAdvanced) evt.Check(true); }, config_id_base + ConfigMenuModeAdvanced);
+        Bind(wxEVT_UPDATE_UI, [this](wxUpdateUIEvent& evt) { if (get_mode() == comExpert) evt.Check(true); }, config_id_base + ConfigMenuModeExpert);
+
+        local_menu->AppendSubMenu(mode_menu, _L("Mode"), wxString::Format(_L("%s View Mode"), SLIC3R_APP_NAME));
+    }
+    local_menu->AppendSeparator();
+    local_menu->Append(config_id_base + ConfigMenuLanguage, _L("&Language"));
+    if (is_editor()) {
+        local_menu->AppendSeparator();
+        local_menu->Append(config_id_base + ConfigMenuFlashFirmware, _L("Flash Printer &Firmware"), _L("Upload a firmware image into an Arduino based printer"));
+        // TODO: for when we're able to flash dictionaries
+        // local_menu->Append(config_id_base + FirmwareMenuDict,  _L("Flash Language File"),    _L("Upload a language dictionary file into a Prusa printer"));
+    }
+
+    local_menu->Bind(wxEVT_MENU, [this, config_id_base](wxEvent &event) {
+        switch (event.GetId() - config_id_base) {
+        case ConfigMenuWizard:
+            run_wizard(ConfigWizard::RR_USER);
+            break;
+		case ConfigMenuUpdateConf:
+			check_updates(true);
+			break;
+        case ConfigMenuUpdateApp:
+            app_version_check(true);
+            break;
+#ifdef __linux__
+        case ConfigMenuDesktopIntegration:
+            show_desktop_integration_dialog();
+            break;
+#endif
+        case ConfigMenuTakeSnapshot:
+            // Take a configuration snapshot.
+            if (wxString action_name = _L("Taking a configuration snapshot");
+                check_and_save_current_preset_changes(action_name, _L("Some presets are modified and the unsaved changes will not be captured by the configuration snapshot."), false, true)) {
+                wxTextEntryDialog dlg(nullptr, action_name, _L("Snapshot name"));
+                UpdateDlgDarkUI(&dlg);
+                
+                // set current normal font for dialog children, 
+                // because of just dlg.SetFont(normal_font()) has no result;
+                for (auto child : dlg.GetChildren())
+                    child->SetFont(normal_font());
+
+                if (dlg.ShowModal() == wxID_OK)
+                    if (const Config::Snapshot *snapshot = Config::take_config_snapshot_report_error(
+                            *app_config, Config::Snapshot::SNAPSHOT_USER, dlg.GetValue().ToUTF8().data());
+                        snapshot != nullptr)
+                        app_config->set("on_snapshot", snapshot->id);
+            }
+            break;
+        case ConfigMenuSnapshots:
+            if (check_and_save_current_preset_changes(_L("Loading a configuration snapshot"), "", false)) {
+                std::string on_snapshot;
+                if (Config::SnapshotDB::singleton().is_on_snapshot(*app_config))
+                    on_snapshot = app_config->get("on_snapshot");
+                ConfigSnapshotDialog dlg(Slic3r::GUI::Config::SnapshotDB::singleton(), on_snapshot);
+                dlg.ShowModal();
+                if (!dlg.snapshot_to_activate().empty()) {
+                    if (! Config::SnapshotDB::singleton().is_on_snapshot(*app_config) && 
+                        ! Config::take_config_snapshot_cancel_on_error(*app_config, Config::Snapshot::SNAPSHOT_BEFORE_ROLLBACK, "",
+                                GUI::format(_L("Continue to activate a configuration snapshot %1%?"), dlg.snapshot_to_activate())))
+                        break;
+                    try {
+                        app_config->set("on_snapshot", Config::SnapshotDB::singleton().restore_snapshot(dlg.snapshot_to_activate(), *app_config).id);
+                        // Enable substitutions, log both user and system substitutions. There should not be any substitutions performed when loading system
+                        // presets because compatibility of profiles shall be verified using the min_slic3r_version keys in config index, but users
+                        // are known to be creative and mess with the config files in various ways.
+                        if (PresetsConfigSubstitutions all_substitutions = preset_bundle->load_presets(*app_config, ForwardCompatibilitySubstitutionRule::Enable);
+                            ! all_substitutions.empty())
+                            show_substitutions_info(all_substitutions);
+
+                        // Load the currently selected preset into the GUI, update the preset selection box.
+                        load_current_presets();
+                    } catch (std::exception &ex) {
+                        GUI::show_error(nullptr, _L("Failed to activate configuration snapshot.") + "\n" + into_u8(ex.what()));
+                    }
+                }
+            }
+            break;
+        case ConfigMenuPreferences:
+        {
+            open_preferences();
+            break;
+        }
+        case ConfigMenuLanguage:
+        {
+            /* Before change application language, let's check unsaved changes on 3D-Scene
+             * and draw user's attention to the application restarting after a language change
+             */
+            {
+                // the dialog needs to be destroyed before the call to switch_language()
+                // or sometimes the application crashes into wxDialogBase() destructor
+                // so we put it into an inner scope
+                wxString title = is_editor() ? wxString(SLIC3R_APP_NAME) : wxString(GCODEVIEWER_APP_NAME);
+                title += " - " + _L("Language selection");
+                //wxMessageDialog dialog(nullptr,
+                MessageDialog dialog(nullptr,
+                    _L("Switching the language will trigger application restart.\n"
+                        "You will lose content of the plater.") + "\n\n" +
+                    _L("Do you want to proceed?"),
+                    title,
+                    wxICON_QUESTION | wxOK | wxCANCEL);
+                if (dialog.ShowModal() == wxID_CANCEL)
+                    return;
+            }
+
+            switch_language();
+            break;
+        }
+        case ConfigMenuFlashFirmware:
+            FirmwareDialog::run(mainframe);
+            break;
+        default:
+            break;
+        }
+    });
+    
+    using std::placeholders::_1;
+
+    if (mode_menu != nullptr) {
+        auto modfn = [this](int mode, wxCommandEvent&) { if (get_mode() != mode) save_mode(mode); };
+        mode_menu->Bind(wxEVT_MENU, std::bind(modfn, comSimple, _1), config_id_base + ConfigMenuModeSimple);
+        mode_menu->Bind(wxEVT_MENU, std::bind(modfn, comAdvanced, _1), config_id_base + ConfigMenuModeAdvanced);
+        mode_menu->Bind(wxEVT_MENU, std::bind(modfn, comExpert, _1), config_id_base + ConfigMenuModeExpert);
+    }
+
+    menu->Append(local_menu, _L("&Configuration"));
+}
+
+void GUI_App::open_preferences(const std::string& highlight_option /*= std::string()*/, const std::string& tab_name/*= std::string()*/)
+{
+    mainframe->preferences_dialog->show(highlight_option, tab_name);
+
+    if (mainframe->preferences_dialog->recreate_GUI())
+        recreate_GUI(_L("Restart application") + dots);
+
+#if ENABLE_GCODE_LINES_ID_IN_H_SLIDER
+    if (dlg.seq_top_layer_only_changed() || dlg.seq_seq_top_gcode_indices_changed())
+#else
+    if (mainframe->preferences_dialog->seq_top_layer_only_changed())
+#endif // ENABLE_GCODE_LINES_ID_IN_H_SLIDER
+        this->plater_->refresh_print();
+
+#ifdef _WIN32
+    if (is_editor()) {
+        if (app_config->get("associate_3mf") == "1")
+            associate_3mf_files();
+        if (app_config->get("associate_stl") == "1")
+            associate_stl_files();
+    }
+    else {
+        if (app_config->get("associate_gcode") == "1")
+            associate_gcode_files();
+    }
+#endif // _WIN32
+
+    if (mainframe->preferences_dialog->settings_layout_changed()) {
+        // hide full main_sizer for mainFrame
+        mainframe->GetSizer()->Show(false);
+        mainframe->update_layout();
+        mainframe->select_tab(size_t(0));
+    }
+}
+
+bool GUI_App::has_unsaved_preset_changes() const
+{
+    PrinterTechnology printer_technology = preset_bundle->printers.get_edited_preset().printer_technology();
+    for (const Tab* const tab : tabs_list) {
+        if (tab->supports_printer_technology(printer_technology) && tab->saved_preset_is_dirty())
+            return true;
+    }
+    return false;
+}
+
+bool GUI_App::has_current_preset_changes() const
+{
+    PrinterTechnology printer_technology = preset_bundle->printers.get_edited_preset().printer_technology();
+    for (const Tab* const tab : tabs_list) {
+        if (tab->supports_printer_technology(printer_technology) && tab->current_preset_is_dirty())
+            return true;
+    }
+    return false;
+}
+
+void GUI_App::update_saved_preset_from_current_preset()
+{
+    PrinterTechnology printer_technology = preset_bundle->printers.get_edited_preset().printer_technology();
+    for (Tab* tab : tabs_list) {
+        if (tab->supports_printer_technology(printer_technology))
+            tab->update_saved_preset_from_current_preset();
+    }
+}
+
+std::vector<const PresetCollection*> GUI_App::get_active_preset_collections() const
+{
+    std::vector<const PresetCollection*> ret;
+    PrinterTechnology printer_technology = preset_bundle->printers.get_edited_preset().printer_technology();
+    for (const Tab* tab : tabs_list)
+        if (tab->supports_printer_technology(printer_technology))
+            ret.push_back(tab->get_presets());
+    return ret;
+}
+
+// To notify the user whether he is aware that some preset changes will be lost,
+// UnsavedChangesDialog: "Discard / Save / Cancel"
+// This is called when:
+// - Close Application & Current project isn't saved
+// - Load Project      & Current project isn't saved
+// - Undo / Redo with change of print technologie
+// - Loading snapshot
+// - Loading config_file/bundle
+// UnsavedChangesDialog: "Don't save / Save / Cancel"
+// This is called when:
+// - Exporting config_bundle
+// - Taking snapshot
+bool GUI_App::check_and_save_current_preset_changes(const wxString& caption, const wxString& header, bool remember_choice/* = true*/, bool dont_save_insted_of_discard/* = false*/)
+{
+    if (has_current_preset_changes()) {
+        const std::string app_config_key = remember_choice ? "default_action_on_close_application" : "";
+        int act_buttons = UnsavedChangesDialog::ActionButtons::SAVE;
+        if (dont_save_insted_of_discard)
+            act_buttons |= UnsavedChangesDialog::ActionButtons::DONT_SAVE;
+        UnsavedChangesDialog dlg(caption, header, app_config_key, act_buttons);
+        std::string act = app_config_key.empty() ? "none" : wxGetApp().app_config->get(app_config_key);
+        if (act == "none" && dlg.ShowModal() == wxID_CANCEL)
+            return false;
+
+        if (dlg.save_preset())  // save selected changes
+        {
+            for (const std::pair<std::string, Preset::Type>& nt : dlg.get_names_and_types())
+                preset_bundle->save_changes_for_preset(nt.first, nt.second, dlg.get_unselected_options(nt.second));
+
+            load_current_presets(false);
+
+            // if we saved changes to the new presets, we should to 
+            // synchronize config.ini with the current selections.
+            preset_bundle->export_selections(*app_config);
+
+            MessageDialog(nullptr, _L_PLURAL("The preset modifications are successfully saved", 
+                                             "The presets modifications are successfully saved", dlg.get_names_and_types().size())).ShowModal();
+        }
+    }
+
+    return true;
+}
+
+void GUI_App::apply_keeped_preset_modifications()
+{
+    PrinterTechnology printer_technology = preset_bundle->printers.get_edited_preset().printer_technology();
+    for (Tab* tab : tabs_list) {
+        if (tab->supports_printer_technology(printer_technology))
+            tab->apply_config_from_cache();
+    }
+    load_current_presets(false);
+}
+
+// This is called when creating new project or load another project
+// OR close ConfigWizard
+// to ask the user what should we do with unsaved changes for presets.
+// New Project          => Current project is saved    => UnsavedChangesDialog: "Keep / Discard / Cancel"
+//                      => Current project isn't saved => UnsavedChangesDialog: "Keep / Discard / Save / Cancel"
+// Close ConfigWizard   => Current project is saved    => UnsavedChangesDialog: "Keep / Discard / Save / Cancel"
+// Note: no_nullptr postponed_apply_of_keeped_changes indicates that thie function is called after ConfigWizard is closed
+bool GUI_App::check_and_keep_current_preset_changes(const wxString& caption, const wxString& header, int action_buttons, bool* postponed_apply_of_keeped_changes/* = nullptr*/)
+{
+    if (has_current_preset_changes()) {
+        bool is_called_from_configwizard = postponed_apply_of_keeped_changes != nullptr;
+
+        const std::string app_config_key = is_called_from_configwizard ? "" : "default_action_on_new_project";
+        UnsavedChangesDialog dlg(caption, header, app_config_key, action_buttons);
+        std::string act = app_config_key.empty() ? "none" : wxGetApp().app_config->get(app_config_key);
+        if (act == "none" && dlg.ShowModal() == wxID_CANCEL)
+            return false;
+
+        auto reset_modifications = [this, is_called_from_configwizard]() {
+            if (is_called_from_configwizard)
+                return; // no need to discared changes. It will be done fromConfigWizard closing
+
+            PrinterTechnology printer_technology = preset_bundle->printers.get_edited_preset().printer_technology();
+            for (const Tab* const tab : tabs_list) {
+                if (tab->supports_printer_technology(printer_technology) && tab->current_preset_is_dirty())
+                    tab->m_presets->discard_current_changes();
+            }
+            load_current_presets(false);
+        };
+
+        if (dlg.discard())
+            reset_modifications();
+        else  // save selected changes
+        {
+            const auto& preset_names_and_types = dlg.get_names_and_types();
+            if (dlg.save_preset()) {
+                for (const std::pair<std::string, Preset::Type>& nt : preset_names_and_types)
+                    preset_bundle->save_changes_for_preset(nt.first, nt.second, dlg.get_unselected_options(nt.second));
+
+                // if we saved changes to the new presets, we should to 
+                // synchronize config.ini with the current selections.
+                preset_bundle->export_selections(*app_config);
+
+                wxString text = _L_PLURAL("The preset modifications are successfully saved",
+                    "The presets modifications are successfully saved", preset_names_and_types.size());
+                if (!is_called_from_configwizard)
+                    text += "\n\n" + _L("For new project all modifications will be reseted");
+
+                MessageDialog(nullptr, text).ShowModal();
+                reset_modifications();
+            }
+            else if (dlg.transfer_changes() && (dlg.has_unselected_options() || is_called_from_configwizard)) {
+                // execute this part of code only if not all modifications are keeping to the new project 
+                // OR this function is called when ConfigWizard is closed and "Keep modifications" is selected
+                for (const std::pair<std::string, Preset::Type>& nt : preset_names_and_types) {
+                    Preset::Type type = nt.second;
+                    Tab* tab = get_tab(type);
+                    std::vector<std::string> selected_options = dlg.get_selected_options(type);
+                    if (type == Preset::TYPE_PRINTER) {
+                        auto it = std::find(selected_options.begin(), selected_options.end(), "extruders_count");
+                        if (it != selected_options.end()) {
+                            // erase "extruders_count" option from the list
+                            selected_options.erase(it);
+                            // cache the extruders count
+                            static_cast<TabPrinter*>(tab)->cache_extruder_cnt();
+                        }
+                    }
+                    tab->cache_config_diff(selected_options);
+                    if (!is_called_from_configwizard)
+                        tab->m_presets->discard_current_changes();
+                }
+                if (is_called_from_configwizard)
+                    *postponed_apply_of_keeped_changes = true;
+                else
+                    apply_keeped_preset_modifications();
+            }
+        }
+    }
+
+    return true;
+}
+
+bool GUI_App::can_load_project()
+{
+    int saved_project = plater()->save_project_if_dirty(_L("Loading a new project while the current project is modified."));
+    if (saved_project == wxID_CANCEL ||
+        (plater()->is_project_dirty() && saved_project == wxID_NO && 
+         !check_and_save_current_preset_changes(_L("Project is loading"), _L("Opening new project while some presets are unsaved."))))
+        return false;
+    return true;
+}
+
+bool GUI_App::check_print_host_queue()
+{
+    wxString dirty;
+    std::vector<std::pair<std::string, std::string>> jobs;
+    // Get ongoing jobs from dialog
+    mainframe->m_printhost_queue_dlg->get_active_jobs(jobs);
+    if (jobs.empty())
+        return true;
+    // Show dialog
+    wxString job_string = wxString();
+    for (const auto& job : jobs) {
+        job_string += format_wxstr("   %1% : %2% \n", job.first, job.second);
+    }
+    wxString message;
+    message += _(L("The uploads are still ongoing")) + ":\n\n" + job_string +"\n" + _(L("Stop them and continue anyway?"));
+    //wxMessageDialog dialog(mainframe,
+    MessageDialog dialog(mainframe,
+        message,
+        wxString(SLIC3R_APP_NAME) + " - " + _(L("Ongoing uploads")),
+        wxICON_QUESTION | wxYES_NO | wxNO_DEFAULT);
+    if (dialog.ShowModal() == wxID_YES)
+        return true;
+
+    // TODO: If already shown, bring forward
+    mainframe->m_printhost_queue_dlg->Show();
+    return false;
+}
+
+bool GUI_App::checked_tab(Tab* tab)
+{
+    bool ret = true;
+    if (find(tabs_list.begin(), tabs_list.end(), tab) == tabs_list.end())
+        ret = false;
+    return ret;
+}
+
+// Update UI / Tabs to reflect changes in the currently loaded presets
+void GUI_App::load_current_presets(bool check_printer_presets_ /*= true*/)
+{
+    // check printer_presets for the containing information about "Print Host upload"
+    // and create physical printer from it, if any exists
+    if (check_printer_presets_)
+        check_printer_presets();
+
+    PrinterTechnology printer_technology = preset_bundle->printers.get_edited_preset().printer_technology();
+	this->plater()->set_printer_technology(printer_technology);
+    for (Tab *tab : tabs_list)
+		if (tab->supports_printer_technology(printer_technology)) {
+			if (tab->type() == Preset::TYPE_PRINTER) {
+				static_cast<TabPrinter*>(tab)->update_pages();
+				// Mark the plater to update print bed by tab->load_current_preset() from Plater::on_config_change().
+				this->plater()->force_print_bed_update();
+			}
+			tab->load_current_preset();
+		}
+}
+
+bool GUI_App::OnExceptionInMainLoop()
+{
+    generic_exception_handle();
+    return false;
+}
+
+#ifdef __APPLE__
+// This callback is called from wxEntry()->wxApp::CallOnInit()->NSApplication run
+// that is, before GUI_App::OnInit(), so we have a chance to switch GUI_App
+// to a G-code viewer.
+void GUI_App::OSXStoreOpenFiles(const wxArrayString &fileNames)
+{
+    size_t num_gcodes = 0;
+    for (const wxString &filename : fileNames)
+        if (is_gcode_file(into_u8(filename)))
+            ++ num_gcodes;
+    if (fileNames.size() == num_gcodes) {
+        // Opening PrusaSlicer by drag & dropping a G-Code onto PrusaSlicer icon in Finder,
+        // just G-codes were passed. Switch to G-code viewer mode.
+        m_app_mode = EAppMode::GCodeViewer;
+        unlock_lockfile(get_instance_hash_string() + ".lock", data_dir() + "/cache/");
+        if(app_config != nullptr)
+            delete app_config;
+        app_config = nullptr;
+        init_app_config();
+    }
+    wxApp::OSXStoreOpenFiles(fileNames);
+}
+// wxWidgets override to get an event on open files.
+void GUI_App::MacOpenFiles(const wxArrayString &fileNames)
+{
+    std::vector<std::string> files;
+    std::vector<wxString>    gcode_files;
+    std::vector<wxString>    non_gcode_files;
+    for (const auto& filename : fileNames) {
+        if (is_gcode_file(into_u8(filename)))
+            gcode_files.emplace_back(filename);
+        else {
+            files.emplace_back(into_u8(filename));
+            non_gcode_files.emplace_back(filename);
+        }
+    }
+    if (m_app_mode == EAppMode::GCodeViewer) {
+        // Running in G-code viewer.
+        // Load the first G-code into the G-code viewer.
+        // Or if no G-codes, send other files to slicer. 
+        if (! gcode_files.empty()) {
+            if (m_post_initialized)
+                this->plater()->load_gcode(gcode_files.front());
+            else
+                this->init_params->input_files = { into_u8(gcode_files.front()) };
+        }
+        if (!non_gcode_files.empty()) 
+            start_new_slicer(non_gcode_files, true);
+    } else {
+        if (! files.empty()) {
+            if (m_post_initialized) {
+                wxArrayString input_files;
+                for (size_t i = 0; i < non_gcode_files.size(); ++i)
+                    input_files.push_back(non_gcode_files[i]);
+                this->plater()->load_files(input_files);
+            } else {
+                for (const auto &f : non_gcode_files)
+                    this->init_params->input_files.emplace_back(into_u8(f));
+            }
+        }
+        for (const wxString &filename : gcode_files)
+            start_new_gcodeviewer(&filename);
+    }
+}
+#endif /* __APPLE */
+
+Sidebar& GUI_App::sidebar()
+{
+    return plater_->sidebar();
+}
+
+ObjectManipulation* GUI_App::obj_manipul()
+{
+    // If this method is called before plater_ has been initialized, return nullptr (to avoid a crash)
+    return (plater_ != nullptr) ? sidebar().obj_manipul() : nullptr;
+}
+
+ObjectSettings* GUI_App::obj_settings()
+{
+    return sidebar().obj_settings();
+}
+
+ObjectList* GUI_App::obj_list()
+{
+    return sidebar().obj_list();
+}
+
+ObjectLayers* GUI_App::obj_layers()
+{
+    return sidebar().obj_layers();
+}
+
+Plater* GUI_App::plater()
+{
+    return plater_;
+}
+
+const Plater* GUI_App::plater() const
+{
+    return plater_;
+}
+
+Model& GUI_App::model()
+{
+    return plater_->model();
+}
+wxBookCtrlBase* GUI_App::tab_panel() const
+{
+    return mainframe->m_tabpanel;
+}
+
+NotificationManager * GUI_App::notification_manager()
+{
+    return plater_->get_notification_manager();
+}
+
+GalleryDialog* GUI_App::gallery_dialog()
+{
+    return mainframe->gallery_dialog();
+}
+
+// extruders count from selected printer preset
+int GUI_App::extruders_cnt() const
+{
+    const Preset& preset = preset_bundle->printers.get_selected_preset();
+    return preset.printer_technology() == ptSLA ? 1 :
+           preset.config.option<ConfigOptionFloats>("nozzle_diameter")->values.size();
+}
+
+// extruders count from edited printer preset
+int GUI_App::extruders_edited_cnt() const
+{
+    const Preset& preset = preset_bundle->printers.get_edited_preset();
+    return preset.printer_technology() == ptSLA ? 1 :
+           preset.config.option<ConfigOptionFloats>("nozzle_diameter")->values.size();
+}
+
+wxString GUI_App::current_language_code_safe() const
+{
+	// Translate the language code to a code, for which Prusa Research maintains translations.
+	const std::map<wxString, wxString> mapping {
+		{ "cs", 	"cs_CZ", },
+		{ "sk", 	"cs_CZ", },
+		{ "de", 	"de_DE", },
+		{ "es", 	"es_ES", },
+		{ "fr", 	"fr_FR", },
+		{ "it", 	"it_IT", },
+		{ "ja", 	"ja_JP", },
+		{ "ko", 	"ko_KR", },
+		{ "pl", 	"pl_PL", },
+		{ "uk", 	"uk_UA", },
+		{ "zh", 	"zh_CN", },
+		{ "ru", 	"ru_RU", },
+	};
+	wxString language_code = this->current_language_code().BeforeFirst('_');
+	auto it = mapping.find(language_code);
+	if (it != mapping.end())
+		language_code = it->second;
+	else
+		language_code = "en_US";
+	return language_code;
+}
+
+void GUI_App::open_web_page_localized(const std::string &http_address)
+{
+    open_browser_with_warning_dialog(http_address + "&lng=" + this->current_language_code_safe(), nullptr, false);
+}
+
+// If we are switching from the FFF-preset to the SLA, we should to control the printed objects if they have a part(s).
+// Because of we can't to print the multi-part objects with SLA technology.
+bool GUI_App::may_switch_to_SLA_preset(const wxString& caption)
+{
+    if (model_has_multi_part_objects(model())) {
+        show_info(nullptr,
+            _L("It's impossible to print multi-part object(s) with SLA technology.") + "\n\n" +
+            _L("Please check your object list before preset changing."),
+            caption);
+        return false;
+    }
+    if (model_has_connectors(model())) {
+        show_info(nullptr,
+            _L("SLA technology doesn't support cut with connectors") + "\n\n" +
+            _L("Please check your object list before preset changing."),
+            caption);
+        return false;
+    }
+    return true;
+}
+
+bool GUI_App::run_wizard(ConfigWizard::RunReason reason, ConfigWizard::StartPage start_page)
+{
+    wxCHECK_MSG(mainframe != nullptr, false, "Internal error: Main frame not created / null");
+
+    if (reason == ConfigWizard::RR_USER) {
+        if (preset_updater->config_update(app_config->orig_version(), PresetUpdater::UpdateParams::FORCED_BEFORE_WIZARD) == PresetUpdater::R_ALL_CANCELED)
+            return false;
+    }
+
+    auto wizard = new ConfigWizard(mainframe);
+    const bool res = wizard->run(reason, start_page);
+
+    if (res) {
+        load_current_presets();
+
+        // #ysFIXME - delete after testing: This part of code looks redundant. All checks are inside ConfigWizard::priv::apply_config() 
+        if (preset_bundle->printers.get_edited_preset().printer_technology() == ptSLA)
+            may_switch_to_SLA_preset(_L("Configuration is editing from ConfigWizard"));
+    }
+
+    return res;
+}
+
+void GUI_App::show_desktop_integration_dialog()
+{
+#ifdef __linux__
+    //wxCHECK_MSG(mainframe != nullptr, false, "Internal error: Main frame not created / null");
+    DesktopIntegrationDialog dialog(mainframe);
+    dialog.ShowModal();
+#endif //__linux__
+}
+
+#if ENABLE_THUMBNAIL_GENERATOR_DEBUG
+void GUI_App::gcode_thumbnails_debug()
+{
+    const std::string BEGIN_MASK = "; thumbnail begin";
+    const std::string END_MASK = "; thumbnail end";
+    std::string gcode_line;
+    bool reading_image = false;
+    unsigned int width = 0;
+    unsigned int height = 0;
+
+    wxFileDialog dialog(GetTopWindow(), _L("Select a gcode file:"), "", "", "G-code files (*.gcode)|*.gcode;*.GCODE;", wxFD_OPEN | wxFD_FILE_MUST_EXIST);
+    if (dialog.ShowModal() != wxID_OK)
+        return;
+
+    std::string in_filename = into_u8(dialog.GetPath());
+    std::string out_path = boost::filesystem::path(in_filename).remove_filename().append(L"thumbnail").string();
+
+    boost::nowide::ifstream in_file(in_filename.c_str());
+    std::vector<std::string> rows;
+    std::string row;
+    if (in_file.good())
+    {
+        while (std::getline(in_file, gcode_line))
+        {
+            if (in_file.good())
+            {
+                if (boost::starts_with(gcode_line, BEGIN_MASK))
+                {
+                    reading_image = true;
+                    gcode_line = gcode_line.substr(BEGIN_MASK.length() + 1);
+                    std::string::size_type x_pos = gcode_line.find('x');
+                    std::string width_str = gcode_line.substr(0, x_pos);
+                    width = (unsigned int)::atoi(width_str.c_str());
+                    std::string height_str = gcode_line.substr(x_pos + 1);
+                    height = (unsigned int)::atoi(height_str.c_str());
+                    row.clear();
+                }
+                else if (reading_image && boost::starts_with(gcode_line, END_MASK))
+                {
+                    std::string out_filename = out_path + std::to_string(width) + "x" + std::to_string(height) + ".png";
+                    boost::nowide::ofstream out_file(out_filename.c_str(), std::ios::binary);
+                    if (out_file.good())
+                    {
+                        std::string decoded;
+                        decoded.resize(boost::beast::detail::base64::decoded_size(row.size()));
+                        decoded.resize(boost::beast::detail::base64::decode((void*)&decoded[0], row.data(), row.size()).first);
+
+                        out_file.write(decoded.c_str(), decoded.size());
+                        out_file.close();
+                    }
+
+                    reading_image = false;
+                    width = 0;
+                    height = 0;
+                    rows.clear();
+                }
+                else if (reading_image)
+                    row += gcode_line.substr(2);
+            }
+        }
+
+        in_file.close();
+    }
+}
+#endif // ENABLE_THUMBNAIL_GENERATOR_DEBUG
+
+void GUI_App::window_pos_save(wxTopLevelWindow* window, const std::string &name)
+{
+    if (name.empty()) { return; }
+    const auto config_key = (boost::format("window_%1%") % name).str();
+
+    WindowMetrics metrics = WindowMetrics::from_window(window);
+    app_config->set(config_key, metrics.serialize());
+    app_config->save();
+}
+
+void GUI_App::window_pos_restore(wxTopLevelWindow* window, const std::string &name, bool default_maximized)
+{
+    if (name.empty()) { return; }
+    const auto config_key = (boost::format("window_%1%") % name).str();
+
+    if (! app_config->has(config_key)) {
+        window->Maximize(default_maximized);
+        return;
+    }
+
+    auto metrics = WindowMetrics::deserialize(app_config->get(config_key));
+    if (! metrics) {
+        window->Maximize(default_maximized);
+        return;
+    }
+
+    const wxRect& rect = metrics->get_rect();
+
+    if (app_config->get("restore_win_position") == "1") {
+        // workaround for crash related to the positioning of the window on secondary monitor
+        app_config->set("restore_win_position", (boost::format("crashed_at_%1%_pos") % name).str());
+        app_config->save();
+        window->SetPosition(rect.GetPosition());
+
+        // workaround for crash related to the positioning of the window on secondary monitor
+        app_config->set("restore_win_position", (boost::format("crashed_at_%1%_size") % name).str());
+        app_config->save();
+        window->SetSize(rect.GetSize());
+
+        // revert "restore_win_position" value if application wasn't crashed
+        app_config->set("restore_win_position", "1");
+        app_config->save();
+    }
+    else
+        window->CenterOnScreen();
+
+    window->Maximize(metrics->get_maximized());
+}
+
+void GUI_App::window_pos_sanitize(wxTopLevelWindow* window)
+{
+    /*unsigned*/int display_idx = wxDisplay::GetFromWindow(window);
+    wxRect display;
+    if (display_idx == wxNOT_FOUND) {
+        display = wxDisplay(0u).GetClientArea();
+        window->Move(display.GetTopLeft());
+    } else {
+        display = wxDisplay(display_idx).GetClientArea();
+    }
+
+    auto metrics = WindowMetrics::from_window(window);
+    metrics.sanitize_for_display(display);
+    if (window->GetScreenRect() != metrics.get_rect()) {
+        window->SetSize(metrics.get_rect());
+    }
+}
+
+bool GUI_App::config_wizard_startup()
+{
+    if (!m_app_conf_exists || preset_bundle->printers.only_default_printers()) {
+        run_wizard(ConfigWizard::RR_DATA_EMPTY);
+        return true;
+    } else if (get_app_config()->legacy_datadir()) {
+        // Looks like user has legacy pre-vendorbundle data directory,
+        // explain what this is and run the wizard
+
+        MsgDataLegacy dlg;
+        dlg.ShowModal();
+
+        run_wizard(ConfigWizard::RR_DATA_LEGACY);
+        return true;
+    }
+    return false;
+}
+
+bool GUI_App::check_updates(const bool verbose)
+{	
+	PresetUpdater::UpdateResult updater_result;
+	try {
+		updater_result = preset_updater->config_update(app_config->orig_version(), verbose ? PresetUpdater::UpdateParams::SHOW_TEXT_BOX : PresetUpdater::UpdateParams::SHOW_NOTIFICATION);
+		if (updater_result == PresetUpdater::R_INCOMPAT_EXIT) {
+			mainframe->Close();
+            // Applicaiton is closing.
+            return false;
+		}
+		else if (updater_result == PresetUpdater::R_INCOMPAT_CONFIGURED) {
+            m_app_conf_exists = true;
+		}
+		else if (verbose && updater_result == PresetUpdater::R_NOOP) {
+			MsgNoUpdates dlg;
+			dlg.ShowModal();
+		}
+	}
+	catch (const std::exception & ex) {
+		show_error(nullptr, ex.what());
+	}
+    // Applicaiton will continue.
+    return true;
+}
+
+bool GUI_App::open_browser_with_warning_dialog(const wxString& url, wxWindow* parent/* = nullptr*/, bool force_remember_choice /*= true*/, int flags/* = 0*/)
+{
+    bool launch = true;
+
+    // warning dialog containes a "Remember my choice" checkbox
+    std::string option_key = "suppress_hyperlinks";
+    if (force_remember_choice || app_config->get(option_key).empty()) {
+        if (app_config->get(option_key).empty()) {
+            RichMessageDialog dialog(parent, _L("Open hyperlink in default browser?"), _L("PrusaSlicer: Open hyperlink"), wxICON_QUESTION | wxYES_NO);
+            dialog.ShowCheckBox(_L("Remember my choice"));
+            auto answer = dialog.ShowModal();
+            launch = answer == wxID_YES;
+            if (dialog.IsCheckBoxChecked()) {
+                wxString preferences_item = _L("Suppress to open hyperlink in browser");
+                wxString msg =
+                    _L("PrusaSlicer will remember your choice.") + "\n\n" +
+                    _L("You will not be asked about it again on hyperlinks hovering.") + "\n\n" +
+                    format_wxstr(_L("Visit \"Preferences\" and check \"%1%\"\nto changes your choice."), preferences_item);
+
+                MessageDialog msg_dlg(parent, msg, _L("PrusaSlicer: Don't ask me again"), wxOK | wxCANCEL | wxICON_INFORMATION);
+                if (msg_dlg.ShowModal() == wxID_CANCEL)
+                    return false;
+                app_config->set(option_key, answer == wxID_NO ? "1" : "0");
+            }
+        }
+        if (launch)
+            launch = app_config->get(option_key) != "1";
+    }
+    // warning dialog doesn't containe a "Remember my choice" checkbox
+    // and will be shown only when "Suppress to open hyperlink in browser" is ON.
+    else if (app_config->get(option_key) == "1") {
+        MessageDialog dialog(parent, _L("Open hyperlink in default browser?"), _L("PrusaSlicer: Open hyperlink"), wxICON_QUESTION | wxYES_NO);
+        launch = dialog.ShowModal() == wxID_YES;
+    }
+
+    return  launch && wxLaunchDefaultBrowser(url, flags);
+}
+
+// static method accepting a wxWindow object as first parameter
+// void warning_catcher{
+//     my($self, $message_dialog) = @_;
+//     return sub{
+//         my $message = shift;
+//         return if $message = ~/ GLUquadricObjPtr | Attempt to free unreferenced scalar / ;
+//         my @params = ($message, 'Warning', wxOK | wxICON_WARNING);
+//         $message_dialog
+//             ? $message_dialog->(@params)
+//             : Wx::MessageDialog->new($self, @params)->ShowModal;
+//     };
+// }
+
+// Do we need this function???
+// void GUI_App::notify(message) {
+//     auto frame = GetTopWindow();
+//     // try harder to attract user attention on OS X
+//     if (!frame->IsActive())
+//         frame->RequestUserAttention(defined(__WXOSX__/*&Wx::wxMAC */)? wxUSER_ATTENTION_ERROR : wxUSER_ATTENTION_INFO);
+// 
+//     // There used to be notifier using a Growl application for OSX, but Growl is dead.
+//     // The notifier also supported the Linux X D - bus notifications, but that support was broken.
+//     //TODO use wxNotificationMessage ?
+// }
+
+
+#ifdef __WXMSW__
+void GUI_App::associate_3mf_files()
+{
+    associate_file_type(L".3mf", L"Prusa.Slicer.1", L"PrusaSlicer", true);
+}
+
+void GUI_App::associate_stl_files()
+{
+    associate_file_type(L".stl", L"Prusa.Slicer.1", L"PrusaSlicer", true);
+}
+
+void GUI_App::associate_gcode_files()
+{
+    associate_file_type(L".gcode", L"PrusaSlicer.GCodeViewer.1", L"PrusaSlicerGCodeViewer", true);
+}
+#endif // __WXMSW__
+
+void GUI_App::on_version_read(wxCommandEvent& evt)
+{
+    app_config->set("version_online", into_u8(evt.GetString()));
+    app_config->save();
+    std::string opt = app_config->get("notify_release");
+    if (this->plater_ == nullptr || (opt != "all" && opt != "release")) {
+        return;
+    }
+    if (*Semver::parse(SLIC3R_VERSION) >= *Semver::parse(into_u8(evt.GetString()))) {
+        return;
+    }
+    // notification
+    /*
+    this->plater_->get_notification_manager()->push_notification(NotificationType::NewAppAvailable
+        , NotificationManager::NotificationLevel::ImportantNotificationLevel
+        , Slic3r::format(_u8L("New release version %1% is available."), evt.GetString())
+        , _u8L("See Download page.")
+        , [](wxEvtHandler* evnthndlr) {wxGetApp().open_web_page_localized("https://www.prusa3d.com/slicerweb"); return true; }
+    );
+    */
+    // updater 
+    // read triggered_by_user that was set when calling  GUI_App::app_version_check
+    app_updater(m_app_updater->get_triggered_by_user());
+}
+
+void GUI_App::app_updater(bool from_user)
+{
+    DownloadAppData app_data = m_app_updater->get_app_data();
+
+    if (from_user && (!app_data.version || *app_data.version <= *Semver::parse(SLIC3R_VERSION)))
+    {
+        BOOST_LOG_TRIVIAL(info) << "There is no newer version online.";
+        MsgNoAppUpdates no_update_dialog;
+        no_update_dialog.ShowModal();
+        return;
+
+    }
+
+    assert(!app_data.url.empty());
+    assert(!app_data.target_path.empty());
+
+    // dialog with new version info
+    AppUpdateAvailableDialog dialog(*Semver::parse(SLIC3R_VERSION), *app_data.version);
+    auto dialog_result = dialog.ShowModal();
+    // checkbox "do not show again"
+    if (dialog.disable_version_check()) {
+        app_config->set("notify_release", "none");
+    }
+    // Doesn't wish to update
+    if (dialog_result != wxID_OK) {
+        return;
+    }
+    // dialog with new version download (installer or app dependent on system) including path selection
+    AppUpdateDownloadDialog dwnld_dlg(*app_data.version, app_data.target_path);
+    dialog_result = dwnld_dlg.ShowModal();
+    //  Doesn't wish to download
+    if (dialog_result != wxID_OK) {
+        return;
+    }
+    app_data.target_path =dwnld_dlg.get_download_path();
+
+    // start download
+    this->plater_->get_notification_manager()->push_download_progress_notification(_utf8("Download"), std::bind(&AppUpdater::cancel_callback, this->m_app_updater.get()));
+    app_data.start_after = dwnld_dlg.run_after_download();
+    m_app_updater->set_app_data(std::move(app_data));
+    m_app_updater->sync_download();
+}
+
+void GUI_App::app_version_check(bool from_user)
+{
+    if (from_user) {
+        if (m_app_updater->get_download_ongoing()) {
+            MessageDialog msgdlg(nullptr, _L("Download of new version is already ongoing. Do you wish to continue?"), _L("Notice"), wxYES_NO);
+            if (msgdlg.ShowModal() != wxID_YES)
+                return;
+        }
+    }
+    std::string version_check_url = app_config->version_check_url();
+    m_app_updater->sync_version(version_check_url, from_user);
+}
+
+} // GUI
+} //Slic3r