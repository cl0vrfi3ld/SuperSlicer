#include "ConfigSnapshotDialog.hpp"
#include "I18N.hpp"

#include "../Config/Snapshot.hpp"

#include "libslic3r/Utils.hpp"
#include "libslic3r/Time.hpp"
#include "GUI_App.hpp"
#include "MainFrame.hpp"
#include "wxExtensions.hpp"

namespace Slic3r { 
namespace GUI {

static wxString format_reason(const Config::Snapshot::Reason reason) 
{
    switch (reason) {
    case Config::Snapshot::SNAPSHOT_UPGRADE:
        return wxString(_(L("Upgrade")));
    case Config::Snapshot::SNAPSHOT_DOWNGRADE:
        return wxString(_(L("Downgrade")));
    case Config::Snapshot::SNAPSHOT_BEFORE_ROLLBACK:
        return wxString(_(L("Before roll back")));
    case Config::Snapshot::SNAPSHOT_USER:
        return wxString(_(L("User")));
    case Config::Snapshot::SNAPSHOT_UNKNOWN:
    default:
        return wxString(_(L("Unknown")));
    }
}

static std::string get_color(wxColour colour) 
{
    wxString clr_str = wxString::Format(wxT("#%02X%02X%02X"), colour.Red(), colour.Green(), colour.Blue());
    return clr_str.ToStdString();
};


static wxString generate_html_row(const Config::Snapshot &snapshot, bool row_even, bool snapshot_active, bool dark_mode)
{    
    // Start by declaring a row with an alternating background color.
    wxString text = "<tr bgcolor=\"";
    text += snapshot_active ? 
            dark_mode ? "#208a20"  : "#B3FFCB" : 
            (row_even ? get_color(wxGetApp().get_window_default_clr()/*wxSystemSettings::GetColour(wxSYS_COLOUR_WINDOW)*/) : dark_mode ? "#656565" : "#D5D5D5" );
    text += "\">";
    text += "<td>";
    
    static const constexpr char *LOCALE_TIME_FMT = "%x %X";
    wxString datetime = wxDateTime(snapshot.time_captured).Format(LOCALE_TIME_FMT);
    
    // Format the row header.
    text += wxString("<font size=\"5\"><b>") + (snapshot_active ? _(L("Active")) + ": " : "") +
            datetime + ": " + format_reason(snapshot.reason);
    
    if (! snapshot.comment.empty())
        text += " (" + wxString::FromUTF8(snapshot.comment.data()) + ")";
    text += "</b></font><br>";
    // End of row header.
    text += wxString::Format( _L( "%s version"), SLIC3R_APP_NAME) + ": " + snapshot.slic3r_version_captured.to_string() + "<br>";
    bool has_fff = ! snapshot.print.empty() || ! snapshot.filaments.empty();
    bool has_sla = ! snapshot.sla_print.empty() || ! snapshot.sla_material.empty();
    if (has_fff || ! has_sla) {
    text += _L("print") + ": " + snapshot.print + "<br>";
    text += _L("filaments") + ": " + snapshot.filaments.front() + "<br>";
    }
    if (has_sla) {
        text += _L("SLA print") + ": " + snapshot.sla_print + "<br>";
        text += _L("SLA material") + ": " + snapshot.sla_material + "<br>";
    }
    text += _(L("printer")) + ": " + (snapshot.physical_printer.empty() ? snapshot.printer : snapshot.physical_printer) + "<br>";

    bool compatible = true;
    for (const Config::Snapshot::VendorConfig &vc : snapshot.vendor_configs) {
        text += _L("vendor") + ": " + vc.name +", " + _L("version") + ": " + vc.version.config_version.to_string() + 
				", " + wxString::Format(_L("min %s version"), SLIC3R_APP_NAME) + ": " + vc.version.min_slic3r_version.to_string();
        if (vc.version.max_slic3r_version != Semver::inf())
            text += ", " + wxString::Format(_L("max %s version"), SLIC3R_APP_NAME) + ": " + vc.version.max_slic3r_version.to_string();
        text += "<br>";
<<<<<<< HEAD
        for (const std::pair<std::string, std::set<std::string>> &model : vc.models_variants_installed) {
            text += _L("model") + ": " + model.first + ", " + _L("variants") + ": ";
=======
        for (const auto& model : vc.models_variants_installed) {
            text += _(L("model")) + ": " + model.first + ", " + _(L("variants")) + ": ";
>>>>>>> 215e845c
            for (const std::string &variant : model.second) {
                if (&variant != &*model.second.begin())
                    text += ", ";
                text += variant;
            }
            text += "<br>";
        }
        if (! vc.version.is_current_slic3r_supported()) { compatible = false; }
    }

    if (! compatible) {
        text += "<p align=\"right\">" + wxString::Format(_L("Incompatible with this %s"), SLIC3R_APP_NAME) + "</p>";
    }
    else if (! snapshot_active)
        text += "<p align=\"right\"><a href=\"" + snapshot.id + "\">" + _L("Activate") + "</a></p>";
    text += "</td>";
	text += "</tr>";
    return text;
}

static wxString generate_html_page(const Config::SnapshotDB &snapshot_db, const wxString &on_snapshot)
{
    bool dark_mode = wxGetApp().dark_mode();
    wxString text = 
        "<html>"
        "<body bgcolor=\"" + get_color(wxGetApp().get_window_default_clr()/*wxSystemSettings::GetColour(wxSYS_COLOUR_WINDOW)*/) + "\" cellspacing=\"2\" cellpadding=\"0\" border=\"0\" link=\"#800000\">"
        "<font color=\"" + get_color(wxGetApp().get_label_clr_default()/*wxSystemSettings::GetColour(wxSYS_COLOUR_WINDOWTEXT)*/) + "\">";
    text += "<table style=\"width:100%\">";
    for (size_t i_row = 0; i_row < snapshot_db.snapshots().size(); ++ i_row) {
        const Config::Snapshot &snapshot = snapshot_db.snapshots()[snapshot_db.snapshots().size() - i_row - 1];
        text += generate_html_row(snapshot, i_row & 1, snapshot.id == on_snapshot, dark_mode);
    }
    text +=
        "</table>"
        "</font>"
        "</body>"
        "</html>";
    return text;
}

ConfigSnapshotDialog::ConfigSnapshotDialog(const Config::SnapshotDB &snapshot_db, const wxString &on_snapshot)
    : DPIDialog(static_cast<wxWindow*>(wxGetApp().mainframe), wxID_ANY, _(L("Configuration Snapshots")), wxDefaultPosition,
               wxSize(45 * wxGetApp().em_unit(), 40 * wxGetApp().em_unit()), 
               wxDEFAULT_DIALOG_STYLE | wxRESIZE_BORDER | wxMAXIMIZE_BOX)
{
    this->SetFont(wxGetApp().normal_font());
#ifdef _WIN32
    wxGetApp().UpdateDarkUI(this);
#else
    this->SetBackgroundColour(wxSystemSettings::GetColour(wxSYS_COLOUR_WINDOW));
#endif

    wxBoxSizer* vsizer = new wxBoxSizer(wxVERTICAL);
    this->SetSizer(vsizer);

    // text
    html = new wxHtmlWindow(this, wxID_ANY, wxDefaultPosition, wxDefaultSize, wxHW_SCROLLBAR_AUTO);
    {
        wxFont font = get_default_font(this);
        #ifdef __WXMSW__
            const int fs = font.GetPointSize();
            const int fs1 = static_cast<int>(0.8f*fs);
            const int fs2 = static_cast<int>(1.1f*fs);
            int size[] = {fs1, fs1, fs1, fs1, fs2, fs2, fs2};
//             int size[] = {8,8,8,8,11,11,11};
        #else
            int size[] = {11,11,11,11,14,14,14};
        #endif
        html->SetFonts(font.GetFaceName(), font.GetFaceName(), size);
        html->SetBorders(2);
        wxString text = generate_html_page(snapshot_db, on_snapshot);
        html->SetPage(text);
        vsizer->Add(html, 1, wxEXPAND | wxALIGN_LEFT | wxRIGHT | wxBOTTOM, 0);
        html->Bind(wxEVT_HTML_LINK_CLICKED, &ConfigSnapshotDialog::onLinkClicked, this);
    }
    
    wxStdDialogButtonSizer* buttons = this->CreateStdDialogButtonSizer(wxCLOSE);
    wxGetApp().UpdateDarkUI(static_cast<wxButton*>(this->FindWindowById(wxID_CLOSE, this)));
    this->SetEscapeId(wxID_CLOSE);
    this->Bind(wxEVT_BUTTON, &ConfigSnapshotDialog::onCloseDialog, this, wxID_CLOSE);
    vsizer->Add(buttons, 0, wxEXPAND | wxRIGHT | wxBOTTOM, 3);
}

void ConfigSnapshotDialog::on_dpi_changed(const wxRect &suggested_rect)
{
    wxFont font = get_default_font(this);
    const int fs = font.GetPointSize();
    const int fs1 = static_cast<int>(0.8f*fs);
    const int fs2 = static_cast<int>(1.1f*fs);
    int font_size[] = { fs1, fs1, fs1, fs1, fs2, fs2, fs2 };

    html->SetFonts(font.GetFaceName(), font.GetFaceName(), font_size);
    html->Refresh();

    const int& em = em_unit();

    msw_buttons_rescale(this, em, { wxID_CLOSE});

    const wxSize& size = wxSize(45 * em, 40 * em);
    SetMinSize(size);
    Fit();

    Refresh();
}

void ConfigSnapshotDialog::onLinkClicked(wxHtmlLinkEvent &event)
{
    m_snapshot_to_activate = event.GetLinkInfo().GetHref().ToUTF8();
    this->EndModal(wxID_CLOSE);
}

void ConfigSnapshotDialog::onCloseDialog(wxEvent &)
{
    this->EndModal(wxID_CLOSE);
}

} // namespace GUI
} // namespace Slic3r<|MERGE_RESOLUTION|>--- conflicted
+++ resolved
@@ -77,13 +77,8 @@
         if (vc.version.max_slic3r_version != Semver::inf())
             text += ", " + wxString::Format(_L("max %s version"), SLIC3R_APP_NAME) + ": " + vc.version.max_slic3r_version.to_string();
         text += "<br>";
-<<<<<<< HEAD
-        for (const std::pair<std::string, std::set<std::string>> &model : vc.models_variants_installed) {
+        for (const auto& model : vc.models_variants_installed) {
             text += _L("model") + ": " + model.first + ", " + _L("variants") + ": ";
-=======
-        for (const auto& model : vc.models_variants_installed) {
-            text += _(L("model")) + ": " + model.first + ", " + _(L("variants")) + ": ";
->>>>>>> 215e845c
             for (const std::string &variant : model.second) {
                 if (&variant != &*model.second.begin())
                     text += ", ";
@@ -135,7 +130,7 @@
 #else
     this->SetBackgroundColour(wxSystemSettings::GetColour(wxSYS_COLOUR_WINDOW));
 #endif
-
+    
     wxBoxSizer* vsizer = new wxBoxSizer(wxVERTICAL);
     this->SetSizer(vsizer);
 
