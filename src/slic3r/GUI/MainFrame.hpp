--- conflicted
+++ resolved
@@ -171,12 +171,7 @@
     virtual void on_sys_color_changed() override;
 
 public:
-<<<<<<< HEAD
-
-    MainFrame();
-=======
     MainFrame(const int font_point_size);
->>>>>>> 3284959e
     ~MainFrame() = default;
 
     void update_layout();
