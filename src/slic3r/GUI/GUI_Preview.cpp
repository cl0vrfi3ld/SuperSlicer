--- conflicted
+++ resolved
@@ -365,13 +365,8 @@
     Slic3r::GUI::create_combochecklist(m_combochecklist_options, GUI::into_u8(_L("Options")), options_items);
 #else
     m_checkbox_travel = new wxCheckBox(this, wxID_ANY, _(L("Travel")));
-<<<<<<< HEAD
     m_checkbox_retractions = new wxCheckBox(this, wxID_ANY, _(L(width_screen == tiny ? "Retr." : "Retractions")));
-    m_checkbox_unretractions = new wxCheckBox(this, wxID_ANY, _(L(width_screen == tiny ? "Unre." : "Unretractions")));
-=======
-    m_checkbox_retractions = new wxCheckBox(this, wxID_ANY, _(L("Retractions")));
-    m_checkbox_unretractions = new wxCheckBox(this, wxID_ANY, _(L("Deretractions")));
->>>>>>> b27bf181
+    m_checkbox_unretractions = new wxCheckBox(this, wxID_ANY, _(L(width_screen == tiny ? "Dere." : "Deretractions")));
     m_checkbox_shells = new wxCheckBox(this, wxID_ANY, _(L("Shells")));
     m_checkbox_legend = new wxCheckBox(this, wxID_ANY, _(L("Legend")));
     m_checkbox_legend->SetValue(true);
@@ -1370,10 +1365,9 @@
 #if ENABLE_GCODE_VIEWER
             colors.push_back("#808080"); // gray color for pause print or custom G-code 
 #endif // ENABLE_GCODE_VIEWER
-        }
-    }
-#if ENABLE_GCODE_VIEWER
-<<<<<<< HEAD
+    }
+    }
+#if ENABLE_GCODE_VIEWER
     else if (gcode_preview_data_valid || gcode_view_type == GCodeViewer::EViewType::Filament)
 #else
     else if (m_gcode_preview_data->extrusion.view_type == GCodePreviewData::Extrusion::Filament)
@@ -1400,12 +1394,8 @@
     else if (gcode_preview_data_valid || (gcode_view_type == GCodeViewer::EViewType::Tool))
 #else
     else if (gcode_preview_data_valid || (m_gcode_preview_data->extrusion.view_type == GCodePreviewData::Extrusion::Tool))
-=======
-    else if (gcode_preview_data_valid || gcode_view_type == GCodeViewer::EViewType::Tool) {
-#else
-    else if (gcode_preview_data_valid || (m_gcode_preview_data->extrusion.view_type == GCodePreviewData::Extrusion::Tool) ) {
->>>>>>> b27bf181
-#endif // ENABLE_GCODE_VIEWER
+#endif // ENABLE_GCODE_VIEWER
+    {
         colors = wxGetApp().plater()->get_extruder_colors_from_plater_config();
         color_print_values.clear();
     }
