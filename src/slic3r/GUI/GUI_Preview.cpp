///|/ Copyright (c) Prusa Research 2018 - 2023 Enrico Turri @enricoturri1966, Oleksandra Iushchenko @YuSanka, Vojtěch Bubník @bubnikv, Lukáš Matěna @lukasmatena, Filip Sykala @Jony01, David Kocík @kocikdav, Tomáš Mészáros @tamasmeszaros, Vojtěch Král @vojtechkral
///|/ Copyright (c) 2022 André Althaus
///|/ Copyright (c) 2019 John Drake @foxox
///|/
///|/ PrusaSlicer is released under the terms of the AGPLv3 or higher
///|/
//#include "stdlib.h"
#include "libslic3r/libslic3r.h"
#include "libslic3r/Layer.hpp"
#include "GUI_Preview.hpp"
#include "GUI_App.hpp"
#include "GUI.hpp"
#include "I18N.hpp"
#include "3DScene.hpp"
#include "BackgroundSlicingProcess.hpp"
#include "OpenGLManager.hpp"
#include "GLCanvas3D.hpp"
#include "libslic3r/PresetBundle.hpp"
#include "libslic3r/PrintConfig.hpp"
#include "DoubleSlider.hpp"

#include "BitmapCache.hpp"
#include "Plater.hpp"
#include "MainFrame.hpp"
#include "format.hpp"

#include <wx/listbook.h>
#include <wx/notebook.h>
#include <wx/glcanvas.h>
#include <wx/sizer.h>
#include <wx/stattext.h>
#include <wx/choice.h>
#include <wx/combo.h>
#include <wx/combobox.h>
#include <wx/checkbox.h>
#include <wx/display.h>

#include <boost/locale.hpp>
#include <boost/locale/generator.hpp>
#include <boost/filesystem.hpp>
#include <boost/filesystem/path.hpp>
#include <boost/nowide/fstream.hpp>
#include <boost/property_tree/ini_parser.hpp>
#include <boost/property_tree/ptree.hpp>

// this include must follow the wxWidgets ones or it won't compile on Windows -> see http://trac.wxwidgets.org/ticket/2421
#include "libslic3r/Print.hpp"
#include "libslic3r/SLAPrint.hpp"
#include "libslic3r/FileParserError.hpp"
#include "NotificationManager.hpp"

#ifdef _WIN32
#include "BitmapComboBox.hpp"
#endif

namespace Slic3r {
namespace GUI {

View3D::View3D(wxWindow* parent, Bed3D& bed, Model* model, DynamicPrintConfig* config, BackgroundSlicingProcess* process)
    : m_canvas_widget(nullptr)
    , m_canvas(nullptr)
{
    init(parent, bed, model, config, process);
}

View3D::~View3D()
{
    delete m_canvas;
    delete m_canvas_widget;
}

bool View3D::init(wxWindow* parent, Bed3D& bed, Model* model, DynamicPrintConfig* config, BackgroundSlicingProcess* process)
{
    name = "3D";
    title = "3D view";

    if (!Create(parent, wxID_ANY, wxDefaultPosition, wxDefaultSize, 0 /* disable wxTAB_TRAVERSAL */))
        return false;

    m_canvas_widget = OpenGLManager::create_wxglcanvas(*this);
    if (m_canvas_widget == nullptr)
        return false;

    m_canvas = new GLCanvas3D(m_canvas_widget, bed);
    m_canvas->set_context(wxGetApp().init_glcontext(*m_canvas_widget));

    m_canvas->allow_multisample(OpenGLManager::can_multisample());

    m_canvas->enable_picking(true);
    m_canvas->get_selection().set_mode(Selection::Instance);
    m_canvas->enable_moving(true);
    // XXX: more config from 3D.pm
    m_canvas->set_model(model);
    m_canvas->set_process(process);
    m_canvas->set_config(config);
    m_canvas->enable_gizmos(true);
    m_canvas->enable_selection(true);
    m_canvas->enable_main_toolbar(true);
    m_canvas->enable_undoredo_toolbar(true);
    m_canvas->enable_labels(true);
    m_canvas->enable_slope(true);

    wxBoxSizer* main_sizer = new wxBoxSizer(wxVERTICAL);
    main_sizer->Add(m_canvas_widget, 1, wxALL | wxEXPAND, 0);

    SetSizer(main_sizer);
    SetMinSize(GetSize());
    GetSizer()->SetSizeHints(this);

    return true;
}

void View3D::set_as_dirty()
{
    if (m_canvas != nullptr)
        m_canvas->set_as_dirty();
}

void View3D::bed_shape_changed()
{
    if (m_canvas != nullptr)
        m_canvas->bed_shape_changed();
}

void View3D::select_view(const std::string& direction)
{
    if (m_canvas != nullptr)
        m_canvas->select_view(direction);
}

void View3D::select_all()
{
    if (m_canvas != nullptr)
        m_canvas->select_all();
}

void View3D::deselect_all()
{
    if (m_canvas != nullptr)
        m_canvas->deselect_all();
}

void View3D::delete_selected()
{
    if (m_canvas != nullptr)
        m_canvas->delete_selected();
}

void View3D::mirror_selection(Axis axis)
{
    if (m_canvas != nullptr)
        m_canvas->mirror_selection(axis);
}

bool View3D::is_layers_editing_enabled() const
{
    return (m_canvas != nullptr) ? m_canvas->is_layers_editing_enabled() : false;
}

bool View3D::is_layers_editing_allowed() const
{
    return (m_canvas != nullptr) ? m_canvas->is_layers_editing_allowed() : false;
}

void View3D::enable_layers_editing(bool enable)
{
    if (m_canvas != nullptr)
        m_canvas->enable_layers_editing(enable);
}

bool View3D::is_dragging() const
{
    return (m_canvas != nullptr) ? m_canvas->is_dragging() : false;
}

bool View3D::is_reload_delayed() const
{
    return (m_canvas != nullptr) ? m_canvas->is_reload_delayed() : false;
}

void View3D::reload_scene(bool refresh_immediately, bool force_full_scene_refresh)
{
    if (m_canvas != nullptr)
        m_canvas->reload_scene(refresh_immediately, force_full_scene_refresh);
}

void View3D::render()
{
    if (m_canvas != nullptr)
        //m_canvas->render();
        m_canvas->set_as_dirty();
}

Preview::Preview(
    wxWindow* parent, Bed3D& bed, Model* model, DynamicPrintConfig* config,
    BackgroundSlicingProcess* process, GCodeProcessorResult* gcode_result, std::function<void()> schedule_background_process_func)
    : m_config(config)
    , m_process(process)
    , m_gcode_result(gcode_result)
    , m_schedule_background_process(schedule_background_process_func)
{
    if (init(parent, bed, model))
        load_print();
    }

void Preview::set_layers_slider_values_range(int bottom, int top)
{
    m_layers_slider->SetHigherValue(std::min(top, m_layers_slider->GetMaxValue()));
    m_layers_slider->SetLowerValue(std::max(bottom, m_layers_slider->GetMinValue()));
}

bool Preview::init(wxWindow* parent, Bed3D& bed, Model* model)
{

    name = "Preview";
    title = "Gcode Preview";

    if (!Create(parent, wxID_ANY, wxDefaultPosition, wxDefaultSize, 0 /* disable wxTAB_TRAVERSAL */))
        return false;

    // to match the background of the sliders
#ifdef _WIN32 
    wxGetApp().UpdateDarkUI(this);
#else
    SetBackgroundColour(GetParent()->GetBackgroundColour());
#endif // _WIN32

    m_canvas_widget = OpenGLManager::create_wxglcanvas(*this);
    if (m_canvas_widget == nullptr)
        return false;

    m_canvas = new GLCanvas3D(m_canvas_widget, bed);
    m_canvas->set_context(wxGetApp().init_glcontext(*m_canvas_widget));
    m_canvas->allow_multisample(OpenGLManager::can_multisample());
    m_canvas->set_config(m_config);
    m_canvas->set_model(model);
    m_canvas->set_process(m_process);
    m_canvas->enable_legend_texture(true);
    m_canvas->enable_dynamic_background(true);

    m_layers_slider_sizer = create_layers_slider_sizer();

    wxGetApp().UpdateDarkUI(m_bottom_toolbar_panel = new wxPanel(this));

    m_left_sizer = new wxBoxSizer(wxVERTICAL);
    m_left_sizer->Add(m_canvas_widget, 1, wxALL | wxEXPAND, 0);

    wxBoxSizer* right_sizer = new wxBoxSizer(wxVERTICAL);
    right_sizer->Add(m_layers_slider_sizer, 1, wxEXPAND, 0);

    m_moves_slider = new DoubleSlider::Control(m_bottom_toolbar_panel, wxID_ANY, 0, 0, 0, 100, wxDefaultPosition, wxDefaultSize, wxSL_HORIZONTAL);
    m_moves_slider->SetDrawMode(DoubleSlider::dmSequentialGCodeView);

    wxBoxSizer* bottom_toolbar_sizer = new wxBoxSizer(wxHORIZONTAL);
    bottom_toolbar_sizer->Add(m_moves_slider, 1, wxALL | wxEXPAND, 0);
    m_bottom_toolbar_panel->SetSizer(bottom_toolbar_sizer);

    m_left_sizer->Add(m_bottom_toolbar_panel, 0, wxALL | wxEXPAND, 0);
    m_left_sizer->Hide(m_bottom_toolbar_panel);

    wxBoxSizer* main_sizer = new wxBoxSizer(wxHORIZONTAL);
    main_sizer->Add(m_left_sizer, 1, wxALL | wxEXPAND, 0);
    main_sizer->Add(right_sizer, 0, wxALL | wxEXPAND, 0);

    SetSizer(main_sizer);
    SetMinSize(GetSize());
    GetSizer()->SetSizeHints(this);

    bind_event_handlers();
    
    return true;
}

Preview::~Preview()
{
    unbind_event_handlers();

    if (m_canvas != nullptr)
        delete m_canvas;

    if (m_canvas_widget != nullptr)
        delete m_canvas_widget;
}

void Preview::set_as_dirty()
{
    if (m_canvas != nullptr)
        m_canvas->set_as_dirty();
}

void Preview::bed_shape_changed()
{
    if (m_canvas != nullptr)
        m_canvas->bed_shape_changed();
}

void Preview::select_view(const std::string& direction)
{
    m_canvas->select_view(direction);
}

void Preview::set_drop_target(wxDropTarget* target)
{
    if (target != nullptr)
        SetDropTarget(target);
}

void Preview::load_gcode_shells()
{
    m_canvas->load_gcode_shells();
}

void Preview::load_print(bool keep_z_range)
{
    PrinterTechnology tech = m_process->current_printer_technology();
    if (tech == ptFFF)
        load_print_as_fff(keep_z_range);
    else if (tech == ptSLA)
        load_print_as_sla();

    Layout();
}

void Preview::reload_print(bool keep_volumes)
{
#ifdef __linux__
    // We are getting mysterious crashes on Linux in gtk due to OpenGL context activation GH #1874 #1955.
    // So we are applying a workaround here: a delayed release of OpenGL vertex buffers.
    if (!IsShown())
    {
        m_volumes_cleanup_required = !keep_volumes;
        return;
    }
#endif /* __linux__ */
    if (
#ifdef __linux__
        m_volumes_cleanup_required || 
#endif /* __linux__ */
        (!keep_volumes && m_canvas->is_preview_dirty()))
    {
        m_canvas->reset_volumes();
        m_loaded = false;
#ifdef __linux__
        m_volumes_cleanup_required = false;
#endif /* __linux__ */
    }

    //test if gcode is up-to-date
    if (m_gcode_result && m_canvas->is_gcode_preview_dirty(*m_gcode_result))
        refresh_print();
    else
        load_print();
}

void Preview::refresh_print()
{
    m_loaded = false;

    if (!IsShown())
        return;

    load_print(true);
}

void Preview::msw_rescale()
{
    // rescale slider
    if (m_layers_slider != nullptr) m_layers_slider->msw_rescale();
    if (m_moves_slider != nullptr) m_moves_slider->msw_rescale();

    // rescale warning legend on the canvas
    get_canvas3d()->msw_rescale();

    // rescale legend
    refresh_print();
}

void Preview::sys_color_changed()
{
#ifdef _WIN32
    wxWindowUpdateLocker noUpdates(this);
    wxGetApp().UpdateAllStaticTextDarkUI(m_bottom_toolbar_panel);
#endif // _WIN32

    if (m_layers_slider != nullptr)
        m_layers_slider->sys_color_changed();
}

void Preview::jump_layers_slider(wxKeyEvent& evt)
{
    if (m_layers_slider) m_layers_slider->OnChar(evt);
}

void Preview::move_layers_slider(wxKeyEvent& evt)
{
    if (m_layers_slider != nullptr) m_layers_slider->OnKeyDown(evt);
}

void Preview::edit_layers_slider(wxKeyEvent& evt)
{
    if (m_layers_slider != nullptr) m_layers_slider->OnChar(evt);
}

void Preview::bind_event_handlers()
{
    Bind(wxEVT_SIZE, &Preview::on_size, this);
    m_moves_slider->Bind(wxEVT_SCROLL_CHANGED, &Preview::on_moves_slider_scroll_changed, this);
}

void Preview::unbind_event_handlers()
{
    Unbind(wxEVT_SIZE, &Preview::on_size, this);
    m_moves_slider->Unbind(wxEVT_SCROLL_CHANGED, &Preview::on_moves_slider_scroll_changed, this);
}

void Preview::move_moves_slider(wxKeyEvent& evt)
{
    if (m_moves_slider != nullptr) m_moves_slider->OnKeyDown(evt);
}

void Preview::hide_layers_slider()
{
    m_layers_slider_sizer->Hide((size_t)0);
    Layout();
}

bool Preview::can_display_gcode()
{
    return !m_gcode_result->moves.empty();
}

bool Preview::can_display_volume()
{
    const Print* print = m_canvas->fff_print();
    if (print == nullptr)
        return false;

    if (!print->is_step_done(psSkirtBrim))
        return false;
    return true;
}

void Preview::on_size(wxSizeEvent& evt)
{
    evt.Skip();
    Refresh();
}

wxBoxSizer* Preview::create_layers_slider_sizer()
{
    wxBoxSizer* sizer = new wxBoxSizer(wxHORIZONTAL);
    m_layers_slider = new DoubleSlider::Control(this, wxID_ANY, 0, 0, 0, 100);

    m_layers_slider->SetDrawMode(wxGetApp().preset_bundle->printers.get_edited_preset().printer_technology() == ptSLA,
        wxGetApp().preset_bundle->fff_prints.get_edited_preset().config.opt_bool("complete_objects"));
    m_layers_slider->enable_action_icon(wxGetApp().is_editor());

    sizer->Add(m_layers_slider, 0, wxEXPAND, 0);

    // sizer, m_canvas_widget
    m_canvas_widget->Bind(wxEVT_KEY_DOWN, &Preview::update_layers_slider_from_canvas, this);
    m_canvas_widget->Bind(wxEVT_KEY_UP, [this](wxKeyEvent& event) {
        if (event.GetKeyCode() == WXK_SHIFT)
            m_layers_slider->UseDefaultColors(true);
        event.Skip();
        });

    m_layers_slider->Bind(wxEVT_SCROLL_CHANGED, &Preview::on_layers_slider_scroll_changed, this);

    Bind(DoubleSlider::wxCUSTOMEVT_TICKSCHANGED, [this](wxEvent&) {
        Model& model = wxGetApp().plater()->model();
        Info custom_gcode_per_print_z = m_layers_slider->GetTicksValues();
        model.custom_gcode_per_print_z = custom_gcode_per_print_z;
        m_schedule_background_process();

        m_keep_current_preview_type = false;
        reload_print(false);
        });

    return sizer;
}

// Find an index of a value in a sorted vector, which is in <z-eps, z+eps>.
// Returns -1 if there is no such member.
static int find_close_layer_idx(const std::vector<double>& zs, double &z, double eps)
{
    if (zs.empty())
        return -1;
    auto it_h = std::lower_bound(zs.begin(), zs.end(), z);
    if (it_h == zs.end()) {
        auto it_l = it_h;
        -- it_l;
        if (z - *it_l < eps)
            return int(zs.size() - 1);
    } else if (it_h == zs.begin()) {
        if (*it_h - z < eps)
            return 0;
    } else {
        auto it_l = it_h;
        -- it_l;
        double dist_l = z - *it_l;
        double dist_h = *it_h - z;
        if (std::min(dist_l, dist_h) < eps) {
            return (dist_l < dist_h) ? int(it_l - zs.begin()) : int(it_h - zs.begin());
        }
    }
    return -1;
}

void Preview::check_layers_slider_values(std::vector<CustomGCode::Item>& ticks_from_model, const std::vector<double>& layers_z)
{
    // All ticks that would end up outside the slider range should be erased.
    // TODO: this should be placed into more appropriate part of code,
    // this function is e.g. not called when the last object is deleted
    unsigned int old_size = ticks_from_model.size();
    ticks_from_model.erase(std::remove_if(ticks_from_model.begin(), ticks_from_model.end(),
                     [layers_z](CustomGCode::Item val)
        {
            auto it = std::lower_bound(layers_z.begin(), layers_z.end(), val.print_z - DoubleSlider::epsilon());
            return it == layers_z.end();
        }),
        ticks_from_model.end());
    if (ticks_from_model.size() != old_size)
        m_schedule_background_process();
}

void Preview::update_layers_slider(const std::vector<double>& layers_z, bool keep_z_range)
{
    // Save the initial slider span.
    double z_low = m_layers_slider->GetLowerValueD();
    double z_high = m_layers_slider->GetHigherValueD();
    bool   was_empty = m_layers_slider->GetMaxValue() == 0 || z_high == 0;

    bool force_sliders_full_range = was_empty;
    if (!keep_z_range)
    {
        bool span_changed = layers_z.empty() || std::abs(layers_z.back() - m_layers_slider->GetMaxValueD()) > DoubleSlider::epsilon()/*1e-6*/;
        force_sliders_full_range |= span_changed;
    }
    bool   snap_to_min = force_sliders_full_range || m_layers_slider->is_lower_at_min();
    bool   snap_to_max = force_sliders_full_range || m_layers_slider->is_higher_at_max();

    // Detect and set manipulation mode for double slider
    update_layers_slider_mode();

    Plater* plater = wxGetApp().plater();
    CustomGCode::Info ticks_info_from_model = plater->model().custom_gcode_per_print_z;
    if (wxGetApp().is_editor())
        ticks_info_from_model = plater->model().custom_gcode_per_print_z;
    else {
        ticks_info_from_model.mode = CustomGCode::Mode::SingleExtruder;
        ticks_info_from_model.gcodes = m_canvas->get_custom_gcode_per_print_z();
    }
    //check incoherencies
    check_layers_slider_values(ticks_info_from_model.gcodes, layers_z);

    //first of all update extruder colors to avoid crash, when we are switching printer preset from MM to SM
    m_layers_slider->SetExtruderColors(plater->get_extruder_colors_from_plater_config(wxGetApp().is_editor() ? nullptr : m_gcode_result));
    m_layers_slider->SetSliderValues(layers_z);
    assert(m_layers_slider->GetMinValue() == 0);
    m_layers_slider->SetMaxValue(layers_z.empty() ? 0 : layers_z.size() - 1);

    int idx_low = 0;
    int idx_high = m_layers_slider->GetMaxValue();
    if (!layers_z.empty()) {
        if (!snap_to_min) {
            int idx_new = find_close_layer_idx(layers_z, z_low, DoubleSlider::epsilon()/*1e-6*/);
            if (idx_new != -1)
                idx_low = idx_new;
        }
        if (!snap_to_max) {
            int idx_new = find_close_layer_idx(layers_z, z_high, DoubleSlider::epsilon()/*1e-6*/);
            if (idx_new != -1)
                idx_high = idx_new;
        }
    }
    m_layers_slider->SetSelectionSpan(idx_low, idx_high);
    m_layers_slider->SetTicksValues(ticks_info_from_model);

    bool sla_print_technology = plater->printer_technology() == ptSLA;
    bool sequential_print = wxGetApp().preset_bundle->fff_prints.get_edited_preset().config.opt_bool("complete_objects");
    m_layers_slider->SetDrawMode(sla_print_technology, sequential_print);
    if (sla_print_technology)
        m_layers_slider->SetLayersTimes(plater->sla_print().print_statistics().layers_times);
    else {
        auto print_mode_stat = m_gcode_result->print_statistics.modes.front();
        m_layers_slider->SetLayersTimes(print_mode_stat.layers_times, print_mode_stat.time);
    }

    // check if ticks_info_from_model contains ColorChange g-code
    bool color_change_already_exists = false;
    for (const CustomGCode::Item& gcode: ticks_info_from_model.gcodes)
        if (gcode.type == CustomGCode::Type::ColorChange) {
            color_change_already_exists = true;
            break;
        }

    // Suggest the auto color change, if model looks like sign
    if (!color_change_already_exists &&
        wxGetApp().app_config->get_bool("allow_auto_color_change") &&
        m_layers_slider->IsNewPrint())
    {
        const Print& print = wxGetApp().plater()->fff_print();

        //bool is_possible_auto_color_change = false;
        for (auto object : print.objects()) {
            double object_x = double(object->size().x());
            double object_y = double(object->size().y());

            // if it's sign, than object have not to be a too height
            double height = object->height();
            coord_t longer_side = std::max(object_x, object_y);
            auto   num_layers = int(object->layers().size());
            if (height / longer_side > 0.3 || num_layers < 2)
                continue;

            const ExPolygons& bottom = object->get_layer(0)->lslices;
            double bottom_area = area(bottom);

            // at least 25% of object's height have to be a solid 
            int  i, min_solid_height = int(0.25 * num_layers);
            for (i = 1; i <= min_solid_height; ++ i) {
                double cur_area = area(object->get_layer(i)->lslices);
                if (!DoubleSlider::equivalent_areas(bottom_area, cur_area)) {
                    // but due to the elephant foot compensation, the first layer may be slightly smaller than the others
                    if (i == 1 && fabs(cur_area - bottom_area) / bottom_area < 0.1) {
                        // So, let process this case and use second layer as a bottom 
                        bottom_area = cur_area;
                        continue;
                    }
                    break;
                }
            }
            if (i < min_solid_height)
                continue;

            if (DoubleSlider::check_color_change(object, i, num_layers, true, [this, object](const Layer*) {
                NotificationManager* notif_mngr = wxGetApp().plater()->get_notification_manager();
                notif_mngr->push_notification(
                    NotificationType::SignDetected, NotificationManager::NotificationLevel::PrintInfoNotificationLevel,
                    _u8L("NOTE:") + "\n" +
                    format(_u8L("Sliced object \"%1%\" looks like a logo or a sign"), object->model_object()->name) + "\n",
                    _u8L("Apply color change automatically"),
                    [this](wxEvtHandler*) {
                        m_layers_slider->auto_color_change();
                        return true;
                    });

                notif_mngr->apply_in_preview();
                return true;
            }) )
                // first object with color chnages is found
                break;
        }
    }

    m_layers_slider_sizer->Show((size_t)0);
    Layout();
}

void Preview::update_layers_slider_mode()
{
    //    true  -> single-extruder printer profile OR 
    //             multi-extruder printer profile , but whole model is printed by only one extruder
    //    false -> multi-extruder printer profile , and model is printed by several extruders
    bool    one_extruder_printed_model = true;

    // extruder used for whole model for multi-extruder printer profile
    int     only_extruder = -1; 

    if (wxGetApp().extruders_edited_cnt() > 1)
    {
        const ModelObjectPtrs& objects = wxGetApp().plater()->model().objects;

        // check if whole model uses just only one extruder
        if (!objects.empty())
        {
            const int extruder = objects[0]->config.has("extruder") ?
                                 objects[0]->config.option("extruder")->get_int() : 0;

            auto is_one_extruder_printed_model = [objects, extruder]()
            {
                for (ModelObject* object : objects)
                {
                    if (object->config.has("extruder") &&
                        object->config.option("extruder")->get_int() != extruder)
                        return false;

                    for (ModelVolume* volume : object->volumes)
                        if ((volume->config.has("extruder") && 
<<<<<<< HEAD
                            volume->config.option("extruder")->get_int() != 0 && // extruder isn't default
                            volume->config.option("extruder")->get_int() != extruder) ||
                            !volume->mmu_segmentation_facets.empty())
=======
                            volume->config.option("extruder")->getInt() != 0 && // extruder isn't default
                            volume->config.option("extruder")->getInt() != extruder) ||
                            !volume->mm_segmentation_facets.empty())
>>>>>>> a9cbc920
                            return false;

                    for (const auto& range : object->layer_config_ranges)
                        if (range.second.has("extruder") &&
                            range.second.option("extruder")->get_int() != 0 && // extruder isn't default
                            range.second.option("extruder")->get_int() != extruder)
                            return false;
                }
                return true;
            };

            if (is_one_extruder_printed_model())
                only_extruder = extruder;
            else
                one_extruder_printed_model = false;
        }
    }

    m_layers_slider->SetModeAndOnlyExtruder(one_extruder_printed_model, only_extruder);
}

void Preview::reset_layers_slider()
{
    m_layers_slider->SetHigherValue(0);
    m_layers_slider->SetLowerValue(0);
}

void Preview::update_layers_slider_from_canvas(wxKeyEvent& event)
{
    if (event.HasModifiers()) {
        event.Skip();
        return;
    }

    const auto key = event.GetKeyCode();

    if (key == 'S' || key == 'W') {
        const int new_pos = key == 'W' ? m_layers_slider->GetHigherValue() + 1 : m_layers_slider->GetHigherValue() - 1;
        m_layers_slider->SetHigherValue(new_pos);
        if (event.ShiftDown() || m_layers_slider->is_one_layer()) m_layers_slider->SetLowerValue(m_layers_slider->GetHigherValue());
    }
    else if (key == 'A' || key == 'D') {
        const int new_pos = key == 'D' ? m_moves_slider->GetHigherValue() + 1 : m_moves_slider->GetHigherValue() - 1;
        m_moves_slider->SetHigherValue(new_pos);
        if (event.ShiftDown() || m_moves_slider->is_one_layer()) m_moves_slider->SetLowerValue(m_moves_slider->GetHigherValue());
    }
    else if (key == 'X')
        m_layers_slider->ChangeOneLayerLock();
    else if (key == WXK_SHIFT)
        m_layers_slider->UseDefaultColors(false);
    else
        event.Skip();
}

void Preview::update_moves_slider()
{
    const GCodeViewer::SequentialView& view = m_canvas->get_gcode_sequential_view();
    // this should not be needed, but it is here to try to prevent rambling crashes on Mac Asan
    if (view.endpoints.last < view.endpoints.first)
        return;

    assert(view.endpoints.first <= view.current.first && view.current.first <= view.endpoints.last);
    assert(view.endpoints.first <= view.current.last && view.current.last <= view.endpoints.last);

    std::vector<double> values;
    values.reserve(view.endpoints.last - view.endpoints.first + 1);
    std::vector<double> alternate_values;
    alternate_values.reserve(view.endpoints.last - view.endpoints.first + 1);
    unsigned int last_gcode_id = view.gcode_ids[view.endpoints.first];
    for (unsigned int i = view.endpoints.first; i <= view.endpoints.last; ++i) {
        assert(view.gcode_ids.size() > i);
        if (i > view.endpoints.first && view.gcode_ids.size() > i) {
            // skip consecutive moves with same gcode id (resulting from processing G2 and G3 lines)
            if (last_gcode_id == view.gcode_ids[i]) {
                values.back() = static_cast<double>(i + 1);
                alternate_values.back() = static_cast<double>(view.gcode_ids[i]);
                continue;
            }
            else
                last_gcode_id = view.gcode_ids[i];
        }

        values.emplace_back(static_cast<double>(i + 1));
        alternate_values.emplace_back(static_cast<double>(view.gcode_ids[i]));
    }

    m_moves_slider->SetSliderValues(values);
    m_moves_slider->SetSliderAlternateValues(alternate_values);
    m_moves_slider->SetMaxValue(int(values.size()) - 1);
    m_moves_slider->SetSelectionSpan(values.front() - 1 - view.endpoints.first, values.back() - 1 - view.endpoints.first);
}

void Preview::enable_moves_slider(bool enable)
{
    bool render_as_disabled = !enable;
    if (m_moves_slider != nullptr && m_moves_slider->is_rendering_as_disabled() != render_as_disabled) {
        m_moves_slider->set_render_as_disabled(render_as_disabled);
        m_moves_slider->Refresh();
    }
}

void Preview::load_print_as_fff(bool keep_z_range)
{
    if (wxGetApp().mainframe == nullptr || wxGetApp().is_recreating_gui())
        // avoid processing while mainframe is being constructed
        return;

    if (m_loaded || m_process->current_printer_technology() != ptFFF)
        return;

    // we require that there's at least one object and the posSlice step
    // is performed on all of them(this ensures that _shifted_copies was
    // populated and we know the number of layers)
    bool has_layers = false;
    const Print *print = m_process->fff_print();
    if (print->is_step_done(posSlice)) {
        for (const PrintObject* print_object : print->objects())
            if (! print_object->layers().empty()) {
                has_layers = true;
                break;
            }
    }
    if (!has_layers && print->is_step_done(posSupportMaterial)) {
        for (const PrintObject* print_object : print->objects())
            if (! print_object->support_layers().empty()) {
                has_layers = true;
                break;
            }
    }

    if (wxGetApp().is_editor() && !has_layers) {
        hide_layers_slider();
        m_left_sizer->Hide(m_bottom_toolbar_panel);
        m_left_sizer->Layout();
        Refresh();
        m_canvas_widget->Refresh();
        return;
    }

    GCodeViewer::EViewType gcode_view_type = m_canvas->get_gcode_view_preview_type();
    bool gcode_preview_data_valid = !m_gcode_result->moves.empty();
    gcode_preview_data_valid = gcode_preview_data_valid && current_force_state != ForceState::ForceExtrusions;
    // Collect colors per extruder.
    std::vector<std::string> colors;
    std::vector<CustomGCode::Item> color_print_values = {};
    // set color print values, if it si selected "ColorPrint" view type
    if (gcode_view_type == GCodeViewer::EViewType::ColorPrint) {
        colors = wxGetApp().plater()->get_colors_for_color_print(m_gcode_result);

        if (!gcode_preview_data_valid) {
            if (wxGetApp().is_editor())
                color_print_values = wxGetApp().plater()->model().custom_gcode_per_print_z.gcodes;
            else
                color_print_values = m_canvas->get_custom_gcode_per_print_z();
            colors.push_back("#808080"); // gray color for pause print or custom G-code 
        }
    }
    else if (gcode_view_type == GCodeViewer::EViewType::Filament)
    {
        const ConfigOptionStrings* extruders_opt = dynamic_cast<const ConfigOptionStrings*>(m_config->option("extruder_colour"));
        const ConfigOptionStrings* filamemts_opt = dynamic_cast<const ConfigOptionStrings*>(m_config->option("filament_colour"));
        unsigned int colors_count = std::max((unsigned int)extruders_opt->values.size(), (unsigned int)filamemts_opt->values.size());

        ColorRGBA rgba;
        for (unsigned int i = 0; i < colors_count; ++i)
        {
            std::string color = m_config->opt_string("filament_colour", size_t(i));
            if (!decode_color(color, rgba))
            {
                color = "#FFFFFF";
            }

            colors.emplace_back(color);
        }
        color_print_values.clear();
    }
    else if (gcode_preview_data_valid || (gcode_view_type == GCodeViewer::EViewType::Tool))
    {
        colors = wxGetApp().plater()->get_extruder_colors_from_plater_config();
        color_print_values.clear();
    }

    std::vector<double> zs;

    if (IsShown()) {
        if (current_force_state == ForceState::ForceGcode)
            m_canvas->set_items_show(false, true);
        else if (current_force_state == ForceState::ForceExtrusions)
            m_canvas->set_items_show(true, false);
        else
            m_canvas->set_items_show(true, true);

        m_canvas->set_selected_extruder(0);
        if (current_force_state == ForceState::ForceGcode || (gcode_preview_data_valid && current_force_state != ForceState::ForceExtrusions)) {
            // Load the real G-code preview.
            if (current_force_state == ForceState::NoForce)
                m_canvas->set_items_show(false, true);
            m_canvas->load_gcode_preview(*m_gcode_result, colors);
            m_left_sizer->Layout();
            Refresh();
            zs = m_canvas->get_gcode_layers_zs();
            if (!zs.empty())
                m_left_sizer->Show(m_bottom_toolbar_panel);
            m_loaded = true;
        }
        else if (wxGetApp().is_editor()) {
            // Load the initial preview based on slices, not the final G-code.
            if (current_force_state == ForceState::NoForce)
                m_canvas->set_items_show(true, false);
            m_canvas->load_preview(colors, color_print_values);
            m_left_sizer->Hide(m_bottom_toolbar_panel);
            m_left_sizer->Layout();
            Refresh();
            zs = m_canvas->get_volumes_print_zs(true);
        }
        else {
            m_left_sizer->Hide(m_bottom_toolbar_panel);
            m_left_sizer->Layout();
            Refresh();
        }

        if (!zs.empty() && !m_keep_current_preview_type) {
            unsigned int number_extruders = wxGetApp().is_editor() ?
                (unsigned int)print->extruders().size() :
                m_canvas->get_gcode_extruders_count();
            std::vector<Item> gcodes = wxGetApp().is_editor() ?
                wxGetApp().plater()->model().custom_gcode_per_print_z.gcodes :
                m_canvas->get_custom_gcode_per_print_z();
            const bool contains_color_gcodes = std::any_of(std::begin(gcodes), std::end(gcodes),
                [](auto const& item) { return item.type == CustomGCode::Type::ColorChange || item.type == CustomGCode::Type::ToolChange; });
            const GCodeViewer::EViewType choice = contains_color_gcodes ?
                GCodeViewer::EViewType::ColorPrint :
                (number_extruders > 1) ? GCodeViewer::EViewType::Tool : GCodeViewer::EViewType::FeatureType;
            if (choice != gcode_view_type) {
                m_canvas->set_gcode_view_preview_type(choice);
                if (wxGetApp().is_gcode_viewer())
                    m_keep_current_preview_type = true;
                refresh_print();
            }
        }

        if (zs.empty()) {
            // all layers filtered out
            hide_layers_slider();
            m_canvas_widget->Refresh();
        } else {
            update_layers_slider(zs, keep_z_range);
        }
    }
}

void Preview::reset_gcode_toolpaths()
{
    if (current_force_state == ForceState::NoForce)
        m_canvas->set_items_show(true, false);
    m_canvas->reset_gcode_toolpaths();
}

void Preview::load_print_as_sla()
{
    if (m_loaded || (m_process->current_printer_technology() != ptSLA))
        return;

    unsigned int n_layers = 0;
    const SLAPrint* print = m_process->sla_print();

    std::vector<double> zs;
    double initial_layer_height = print->material_config().initial_layer_height.value;
    for (const SLAPrintObject* obj : print->objects())
        if (obj->is_step_done(slaposSliceSupports) && !obj->get_slice_index().empty()) {
            auto low_coord = obj->get_slice_index().front().print_level();
            for (auto& rec : obj->get_slice_index())
                zs.emplace_back(initial_layer_height + (rec.print_level() - low_coord) * SCALING_FACTOR);
        }
    sort_remove_duplicates(zs);

    m_canvas->reset_clipping_planes_cache();
    m_canvas->set_use_clipping_planes(true);

    n_layers = (unsigned int)zs.size();
    if (n_layers == 0) {
        hide_layers_slider();
        m_canvas_widget->Refresh();
    }

    if (IsShown()) {
        m_canvas->load_sla_preview();
        m_left_sizer->Hide(m_bottom_toolbar_panel);
        m_left_sizer->Layout();
        Refresh();

        if (n_layers > 0)
            update_layers_slider(zs);

        m_loaded = true;
    }
}

void Preview::on_layers_slider_scroll_changed(wxCommandEvent& event)
{
    if (IsShown()) {
        PrinterTechnology tech = m_process->current_printer_technology();
        if (tech == ptFFF) {
            m_canvas->set_volumes_z_range({ m_layers_slider->GetLowerValueD(), m_layers_slider->GetHigherValueD() });
            m_canvas->set_toolpaths_z_range({ static_cast<unsigned int>(m_layers_slider->GetLowerValue()), static_cast<unsigned int>(m_layers_slider->GetHigherValue()) });
            m_canvas->set_as_dirty();
        }
        else if (tech == ptSLA) {
            m_canvas->set_clipping_plane(0, ClippingPlane(Vec3d::UnitZ(), -m_layers_slider->GetLowerValueD()));
            m_canvas->set_clipping_plane(1, ClippingPlane(-Vec3d::UnitZ(), m_layers_slider->GetHigherValueD()));
            m_canvas->render();
        }
    }
}

void Preview::on_moves_slider_scroll_changed(wxCommandEvent& event)
{
    m_canvas->update_gcode_sequential_view_current(static_cast<unsigned int>(m_moves_slider->GetLowerValueD() - 1.0), static_cast<unsigned int>(m_moves_slider->GetHigherValueD() - 1.0));
    m_canvas->render();
}

} // namespace GUI
} // namespace Slic3r<|MERGE_RESOLUTION|>--- conflicted
+++ resolved
@@ -688,15 +688,9 @@
 
                     for (ModelVolume* volume : object->volumes)
                         if ((volume->config.has("extruder") && 
-<<<<<<< HEAD
                             volume->config.option("extruder")->get_int() != 0 && // extruder isn't default
                             volume->config.option("extruder")->get_int() != extruder) ||
-                            !volume->mmu_segmentation_facets.empty())
-=======
-                            volume->config.option("extruder")->getInt() != 0 && // extruder isn't default
-                            volume->config.option("extruder")->getInt() != extruder) ||
                             !volume->mm_segmentation_facets.empty())
->>>>>>> a9cbc920
                             return false;
 
                     for (const auto& range : object->layer_config_ranges)
