///|/ Copyright (c) Prusa Research 2018 - 2023 Enrico Turri @enricoturri1966, Oleksandra Iushchenko @YuSanka, Vojtěch Bubník @bubnikv, Lukáš Matěna @lukasmatena, Filip Sykala @Jony01, David Kocík @kocikdav, Tomáš Mészáros @tamasmeszaros, Vojtěch Král @vojtechkral
///|/ Copyright (c) 2022 André Althaus
///|/ Copyright (c) 2019 John Drake @foxox
///|/
///|/ PrusaSlicer is released under the terms of the AGPLv3 or higher
///|/
//#include "stdlib.h"
#include "libslic3r/libslic3r.h"
#include "libslic3r/Layer.hpp"
#include "GUI_Preview.hpp"
#include "GUI_App.hpp"
#include "GUI.hpp"
#include "I18N.hpp"
#include "3DScene.hpp"
#include "BackgroundSlicingProcess.hpp"
#include "OpenGLManager.hpp"
#include "GLCanvas3D.hpp"
#include "libslic3r/PresetBundle.hpp"
#include "libslic3r/PrintConfig.hpp"
#include "DoubleSlider.hpp"

#include "BitmapCache.hpp"
#include "Plater.hpp"
#include "MainFrame.hpp"
#include "format.hpp"

#include <wx/listbook.h>
#include <wx/notebook.h>
#include <wx/glcanvas.h>
#include <wx/sizer.h>
#include <wx/stattext.h>
#include <wx/choice.h>
#include <wx/combo.h>
#include <wx/combobox.h>
#include <wx/checkbox.h>
#include <wx/display.h>

#include <boost/locale.hpp>
#include <boost/locale/generator.hpp>
#include <boost/filesystem.hpp>
#include <boost/filesystem/path.hpp>
#include <boost/nowide/fstream.hpp>
#include <boost/property_tree/ini_parser.hpp>
#include <boost/property_tree/ptree.hpp>

// this include must follow the wxWidgets ones or it won't compile on Windows -> see http://trac.wxwidgets.org/ticket/2421
#include "libslic3r/Print.hpp"
#include "libslic3r/SLAPrint.hpp"
#include "libslic3r/FileParserError.hpp"
#include "NotificationManager.hpp"

#ifdef _WIN32
#include "BitmapComboBox.hpp"
#endif

namespace Slic3r {
namespace GUI {

View3D::View3D(wxWindow* parent, Bed3D& bed, Model* model, DynamicPrintConfig* config, BackgroundSlicingProcess* process)
    : m_canvas_widget(nullptr)
    , m_canvas(nullptr)
{
    init(parent, bed, model, config, process);
}

View3D::~View3D()
{
    delete m_canvas;
    delete m_canvas_widget;
}

bool View3D::init(wxWindow* parent, Bed3D& bed, Model* model, DynamicPrintConfig* config, BackgroundSlicingProcess* process)
{
    name = "3D";
    title = "3D view";

    if (!Create(parent, wxID_ANY, wxDefaultPosition, wxDefaultSize, 0 /* disable wxTAB_TRAVERSAL */))
        return false;

    m_canvas_widget = OpenGLManager::create_wxglcanvas(*this);
    if (m_canvas_widget == nullptr)
        return false;

    m_canvas = new GLCanvas3D(m_canvas_widget, bed);
    m_canvas->set_context(wxGetApp().init_glcontext(*m_canvas_widget));

    m_canvas->allow_multisample(OpenGLManager::can_multisample());

    m_canvas->enable_picking(true);
    m_canvas->get_selection().set_mode(Selection::Instance);
    m_canvas->enable_moving(true);
    // XXX: more config from 3D.pm
    m_canvas->set_model(model);
    m_canvas->set_process(process);
    m_canvas->set_config(config);
    m_canvas->enable_gizmos(true);
    m_canvas->enable_selection(true);
    m_canvas->enable_main_toolbar(true);
    m_canvas->enable_undoredo_toolbar(true);
    m_canvas->enable_labels(true);
    m_canvas->enable_slope(true);

    wxBoxSizer* main_sizer = new wxBoxSizer(wxVERTICAL);
    main_sizer->Add(m_canvas_widget, 1, wxALL | wxEXPAND, 0);

    SetSizer(main_sizer);
    SetMinSize(GetSize());
    GetSizer()->SetSizeHints(this);

    return true;
}

void View3D::set_as_dirty()
{
    if (m_canvas != nullptr)
        m_canvas->set_as_dirty();
}

void View3D::bed_shape_changed()
{
    if (m_canvas != nullptr)
        m_canvas->bed_shape_changed();
}

void View3D::select_view(const std::string& direction)
{
    if (m_canvas != nullptr)
        m_canvas->select_view(direction);
}

void View3D::select_all()
{
    if (m_canvas != nullptr)
        m_canvas->select_all();
}

void View3D::deselect_all()
{
    if (m_canvas != nullptr)
        m_canvas->deselect_all();
}

void View3D::delete_selected()
{
    if (m_canvas != nullptr)
        m_canvas->delete_selected();
}

void View3D::mirror_selection(Axis axis)
{
    if (m_canvas != nullptr)
        m_canvas->mirror_selection(axis);
}

bool View3D::is_layers_editing_enabled() const
{
    return (m_canvas != nullptr) ? m_canvas->is_layers_editing_enabled() : false;
}

bool View3D::is_layers_editing_allowed() const
{
    return (m_canvas != nullptr) ? m_canvas->is_layers_editing_allowed() : false;
}

void View3D::enable_layers_editing(bool enable)
{
    if (m_canvas != nullptr)
        m_canvas->enable_layers_editing(enable);
}

bool View3D::is_dragging() const
{
    return (m_canvas != nullptr) ? m_canvas->is_dragging() : false;
}

bool View3D::is_reload_delayed() const
{
    return (m_canvas != nullptr) ? m_canvas->is_reload_delayed() : false;
}

void View3D::reload_scene(bool refresh_immediately, bool force_full_scene_refresh)
{
    if (m_canvas != nullptr)
        m_canvas->reload_scene(refresh_immediately, force_full_scene_refresh);
}

void View3D::render()
{
    if (m_canvas != nullptr)
        //m_canvas->render();
        m_canvas->set_as_dirty();
}

Preview::Preview(
    wxWindow* parent, Bed3D& bed, Model* model, DynamicPrintConfig* config,
    BackgroundSlicingProcess* process, GCodeProcessorResult* gcode_result, std::function<void()> schedule_background_process_func)
    : m_config(config)
    , m_process(process)
    , m_gcode_result(gcode_result)
    , m_schedule_background_process(schedule_background_process_func)
{
    if (init(parent, bed, model))
        load_print();
    }

void Preview::set_layers_slider_values_range(int bottom, int top)
{
    m_layers_slider->SetHigherValue(std::min(top, m_layers_slider->GetMaxValue()));
    m_layers_slider->SetLowerValue(std::max(bottom, m_layers_slider->GetMinValue()));
}

bool Preview::init(wxWindow* parent, Bed3D& bed, Model* model)
{

    name = "Preview";
    title = "Gcode Preview";

    if (!Create(parent, wxID_ANY, wxDefaultPosition, wxDefaultSize, 0 /* disable wxTAB_TRAVERSAL */))
        return false;

    // to match the background of the sliders
#ifdef _WIN32 
    wxGetApp().UpdateDarkUI(this);
#else
    SetBackgroundColour(GetParent()->GetBackgroundColour());
#endif // _WIN32 

    //get display size to see if we have to compress the labels
    const auto idx = wxDisplay::GetFromWindow(parent);
    wxDisplay display(idx != wxNOT_FOUND ? idx : 0u);
    wxRect screen = display.GetClientArea();
    this->m_width_screen = ScreenWidth::large;
    if (screen.width < 1900)
        m_width_screen = ScreenWidth::medium;
    if (screen.width < 1600)
        m_width_screen = ScreenWidth::tiny;

    m_canvas_widget = OpenGLManager::create_wxglcanvas(*this);
    if (m_canvas_widget == nullptr)
        return false;

    m_canvas = new GLCanvas3D(m_canvas_widget, bed);
    m_canvas->set_context(wxGetApp().init_glcontext(*m_canvas_widget));
    m_canvas->allow_multisample(OpenGLManager::can_multisample());
    m_canvas->set_config(m_config);
    m_canvas->set_model(model);
    m_canvas->set_process(m_process);
    m_canvas->enable_legend_texture(true);
    m_canvas->enable_dynamic_background(true);

    m_layers_slider_sizer = create_layers_slider_sizer();

    wxGetApp().UpdateDarkUI(m_bottom_toolbar_panel = new wxPanel(this));
<<<<<<< HEAD
    m_label_view_type = new wxStaticText(m_bottom_toolbar_panel, wxID_ANY, _L("View"));
#ifdef _WIN32
    wxGetApp().UpdateDarkUI(m_choice_view_type = new BitmapComboBox(m_bottom_toolbar_panel, wxID_ANY, wxEmptyString, wxDefaultPosition, wxDefaultSize, 0, NULL, wxCB_READONLY));
#else
    m_choice_view_type = new wxComboBox(m_bottom_toolbar_panel, wxID_ANY, wxEmptyString, wxDefaultPosition, wxDefaultSize, 0, NULL, wxCB_READONLY);
#endif
    m_choice_view_label[GCodeViewer::EViewType::FeatureType] = m_width_screen == tiny ? _L("Feature") : _L("Feature type");
    m_choice_view_label[GCodeViewer::EViewType::Height] = _L("Height");
    m_choice_view_label[GCodeViewer::EViewType::Width] = _L("Width");
    m_choice_view_label[GCodeViewer::EViewType::Feedrate] = _L("Speed");
    m_choice_view_label[GCodeViewer::EViewType::FanSpeed] = m_width_screen == tiny ? _L("Fan") : _L("Fan speed");
    m_choice_view_label[GCodeViewer::EViewType::Temperature] = m_width_screen == tiny ? _L("Temp") : _L("Temperature");
    m_choice_view_label[GCodeViewer::EViewType::LayerTime] = m_width_screen == tiny ? _L("time") : _L("Layer time");
    m_choice_view_label[GCodeViewer::EViewType::LayerTimeLog] = m_width_screen == tiny ? _L("Log time") : _L("Layer time (log)");
    m_choice_view_label[GCodeViewer::EViewType::Chronology] = m_width_screen == tiny ? _L("Chrono") : _L("Chronology");
    m_choice_view_label[GCodeViewer::EViewType::VolumetricRate] = m_width_screen == tiny ? _L("Vol. flow") : _L("Volumetric flow rate");
    m_choice_view_label[GCodeViewer::EViewType::VolumetricFlow] = _L("Section");
    m_choice_view_label[GCodeViewer::EViewType::Tool] = _L("Tool");
    m_choice_view_label[GCodeViewer::EViewType::Filament] = _L("Filament");
    m_choice_view_label[GCodeViewer::EViewType::ColorPrint] = m_width_screen == tiny ? _L("Color") : _L("Color Print");
    for(int i=0; i < (int)GCodeViewer::EViewType::Count; i++)
        m_choice_view_type->Append(m_choice_view_label[(GCodeViewer::EViewType)i]);
    m_choice_view_type->SetSelection(0);

    m_label_show = new wxStaticText(m_bottom_toolbar_panel, wxID_ANY, _L("Show"));
#ifdef _WIN32
    long combo_style = wxCB_READONLY | wxBORDER_SIMPLE; //set border allows use default color instead of theme color wich is allways light under MSW
#else
    long combo_style = wxCB_READONLY;
#endif
    m_combochecklist_features = new wxComboCtrl();
    m_combochecklist_features->Create(m_bottom_toolbar_panel, wxID_ANY, _L("Feature types"), wxDefaultPosition,
        wxSize((m_width_screen == large ? 35: (m_width_screen == medium ?20:15)) * wxGetApp().em_unit(), -1), combo_style);
    std::string feature_items = GUI::into_u8(
        _L("Unknown") + "|1|" +
        _L("Internal perimeter") + "|1|" +
        _L("External perimeter") + "|1|" +
        _L("Overhang perimeter") + "|1|" +
        _L("Internal infill") + "|1|" +
        _L("Solid infill") + "|1|" +
        _L("Top solid infill") + "|1|" +
        _L("Ironing") + "|1|" +
        _L("Bridge infill") + "|1|" +
        _L("Internal bridge infill") + "|1|" +
        _L("Thin wall") + "|1|" +
        _L("Gap fill") + "|1|" +
        _L("Skirt/Brim") + "|1|" +
        _L("Support material") + "|1|" +
        _L(m_width_screen == large? "Support material interface": "Sup. mat. interface") + "|1|" +
        _L("Wipe tower") + "|1|" +
        _L("Mill") + "|1|" +
        _L("Custom") + "|1"
    );
    Slic3r::GUI::create_combochecklist(m_combochecklist_features, GUI::into_u8(_L("Feature types")), feature_items);

    m_combochecklist_options = new wxComboCtrl();
    m_combochecklist_options->Create(m_bottom_toolbar_panel, wxID_ANY, _L("Options"), wxDefaultPosition, wxDefaultSize, combo_style);
    std::string options_items = GUI::into_u8(
        get_option_type_string(OptionType::Travel) + "|0|" +
        get_option_type_string(OptionType::Wipe) + "|0|" +
        get_option_type_string(OptionType::Retractions) + "|0|" +
        get_option_type_string(OptionType::Unretractions) + "|0|" +
        get_option_type_string(OptionType::Seams) + "|0|" +
        get_option_type_string(OptionType::ToolChanges) + "|0|" +
        get_option_type_string(OptionType::ColorChanges) + "|0|" +
        get_option_type_string(OptionType::PausePrints) + "|0|" +
        get_option_type_string(OptionType::CustomGCodes) + "|0|" +
        get_option_type_string(OptionType::Shells) + "|0|" +
        get_option_type_string(OptionType::ToolMarker) + "|1|" +
        get_option_type_string(OptionType::Legend) + "|1"
);
    Slic3r::GUI::create_combochecklist(m_combochecklist_options, GUI::into_u8(_L("Options")), options_items);
=======
>>>>>>> 3284959e

    m_left_sizer = new wxBoxSizer(wxVERTICAL);
    m_left_sizer->Add(m_canvas_widget, 1, wxALL | wxEXPAND, 0);

    wxBoxSizer* right_sizer = new wxBoxSizer(wxVERTICAL);
    right_sizer->Add(m_layers_slider_sizer, 1, wxEXPAND, 0);

    m_moves_slider = new DoubleSlider::Control(m_bottom_toolbar_panel, wxID_ANY, 0, 0, 0, 100, wxDefaultPosition, wxDefaultSize, wxSL_HORIZONTAL);
    m_moves_slider->SetDrawMode(DoubleSlider::dmSequentialGCodeView);

    wxBoxSizer* bottom_toolbar_sizer = new wxBoxSizer(wxHORIZONTAL);
    bottom_toolbar_sizer->Add(m_moves_slider, 1, wxALL | wxEXPAND, 0);
    m_bottom_toolbar_panel->SetSizer(bottom_toolbar_sizer);

    m_left_sizer->Add(m_bottom_toolbar_panel, 0, wxALL | wxEXPAND, 0);
    m_left_sizer->Hide(m_bottom_toolbar_panel);

    wxBoxSizer* main_sizer = new wxBoxSizer(wxHORIZONTAL);
    main_sizer->Add(m_left_sizer, 1, wxALL | wxEXPAND, 0);
    main_sizer->Add(right_sizer, 0, wxALL | wxEXPAND, 0);

    SetSizer(main_sizer);
    SetMinSize(GetSize());
    GetSizer()->SetSizeHints(this);

    bind_event_handlers();
    
    return true;
}

Preview::~Preview()
{
    unbind_event_handlers();

    if (m_canvas != nullptr)
        delete m_canvas;

    if (m_canvas_widget != nullptr)
        delete m_canvas_widget;
}

void Preview::set_as_dirty()
{
    if (m_canvas != nullptr)
        m_canvas->set_as_dirty();
}

void Preview::bed_shape_changed()
{
    if (m_canvas != nullptr)
        m_canvas->bed_shape_changed();
}

void Preview::select_view(const std::string& direction)
{
    m_canvas->select_view(direction);
}

void Preview::set_drop_target(wxDropTarget* target)
{
    if (target != nullptr)
        SetDropTarget(target);
}

void Preview::load_gcode_shells()
{
    m_canvas->load_gcode_shells();
}

void Preview::load_print(bool keep_z_range)
{
    PrinterTechnology tech = m_process->current_printer_technology();
    if (tech == ptFFF)
        load_print_as_fff(keep_z_range);
    else if (tech == ptSLA)
        load_print_as_sla();

    Layout();
}

void Preview::reload_print(bool keep_volumes)
{
#ifdef __linux__
    // We are getting mysterious crashes on Linux in gtk due to OpenGL context activation GH #1874 #1955.
    // So we are applying a workaround here: a delayed release of OpenGL vertex buffers.
    if (!IsShown())
    {
        m_volumes_cleanup_required = !keep_volumes;
        return;
    }
#endif /* __linux__ */
    if (
#ifdef __linux__
        m_volumes_cleanup_required || 
#endif /* __linux__ */
        (!keep_volumes && m_canvas->is_preview_dirty()))
    {
        m_canvas->reset_volumes();
        m_loaded = false;
#ifdef __linux__
        m_volumes_cleanup_required = false;
#endif /* __linux__ */
    }

    //test if gcode is up-to-date
    if (m_gcode_result && m_canvas->is_gcode_preview_dirty(*m_gcode_result))
        refresh_print();
    else
        load_print();
}

void Preview::refresh_print()
{
    m_loaded = false;

    if (!IsShown())
        return;

    load_print(true);
}

void Preview::msw_rescale()
{
    // rescale slider
    if (m_layers_slider != nullptr) m_layers_slider->msw_rescale();
    if (m_moves_slider != nullptr) m_moves_slider->msw_rescale();

    // rescale warning legend on the canvas
    get_canvas3d()->msw_rescale();

    // rescale legend
    refresh_print();
}

void Preview::sys_color_changed()
{
#ifdef _WIN32
    wxWindowUpdateLocker noUpdates(this);
    wxGetApp().UpdateAllStaticTextDarkUI(m_bottom_toolbar_panel);
#endif // _WIN32

    if (m_layers_slider != nullptr)
        m_layers_slider->sys_color_changed();
}

void Preview::jump_layers_slider(wxKeyEvent& evt)
{
    if (m_layers_slider) m_layers_slider->OnChar(evt);
}

void Preview::move_layers_slider(wxKeyEvent& evt)
{
    if (m_layers_slider != nullptr) m_layers_slider->OnKeyDown(evt);
}

void Preview::edit_layers_slider(wxKeyEvent& evt)
{
    if (m_layers_slider != nullptr) m_layers_slider->OnChar(evt);
}

void Preview::bind_event_handlers()
{
    Bind(wxEVT_SIZE, &Preview::on_size, this);
    m_moves_slider->Bind(wxEVT_SCROLL_CHANGED, &Preview::on_moves_slider_scroll_changed, this);
}

void Preview::unbind_event_handlers()
{
    Unbind(wxEVT_SIZE, &Preview::on_size, this);
    m_moves_slider->Unbind(wxEVT_SCROLL_CHANGED, &Preview::on_moves_slider_scroll_changed, this);
}

void Preview::move_moves_slider(wxKeyEvent& evt)
{
    if (m_moves_slider != nullptr) m_moves_slider->OnKeyDown(evt);
}

void Preview::hide_layers_slider()
{
    m_layers_slider_sizer->Hide((size_t)0);
    Layout();
}

bool Preview::can_display_gcode()
{
    return !m_gcode_result->moves.empty();
}

bool Preview::can_display_volume()
{
    const Print* print = m_canvas->fff_print();
    if (print == nullptr)
        return false;

    if (!print->is_step_done(psSkirtBrim))
        return false;
    return true;
}

void Preview::on_size(wxSizeEvent& evt)
{
    evt.Skip();
    Refresh();
}

<<<<<<< HEAD
void Preview::on_choice_view_type(wxCommandEvent& evt)
{
    int selection = m_choice_view_type->GetCurrentSelection();
    if (0 <= selection && selection < static_cast<int>(GCodeViewer::EViewType::Count)) {
        this->m_last_choice = static_cast<GCodeViewer::EViewType>(selection);
        m_canvas->set_toolpath_view_type(this->m_last_choice);
        m_keep_current_preview_type = true;
    }
    refresh_print();
}

void Preview::on_combochecklist_features(wxCommandEvent& evt)
{
    unsigned int flags = Slic3r::GUI::combochecklist_get_flags(m_combochecklist_features);
    m_canvas->set_toolpath_role_visibility_flags(flags);
    refresh_print();
}

void Preview::on_combochecklist_options(wxCommandEvent& evt)
{
    const unsigned int curr_flags = m_canvas->get_gcode_options_visibility_flags();
    const unsigned int new_flags = Slic3r::GUI::combochecklist_get_flags(m_combochecklist_options);
    if (curr_flags == new_flags)
        return;

    m_canvas->set_gcode_options_visibility_from_flags(new_flags);
    if (m_canvas->get_gcode_view_type() == GCodeViewer::EViewType::Feedrate) {
        const unsigned int diff_flags = curr_flags ^ new_flags;
        if ((diff_flags & (1 << static_cast<unsigned int>(Preview::OptionType::Travel))) != 0)
            refresh_print();
        else
            m_canvas->refresh_gcode_preview_render_paths();
    }
    else
        m_canvas->refresh_gcode_preview_render_paths();

    update_moves_slider();
}

void Preview::update_bottom_toolbar()
{
    combochecklist_set_flags(m_combochecklist_features, m_canvas->get_toolpath_role_visibility_flags());
    combochecklist_set_flags(m_combochecklist_options, m_canvas->get_gcode_options_visibility_flags());

    // updates visibility of features combobox
    if (m_bottom_toolbar_panel->IsShown()) {
        wxSizer* sizer = m_bottom_toolbar_panel->GetSizer();
        bool show = !m_canvas->is_gcode_legend_enabled() || m_canvas->get_gcode_view_type() != GCodeViewer::EViewType::FeatureType;

        if (show) {
            if (sizer->GetItem(m_combochecklist_features) == nullptr) {
                sizer->Insert(m_combochecklist_features_pos, m_combochecklist_features, 0, wxALIGN_CENTER_VERTICAL | wxLEFT, 5);
                sizer->Show(m_combochecklist_features);
                sizer->Layout();
                Refresh();
            }
        }
        else {
            if (sizer->GetItem(m_combochecklist_features) != nullptr) {
                sizer->Hide(m_combochecklist_features);
                sizer->Detach(m_combochecklist_features);
                sizer->Layout();
                Refresh();
            }
        }
    }
}

=======
>>>>>>> 3284959e
wxBoxSizer* Preview::create_layers_slider_sizer()
{
    wxBoxSizer* sizer = new wxBoxSizer(wxHORIZONTAL);
    m_layers_slider = new DoubleSlider::Control(this, wxID_ANY, 0, 0, 0, 100);

    m_layers_slider->SetDrawMode(wxGetApp().preset_bundle->printers.get_edited_preset().printer_technology() == ptSLA,
        wxGetApp().preset_bundle->fff_prints.get_edited_preset().config.opt_bool("complete_objects"));
    m_layers_slider->enable_action_icon(wxGetApp().is_editor());

    sizer->Add(m_layers_slider, 0, wxEXPAND, 0);

    // sizer, m_canvas_widget
    m_canvas_widget->Bind(wxEVT_KEY_DOWN, &Preview::update_layers_slider_from_canvas, this);
    m_canvas_widget->Bind(wxEVT_KEY_UP, [this](wxKeyEvent& event) {
        if (event.GetKeyCode() == WXK_SHIFT)
            m_layers_slider->UseDefaultColors(true);
        event.Skip();
        });

    m_layers_slider->Bind(wxEVT_SCROLL_CHANGED, &Preview::on_layers_slider_scroll_changed, this);

    Bind(DoubleSlider::wxCUSTOMEVT_TICKSCHANGED, [this](wxEvent&) {
        Model& model = wxGetApp().plater()->model();
        Info custom_gcode_per_print_z = m_layers_slider->GetTicksValues();
        //remove z-shift from gcode output
        const float z_shift = wxGetApp().preset_bundle->printers.get_edited_preset().config.opt_float("z_offset");
        if (can_display_gcode() && z_shift != 0 && ForceState::ForceExtrusions != current_force_state) {
            for (CustomGCode::Item& tick : custom_gcode_per_print_z.gcodes) {
                tick.print_z -= z_shift;
            }
        }
        model.custom_gcode_per_print_z = custom_gcode_per_print_z;
        m_schedule_background_process();

        m_keep_current_preview_type = false;
        reload_print(false);
        });

    return sizer;
}

// Find an index of a value in a sorted vector, which is in <z-eps, z+eps>.
// Returns -1 if there is no such member.
static int find_close_layer_idx(const std::vector<double>& zs, double &z, double eps)
{
    if (zs.empty())
        return -1;
    auto it_h = std::lower_bound(zs.begin(), zs.end(), z);
    if (it_h == zs.end()) {
        auto it_l = it_h;
        -- it_l;
        if (z - *it_l < eps)
            return int(zs.size() - 1);
    } else if (it_h == zs.begin()) {
        if (*it_h - z < eps)
            return 0;
    } else {
        auto it_l = it_h;
        -- it_l;
        double dist_l = z - *it_l;
        double dist_h = *it_h - z;
        if (std::min(dist_l, dist_h) < eps) {
            return (dist_l < dist_h) ? int(it_l - zs.begin()) : int(it_h - zs.begin());
        }
    }
    return -1;
}

void Preview::check_layers_slider_values(std::vector<CustomGCode::Item>& ticks_from_model, const std::vector<double>& layers_z)
{
    // All ticks that would end up outside the slider range should be erased.
    // TODO: this should be placed into more appropriate part of code,
    // this function is e.g. not called when the last object is deleted
    unsigned int old_size = ticks_from_model.size();
    ticks_from_model.erase(std::remove_if(ticks_from_model.begin(), ticks_from_model.end(),
                     [layers_z](CustomGCode::Item val)
        {
            auto it = std::lower_bound(layers_z.begin(), layers_z.end(), val.print_z - DoubleSlider::epsilon());
            return it == layers_z.end();
        }),
        ticks_from_model.end());
    if (ticks_from_model.size() != old_size)
        m_schedule_background_process();
}

void Preview::update_layers_slider(const std::vector<double>& layers_z, bool keep_z_range)
{
    // Save the initial slider span.
    double z_low = m_layers_slider->GetLowerValueD();
    double z_high = m_layers_slider->GetHigherValueD();
    bool   was_empty = m_layers_slider->GetMaxValue() == 0 || z_high == 0;

    bool force_sliders_full_range = was_empty;
    if (!keep_z_range)
    {
        bool span_changed = layers_z.empty() || std::abs(layers_z.back() - m_layers_slider->GetMaxValueD()) > DoubleSlider::epsilon()/*1e-6*/;
        force_sliders_full_range |= span_changed;
    }
    bool   snap_to_min = force_sliders_full_range || m_layers_slider->is_lower_at_min();
    bool   snap_to_max = force_sliders_full_range || m_layers_slider->is_higher_at_max();

    // Detect and set manipulation mode for double slider
    update_layers_slider_mode();

    Plater* plater = wxGetApp().plater();
    CustomGCode::Info ticks_info_from_model = plater->model().custom_gcode_per_print_z;
    if (wxGetApp().is_editor())
        ticks_info_from_model = plater->model().custom_gcode_per_print_z;
    else {
        ticks_info_from_model.mode = CustomGCode::Mode::SingleExtruder;
        ticks_info_from_model.gcodes = m_canvas->get_custom_gcode_per_print_z();
    }
    // Add offset from printer z offset
    if (wxGetApp().preset_bundle && wxGetApp().preset_bundle->printers.get_edited_preset().config.option("z_offset"))
    {
        //add z-shift from gcode output
        const float z_shift = wxGetApp().preset_bundle->printers.get_edited_preset().config.opt_float("z_offset");
        if (can_display_gcode() && z_shift != 0 && ForceState::ForceExtrusions != current_force_state) {
            for (CustomGCode::Item& tick : ticks_info_from_model.gcodes) {
                tick.print_z += z_shift;
            }
        }
    }
    //check incoherencies
    check_layers_slider_values(ticks_info_from_model.gcodes, layers_z);

    //first of all update extruder colors to avoid crash, when we are switching printer preset from MM to SM
    m_layers_slider->SetExtruderColors(plater->get_extruder_colors_from_plater_config(wxGetApp().is_editor() ? nullptr : m_gcode_result));
    m_layers_slider->SetSliderValues(layers_z);
    assert(m_layers_slider->GetMinValue() == 0);
    m_layers_slider->SetMaxValue(layers_z.empty() ? 0 : layers_z.size() - 1);

    int idx_low = 0;
    int idx_high = m_layers_slider->GetMaxValue();
    if (!layers_z.empty()) {
        if (!snap_to_min) {
            int idx_new = find_close_layer_idx(layers_z, z_low, DoubleSlider::epsilon()/*1e-6*/);
            if (idx_new != -1)
                idx_low = idx_new;
        }
        if (!snap_to_max) {
            int idx_new = find_close_layer_idx(layers_z, z_high, DoubleSlider::epsilon()/*1e-6*/);
            if (idx_new != -1)
                idx_high = idx_new;
        }
    }
    m_layers_slider->SetSelectionSpan(idx_low, idx_high);
    m_layers_slider->SetTicksValues(ticks_info_from_model);

    bool sla_print_technology = plater->printer_technology() == ptSLA;
    bool sequential_print = wxGetApp().preset_bundle->fff_prints.get_edited_preset().config.opt_bool("complete_objects");
    m_layers_slider->SetDrawMode(sla_print_technology, sequential_print);
    if (sla_print_technology)
        m_layers_slider->SetLayersTimes(plater->sla_print().print_statistics().layers_times);
    else {
        auto print_mode_stat = m_gcode_result->print_statistics.modes.front();
        m_layers_slider->SetLayersTimes(print_mode_stat.layers_times, print_mode_stat.time);
    }

    // check if ticks_info_from_model contains ColorChange g-code
    bool color_change_already_exists = false;
    for (const CustomGCode::Item& gcode: ticks_info_from_model.gcodes)
        if (gcode.type == CustomGCode::Type::ColorChange) {
            color_change_already_exists = true;
            break;
        }

    // Suggest the auto color change, if model looks like sign
    if (!color_change_already_exists &&
        wxGetApp().app_config->get_bool("allow_auto_color_change") &&
        m_layers_slider->IsNewPrint())
    {
        const Print& print = wxGetApp().plater()->fff_print();

        //bool is_possible_auto_color_change = false;
        for (auto object : print.objects()) {
            double object_x = double(object->size().x());
            double object_y = double(object->size().y());

            // if it's sign, than object have not to be a too height
            double height = object->height();
            coord_t longer_side = std::max(object_x, object_y);
            auto   num_layers = int(object->layers().size());
            if (height / longer_side > 0.3 || num_layers < 2)
                continue;

            const ExPolygons& bottom = object->get_layer(0)->lslices;
            double bottom_area = area(bottom);

            // at least 25% of object's height have to be a solid 
            int  i, min_solid_height = int(0.25 * num_layers);
            for (i = 1; i <= min_solid_height; ++ i) {
                double cur_area = area(object->get_layer(i)->lslices);
                if (!DoubleSlider::equivalent_areas(bottom_area, cur_area)) {
                    // but due to the elephant foot compensation, the first layer may be slightly smaller than the others
                    if (i == 1 && fabs(cur_area - bottom_area) / bottom_area < 0.1) {
                        // So, let process this case and use second layer as a bottom 
                        bottom_area = cur_area;
                        continue;
                    }
                    break;
                }
            }
            if (i < min_solid_height)
                continue;

            if (DoubleSlider::check_color_change(object, i, num_layers, true, [this, object](const Layer*) {
                NotificationManager* notif_mngr = wxGetApp().plater()->get_notification_manager();
                notif_mngr->push_notification(
                    NotificationType::SignDetected, NotificationManager::NotificationLevel::PrintInfoNotificationLevel,
                    _u8L("NOTE:") + "\n" +
                    format(_u8L("Sliced object \"%1%\" looks like a logo or a sign"), object->model_object()->name) + "\n",
                    _u8L("Apply color change automatically"),
                    [this](wxEvtHandler*) {
                        m_layers_slider->auto_color_change();
                        return true;
                    });

                notif_mngr->apply_in_preview();
                return true;
            }) )
                // first object with color chnages is found
                break;
        }
    }

    m_layers_slider_sizer->Show((size_t)0);
    Layout();
}

void Preview::update_layers_slider_mode()
{
    //    true  -> single-extruder printer profile OR 
    //             multi-extruder printer profile , but whole model is printed by only one extruder
    //    false -> multi-extruder printer profile , and model is printed by several extruders
    bool    one_extruder_printed_model = true;

    // extruder used for whole model for multi-extruder printer profile
    int     only_extruder = -1; 

    if (wxGetApp().extruders_edited_cnt() > 1)
    {
        const ModelObjectPtrs& objects = wxGetApp().plater()->model().objects;

        // check if whole model uses just only one extruder
        if (!objects.empty())
        {
            const int extruder = objects[0]->config.has("extruder") ?
                                 objects[0]->config.option("extruder")->getInt() : 0;

            auto is_one_extruder_printed_model = [objects, extruder]()
            {
                for (ModelObject* object : objects)
                {
                    if (object->config.has("extruder") &&
                        object->config.option("extruder")->getInt() != extruder)
                        return false;

                    for (ModelVolume* volume : object->volumes)
                        if ((volume->config.has("extruder") && 
                            volume->config.option("extruder")->getInt() != 0 && // extruder isn't default
                            volume->config.option("extruder")->getInt() != extruder) ||
                            !volume->mmu_segmentation_facets.empty())
                            return false;

                    for (const auto& range : object->layer_config_ranges)
                        if (range.second.has("extruder") &&
                            range.second.option("extruder")->getInt() != 0 && // extruder isn't default
                            range.second.option("extruder")->getInt() != extruder)
                            return false;
                }
                return true;
            };

            if (is_one_extruder_printed_model())
                only_extruder = extruder;
            else
                one_extruder_printed_model = false;
        }
    }

    m_layers_slider->SetModeAndOnlyExtruder(one_extruder_printed_model, only_extruder);
}

void Preview::reset_layers_slider()
{
    m_layers_slider->SetHigherValue(0);
    m_layers_slider->SetLowerValue(0);
}

void Preview::update_layers_slider_from_canvas(wxKeyEvent& event)
{
    if (event.HasModifiers()) {
        event.Skip();
        return;
    }

    const auto key = event.GetKeyCode();

    if (key == 'S' || key == 'W') {
        const int new_pos = key == 'W' ? m_layers_slider->GetHigherValue() + 1 : m_layers_slider->GetHigherValue() - 1;
        m_layers_slider->SetHigherValue(new_pos);
        if (event.ShiftDown() || m_layers_slider->is_one_layer()) m_layers_slider->SetLowerValue(m_layers_slider->GetHigherValue());
    }
    else if (key == 'A' || key == 'D') {
        const int new_pos = key == 'D' ? m_moves_slider->GetHigherValue() + 1 : m_moves_slider->GetHigherValue() - 1;
        m_moves_slider->SetHigherValue(new_pos);
        if (event.ShiftDown() || m_moves_slider->is_one_layer()) m_moves_slider->SetLowerValue(m_moves_slider->GetHigherValue());
    }
    else if (key == 'X')
        m_layers_slider->ChangeOneLayerLock();
    else if (key == WXK_SHIFT)
        m_layers_slider->UseDefaultColors(false);
    else
        event.Skip();
}

void Preview::update_moves_slider()
{
    const GCodeViewer::SequentialView& view = m_canvas->get_gcode_sequential_view();
    // this should not be needed, but it is here to try to prevent rambling crashes on Mac Asan
    if (view.endpoints.last < view.endpoints.first)
        return;

    assert(view.endpoints.first <= view.current.first && view.current.first <= view.endpoints.last);
    assert(view.endpoints.first <= view.current.last && view.current.last <= view.endpoints.last);

    std::vector<double> values;
    values.reserve(view.endpoints.last - view.endpoints.first + 1);
    std::vector<double> alternate_values;
    alternate_values.reserve(view.endpoints.last - view.endpoints.first + 1);
    unsigned int last_gcode_id = view.gcode_ids[view.endpoints.first];
    for (unsigned int i = view.endpoints.first; i <= view.endpoints.last; ++i) {
<<<<<<< HEAD
        values[count] = static_cast<double>(i + 1);
        if (view.gcode_ids.size() > i && view.gcode_ids[i] > 0)
            alternate_values[count] = static_cast<double>(view.gcode_ids[i]);
        ++count;
=======
        if (i > view.endpoints.first) {
            // skip consecutive moves with same gcode id (resulting from processing G2 and G3 lines)
            if (last_gcode_id == view.gcode_ids[i]) {
                values.back() = static_cast<double>(i + 1);
                alternate_values.back() = static_cast<double>(view.gcode_ids[i]);
                continue;
            }
            else
                last_gcode_id = view.gcode_ids[i];
        }

        values.emplace_back(static_cast<double>(i + 1));
        alternate_values.emplace_back(static_cast<double>(view.gcode_ids[i]));
>>>>>>> 3284959e
    }

    m_moves_slider->SetSliderValues(values);
    m_moves_slider->SetSliderAlternateValues(alternate_values);
    m_moves_slider->SetMaxValue(int(values.size()) - 1);
    m_moves_slider->SetSelectionSpan(values.front() - 1 - view.endpoints.first, values.back() - 1 - view.endpoints.first);
}

void Preview::enable_moves_slider(bool enable)
{
    bool render_as_disabled = !enable;
    if (m_moves_slider != nullptr && m_moves_slider->is_rendering_as_disabled() != render_as_disabled) {
        m_moves_slider->set_render_as_disabled(render_as_disabled);
        m_moves_slider->Refresh();
    }
}

void Preview::load_print_as_fff(bool keep_z_range)
{
    if (wxGetApp().mainframe == nullptr || wxGetApp().is_recreating_gui())
        // avoid processing while mainframe is being constructed
        return;

    if (m_loaded || m_process->current_printer_technology() != ptFFF)
        return;

    // we require that there's at least one object and the posSlice step
    // is performed on all of them(this ensures that _shifted_copies was
    // populated and we know the number of layers)
    bool has_layers = false;
    const Print *print = m_process->fff_print();
    if (print->is_step_done(posSlice)) {
        for (const PrintObject* print_object : print->objects())
            if (! print_object->layers().empty()) {
                has_layers = true;
                break;
            }
    }
    if (!has_layers && print->is_step_done(posSupportMaterial)) {
        for (const PrintObject* print_object : print->objects())
            if (! print_object->support_layers().empty()) {
                has_layers = true;
                break;
            }
    }

    if (wxGetApp().is_editor() && !has_layers) {
        hide_layers_slider();
        m_left_sizer->Hide(m_bottom_toolbar_panel);
        m_left_sizer->Layout();
        Refresh();
        m_canvas_widget->Refresh();
        return;
    }

    GCodeViewer::EViewType gcode_view_type = m_canvas->get_gcode_view_preview_type();
    bool gcode_preview_data_valid = !m_gcode_result->moves.empty();
    gcode_preview_data_valid = gcode_preview_data_valid && current_force_state != ForceState::ForceExtrusions;
    // Collect colors per extruder.
    std::vector<std::string> colors;
    std::vector<CustomGCode::Item> color_print_values = {};
    // set color print values, if it si selected "ColorPrint" view type
    if (gcode_view_type == GCodeViewer::EViewType::ColorPrint) {
        colors = wxGetApp().plater()->get_colors_for_color_print(m_gcode_result);

        if (!gcode_preview_data_valid) {
            if (wxGetApp().is_editor())
                color_print_values = wxGetApp().plater()->model().custom_gcode_per_print_z.gcodes;
            else
                color_print_values = m_canvas->get_custom_gcode_per_print_z();
            colors.push_back("#808080"); // gray color for pause print or custom G-code 
        }
    }
    else if (gcode_view_type == GCodeViewer::EViewType::Filament)
    {
        const ConfigOptionStrings* extruders_opt = dynamic_cast<const ConfigOptionStrings*>(m_config->option("extruder_colour"));
        const ConfigOptionStrings* filamemts_opt = dynamic_cast<const ConfigOptionStrings*>(m_config->option("filament_colour"));
        unsigned int colors_count = std::max((unsigned int)extruders_opt->values.size(), (unsigned int)filamemts_opt->values.size());

        unsigned char rgb[3];
        for (unsigned int i = 0; i < colors_count; ++i)
        {
            std::string color = m_config->opt_string("filament_colour", i);
            if (!BitmapCache::parse_color(color, rgb))
            {
                color = "#FFFFFF";
            }

            colors.emplace_back(color);
        }
        color_print_values.clear();
    }
    else if (gcode_preview_data_valid || (gcode_view_type == GCodeViewer::EViewType::Tool))
    {
        colors = wxGetApp().plater()->get_extruder_colors_from_plater_config();
        color_print_values.clear();
    }

    std::vector<double> zs;

    if (IsShown()) {
        if (current_force_state == ForceState::ForceGcode)
            m_canvas->set_items_show(false, true);
        else if (current_force_state == ForceState::ForceExtrusions)
            m_canvas->set_items_show(true, false);
        else
            m_canvas->set_items_show(true, true);

        m_canvas->set_selected_extruder(0);
        if (current_force_state == ForceState::ForceGcode || (gcode_preview_data_valid && current_force_state != ForceState::ForceExtrusions)) {
            // Load the real G-code preview.
            if (current_force_state == ForceState::NoForce)
                m_canvas->set_items_show(false, true);
            m_canvas->load_gcode_preview(*m_gcode_result, colors);
            m_left_sizer->Layout();
            Refresh();
            zs = m_canvas->get_gcode_layers_zs();
            if (!zs.empty())
                m_left_sizer->Show(m_bottom_toolbar_panel);
            m_loaded = true;
        }
        else if (wxGetApp().is_editor()) {
            // Load the initial preview based on slices, not the final G-code.
            if (current_force_state == ForceState::NoForce)
                m_canvas->set_items_show(true, false);
            m_canvas->load_preview(colors, color_print_values);
            m_left_sizer->Hide(m_bottom_toolbar_panel);
            m_left_sizer->Layout();
            Refresh();
            zs = m_canvas->get_volumes_print_zs(true);
        }
        else {
            m_left_sizer->Hide(m_bottom_toolbar_panel);
            m_left_sizer->Layout();
            Refresh();
        }

        if (!zs.empty() && !m_keep_current_preview_type) {
            unsigned int number_extruders = wxGetApp().is_editor() ?
                (unsigned int)print->extruders().size() :
                m_canvas->get_gcode_extruders_count();
            std::vector<Item> gcodes = wxGetApp().is_editor() ?
                wxGetApp().plater()->model().custom_gcode_per_print_z.gcodes :
                m_canvas->get_custom_gcode_per_print_z();
            const bool contains_color_gcodes = std::any_of(std::begin(gcodes), std::end(gcodes),
                [] (auto const& item) { return item.type == CustomGCode::Type::ColorChange; });
            const GCodeViewer::EViewType choice = contains_color_gcodes ?
                GCodeViewer::EViewType::ColorPrint :
                (number_extruders > 1) ? GCodeViewer::EViewType::Tool : GCodeViewer::EViewType::FeatureType;
            if (choice != gcode_view_type) {
                m_canvas->set_gcode_view_preview_type(choice);
                if (wxGetApp().is_gcode_viewer())
                    m_keep_current_preview_type = true;
                refresh_print();
            }
        }

        if (zs.empty()) {
            // all layers filtered out
            hide_layers_slider();
            m_canvas_widget->Refresh();
        } else {
            update_layers_slider(zs, keep_z_range);
        }
    }
}

void Preview::reset_gcode_toolpaths()
{
    if (current_force_state == ForceState::NoForce)
        m_canvas->set_items_show(true, false);
    m_canvas->reset_gcode_toolpaths();
}

void Preview::load_print_as_sla()
{
    if (m_loaded || (m_process->current_printer_technology() != ptSLA))
        return;

    unsigned int n_layers = 0;
    const SLAPrint* print = m_process->sla_print();

    std::vector<double> zs;
    double initial_layer_height = print->material_config().initial_layer_height.value;
    for (const SLAPrintObject* obj : print->objects())
        if (obj->is_step_done(slaposSliceSupports) && !obj->get_slice_index().empty()) {
            auto low_coord = obj->get_slice_index().front().print_level();
            for (auto& rec : obj->get_slice_index())
                zs.emplace_back(initial_layer_height + (rec.print_level() - low_coord) * SCALING_FACTOR);
        }
    sort_remove_duplicates(zs);

    m_canvas->reset_clipping_planes_cache();
    m_canvas->set_use_clipping_planes(true);

    n_layers = (unsigned int)zs.size();
    if (n_layers == 0) {
        hide_layers_slider();
        m_canvas_widget->Refresh();
    }

    if (IsShown()) {
        m_canvas->load_sla_preview();
        m_left_sizer->Hide(m_bottom_toolbar_panel);
        m_left_sizer->Layout();
        Refresh();

        if (n_layers > 0)
            update_layers_slider(zs);

        m_loaded = true;
    }
}

void Preview::on_layers_slider_scroll_changed(wxCommandEvent& event)
{
    if (IsShown()) {
        PrinterTechnology tech = m_process->current_printer_technology();
        if (tech == ptFFF) {
            m_canvas->set_volumes_z_range({ m_layers_slider->GetLowerValueD(), m_layers_slider->GetHigherValueD() });
            m_canvas->set_toolpaths_z_range({ static_cast<unsigned int>(m_layers_slider->GetLowerValue()), static_cast<unsigned int>(m_layers_slider->GetHigherValue()) });
            m_canvas->set_as_dirty();
        }
        else if (tech == ptSLA) {
            m_canvas->set_clipping_plane(0, ClippingPlane(Vec3d::UnitZ(), -m_layers_slider->GetLowerValueD()));
            m_canvas->set_clipping_plane(1, ClippingPlane(-Vec3d::UnitZ(), m_layers_slider->GetHigherValueD()));
            m_canvas->render();
        }
    }
}

void Preview::on_moves_slider_scroll_changed(wxCommandEvent& event)
{
    m_canvas->update_gcode_sequential_view_current(static_cast<unsigned int>(m_moves_slider->GetLowerValueD() - 1.0), static_cast<unsigned int>(m_moves_slider->GetHigherValueD() - 1.0));
    m_canvas->render();
}

<<<<<<< HEAD
wxString Preview::get_option_type_string(OptionType type) const
{
    switch (type)
    {
    case OptionType::Travel:        { return _L("Travel"); }
    case OptionType::Wipe:          { return _L("Wipe"); }
    case OptionType::Retractions:   { return m_width_screen == tiny ? _L("Retr.") : _L("Retractions"); }
    case OptionType::Unretractions: { return m_width_screen == tiny ? _L("Dere.") : _L("Deretractions"); }
    case OptionType::Seams:         { return _L("Seams"); }
    case OptionType::ToolChanges:   { return m_width_screen == tiny ? _L("Tool/C") : _L("Tool changes"); }
    case OptionType::ColorChanges:  { return m_width_screen == tiny ? _L("Col/C") : _L("Color changes"); }
    case OptionType::PausePrints:   { return m_width_screen == tiny ? _L("Pause") : _L("Print pauses"); }
    case OptionType::CustomGCodes:  { return m_width_screen == tiny ? _L("Custom") : _L("Custom G-codes"); }
    case OptionType::Shells:        { return _L("Shells"); }
    case OptionType::ToolMarker:    { return m_width_screen == tiny ? _L("Marker") : _L("Tool marker"); }
    case OptionType::Legend:        { return m_width_screen == tiny ? _L("Legend") : _L("Legend/Estimated printing time"); }
    default:                        { return ""; }
    }
}

=======
>>>>>>> 3284959e
} // namespace GUI
} // namespace Slic3r<|MERGE_RESOLUTION|>--- conflicted
+++ resolved
@@ -223,17 +223,7 @@
     wxGetApp().UpdateDarkUI(this);
 #else
     SetBackgroundColour(GetParent()->GetBackgroundColour());
-#endif // _WIN32 
-
-    //get display size to see if we have to compress the labels
-    const auto idx = wxDisplay::GetFromWindow(parent);
-    wxDisplay display(idx != wxNOT_FOUND ? idx : 0u);
-    wxRect screen = display.GetClientArea();
-    this->m_width_screen = ScreenWidth::large;
-    if (screen.width < 1900)
-        m_width_screen = ScreenWidth::medium;
-    if (screen.width < 1600)
-        m_width_screen = ScreenWidth::tiny;
+#endif // _WIN32
 
     m_canvas_widget = OpenGLManager::create_wxglcanvas(*this);
     if (m_canvas_widget == nullptr)
@@ -251,81 +241,6 @@
     m_layers_slider_sizer = create_layers_slider_sizer();
 
     wxGetApp().UpdateDarkUI(m_bottom_toolbar_panel = new wxPanel(this));
-<<<<<<< HEAD
-    m_label_view_type = new wxStaticText(m_bottom_toolbar_panel, wxID_ANY, _L("View"));
-#ifdef _WIN32
-    wxGetApp().UpdateDarkUI(m_choice_view_type = new BitmapComboBox(m_bottom_toolbar_panel, wxID_ANY, wxEmptyString, wxDefaultPosition, wxDefaultSize, 0, NULL, wxCB_READONLY));
-#else
-    m_choice_view_type = new wxComboBox(m_bottom_toolbar_panel, wxID_ANY, wxEmptyString, wxDefaultPosition, wxDefaultSize, 0, NULL, wxCB_READONLY);
-#endif
-    m_choice_view_label[GCodeViewer::EViewType::FeatureType] = m_width_screen == tiny ? _L("Feature") : _L("Feature type");
-    m_choice_view_label[GCodeViewer::EViewType::Height] = _L("Height");
-    m_choice_view_label[GCodeViewer::EViewType::Width] = _L("Width");
-    m_choice_view_label[GCodeViewer::EViewType::Feedrate] = _L("Speed");
-    m_choice_view_label[GCodeViewer::EViewType::FanSpeed] = m_width_screen == tiny ? _L("Fan") : _L("Fan speed");
-    m_choice_view_label[GCodeViewer::EViewType::Temperature] = m_width_screen == tiny ? _L("Temp") : _L("Temperature");
-    m_choice_view_label[GCodeViewer::EViewType::LayerTime] = m_width_screen == tiny ? _L("time") : _L("Layer time");
-    m_choice_view_label[GCodeViewer::EViewType::LayerTimeLog] = m_width_screen == tiny ? _L("Log time") : _L("Layer time (log)");
-    m_choice_view_label[GCodeViewer::EViewType::Chronology] = m_width_screen == tiny ? _L("Chrono") : _L("Chronology");
-    m_choice_view_label[GCodeViewer::EViewType::VolumetricRate] = m_width_screen == tiny ? _L("Vol. flow") : _L("Volumetric flow rate");
-    m_choice_view_label[GCodeViewer::EViewType::VolumetricFlow] = _L("Section");
-    m_choice_view_label[GCodeViewer::EViewType::Tool] = _L("Tool");
-    m_choice_view_label[GCodeViewer::EViewType::Filament] = _L("Filament");
-    m_choice_view_label[GCodeViewer::EViewType::ColorPrint] = m_width_screen == tiny ? _L("Color") : _L("Color Print");
-    for(int i=0; i < (int)GCodeViewer::EViewType::Count; i++)
-        m_choice_view_type->Append(m_choice_view_label[(GCodeViewer::EViewType)i]);
-    m_choice_view_type->SetSelection(0);
-
-    m_label_show = new wxStaticText(m_bottom_toolbar_panel, wxID_ANY, _L("Show"));
-#ifdef _WIN32
-    long combo_style = wxCB_READONLY | wxBORDER_SIMPLE; //set border allows use default color instead of theme color wich is allways light under MSW
-#else
-    long combo_style = wxCB_READONLY;
-#endif
-    m_combochecklist_features = new wxComboCtrl();
-    m_combochecklist_features->Create(m_bottom_toolbar_panel, wxID_ANY, _L("Feature types"), wxDefaultPosition,
-        wxSize((m_width_screen == large ? 35: (m_width_screen == medium ?20:15)) * wxGetApp().em_unit(), -1), combo_style);
-    std::string feature_items = GUI::into_u8(
-        _L("Unknown") + "|1|" +
-        _L("Internal perimeter") + "|1|" +
-        _L("External perimeter") + "|1|" +
-        _L("Overhang perimeter") + "|1|" +
-        _L("Internal infill") + "|1|" +
-        _L("Solid infill") + "|1|" +
-        _L("Top solid infill") + "|1|" +
-        _L("Ironing") + "|1|" +
-        _L("Bridge infill") + "|1|" +
-        _L("Internal bridge infill") + "|1|" +
-        _L("Thin wall") + "|1|" +
-        _L("Gap fill") + "|1|" +
-        _L("Skirt/Brim") + "|1|" +
-        _L("Support material") + "|1|" +
-        _L(m_width_screen == large? "Support material interface": "Sup. mat. interface") + "|1|" +
-        _L("Wipe tower") + "|1|" +
-        _L("Mill") + "|1|" +
-        _L("Custom") + "|1"
-    );
-    Slic3r::GUI::create_combochecklist(m_combochecklist_features, GUI::into_u8(_L("Feature types")), feature_items);
-
-    m_combochecklist_options = new wxComboCtrl();
-    m_combochecklist_options->Create(m_bottom_toolbar_panel, wxID_ANY, _L("Options"), wxDefaultPosition, wxDefaultSize, combo_style);
-    std::string options_items = GUI::into_u8(
-        get_option_type_string(OptionType::Travel) + "|0|" +
-        get_option_type_string(OptionType::Wipe) + "|0|" +
-        get_option_type_string(OptionType::Retractions) + "|0|" +
-        get_option_type_string(OptionType::Unretractions) + "|0|" +
-        get_option_type_string(OptionType::Seams) + "|0|" +
-        get_option_type_string(OptionType::ToolChanges) + "|0|" +
-        get_option_type_string(OptionType::ColorChanges) + "|0|" +
-        get_option_type_string(OptionType::PausePrints) + "|0|" +
-        get_option_type_string(OptionType::CustomGCodes) + "|0|" +
-        get_option_type_string(OptionType::Shells) + "|0|" +
-        get_option_type_string(OptionType::ToolMarker) + "|1|" +
-        get_option_type_string(OptionType::Legend) + "|1"
-);
-    Slic3r::GUI::create_combochecklist(m_combochecklist_options, GUI::into_u8(_L("Options")), options_items);
-=======
->>>>>>> 3284959e
 
     m_left_sizer = new wxBoxSizer(wxVERTICAL);
     m_left_sizer->Add(m_canvas_widget, 1, wxALL | wxEXPAND, 0);
@@ -531,77 +446,6 @@
     Refresh();
 }
 
-<<<<<<< HEAD
-void Preview::on_choice_view_type(wxCommandEvent& evt)
-{
-    int selection = m_choice_view_type->GetCurrentSelection();
-    if (0 <= selection && selection < static_cast<int>(GCodeViewer::EViewType::Count)) {
-        this->m_last_choice = static_cast<GCodeViewer::EViewType>(selection);
-        m_canvas->set_toolpath_view_type(this->m_last_choice);
-        m_keep_current_preview_type = true;
-    }
-    refresh_print();
-}
-
-void Preview::on_combochecklist_features(wxCommandEvent& evt)
-{
-    unsigned int flags = Slic3r::GUI::combochecklist_get_flags(m_combochecklist_features);
-    m_canvas->set_toolpath_role_visibility_flags(flags);
-    refresh_print();
-}
-
-void Preview::on_combochecklist_options(wxCommandEvent& evt)
-{
-    const unsigned int curr_flags = m_canvas->get_gcode_options_visibility_flags();
-    const unsigned int new_flags = Slic3r::GUI::combochecklist_get_flags(m_combochecklist_options);
-    if (curr_flags == new_flags)
-        return;
-
-    m_canvas->set_gcode_options_visibility_from_flags(new_flags);
-    if (m_canvas->get_gcode_view_type() == GCodeViewer::EViewType::Feedrate) {
-        const unsigned int diff_flags = curr_flags ^ new_flags;
-        if ((diff_flags & (1 << static_cast<unsigned int>(Preview::OptionType::Travel))) != 0)
-            refresh_print();
-        else
-            m_canvas->refresh_gcode_preview_render_paths();
-    }
-    else
-        m_canvas->refresh_gcode_preview_render_paths();
-
-    update_moves_slider();
-}
-
-void Preview::update_bottom_toolbar()
-{
-    combochecklist_set_flags(m_combochecklist_features, m_canvas->get_toolpath_role_visibility_flags());
-    combochecklist_set_flags(m_combochecklist_options, m_canvas->get_gcode_options_visibility_flags());
-
-    // updates visibility of features combobox
-    if (m_bottom_toolbar_panel->IsShown()) {
-        wxSizer* sizer = m_bottom_toolbar_panel->GetSizer();
-        bool show = !m_canvas->is_gcode_legend_enabled() || m_canvas->get_gcode_view_type() != GCodeViewer::EViewType::FeatureType;
-
-        if (show) {
-            if (sizer->GetItem(m_combochecklist_features) == nullptr) {
-                sizer->Insert(m_combochecklist_features_pos, m_combochecklist_features, 0, wxALIGN_CENTER_VERTICAL | wxLEFT, 5);
-                sizer->Show(m_combochecklist_features);
-                sizer->Layout();
-                Refresh();
-            }
-        }
-        else {
-            if (sizer->GetItem(m_combochecklist_features) != nullptr) {
-                sizer->Hide(m_combochecklist_features);
-                sizer->Detach(m_combochecklist_features);
-                sizer->Layout();
-                Refresh();
-            }
-        }
-    }
-}
-
-=======
->>>>>>> 3284959e
 wxBoxSizer* Preview::create_layers_slider_sizer()
 {
     wxBoxSizer* sizer = new wxBoxSizer(wxHORIZONTAL);
@@ -935,13 +779,8 @@
     alternate_values.reserve(view.endpoints.last - view.endpoints.first + 1);
     unsigned int last_gcode_id = view.gcode_ids[view.endpoints.first];
     for (unsigned int i = view.endpoints.first; i <= view.endpoints.last; ++i) {
-<<<<<<< HEAD
-        values[count] = static_cast<double>(i + 1);
-        if (view.gcode_ids.size() > i && view.gcode_ids[i] > 0)
-            alternate_values[count] = static_cast<double>(view.gcode_ids[i]);
-        ++count;
-=======
-        if (i > view.endpoints.first) {
+        assert(view.gcode_ids.size() > i);
+        if (i > view.endpoints.first && view.gcode_ids.size() > i) {
             // skip consecutive moves with same gcode id (resulting from processing G2 and G3 lines)
             if (last_gcode_id == view.gcode_ids[i]) {
                 values.back() = static_cast<double>(i + 1);
@@ -954,7 +793,6 @@
 
         values.emplace_back(static_cast<double>(i + 1));
         alternate_values.emplace_back(static_cast<double>(view.gcode_ids[i]));
->>>>>>> 3284959e
     }
 
     m_moves_slider->SetSliderValues(values);
@@ -1192,28 +1030,5 @@
     m_canvas->render();
 }
 
-<<<<<<< HEAD
-wxString Preview::get_option_type_string(OptionType type) const
-{
-    switch (type)
-    {
-    case OptionType::Travel:        { return _L("Travel"); }
-    case OptionType::Wipe:          { return _L("Wipe"); }
-    case OptionType::Retractions:   { return m_width_screen == tiny ? _L("Retr.") : _L("Retractions"); }
-    case OptionType::Unretractions: { return m_width_screen == tiny ? _L("Dere.") : _L("Deretractions"); }
-    case OptionType::Seams:         { return _L("Seams"); }
-    case OptionType::ToolChanges:   { return m_width_screen == tiny ? _L("Tool/C") : _L("Tool changes"); }
-    case OptionType::ColorChanges:  { return m_width_screen == tiny ? _L("Col/C") : _L("Color changes"); }
-    case OptionType::PausePrints:   { return m_width_screen == tiny ? _L("Pause") : _L("Print pauses"); }
-    case OptionType::CustomGCodes:  { return m_width_screen == tiny ? _L("Custom") : _L("Custom G-codes"); }
-    case OptionType::Shells:        { return _L("Shells"); }
-    case OptionType::ToolMarker:    { return m_width_screen == tiny ? _L("Marker") : _L("Tool marker"); }
-    case OptionType::Legend:        { return m_width_screen == tiny ? _L("Legend") : _L("Legend/Estimated printing time"); }
-    default:                        { return ""; }
-    }
-}
-
-=======
->>>>>>> 3284959e
 } // namespace GUI
 } // namespace Slic3r