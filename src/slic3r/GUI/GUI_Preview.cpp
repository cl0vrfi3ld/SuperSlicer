///|/ Copyright (c) Prusa Research 2018 - 2023 Enrico Turri @enricoturri1966, Oleksandra Iushchenko @YuSanka, Vojtěch Bubník @bubnikv, Lukáš Matěna @lukasmatena, Filip Sykala @Jony01, David Kocík @kocikdav, Tomáš Mészáros @tamasmeszaros, Vojtěch Král @vojtechkral
///|/ Copyright (c) 2022 André Althaus
///|/ Copyright (c) 2019 John Drake @foxox
///|/
///|/ PrusaSlicer is released under the terms of the AGPLv3 or higher
///|/
//#include "stdlib.h"
#include "libslic3r/libslic3r.h"
#include "libslic3r/Layer.hpp"
#include "GUI_Preview.hpp"
#include "GUI_App.hpp"
#include "GUI.hpp"
#include "I18N.hpp"
#include "3DScene.hpp"
#include "BackgroundSlicingProcess.hpp"
#include "OpenGLManager.hpp"
#include "GLCanvas3D.hpp"
#include "libslic3r/PresetBundle.hpp"
#include "libslic3r/PrintConfig.hpp"
#include "DoubleSlider.hpp"

#include "BitmapCache.hpp"
#include "Plater.hpp"
#include "MainFrame.hpp"
#include "format.hpp"

#include <wx/listbook.h>
#include <wx/notebook.h>
#include <wx/glcanvas.h>
#include <wx/sizer.h>
#include <wx/stattext.h>
#include <wx/choice.h>
#include <wx/combo.h>
#include <wx/combobox.h>
#include <wx/checkbox.h>
#include <wx/display.h>

#include <boost/locale.hpp>
#include <boost/locale/generator.hpp>
#include <boost/filesystem.hpp>
#include <boost/filesystem/path.hpp>
#include <boost/nowide/fstream.hpp>
#include <boost/property_tree/ini_parser.hpp>
#include <boost/property_tree/ptree.hpp>

// this include must follow the wxWidgets ones or it won't compile on Windows -> see http://trac.wxwidgets.org/ticket/2421
#include "libslic3r/Print.hpp"
#include "libslic3r/SLAPrint.hpp"
#include "libslic3r/FileParserError.hpp"
#include "NotificationManager.hpp"

#ifdef _WIN32
#include "BitmapComboBox.hpp"
#endif

namespace Slic3r {
namespace GUI {

View3D::View3D(wxWindow* parent, Bed3D& bed, Model* model, DynamicPrintConfig* config, BackgroundSlicingProcess* process)
    : m_canvas_widget(nullptr)
    , m_canvas(nullptr)
{
    init(parent, bed, model, config, process);
}

View3D::~View3D()
{
    delete m_canvas;
    delete m_canvas_widget;
}

bool View3D::init(wxWindow* parent, Bed3D& bed, Model* model, DynamicPrintConfig* config, BackgroundSlicingProcess* process)
{
    name = "3D";
    title = "3D view";

    if (!Create(parent, wxID_ANY, wxDefaultPosition, wxDefaultSize, 0 /* disable wxTAB_TRAVERSAL */))
        return false;

    m_canvas_widget = OpenGLManager::create_wxglcanvas(*this);
    if (m_canvas_widget == nullptr)
        return false;

    m_canvas = new GLCanvas3D(m_canvas_widget, bed);
    m_canvas->set_context(wxGetApp().init_glcontext(*m_canvas_widget));

    m_canvas->allow_multisample(OpenGLManager::can_multisample());

    m_canvas->enable_picking(true);
    m_canvas->get_selection().set_mode(Selection::Instance);
    m_canvas->enable_moving(true);
    // XXX: more config from 3D.pm
    m_canvas->set_model(model);
    m_canvas->set_process(process);
    m_canvas->set_config(config);
    m_canvas->enable_gizmos(true);
    m_canvas->enable_selection(true);
    m_canvas->enable_main_toolbar(true);
    m_canvas->enable_undoredo_toolbar(true);
    m_canvas->enable_labels(true);
    m_canvas->enable_slope(true);

    wxBoxSizer* main_sizer = new wxBoxSizer(wxVERTICAL);
    main_sizer->Add(m_canvas_widget, 1, wxALL | wxEXPAND, 0);

    SetSizer(main_sizer);
    SetMinSize(GetSize());
    GetSizer()->SetSizeHints(this);

    return true;
}

void View3D::set_as_dirty()
{
    if (m_canvas != nullptr)
        m_canvas->set_as_dirty();
}

void View3D::bed_shape_changed()
{
    if (m_canvas != nullptr)
        m_canvas->bed_shape_changed();
}

void View3D::select_view(const std::string& direction)
{
    if (m_canvas != nullptr)
        m_canvas->select_view(direction);
}

void View3D::select_all()
{
    if (m_canvas != nullptr)
        m_canvas->select_all();
}

void View3D::deselect_all()
{
    if (m_canvas != nullptr)
        m_canvas->deselect_all();
}

void View3D::delete_selected()
{
    if (m_canvas != nullptr)
        m_canvas->delete_selected();
}

void View3D::mirror_selection(Axis axis)
{
    if (m_canvas != nullptr)
        m_canvas->mirror_selection(axis);
}

bool View3D::is_layers_editing_enabled() const
{
    return (m_canvas != nullptr) ? m_canvas->is_layers_editing_enabled() : false;
}

bool View3D::is_layers_editing_allowed() const
{
    return (m_canvas != nullptr) ? m_canvas->is_layers_editing_allowed() : false;
}

void View3D::enable_layers_editing(bool enable)
{
    if (m_canvas != nullptr)
        m_canvas->enable_layers_editing(enable);
}

bool View3D::is_dragging() const
{
    return (m_canvas != nullptr) ? m_canvas->is_dragging() : false;
}

bool View3D::is_reload_delayed() const
{
    return (m_canvas != nullptr) ? m_canvas->is_reload_delayed() : false;
}

void View3D::reload_scene(bool refresh_immediately, bool force_full_scene_refresh)
{
    if (m_canvas != nullptr)
        m_canvas->reload_scene(refresh_immediately, force_full_scene_refresh);
}

void View3D::render()
{
    if (m_canvas != nullptr)
        //m_canvas->render();
        m_canvas->set_as_dirty();
}

Preview::Preview(
    wxWindow* parent, Bed3D& bed, Model* model, DynamicPrintConfig* config,
    BackgroundSlicingProcess* process, GCodeProcessorResult* gcode_result, std::function<void()> schedule_background_process_func)
    : m_config(config)
    , m_process(process)
    , m_gcode_result(gcode_result)
    , m_schedule_background_process(schedule_background_process_func)
{
    if (init(parent, bed, model))
        load_print();
    }

void Preview::set_layers_slider_values_range(int bottom, int top)
{
    m_layers_slider->SetHigherValue(std::min(top, m_layers_slider->GetMaxValue()));
    m_layers_slider->SetLowerValue(std::max(bottom, m_layers_slider->GetMinValue()));
}

bool Preview::init(wxWindow* parent, Bed3D& bed, Model* model)
{

    name = "Preview";
    title = "Gcode Preview";

    if (!Create(parent, wxID_ANY, wxDefaultPosition, wxDefaultSize, 0 /* disable wxTAB_TRAVERSAL */))
        return false;

    // to match the background of the sliders
#ifdef _WIN32 
    wxGetApp().UpdateDarkUI(this);
#else
    SetBackgroundColour(GetParent()->GetBackgroundColour());
#endif // _WIN32

    m_canvas_widget = OpenGLManager::create_wxglcanvas(*this);
    if (m_canvas_widget == nullptr)
        return false;

    m_canvas = new GLCanvas3D(m_canvas_widget, bed);
    m_canvas->set_context(wxGetApp().init_glcontext(*m_canvas_widget));
    m_canvas->allow_multisample(OpenGLManager::can_multisample());
    m_canvas->set_config(m_config);
    m_canvas->set_model(model);
    m_canvas->set_process(m_process);
    m_canvas->enable_legend_texture(true);
    m_canvas->enable_dynamic_background(true);

    m_layers_slider_sizer = create_layers_slider_sizer();

    wxGetApp().UpdateDarkUI(m_bottom_toolbar_panel = new wxPanel(this));
<<<<<<< HEAD
=======
    m_label_view_type = new wxStaticText(m_bottom_toolbar_panel, wxID_ANY, _L("View"));
#ifdef _WIN32
    wxGetApp().UpdateDarkUI(m_choice_view_type = new BitmapComboBox(m_bottom_toolbar_panel, wxID_ANY, wxEmptyString, wxDefaultPosition, wxDefaultSize, 0, NULL, wxCB_READONLY));
#else
    m_choice_view_type = new wxComboBox(m_bottom_toolbar_panel, wxID_ANY, wxEmptyString, wxDefaultPosition, wxDefaultSize, 0, NULL, wxCB_READONLY);
#endif
    m_choice_view_label[GCodeViewer::EViewType::FeatureType] = m_width_screen == tiny ? _L("Feature") : _L("Feature type");
    m_choice_view_label[GCodeViewer::EViewType::Height] = _L("Height");
    m_choice_view_label[GCodeViewer::EViewType::Width] = _L("Width");
    m_choice_view_label[GCodeViewer::EViewType::Feedrate] = _L("Speed");
    m_choice_view_label[GCodeViewer::EViewType::FanSpeed] = m_width_screen == tiny ? _L("Fan") : _L("Fan speed");
    m_choice_view_label[GCodeViewer::EViewType::Temperature] = m_width_screen == tiny ? _L("Temp") : _L("Temperature");
    m_choice_view_label[GCodeViewer::EViewType::LayerTime] = m_width_screen == tiny ? _L("time") : _L("Layer time");
    m_choice_view_label[GCodeViewer::EViewType::Chronology] = m_width_screen == tiny ? _L("Chrono") : _L("Chronology");
    m_choice_view_label[GCodeViewer::EViewType::VolumetricRate] = m_width_screen == tiny ? _L("Vol. flow") : _L("Volumetric flow rate");
    m_choice_view_label[GCodeViewer::EViewType::VolumetricFlow] = _L("Section");
    m_choice_view_label[GCodeViewer::EViewType::Tool] = _L("Tool");
    m_choice_view_label[GCodeViewer::EViewType::Filament] = _L("Filament");
    m_choice_view_label[GCodeViewer::EViewType::ColorPrint] = m_width_screen == tiny ? _L("Color") : _L("Color Print");
    for(int i=0; i < (int)GCodeViewer::EViewType::Count; i++)
        m_choice_view_type->Append(m_choice_view_label[(GCodeViewer::EViewType)i]);
    m_choice_view_type->SetSelection(0);

    m_label_show = new wxStaticText(m_bottom_toolbar_panel, wxID_ANY, _L("Show"));
#ifdef _WIN32
    long combo_style = wxCB_READONLY | wxBORDER_SIMPLE; //set border allows use default color instead of theme color wich is allways light under MSW
#else
    long combo_style = wxCB_READONLY;
#endif
    m_combochecklist_features = new wxComboCtrl();
    m_combochecklist_features->Create(m_bottom_toolbar_panel, wxID_ANY, _L("Feature types"), wxDefaultPosition,
        wxSize((m_width_screen == large ? 35: (m_width_screen == medium ?20:15)) * wxGetApp().em_unit(), -1), combo_style);
    std::string feature_items = GUI::into_u8(
        _L("Unknown") + "|1|" +
        _L("Internal perimeter") + "|1|" +
        _L("External perimeter") + "|1|" +
        _L("Overhang perimeter") + "|1|" +
        _L("Internal infill") + "|1|" +
        _L("Solid infill") + "|1|" +
        _L("Top solid infill") + "|1|" +
        _L("Ironing") + "|1|" +
        _L("Bridge infill") + "|1|" +
        _L("Internal bridge infill") + "|1|" +
        _L("Thin wall") + "|1|" +
        _L("Gap fill") + "|1|" +
        _L("Skirt/Brim") + "|1|" +
        _L("Support material") + "|1|" +
        _L(m_width_screen == large? "Support material interface": "Sup. mat. interface") + "|1|" +
        _L("Wipe tower") + "|1|" +
        _L("Mill") + "|1|" +
        _L("Custom") + "|1"
    );
    Slic3r::GUI::create_combochecklist(m_combochecklist_features, GUI::into_u8(_L("Feature types")), feature_items);

    m_combochecklist_options = new wxComboCtrl();
    m_combochecklist_options->Create(m_bottom_toolbar_panel, wxID_ANY, _L("Options"), wxDefaultPosition, wxDefaultSize, combo_style);
    std::string options_items = GUI::into_u8(
        get_option_type_string(OptionType::Travel) + "|0|" +
        get_option_type_string(OptionType::Wipe) + "|0|" +
        get_option_type_string(OptionType::Retractions) + "|0|" +
        get_option_type_string(OptionType::Unretractions) + "|0|" +
        get_option_type_string(OptionType::Seams) + "|0|" +
        get_option_type_string(OptionType::ToolChanges) + "|0|" +
        get_option_type_string(OptionType::ColorChanges) + "|0|" +
        get_option_type_string(OptionType::PausePrints) + "|0|" +
        get_option_type_string(OptionType::CustomGCodes) + "|0|" +
        get_option_type_string(OptionType::Shells) + "|0|" +
        get_option_type_string(OptionType::ToolMarker) + "|1|" +
        get_option_type_string(OptionType::Legend) + "|1"
);
    Slic3r::GUI::create_combochecklist(m_combochecklist_options, GUI::into_u8(_L("Options")), options_items);
>>>>>>> 0670fbfb

    m_left_sizer = new wxBoxSizer(wxVERTICAL);
    m_left_sizer->Add(m_canvas_widget, 1, wxALL | wxEXPAND, 0);

    wxBoxSizer* right_sizer = new wxBoxSizer(wxVERTICAL);
    right_sizer->Add(m_layers_slider_sizer, 1, wxEXPAND, 0);

    m_moves_slider = new DoubleSlider::Control(m_bottom_toolbar_panel, wxID_ANY, 0, 0, 0, 100, wxDefaultPosition, wxDefaultSize, wxSL_HORIZONTAL);
    m_moves_slider->SetDrawMode(DoubleSlider::dmSequentialGCodeView);

    wxBoxSizer* bottom_toolbar_sizer = new wxBoxSizer(wxHORIZONTAL);
    bottom_toolbar_sizer->Add(m_moves_slider, 1, wxALL | wxEXPAND, 0);
    m_bottom_toolbar_panel->SetSizer(bottom_toolbar_sizer);

    m_left_sizer->Add(m_bottom_toolbar_panel, 0, wxALL | wxEXPAND, 0);
    m_left_sizer->Hide(m_bottom_toolbar_panel);

    wxBoxSizer* main_sizer = new wxBoxSizer(wxHORIZONTAL);
    main_sizer->Add(m_left_sizer, 1, wxALL | wxEXPAND, 0);
    main_sizer->Add(right_sizer, 0, wxALL | wxEXPAND, 0);

    SetSizer(main_sizer);
    SetMinSize(GetSize());
    GetSizer()->SetSizeHints(this);

    bind_event_handlers();
    
    return true;
}

Preview::~Preview()
{
    unbind_event_handlers();

    if (m_canvas != nullptr)
        delete m_canvas;

    if (m_canvas_widget != nullptr)
        delete m_canvas_widget;
}

void Preview::set_as_dirty()
{
    if (m_canvas != nullptr)
        m_canvas->set_as_dirty();
}

void Preview::bed_shape_changed()
{
    if (m_canvas != nullptr)
        m_canvas->bed_shape_changed();
}

void Preview::select_view(const std::string& direction)
{
    m_canvas->select_view(direction);
}

void Preview::set_drop_target(wxDropTarget* target)
{
    if (target != nullptr)
        SetDropTarget(target);
}

void Preview::load_gcode_shells()
{
    m_canvas->load_gcode_shells();
}

void Preview::load_print(bool keep_z_range)
{
    PrinterTechnology tech = m_process->current_printer_technology();
    if (tech == ptFFF)
        load_print_as_fff(keep_z_range);
    else if (tech == ptSLA)
        load_print_as_sla();

    Layout();
}

void Preview::reload_print(bool keep_volumes)
{
#ifdef __linux__
    // We are getting mysterious crashes on Linux in gtk due to OpenGL context activation GH #1874 #1955.
    // So we are applying a workaround here: a delayed release of OpenGL vertex buffers.
    if (!IsShown())
    {
        m_volumes_cleanup_required = !keep_volumes;
        return;
    }
#endif /* __linux__ */
    if (
#ifdef __linux__
        m_volumes_cleanup_required || 
#endif /* __linux__ */
        (!keep_volumes && m_canvas->is_preview_dirty()))
    {
        m_canvas->reset_volumes();
        m_loaded = false;
#ifdef __linux__
        m_volumes_cleanup_required = false;
#endif /* __linux__ */
    }

    //test if gcode is up-to-date
    if (m_gcode_result && m_canvas->is_gcode_preview_dirty(*m_gcode_result))
        refresh_print();
    else
        load_print();
}

void Preview::refresh_print()
{
    m_loaded = false;

    if (!IsShown())
        return;

    load_print(true);
}

void Preview::msw_rescale()
{
    // rescale slider
    if (m_layers_slider != nullptr) m_layers_slider->msw_rescale();
    if (m_moves_slider != nullptr) m_moves_slider->msw_rescale();

    // rescale warning legend on the canvas
    get_canvas3d()->msw_rescale();

    // rescale legend
    refresh_print();
}

void Preview::sys_color_changed()
{
#ifdef _WIN32
    wxWindowUpdateLocker noUpdates(this);
    wxGetApp().UpdateAllStaticTextDarkUI(m_bottom_toolbar_panel);
#endif // _WIN32

    if (m_layers_slider != nullptr)
        m_layers_slider->sys_color_changed();
}

void Preview::jump_layers_slider(wxKeyEvent& evt)
{
    if (m_layers_slider) m_layers_slider->OnChar(evt);
}

void Preview::move_layers_slider(wxKeyEvent& evt)
{
    if (m_layers_slider != nullptr) m_layers_slider->OnKeyDown(evt);
}

void Preview::edit_layers_slider(wxKeyEvent& evt)
{
    if (m_layers_slider != nullptr) m_layers_slider->OnChar(evt);
}

void Preview::bind_event_handlers()
{
    Bind(wxEVT_SIZE, &Preview::on_size, this);
    m_moves_slider->Bind(wxEVT_SCROLL_CHANGED, &Preview::on_moves_slider_scroll_changed, this);
}

void Preview::unbind_event_handlers()
{
    Unbind(wxEVT_SIZE, &Preview::on_size, this);
    m_moves_slider->Unbind(wxEVT_SCROLL_CHANGED, &Preview::on_moves_slider_scroll_changed, this);
}

void Preview::move_moves_slider(wxKeyEvent& evt)
{
    if (m_moves_slider != nullptr) m_moves_slider->OnKeyDown(evt);
}

void Preview::hide_layers_slider()
{
    m_layers_slider_sizer->Hide((size_t)0);
    Layout();
}

bool Preview::can_display_gcode()
{
    return !m_gcode_result->moves.empty();
}

bool Preview::can_display_volume()
{
    const Print* print = m_canvas->fff_print();
    if (print == nullptr)
        return false;

    if (!print->is_step_done(psSkirtBrim))
        return false;
    return true;
}

void Preview::on_size(wxSizeEvent& evt)
{
    evt.Skip();
    Refresh();
}

wxBoxSizer* Preview::create_layers_slider_sizer()
{
    wxBoxSizer* sizer = new wxBoxSizer(wxHORIZONTAL);
    m_layers_slider = new DoubleSlider::Control(this, wxID_ANY, 0, 0, 0, 100);

    m_layers_slider->SetDrawMode(wxGetApp().preset_bundle->printers.get_edited_preset().printer_technology() == ptSLA,
        wxGetApp().preset_bundle->fff_prints.get_edited_preset().config.opt_bool("complete_objects"));
    m_layers_slider->enable_action_icon(wxGetApp().is_editor());

    sizer->Add(m_layers_slider, 0, wxEXPAND, 0);

    // sizer, m_canvas_widget
    m_canvas_widget->Bind(wxEVT_KEY_DOWN, &Preview::update_layers_slider_from_canvas, this);
    m_canvas_widget->Bind(wxEVT_KEY_UP, [this](wxKeyEvent& event) {
        if (event.GetKeyCode() == WXK_SHIFT)
            m_layers_slider->UseDefaultColors(true);
        event.Skip();
        });

    m_layers_slider->Bind(wxEVT_SCROLL_CHANGED, &Preview::on_layers_slider_scroll_changed, this);

    Bind(DoubleSlider::wxCUSTOMEVT_TICKSCHANGED, [this](wxEvent&) {
        Model& model = wxGetApp().plater()->model();
        Info custom_gcode_per_print_z = m_layers_slider->GetTicksValues();
        model.custom_gcode_per_print_z = custom_gcode_per_print_z;
        m_schedule_background_process();

        m_keep_current_preview_type = false;
        reload_print(false);
        });

    return sizer;
}

// Find an index of a value in a sorted vector, which is in <z-eps, z+eps>.
// Returns -1 if there is no such member.
static int find_close_layer_idx(const std::vector<double>& zs, double &z, double eps)
{
    if (zs.empty())
        return -1;
    auto it_h = std::lower_bound(zs.begin(), zs.end(), z);
    if (it_h == zs.end()) {
        auto it_l = it_h;
        -- it_l;
        if (z - *it_l < eps)
            return int(zs.size() - 1);
    } else if (it_h == zs.begin()) {
        if (*it_h - z < eps)
            return 0;
    } else {
        auto it_l = it_h;
        -- it_l;
        double dist_l = z - *it_l;
        double dist_h = *it_h - z;
        if (std::min(dist_l, dist_h) < eps) {
            return (dist_l < dist_h) ? int(it_l - zs.begin()) : int(it_h - zs.begin());
        }
    }
    return -1;
}

void Preview::check_layers_slider_values(std::vector<CustomGCode::Item>& ticks_from_model, const std::vector<double>& layers_z)
{
    // All ticks that would end up outside the slider range should be erased.
    // TODO: this should be placed into more appropriate part of code,
    // this function is e.g. not called when the last object is deleted
    unsigned int old_size = ticks_from_model.size();
    ticks_from_model.erase(std::remove_if(ticks_from_model.begin(), ticks_from_model.end(),
                     [layers_z](CustomGCode::Item val)
        {
            auto it = std::lower_bound(layers_z.begin(), layers_z.end(), val.print_z - DoubleSlider::epsilon());
            return it == layers_z.end();
        }),
        ticks_from_model.end());
    if (ticks_from_model.size() != old_size)
        m_schedule_background_process();
}

void Preview::update_layers_slider(const std::vector<double>& layers_z, bool keep_z_range)
{
    // Save the initial slider span.
    double z_low = m_layers_slider->GetLowerValueD();
    double z_high = m_layers_slider->GetHigherValueD();
    bool   was_empty = m_layers_slider->GetMaxValue() == 0 || z_high == 0;

    bool force_sliders_full_range = was_empty;
    if (!keep_z_range)
    {
        bool span_changed = layers_z.empty() || std::abs(layers_z.back() - m_layers_slider->GetMaxValueD()) > DoubleSlider::epsilon()/*1e-6*/;
        force_sliders_full_range |= span_changed;
    }
    bool   snap_to_min = force_sliders_full_range || m_layers_slider->is_lower_at_min();
    bool   snap_to_max = force_sliders_full_range || m_layers_slider->is_higher_at_max();

    // Detect and set manipulation mode for double slider
    update_layers_slider_mode();

    Plater* plater = wxGetApp().plater();
    CustomGCode::Info ticks_info_from_model = plater->model().custom_gcode_per_print_z;
    if (wxGetApp().is_editor())
        ticks_info_from_model = plater->model().custom_gcode_per_print_z;
    else {
        ticks_info_from_model.mode = CustomGCode::Mode::SingleExtruder;
        ticks_info_from_model.gcodes = m_canvas->get_custom_gcode_per_print_z();
    }
    //check incoherencies
    check_layers_slider_values(ticks_info_from_model.gcodes, layers_z);

    //first of all update extruder colors to avoid crash, when we are switching printer preset from MM to SM
    m_layers_slider->SetExtruderColors(plater->get_extruder_colors_from_plater_config(wxGetApp().is_editor() ? nullptr : m_gcode_result));
    m_layers_slider->SetSliderValues(layers_z);
    assert(m_layers_slider->GetMinValue() == 0);
    m_layers_slider->SetMaxValue(layers_z.empty() ? 0 : layers_z.size() - 1);

    int idx_low = 0;
    int idx_high = m_layers_slider->GetMaxValue();
    if (!layers_z.empty()) {
        if (!snap_to_min) {
            int idx_new = find_close_layer_idx(layers_z, z_low, DoubleSlider::epsilon()/*1e-6*/);
            if (idx_new != -1)
                idx_low = idx_new;
        }
        if (!snap_to_max) {
            int idx_new = find_close_layer_idx(layers_z, z_high, DoubleSlider::epsilon()/*1e-6*/);
            if (idx_new != -1)
                idx_high = idx_new;
        }
    }
    m_layers_slider->SetSelectionSpan(idx_low, idx_high);
    m_layers_slider->SetTicksValues(ticks_info_from_model);

    bool sla_print_technology = plater->printer_technology() == ptSLA;
    bool sequential_print = wxGetApp().preset_bundle->fff_prints.get_edited_preset().config.opt_bool("complete_objects");
    m_layers_slider->SetDrawMode(sla_print_technology, sequential_print);
    if (sla_print_technology)
        m_layers_slider->SetLayersTimes(plater->sla_print().print_statistics().layers_times);
    else {
        auto print_mode_stat = m_gcode_result->print_statistics.modes.front();
        m_layers_slider->SetLayersTimes(print_mode_stat.layers_times, print_mode_stat.time);
    }

    // check if ticks_info_from_model contains ColorChange g-code
    bool color_change_already_exists = false;
    for (const CustomGCode::Item& gcode: ticks_info_from_model.gcodes)
        if (gcode.type == CustomGCode::Type::ColorChange) {
            color_change_already_exists = true;
            break;
        }

    // Suggest the auto color change, if model looks like sign
    if (!color_change_already_exists &&
        wxGetApp().app_config->get_bool("allow_auto_color_change") &&
        m_layers_slider->IsNewPrint())
    {
        const Print& print = wxGetApp().plater()->fff_print();

        //bool is_possible_auto_color_change = false;
        for (auto object : print.objects()) {
            double object_x = double(object->size().x());
            double object_y = double(object->size().y());

            // if it's sign, than object have not to be a too height
            double height = object->height();
            coord_t longer_side = std::max(object_x, object_y);
            auto   num_layers = int(object->layers().size());
            if (height / longer_side > 0.3 || num_layers < 2)
                continue;

            const ExPolygons& bottom = object->get_layer(0)->lslices;
            double bottom_area = area(bottom);

            // at least 25% of object's height have to be a solid 
            int  i, min_solid_height = int(0.25 * num_layers);
            for (i = 1; i <= min_solid_height; ++ i) {
                double cur_area = area(object->get_layer(i)->lslices);
                if (!DoubleSlider::equivalent_areas(bottom_area, cur_area)) {
                    // but due to the elephant foot compensation, the first layer may be slightly smaller than the others
                    if (i == 1 && fabs(cur_area - bottom_area) / bottom_area < 0.1) {
                        // So, let process this case and use second layer as a bottom 
                        bottom_area = cur_area;
                        continue;
                    }
                    break;
                }
            }
            if (i < min_solid_height)
                continue;

            if (DoubleSlider::check_color_change(object, i, num_layers, true, [this, object](const Layer*) {
                NotificationManager* notif_mngr = wxGetApp().plater()->get_notification_manager();
                notif_mngr->push_notification(
                    NotificationType::SignDetected, NotificationManager::NotificationLevel::PrintInfoNotificationLevel,
                    _u8L("NOTE:") + "\n" +
                    format(_u8L("Sliced object \"%1%\" looks like a logo or a sign"), object->model_object()->name) + "\n",
                    _u8L("Apply color change automatically"),
                    [this](wxEvtHandler*) {
                        m_layers_slider->auto_color_change();
                        return true;
                    });

                notif_mngr->apply_in_preview();
                return true;
            }) )
                // first object with color chnages is found
                break;
        }
    }

    m_layers_slider_sizer->Show((size_t)0);
    Layout();
}

void Preview::update_layers_slider_mode()
{
    //    true  -> single-extruder printer profile OR 
    //             multi-extruder printer profile , but whole model is printed by only one extruder
    //    false -> multi-extruder printer profile , and model is printed by several extruders
    bool    one_extruder_printed_model = true;

    // extruder used for whole model for multi-extruder printer profile
    int     only_extruder = -1; 

    if (wxGetApp().extruders_edited_cnt() > 1)
    {
        const ModelObjectPtrs& objects = wxGetApp().plater()->model().objects;

        // check if whole model uses just only one extruder
        if (!objects.empty())
        {
            const int extruder = objects[0]->config.has("extruder") ?
                                 objects[0]->config.option("extruder")->get_int() : 0;

            auto is_one_extruder_printed_model = [objects, extruder]()
            {
                for (ModelObject* object : objects)
                {
                    if (object->config.has("extruder") &&
                        object->config.option("extruder")->get_int() != extruder)
                        return false;

                    for (ModelVolume* volume : object->volumes)
                        if ((volume->config.has("extruder") && 
                            volume->config.option("extruder")->get_int() != 0 && // extruder isn't default
                            volume->config.option("extruder")->get_int() != extruder) ||
                            !volume->mmu_segmentation_facets.empty())
                            return false;

                    for (const auto& range : object->layer_config_ranges)
                        if (range.second.has("extruder") &&
<<<<<<< HEAD
                            range.second.option("extruder")->getInt() != 0 && // extruder isn't default
                            range.second.option("extruder")->getInt() != extruder)
=======
                            range.second.option("extruder")->get_int() != extruder)
>>>>>>> 0670fbfb
                            return false;
                }
                return true;
            };

            if (is_one_extruder_printed_model())
                only_extruder = extruder;
            else
                one_extruder_printed_model = false;
        }
    }

    m_layers_slider->SetModeAndOnlyExtruder(one_extruder_printed_model, only_extruder);
}

void Preview::reset_layers_slider()
{
    m_layers_slider->SetHigherValue(0);
    m_layers_slider->SetLowerValue(0);
}

void Preview::update_layers_slider_from_canvas(wxKeyEvent& event)
{
    if (event.HasModifiers()) {
        event.Skip();
        return;
    }

    const auto key = event.GetKeyCode();

    if (key == 'S' || key == 'W') {
        const int new_pos = key == 'W' ? m_layers_slider->GetHigherValue() + 1 : m_layers_slider->GetHigherValue() - 1;
        m_layers_slider->SetHigherValue(new_pos);
        if (event.ShiftDown() || m_layers_slider->is_one_layer()) m_layers_slider->SetLowerValue(m_layers_slider->GetHigherValue());
    }
    else if (key == 'A' || key == 'D') {
        const int new_pos = key == 'D' ? m_moves_slider->GetHigherValue() + 1 : m_moves_slider->GetHigherValue() - 1;
        m_moves_slider->SetHigherValue(new_pos);
        if (event.ShiftDown() || m_moves_slider->is_one_layer()) m_moves_slider->SetLowerValue(m_moves_slider->GetHigherValue());
    }
    else if (key == 'X')
        m_layers_slider->ChangeOneLayerLock();
    else if (key == WXK_SHIFT)
        m_layers_slider->UseDefaultColors(false);
    else
        event.Skip();
}

void Preview::update_moves_slider()
{
    const GCodeViewer::SequentialView& view = m_canvas->get_gcode_sequential_view();
    // this should not be needed, but it is here to try to prevent rambling crashes on Mac Asan
    if (view.endpoints.last < view.endpoints.first)
        return;

    assert(view.endpoints.first <= view.current.first && view.current.first <= view.endpoints.last);
    assert(view.endpoints.first <= view.current.last && view.current.last <= view.endpoints.last);

    std::vector<double> values;
    values.reserve(view.endpoints.last - view.endpoints.first + 1);
    std::vector<double> alternate_values;
    alternate_values.reserve(view.endpoints.last - view.endpoints.first + 1);
    unsigned int last_gcode_id = view.gcode_ids[view.endpoints.first];
    for (unsigned int i = view.endpoints.first; i <= view.endpoints.last; ++i) {
        assert(view.gcode_ids.size() > i);
        if (i > view.endpoints.first && view.gcode_ids.size() > i) {
            // skip consecutive moves with same gcode id (resulting from processing G2 and G3 lines)
            if (last_gcode_id == view.gcode_ids[i]) {
                values.back() = static_cast<double>(i + 1);
                alternate_values.back() = static_cast<double>(view.gcode_ids[i]);
                continue;
            }
            else
                last_gcode_id = view.gcode_ids[i];
        }

        values.emplace_back(static_cast<double>(i + 1));
        alternate_values.emplace_back(static_cast<double>(view.gcode_ids[i]));
    }

    m_moves_slider->SetSliderValues(values);
    m_moves_slider->SetSliderAlternateValues(alternate_values);
    m_moves_slider->SetMaxValue(int(values.size()) - 1);
    m_moves_slider->SetSelectionSpan(values.front() - 1 - view.endpoints.first, values.back() - 1 - view.endpoints.first);
}

void Preview::enable_moves_slider(bool enable)
{
    bool render_as_disabled = !enable;
    if (m_moves_slider != nullptr && m_moves_slider->is_rendering_as_disabled() != render_as_disabled) {
        m_moves_slider->set_render_as_disabled(render_as_disabled);
        m_moves_slider->Refresh();
    }
}

void Preview::load_print_as_fff(bool keep_z_range)
{
    if (wxGetApp().mainframe == nullptr || wxGetApp().is_recreating_gui())
        // avoid processing while mainframe is being constructed
        return;

    if (m_loaded || m_process->current_printer_technology() != ptFFF)
        return;

    // we require that there's at least one object and the posSlice step
    // is performed on all of them(this ensures that _shifted_copies was
    // populated and we know the number of layers)
    bool has_layers = false;
    const Print *print = m_process->fff_print();
    if (print->is_step_done(posSlice)) {
        for (const PrintObject* print_object : print->objects())
            if (! print_object->layers().empty()) {
                has_layers = true;
                break;
            }
    }
    if (!has_layers && print->is_step_done(posSupportMaterial)) {
        for (const PrintObject* print_object : print->objects())
            if (! print_object->support_layers().empty()) {
                has_layers = true;
                break;
            }
    }

    if (wxGetApp().is_editor() && !has_layers) {
        hide_layers_slider();
        m_left_sizer->Hide(m_bottom_toolbar_panel);
        m_left_sizer->Layout();
        Refresh();
        m_canvas_widget->Refresh();
        return;
    }

    GCodeViewer::EViewType gcode_view_type = m_canvas->get_gcode_view_preview_type();
    bool gcode_preview_data_valid = !m_gcode_result->moves.empty();
    gcode_preview_data_valid = gcode_preview_data_valid && current_force_state != ForceState::ForceExtrusions;
    // Collect colors per extruder.
    std::vector<std::string> colors;
    std::vector<CustomGCode::Item> color_print_values = {};
    // set color print values, if it si selected "ColorPrint" view type
    if (gcode_view_type == GCodeViewer::EViewType::ColorPrint) {
        colors = wxGetApp().plater()->get_colors_for_color_print(m_gcode_result);

        if (!gcode_preview_data_valid) {
            if (wxGetApp().is_editor())
                color_print_values = wxGetApp().plater()->model().custom_gcode_per_print_z.gcodes;
            else
                color_print_values = m_canvas->get_custom_gcode_per_print_z();
            colors.push_back("#808080"); // gray color for pause print or custom G-code 
        }
    }
    else if (gcode_view_type == GCodeViewer::EViewType::Filament)
    {
        const ConfigOptionStrings* extruders_opt = dynamic_cast<const ConfigOptionStrings*>(m_config->option("extruder_colour"));
        const ConfigOptionStrings* filamemts_opt = dynamic_cast<const ConfigOptionStrings*>(m_config->option("filament_colour"));
        unsigned int colors_count = std::max((unsigned int)extruders_opt->values.size(), (unsigned int)filamemts_opt->values.size());

        ColorRGBA rgba;
        for (unsigned int i = 0; i < colors_count; ++i)
        {
            std::string color = m_config->opt_string("filament_colour", size_t(i));
            if (!decode_color(color, rgba))
            {
                color = "#FFFFFF";
            }

            colors.emplace_back(color);
        }
        color_print_values.clear();
    }
    else if (gcode_preview_data_valid || (gcode_view_type == GCodeViewer::EViewType::Tool))
    {
        colors = wxGetApp().plater()->get_extruder_colors_from_plater_config();
        color_print_values.clear();
    }

    std::vector<double> zs;

    if (IsShown()) {
        if (current_force_state == ForceState::ForceGcode)
            m_canvas->set_items_show(false, true);
        else if (current_force_state == ForceState::ForceExtrusions)
            m_canvas->set_items_show(true, false);
        else
            m_canvas->set_items_show(true, true);

        m_canvas->set_selected_extruder(0);
        if (current_force_state == ForceState::ForceGcode || (gcode_preview_data_valid && current_force_state != ForceState::ForceExtrusions)) {
            // Load the real G-code preview.
            if (current_force_state == ForceState::NoForce)
                m_canvas->set_items_show(false, true);
            m_canvas->load_gcode_preview(*m_gcode_result, colors);
            m_left_sizer->Layout();
            Refresh();
            zs = m_canvas->get_gcode_layers_zs();
            if (!zs.empty())
                m_left_sizer->Show(m_bottom_toolbar_panel);
            m_loaded = true;
        }
        else if (wxGetApp().is_editor()) {
            // Load the initial preview based on slices, not the final G-code.
            if (current_force_state == ForceState::NoForce)
                m_canvas->set_items_show(true, false);
            m_canvas->load_preview(colors, color_print_values);
            m_left_sizer->Hide(m_bottom_toolbar_panel);
            m_left_sizer->Layout();
            Refresh();
            zs = m_canvas->get_volumes_print_zs(true);
        }
        else {
            m_left_sizer->Hide(m_bottom_toolbar_panel);
            m_left_sizer->Layout();
            Refresh();
        }

        if (!zs.empty() && !m_keep_current_preview_type) {
            unsigned int number_extruders = wxGetApp().is_editor() ?
                (unsigned int)print->extruders().size() :
                m_canvas->get_gcode_extruders_count();
            std::vector<Item> gcodes = wxGetApp().is_editor() ?
                wxGetApp().plater()->model().custom_gcode_per_print_z.gcodes :
                m_canvas->get_custom_gcode_per_print_z();
            const bool contains_color_gcodes = std::any_of(std::begin(gcodes), std::end(gcodes),
                [] (auto const& item) { return item.type == CustomGCode::Type::ColorChange; });
            const GCodeViewer::EViewType choice = contains_color_gcodes ?
                GCodeViewer::EViewType::ColorPrint :
                (number_extruders > 1) ? GCodeViewer::EViewType::Tool : GCodeViewer::EViewType::FeatureType;
            if (choice != gcode_view_type) {
                m_canvas->set_gcode_view_preview_type(choice);
                if (wxGetApp().is_gcode_viewer())
                    m_keep_current_preview_type = true;
                refresh_print();
            }
        }

        if (zs.empty()) {
            // all layers filtered out
            hide_layers_slider();
            m_canvas_widget->Refresh();
        } else {
            update_layers_slider(zs, keep_z_range);
        }
    }
}

void Preview::reset_gcode_toolpaths()
{
    if (current_force_state == ForceState::NoForce)
        m_canvas->set_items_show(true, false);
    m_canvas->reset_gcode_toolpaths();
}

void Preview::load_print_as_sla()
{
    if (m_loaded || (m_process->current_printer_technology() != ptSLA))
        return;

    unsigned int n_layers = 0;
    const SLAPrint* print = m_process->sla_print();

    std::vector<double> zs;
    double initial_layer_height = print->material_config().initial_layer_height.value;
    for (const SLAPrintObject* obj : print->objects())
        if (obj->is_step_done(slaposSliceSupports) && !obj->get_slice_index().empty()) {
            auto low_coord = obj->get_slice_index().front().print_level();
            for (auto& rec : obj->get_slice_index())
                zs.emplace_back(initial_layer_height + (rec.print_level() - low_coord) * SCALING_FACTOR);
        }
    sort_remove_duplicates(zs);

    m_canvas->reset_clipping_planes_cache();
    m_canvas->set_use_clipping_planes(true);

    n_layers = (unsigned int)zs.size();
    if (n_layers == 0) {
        hide_layers_slider();
        m_canvas_widget->Refresh();
    }

    if (IsShown()) {
        m_canvas->load_sla_preview();
        m_left_sizer->Hide(m_bottom_toolbar_panel);
        m_left_sizer->Layout();
        Refresh();

        if (n_layers > 0)
            update_layers_slider(zs);

        m_loaded = true;
    }
}

void Preview::on_layers_slider_scroll_changed(wxCommandEvent& event)
{
    if (IsShown()) {
        PrinterTechnology tech = m_process->current_printer_technology();
        if (tech == ptFFF) {
            m_canvas->set_volumes_z_range({ m_layers_slider->GetLowerValueD(), m_layers_slider->GetHigherValueD() });
            m_canvas->set_toolpaths_z_range({ static_cast<unsigned int>(m_layers_slider->GetLowerValue()), static_cast<unsigned int>(m_layers_slider->GetHigherValue()) });
            m_canvas->set_as_dirty();
        }
        else if (tech == ptSLA) {
            m_canvas->set_clipping_plane(0, ClippingPlane(Vec3d::UnitZ(), -m_layers_slider->GetLowerValueD()));
            m_canvas->set_clipping_plane(1, ClippingPlane(-Vec3d::UnitZ(), m_layers_slider->GetHigherValueD()));
            m_canvas->render();
        }
    }
}

void Preview::on_moves_slider_scroll_changed(wxCommandEvent& event)
{
    m_canvas->update_gcode_sequential_view_current(static_cast<unsigned int>(m_moves_slider->GetLowerValueD() - 1.0), static_cast<unsigned int>(m_moves_slider->GetHigherValueD() - 1.0));
    m_canvas->render();
}

} // namespace GUI
} // namespace Slic3r<|MERGE_RESOLUTION|>--- conflicted
+++ resolved
@@ -241,80 +241,6 @@
     m_layers_slider_sizer = create_layers_slider_sizer();
 
     wxGetApp().UpdateDarkUI(m_bottom_toolbar_panel = new wxPanel(this));
-<<<<<<< HEAD
-=======
-    m_label_view_type = new wxStaticText(m_bottom_toolbar_panel, wxID_ANY, _L("View"));
-#ifdef _WIN32
-    wxGetApp().UpdateDarkUI(m_choice_view_type = new BitmapComboBox(m_bottom_toolbar_panel, wxID_ANY, wxEmptyString, wxDefaultPosition, wxDefaultSize, 0, NULL, wxCB_READONLY));
-#else
-    m_choice_view_type = new wxComboBox(m_bottom_toolbar_panel, wxID_ANY, wxEmptyString, wxDefaultPosition, wxDefaultSize, 0, NULL, wxCB_READONLY);
-#endif
-    m_choice_view_label[GCodeViewer::EViewType::FeatureType] = m_width_screen == tiny ? _L("Feature") : _L("Feature type");
-    m_choice_view_label[GCodeViewer::EViewType::Height] = _L("Height");
-    m_choice_view_label[GCodeViewer::EViewType::Width] = _L("Width");
-    m_choice_view_label[GCodeViewer::EViewType::Feedrate] = _L("Speed");
-    m_choice_view_label[GCodeViewer::EViewType::FanSpeed] = m_width_screen == tiny ? _L("Fan") : _L("Fan speed");
-    m_choice_view_label[GCodeViewer::EViewType::Temperature] = m_width_screen == tiny ? _L("Temp") : _L("Temperature");
-    m_choice_view_label[GCodeViewer::EViewType::LayerTime] = m_width_screen == tiny ? _L("time") : _L("Layer time");
-    m_choice_view_label[GCodeViewer::EViewType::Chronology] = m_width_screen == tiny ? _L("Chrono") : _L("Chronology");
-    m_choice_view_label[GCodeViewer::EViewType::VolumetricRate] = m_width_screen == tiny ? _L("Vol. flow") : _L("Volumetric flow rate");
-    m_choice_view_label[GCodeViewer::EViewType::VolumetricFlow] = _L("Section");
-    m_choice_view_label[GCodeViewer::EViewType::Tool] = _L("Tool");
-    m_choice_view_label[GCodeViewer::EViewType::Filament] = _L("Filament");
-    m_choice_view_label[GCodeViewer::EViewType::ColorPrint] = m_width_screen == tiny ? _L("Color") : _L("Color Print");
-    for(int i=0; i < (int)GCodeViewer::EViewType::Count; i++)
-        m_choice_view_type->Append(m_choice_view_label[(GCodeViewer::EViewType)i]);
-    m_choice_view_type->SetSelection(0);
-
-    m_label_show = new wxStaticText(m_bottom_toolbar_panel, wxID_ANY, _L("Show"));
-#ifdef _WIN32
-    long combo_style = wxCB_READONLY | wxBORDER_SIMPLE; //set border allows use default color instead of theme color wich is allways light under MSW
-#else
-    long combo_style = wxCB_READONLY;
-#endif
-    m_combochecklist_features = new wxComboCtrl();
-    m_combochecklist_features->Create(m_bottom_toolbar_panel, wxID_ANY, _L("Feature types"), wxDefaultPosition,
-        wxSize((m_width_screen == large ? 35: (m_width_screen == medium ?20:15)) * wxGetApp().em_unit(), -1), combo_style);
-    std::string feature_items = GUI::into_u8(
-        _L("Unknown") + "|1|" +
-        _L("Internal perimeter") + "|1|" +
-        _L("External perimeter") + "|1|" +
-        _L("Overhang perimeter") + "|1|" +
-        _L("Internal infill") + "|1|" +
-        _L("Solid infill") + "|1|" +
-        _L("Top solid infill") + "|1|" +
-        _L("Ironing") + "|1|" +
-        _L("Bridge infill") + "|1|" +
-        _L("Internal bridge infill") + "|1|" +
-        _L("Thin wall") + "|1|" +
-        _L("Gap fill") + "|1|" +
-        _L("Skirt/Brim") + "|1|" +
-        _L("Support material") + "|1|" +
-        _L(m_width_screen == large? "Support material interface": "Sup. mat. interface") + "|1|" +
-        _L("Wipe tower") + "|1|" +
-        _L("Mill") + "|1|" +
-        _L("Custom") + "|1"
-    );
-    Slic3r::GUI::create_combochecklist(m_combochecklist_features, GUI::into_u8(_L("Feature types")), feature_items);
-
-    m_combochecklist_options = new wxComboCtrl();
-    m_combochecklist_options->Create(m_bottom_toolbar_panel, wxID_ANY, _L("Options"), wxDefaultPosition, wxDefaultSize, combo_style);
-    std::string options_items = GUI::into_u8(
-        get_option_type_string(OptionType::Travel) + "|0|" +
-        get_option_type_string(OptionType::Wipe) + "|0|" +
-        get_option_type_string(OptionType::Retractions) + "|0|" +
-        get_option_type_string(OptionType::Unretractions) + "|0|" +
-        get_option_type_string(OptionType::Seams) + "|0|" +
-        get_option_type_string(OptionType::ToolChanges) + "|0|" +
-        get_option_type_string(OptionType::ColorChanges) + "|0|" +
-        get_option_type_string(OptionType::PausePrints) + "|0|" +
-        get_option_type_string(OptionType::CustomGCodes) + "|0|" +
-        get_option_type_string(OptionType::Shells) + "|0|" +
-        get_option_type_string(OptionType::ToolMarker) + "|1|" +
-        get_option_type_string(OptionType::Legend) + "|1"
-);
-    Slic3r::GUI::create_combochecklist(m_combochecklist_options, GUI::into_u8(_L("Options")), options_items);
->>>>>>> 0670fbfb
 
     m_left_sizer = new wxBoxSizer(wxVERTICAL);
     m_left_sizer->Add(m_canvas_widget, 1, wxALL | wxEXPAND, 0);
@@ -769,12 +695,8 @@
 
                     for (const auto& range : object->layer_config_ranges)
                         if (range.second.has("extruder") &&
-<<<<<<< HEAD
-                            range.second.option("extruder")->getInt() != 0 && // extruder isn't default
-                            range.second.option("extruder")->getInt() != extruder)
-=======
+                            range.second.option("extruder")->get_int() != 0 && // extruder isn't default
                             range.second.option("extruder")->get_int() != extruder)
->>>>>>> 0670fbfb
                             return false;
                 }
                 return true;
