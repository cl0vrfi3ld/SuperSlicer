#include "libslic3r/libslic3r.h"
#include "GUI_Preview.hpp"
#include "GUI_App.hpp"
#include "GUI.hpp"
#include "I18N.hpp"
#include "3DScene.hpp"
#include "BackgroundSlicingProcess.hpp"
#include "OpenGLManager.hpp"
#include "GLCanvas3D.hpp"
#include "libslic3r/PresetBundle.hpp"
#include "DoubleSlider.hpp"

#include "BitmapCache.hpp"
#include "Plater.hpp"
#include "MainFrame.hpp"

#include <wx/notebook.h>
#include <wx/glcanvas.h>
#include <wx/sizer.h>
#include <wx/stattext.h>
#include <wx/choice.h>
#include <wx/combo.h>
#include <wx/checkbox.h>
#include <wx/display.h>

#include <boost/locale.hpp>
#include <boost/locale/generator.hpp>
#include <boost/filesystem.hpp>
#include <boost/filesystem/path.hpp>
#include <boost/nowide/fstream.hpp>
#include <boost/property_tree/ini_parser.hpp>
#include <boost/property_tree/ptree.hpp>

// this include must follow the wxWidgets ones or it won't compile on Windows -> see http://trac.wxwidgets.org/ticket/2421
#include "libslic3r/Print.hpp"
#include "libslic3r/SLAPrint.hpp"
#include "libslic3r/FileParserError.hpp"

namespace Slic3r {
namespace GUI {

View3D::View3D(wxWindow* parent, Model* model, DynamicPrintConfig* config, BackgroundSlicingProcess* process)
    : m_canvas_widget(nullptr)
    , m_canvas(nullptr)
{
    init(parent, model, config, process);
}

View3D::~View3D()
{
    if (m_canvas != nullptr)
        delete m_canvas;

    if (m_canvas_widget != nullptr)
        delete m_canvas_widget;
}

bool View3D::init(wxWindow* parent, Model* model, DynamicPrintConfig* config, BackgroundSlicingProcess* process)
{
    if (!Create(parent, wxID_ANY, wxDefaultPosition, wxDefaultSize, 0 /* disable wxTAB_TRAVERSAL */))
        return false;

    m_canvas_widget = OpenGLManager::create_wxglcanvas(*this);
    if (m_canvas_widget == nullptr)
        return false;

    m_canvas = new GLCanvas3D(m_canvas_widget);
    m_canvas->set_context(wxGetApp().init_glcontext(*m_canvas_widget));

    m_canvas->allow_multisample(OpenGLManager::can_multisample());
    // XXX: If have OpenGL
    m_canvas->enable_picking(true);
    m_canvas->enable_moving(true);
    // XXX: more config from 3D.pm
    m_canvas->set_model(model);
    m_canvas->set_process(process);
    m_canvas->set_config(config);
    m_canvas->enable_gizmos(true);
    m_canvas->enable_selection(true);
    m_canvas->enable_main_toolbar(true);
    m_canvas->enable_undoredo_toolbar(true);
    m_canvas->enable_labels(true);
    m_canvas->enable_slope(true);

    wxBoxSizer* main_sizer = new wxBoxSizer(wxVERTICAL);
    main_sizer->Add(m_canvas_widget, 1, wxALL | wxEXPAND, 0);

    SetSizer(main_sizer);
    SetMinSize(GetSize());
    GetSizer()->SetSizeHints(this);

    return true;
}

void View3D::set_as_dirty()
{
    if (m_canvas != nullptr)
        m_canvas->set_as_dirty();
}

void View3D::bed_shape_changed()
{
    if (m_canvas != nullptr)
        m_canvas->bed_shape_changed();
}

void View3D::select_view(const std::string& direction)
{
    if (m_canvas != nullptr)
        m_canvas->select_view(direction);
}

void View3D::select_all()
{
    if (m_canvas != nullptr)
        m_canvas->select_all();
}

void View3D::deselect_all()
{
    if (m_canvas != nullptr)
        m_canvas->deselect_all();
}

void View3D::delete_selected()
{
    if (m_canvas != nullptr)
        m_canvas->delete_selected();
}

void View3D::mirror_selection(Axis axis)
{
    if (m_canvas != nullptr)
        m_canvas->mirror_selection(axis);
}

int View3D::check_volumes_outside_state() const
{
    return (m_canvas != nullptr) ? m_canvas->check_volumes_outside_state() : false;
}

bool View3D::is_layers_editing_enabled() const
{
    return (m_canvas != nullptr) ? m_canvas->is_layers_editing_enabled() : false;
}

bool View3D::is_layers_editing_allowed() const
{
    return (m_canvas != nullptr) ? m_canvas->is_layers_editing_allowed() : false;
}

void View3D::enable_layers_editing(bool enable)
{
    if (m_canvas != nullptr)
        m_canvas->enable_layers_editing(enable);
}

bool View3D::is_dragging() const
{
    return (m_canvas != nullptr) ? m_canvas->is_dragging() : false;
}

bool View3D::is_reload_delayed() const
{
    return (m_canvas != nullptr) ? m_canvas->is_reload_delayed() : false;
}

void View3D::reload_scene(bool refresh_immediately, bool force_full_scene_refresh)
{
    if (m_canvas != nullptr)
        m_canvas->reload_scene(refresh_immediately, force_full_scene_refresh);
}

void View3D::render()
{
    if (m_canvas != nullptr)
        //m_canvas->render();
        m_canvas->set_as_dirty();
}

Preview::Preview(
    wxWindow* parent, Model* model, DynamicPrintConfig* config,
    BackgroundSlicingProcess* process, GCodeProcessor::Result* gcode_result, std::function<void()> schedule_background_process_func)
    : m_canvas_widget(nullptr)
    , m_canvas(nullptr)
    , m_left_sizer(nullptr)
    , m_layers_slider_sizer(nullptr)
    , m_bottom_toolbar_panel(nullptr)
    , m_label_view_type(nullptr)
    , m_choice_view_type(nullptr)
    , m_label_show(nullptr)
    , m_combochecklist_features(nullptr)
    , m_combochecklist_features_pos(0)
    , m_combochecklist_options(nullptr)
    , m_config(config)
    , m_process(process)
    , m_gcode_result(gcode_result)
    , m_number_extruders(1)
    , m_preferred_color_mode("feature")
    , m_loaded(false)
    , m_schedule_background_process(schedule_background_process_func)
#ifdef __linux__
    , m_volumes_cleanup_required(false)
#endif // __linux__
{
    if (init(parent, model))
        load_print();
    }

bool Preview::init(wxWindow* parent, Model* model)
{
    if (!Create(parent, wxID_ANY, wxDefaultPosition, wxDefaultSize, 0 /* disable wxTAB_TRAVERSAL */))
        return false;

    // to match the background of the sliders
#ifdef _WIN32 
    SetBackgroundColour(wxSystemSettings::GetColour(wxSYS_COLOUR_WINDOW));
#else
    SetBackgroundColour(GetParent()->GetBackgroundColour());
#endif // _WIN32 

    //get display size to see if we have to compress the labels
    const auto idx = wxDisplay::GetFromWindow(parent);
    wxDisplay display(idx != wxNOT_FOUND ? idx : 0u);
    wxRect screen = display.GetClientArea();
    this->m_width_screen = ScreenWidth::large;
    if (screen.width < 1900)
        m_width_screen = ScreenWidth::medium;
    if (screen.width < 1600)
        m_width_screen = ScreenWidth::tiny;

    m_canvas_widget = OpenGLManager::create_wxglcanvas(*this);
    if (m_canvas_widget == nullptr)
        return false;

    m_canvas = new GLCanvas3D(m_canvas_widget);
    m_canvas->set_context(wxGetApp().init_glcontext(*m_canvas_widget));
    m_canvas->allow_multisample(OpenGLManager::can_multisample());
    m_canvas->set_config(m_config);
    m_canvas->set_model(model);
    m_canvas->set_process(m_process);
    m_canvas->enable_legend_texture(true);
    m_canvas->enable_dynamic_background(true);

    m_layers_slider_sizer = create_layers_slider_sizer();

    m_bottom_toolbar_panel = new wxPanel(this);
    m_label_view_type = new wxStaticText(m_bottom_toolbar_panel, wxID_ANY, _L("View"));
    m_choice_view_type = new wxChoice(m_bottom_toolbar_panel, wxID_ANY);
    m_choice_view_type->Append(_L(m_width_screen == tiny ? "Feature": "Feature type"));
    m_choice_view_type->Append(_L("Height"));
    m_choice_view_type->Append(_L("Width"));
    m_choice_view_type->Append(_L("Speed"));
    m_choice_view_type->Append(_L(m_width_screen == tiny ? "Fan" : "Fan speed"));
    m_choice_view_type->Append(_L(m_width_screen == tiny ? "time" : "Layer time"));
    m_choice_view_type->Append(_L(m_width_screen == tiny ? "Log time" : "Layer time (log)"));
    m_choice_view_type->Append(_L(m_width_screen == tiny ? "Chrono" : "Chronology"));
    m_choice_view_type->Append(_L(m_width_screen == tiny ? "Vol. flow" :"Volumetric flow rate"));
    m_choice_view_type->Append(_L("Tool"));
    m_choice_view_type->Append(_L("Filament"));
    m_choice_view_type->Append(_L(m_width_screen == tiny ? "Color":"Color Print"));
    m_choice_view_type->Append(_L((m_width_screen == tiny ? "Temp" : "Temperature")));
    m_choice_view_type->SetSelection(0);

    m_label_show = new wxStaticText(m_bottom_toolbar_panel, wxID_ANY, _L("Show"));
    m_combochecklist_features = new wxComboCtrl();
    m_combochecklist_features->Create(m_bottom_toolbar_panel, wxID_ANY, _L("Feature types"), wxDefaultPosition,
        wxSize((m_width_screen == large ? 35: (m_width_screen == medium ?20:15)) * wxGetApp().em_unit(), -1), wxCB_READONLY);
    std::string feature_items = GUI::into_u8(
        _L("Unknown") + "|1|" +
        _L("Perimeter") + "|1|" +
        _L("External perimeter") + "|1|" +
        _L("Overhang perimeter") + "|1|" +
        _L("Internal infill") + "|1|" +
        _L("Solid infill") + "|1|" +
        _L("Top solid infill") + "|1|" +
        _L("Bridge infill") + "|1|" +
        _L("Internal bridge infill") + "|1|" +
        _L("Thin wall") + "|1|" +
        _L("Gap fill") + "|1|" +
        _L("Skirt") + "|1|" +
        _L("Support material") + "|1|" +
        _L(m_width_screen == large? "Support material interface": "Sup. mat. interface") + "|1|" +
        _L("Wipe tower") + "|1|" +
        _L("Mill") + "|1|" +
        _L("Custom") + "|1"
    );
    Slic3r::GUI::create_combochecklist(m_combochecklist_features, GUI::into_u8(_L("Feature types")), feature_items);

    m_combochecklist_options = new wxComboCtrl();
    m_combochecklist_options->Create(m_bottom_toolbar_panel, wxID_ANY, _L("Options"), wxDefaultPosition, wxDefaultSize, wxCB_READONLY);
    std::string options_items = GUI::into_u8(
        get_option_type_string(OptionType::Travel) + "|0|" +
#if ENABLE_SHOW_WIPE_MOVES
        get_option_type_string(OptionType::Wipe) + "|0|" +
#endif // ENABLE_SHOW_WIPE_MOVES
        get_option_type_string(OptionType::Retractions) + "|0|" +
        get_option_type_string(OptionType::Unretractions) + "|0|" +
        get_option_type_string(OptionType::ToolChanges) + "|0|" +
        get_option_type_string(OptionType::ColorChanges) + "|0|" +
        get_option_type_string(OptionType::PausePrints) + "|0|" +
        get_option_type_string(OptionType::CustomGCodes) + "|0|" +
        get_option_type_string(OptionType::Shells) + "|0|" +
        get_option_type_string(OptionType::ToolMarker) + "|1|" +
        get_option_type_string(OptionType::Legend) + "|1"
);
    Slic3r::GUI::create_combochecklist(m_combochecklist_options, GUI::into_u8(_L("Options")), options_items);

    m_left_sizer = new wxBoxSizer(wxVERTICAL);
    m_left_sizer->Add(m_canvas_widget, 1, wxALL | wxEXPAND, 0);

    wxBoxSizer* right_sizer = new wxBoxSizer(wxVERTICAL);
    right_sizer->Add(m_layers_slider_sizer, 1, wxEXPAND, 0);

    m_moves_slider = new DoubleSlider::Control(m_bottom_toolbar_panel, wxID_ANY, 0, 0, 0, 100, wxDefaultPosition, wxDefaultSize, wxSL_HORIZONTAL);
    m_moves_slider->SetDrawMode(DoubleSlider::dmSequentialGCodeView);

    wxBoxSizer* bottom_toolbar_sizer = new wxBoxSizer(wxHORIZONTAL);
    bottom_toolbar_sizer->AddSpacer(5);
    bottom_toolbar_sizer->Add(m_label_view_type, 0, wxALIGN_CENTER_VERTICAL | wxRIGHT, 5);
    bottom_toolbar_sizer->Add(m_choice_view_type, 0, wxALIGN_CENTER_VERTICAL, 0);
    bottom_toolbar_sizer->AddSpacer(5);
    bottom_toolbar_sizer->Add(m_label_show, 0, wxALIGN_CENTER_VERTICAL | wxLEFT | wxRIGHT, 5);
    bottom_toolbar_sizer->Add(m_combochecklist_options, 0, wxALIGN_CENTER_VERTICAL, 0);
    // change the following number if editing the layout of the bottom toolbar sizer. It is used into update_bottom_toolbar()
    m_combochecklist_features_pos = 6;
    bottom_toolbar_sizer->Add(m_combochecklist_features, 0, wxALIGN_CENTER_VERTICAL | wxLEFT, 5);
    bottom_toolbar_sizer->Hide(m_combochecklist_features);
    bottom_toolbar_sizer->AddSpacer(5);
    bottom_toolbar_sizer->Add(m_moves_slider, 1, wxALL | wxEXPAND, 0);
    m_bottom_toolbar_panel->SetSizer(bottom_toolbar_sizer);

    m_left_sizer->Add(m_bottom_toolbar_panel, 0, wxALL | wxEXPAND, 0);
    m_left_sizer->Hide(m_bottom_toolbar_panel);

    wxBoxSizer* main_sizer = new wxBoxSizer(wxHORIZONTAL);
    main_sizer->Add(m_left_sizer, 1, wxALL | wxEXPAND, 0);
    main_sizer->Add(right_sizer, 0, wxALL | wxEXPAND, 0);

    SetSizer(main_sizer);
    SetMinSize(GetSize());
    GetSizer()->SetSizeHints(this);

    bind_event_handlers();
    
    return true;
}

Preview::~Preview()
{
    unbind_event_handlers();

    if (m_canvas != nullptr)
        delete m_canvas;

    if (m_canvas_widget != nullptr)
        delete m_canvas_widget;
}

void Preview::set_as_dirty()
{
    if (m_canvas != nullptr)
        m_canvas->set_as_dirty();
}

void Preview::set_number_extruders(unsigned int number_extruders)
{
    if (m_number_extruders != number_extruders) {
        m_number_extruders = number_extruders;
        int type = (number_extruders > 1) ? (int)GCodeViewer::EViewType::Tool /* color by a tool number */ : 0; // color by a feature type
        m_choice_view_type->SetSelection(type);
        if (0 <= type && (type < static_cast<int>(GCodeViewer::EViewType::Count)))
            m_canvas->set_gcode_view_preview_type(static_cast<GCodeViewer::EViewType>(type));

        //m_preferred_color_mode = (type == tool_idx) ? "tool_or_feature" : "feature";
    }
}

void Preview::bed_shape_changed()
{
    if (m_canvas != nullptr)
        m_canvas->bed_shape_changed();
}

void Preview::select_view(const std::string& direction)
{
    m_canvas->select_view(direction);
}

void Preview::set_drop_target(wxDropTarget* target)
{
    if (target != nullptr)
        SetDropTarget(target);
}

void Preview::load_print(bool keep_z_range)
{
    PrinterTechnology tech = m_process->current_printer_technology();
    if (tech == ptFFF)
        load_print_as_fff(keep_z_range);
    else if (tech == ptSLA)
        load_print_as_sla();

    update_bottom_toolbar();
    Layout();
}

void Preview::reload_print(bool keep_volumes)
{
#ifdef __linux__
    // We are getting mysterious crashes on Linux in gtk due to OpenGL context activation GH #1874 #1955.
    // So we are applying a workaround here: a delayed release of OpenGL vertex buffers.
    if (!IsShown())
    {
        m_volumes_cleanup_required = !keep_volumes;
        return;
    }
#endif /* __linux __ */
    if (
#ifdef __linux__
        m_volumes_cleanup_required || 
#endif /* __linux__ */
        !keep_volumes)
    {
        m_canvas->reset_volumes();
        m_loaded = false;
#ifdef __linux__
        m_volumes_cleanup_required = false;
#endif /* __linux__ */
    }

    load_print();
}

void Preview::refresh_print()
{
    m_loaded = false;

    if (!IsShown())
        return;

    load_print(true);
}

void Preview::msw_rescale()
{
    // rescale slider
    if (m_layers_slider != nullptr) m_layers_slider->msw_rescale();
    if (m_moves_slider != nullptr) m_moves_slider->msw_rescale();

    // rescale warning legend on the canvas
    get_canvas3d()->msw_rescale();

    // rescale legend
    refresh_print();
}

void Preview::jump_layers_slider(wxKeyEvent& evt)
{
    if (m_layers_slider) m_layers_slider->OnChar(evt);
}

void Preview::move_layers_slider(wxKeyEvent& evt)
{
    if (m_layers_slider != nullptr) m_layers_slider->OnKeyDown(evt);
}

void Preview::edit_layers_slider(wxKeyEvent& evt)
{
    if (m_layers_slider != nullptr) m_layers_slider->OnChar(evt);
}

void Preview::bind_event_handlers()
{
    this->Bind(wxEVT_SIZE, &Preview::on_size, this);
    m_choice_view_type->Bind(wxEVT_CHOICE, &Preview::on_choice_view_type, this);
    m_combochecklist_features->Bind(wxEVT_CHECKLISTBOX, &Preview::on_combochecklist_features, this);
    m_combochecklist_options->Bind(wxEVT_CHECKLISTBOX, &Preview::on_combochecklist_options, this);
    m_moves_slider->Bind(wxEVT_SCROLL_CHANGED, &Preview::on_moves_slider_scroll_changed, this);
}

void Preview::unbind_event_handlers()
{
    this->Unbind(wxEVT_SIZE, &Preview::on_size, this);
    m_choice_view_type->Unbind(wxEVT_CHOICE, &Preview::on_choice_view_type, this);
    m_combochecklist_features->Unbind(wxEVT_CHECKLISTBOX, &Preview::on_combochecklist_features, this);
    m_combochecklist_options->Unbind(wxEVT_CHECKLISTBOX, &Preview::on_combochecklist_options, this);
    m_moves_slider->Unbind(wxEVT_SCROLL_CHANGED, &Preview::on_moves_slider_scroll_changed, this);
}

void Preview::hide_layers_slider()
{
    m_layers_slider_sizer->Hide((size_t)0);
    Layout();
}

void Preview::on_size(wxSizeEvent& evt)
{
    evt.Skip();
    Refresh();
}

void Preview::on_choice_view_type(wxCommandEvent& evt)
{
    //m_preferred_color_mode = (m_choice_view_type->GetStringSelection() == L("Tool")) ? "tool" : "feature";
    int selection = m_choice_view_type->GetCurrentSelection();
    if (0 <= selection && selection < static_cast<int>(GCodeViewer::EViewType::Count)) {
        this->m_last_choice = static_cast<GCodeViewer::EViewType>(selection);
        m_canvas->set_toolpath_view_type(this->m_last_choice);
    }

    refresh_print();
}

void Preview::on_combochecklist_features(wxCommandEvent& evt)
{
    unsigned int flags = Slic3r::GUI::combochecklist_get_flags(m_combochecklist_features);
    m_canvas->set_toolpath_role_visibility_flags(flags);
    refresh_print();
}

void Preview::on_combochecklist_options(wxCommandEvent& evt)
{
    auto xored = [](unsigned int flags1, unsigned int flags2, unsigned int flag) {
        auto is_flag_set = [](unsigned int flags, unsigned int flag) {
            return (flags & (1 << flag)) != 0;
        };
        return !is_flag_set(flags1, flag) != !is_flag_set(flags2, flag);
    };

    unsigned int curr_flags = m_canvas->get_gcode_options_visibility_flags();
    unsigned int new_flags = Slic3r::GUI::combochecklist_get_flags(m_combochecklist_options);
    if (curr_flags == new_flags)
        return;

    m_canvas->set_gcode_options_visibility_from_flags(new_flags);

    bool skip_refresh = xored(curr_flags, new_flags, static_cast<unsigned int>(OptionType::Shells)) ||
        xored(curr_flags, new_flags, static_cast<unsigned int>(OptionType::ToolMarker));

    if (!skip_refresh)
        refresh_print();
    else
        m_canvas->set_as_dirty();
}

void Preview::update_view_type(bool keep_volumes)
{
    const DynamicPrintConfig& config = wxGetApp().preset_bundle->project_config;
    bool has_color_print = !wxGetApp().plater()->model().custom_gcode_per_print_z.gcodes.empty()/*&&
                             (wxGetApp().extruders_edited_cnt()==1 || !slice_completed) */;
     bool has_multi_tool = config.option<ConfigOptionFloats>("wiping_volumes_matrix")->values.size() > 1;

     if (!m_has_switched_to_color && has_color_print) {
         m_last_choice = GCodeViewer::EViewType::ColorPrint;
         m_has_switched_to_color = true;
     } else if (!m_has_switched_to_extruders && has_multi_tool) {
         m_last_choice = GCodeViewer::EViewType::Tool;
         m_has_switched_to_extruders = true;
     }
     if (m_last_choice != m_canvas->get_gcode_view_preview_type()) {
         m_canvas->set_gcode_view_preview_type(m_last_choice);
         m_choice_view_type->SetSelection((int)m_last_choice);
     }
     //m_preferred_color_mode = "feature";

    reload_print(keep_volumes);
}

void Preview::update_bottom_toolbar()
{
    combochecklist_set_flags(m_combochecklist_features, m_canvas->get_toolpath_role_visibility_flags());
    combochecklist_set_flags(m_combochecklist_options, m_canvas->get_gcode_options_visibility_flags());

    // updates visibility of features combobox
    if (m_bottom_toolbar_panel->IsShown()) {
        wxSizer* sizer = m_bottom_toolbar_panel->GetSizer();
        bool show = !m_canvas->is_gcode_legend_enabled() || m_canvas->get_gcode_view_type() != GCodeViewer::EViewType::FeatureType;

        if (show) {
            if (sizer->GetItem(m_combochecklist_features) == nullptr) {
                sizer->Insert(m_combochecklist_features_pos, m_combochecklist_features, 0, wxALIGN_CENTER_VERTICAL | wxLEFT, 5);
                sizer->Show(m_combochecklist_features);
                sizer->Layout();
                Refresh();
            }
        }
        else {
            if (sizer->GetItem(m_combochecklist_features) != nullptr) {
                sizer->Hide(m_combochecklist_features);
                sizer->Detach(m_combochecklist_features);
                sizer->Layout();
                Refresh();
            }
        }
    }
}

wxBoxSizer* Preview::create_layers_slider_sizer()
{
    wxBoxSizer* sizer = new wxBoxSizer(wxHORIZONTAL);
    m_layers_slider = new DoubleSlider::Control(this, wxID_ANY, 0, 0, 0, 100);

    m_layers_slider->SetDrawMode(wxGetApp().preset_bundle->printers.get_edited_preset().printer_technology() == ptSLA,
        wxGetApp().preset_bundle->prints.get_edited_preset().config.opt_bool("complete_objects"));
    m_layers_slider->enable_action_icon(wxGetApp().is_editor());

    sizer->Add(m_layers_slider, 0, wxEXPAND, 0);

    // sizer, m_canvas_widget
    m_canvas_widget->Bind(wxEVT_KEY_DOWN, &Preview::update_layers_slider_from_canvas, this);
    m_canvas_widget->Bind(wxEVT_KEY_UP, [this](wxKeyEvent& event) {
        if (event.GetKeyCode() == WXK_SHIFT)
            m_layers_slider->UseDefaultColors(true);
        event.Skip();
        });

    m_layers_slider->Bind(wxEVT_SCROLL_CHANGED, &Preview::on_layers_slider_scroll_changed, this);

    Bind(DoubleSlider::wxCUSTOMEVT_TICKSCHANGED, [this](wxEvent&) {
        Model& model = wxGetApp().plater()->model();
        model.custom_gcode_per_print_z = m_layers_slider->GetTicksValues();
        m_schedule_background_process();

        update_view_type(false);
        });

    return sizer;
}

// Find an index of a value in a sorted vector, which is in <z-eps, z+eps>.
// Returns -1 if there is no such member.
static int find_close_layer_idx(const std::vector<double>& zs, double &z, double eps)
{
    if (zs.empty())
        return -1;
    auto it_h = std::lower_bound(zs.begin(), zs.end(), z);
    if (it_h == zs.end()) {
        auto it_l = it_h;
        -- it_l;
        if (z - *it_l < eps)
            return int(zs.size() - 1);
    } else if (it_h == zs.begin()) {
        if (*it_h - z < eps)
            return 0;
    } else {
        auto it_l = it_h;
        -- it_l;
        double dist_l = z - *it_l;
        double dist_h = *it_h - z;
        if (std::min(dist_l, dist_h) < eps) {
            return (dist_l < dist_h) ? int(it_l - zs.begin()) : int(it_h - zs.begin());
        }
    }
    return -1;
}

void Preview::check_layers_slider_values(std::vector<CustomGCode::Item>& ticks_from_model, const std::vector<double>& layers_z)
{
    // All ticks that would end up outside the slider range should be erased.
    // TODO: this should be placed into more appropriate part of code,
    // this function is e.g. not called when the last object is deleted
    unsigned int old_size = ticks_from_model.size();
    ticks_from_model.erase(std::remove_if(ticks_from_model.begin(), ticks_from_model.end(),
                     [layers_z](CustomGCode::Item val)
        {
            auto it = std::lower_bound(layers_z.begin(), layers_z.end(), val.print_z - DoubleSlider::epsilon());
            return it == layers_z.end();
        }),
        ticks_from_model.end());
    if (ticks_from_model.size() != old_size)
        m_schedule_background_process();
}

void Preview::update_layers_slider(const std::vector<double>& layers_z, bool keep_z_range)
{
    // Save the initial slider span.
    double z_low = m_layers_slider->GetLowerValueD();
    double z_high = m_layers_slider->GetHigherValueD();
    bool   was_empty = m_layers_slider->GetMaxValue() == 0;

    bool force_sliders_full_range = was_empty;
    if (!keep_z_range)
    {
        bool span_changed = layers_z.empty() || std::abs(layers_z.back() - m_layers_slider->GetMaxValueD()) > DoubleSlider::epsilon()/*1e-6*/;
        force_sliders_full_range |= span_changed;
    }
    bool   snap_to_min = force_sliders_full_range || m_layers_slider->is_lower_at_min();
    bool   snap_to_max = force_sliders_full_range || m_layers_slider->is_higher_at_max();

    // Detect and set manipulation mode for double slider
    update_layers_slider_mode();

    Plater* plater = wxGetApp().plater();
    CustomGCode::Info& ticks_info_from_model = plater->model().custom_gcode_per_print_z;
    check_layers_slider_values(ticks_info_from_model.gcodes, layers_z);

    m_layers_slider->SetSliderValues(layers_z);
    assert(m_layers_slider->GetMinValue() == 0);
    m_layers_slider->SetMaxValue(layers_z.empty() ? 0 : layers_z.size() - 1);

    int idx_low = 0;
    int idx_high = m_layers_slider->GetMaxValue();
    if (!layers_z.empty()) {
        if (!snap_to_min) {
            int idx_new = find_close_layer_idx(layers_z, z_low, DoubleSlider::epsilon()/*1e-6*/);
            if (idx_new != -1)
                idx_low = idx_new;
        }
        if (!snap_to_max) {
            int idx_new = find_close_layer_idx(layers_z, z_high, DoubleSlider::epsilon()/*1e-6*/);
            if (idx_new != -1)
                idx_high = idx_new;
        }
    }
    m_layers_slider->SetSelectionSpan(idx_low, idx_high);
    m_layers_slider->SetTicksValues(ticks_info_from_model);

    bool sla_print_technology = plater->printer_technology() == ptSLA;
    bool sequential_print = wxGetApp().preset_bundle->prints.get_edited_preset().config.opt_bool("complete_objects");
    m_layers_slider->SetDrawMode(sla_print_technology, sequential_print);
    m_layers_slider->SetExtruderColors(plater->get_extruder_colors_from_plater_config());
    if (sla_print_technology)
        m_layers_slider->SetLayersTimes(plater->sla_print().print_statistics().layers_times);
    else
        m_layers_slider->SetLayersTimes(m_gcode_result->time_statistics.modes.front().layers_times);

    m_layers_slider_sizer->Show((size_t)0);
    Layout();
}

void Preview::update_layers_slider_mode()
{
    //    true  -> single-extruder printer profile OR 
    //             multi-extruder printer profile , but whole model is printed by only one extruder
    //    false -> multi-extruder printer profile , and model is printed by several extruders
    bool    one_extruder_printed_model = true;

    // extruder used for whole model for multi-extruder printer profile
    int     only_extruder = -1; 

    if (wxGetApp().extruders_edited_cnt() > 1)
    {
        const ModelObjectPtrs& objects = wxGetApp().plater()->model().objects;

        // check if whole model uses just only one extruder
        if (!objects.empty())
        {
            const int extruder = objects[0]->config.has("extruder") ?
                                 objects[0]->config.option("extruder")->getInt() : 0;

            auto is_one_extruder_printed_model = [objects, extruder]()
            {
                for (ModelObject* object : objects)
                {
                    if (object->config.has("extruder") &&
                        object->config.option("extruder")->getInt() != extruder)
                        return false;

                    if (object->volumes.size() > 1)
                        for (ModelVolume* volume : object->volumes)
                            if (volume->config.has("extruder") &&
                                volume->config.option("extruder")->getInt() != extruder)
                                return false;

                    for (const auto& range : object->layer_config_ranges)
                        if (range.second.has("extruder") &&
                            range.second.option("extruder")->getInt() != extruder)
                            return false;
                }
                return true;
            };

            if (is_one_extruder_printed_model())
                only_extruder = extruder;
            else
                one_extruder_printed_model = false;
        }
    }

    m_layers_slider->SetModeAndOnlyExtruder(one_extruder_printed_model, only_extruder);
}

void Preview::reset_layers_slider()
{
    m_layers_slider->SetHigherValue(0);
    m_layers_slider->SetLowerValue(0);
}

void Preview::update_layers_slider_from_canvas(wxKeyEvent& event)
{
    if (event.HasModifiers()) {
        event.Skip();
        return;
    }

    const auto key = event.GetKeyCode();

    if (key == 'U' || key == 'D') {
        const int new_pos = key == 'U' ? m_layers_slider->GetHigherValue() + 1 : m_layers_slider->GetHigherValue() - 1;
        m_layers_slider->SetHigherValue(new_pos);
        if (event.ShiftDown() || m_layers_slider->is_one_layer()) m_layers_slider->SetLowerValue(m_layers_slider->GetHigherValue());
    }
    else if (key == 'S')
        m_layers_slider->ChangeOneLayerLock();
    else if (key == WXK_SHIFT)
        m_layers_slider->UseDefaultColors(false);
    else
        event.Skip();
}

void Preview::update_moves_slider()
{
    const GCodeViewer::SequentialView& view = m_canvas->get_gcode_sequential_view();
    // this should not be needed, but it is here to try to prevent rambling crashes on Mac Asan
    if (view.endpoints.last < view.endpoints.first)
        return;

    std::vector<double> values(view.endpoints.last - view.endpoints.first + 1);
    unsigned int count = 0;
    for (unsigned int i = view.endpoints.first; i <= view.endpoints.last; ++i) {
        values[count++] = static_cast<double>(i + 1);
    }

    m_moves_slider->SetSliderValues(values);
    m_moves_slider->SetMaxValue(view.endpoints.last - view.endpoints.first);
    m_moves_slider->SetSelectionSpan(view.current.first - view.endpoints.first, view.current.last - view.endpoints.first);
}

void Preview::enable_moves_slider(bool enable)
{
    bool render_as_disabled = !enable;
    if (m_moves_slider != nullptr && m_moves_slider->is_rendering_as_disabled() != render_as_disabled) {
        m_moves_slider->set_render_as_disabled(render_as_disabled);
        m_moves_slider->Refresh();
    }
}

void Preview::load_print_as_fff(bool keep_z_range)
{
    if (wxGetApp().mainframe == nullptr || wxGetApp().is_recreating_gui())
        // avoid processing while mainframe is being constructed
        return;

    if (m_loaded || m_process->current_printer_technology() != ptFFF)
        return;

    // we require that there's at least one object and the posSlice step
    // is performed on all of them(this ensures that _shifted_copies was
    // populated and we know the number of layers)
    bool has_layers = false;
    const Print *print = m_process->fff_print();
    if (print->is_step_done(posSlice)) {
        for (const PrintObject* print_object : print->objects())
            if (! print_object->layers().empty()) {
                has_layers = true;
                break;
            }
    }
	if (print->is_step_done(posSupportMaterial)) {
        for (const PrintObject* print_object : print->objects())
            if (! print_object->support_layers().empty()) {
                has_layers = true;
                break;
            }
    }

    if (wxGetApp().is_editor() && !has_layers) {
        hide_layers_slider();
        m_left_sizer->Hide(m_bottom_toolbar_panel);
        m_left_sizer->Layout();
        Refresh();
        m_canvas_widget->Refresh();
        return;
    }

    if (m_preferred_color_mode == "tool_or_feature") {
        // It is left to Slic3r to decide whether the print shall be colored by the tool or by the feature.
        // Color by feature if it is a single extruder print.
        unsigned int number_extruders = (unsigned int)print->extruders().size();
        int tool_idx = m_choice_view_type->FindString(_L("Tool"));
        int type = (number_extruders > 1) ? tool_idx /* color by a tool number */ : 0; // color by a feature type
        m_choice_view_type->SetSelection(type);
        if (0 <= type && type < static_cast<int>(GCodeViewer::EViewType::Count))
            m_canvas->set_gcode_view_preview_type(static_cast<GCodeViewer::EViewType>(type));
        // If the->SetSelection changed the following line, revert it to "decide yourself".
        m_preferred_color_mode = "tool_or_feature";
    }

    GCodeViewer::EViewType gcode_view_type = m_canvas->get_gcode_view_preview_type();
    bool gcode_preview_data_valid = !m_gcode_result->moves.empty();
    // Collect colors per extruder.
    std::vector<std::string> colors;
    std::vector<CustomGCode::Item> color_print_values = {};
    // set color print values, if it si selected "ColorPrint" view type
    if (gcode_view_type == GCodeViewer::EViewType::ColorPrint) {
        colors = wxGetApp().plater()->get_colors_for_color_print(m_gcode_result);

        if (!gcode_preview_data_valid) {
            color_print_values = wxGetApp().plater()->model().custom_gcode_per_print_z.gcodes;
            colors.push_back("#808080"); // gray color for pause print or custom G-code 
    }
    }
    else if (gcode_view_type == GCodeViewer::EViewType::Filament)

    {
        const ConfigOptionStrings* extruders_opt = dynamic_cast<const ConfigOptionStrings*>(m_config->option("extruder_colour"));
        const ConfigOptionStrings* filamemts_opt = dynamic_cast<const ConfigOptionStrings*>(m_config->option("filament_colour"));
        unsigned int colors_count = std::max((unsigned int)extruders_opt->values.size(), (unsigned int)filamemts_opt->values.size());

        unsigned char rgb[3];
        for (unsigned int i = 0; i < colors_count; ++i)
        {
            std::string color = m_config->opt_string("filament_colour", i);
            if (!BitmapCache::parse_color(color, rgb))
            {
                color = "#FFFFFF";
            }

            colors.emplace_back(color);
        }
        color_print_values.clear();
    }
    else if (gcode_preview_data_valid || (gcode_view_type == GCodeViewer::EViewType::Tool))

    {
        colors = wxGetApp().plater()->get_extruder_colors_from_plater_config();
        color_print_values.clear();
    }

    if (IsShown()) {
        std::vector<double> zs;

        m_canvas->set_selected_extruder(0);
        if (gcode_preview_data_valid) {
            // Load the real G-code preview.
            m_canvas->load_gcode_preview(*m_gcode_result);
            m_canvas->refresh_gcode_preview(*m_gcode_result, colors);
            m_left_sizer->Show(m_bottom_toolbar_panel);
            m_left_sizer->Layout();
            Refresh();
            zs = m_canvas->get_gcode_layers_zs();
            m_loaded = true;
        } else {
            // Load the initial preview based on slices, not the final G-code.
            m_canvas->load_preview(colors, color_print_values);
            m_left_sizer->Hide(m_bottom_toolbar_panel);
            m_left_sizer->Layout();
            Refresh();
            zs = m_canvas->get_volumes_print_zs(true);
        }
        if (zs.empty()) {
            // all layers filtered out
            hide_layers_slider();
            m_canvas_widget->Refresh();
        } else
            update_layers_slider(zs, keep_z_range);
    }
}

void Preview::load_print_as_sla()
{
    if (m_loaded || (m_process->current_printer_technology() != ptSLA))
        return;

    unsigned int n_layers = 0;
    const SLAPrint* print = m_process->sla_print();

    std::vector<double> zs;
    double initial_layer_height = print->material_config().initial_layer_height.value;
    for (const SLAPrintObject* obj : print->objects())
        if (obj->is_step_done(slaposSliceSupports) && !obj->get_slice_index().empty()) {
            auto low_coord = obj->get_slice_index().front().print_level();
            for (auto& rec : obj->get_slice_index())
                zs.emplace_back(initial_layer_height + (rec.print_level() - low_coord) * SCALING_FACTOR);
        }
    sort_remove_duplicates(zs);

    m_canvas->reset_clipping_planes_cache();

    n_layers = (unsigned int)zs.size();
    if (n_layers == 0) {
        hide_layers_slider();
        m_canvas_widget->Refresh();
    }

    if (IsShown()) {
        m_canvas->load_sla_preview();
        m_left_sizer->Hide(m_bottom_toolbar_panel);
        m_left_sizer->Hide(m_bottom_toolbar_panel);
        m_left_sizer->Layout();
        Refresh();

        if (n_layers > 0)
            update_layers_slider(zs);

        m_loaded = true;
    }
}

void Preview::on_layers_slider_scroll_changed(wxCommandEvent& event)
{
    if (IsShown()) {
        PrinterTechnology tech = m_process->current_printer_technology();
        if (tech == ptFFF) {
            m_canvas->set_volumes_z_range({ m_layers_slider->GetLowerValueD(), m_layers_slider->GetHigherValueD() });
            m_canvas->set_toolpaths_z_range({ static_cast<unsigned int>(m_layers_slider->GetLowerValue()), static_cast<unsigned int>(m_layers_slider->GetHigherValue()) });
            m_canvas->set_as_dirty();
        }
        else if (tech == ptSLA) {
            m_canvas->set_clipping_plane(0, ClippingPlane(Vec3d::UnitZ(), -m_layers_slider->GetLowerValueD()));
            m_canvas->set_clipping_plane(1, ClippingPlane(-Vec3d::UnitZ(), m_layers_slider->GetHigherValueD()));
            m_canvas->set_use_clipping_planes(m_layers_slider->GetHigherValue() != 0);
            m_canvas->render();
        }
    }
}

void Preview::on_moves_slider_scroll_changed(wxCommandEvent& event)
{
    m_canvas->update_gcode_sequential_view_current(static_cast<unsigned int>(m_moves_slider->GetLowerValueD() - 1.0), static_cast<unsigned int>(m_moves_slider->GetHigherValueD() - 1.0));
    m_canvas->render();
}

wxString Preview::get_option_type_string(OptionType type) const
{
    switch (type)
    {
    case OptionType::Travel:        { return _L("Travel"); }
<<<<<<< HEAD
    case OptionType::Retractions:   { return _L(m_width_screen == tiny ? "Retr." : "Retractions"); }
    case OptionType::Unretractions: { return _L(m_width_screen == tiny ? "Dere." : "Deretractions"); }
    case OptionType::ToolChanges:   { return _L(m_width_screen == tiny ? "Tool/C" : "Tool changes"); }
    case OptionType::ColorChanges:  { return _L(m_width_screen == tiny ? "Col/C" : "Color changes"); }
    case OptionType::PausePrints:   { return _L(m_width_screen == tiny ? "Pause" : "Print pauses"); }
    case OptionType::CustomGCodes:  { return _L(m_width_screen == tiny ? "Custom" : "Custom G-codes"); }
=======
#if ENABLE_SHOW_WIPE_MOVES
    case OptionType::Wipe:          { return _L("Wipe"); }
#endif // ENABLE_SHOW_WIPE_MOVES
    case OptionType::Retractions:   { return _L("Retractions"); }
    case OptionType::Unretractions: { return _L("Deretractions"); }
    case OptionType::ToolChanges:   { return _L("Tool changes"); }
    case OptionType::ColorChanges:  { return _L("Color changes"); }
    case OptionType::PausePrints:   { return _L("Print pauses"); }
    case OptionType::CustomGCodes:  { return _L("Custom G-codes"); }
>>>>>>> 30d7ef2c
    case OptionType::Shells:        { return _L("Shells"); }
    case OptionType::ToolMarker:    { return _L(m_width_screen == tiny ? "Marker" : "Tool marker"); }
    case OptionType::Legend:        { return _L(m_width_screen == tiny ? "Legend" : "Legend/Estimated printing time"); }
    default:                        { return ""; }
    }
}

} // namespace GUI
} // namespace Slic3r<|MERGE_RESOLUTION|>--- conflicted
+++ resolved
@@ -1027,24 +1027,15 @@
     switch (type)
     {
     case OptionType::Travel:        { return _L("Travel"); }
-<<<<<<< HEAD
+#if ENABLE_SHOW_WIPE_MOVES
+    case OptionType::Wipe:          { return _L("Wipe"); }
+#endif // ENABLE_SHOW_WIPE_MOVES
     case OptionType::Retractions:   { return _L(m_width_screen == tiny ? "Retr." : "Retractions"); }
     case OptionType::Unretractions: { return _L(m_width_screen == tiny ? "Dere." : "Deretractions"); }
     case OptionType::ToolChanges:   { return _L(m_width_screen == tiny ? "Tool/C" : "Tool changes"); }
     case OptionType::ColorChanges:  { return _L(m_width_screen == tiny ? "Col/C" : "Color changes"); }
     case OptionType::PausePrints:   { return _L(m_width_screen == tiny ? "Pause" : "Print pauses"); }
     case OptionType::CustomGCodes:  { return _L(m_width_screen == tiny ? "Custom" : "Custom G-codes"); }
-=======
-#if ENABLE_SHOW_WIPE_MOVES
-    case OptionType::Wipe:          { return _L("Wipe"); }
-#endif // ENABLE_SHOW_WIPE_MOVES
-    case OptionType::Retractions:   { return _L("Retractions"); }
-    case OptionType::Unretractions: { return _L("Deretractions"); }
-    case OptionType::ToolChanges:   { return _L("Tool changes"); }
-    case OptionType::ColorChanges:  { return _L("Color changes"); }
-    case OptionType::PausePrints:   { return _L("Print pauses"); }
-    case OptionType::CustomGCodes:  { return _L("Custom G-codes"); }
->>>>>>> 30d7ef2c
     case OptionType::Shells:        { return _L("Shells"); }
     case OptionType::ToolMarker:    { return _L(m_width_screen == tiny ? "Marker" : "Tool marker"); }
     case OptionType::Legend:        { return _L(m_width_screen == tiny ? "Legend" : "Legend/Estimated printing time"); }
