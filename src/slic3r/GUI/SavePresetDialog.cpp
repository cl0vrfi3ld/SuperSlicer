///|/ Copyright (c) Prusa Research 2020 - 2023 Oleksandra Iushchenko @YuSanka, David Kocík @kocikdav, Enrico Turri @enricoturri1966, Vojtěch Bubník @bubnikv
///|/
///|/ PrusaSlicer is released under the terms of the AGPLv3 or higher
///|/
#include "SavePresetDialog.hpp"

#include <cstddef>
#include <vector>
#include <string>
#include <boost/algorithm/string.hpp>

#include <wx/sizer.h>
#include <wx/stattext.h>
#include <wx/textctrl.h>

#include "libslic3r/PresetBundle.hpp"

#include "GUI.hpp"
#include "GUI_App.hpp"
#include "format.hpp"
#include "Tab.hpp"

using Slic3r::GUI::format_wxstr;

namespace Slic3r {
namespace GUI {

constexpr auto BORDER_W = 10;

//-----------------------------------------------
//          SavePresetDialog::Item
//-----------------------------------------------

std::string SavePresetDialog::Item::get_init_preset_name(const std::string &suffix)
{
    PresetBundle*     preset_bundle = dynamic_cast<SavePresetDialog*>(m_parent)->get_preset_bundle();
    if (!preset_bundle)
        preset_bundle = wxGetApp().preset_bundle;
    m_presets = &preset_bundle->get_presets(m_type);

    const Preset& sel_preset = m_presets->get_selected_preset();
    std::string preset_name = sel_preset.is_default ? "Untitled" :
                              sel_preset.is_system ? (boost::format(("%1% - %2%")) % sel_preset.name % suffix).str() :
                              sel_preset.name;

    // if name contains extension
    if (boost::iends_with(preset_name, ".ini")) {
        size_t len = preset_name.length() - 4;
        preset_name.resize(len);
    }

    return preset_name;
}

void SavePresetDialog::Item::init_input_name_ctrl(wxBoxSizer *input_name_sizer, const std::string preset_name)
{
    if (m_use_text_ctrl) {
#ifdef _WIN32
        long style = wxBORDER_SIMPLE;
#else
        long style = 0L;
#endif
        m_text_ctrl = new wxTextCtrl(m_parent, wxID_ANY, from_u8(preset_name), wxDefaultPosition, wxSize(35 * wxGetApp().em_unit(), -1), style);
        wxGetApp().UpdateDarkUI(m_text_ctrl);
        m_text_ctrl->Bind(wxEVT_TEXT, [this](wxCommandEvent&) { update(); });

        input_name_sizer->Add(m_text_ctrl,1, wxEXPAND, BORDER_W);
    }
    else {
        std::vector<std::string> values;
        for (const Preset&preset : *m_presets) {
            if (preset.is_default || preset.is_system || preset.is_external)
                continue;
            values.push_back(preset.name);
        }

        m_combo = new wxComboBox(m_parent, wxID_ANY, from_u8(preset_name), wxDefaultPosition, wxSize(35 * wxGetApp().em_unit(), -1));
        for (const std::string&value : values)
            m_combo->Append(from_u8(value));

        m_combo->Bind(wxEVT_TEXT, [this](wxCommandEvent&) { update(); });
#ifdef __WXOSX__
        // Under OSX wxEVT_TEXT wasn't invoked after change selection in combobox,
        // So process wxEVT_COMBOBOX too
        m_combo->Bind(wxEVT_COMBOBOX, [this](wxCommandEvent&) { update(); });
#endif //__WXOSX__

        input_name_sizer->Add(m_combo,    1, wxEXPAND, BORDER_W);
    }
}

static std::map<Preset::Type, std::string> TOP_LABELS =
{
    // type                             Save settings    
    { Preset::Type::TYPE_FFF_PRINT,         L("Save print settings as")   },
    { Preset::Type::TYPE_SLA_PRINT,     L("Save print settings as")   },
    { Preset::Type::TYPE_FFF_FILAMENT,      L("Save filament settings as")},
    { Preset::Type::TYPE_SLA_MATERIAL,  L("Save material settings as")},
    { Preset::Type::TYPE_PRINTER,       L("Save printer settings as") },
};

SavePresetDialog::Item::Item(Preset::Type type, const std::string& suffix, wxBoxSizer* sizer, SavePresetDialog* parent, bool is_for_multiple_save):
    m_type(type),
    m_use_text_ctrl(parent->is_for_rename()),
    m_parent(parent),
    m_valid_bmp(new wxStaticBitmap(m_parent, wxID_ANY, *get_bmp_bundle("tick_mark"))),
    m_valid_label(new wxStaticText(m_parent, wxID_ANY, ""))
{
    m_valid_label->SetFont(wxGetApp().bold_font());

    wxStaticText* label_top = is_for_multiple_save ? new wxStaticText(m_parent, wxID_ANY, _(TOP_LABELS.at(m_type)) + ":") : nullptr;

    wxBoxSizer* input_name_sizer = new wxBoxSizer(wxHORIZONTAL);
    input_name_sizer->Add(m_valid_bmp,    0, wxALIGN_CENTER_VERTICAL | wxRIGHT, BORDER_W);
    init_input_name_ctrl(input_name_sizer, get_init_preset_name(suffix));

    if (label_top)
        sizer->Add(label_top,   0, wxEXPAND | wxTOP| wxBOTTOM, BORDER_W);
    sizer->Add(input_name_sizer,0, wxEXPAND | (label_top ? 0 : wxTOP) | wxBOTTOM, BORDER_W);
    sizer->Add(m_valid_label,   0, wxEXPAND | wxLEFT,   3*BORDER_W);

    if (m_type == Preset::TYPE_PRINTER)
        parent->add_info_for_edit_ph_printer(sizer);

    update();
}

SavePresetDialog::Item::Item(wxWindow* parent, wxBoxSizer* sizer, const std::string& def_name, PrinterTechnology pt /*= ptFFF*/):
    m_preset_name(def_name),
    m_printer_technology(pt),
    m_parent(parent),
    m_valid_bmp(new wxStaticBitmap(m_parent, wxID_ANY, *get_bmp_bundle("tick_mark"))),
    m_valid_label(new wxStaticText(m_parent, wxID_ANY, ""))
{
    m_valid_label->SetFont(wxGetApp().bold_font());

    wxBoxSizer* input_name_sizer = new wxBoxSizer(wxHORIZONTAL);
    input_name_sizer->Add(m_valid_bmp,    0, wxALIGN_CENTER_VERTICAL | wxRIGHT, BORDER_W);
    init_input_name_ctrl(input_name_sizer, m_preset_name);

    sizer->Add(input_name_sizer,0, wxEXPAND | wxBOTTOM, BORDER_W);
    sizer->Add(m_valid_label,   0, wxEXPAND | wxLEFT,   3*BORDER_W);

    update();
}

const Preset* SavePresetDialog::Item::get_existing_preset() const 
{
    if (m_presets)
        return m_presets->find_preset(m_preset_name, false);

    for (const Preset::Type& type : PresetBundle::types_list(m_printer_technology)) {
        const PresetCollection& presets = wxGetApp().preset_bundle->get_presets(type);
        if (const Preset* preset = presets.find_preset(m_preset_name, false))
            return preset;
    }

    return nullptr;
}

void SavePresetDialog::Item::update()
{
    m_preset_name = into_u8(m_use_text_ctrl ? m_text_ctrl->GetValue() : m_combo->GetValue());

    m_valid_type = ValidationType::Valid;
    wxString info_line;

    const char* unusable_symbols = "<>[]:/\\|?*\"";

    const std::string unusable_suffix = PresetCollection::get_suffix_modified();//"(modified)";
    for (size_t i = 0; i < std::strlen(unusable_symbols); i++) {
        if (m_preset_name.find_first_of(unusable_symbols[i]) != std::string::npos) {
            info_line = _L("The following characters are not allowed in the name") + ": " + unusable_symbols;
            m_valid_type = ValidationType::NoValid;
            break;
        }
    }

    if (m_valid_type == ValidationType::Valid && m_preset_name.find(unusable_suffix) != std::string::npos) {
        info_line = _L("The following suffix is not allowed in the name") + ":\n\t" +
                    from_u8(unusable_suffix);
        m_valid_type = ValidationType::NoValid;
    }

    if (m_valid_type == ValidationType::Valid && m_preset_name == "- default -") {
        info_line = _L("This name is reserved, use another.");
        m_valid_type = ValidationType::NoValid;
    }

    const Preset* existing = get_existing_preset();
    if (m_valid_type == ValidationType::Valid && existing && (existing->is_default || existing->is_system)) {
        info_line = m_use_text_ctrl ? _L("This name is used for a system profile name, use another.") :
                             _L("Cannot overwrite a system profile.");
        m_valid_type = ValidationType::NoValid;
    }

<<<<<<< HEAD
    if (m_valid_type == ValidationType::Valid && existing && (existing->is_external)) {
        info_line = m_use_text_ctrl ? _L("This name is used for an external profile name, use another.") :
                             _L("Cannot overwrite an external profile.");
        m_valid_type = ValidationType::NoValid;
=======
    if (m_valid_type == Valid && existing && (existing->is_external)) {
        info_line = _L("Cannot overwrite an external profile. Please choose another name.");
        m_valid_type = NoValid;
>>>>>>> 0670fbfb
    }

    SavePresetDialog* dlg = dynamic_cast<SavePresetDialog*>(m_parent);
    if (m_valid_type == ValidationType::Valid && existing)
    {
        if (m_presets && m_preset_name == m_presets->get_selected_preset_name()) {
            if ((!m_use_text_ctrl && m_presets->get_edited_preset().is_dirty) ||
                (dlg && dlg->get_preset_bundle())) // means that we save modifications from the DiffDialog
                info_line = _L("Save preset modifications to existing user profile");
            m_valid_type = ValidationType::Valid;
        }
        else {
            if (existing->is_compatible)
                info_line = from_u8((boost::format(_u8L("Preset with name \"%1%\" already exists.")) % m_preset_name).str());
            else
                info_line = from_u8((boost::format(_u8L("Preset with name \"%1%\" already exists and is incompatible with selected printer.")) % m_preset_name).str());
            info_line += "\n" + _L("Note: This preset will be replaced after saving");
            m_valid_type = ValidationType::Warning;
        }
    }

    if (m_valid_type == ValidationType::Valid && m_preset_name.empty()) {
        info_line = _L("The name cannot be empty.");
        m_valid_type = ValidationType::NoValid;
    }

#ifdef __WXMSW__
    const int max_path_length = MAX_PATH;
#else
    const int max_path_length = 255;
#endif

    if (m_valid_type == ValidationType::Valid && m_presets && m_presets->path_from_name(m_preset_name).length() >= max_path_length) {
        info_line = _L("The name is too long.");
        m_valid_type = ValidationType::NoValid;
    }

    if (m_valid_type == ValidationType::Valid && m_preset_name.find_first_of(' ') == 0) {
        info_line = _L("The name cannot start with space character.");
        m_valid_type = ValidationType::NoValid;
    }

    if (m_valid_type == ValidationType::Valid && m_preset_name.find_last_of(' ') == m_preset_name.length()-1) {
        info_line = _L("The name cannot end with space character.");
        m_valid_type = ValidationType::NoValid;
    }

    if (m_valid_type == ValidationType::Valid && m_presets && m_presets->get_preset_name_by_alias(m_preset_name) != m_preset_name) {
        info_line = _L("The name cannot be the same as a preset alias name.");
        m_valid_type = ValidationType::NoValid;
    }

    if ((dlg && !dlg->get_info_line_extention().IsEmpty()) && m_valid_type != ValidationType::NoValid)
        info_line += "\n\n" + dlg->get_info_line_extention();

    m_valid_label->SetLabel(info_line);
    m_valid_label->Show(!info_line.IsEmpty());

    update_valid_bmp();

    if (dlg && m_type == Preset::TYPE_PRINTER)
        dlg->update_info_for_edit_ph_printer(m_preset_name);

    m_parent->Layout();
}

void SavePresetDialog::Item::update_valid_bmp()
{
    std::string bmp_name =  m_valid_type == ValidationType::Warning ? "exclamation_manifold" :
                            m_valid_type == ValidationType::NoValid ? "exclamation"          : "tick_mark" ;
    m_valid_bmp->SetBitmap(*get_bmp_bundle(bmp_name));
}

void SavePresetDialog::Item::accept()
{
    if (m_valid_type == ValidationType::Warning)
        m_presets->delete_preset(m_preset_name);
}

void SavePresetDialog::Item::Enable(bool enable /*= true*/)
{
    m_valid_label->Enable(enable);
    m_valid_bmp->Enable(enable);
    m_use_text_ctrl ? m_text_ctrl->Enable(enable) : m_combo->Enable(enable);
}


//-----------------------------------------------
//          SavePresetDialog
//-----------------------------------------------

SavePresetDialog::SavePresetDialog(wxWindow* parent, std::vector<Preset::Type> types, std::string suffix, bool template_filament/* =false*/, PresetBundle* preset_bundle/* = nullptr*/)
    : DPIDialog(parent, wxID_ANY, types.size() == 1 ? _L("Save preset") : _L("Save presets"), 
                wxDefaultPosition, wxSize(45 * wxGetApp().em_unit(), 5 * wxGetApp().em_unit()), wxDEFAULT_DIALOG_STYLE | wxICON_WARNING),
    m_preset_bundle(preset_bundle)
{
    build(types, suffix, template_filament);
}

SavePresetDialog::SavePresetDialog(wxWindow* parent, Preset::Type type, const wxString& info_line_extention)
    : DPIDialog(parent, wxID_ANY, _L("Rename preset"), wxDefaultPosition, wxSize(45 * wxGetApp().em_unit(), 5 * wxGetApp().em_unit()), wxDEFAULT_DIALOG_STYLE | wxICON_WARNING),
    m_use_for_rename(true),
    m_info_line_extention(info_line_extention)
{
    build(std::vector<Preset::Type>{type});
}
SavePresetDialog::~SavePresetDialog()
{
    for (auto  item : m_items) {
        delete item;
    }
}

void SavePresetDialog::build(std::vector<Preset::Type> types, std::string suffix, bool template_filament)
{
    this->SetFont(wxGetApp().normal_font());

#if defined(__WXMSW__)
    // ys_FIXME! temporary workaround for correct font scaling
    // Because of from wxWidgets 3.1.3 auto rescaling is implemented for the Fonts,
    // From the very beginning set dialog font to the wxSYS_DEFAULT_GUI_FONT
//    this->SetFont(wxSystemSettings::GetFont(wxSYS_DEFAULT_GUI_FONT));
#else
    SetBackgroundColour(wxSystemSettings::GetColour(wxSYS_COLOUR_WINDOW));
#endif // __WXMSW__

    if (suffix.empty())
        // TRN Suffix for the preset name. Have to be a noun.
        suffix = _CTX_utf8(L_CONTEXT("Copy", "PresetName"), "PresetName");
        //suffix = _u8L("Copy");

    wxBoxSizer* topSizer = new wxBoxSizer(wxVERTICAL);

    m_presets_sizer = new wxBoxSizer(wxVERTICAL);

    const bool is_for_multiple_save = types.size() > 1;
    for (const Preset::Type& type : types)
        AddItem(type, suffix, is_for_multiple_save);

    // Add dialog's buttons
    wxStdDialogButtonSizer* btns = this->CreateStdDialogButtonSizer(wxOK | wxCANCEL);
    wxButton* btnOK = static_cast<wxButton*>(this->FindWindowById(wxID_OK, this));
    btnOK->Bind(wxEVT_BUTTON,    [this](wxCommandEvent&)        { accept(); });
    btnOK->Bind(wxEVT_UPDATE_UI, [this](wxUpdateUIEvent& evt)   { evt.Enable(enable_ok_btn()); });

    topSizer->Add(m_presets_sizer,  0, wxEXPAND | wxALL, BORDER_W);
    
    // Add checkbox for Template filament saving
    if (template_filament && types.size() == 1 && *types.begin() == Preset::Type::TYPE_FFF_FILAMENT) {
        m_template_filament_checkbox = new wxCheckBox(this, wxID_ANY, _L("Save as profile derived from current printer only."));
        wxBoxSizer* check_sizer = new wxBoxSizer(wxVERTICAL);
        check_sizer->Add(m_template_filament_checkbox);
        topSizer->Add(check_sizer, 0, wxEXPAND | wxALL, BORDER_W);
    }

    topSizer->Add(btns,             0, wxEXPAND | wxALL, BORDER_W);

    SetSizer(topSizer);
    topSizer->SetSizeHints(this);

    this->CenterOnScreen();

#ifdef _WIN32
    wxGetApp().UpdateDlgDarkUI(this);
#endif
}

void SavePresetDialog::AddItem(Preset::Type type, const std::string& suffix, bool is_for_multiple_save)
{
    m_items.emplace_back(new Item{type, suffix, m_presets_sizer, this, is_for_multiple_save});
}

std::string SavePresetDialog::get_name()
{
    return m_items.front()->preset_name();
}

std::string SavePresetDialog::get_name(Preset::Type type)
{
    for (const Item* item : m_items)
        if (item->type() == type)
            return item->preset_name();
    return "";
}

bool SavePresetDialog::get_template_filament_checkbox()
{
    if (m_template_filament_checkbox)
    {
        return m_template_filament_checkbox->GetValue();
    }
    return false;
}

bool SavePresetDialog::enable_ok_btn() const
{
    for (const Item* item : m_items)
        if (!item->is_valid())
            return false;

    return true;
}

void SavePresetDialog::add_info_for_edit_ph_printer(wxBoxSizer* sizer)
{
    PhysicalPrinterCollection& printers = wxGetApp().preset_bundle->physical_printers;
    m_ph_printer_name = printers.get_selected_printer_name();
    m_old_preset_name = printers.get_selected_printer_preset_name();

    wxString msg_text = from_u8((boost::format(_u8L("You have selected physical printer \"%1%\" \n"
                                                    "with related printer preset \"%2%\"")) %
                                                    m_ph_printer_name % m_old_preset_name).str());
    m_label = new wxStaticText(this, wxID_ANY, msg_text);
    m_label->SetFont(wxGetApp().bold_font());

    m_action = ChangePreset;
    m_radio_sizer = new wxBoxSizer(wxHORIZONTAL);

    wxStaticBox* action_stb = new wxStaticBox(this, wxID_ANY, "");
    if (!wxOSX) action_stb->SetBackgroundStyle(wxBG_STYLE_PAINT);
    action_stb->SetFont(wxGetApp().bold_font());

    wxStaticBoxSizer* stb_sizer = new wxStaticBoxSizer(action_stb, wxVERTICAL);
    for (int id = 0; id < 3; id++) {
        wxRadioButton* btn = new wxRadioButton(this, wxID_ANY, "", wxDefaultPosition, wxDefaultSize, id == 0 ? wxRB_GROUP : 0);
        btn->SetValue(id == int(ChangePreset));
        btn->Bind(wxEVT_RADIOBUTTON, [this, id](wxCommandEvent&) { m_action = (ActionType)id; });
        stb_sizer->Add(btn, 0, wxEXPAND | wxTOP, 5);
    }
    m_radio_sizer->Add(stb_sizer, 1, wxEXPAND | wxTOP, 2*BORDER_W);

    sizer->Add(m_label,         0, wxEXPAND | wxLEFT | wxTOP,   3*BORDER_W);
    sizer->Add(m_radio_sizer,   1, wxEXPAND | wxLEFT,           3*BORDER_W);
}

void SavePresetDialog::update_info_for_edit_ph_printer(const std::string& preset_name)
{
    bool show = wxGetApp().preset_bundle->physical_printers.has_selection() && m_old_preset_name != preset_name;

    m_label->Show(show);
    m_radio_sizer->ShowItems(show);
    if (!show) {
        this->SetMinSize(wxSize(100,50));
        return;
    }

    if (wxSizerItem* sizer_item = m_radio_sizer->GetItem(size_t(0))) {
        if (wxStaticBoxSizer* stb_sizer = static_cast<wxStaticBoxSizer*>(sizer_item->GetSizer())) {
            wxString msg_text = format_wxstr(_L("What would you like to do with \"%1%\" preset after saving?"), preset_name);
            stb_sizer->GetStaticBox()->SetLabel(msg_text);

            wxString choices[] = { format_wxstr(_L("Change \"%1%\" to \"%2%\" for this physical printer \"%3%\""), m_old_preset_name, preset_name, m_ph_printer_name),
                                   format_wxstr(_L("Add \"%1%\" as a next preset for the the physical printer \"%2%\""), preset_name, m_ph_printer_name),
                                   format_wxstr(_L("Just switch to \"%1%\" preset"), preset_name) };

            size_t n = 0;
            for (const wxString& label : choices)
                stb_sizer->GetItem(n++)->GetWindow()->SetLabel(label);
        }
        Refresh();
    }
}

bool SavePresetDialog::Layout()
{
    const bool ret = DPIDialog::Layout();
    this->Fit();
    return ret;
}

void SavePresetDialog::on_dpi_changed(const wxRect& suggested_rect)
{
    const int& em = em_unit();

    msw_buttons_rescale(this, em, { wxID_OK, wxID_CANCEL });

    for (Item* item : m_items)
        item->update_valid_bmp();

    //const wxSize& size = wxSize(45 * em, 35 * em);
    SetMinSize(/*size*/wxSize(100, 50));

    Fit();
    Refresh();
}

void SavePresetDialog::update_physical_printers(const std::string& preset_name)
{
    if (m_action == UndefAction)
        return;

    PhysicalPrinterCollection& physical_printers = wxGetApp().preset_bundle->physical_printers;
    if (!physical_printers.has_selection())
        return;

    std::string printer_preset_name = physical_printers.get_selected_printer_preset_name();

    if (m_action == Switch)
        // unselect physical printer, if it was selected
        physical_printers.unselect_printer();
    else
    {
        PhysicalPrinter printer = physical_printers.get_selected_printer();

        if (m_action == ChangePreset)
            printer.delete_preset(printer_preset_name);

        if (printer.add_preset(preset_name))
            physical_printers.save_printer(printer);

        physical_printers.select_printer(printer.get_full_name(preset_name));
    }    
}

void SavePresetDialog::accept()
{
    for (Item* item : m_items) {
        item->accept();
        if (item->type() == Preset::TYPE_PRINTER)
            update_physical_printers(item->preset_name());
    }

    EndModal(wxID_OK);
}

}}    // namespace Slic3r::GUI<|MERGE_RESOLUTION|>--- conflicted
+++ resolved
@@ -35,8 +35,8 @@
 {
     PresetBundle*     preset_bundle = dynamic_cast<SavePresetDialog*>(m_parent)->get_preset_bundle();
     if (!preset_bundle)
-        preset_bundle = wxGetApp().preset_bundle;
-    m_presets = &preset_bundle->get_presets(m_type);
+        preset_bundle = wxGetApp().preset_bundle.get();
+    m_presets = &preset_bundle->get_presets(m_type); // FIXME: dangerous, please use shared_ptr in preset_bundle & here.
 
     const Preset& sel_preset = m_presets->get_selected_preset();
     std::string preset_name = sel_preset.is_default ? "Untitled" :
@@ -194,16 +194,10 @@
         m_valid_type = ValidationType::NoValid;
     }
 
-<<<<<<< HEAD
     if (m_valid_type == ValidationType::Valid && existing && (existing->is_external)) {
         info_line = m_use_text_ctrl ? _L("This name is used for an external profile name, use another.") :
                              _L("Cannot overwrite an external profile.");
         m_valid_type = ValidationType::NoValid;
-=======
-    if (m_valid_type == Valid && existing && (existing->is_external)) {
-        info_line = _L("Cannot overwrite an external profile. Please choose another name.");
-        m_valid_type = NoValid;
->>>>>>> 0670fbfb
     }
 
     SavePresetDialog* dlg = dynamic_cast<SavePresetDialog*>(m_parent);
