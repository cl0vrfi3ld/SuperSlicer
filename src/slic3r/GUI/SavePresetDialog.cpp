///|/ Copyright (c) Prusa Research 2020 - 2023 Oleksandra Iushchenko @YuSanka, David Kocík @kocikdav, Enrico Turri @enricoturri1966, Vojtěch Bubník @bubnikv
///|/
///|/ PrusaSlicer is released under the terms of the AGPLv3 or higher
///|/
#include "SavePresetDialog.hpp"

#include <cstddef>
#include <vector>
#include <string>
#include <boost/algorithm/string.hpp>

#include <wx/sizer.h>
#include <wx/stattext.h>
#include <wx/textctrl.h>

#include "libslic3r/PresetBundle.hpp"

#include "GUI.hpp"
#include "GUI_App.hpp"
#include "format.hpp"
#include "Tab.hpp"

using Slic3r::GUI::format_wxstr;

namespace Slic3r {
namespace GUI {

constexpr auto BORDER_W = 10;

//-----------------------------------------------
//          SavePresetDialog::Item
//-----------------------------------------------

std::string SavePresetDialog::Item::get_init_preset_name(const std::string &suffix)
{
    PresetBundle*     preset_bundle = dynamic_cast<SavePresetDialog*>(m_parent)->get_preset_bundle();
    if (!preset_bundle)
        preset_bundle = wxGetApp().preset_bundle;
    m_presets = &preset_bundle->get_presets(m_type);

    const Preset& sel_preset = m_presets->get_selected_preset();
    std::string preset_name = sel_preset.is_default ? "Untitled" :
                              sel_preset.is_system ? (boost::format(("%1% - %2%")) % sel_preset.name % suffix).str() :
                              sel_preset.name;

    // if name contains extension
    if (boost::iends_with(preset_name, ".ini")) {
        size_t len = preset_name.length() - 4;
        preset_name.resize(len);
    }

    return preset_name;
}

void SavePresetDialog::Item::init_input_name_ctrl(wxBoxSizer *input_name_sizer, const std::string preset_name)
{
    if (m_use_text_ctrl) {
#ifdef _WIN32
        long style = wxBORDER_SIMPLE;
#else
        long style = 0L;
#endif
        m_text_ctrl = new wxTextCtrl(m_parent, wxID_ANY, from_u8(preset_name), wxDefaultPosition, wxSize(35 * wxGetApp().em_unit(), -1), style);
        wxGetApp().UpdateDarkUI(m_text_ctrl);
        m_text_ctrl->Bind(wxEVT_TEXT, [this](wxCommandEvent&) { update(); });

        input_name_sizer->Add(m_text_ctrl,1, wxEXPAND, BORDER_W);
    }
    else {
        std::vector<std::string> values;
        for (const Preset&preset : *m_presets) {
            if (preset.is_default || preset.is_system || preset.is_external)
                continue;
            values.push_back(preset.name);
        }

        m_combo = new wxComboBox(m_parent, wxID_ANY, from_u8(preset_name), wxDefaultPosition, wxSize(35 * wxGetApp().em_unit(), -1));
        for (const std::string&value : values)
            m_combo->Append(from_u8(value));

        m_combo->Bind(wxEVT_TEXT, [this](wxCommandEvent&) { update(); });
#ifdef __WXOSX__
        // Under OSX wxEVT_TEXT wasn't invoked after change selection in combobox,
        // So process wxEVT_COMBOBOX too
        m_combo->Bind(wxEVT_COMBOBOX, [this](wxCommandEvent&) { update(); });
#endif //__WXOSX__

        input_name_sizer->Add(m_combo,    1, wxEXPAND, BORDER_W);
    }
}

static std::map<Preset::Type, std::string> TOP_LABELS =
{
    // type                             Save settings    
    { Preset::Type::TYPE_PRINT,         L("Save print settings as")   },
    { Preset::Type::TYPE_SLA_PRINT,     L("Save print settings as")   },
    { Preset::Type::TYPE_FILAMENT,      L("Save filament settings as")},
    { Preset::Type::TYPE_SLA_MATERIAL,  L("Save material settings as")},
    { Preset::Type::TYPE_PRINTER,       L("Save printer settings as") },
};

SavePresetDialog::Item::Item(Preset::Type type, const std::string& suffix, wxBoxSizer* sizer, SavePresetDialog* parent, bool is_for_multiple_save):
    m_type(type),
    m_use_text_ctrl(parent->is_for_rename()),
    m_parent(parent),
    m_valid_bmp(new wxStaticBitmap(m_parent, wxID_ANY, *get_bmp_bundle("tick_mark"))),
    m_valid_label(new wxStaticText(m_parent, wxID_ANY, ""))
{
    m_valid_label->SetFont(wxGetApp().bold_font());

    wxStaticText* label_top = is_for_multiple_save ? new wxStaticText(m_parent, wxID_ANY, _(TOP_LABELS.at(m_type)) + ":") : nullptr;

    wxBoxSizer* input_name_sizer = new wxBoxSizer(wxHORIZONTAL);
    input_name_sizer->Add(m_valid_bmp,    0, wxALIGN_CENTER_VERTICAL | wxRIGHT, BORDER_W);
    init_input_name_ctrl(input_name_sizer, get_init_preset_name(suffix));

    if (label_top)
        sizer->Add(label_top,   0, wxEXPAND | wxTOP| wxBOTTOM, BORDER_W);
    sizer->Add(input_name_sizer,0, wxEXPAND | (label_top ? 0 : wxTOP) | wxBOTTOM, BORDER_W);
    sizer->Add(m_valid_label,   0, wxEXPAND | wxLEFT,   3*BORDER_W);

    if (m_type == Preset::TYPE_PRINTER)
        parent->add_info_for_edit_ph_printer(sizer);

    update();
}

SavePresetDialog::Item::Item(wxWindow* parent, wxBoxSizer* sizer, const std::string& def_name, PrinterTechnology pt /*= ptFFF*/):
    m_preset_name(def_name),
    m_printer_technology(pt),
    m_parent(parent),
    m_valid_bmp(new wxStaticBitmap(m_parent, wxID_ANY, *get_bmp_bundle("tick_mark"))),
    m_valid_label(new wxStaticText(m_parent, wxID_ANY, ""))
{
    m_valid_label->SetFont(wxGetApp().bold_font());

    wxBoxSizer* input_name_sizer = new wxBoxSizer(wxHORIZONTAL);
    input_name_sizer->Add(m_valid_bmp,    0, wxALIGN_CENTER_VERTICAL | wxRIGHT, BORDER_W);
    init_input_name_ctrl(input_name_sizer, m_preset_name);

    sizer->Add(input_name_sizer,0, wxEXPAND | wxBOTTOM, BORDER_W);
    sizer->Add(m_valid_label,   0, wxEXPAND | wxLEFT,   3*BORDER_W);

    update();
}

const Preset* SavePresetDialog::Item::get_existing_preset() const 
{
    if (m_presets)
        return m_presets->find_preset(m_preset_name, false);

    for (const Preset::Type& type : PresetBundle::types_list(m_printer_technology)) {
        const PresetCollection& presets = wxGetApp().preset_bundle->get_presets(type);
        if (const Preset* preset = presets.find_preset(m_preset_name, false))
            return preset;
    }

    return nullptr;
}

void SavePresetDialog::Item::update()
{
    m_preset_name = into_u8(m_use_text_ctrl ? m_text_ctrl->GetValue() : m_combo->GetValue());

    m_valid_type = ValidationType::Valid;
    wxString info_line;

    const char* unusable_symbols = "<>[]:/\\|?*\"";

    const std::string unusable_suffix = PresetCollection::get_suffix_modified();//"(modified)";
    for (size_t i = 0; i < std::strlen(unusable_symbols); i++) {
        if (m_preset_name.find_first_of(unusable_symbols[i]) != std::string::npos) {
            info_line = _L("The following characters are not allowed in the name") + ": " + unusable_symbols;
            m_valid_type = ValidationType::NoValid;
            break;
        }
    }

    if (m_valid_type == ValidationType::Valid && m_preset_name.find(unusable_suffix) != std::string::npos) {
        info_line = _L("The following suffix is not allowed in the name") + ":\n\t" +
                    from_u8(unusable_suffix);
        m_valid_type = ValidationType::NoValid;
    }

    if (m_valid_type == ValidationType::Valid && m_preset_name == "- default -") {
        info_line = _L("This name is reserved, use another.");
        m_valid_type = ValidationType::NoValid;
    }

    const Preset* existing = get_existing_preset();
    if (m_valid_type == ValidationType::Valid && existing && (existing->is_default || existing->is_system)) {
        info_line = m_use_text_ctrl ? _L("This name is used for a system profile name, use another.") :
                             _L("Cannot overwrite a system profile.");
        m_valid_type = ValidationType::NoValid;
    }

    if (m_valid_type == ValidationType::Valid && existing && (existing->is_external)) {
        info_line = m_use_text_ctrl ? _L("This name is used for an external profile name, use another.") :
                             _L("Cannot overwrite an external profile.");
        m_valid_type = ValidationType::NoValid;
    }

    SavePresetDialog* dlg = dynamic_cast<SavePresetDialog*>(m_parent);
    if (m_valid_type == ValidationType::Valid && existing)
    {
        if (m_presets && m_preset_name == m_presets->get_selected_preset_name()) {
            if ((!m_use_text_ctrl && m_presets->get_edited_preset().is_dirty) ||
                (dlg && dlg->get_preset_bundle())) // means that we save modifications from the DiffDialog
                info_line = _L("Save preset modifications to existing user profile");
            m_valid_type = ValidationType::Valid;
        }
        else {
            if (existing->is_compatible)
                info_line = from_u8((boost::format(_u8L("Preset with name \"%1%\" already exists.")) % m_preset_name).str());
            else
                info_line = from_u8((boost::format(_u8L("Preset with name \"%1%\" already exists and is incompatible with selected printer.")) % m_preset_name).str());
            info_line += "\n" + _L("Note: This preset will be replaced after saving");
            m_valid_type = ValidationType::Warning;
        }
    }

    if (m_valid_type == ValidationType::Valid && m_preset_name.empty()) {
        info_line = _L("The name cannot be empty.");
        m_valid_type = ValidationType::NoValid;
    }

#ifdef __WXMSW__
    const int max_path_length = MAX_PATH;
#else
    const int max_path_length = 255;
#endif

    if (m_valid_type == ValidationType::Valid && m_presets && m_presets->path_from_name(m_preset_name).length() >= max_path_length) {
        info_line = _L("The name is too long.");
        m_valid_type = ValidationType::NoValid;
    }

    if (m_valid_type == ValidationType::Valid && m_preset_name.find_first_of(' ') == 0) {
        info_line = _L("The name cannot start with space character.");
        m_valid_type = ValidationType::NoValid;
    }

    if (m_valid_type == ValidationType::Valid && m_preset_name.find_last_of(' ') == m_preset_name.length()-1) {
        info_line = _L("The name cannot end with space character.");
        m_valid_type = ValidationType::NoValid;
    }

    if (m_valid_type == ValidationType::Valid && m_presets && m_presets->get_preset_name_by_alias(m_preset_name) != m_preset_name) {
        info_line = _L("The name cannot be the same as a preset alias name.");
        m_valid_type = ValidationType::NoValid;
    }

    if ((dlg && !dlg->get_info_line_extention().IsEmpty()) && m_valid_type != ValidationType::NoValid)
        info_line += "\n\n" + dlg->get_info_line_extention();

    m_valid_label->SetLabel(info_line);
    m_valid_label->Show(!info_line.IsEmpty());

    update_valid_bmp();

    if (dlg && m_type == Preset::TYPE_PRINTER)
        dlg->update_info_for_edit_ph_printer(m_preset_name);

    m_parent->Layout();
}

void SavePresetDialog::Item::update_valid_bmp()
{
    std::string bmp_name =  m_valid_type == ValidationType::Warning ? "exclamation_manifold" :
                            m_valid_type == ValidationType::NoValid ? "exclamation"          : "tick_mark" ;
    m_valid_bmp->SetBitmap(*get_bmp_bundle(bmp_name));
}

void SavePresetDialog::Item::accept()
{
    if (m_valid_type == ValidationType::Warning)
        m_presets->delete_preset(m_preset_name);
}

void SavePresetDialog::Item::Enable(bool enable /*= true*/)
{
    m_valid_label->Enable(enable);
    m_valid_bmp->Enable(enable);
    m_use_text_ctrl ? m_text_ctrl->Enable(enable) : m_combo->Enable(enable);
}


//-----------------------------------------------
//          SavePresetDialog
//-----------------------------------------------

SavePresetDialog::SavePresetDialog(wxWindow* parent, std::vector<Preset::Type> types, std::string suffix, bool template_filament/* =false*/, PresetBundle* preset_bundle/* = nullptr*/)
    : DPIDialog(parent, wxID_ANY, types.size() == 1 ? _L("Save preset") : _L("Save presets"), 
                wxDefaultPosition, wxSize(45 * wxGetApp().em_unit(), 5 * wxGetApp().em_unit()), wxDEFAULT_DIALOG_STYLE | wxICON_WARNING),
    m_preset_bundle(preset_bundle)
{
    build(types, suffix, template_filament);
}

SavePresetDialog::SavePresetDialog(wxWindow* parent, Preset::Type type, const wxString& info_line_extention)
    : DPIDialog(parent, wxID_ANY, _L("Rename preset"), wxDefaultPosition, wxSize(45 * wxGetApp().em_unit(), 5 * wxGetApp().em_unit()), wxDEFAULT_DIALOG_STYLE | wxICON_WARNING),
    m_use_for_rename(true),
    m_info_line_extention(info_line_extention)
{
    build(std::vector<Preset::Type>{type});
}
SavePresetDialog::~SavePresetDialog()
{
    for (auto  item : m_items) {
        delete item;
    }
}

void SavePresetDialog::build(std::vector<Preset::Type> types, std::string suffix, bool template_filament)
{
    this->SetFont(wxGetApp().normal_font());

#if defined(__WXMSW__)
    // ys_FIXME! temporary workaround for correct font scaling
    // Because of from wxWidgets 3.1.3 auto rescaling is implemented for the Fonts,
    // From the very beginning set dialog font to the wxSYS_DEFAULT_GUI_FONT
//    this->SetFont(wxSystemSettings::GetFont(wxSYS_DEFAULT_GUI_FONT));
#else
    SetBackgroundColour(wxSystemSettings::GetColour(wxSYS_COLOUR_WINDOW));
#endif // __WXMSW__

    if (suffix.empty())
<<<<<<< HEAD
        suffix = _u8L("Copy")/*_CTX_utf8(L_CONTEXT("Copy", "PresetName") , "PresetName")*/;
=======
        // TRN Suffix for the preset name. Have to be a noun.
        suffix = _CTX_utf8(L_CONTEXT("Copy", "PresetName"), "PresetName");
>>>>>>> 3284959e

    wxBoxSizer* topSizer = new wxBoxSizer(wxVERTICAL);

    m_presets_sizer = new wxBoxSizer(wxVERTICAL);

    const bool is_for_multiple_save = types.size() > 1;
    for (const Preset::Type& type : types)
        AddItem(type, suffix, is_for_multiple_save);

    // Add dialog's buttons
    wxStdDialogButtonSizer* btns = this->CreateStdDialogButtonSizer(wxOK | wxCANCEL);
    wxButton* btnOK = static_cast<wxButton*>(this->FindWindowById(wxID_OK, this));
    btnOK->Bind(wxEVT_BUTTON,    [this](wxCommandEvent&)        { accept(); });
    btnOK->Bind(wxEVT_UPDATE_UI, [this](wxUpdateUIEvent& evt)   { evt.Enable(enable_ok_btn()); });

    topSizer->Add(m_presets_sizer,  0, wxEXPAND | wxALL, BORDER_W);
    
    // Add checkbox for Template filament saving
    if (template_filament && types.size() == 1 && *types.begin() == Preset::Type::TYPE_FILAMENT) {
        m_template_filament_checkbox = new wxCheckBox(this, wxID_ANY, _L("Save as profile derived from current printer only."));
        wxBoxSizer* check_sizer = new wxBoxSizer(wxVERTICAL);
        check_sizer->Add(m_template_filament_checkbox);
        topSizer->Add(check_sizer, 0, wxEXPAND | wxALL, BORDER_W);
    }

    topSizer->Add(btns,             0, wxEXPAND | wxALL, BORDER_W);

    SetSizer(topSizer);
    topSizer->SetSizeHints(this);

    this->CenterOnScreen();

#ifdef _WIN32
    wxGetApp().UpdateDlgDarkUI(this);
#endif
}

void SavePresetDialog::AddItem(Preset::Type type, const std::string& suffix, bool is_for_multiple_save)
{
    m_items.emplace_back(new Item{type, suffix, m_presets_sizer, this, is_for_multiple_save});
}

std::string SavePresetDialog::get_name()
{
    return m_items.front()->preset_name();
}

std::string SavePresetDialog::get_name(Preset::Type type)
{
    for (const Item* item : m_items)
        if (item->type() == type)
            return item->preset_name();
    return "";
}

bool SavePresetDialog::get_template_filament_checkbox()
{
    if (m_template_filament_checkbox)
    {
        return m_template_filament_checkbox->GetValue();
    }
    return false;
}

bool SavePresetDialog::enable_ok_btn() const
{
    for (const Item* item : m_items)
        if (!item->is_valid())
            return false;

    return true;
}

void SavePresetDialog::add_info_for_edit_ph_printer(wxBoxSizer* sizer)
{
    PhysicalPrinterCollection& printers = wxGetApp().preset_bundle->physical_printers;
    m_ph_printer_name = printers.get_selected_printer_name();
    m_old_preset_name = printers.get_selected_printer_preset_name();

    wxString msg_text = from_u8((boost::format(_u8L("You have selected physical printer \"%1%\" \n"
                                                    "with related printer preset \"%2%\"")) %
                                                    m_ph_printer_name % m_old_preset_name).str());
    m_label = new wxStaticText(this, wxID_ANY, msg_text);
    m_label->SetFont(wxGetApp().bold_font());

    m_action = ChangePreset;
    m_radio_sizer = new wxBoxSizer(wxHORIZONTAL);

    wxStaticBox* action_stb = new wxStaticBox(this, wxID_ANY, "");
    if (!wxOSX) action_stb->SetBackgroundStyle(wxBG_STYLE_PAINT);
    action_stb->SetFont(wxGetApp().bold_font());

    wxStaticBoxSizer* stb_sizer = new wxStaticBoxSizer(action_stb, wxVERTICAL);
    for (int id = 0; id < 3; id++) {
        wxRadioButton* btn = new wxRadioButton(this, wxID_ANY, "", wxDefaultPosition, wxDefaultSize, id == 0 ? wxRB_GROUP : 0);
        btn->SetValue(id == int(ChangePreset));
        btn->Bind(wxEVT_RADIOBUTTON, [this, id](wxCommandEvent&) { m_action = (ActionType)id; });
        stb_sizer->Add(btn, 0, wxEXPAND | wxTOP, 5);
    }
    m_radio_sizer->Add(stb_sizer, 1, wxEXPAND | wxTOP, 2*BORDER_W);

    sizer->Add(m_label,         0, wxEXPAND | wxLEFT | wxTOP,   3*BORDER_W);
    sizer->Add(m_radio_sizer,   1, wxEXPAND | wxLEFT,           3*BORDER_W);
}

void SavePresetDialog::update_info_for_edit_ph_printer(const std::string& preset_name)
{
    bool show = wxGetApp().preset_bundle->physical_printers.has_selection() && m_old_preset_name != preset_name;

    m_label->Show(show);
    m_radio_sizer->ShowItems(show);
    if (!show) {
        this->SetMinSize(wxSize(100,50));
        return;
    }

    if (wxSizerItem* sizer_item = m_radio_sizer->GetItem(size_t(0))) {
        if (wxStaticBoxSizer* stb_sizer = static_cast<wxStaticBoxSizer*>(sizer_item->GetSizer())) {
            wxString msg_text = format_wxstr(_L("What would you like to do with \"%1%\" preset after saving?"), preset_name);
            stb_sizer->GetStaticBox()->SetLabel(msg_text);

            wxString choices[] = { format_wxstr(_L("Change \"%1%\" to \"%2%\" for this physical printer \"%3%\""), m_old_preset_name, preset_name, m_ph_printer_name),
                                   format_wxstr(_L("Add \"%1%\" as a next preset for the the physical printer \"%2%\""), preset_name, m_ph_printer_name),
                                   format_wxstr(_L("Just switch to \"%1%\" preset"), preset_name) };

            size_t n = 0;
            for (const wxString& label : choices)
                stb_sizer->GetItem(n++)->GetWindow()->SetLabel(label);
        }
        Refresh();
    }
}

bool SavePresetDialog::Layout()
{
    const bool ret = DPIDialog::Layout();
    this->Fit();
    return ret;
}

void SavePresetDialog::on_dpi_changed(const wxRect& suggested_rect)
{
    const int& em = em_unit();

    msw_buttons_rescale(this, em, { wxID_OK, wxID_CANCEL });

    for (Item* item : m_items)
        item->update_valid_bmp();

    //const wxSize& size = wxSize(45 * em, 35 * em);
    SetMinSize(/*size*/wxSize(100, 50));

    Fit();
    Refresh();
}

void SavePresetDialog::update_physical_printers(const std::string& preset_name)
{
    if (m_action == UndefAction)
        return;

    PhysicalPrinterCollection& physical_printers = wxGetApp().preset_bundle->physical_printers;
    if (!physical_printers.has_selection())
        return;

    std::string printer_preset_name = physical_printers.get_selected_printer_preset_name();

    if (m_action == Switch)
        // unselect physical printer, if it was selected
        physical_printers.unselect_printer();
    else
    {
        PhysicalPrinter printer = physical_printers.get_selected_printer();

        if (m_action == ChangePreset)
            printer.delete_preset(printer_preset_name);

        if (printer.add_preset(preset_name))
            physical_printers.save_printer(printer);

        physical_printers.select_printer(printer.get_full_name(preset_name));
    }    
}

void SavePresetDialog::accept()
{
    for (Item* item : m_items) {
        item->accept();
        if (item->type() == Preset::TYPE_PRINTER)
            update_physical_printers(item->preset_name());
    }

    EndModal(wxID_OK);
}

}}    // namespace Slic3r::GUI<|MERGE_RESOLUTION|>--- conflicted
+++ resolved
@@ -325,12 +325,9 @@
 #endif // __WXMSW__
 
     if (suffix.empty())
-<<<<<<< HEAD
-        suffix = _u8L("Copy")/*_CTX_utf8(L_CONTEXT("Copy", "PresetName") , "PresetName")*/;
-=======
         // TRN Suffix for the preset name. Have to be a noun.
         suffix = _CTX_utf8(L_CONTEXT("Copy", "PresetName"), "PresetName");
->>>>>>> 3284959e
+        //suffix = _u8L("Copy");
 
     wxBoxSizer* topSizer = new wxBoxSizer(wxVERTICAL);
 
