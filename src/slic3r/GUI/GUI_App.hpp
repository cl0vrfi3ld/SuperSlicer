--- conflicted
+++ resolved
@@ -101,13 +101,10 @@
     ConfigMenuLanguage,
     ConfigMenuFlashFirmware,
     ConfigMenuCnt,
-<<<<<<< HEAD
+    ConfigMenuWifiConfigFile
     //ConfigMenuModeSimple,
     //ConfigMenuModeAdvanced,
     //ConfigMenuModeExpert,
-=======
-    ConfigMenuWifiConfigFile
->>>>>>> 3284959e
 };
 
 class Tab;
@@ -161,7 +158,7 @@
 	wxFont			m_code_font;
     wxFont		    m_link_font;
 
-    int          m_em_unit; // width of a "m"-symbol in pixels for current system font
+    int             m_em_unit; // width of a "m"-symbol in pixels for current system font
                                // Note: for 100% Scale m_em_unit = 10 -> it's a good enough coefficient for a size setting of controls
 
     std::unique_ptr<wxLocale> 	  m_wxLocale;
@@ -214,16 +211,11 @@
     static bool     dark_mode();
     const wxColour  get_label_default_clr_system();
     const wxColour  get_label_default_clr_modified();
-<<<<<<< HEAD
     const wxColour  get_label_default_clr_default();
     const wxColour  get_label_default_clr_phony();
-    void            init_label_colours();
-    void            update_label_colours_from_appconfig();
-=======
     const std::vector<std::string> get_mode_default_palette();
     void            init_ui_colours();
     void            update_ui_colours_from_appconfig();
->>>>>>> 3284959e
     void            update_label_colours();
     // update color mode for window
     void            UpdateDarkUI(wxWindow *window, bool highlited = false, bool just_font = false);
@@ -249,7 +241,8 @@
 
     const std::string       get_html_bg_color(wxWindow* html_parent);
 
-    const std::string&      get_mode_btn_color(int mode_id);
+    const std::string&      get_first_mode_btn_color(int mode_id);
+    const std::string&      get_last_mode_btn_color(int mode_id);
     std::vector<wxColour>   get_mode_palette();
     void                    set_mode_palette(const std::vector<wxColour> &palette);
 
@@ -309,11 +302,7 @@
 
     Tab*            get_tab(Preset::Type type);
     ConfigOptionMode get_mode();
-<<<<<<< HEAD
-    void            save_mode(const ConfigOptionMode mode) ;
-=======
-    bool            save_mode(const /*ConfigOptionMode*/int mode) ;
->>>>>>> 3284959e
+    bool            save_mode(const ConfigOptionMode mode) ;
     void            update_mode();
 
     void            add_config_menu(wxMenuBar *menu);
@@ -356,15 +345,10 @@
     ObjectLayers*       obj_layers();
     Plater*             plater();
     const Plater*        plater() const;
-<<<<<<< HEAD
     Model&      		model();
-    NotificationManager * notification_manager();
-=======
-    Model&      		 model();
     NotificationManager* notification_manager();
     GalleryDialog *      gallery_dialog();
     Downloader*          downloader();
->>>>>>> 3284959e
 
     // Parameters extracted from the command line to be passed to GUI after initialization.
     GUI_InitParams* init_params { nullptr };
