--- conflicted
+++ resolved
@@ -279,11 +279,7 @@
     // Compare the content of get_selected_preset() with get_edited_preset() configs, return true if they differ.
     bool            has_current_preset_changes() const;
     void            update_saved_preset_from_current_preset();
-<<<<<<< HEAD
-    std::vector<std::pair<Preset::Type, std::string>> get_selected_presets() const;
-=======
     std::vector<const PresetCollection*> get_active_preset_collections() const;
->>>>>>> 54b2c67e
     bool            check_and_save_current_preset_changes(const wxString& caption, const wxString& header, bool remember_choice = true, bool use_dont_save_insted_of_discard = false);
     void            apply_keeped_preset_modifications();
     bool            check_and_keep_current_preset_changes(const wxString& caption, const wxString& header, int action_buttons, bool* postponed_apply_of_keeped_changes = nullptr);
