--- conflicted
+++ resolved
@@ -130,7 +130,7 @@
 
     OpenGLManager m_opengl_mgr;
 
-    std::unique_ptr<RemovableDriveManager> m_removable_drive_manager;
+	std::unique_ptr<RemovableDriveManager> m_removable_drive_manager;
 
     std::unique_ptr<ImGuiWrapper> m_imgui;
     std::unique_ptr<PrintHostJobQueue> m_printhost_job_queue;
@@ -276,14 +276,12 @@
     PresetUpdater*  preset_updater{ nullptr };
     MainFrame*      mainframe{ nullptr };
     Plater*         plater_{ nullptr };
-<<<<<<< HEAD
+
+    AFTER_INIT_LOADS m_after_init_loads;
     std::mutex      not_modal_dialog_mutex;
     wxDialog*       not_modal_dialog = nullptr;
-=======
-    AFTER_INIT_LOADS m_after_init_loads;
 
 	PresetUpdater* get_preset_updater() { return preset_updater; }
->>>>>>> f47ad1fd
 
     wxNotebook*     tab_panel() const ;
     int             extruders_cnt() const;
