--- conflicted
+++ resolved
@@ -88,11 +88,7 @@
 
 extern wxString file_wildcards(FileType file_type, const std::string &custom_extension = {});
 
-<<<<<<< HEAD
-wxString sla_wildcards(OutputFormat formatid);
-=======
-wxString sla_wildcards(const char *formatid, const std::string& custom_extension);
->>>>>>> a9cbc920
+wxString sla_wildcards(OutputFormat formatid, const std::string& custom_extension);
 
 enum ConfigMenuIDs {
     ConfigMenuWizard,
