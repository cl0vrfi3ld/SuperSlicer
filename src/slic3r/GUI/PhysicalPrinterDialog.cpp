--- conflicted
+++ resolved
@@ -764,7 +764,7 @@
 
     Field* ht = m_optgroup->get_field("host_type");
     wxArrayString types;
-    int last_in_conf = m_config->option("host_type")->getInt(); //  this is real position in last choice
+    int last_in_conf = m_config->option("host_type")->get_int(); //  this is real position in last choice
 
 
     // Append localized enum_labels
@@ -787,9 +787,8 @@
     }
 
     Choice* choice = dynamic_cast<Choice*>(ht);
-<<<<<<< HEAD
-    int index_in_choice = (printer_change ? std::clamp(last_in_conf - ((int)ht->m_opt.enum_def->values().size() - (int)types.size()), 0, (int)ht->m_opt.enum_def->values().size() - 1) : last_in_conf);
-    choice->set_value(index_in_choice);
+    int32_t index_in_choice = (printer_change ? std::clamp(last_in_conf - ((int32_t)ht->m_opt.enum_def->values().size() - (int32_t)types.size()), 0, (int32_t)ht->m_opt.enum_def->values().size() - 1) : last_in_conf);
+    choice->set_any_value(index_in_choice);
     if (link.supported && link.label == _(ht->m_opt.enum_def->label(index_in_choice)))
         m_config->set_key_value("host_type", new ConfigOptionEnum<PrintHostType>(htPrusaLink));
     else if (connect.supported && connect.label == _(ht->m_opt.enum_def->label(index_in_choice)))
@@ -799,19 +798,6 @@
         PrintHostType type = static_cast<PrintHostType>(host_type);
         m_config->set_key_value("host_type", new ConfigOptionEnum<PrintHostType>(type));
     }
-=======
-    auto set_to_choice_and_config = [this, choice](PrintHostType type) {
-        choice->set_any_value(static_cast<int32_t>(type));
-        m_config->set_key_value("host_type", new ConfigOptionEnum<PrintHostType>(type));
-    };
-    if ((printer_change && all_presets_are_from_mk3_family) || (!had_all_mk3 && all_presets_are_from_mk3_family))
-        set_to_choice_and_config(htPrusaLink);  
-    else if ((printer_change && !all_presets_are_from_mk3_family) || (!all_presets_are_from_mk3_family && m_config->option<ConfigOptionEnum<PrintHostType>>("host_type")->value == htPrusaLink))
-        set_to_choice_and_config(htOctoPrint);
-    else
-        choice->set_any_value(m_config->option("host_type")->get_int());
-    had_all_mk3 = all_presets_are_from_mk3_family;
->>>>>>> 0670fbfb
 }
 
 
