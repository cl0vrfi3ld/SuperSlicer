///|/ Copyright (c) Prusa Research 2018 - 2023 Lukáš Matěna @lukasmatena, Oleksandra Iushchenko @YuSanka, Vojtěch Bubník @bubnikv, Pavel Mikuš @Godrak, David Kocík @kocikdav, Enrico Turri @enricoturri1966, Tomáš Mészáros @tamasmeszaros, Roman Beránek @zavorka, Vojtěch Král @vojtechkral
///|/ Copyright (c) 2022 ole00 @ole00
///|/ Copyright (c) 2021 Ilya @xorza
///|/
///|/ PrusaSlicer is released under the terms of the AGPLv3 or higher
///|/
#include "BackgroundSlicingProcess.hpp"
#include "GUI_App.hpp"
#include "GUI.hpp"
#include "MainFrame.hpp"
#include "format.hpp"
#include "libslic3r/GCode/Thumbnails.hpp"

#include <wx/app.h>
#include <wx/panel.h>
#include <wx/stdpaths.h>

// For zipped archive creation
#include <wx/stdstream.h>
#include <wx/wfstream.h>
#include <wx/zipstrm.h>

#include <miniz.h>

// Print now includes tbb, and tbb includes Windows. This breaks compilation of wxWidgets if included before wx.
#include "libslic3r/Print.hpp"
#include "libslic3r/SLAPrint.hpp"
#include "libslic3r/Utils.hpp"
#include "libslic3r/GCode/PostProcessor.hpp"
#include "libslic3r/Format/SL1.hpp"
#include "libslic3r/Thread.hpp"
#include "libslic3r/libslic3r.h"

#include <cassert>
#include <stdexcept>
#include <cctype>

#include <boost/format/format_fwd.hpp>
#include <boost/filesystem/operations.hpp>
#include <boost/log/trivial.hpp>
#include <boost/nowide/cstdio.hpp>
#include "I18N.hpp"
#include "RemovableDriveManager.hpp"

#include "slic3r/GUI/Plater.hpp"

#ifdef WIN32
#include <windows.h>
#include "../StackWalker.h"
#endif

namespace Slic3r {

bool SlicingProcessCompletedEvent::critical_error() const
{
	try {
		this->rethrow_exception();
	} catch (const Slic3r::SlicingError &) {
		// Exception derived from SlicingError is non-critical.
		return false;
	} catch (...) {
	}
	return true;
}

bool SlicingProcessCompletedEvent::invalidate_plater() const
{
	if (critical_error())
	{
		try {
			this->rethrow_exception();
		}
		catch (const Slic3r::ExportError&) {
			// Exception thrown by copying file does not ivalidate plater
			return false;
		}
		catch (...) {
		}
		return true;
	}
	return false;
}

std::pair<std::string, bool> SlicingProcessCompletedEvent::format_error_message() const
{
	std::string error;
	bool        monospace = false;
	try {
		this->rethrow_exception();
    } catch (const std::bad_alloc &ex) {
		error = GUI::format(_L("%1% has encountered an error. It was likely caused by running out of memory. "
                              "If you are sure you have enough RAM on your system, this may also be a bug and we would "
                              "be glad if you reported it."), SLIC3R_APP_NAME);
        error += "\n\n" + std::string(ex.what());
#ifdef WIN32
        error += " \nPlease join the 'crash_log.txt' file (if it exists) content to your report.";
#endif
    } catch (const HardCrash &ex) {
        error = GUI::format(_L("%1% has encountered a fatal error: \"%2%\""), SLIC3R_APP_NAME, ex.what())
                + "\n\n"
                + GUI::format(_u8L("Please save your project and restart %1%. "
                     "We would be glad if you reported the issue."), SLIC3R_APP_NAME);
#ifdef WIN32
        error += " \nPlease join the 'crash_log.txt' file (if it exists) content to your report.";
#endif
    } catch (PlaceholderParserError &ex) {
		error = ex.what();
		monospace = true;
    } catch (std::exception &ex) {
		error = ex.what();
	} catch (...) {
		error = "Unknown C++ exception.";
	}
	return std::make_pair(std::move(error), monospace);
}

BackgroundSlicingProcess::BackgroundSlicingProcess()
{
    boost::filesystem::path temp_path(wxStandardPaths::Get().GetTempDir().utf8_str().data());
    temp_path /= (boost::format(".%1%.gcode") % get_current_pid()).str();
	m_temp_output_path = temp_path.string();
}

BackgroundSlicingProcess::~BackgroundSlicingProcess() 
{ 
	this->stop();
	this->join_background_thread();
	boost::nowide::remove(m_temp_output_path.c_str());
}

bool BackgroundSlicingProcess::select_technology(PrinterTechnology tech)
{
	bool changed = false;
	if (m_print == nullptr || m_print->technology() != tech) {
		if (m_print != nullptr)
			this->reset();
		switch (tech) {
		case ptFFF: m_print = m_fff_print; break;
		case ptSLA: m_print = m_sla_print; break;
        case ptSLS: m_print = m_fff_print; break;
        default: assert(false); break;
		}
		changed = true;
	}
	assert(m_print != nullptr);
	return changed;
}

PrinterTechnology BackgroundSlicingProcess::current_printer_technology() const
{
	return m_print->technology();
}

std::string BackgroundSlicingProcess::output_filepath_for_project(const boost::filesystem::path &project_path)
{
	assert(m_print != nullptr);
    if (project_path.empty())
        return m_print->output_filepath("");
    return m_print->output_filepath(project_path.parent_path().string(), project_path.stem().string());
}

// This function may one day be merged into the Print, but historically the print was separated
// from the G-code generator.
void BackgroundSlicingProcess::process_fff()
{
	assert(m_print == m_fff_print);
	m_print->process();
	wxCommandEvent evt(m_event_slicing_completed_id);
	// Post the Slicing Finished message for the G-code viewer to update.
	// Passing the timestamp 
	evt.SetInt((int)(m_fff_print->step_state_with_timestamp(PrintStep::psSlicingFinished).timestamp));
	wxQueueEvent(GUI::wxGetApp().mainframe->m_plater, evt.Clone());
	m_fff_print->export_gcode(m_temp_output_path, m_gcode_result, [this](const ThumbnailsParams& params) { return this->render_thumbnails(params); });
	if (this->set_step_started(bspsGCodeFinalize)) {
	    if (! m_export_path.empty()) {
			wxQueueEvent(GUI::wxGetApp().mainframe->m_plater, new wxCommandEvent(m_event_export_began_id));
			finalize_gcode();
	    } else if (! m_upload_job.empty()) {
			wxQueueEvent(GUI::wxGetApp().mainframe->m_plater, new wxCommandEvent(m_event_export_began_id));
			prepare_upload();
	    } else {
			//m_print->set_status(100, _u8L("Slicing complete"));
	    }
		this->set_step_done(bspsGCodeFinalize);
	}
	evt.SetInt((int)(m_fff_print->step_state_with_timestamp(PrintStep::psGCodeExport).timestamp));
	wxQueueEvent(GUI::wxGetApp().mainframe->m_plater, evt.Clone());
}

void BackgroundSlicingProcess::process_sla()
{
    assert(m_print == m_sla_print);
    m_print->process();
	wxCommandEvent evt(m_event_slicing_completed_id);
	evt.SetInt((int)(m_sla_print->step_state_with_timestamp(SLAPrintStep::slapsRasterize).timestamp));
	wxQueueEvent(GUI::wxGetApp().mainframe->m_plater, evt.Clone());
    if (this->set_step_started(bspsGCodeFinalize)) {
        if (! m_export_path.empty()) {
			wxQueueEvent(GUI::wxGetApp().mainframe->m_plater, new wxCommandEvent(m_event_export_began_id));

        	const std::string export_path = m_sla_print->print_statistics().finalize_output_path(m_export_path);

            ThumbnailsList thumbnails = this->render_thumbnails(
<<<<<<< HEAD
                ThumbnailsParams{current_print()->full_print_config().option<ConfigOptionPoints>("thumbnails")->get_values(), true, true, true, true});
=======
                ThumbnailsParams{current_print()->full_print_config().option<ConfigOptionPoints>("thumbnails")->values, true, true, true, true});
			m_sla_print->export_print(export_path, thumbnails);
>>>>>>> 3c0b9e04

        } else if (! m_upload_job.empty()) {
			wxQueueEvent(GUI::wxGetApp().mainframe->m_plater, new wxCommandEvent(m_event_export_began_id));
            prepare_upload();
        } else {
			m_print->set_status(100, _u8L("Slicing complete"));
        }
        this->set_step_done(bspsGCodeFinalize);
    }
}

void BackgroundSlicingProcess::thread_proc()
{
    set_current_thread_name("slic3r_BgSlcPcs");
    name_tbb_thread_pool_threads_set_locale();

    // Set "C" locales and enforce OSX QoS level on all threads entering an arena.
    // The cost of the callback is quite low: The callback is called once per thread
    // entering a parallel loop and the callback is guarded with a thread local
    // variable to be executed just once.
	TBBLocalesSetter setter;

	assert(m_print != nullptr);
	assert(m_print == m_fff_print || m_print == m_sla_print);
	std::unique_lock<std::mutex> lck(m_mutex);
	// Let the caller know we are ready to run the background processing task.
	m_state = STATE_IDLE;
	lck.unlock();
	m_condition.notify_one();
	for (;;) {
		//assert(m_state == STATE_IDLE || m_state == STATE_CANCELED || m_state == STATE_FINISHED);
		// Wait until a new task is ready to be executed, or this thread should be finished.
		lck.lock();
		m_condition.wait(lck, [this](){ return m_state == STATE_STARTED || m_state == STATE_EXIT; });
		if (m_state == STATE_EXIT)
			// Exiting this thread.
			break;
		// Process the background slicing task.
		m_state = STATE_RUNNING;
		lck.unlock();
		std::exception_ptr exception;
#ifdef _WIN32
		this->call_process_seh_throw(exception);
#else
		this->call_process(exception);
#endif
		m_print->finalize();
		lck.lock();
		m_state = m_print->canceled() ? STATE_CANCELED : STATE_FINISHED;
		if (m_print->cancel_status() != Print::CANCELED_INTERNAL) {
			// Only post the canceled event, if canceled by user.
			// Don't post the canceled event, if canceled from Print::apply().
			SlicingProcessCompletedEvent evt(m_event_finished_id, 0, 
				(m_state == STATE_CANCELED) ? SlicingProcessCompletedEvent::Cancelled :
				exception ? SlicingProcessCompletedEvent::Error : SlicingProcessCompletedEvent::Finished, exception);
        	wxQueueEvent(GUI::wxGetApp().mainframe->m_plater, evt.Clone());
        	// Cancelled by the user, not internally, thus cleanup() was not called yet.
        	// Otherwise cleanup() is called from Print::apply()
        	m_print->cleanup();
        }
	    m_print->restart();
		lck.unlock();
		// Let the UI thread wake up if it is waiting for the background task to finish.
	    m_condition.notify_one();
	    // Let the UI thread see the result.
	}
	m_state = STATE_EXITED;
	lck.unlock();
	// End of the background processing thread. The UI thread should join m_thread now.
}

#ifdef _WIN32
// Only these SEH exceptions will be catched and turned into Slic3r::HardCrash C++ exceptions.
static bool is_win32_seh_harware_exception(unsigned long ex) throw() {
	return
		ex == STATUS_ACCESS_VIOLATION ||
		ex == STATUS_DATATYPE_MISALIGNMENT ||
		ex == STATUS_FLOAT_DIVIDE_BY_ZERO ||
		ex == STATUS_FLOAT_OVERFLOW ||
		ex == STATUS_FLOAT_UNDERFLOW ||
#ifdef STATUS_FLOATING_RESEVERED_OPERAND
		ex == STATUS_FLOATING_RESEVERED_OPERAND ||
#endif // STATUS_FLOATING_RESEVERED_OPERAND
		ex == STATUS_ILLEGAL_INSTRUCTION ||
		ex == STATUS_PRIVILEGED_INSTRUCTION ||
		ex == STATUS_INTEGER_DIVIDE_BY_ZERO ||
		ex == STATUS_INTEGER_OVERFLOW ||
		ex == STATUS_STACK_OVERFLOW;
}

// Rethrow some SEH exceptions as Slic3r::HardCrash C++ exceptions.
static void rethrow_seh_exception(unsigned long win32_seh_catched)
{
	if (win32_seh_catched) {
		// Rethrow SEH exception as Slicer::HardCrash.
		if (win32_seh_catched == STATUS_ACCESS_VIOLATION)
			throw Slic3r::HardCrash(_u8L("Access (status) violation"));
		if (win32_seh_catched == STATUS_DATATYPE_MISALIGNMENT)
			throw Slic3r::HardCrash(_u8L("Access violation (misalignement)"));
		if (win32_seh_catched == STATUS_ILLEGAL_INSTRUCTION || win32_seh_catched == STATUS_PRIVILEGED_INSTRUCTION)
			throw Slic3r::HardCrash(_u8L("Illegal instruction"));
		if (win32_seh_catched == STATUS_FLOAT_DIVIDE_BY_ZERO || win32_seh_catched == STATUS_INTEGER_DIVIDE_BY_ZERO)
			throw Slic3r::HardCrash(_u8L("Divide by zero"));
		if (win32_seh_catched == STATUS_FLOAT_OVERFLOW || win32_seh_catched == STATUS_INTEGER_OVERFLOW)
			throw Slic3r::HardCrash(_u8L("Overflow"));
		if (win32_seh_catched == STATUS_FLOAT_UNDERFLOW)
			throw Slic3r::HardCrash(_u8L("Underflow"));
#ifdef STATUS_FLOATING_RESEVERED_OPERAND
		if (win32_seh_catched == STATUS_FLOATING_RESEVERED_OPERAND)
			throw Slic3r::HardCrash(_u8L("Floating reserved operand"));
#endif // STATUS_FLOATING_RESEVERED_OPERAND
		if (win32_seh_catched == STATUS_STACK_OVERFLOW)
			throw Slic3r::HardCrash(_u8L("Stack overflow"));
	}
}

// Wrapper for Win32 structured exceptions. Win32 structured exception blocks and C++ exception blocks cannot be mixed in the same function.
unsigned long BackgroundSlicingProcess::call_process_seh(std::exception_ptr &ex) throw()
{
	unsigned long win32_seh_catched = 0;
	__try {
		this->call_process(ex);
	} __except (is_win32_seh_harware_exception(GetExceptionCode())) {
		win32_seh_catched = GetExceptionCode();
	}
	return win32_seh_catched;
}
void BackgroundSlicingProcess::call_process_seh_throw(std::exception_ptr &ex) throw()
{
	unsigned long win32_seh_catched = this->call_process_seh(ex);
	if (win32_seh_catched) {
		// Rethrow SEH exception as Slicer::HardCrash.
	try {
			rethrow_seh_exception(win32_seh_catched);
		} catch (...) {
			ex = std::current_exception();
		}
	}
}

class StackWalker2 : public StackWalker {
public:
    StackWalker2(ExceptType extype) : StackWalker(extype) {}
    std::string output;
    void OnOutput(LPCSTR szText) override {
        output += szText; //this will collect stack info in output string
    }
};

#endif // _WIN32

void BackgroundSlicingProcess::call_process(std::exception_ptr &ex) throw()
{
	try {
		assert(m_print != nullptr);
		switch (m_print->technology()) {
		case ptFFF: this->process_fff(); break;
		case ptSLA: this->process_sla(); break;
		default: m_print->process(); break;
		}
	} catch (CanceledException& /* ex */) {
		// Canceled, this is all right.
		assert(m_print->canceled());
		ex = std::current_exception();
	} catch (...) {
#ifdef _WIN32
		StackWalker2 sw(StackWalker::AfterCatch);
		sw.ShowCallstack();
		BOOST_LOG_TRIVIAL(error) << "EXCEPTION during the print->process():" << sw.output;
		// also wrote it on disk
		try {
			std::ofstream myfile;
			myfile.open("crash_log.txt", std::ofstream::out | std::ofstream::app);
			myfile << "\nEXCEPTION during the print->process():\n";
			myfile << sw.output << "\n";
			myfile.close();
		} catch (...) {}
#endif // _WIN32
		ex = std::current_exception();
	}
}

#ifdef _WIN32
unsigned long BackgroundSlicingProcess::thread_proc_safe_seh() throw()
{
	unsigned long win32_seh_catched = 0;
	__try {
		this->thread_proc_safe();
	} __except (is_win32_seh_harware_exception(GetExceptionCode())) {
		win32_seh_catched = GetExceptionCode();
	}
	return win32_seh_catched;
}
void BackgroundSlicingProcess::thread_proc_safe_seh_throw() throw()
{
	unsigned long win32_seh_catched = this->thread_proc_safe_seh();
	if (win32_seh_catched) {
		// Rethrow SEH exception as Slicer::HardCrash.
		try {
			rethrow_seh_exception(win32_seh_catched);
		} catch (...) {
			wxTheApp->OnUnhandledException();
		}
	}
}
#endif // _WIN32

void BackgroundSlicingProcess::thread_proc_safe() throw()
{
	try {
		this->thread_proc();
	} catch (...) {
		wxTheApp->OnUnhandledException();
   	}
}

void BackgroundSlicingProcess::join_background_thread()
{
	std::unique_lock<std::mutex> lck(m_mutex);
	if (m_state == STATE_INITIAL) {
		// Worker thread has not been started yet.
		assert(! m_thread.joinable());
	} else {
		assert(m_state == STATE_IDLE);
		assert(m_thread.joinable());
		// Notify the worker thread to exit.
		m_state = STATE_EXIT;
		lck.unlock();
		m_condition.notify_one();
		// Wait until the worker thread exits.
		m_thread.join();
	}
}

bool BackgroundSlicingProcess::start()
{
	if (m_print->empty())
		// The print is empty (no object in Model, or all objects are out of the print bed).
		return false;

	std::unique_lock<std::mutex> lck(m_mutex);
	if (m_state == STATE_INITIAL) {
		// The worker thread is not running yet. Start it.
		assert(! m_thread.joinable());
		m_thread = create_thread([this]{
#ifdef _WIN32
			this->thread_proc_safe_seh_throw();
#else // _WIN32
			this->thread_proc_safe();
#endif // _WIN32
		});
		// Wait until the worker thread is ready to execute the background processing task.
		m_condition.wait(lck, [this](){ return m_state == STATE_IDLE; });
	}
	assert(m_state == STATE_IDLE || this->running());
	if (this->running())
		// The background processing thread is already running.
		return false;
	if (! this->idle())
		throw Slic3r::RuntimeError("Cannot start a background task, the worker thread is not idle.");
	m_state = STATE_STARTED;
	m_print->set_cancel_callback([this](){ this->stop_internal(); });
	lck.unlock();
	m_condition.notify_one();
	return true;
}

// To be called on the UI thread.
bool BackgroundSlicingProcess::stop()
{
	// m_print->state_mutex() shall NOT be held. Unfortunately there is no interface to test for it.
	std::unique_lock<std::mutex> lck(m_mutex);
	if (m_state == STATE_INITIAL) {
//		m_export_path.clear();
		return false;
	}
//	assert(this->running());
	if (m_state == STATE_STARTED || m_state == STATE_RUNNING) {
		// Cancel any task planned by the background thread on UI thread.
		cancel_ui_task(m_ui_task);
		m_print->cancel();
		// Wait until the background processing stops by being canceled.
		m_condition.wait(lck, [this](){ return m_state == STATE_CANCELED; });
		// In the "Canceled" state. Reset the state to "Idle".
		m_state = STATE_IDLE;
		m_print->set_cancel_callback([](){});
	} else if (m_state == STATE_FINISHED || m_state == STATE_CANCELED) {
		// In the "Finished" or "Canceled" state. Reset the state to "Idle".
		m_state = STATE_IDLE;
		m_print->set_cancel_callback([](){});
	}
//	m_export_path.clear();
	return true;
}

bool BackgroundSlicingProcess::reset()
{
	bool stopped = this->stop();
	this->reset_export();
	m_print->clear();
	this->invalidate_all_steps();
	return stopped;
}

// To be called by Print::apply() on the UI thread through the Print::m_cancel_callback to stop the background
// processing before changing any data of running or finalized milestones.
// This function shall not trigger any UI update through the wxWidgets event.
void BackgroundSlicingProcess::stop_internal()
{
	// m_print->state_mutex() shall be held. Unfortunately there is no interface to test for it.
	if (m_state == STATE_IDLE)
		// The worker thread is waiting on m_mutex/m_condition for wake up. The following lock of the mutex would block.
		return;
	std::unique_lock<std::mutex> lck(m_mutex);
	assert(m_state == STATE_STARTED || m_state == STATE_RUNNING || m_state == STATE_FINISHED || m_state == STATE_CANCELED);
	if (m_state == STATE_STARTED || m_state == STATE_RUNNING) {
		// Cancel any task planned by the background thread on UI thread.
		cancel_ui_task(m_ui_task);
		// At this point of time the worker thread may be blocking on m_print->state_mutex().
		// Set the print state to canceled before unlocking the state_mutex(), so when the worker thread wakes up,
		// it throws the CanceledException().
		m_print->cancel_internal();
		// Allow the worker thread to wake up if blocking on a milestone.
		m_print->state_mutex().unlock();
		// Wait until the background processing stops by being canceled.
		m_condition.wait(lck, [this](){ return m_state == STATE_CANCELED; });
		// Lock it back to be in a consistent state.
		m_print->state_mutex().lock();
	}
	// In the "Canceled" state. Reset the state to "Idle".
	m_state = STATE_IDLE;
	m_print->set_cancel_callback([](){});
}

// Execute task from background thread on the UI thread. Returns true if processed, false if cancelled. 
bool BackgroundSlicingProcess::execute_ui_task(std::function<void()> task)
{
	bool running = false;
	if (m_mutex.try_lock()) {
		// Cancellation is either not in process, or already canceled and waiting for us to finish.
		// There must be no UI task planned.
		assert(! m_ui_task);
		if (! m_print->canceled()) {
			running = true;
			m_ui_task = std::make_shared<UITask>();
		}
		m_mutex.unlock();
	} else {
		// Cancellation is in process.
	}

	bool result = false;
	if (running) {
		std::shared_ptr<UITask> ctx = m_ui_task;
		GUI::wxGetApp().mainframe->m_plater->CallAfter([task, ctx]() {
			// Running on the UI thread, thus ctx->state does not need to be guarded with mutex against ::cancel_ui_task().
			assert(ctx->state == UITask::Planned || ctx->state == UITask::Canceled);
			if (ctx->state == UITask::Planned) {
				task();
				std::unique_lock<std::mutex> lck(ctx->mutex);
	    		ctx->state = UITask::Finished;
	    	}
	    	// Wake up the worker thread from the UI thread.
    		ctx->condition.notify_all();
	    });

	    {
			std::unique_lock<std::mutex> lock(ctx->mutex);
	    	ctx->condition.wait(lock, [&ctx]{ return ctx->state == UITask::Finished || ctx->state == UITask::Canceled; });
	    }
	    result = ctx->state == UITask::Finished;
		m_ui_task.reset();
	}

	return result;
}

// To be called on the UI thread from ::stop() and ::stop_internal().
void BackgroundSlicingProcess::cancel_ui_task(std::shared_ptr<UITask> task)
{
	if (task) {
		std::unique_lock<std::mutex> lck(task->mutex);
		task->state = UITask::Canceled;
		lck.unlock();
		task->condition.notify_all();
	}
}

bool BackgroundSlicingProcess::empty() const
{
	assert(m_print != nullptr);
	return m_print->empty();
}

std::pair<PrintBase::PrintValidationError, std::string> BackgroundSlicingProcess::validate(std::vector<std::string>* warnings)
{
	assert(m_print != nullptr);
    return m_print->validate(warnings);
}

// Apply config over the print. Returns false, if the new config values caused any of the already
// processed steps to be invalidated, therefore the task will need to be restarted.
Print::ApplyStatus BackgroundSlicingProcess::apply(const Model &model, const DynamicPrintConfig &config, const DynamicPrintConfig *physical_printer_config)
{
	assert(m_print != nullptr);
	assert(config.opt_enum<PrinterTechnology>("printer_technology") == m_print->technology());
	Print::ApplyStatus invalidated = m_print->apply(model, config);
    if (physical_printer_config && 
        (m_print->physical_printer_config().diff(*physical_printer_config).size() != 0 || m_print->physical_printer_config().keys() != physical_printer_config->keys()) ) {
        m_print->physical_printer_config().clear();
        m_print->physical_printer_config().apply(*physical_printer_config);
        if (!invalidated)
            invalidated = PrintBase::APPLY_STATUS_INVALIDATED;
        if (m_print->technology() == ptFFF && this->m_fff_print->is_step_done(psGCodeExport)) {
            this->m_fff_print->invalidate_step(psGCodeExport);
        }
    }
	if ((invalidated & PrintBase::APPLY_STATUS_INVALIDATED) != 0 && m_print->technology() == ptFFF &&
		!m_fff_print->is_step_done(psGCodeExport)) {
		// Some FFF status was invalidated, and the G-code was not exported yet.
		// Let the G-code preview UI know that the final G-code preview is not valid.
		// In addition, this early memory deallocation reduces memory footprint.
		if (m_gcode_result != nullptr)
			m_gcode_result->reset();
	}
	return invalidated;
}

void BackgroundSlicingProcess::set_task(const PrintBase::TaskParams &params)
{
	assert(m_print != nullptr);
	m_print->set_task(params);
}

// Set the output path of the G-code.
void BackgroundSlicingProcess::schedule_export(const std::string &path, bool export_path_on_removable_media)
{ 
	assert(m_export_path.empty());
	if (! m_export_path.empty())
		return;

	// Guard against entering the export step before changing the export path.
	std::scoped_lock<std::mutex> lock(m_print->state_mutex());
	this->invalidate_step(bspsGCodeFinalize);
	m_export_path = path;
	m_export_path_on_removable_media = export_path_on_removable_media;
}

void BackgroundSlicingProcess::schedule_upload(Slic3r::PrintHostJob upload_job)
{
	assert(m_export_path.empty());
	if (! m_export_path.empty())
		return;

	// Guard against entering the export step before changing the export path.
	std::scoped_lock<std::mutex> lock(m_print->state_mutex());
	this->invalidate_step(bspsGCodeFinalize);
	m_export_path.clear();
	m_upload_job = std::move(upload_job);
}

void BackgroundSlicingProcess::reset_export()
{
	bool running = true;
	{
		// I don't know if it's safe to let m_mutex be lock while doing invalidate_step.
		// if so, please remove the braces.
		std::unique_lock<std::mutex> lck(m_mutex);
		running = this->running();
		//assert(!running);
	}
	if (!running) {
		m_export_path.clear();
		m_export_path_on_removable_media = false;
		// invalidate_step expects the mutex to be locked.
		std::scoped_lock<std::mutex> lock(m_print->state_mutex());
		this->invalidate_step(bspsGCodeFinalize);
	}
}

bool BackgroundSlicingProcess::set_step_started(BackgroundSlicingProcessStep step)
{ 
	return m_step_state.set_started(step, m_print->state_mutex(), [this](){ this->throw_if_canceled(); });
}

void BackgroundSlicingProcess::set_step_done(BackgroundSlicingProcessStep step)
{ 
	m_step_state.set_done(step, m_print->state_mutex(), [this](){ this->throw_if_canceled(); });
}

bool BackgroundSlicingProcess::is_step_done(BackgroundSlicingProcessStep step) const
{ 
	return m_step_state.is_done(step, m_print->state_mutex());
}

bool BackgroundSlicingProcess::invalidate_step(BackgroundSlicingProcessStep step)
{
    bool invalidated = m_step_state.invalidate(step, [this](){ this->stop_internal(); });
    return invalidated;
}

bool BackgroundSlicingProcess::invalidate_all_steps()
{ 
	return m_step_state.invalidate_all([this](){ this->stop_internal(); });
}

// G-code is generated in m_temp_output_path.
// Optionally run a post-processing script on a copy of m_temp_output_path.
// Copy the final G-code to target location (possibly a SD card, if it is a removable media, then verify that the file was written without an error).
void BackgroundSlicingProcess::finalize_gcode()
{
	m_print->set_status(95, _u8L("Running post-processing scripts"));

	// Perform the final post-processing of the export path by applying the print statistics over the file name.
	std::string export_path = m_fff_print->print_statistics().finalize_output_path(m_export_path);
	std::string output_path = m_temp_output_path;
	// Both output_path and export_path ar in-out parameters.
	// If post processed, output_path will differ from m_temp_output_path as run_post_process_scripts() will make a copy of the G-code to not
	// collide with the G-code viewer memory mapping of the unprocessed G-code. G-code viewer maps unprocessed G-code, because m_gcode_result 
	// is calculated for the unprocessed G-code and it references lines in the memory mapped G-code file by line numbers.
	// export_path may be changed by the post-processing script as well if the post processing script decides so, see GH #6042.
	DynamicPrintConfig conf_for_script = m_fff_print->full_print_config();
	conf_for_script.apply(m_fff_print->physical_printer_config()); // add physical printer options for use in the script.
	bool post_processed = run_post_process_scripts(output_path, true, "File", export_path, conf_for_script);
	auto remove_post_processed_temp_file = [post_processed, &output_path]() {
		if (post_processed)
			try {
				boost::filesystem::remove(output_path);
			} catch (const std::exception &ex) {
				BOOST_LOG_TRIVIAL(error) << "Failed to remove temp file " << output_path << ": " << ex.what();
			}
	};

	//FIXME localize the messages
	std::string error_message;
	int copy_ret_val = CopyFileResult::SUCCESS;
	try
	{
		copy_ret_val = copy_file(output_path, export_path, error_message, m_export_path_on_removable_media);
		remove_post_processed_temp_file();
	}
	catch (...)
	{
		remove_post_processed_temp_file();
		throw Slic3r::ExportError(_u8L("Unknown error occured during exporting G-code."));
	}
	switch (copy_ret_val) {
	case CopyFileResult::SUCCESS: break; // no error
	case CopyFileResult::FAIL_COPY_FILE:
		throw Slic3r::ExportError(GUI::format(_L("Copying of the temporary G-code to the output G-code failed. Maybe the SD card is write locked?\nError message: %1%"), error_message));
		break;
	case CopyFileResult::FAIL_FILES_DIFFERENT:
		throw Slic3r::ExportError(GUI::format(_L("Copying of the temporary G-code to the output G-code failed. There might be problem with target device, please try exporting again or using different device. The corrupted output G-code is at %1%.tmp."), export_path));
		break;
	case CopyFileResult::FAIL_RENAMING:
		throw Slic3r::ExportError(GUI::format(_L("Renaming of the G-code after copying to the selected destination folder has failed. Current path is %1%.tmp. Please try exporting again."), export_path));
		break;
	case CopyFileResult::FAIL_CHECK_ORIGIN_NOT_OPENED:
		throw Slic3r::ExportError(GUI::format(_L("Copying of the temporary G-code has finished but the original code at %1% couldn't be opened during copy check. The output G-code is at %2%.tmp."), output_path, export_path));
		break;
	case CopyFileResult::FAIL_CHECK_TARGET_NOT_OPENED:
		throw Slic3r::ExportError(GUI::format(_L("Copying of the temporary G-code has finished but the exported code couldn't be opened during copy check. The output G-code is at %1%.tmp."), export_path));
		break;
	default:
		throw Slic3r::ExportError(_u8L("Unknown error occured during exporting G-code."));
		BOOST_LOG_TRIVIAL(error) << "Unexpected fail code(" << (int)copy_ret_val << ") durring copy_file() to " << export_path << ".";
		break;
	}

	m_print->set_status(100, GUI::format(_L("G-code file exported to %1%"), export_path));
}

// A print host upload job has been scheduled, enqueue it to the printhost job queue
void BackgroundSlicingProcess::prepare_upload()
{
	// Generate a unique temp path to which the gcode/zip file is copied/exported
	boost::filesystem::path source_path = boost::filesystem::temp_directory_path()
		/ boost::filesystem::unique_path("." SLIC3R_APP_KEY ".upload.%%%%-%%%%-%%%%-%%%%");

	if (m_print == m_fff_print) {
		m_print->set_status(90, _u8L("Running post-processing scripts"));
		std::string error_message;
		if (copy_file(m_temp_output_path, source_path.string(), error_message) != SUCCESS)
			throw Slic3r::RuntimeError("Copying of the temporary G-code to the output G-code failed");
		m_upload_job.upload_data.upload_path = m_fff_print->print_statistics().finalize_output_path(m_upload_job.upload_data.upload_path.string());
        // Make a copy of the source path, as run_post_process_scripts() is allowed to change it when making a copy of the source file
        // (not here, but when the final target is a file). 
        std::string source_path_str = source_path.string();
        std::string output_name_str = m_upload_job.upload_data.upload_path.string();
		if (run_post_process_scripts(source_path_str, false, m_upload_job.printhost->get_name(), output_name_str, m_fff_print->full_print_config()))
			m_upload_job.upload_data.upload_path = output_name_str;
    } else if (m_print == m_sla_print) {
		m_upload_job.upload_data.upload_path = m_sla_print->print_statistics().finalize_output_path(m_upload_job.upload_data.upload_path.string());
<<<<<<< HEAD
        
        ThumbnailsList thumbnails = this->render_thumbnails(
        	ThumbnailsParams{current_print()->full_print_config().option<ConfigOptionPoints>("thumbnails")->get_values(), true, true, true, true});
																												 // true, false, true, true); // renders also supports and pad
        Zipper zipper{source_path.string()};
        m_sla_archive->export_print(zipper, *m_sla_print, m_upload_job.upload_data.upload_path.string());
            for (const ThumbnailData& data : thumbnails)
                if (data.is_valid())
                    write_thumbnail(zipper, data);
        zipper.finalize();
=======
        Vec2ds sizes = current_print()->full_print_config().option<ConfigOptionPoints>("thumbnails")->values;
        ThumbnailsList thumbnails = this->render_thumbnails(ThumbnailsParams{ sizes, true, true, true, true });
        m_sla_print->export_print(source_path.string(),thumbnails, m_upload_job.upload_data.upload_path.filename().string());
>>>>>>> 3c0b9e04
    }

    m_print->set_status(100, GUI::format(_L("Scheduling upload to `%1%`. See Window -> Print Host Upload Queue"), m_upload_job.printhost->get_host()));

	m_upload_job.upload_data.source_path = std::move(source_path);

	GUI::wxGetApp().printhost_job_queue().enqueue(std::move(m_upload_job));
}

// Executed by the background thread, to start a task on the UI thread.
ThumbnailsList BackgroundSlicingProcess::render_thumbnails(const ThumbnailsParams &params)
{
	ThumbnailsList thumbnails;
	if (m_thumbnail_cb)
		this->execute_ui_task([this, &params, &thumbnails](){ thumbnails = m_thumbnail_cb(params); });
	return thumbnails;
}

}; // namespace Slic3r<|MERGE_RESOLUTION|>--- conflicted
+++ resolved
@@ -201,12 +201,8 @@
         	const std::string export_path = m_sla_print->print_statistics().finalize_output_path(m_export_path);
 
             ThumbnailsList thumbnails = this->render_thumbnails(
-<<<<<<< HEAD
                 ThumbnailsParams{current_print()->full_print_config().option<ConfigOptionPoints>("thumbnails")->get_values(), true, true, true, true});
-=======
-                ThumbnailsParams{current_print()->full_print_config().option<ConfigOptionPoints>("thumbnails")->values, true, true, true, true});
 			m_sla_print->export_print(export_path, thumbnails);
->>>>>>> 3c0b9e04
 
         } else if (! m_upload_job.empty()) {
 			wxQueueEvent(GUI::wxGetApp().mainframe->m_plater, new wxCommandEvent(m_event_export_began_id));
@@ -800,22 +796,9 @@
 			m_upload_job.upload_data.upload_path = output_name_str;
     } else if (m_print == m_sla_print) {
 		m_upload_job.upload_data.upload_path = m_sla_print->print_statistics().finalize_output_path(m_upload_job.upload_data.upload_path.string());
-<<<<<<< HEAD
-        
-        ThumbnailsList thumbnails = this->render_thumbnails(
-        	ThumbnailsParams{current_print()->full_print_config().option<ConfigOptionPoints>("thumbnails")->get_values(), true, true, true, true});
-																												 // true, false, true, true); // renders also supports and pad
-        Zipper zipper{source_path.string()};
-        m_sla_archive->export_print(zipper, *m_sla_print, m_upload_job.upload_data.upload_path.string());
-            for (const ThumbnailData& data : thumbnails)
-                if (data.is_valid())
-                    write_thumbnail(zipper, data);
-        zipper.finalize();
-=======
-        Vec2ds sizes = current_print()->full_print_config().option<ConfigOptionPoints>("thumbnails")->values;
+        Vec2ds sizes = current_print()->full_print_config().option<ConfigOptionPoints>("thumbnails")->get_values();
         ThumbnailsList thumbnails = this->render_thumbnails(ThumbnailsParams{ sizes, true, true, true, true });
         m_sla_print->export_print(source_path.string(),thumbnails, m_upload_job.upload_data.upload_path.filename().string());
->>>>>>> 3c0b9e04
     }
 
     m_print->set_status(100, GUI::format(_L("Scheduling upload to `%1%`. See Window -> Print Host Upload Queue"), m_upload_job.printhost->get_host()));
