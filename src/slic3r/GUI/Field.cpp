--- conflicted
+++ resolved
@@ -14,11 +14,8 @@
 #include <wx/numformatter.h>
 #include <wx/tooltip.h>
 #include <wx/notebook.h>
-<<<<<<< HEAD
+#include <wx/listbook.h>
 #include <wx/richtooltip.h>
-=======
-#include <wx/listbook.h>
->>>>>>> 215e845c
 #include <wx/tokenzr.h>
 #include <boost/algorithm/string/predicate.hpp>
 #include "OG_CustomCtrl.hpp"
@@ -101,15 +98,10 @@
 	{
 	case coPercents:
 	case coFloats:
-<<<<<<< HEAD
 	case coFloatsOrPercents:
-	case coStrings:	
-	case coBools:		
-	case coPoints:
-=======
 	case coStrings:
 	case coBools:
->>>>>>> 215e845c
+	case coPoints:
 	case coInts: {
 		auto tag_pos = m_opt_id.find("#");
 		if (tag_pos != std::string::npos)
@@ -127,14 +119,10 @@
 	BUILD();
 
 	// For the mode, when settings are in non-modal dialog, neither dialog nor tabpanel doesn't receive wxEVT_KEY_UP event, when some field is selected.
-<<<<<<< HEAD
 	// So, like a workaround check wxEVT_KEY_UP event for the Filed and switch between tabs if Ctrl+(1-6) was pressed 
-=======
-	// So, like a workaround check wxEVT_KEY_UP event for the Filed and switch between tabs if Ctrl+(1-4) was pressed
->>>>>>> 215e845c
 	if (getWindow())
 		getWindow()->Bind(wxEVT_KEY_UP, [](wxKeyEvent& evt) {
-		    if ((evt.GetModifiers() & wxMOD_CONTROL) != 0 && (evt.GetModifiers() & wxMOD_ALT == 0)) {
+            if ((evt.GetModifiers() & wxMOD_CONTROL) != 0 && (evt.GetModifiers() & wxMOD_ALT == 0)) {
                 MainFrame::ETabType tab_id = MainFrame::ETabType::Any;
                 switch (evt.GetKeyCode()) {
                 case '1': { tab_id = MainFrame::ETabType::Plater3D; break; }
@@ -211,12 +199,7 @@
 
 	if (tooltip.length() > 0)
         tooltip_text = tooltip + "\n" + _(L("default value")) + "\t: " +
-<<<<<<< HEAD
         (boost::iends_with(opt_id, "_gcode") ? "\n" : "") + default_string + "\n" +
-=======
-        (boost::iends_with(opt_id, "_gcode") ? "\n" : "") + default_string +
-        (boost::iends_with(opt_id, "_gcode") ? "" : "\n") +
->>>>>>> 215e845c
         _(L("parameter name")) + "\t: " + opt_id;
 
 	return tooltip_text;
@@ -433,13 +416,12 @@
         break;
     case coFloatsOrPercents:
     case coFloatOrPercent: {
-<<<<<<< HEAD
         if (!str.IsEmpty()) {
             if ("infill_overlap" == m_opt_id && m_last_validated_value != str) {
                 bool bad = false;
                 double val = 0.;
                 if (str.Last() != '%') {
-                    if (str.ToCDouble(&val)) {
+                    if (str.ToDouble(&val)) {
                         const DynamicPrintConfig& printer_config = wxGetApp().preset_bundle->printers.get_edited_preset().config;
                             const std::vector<double>& nozzle_diameters = printer_config.option<ConfigOptionFloats>("nozzle_diameter")->values;
                             double nozzle_diameter = 0;
@@ -468,54 +450,15 @@
                         str = m_last_validated_value;
                     }
                     m_last_validated_value = str;
-=======
-        if (m_opt.type == coFloatOrPercent && m_opt.opt_key == "first_layer_height" && !str.IsEmpty() && str.Last() == '%') {
-            // Workaroud to avoid of using of the % for first layer height
-            // see https://github.com/prusa3d/PrusaSlicer/issues/7418
-            wxString label = m_opt.full_label.empty() ? _(m_opt.label) : _(m_opt.full_label);
-            show_error(m_parent, from_u8((boost::format(_utf8(L("%s doesn't support percentage"))) % label).str()));
-            const wxString stVal = double_to_string(0.01, 2);
-            set_value(stVal, true);
-            m_value = into_u8(stVal);;
-            break;
-        }
-        if (m_opt.type == coFloatOrPercent && !str.IsEmpty() &&  str.Last() != '%')
-        {
-            double val = 0.;
-            const char dec_sep = is_decimal_separator_point() ? '.' : ',';
-            const char dec_sep_alt = dec_sep == '.' ? ',' : '.';
-            // Replace the first incorrect separator in decimal number.
-            if (str.Replace(dec_sep_alt, dec_sep, false) != 0)
-                set_value(str, false);
-
-
-            // remove space and "mm" substring, if any exists
-            str.Replace(" ", "", true);
-            str.Replace("m", "", true);
-
-            if (!str.ToDouble(&val))
-            {
-                if (!check_value) {
-                    m_value.clear();
-                    break;
-                }
-                show_error(m_parent, _(L("Invalid numeric input.")));
-                set_value(double_to_string(val), true);
-            }
-            else if (((m_opt.sidetext.rfind("mm/s") != std::string::npos && val > m_opt.max) ||
-                     (m_opt.sidetext.rfind("mm ") != std::string::npos && val > /*1*/m_opt.max_literal)) &&
-                     (m_value.empty() || into_u8(str) != boost::any_cast<std::string>(m_value)))
-            {
-                if (!check_value) {
-                    m_value.clear();
-                    break;
->>>>>>> 215e845c
                 }
             }
             else if (str.Last() != '%') {
                 double val = 0.;
-                // Replace the first occurence of comma in decimal number.
-                str.Replace(",", ".", false);
+                const char dec_sep = is_decimal_separator_point() ? '.' : ',';
+                const char dec_sep_alt = dec_sep == '.' ? ',' : '.';
+                // Replace the first incorrect separator in decimal number.
+                if (str.Replace(dec_sep_alt, dec_sep, false) != 0)
+                    set_value(str, false);
 
                 // remove space and "mm" substring, if any exists
                 str.Replace(" ", "", true);
@@ -524,7 +467,7 @@
                 if (m_opt.nullable && str == na_value()) {
                     val = ConfigOptionFloatsNullable::nil_value();
                     str = "nan";
-                } else if (!str.ToCDouble(&val)) {
+                } else if (!str.ToDouble(&val)) {
                     if (!check_value) {
                         m_value.clear();
                         break;
@@ -543,7 +486,7 @@
                         show_error(m_parent, _(L("Input value is out of range")));
                         if (m_opt.min > val) val = m_opt.min;
                         set_value(double_to_string(val, m_opt.precision), true);
-                    } else if (m_value.empty() || std::string(str.ToUTF8().data()) != boost::any_cast<std::string>(m_value)) {
+                    } else if (m_value.empty() || into_u8(str) != boost::any_cast<std::string>(m_value)) {
                         bool not_ok = (m_opt.sidetext.rfind("mm/s") != std::string::npos && val > m_opt.max);
                         if (!not_ok && m_opt.max_literal.value != 0 && val != 0) {
                             if (m_opt.max_literal.percent) {
@@ -569,7 +512,6 @@
                                 break;
                             }
 
-<<<<<<< HEAD
                             bool infill_anchors = m_opt.opt_key == "infill_anchor" || m_opt.opt_key == "infill_anchor_max";
 
                             const std::string sidetext = m_opt.sidetext.rfind("mm/s") != std::string::npos ? "mm/s" : "mm";
@@ -577,7 +519,7 @@
                             const wxString msg_text = from_u8((boost::format(_u8L("Do you mean %s%% instead of %s %s?\n"
                                 "Select YES if you want to change this value to %s%%, \n"
                                 "or NO if you are sure that %s %s is a correct value.")) % stVal % stVal % sidetext % stVal % stVal % sidetext).str());
-                            wxMessageDialog dialog(m_parent, msg_text, _L("Parameter validation") + ": " + m_opt_id, wxICON_WARNING | wxYES | wxNO);
+                            WarningDialog dialog(m_parent, msg_text, _L("Parameter validation") + ": " + m_opt_id, wxYES | wxNO);
                             if ((!infill_anchors || val > 100) && dialog.ShowModal() == wxID_YES) {
                                 str += "%";
                                 m_last_validated_value = str;
@@ -588,32 +530,13 @@
                             m_last_validated_value = str;
                         }
                     }
-=======
-                bool infill_anchors = m_opt.opt_key == "infill_anchor" || m_opt.opt_key == "infill_anchor_max";
-
-                const std::string sidetext = m_opt.sidetext.rfind("mm/s") != std::string::npos ? "mm/s" : "mm";
-                const wxString stVal = double_to_string(val, 2);
-                const wxString msg_text = from_u8((boost::format(_utf8(L("Do you mean %s%% instead of %s %s?\n"
-                    "Select YES if you want to change this value to %s%%, \n"
-                    "or NO if you are sure that %s %s is a correct value."))) % stVal % stVal % sidetext % stVal % stVal % sidetext).str());
-                WarningDialog dialog(m_parent, msg_text, _L("Parameter validation") + ": " + m_opt_id, wxYES | wxNO);
-                if ((!infill_anchors || val > 100) && dialog.ShowModal() == wxID_YES) {
-                    set_value(from_u8((boost::format("%s%%") % stVal).str()), false/*true*/);
-                    str += "%%";
->>>>>>> 215e845c
                 }
             }
         }
-<<<<<<< HEAD
-        m_value = std::string(str.ToUTF8().data());
+
+        m_value = into_u8(str);
         break;
     }
-=======
-
-        m_value = into_u8(str);
-		break; }
-
->>>>>>> 215e845c
     case coPoints: {
         std::vector<Vec2d> out_values;
         str.Replace(" ", wxEmptyString, true);
@@ -722,7 +645,6 @@
 		text_value = double_to_string(val, m_opt.precision);
 		break;
 	}
-<<<<<<< HEAD
     case coFloatsOrPercents:
     {
         const ConfigOptionFloatsOrPercents* cofop = m_opt.get_default_value<ConfigOptionFloatsOrPercents>();
@@ -731,10 +653,7 @@
             text_value += "%";
         break;
     }
-	case coString:			
-=======
 	case coString:
->>>>>>> 215e845c
 		text_value = m_opt.get_default_value<ConfigOptionString>()->value;
 		break;
 	case coStrings:
@@ -752,16 +671,11 @@
 	}
     m_last_meaningful_value = text_value;
 
-<<<<<<< HEAD
-    const long style = m_opt.multiline ? wxTE_MULTILINE : wxTE_PROCESS_ENTER/*0*/;
-    wxTextCtrl* temp = new wxTextCtrl(m_parent, wxID_ANY, text_value, wxDefaultPosition, size, style);
-=======
     long style = m_opt.multiline ? wxTE_MULTILINE : wxTE_PROCESS_ENTER;
 #ifdef _WIN32
 	style |= wxBORDER_SIMPLE;
 #endif
-	auto temp = new wxTextCtrl(m_parent, wxID_ANY, text_value, wxDefaultPosition, size, style);
->>>>>>> 215e845c
+    wxTextCtrl* temp = new wxTextCtrl(m_parent, wxID_ANY, text_value, wxDefaultPosition, size, style);
     if (parent_is_custom_ctrl && m_opt.height < 0)
         opt_height = (double)temp->GetSize().GetHeight()/m_em_unit;
     temp->SetFont(m_opt.is_code ?
@@ -777,13 +691,7 @@
     temp->OSXDisableAllSmartSubstitutions();
 #endif // __WXOSX__
 
-<<<<<<< HEAD
-    if (style == wxTE_PROCESS_ENTER) {
-=======
-	temp->SetToolTip(get_tooltip_text(text_value));
-
     if (style & wxTE_PROCESS_ENTER) {
->>>>>>> 215e845c
         temp->Bind(wxEVT_TEXT_ENTER, ([this, temp](wxEvent& e)
         {
 #if !defined(__WXGTK__)
@@ -828,13 +736,9 @@
 */
     // recast as a wxWindow to fit the calling convention
     window = dynamic_cast<wxWindow*>(temp);
-<<<<<<< HEAD
 
     this->set_tooltip(text_value);
 }	
-=======
-}
->>>>>>> 215e845c
 
 bool TextCtrl::value_was_changed()
 {
@@ -980,14 +884,10 @@
 	    on_change_field();
 	}), temp->GetId());
 
-<<<<<<< HEAD
-=======
-	temp->SetToolTip(get_tooltip_text(check_value ? "true" : "false"));
-
->>>>>>> 215e845c
 	// recast as a wxWindow to fit the calling convention
 	window = dynamic_cast<wxWindow*>(temp);
 
+    // you need to set the window before the tooltip
     this->set_tooltip(check_value ? "true" : "false");
 }
 
@@ -1142,7 +1042,7 @@
         if (!parsed || value < INT_MIN || value > INT_MAX)
             tmp_value = UNDEF_VALUE;
         else {
-            tmp_value = std::min(std::max((int)value, m_opt.min), m_opt.max);
+            tmp_value = (int)std::min(std::max((double)value, m_opt.min), m_opt.max);
 #ifdef __WXOSX__
             // Forcibly set the input value for SpinControl, since the value
             // inserted from the keyboard or clipboard is not updated under OSX
@@ -1162,16 +1062,11 @@
 #endif
         }
 	}), temp->GetId());
-<<<<<<< HEAD
-=======
-
-	temp->SetToolTip(get_tooltip_text(text_value));
->>>>>>> 215e845c
 
 	// recast as a wxWindow to fit the calling convention
 	window = dynamic_cast<wxWindow*>(temp);
 
-    //prblem: it has 2 window, with a child: the mouse enter event won't fire if in children!
+    //problem: it has 2 windows, with a child: the mouse enter event won't fire if in children! (also it need the windoww, so put it after)
     this->set_tooltip(text_value);
 }
 
@@ -1299,41 +1194,10 @@
                 propagate_value();
         } );
 
-<<<<<<< HEAD
-            if (is_defined_input_value<choice_ctrl>(window, m_opt.type)) {
-                switch (m_opt.type) {
-                case coFloatOrPercent:
-                {
-                    std::string old_val = !m_value.empty() ? boost::any_cast<std::string>(m_value) : "";
-                    if (old_val == boost::any_cast<std::string>(get_value()))
-                        return;
-                    break;
-                }
-                case coInt:
-                {
-                    int old_val = !m_value.empty() ? boost::any_cast<int>(m_value) : 0;
-                    if (old_val == boost::any_cast<int>(get_value()))
-                        return;
-                    break;
-                }
-                default:
-                {
-                    double old_val = !m_value.empty() ? boost::any_cast<double>(m_value) : -99999;
-                    if (fabs(old_val - boost::any_cast<double>(get_value())) <= 0.0001)
-                        return;
-                }
-                }
-                on_change_field();
-            }
-            else
-                on_kill_focus();
-        }), temp->GetId());
-=======
         temp->Bind(wxEVT_TEXT_ENTER, [this](wxEvent& e) {
             EnterPressed enter(this);
             propagate_value();
         } );
->>>>>>> 215e845c
     }
 
     this->set_tooltip(temp->GetValue());
@@ -1523,16 +1387,19 @@
 	}
 	case coEnum: {
 		int val = boost::any_cast<int>(value);
-<<<<<<< HEAD
-        if (m_opt_id.compare("host_type") == 0 && val != 0 && 
-            m_opt.enum_values.size() > field->GetCount()) // for case, when PrusaLink isn't used as a HostType
-            val--;
+//		if (m_opt_id.compare("host_type") == 0 && val != 0 && 
+//			m_opt.enum_values.size() > field->GetCount()) // for case, when PrusaLink isn't used as a HostType
+//			val--;
+
+
 
         if (m_opt_id == "top_fill_pattern" || m_opt_id == "bottom_fill_pattern" || m_opt_id == "solid_fill_pattern"
             || m_opt_id == "fill_pattern" || m_opt_id == "support_material_interface_pattern" || m_opt_id == "brim_ears_pattern")
             val = idx_from_enum_value<InfillPattern>(val);
         else if (m_opt_id.compare("complete_objects_sort") == 0)
             val = idx_from_enum_value<CompleteObjectSort>(val);
+        else if (m_opt_id.compare("bridge_type") == 0)
+            val = idx_from_enum_value<BridgeType>(val);
         else if (m_opt_id.compare("display_orientation") == 0)
             val = idx_from_enum_value<SLADisplayOrientation>(val);
         else if (m_opt_id.compare("gcode_flavor") == 0)
@@ -1570,26 +1437,7 @@
             val = idx_from_enum_value<OutputFormat>(val);
         else if (m_opt_id.compare("config_compatibility") == 0)
             val = idx_from_enum_value<ForwardCompatibilitySubstitutionRule>(val);
-=======
-		if (m_opt_id.compare("host_type") == 0 && val != 0 && 
-			m_opt.enum_values.size() > field->GetCount()) // for case, when PrusaLink isn't used as a HostType
-			val--;
-
-		if (m_opt_id == "top_fill_pattern" || m_opt_id == "bottom_fill_pattern" || m_opt_id == "fill_pattern")
-		{
-			std::string key;
-			const t_config_enum_values& map_names = ConfigOptionEnum<InfillPattern>::get_enum_values();
-			for (auto it : map_names)
-				if (val == it.second) {
-					key = it.first;
-					break;
-				}
-
-			const std::vector<std::string>& values = m_opt.enum_values;
-			auto it = std::find(values.begin(), values.end(), key);
-			val = it == values.end() ? 0 : it - values.begin();
-		}
->>>>>>> 215e845c
+		BOOST_LOG_TRIVIAL(debug) << "Set field from key "<< m_opt_id << " as int " << boost::any_cast<int>(value) << " modified to " << val;
 		field->SetSelection(val);
 		break;
 	}
@@ -1667,12 +1515,11 @@
 			return m_value = boost::any(ret_str);
 
 	if (m_opt.type == coEnum)
-<<<<<<< HEAD
     {
         int ret_enum = field->GetSelection();
-        if (m_opt_id.compare("host_type") == 0 &&
-            m_opt.enum_values.size() > field->GetCount()) // for case, when PrusaLink isn't used as a HostType
-            ret_enum++;
+//        if (m_opt_id.compare("host_type") == 0 &&
+//            m_opt.enum_values.size() > field->GetCount()) // for case, when PrusaLink isn't used as a HostType
+//            ret_enum++;
         if (m_opt_id == "top_fill_pattern" || m_opt_id == "bottom_fill_pattern" || m_opt_id == "solid_fill_pattern" 
             || m_opt_id == "support_material_interface_pattern" || m_opt_id == "fill_pattern" || m_opt_id == "brim_ears_pattern")
             convert_to_enum_value<InfillPattern>(ret_enum);
@@ -1716,21 +1563,7 @@
         else if(m_opt_id.compare("config_compatibility") == 0)
             convert_to_enum_value<ForwardCompatibilitySubstitutionRule>(ret_enum);
     }
-    else if (m_opt.gui_type == "f_enum_open") {
-=======
-	{
-		if (m_opt_id.compare("host_type") == 0 && m_opt.enum_values.size() > field->GetCount()) {
-			// for case, when PrusaLink isn't used as a HostType
-			m_value = field->GetSelection()+1;
-		} else if (m_opt_id == "top_fill_pattern" || m_opt_id == "bottom_fill_pattern" || m_opt_id == "fill_pattern") {
-			const std::string& key = m_opt.enum_values[field->GetSelection()];
-			m_value = int(ConfigOptionEnum<InfillPattern>::get_enum_values().at(key));
-		}
-		else
-			m_value = field->GetSelection();
-	}
     else if (m_opt.gui_type == ConfigOptionDef::GUIType::f_enum_open || m_opt.gui_type == ConfigOptionDef::GUIType::i_enum_open) {
->>>>>>> 215e845c
         const int ret_enum = field->GetSelection();
         if (ret_enum < 0 || m_opt.enum_values.empty() || m_opt.type == coStrings ||
             (ret_str != m_opt.enum_values[ret_enum] && ret_str != _(m_opt.enum_labels[ret_enum])))
@@ -1814,7 +1647,6 @@
     if (m_opt.width >= 0) size.SetWidth(m_opt.width*m_em_unit);
 
 	// Validate the color
-<<<<<<< HEAD
     wxColour clr = wxTransparentColour;
     if (m_opt.type == coStrings)
         clr = wxColour{wxString{ m_opt.get_default_value<ConfigOptionStrings>()->get_at(m_opt_idx) }};
@@ -1825,11 +1657,6 @@
     if (m_opt.type == coInt)
         clr = wxColour{ (unsigned long)m_opt.get_default_value<ConfigOptionInt>()->value };
 	if (!clr.IsOk()) {
-=======
-	wxString clr_str(m_opt.type == coString ? m_opt.get_default_value<ConfigOptionString>()->value : m_opt.get_default_value<ConfigOptionStrings>()->get_at(m_opt_idx));
-	wxColour clr(clr_str);
-	if (clr_str.IsEmpty() || !clr.IsOk()) {
->>>>>>> 215e845c
 		clr = wxTransparentColour;
 	}
 
