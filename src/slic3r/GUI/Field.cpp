<<<<<<< HEAD
=======
///|/ Copyright (c) Prusa Research 2017 - 2023 Oleksandra Iushchenko @YuSanka, Lukáš Matěna @lukasmatena, Vojtěch Bubník @bubnikv, David Kocík @kocikdav, Enrico Turri @enricoturri1966, Filip Sykala @Jony01, Vojtěch Král @vojtechkral, Tomáš Mészáros @tamasmeszaros
///|/ Copyright (c) 2020 Pascal de Bruijn @pmjdebruijn
///|/ Copyright (c) 2018 - 2020 Martin Loidl @LoidlM
///|/
///|/ PrusaSlicer is released under the terms of the AGPLv3 or higher
///|/
#include "GUI.hpp"
#include "GUI_App.hpp"
#include "I18N.hpp"
>>>>>>> 3c0b9e04
#include "Field.hpp"

#include "libslic3r/PresetBundle.hpp"
#include "libslic3r/PrintConfig.hpp"
#include "libslic3r/enum_bitmask.hpp"
#include "libslic3r/GCode/Thumbnails.hpp"

#include "BitmapComboBox.hpp"
#include "format.hpp"
#include "GraphDialog.hpp"
#include "GUI.hpp"
#include "GUI_App.hpp"
#include "I18N.hpp"
#include "OG_CustomCtrl.hpp"
#include "MainFrame.hpp"
#include "MsgDialog.hpp"
#include "Plater.hpp"
#include "wxExtensions.hpp"

#include <regex>

#include <boost/algorithm/string.hpp>
#include <boost/algorithm/string/predicate.hpp>
#include <boost/log/trivial.hpp>

#include <wx/numformatter.h>
#include <wx/tooltip.h>
#include <wx/notebook.h>
#include <wx/listbook.h>
#include <wx/richtooltip.h>
#ifdef __WXGTK2__
#include <wx/tglbtn.h>
#endif
#include <wx/tokenzr.h>

#include "Widgets/ComboBox.hpp"

#ifdef __WXOSX__
#define wxOSX true
#else
#define wxOSX false
#endif

namespace Slic3r :: GUI {

wxString double_to_string(double const value, const int max_precision /*= 6*/)
{
// Style_NoTrailingZeroes does not work on OSX. It also does not work correctly with some locales on Windows.
//	return wxNumberFormatter::ToString(value, max_precision, wxNumberFormatter::Style_NoTrailingZeroes);

	wxString s = wxNumberFormatter::ToString(value, std::abs(value) < 0.0001 ? 10 : max_precision, wxNumberFormatter::Style_None);

	// The following code comes from wxNumberFormatter::RemoveTrailingZeroes(wxString& s)
	// with the exception that here one sets the decimal separator explicitely to dot.
    // If number is in scientific format, trailing zeroes belong to the exponent and cannot be removed.
    if (s.find_first_of("eE") == wxString::npos) {
        char dec_sep = is_decimal_separator_point() ? '.' : ',';
        const size_t posDecSep = s.find(dec_sep);
	    // No decimal point => removing trailing zeroes irrelevant for integer number.
	    if (posDecSep != wxString::npos) {
		    // Find the last character to keep.
		    size_t posLastNonZero = s.find_last_not_of("0");
            // If it's the decimal separator itself, don't keep it either.
		    if (posLastNonZero == posDecSep)
		        -- posLastNonZero;
		    s.erase(posLastNonZero + 1);
		    // Remove sign from orphaned zero.
		    if (s.compare("-0") == 0)
		        s = "0";
            if (s.Last() == '.')
                s.erase(s.length() -1);
		}
	}

    return s;
}

wxString get_points_string(const std::vector<Vec2d>& values)
{
    wxString ret_str;
	for (size_t i = 0; i < values.size(); ++ i) {
		const Vec2d& el = values[i];
		ret_str += wxString::Format((i == 0) ? "%ix%i" : ", %ix%i", int(el[0]), int(el[1]));
	}
    return ret_str;
}

std::pair<bool, bool> get_strings_points(const wxString &str, double min, double max, std::vector<Vec2d> &out_values)
{
    bool              invalid_val      = false;
    bool              out_of_range_val = false;
    wxStringTokenizer points(str, ",");
    while (points.HasMoreTokens()) {
        wxString          token = points.GetNextToken();
        double            x, y;
        wxStringTokenizer point(token, "x");
        if (point.HasMoreTokens()) {
            wxString x_str = point.GetNextToken();
            if (x_str.ToDouble(&x) && point.HasMoreTokens()) {
                wxString y_str = point.GetNextToken();
                if (y_str.ToDouble(&y) && !point.HasMoreTokens()) {
                    if (min <= x && x <= max && min <= y && y <= max) {
                        out_values.push_back(Vec2d(x, y));
                        continue;
                    }
                    out_of_range_val = true;
                    break;
                }
            }
        }
        invalid_val = true;
        break;
    }
    return {invalid_val, out_of_range_val};
}

Field::~Field()
{
	if (m_on_kill_focus)
		m_on_kill_focus = nullptr;
	if (m_on_change)
		m_on_change = nullptr;
	if (m_back_to_initial_value)
		m_back_to_initial_value = nullptr;
	if (m_back_to_sys_value)
		m_back_to_sys_value = nullptr;
	if (getWindow()) {
		wxWindow* win = getWindow();
		win->Destroy();
		win = nullptr;
	}
}

void Field::PostInitialize()
{
	switch (m_opt.type)
	{
	case coPercents:
	case coFloats:
	case coFloatsOrPercents:
	case coStrings:
	case coBools:
	case coPoints:
	case coInts: {
		auto tag_pos = m_opt_id.find("#");
		if (tag_pos != std::string::npos)
			m_opt_idx = stoi(m_opt_id.substr(tag_pos + 1, m_opt_id.size()));
        else
            m_opt_idx = -1; // no index, ie full vector in serialized form
		break;
	}
	default:
		break;
	}

    // initialize m_unit_value
    m_em_unit = em_unit(m_parent);
    parent_is_custom_ctrl = dynamic_cast<OG_CustomCtrl*>(m_parent) != nullptr;

	BUILD();

	// For the mode, when settings are in non-modal dialog, neither dialog nor tabpanel doesn't receive wxEVT_KEY_UP event, when some field is selected.
	// So, like a workaround check wxEVT_KEY_UP event for the Filed and switch between tabs if Ctrl+(1-6) was pressed 
	if (getWindow())
		getWindow()->Bind(wxEVT_KEY_UP, [](wxKeyEvent& evt) {
            if ((evt.GetModifiers() & wxMOD_CONTROL) != 0 && (evt.GetModifiers() & wxMOD_ALT) == 0) {
                MainFrame::ETabType tab_id = MainFrame::ETabType::Any;
                switch (evt.GetKeyCode()) {
                case '1': { tab_id = MainFrame::ETabType::Plater3D; break; }
                case '2': { tab_id = MainFrame::ETabType::PlaterPreview; break; }
                case '3': { tab_id = MainFrame::ETabType::PlaterGcode; break; }
                case '4': { tab_id = MainFrame::ETabType::PrintSettings; break; }
                case '5': { tab_id = MainFrame::ETabType::FilamentSettings; break; }
                case '6': { tab_id = MainFrame::ETabType::PrinterSettings; break; }
#ifdef __APPLE__
				case 'f':
#else /* __APPLE__ */
				case WXK_CONTROL_F:
#endif /* __APPLE__ */
				case 'F': { wxGetApp().plater()->search(false); break; }
			    default: break;
			    }
                if (tab_id < MainFrame::ETabType::Any) {
                    wxGetApp().mainframe->select_tab(tab_id);
                    if (wxGetApp().mainframe->get_layout() == MainFrame::ESettingsLayout::Tabs
                        || wxGetApp().mainframe->get_layout() == MainFrame::ESettingsLayout::Old
                        || tab_id >= MainFrame::ETabType::PrintSettings)
                        // tab panel should be focused for correct navigation between tabs
                        wxGetApp().tab_panel()->SetFocus();
                }
		    }

		    evt.Skip();
	    });
}

// Values of width to alignments of fields
int Field::def_width()			{ return 8; }
int Field::def_width_wider()	{ return 16; }
int Field::def_width_thinner()	{ return 4; }

void Field::on_kill_focus()
{
	// call the registered function if it is available
    if (m_on_kill_focus!=nullptr)
        m_on_kill_focus(m_opt_id);
}

void Field::on_change_field()
{
//       std::cerr << "calling Field::_on_change \n";
    if (m_on_change != nullptr && !m_disable_change_event) {
        m_on_change(m_opt_id, get_value());
    }
}

void Field::on_back_to_initial_value()
{
	if (m_back_to_initial_value != nullptr && m_is_modified_value)
		m_back_to_initial_value(m_opt_id);
}

void Field::on_back_to_sys_value()
{
	if (m_back_to_sys_value != nullptr && m_is_nonsys_value)
		m_back_to_sys_value(m_opt_id);
}

void Field::on_edit_value()
{
	if (m_fn_edit_value)
		m_fn_edit_value(m_opt_id);
}

wxString Field::get_tooltip_text(const wxString& default_string)
{
    if (m_opt.tooltip.empty())
        return "";
    wxString tooltip_text("");
    wxString tooltip = from_u8(m_opt.tooltip);
    update_Slic3r_string(tooltip);

    std::string opt_id = m_opt_id;
    auto hash_pos = opt_id.find('#');
    if (hash_pos != std::string::npos) {
        opt_id.replace(hash_pos, 1,"[");
        opt_id += "]";
    }

    bool newline_after_name = boost::iends_with(opt_id, "_gcode") && opt_id != "binary_gcode";
    if (tooltip.length() > 0)
        tooltip_text = tooltip + "\n" + _L("default value") + "\t: " +
        (newline_after_name ? "\n" : "") + default_string + "\n" +
        _L("parameter name") + "\t: " + opt_id;

    return tooltip_text;
}

wxString Field::get_rich_tooltip_text(const wxString& default_string)
{
    wxString tooltip_text("");
    wxString tooltip = from_u8(m_opt.tooltip);
    update_Slic3r_string(tooltip);
    std::wstring wtooltip = tooltip.ToStdWstring();
    std::wstring wtooltip_text;

    std::string opt_id = m_opt_id;
    auto hash_pos = opt_id.find("#");
    if (hash_pos != std::string::npos) {
        opt_id.replace(hash_pos, 1, "[");
        opt_id += "]";
    }

    //add "\n" to long tooltip lines
    int length = 0;
    for (int i = 0; i < wtooltip.size(); i++) {
        if (length >= 80 && wtooltip[i] == u' ')
            wtooltip_text.push_back(u'\n');
        else
            wtooltip_text.push_back(wtooltip[i]);
        length++;
        if (wtooltip_text.back() == u'\n')
            length = 0;
    }

    if (tooltip.length() > 0)
        tooltip_text = wtooltip_text + "\n" + _(L("default value")) + ": " +
        (boost::iends_with(opt_id, "_gcode") ? "\n" : "") + default_string;

    return tooltip_text;
}

wxString Field::get_rich_tooltip_title(const wxString& default_string)
{

    std::string opt_id = m_opt_id;
    auto hash_pos = opt_id.find("#");
    if (hash_pos != std::string::npos) {
        opt_id.replace(hash_pos, 1, "[");
        opt_id += "]";
    }

    return opt_id + ":";
}

void Field::set_tooltip(const wxString& default_string, wxWindow* window) {
    if (window == nullptr)
        window = getWindow();
    if (get_app_config()->get("use_rich_tooltip") == "1") {
        this->m_rich_tooltip_timer.m_value = default_string;
        window->Bind(wxEVT_ENTER_WINDOW, [this, window](wxMouseEvent& event) {
            if (!this->m_rich_tooltip_timer.IsRunning()
#ifdef __WXMSW__
                && wxGetActiveWindow() //don't activate if the currrent app is not the focus. (deactivated for linux as it check the field instead)
#endif /* __WXMSW__ */
                ) {
                this->m_rich_tooltip_timer.m_current_window = window;
                this->m_rich_tooltip_timer.m_is_rich_tooltip_ready = true;
                this->m_rich_tooltip_timer.StartOnce(500);
            }
            });
        window->Bind(wxEVT_LEAVE_WINDOW, [this](wxMouseEvent& event) {
            this->m_rich_tooltip_timer.m_is_rich_tooltip_ready = false;
            wxWindowList tipWindow = this->getWindow()->GetChildren();
            if (tipWindow.size() > 0) {
                wxWindow* tooltipWindow = tipWindow.GetLast()->GetData();
                if (tooltipWindow && tooltipWindow == this->m_rich_tooltip_timer.m_current_rich_tooltip) {
                    tooltipWindow->Hide();// DismissAndNotify();
                }
            }
            });
    } else
        window->SetToolTip(get_tooltip_text(default_string));
}

void RichTooltipTimer::Notify() {
    if (this->m_is_rich_tooltip_ready && m_current_window && !m_current_window->HasFocus()
#ifdef __WXMSW__
        && wxGetActiveWindow() //don't activate if the currrent app is not the focus. (deactivated for linux as it check the field instead)
#endif /* __WXMSW__ */
        ) {
        this->m_previous_focus = wxGetActiveWindow()->FindFocus();
        this->m_current_rich_tooltip = nullptr;
        wxRichToolTip richTooltip(
            m_field->get_rich_tooltip_title(this->m_value),
            m_field->get_rich_tooltip_text(this->m_value));
        richTooltip.SetTimeout(120000, 0);
        richTooltip.ShowFor(m_current_window);
        wxWindowList tipWindow = m_current_window->GetChildren();
        this->m_current_rich_tooltip = tipWindow.GetLast()->GetData();
        this->m_current_rich_tooltip->SetBackgroundColour(wxSystemSettings::GetColour(wxSYS_COLOUR_BACKGROUND));
#ifdef _WIN32
        this->m_current_rich_tooltip->SetForegroundColour(wxGetApp().get_label_clr_default());
#else
        this->m_current_rich_tooltip->SetForegroundColour(wxSystemSettings::GetColour(wxSYS_COLOUR_WINDOWTEXT));
#endif /* _WIN32 */
        this->m_current_rich_tooltip->Bind(wxEVT_LEAVE_WINDOW, [this](wxMouseEvent& event) {
            this->m_is_rich_tooltip_ready = false;
            wxWindowList tipWindow = m_current_window->GetChildren();
            if (tipWindow.size() > 0) {
                wxWindow* tooltipWindow = tipWindow.GetLast()->GetData();
                if (tooltipWindow && tooltipWindow == this->m_current_rich_tooltip) {
                    tooltipWindow->Hide();// DismissAndNotify();
                }
            }
            });
        this->m_current_rich_tooltip->Bind(wxEVT_KILL_FOCUS, [this](wxFocusEvent& event) {
            CallAfter([this]() {
                if (this->m_previous_focus) this->m_previous_focus->SetFocus();
                });
            });
    }
}

bool Field::is_matched(const std::string &string, const std::string &pattern)
{
	std::regex regex_pattern(pattern, std::regex_constants::icase); // use ::icase to make the matching case insensitive like /i in perl
	return std::regex_match(string, regex_pattern);
}

static wxString na_value(bool for_spin_ctrl = false)
{
#ifdef __linux__
    if (for_spin_ctrl)
        return "";
#endif
    return _(L("N/A"));
}

// return the string to set, and bool if there is a nil value
std::pair<wxString, bool> any_to_wxstring(const boost::any &value, const ConfigOptionDef &opt, const int opt_idx)
{
    wxString text_value;
    bool     has_nil = false;
    auto deserialize = [&text_value, &value, &opt, &has_nil](ConfigOptionVectorBase &&writer, bool check_nil = true) {
        //TODO: test (this codepath isn't used yet)
        writer.set_any(value, 0); // serialize one value into this empty vector, so first item
        text_value = writer.serialize();
        if (check_nil && opt.nullable)
            has_nil = (text_value.Replace(NIL_STR_VALUE, na_value()) > 0);
        //replace ',' by ';'
        text_value.Replace(",", ";");
        if (!is_decimal_separator_point()) {
            // adjust to locale: '.' -> ','
            //',' are the decimal separator, transform from '.' from serialization (which happens in C locale)
            text_value.Replace(".", ",");
        }
    };
    // first, easy convert-to one-string
    switch (opt.type) {
    case coFloats: {
        if (opt_idx < 0) {
            if(opt.nullable)
                deserialize(ConfigOptionFloatsNullable{});
            else
                deserialize(ConfigOptionFloats{});
            break;
        }
    }
    case coPercents: {
        if (opt_idx < 0) {
            if(opt.nullable)
                deserialize(ConfigOptionPercentsNullable{});
            else
                deserialize(ConfigOptionPercents{});
            break;
        }
        if (opt.nullable && ConfigOptionFloatNullable::is_any_nil(value)) {
            text_value = na_value();
            has_nil    = true;
            break;
        }
    }
    case coFloat:
        if(opt.nullable  && ConfigOptionFloatNullable::is_any_nil(value)) {
            text_value = na_value();
            has_nil    = true;
            break;
        }
    case coPercent: {
        if(opt.nullable  && ConfigOptionFloatNullable::is_any_nil(value)) {
            text_value = na_value();
            has_nil    = true;
            break;
        }
        text_value = double_to_string(boost::any_cast<double>(value), opt.precision);
        break;
    }
    case coStrings: {
        if (opt_idx < 0) {
            // custom for strings, as we don't need the serialized form, the normal one with ';' in-between is enough
            // (use '\n' for multi-line opt)
            ConfigOptionStrings reader;
            reader.set_any(value, opt_idx);
            std::string good_str;
            for (std::string s : reader.get_values()) {
                //ensure the separator isn't inside, not escaped.
                if (s.find((opt.multiline ? '\n' : ';')) != std::string::npos) {
                    if (opt.multiline) {
                        //if multiline, all \n are escaped (again)
                        boost::replace_all(s, "\\n", "\\\\n");
                        boost::replace_all(s, "\n", "\\n");
                    }
                    // all ";" are escaped
                    boost::replace_all(s, ";","\\;");
                }
                good_str.append(s).append((opt.multiline ? "\n" : ";"));
            }
            if (!good_str.empty())
                good_str.pop_back();
            text_value = good_str;
            break;
        }
        // can't be nullable
    }
    case coString: {
        text_value = boost::any_cast<std::string>(value);
        break;
    }
    case coFloatsOrPercents: {
        if (opt_idx < 0) {
            if (opt.nullable)
                deserialize(ConfigOptionFloatsOrPercentsNullable{});
            else
                deserialize(ConfigOptionFloatsOrPercents{});
            break;
        }
        if (opt.nullable && ConfigOptionFloatsOrPercentsNullable::is_any_nil(value)) {
            text_value = na_value();
            has_nil    = true;
            break;
        }
    }
    case coFloatOrPercent: {
        FloatOrPercent fl_or_per = boost::any_cast<FloatOrPercent>(value);
        text_value               = double_to_string(fl_or_per.value);
        if (fl_or_per.percent)
            text_value.append("%");
        break;
    }
    case coBools: {
        if (opt_idx < 0) {
            if (opt.nullable)
                deserialize(ConfigOptionBoolsNullable{});
            else
                deserialize(ConfigOptionBools{});
        } else {
            if (opt.nullable && boost::any_cast<uint8_t>(value) == ConfigOptionBoolsNullable::NIL_VALUE()) {
                text_value = na_value();
                has_nil    = true;
                break;
            }
            text_value = boost::any_cast<uint8_t>(value) != 0 ? "true" : "false";
        }
        break;
    }
    case coBool: {
        if (opt.is_script)
            text_value = boost::any_cast<uint8_t>(value) != 0 ? "true" : "false";
        else
            text_value = boost::any_cast<bool>(value) ? "true" : "false";
    }
    case coInts: {
        if (opt_idx < 0) {
            if(opt.nullable)
                deserialize(ConfigOptionIntsNullable{});
            else
                deserialize(ConfigOptionInts{});
            break;
        }
        if (opt.nullable && ConfigOptionIntNullable::is_any_nil(value)) {
            text_value = na_value();
            has_nil    = true;
            break;
        }
    }
    case coInt: {
        if(opt.nullable  && ConfigOptionIntNullable::is_any_nil(value)) {
            text_value = na_value();
            has_nil    = true;
            break;
        }
        text_value = wxString::Format(_T("%i"), int(boost::any_cast<int>(value)));
        break;
    }
    case coPoints:
        if (opt_idx < 0) {
            deserialize(ConfigOptionPoints{});
            assert(text_value == get_points_string(boost::any_cast<std::vector<Vec2d>>(value)));
            break;
        }
    case coPoint: {
        text_value = get_points_string({boost::any_cast<Vec2d>(value)});
        break;
    }
    }
    return {text_value, has_nil};
}

// return true if the field isn't the same as before
bool TextField::get_vector_value(const wxString &str, ConfigOptionVectorBase &reader)
{
    std::string vector_str = str.ToStdString();
    if (str.size() > 2 && str.at(0) == '[' && str.at(str.size() - 1) == ']') {
        // validate data inside
        // first, remove all spaces
        vector_str = str.SubString(1, str.size() - 1).ToStdString();
    }
    // FIXME: also remove other unwanted chars only "[0-9].-,;" should remain
    boost::erase_all(vector_str, " ");
    bool is_decimal_sep_point = is_decimal_separator_point();
    if (!is_decimal_sep_point) {
        //',' are the decimal separator, transform to '.' for deserialization (which happens in C locale)
        boost::replace_all(vector_str, ",", ".");
    }
    boost::replace_all(vector_str, ";", ",");
    try {
        reader.deserialize(vector_str);
    } catch (std::exception) {}
    std::string good_str = reader.serialize();
    // replace ',' by ';'
    boost::replace_all(good_str, ",", ";");
    if (!is_decimal_sep_point) {
        // adjust to locale: '.' -> ','
        //',' are the decimal separator, transform from '.' from serialization (which happens in C locale)
        boost::replace_all(good_str, ".", ",");
    }
    return (str.ToStdString() != good_str);
}

//TODO move value verification on another methods that won't be called at each value.get()
void TextField::get_value_by_opt_type(wxString &str, const bool check_value /* = true*/)
{
    bool need_update = false;
    // convert nil values to serializable ones
    if (m_opt.nullable && (m_opt.type != coString && m_opt.type != coStrings)) {
        need_update = str.Replace(na_value(), NIL_STR_VALUE);
    }

    // val is needed at the end of this function, for "max_volumetric_speed" || "gap_fill_speed" (bad practice)
    double val = 0;
    switch (m_opt.type) {
    case coInts: // not used yet
        if (m_opt_idx < 0) {
            ConfigOptionInts reader;
            need_update = get_vector_value(str, reader);
            m_value     = reader.get_values();
            break;
        } // else: one int on m_opt_idx, done below
    case coInt: {
        if (m_opt.nullable && str == NIL_STR_VALUE)
            val = ConfigOptionIntNullable::nil_value();
        else
            val = wxAtoi(str);
        m_value = int32_t(val);
        break;
    }
    case coBools: // not used
        if (m_opt_idx < 0) {
            ConfigOptionBools reader;
            need_update = get_vector_value(str, reader);
            m_value     = reader.get_values();
            break;
        } // else: one bool on m_opt_idx, done below
    case coBool: {
        wxString lower = str;
        lower.LowerCase();
        if (m_opt.is_script || m_opt.type == coBools) {
            m_value = (lower == "true" || lower == "1") ? uint8_t(1) : uint8_t(0);
        } else {
            m_value = lower == "true" || lower == "1";
        }
        break;
    }
    case coPercents: //% are optional & copercents uses cofloats deserialize anyway
    case coFloats:
        if (m_opt_idx < 0) {
            ConfigOptionFloats reader;
            need_update = get_vector_value(str, reader);
            m_value     = reader.get_values();
            break;
        }
    case coPercent:
    case coFloat: {
        if (m_opt.type == coPercent && !str.IsEmpty() && str.Last() == '%')
            str.RemoveLast();
        else if (!str.IsEmpty() && str.Last() == '%') {
            if (!check_value) {
                m_value.clear();
                break;
            }

            wxString label = m_opt.full_label.empty() ? _(m_opt.label) : _(m_opt.full_label);
            show_error(m_parent, format_wxstr(_L("%s doesn't support percentage"), label));
            set_text_value(double_to_string(m_opt.min, m_opt.precision).ToStdString(), true);
            m_value = double(m_opt.min);
            break;
        }

        bool is_na_value = m_opt.nullable && str == NIL_STR_VALUE;

        const char dec_sep     = is_decimal_separator_point() ? '.' : ',';
        const char dec_sep_alt = dec_sep == '.' ? ',' : '.';
        // Replace the first incorrect separator in decimal number,
        // if this value doesn't "N/A" value in some language
        // see https://github.com/prusa3d/PrusaSlicer/issues/6921
        if (!is_na_value && str.Replace(dec_sep_alt, dec_sep, false) != 0)
            set_text_value(str.ToStdString(), false);

        if (str == dec_sep)
            val = 0.0;
        else {
            if (is_na_value) {
                val     = NAN;
                m_value = ConfigOptionFloatNullable::nil_value();
                break;
            } else if (!str.ToDouble(&val)) {
                if (!check_value) {
                    m_value.clear();
                    break;
                }
                val = m_opt.min == INT_MIN ? std::max(0., m_opt.max) : m_opt.min;
                show_error(m_parent, _(L("Invalid numeric input.")));
                set_text_value(double_to_string(val, m_opt.precision).ToStdString(), true);
            }
            if (m_opt.min > val || val > m_opt.max) {
                if (!check_value) {
                    m_value.clear();
                    break;
                }
                if (m_opt_id == "extrusion_multiplier") {
                    if (m_value.empty() || boost::any_cast<double>(m_value) != val) {
                        wxString msg_text =
                            format_wxstr(_L("Input value is out of range\n"
                                            "Are you sure that %s is a correct value and that you want to continue?"),
                                         str);
                        //                        wxMessageDialog dialog(m_parent, msg_text, _L("Parameter
                        //                        validation") + ": " + m_opt_id, wxICON_WARNING | wxYES | wxNO);
                        WarningDialog dialog(m_parent, msg_text, _L("Parameter validation") + ": " + m_opt_id,
                                             wxYES | wxNO);
                        if (dialog.ShowModal() == wxID_NO) {
                            if (m_value.empty()) {
                                if (m_opt.min > val)
                                    val = m_opt.min;
                                if (val > m_opt.max)
                                    val = m_opt.max;
                            } else
                                val = boost::any_cast<double>(m_value);
                            set_text_value(double_to_string(val, m_opt.precision).ToStdString(), true);
                        }
                    }
                } else {
                    show_error(m_parent, _L("Input value is out of range"));
                    if (m_opt.min > val)
                        val = m_opt.min;
                    if (val > m_opt.max)
                        val = m_opt.max;
                    set_text_value(double_to_string(val, m_opt.precision).ToStdString(), true);
                }
            }
        }
        m_value = val;
        break;
    }
    case coStrings:
        if (m_opt_idx < 0) {
            //don't remove spaces and things like that
            //don't use reader.deserialize(str.ToStdString()); as the current string isn't escaped.
            std::string              str_to_split = str.ToStdString();
            std::vector<std::string> strings;
            // ensure no in-string ';' to not mess up the split
            boost::replace_all(str_to_split, "\\;", "@$@");
            //split
            boost::split(strings, str_to_split, boost::is_any_of("\n;"));
            //restore extra ';' and '\n'
            for (std::string &line : strings) {
                boost::replace_all(line, "@$@", ";");
                if (this->m_opt.multiline) {
                    boost::replace_all(line, "\\n", "\n");
                    boost::replace_all(line, "\\\n", "\\n");
                }
            }
            // recreate field string
            std::string good_str;
            for (std::string s : strings) {
                boost::replace_all(s, ";", "\\;");
                if (this->m_opt.multiline) {
                    boost::replace_all(s, "\\n", "\n");
                    boost::replace_all(s, "\\\n", "\\n");
                }
                good_str += s + (this->m_opt.multiline ? "\n" : ";");
            }
            if (!good_str.empty())
                good_str.pop_back();
            need_update = (str.ToStdString() != good_str); // mostly true, even when not needed
            m_value     = strings;
            break;
        }
    case coString: m_value = std::string(str.ToUTF8().data()); break;
    case coFloatsOrPercents:
        if (m_opt_idx < 0) { // not used yet
            ConfigOptionFloatsOrPercents reader;
            need_update = get_vector_value(str, reader);
            m_value     = reader.get_values();
            break;
        }
    case coFloatOrPercent: {
        bool is_percent = false;
        if (!str.IsEmpty()) {
            if ("infill_overlap" == m_opt_id && m_last_validated_value != str) {
                bool bad = false;
                if (str.Last() != '%') {
                    is_percent = false;
                    if (str.ToDouble(&val)) {
                        const DynamicPrintConfig &printer_config =
                            wxGetApp().preset_bundle->printers.get_edited_preset().config;
                        const std::vector<double> &nozzle_diameters =
                            printer_config.option<ConfigOptionFloats>("nozzle_diameter")->get_values();
                        double nozzle_diameter = 0;
                        for (double diameter : nozzle_diameters)
                            nozzle_diameter = std::max(nozzle_diameter, diameter);
                        if (val > nozzle_diameter / 2) {
                            bad = true;
                        }
                    }
                } else {
                    is_percent = true;
                    if (str.substr(0, str.size() - 1).ToCDouble(&val)) {
                        if (val >= 50) {
                            bad = true;
                        }
                    }
                }
                if (bad && check_value) {
                    const wxString msg_text = _L("The infill / perimeter encroachment can't be higher than half of the perimeter width.\n"
                        "Are you sure to use this value?");
                    wxMessageDialog dialog(m_parent, msg_text, _L("Parameter validation") + ": " + m_opt_id, wxICON_WARNING | wxYES | wxNO);
                    auto ret = dialog.ShowModal();
                    if (ret == wxID_NO) {
                        str                    = from_u8("49%");
                        m_last_validated_value = str;
                        set_text_value(str.ToStdString(), false);
                        str = m_last_validated_value;
                    }
                    m_last_validated_value = str;
                }
            } else if (str.Last() != '%') {
                is_percent             = false;
                const char dec_sep     = is_decimal_separator_point() ? '.' : ',';
                const char dec_sep_alt = dec_sep == '.' ? ',' : '.';
                // Replace the first incorrect separator in decimal number.
                if (str.Replace(dec_sep_alt, dec_sep, false) != 0)
                    set_text_value(str.ToStdString(), false);

                // remove space and "mm" substring, if any exists
                str.Replace(" ", "", true);
                str.Replace("m", "", true);

                if (m_opt.nullable && str == NIL_STR_VALUE) {
                    m_value = ConfigOptionFloatsOrPercentsNullable::create_any_nil();
                    break;
                } else if (!str.ToDouble(&val)) {
                    if (!check_value) {
                        m_value.clear();
                        break;
                    }
                    show_error(m_parent, _(L("Invalid numeric input.")));
                    set_any_value(FloatOrPercent{val, is_percent}, true);
                } else {
                    //convert m_value into str to compare
                    FloatOrPercent val_from_m_value = m_value.empty() ? FloatOrPercent{0, false} :
                                                                        boost::any_cast<FloatOrPercent>(m_value);
                    wxString       str_from_m_value = double_to_string(val_from_m_value.value, m_opt.precision);
                    if (val_from_m_value.percent)
                        str_from_m_value += '%';
                    
                    // at least check min, as we can want a 0 min
                    if (m_opt.min > val) {
                        if (!check_value) {
                            m_value.clear();
                            break;
                        }
                        show_error(m_parent, _(L("Input value is out of range")));
                        if (m_opt.min > val)
                            val = m_opt.min;
                        set_any_value(FloatOrPercent{val, is_percent}, true);
                    } else if (m_value.empty() || str != str_from_m_value) {
                        // empty of not equal -> need check
                        bool not_ok = (m_opt.sidetext.rfind("mm/s") != std::string::npos && val > m_opt.max);
                        if (!not_ok && m_opt.max_literal.value != 0 && val != 0) {
                            if (m_opt.max_literal.percent) {
                                const DynamicPrintConfig &printer_config =
                                    wxGetApp().preset_bundle->printers.get_edited_preset().config;
                                const std::vector<double> &nozzle_diameters =
                                    printer_config.option<ConfigOptionFloats>("nozzle_diameter")->get_values();
                                double nozzle_diameter = 0;
                                for (double diameter : nozzle_diameters)
                                    nozzle_diameter = std::max(nozzle_diameter, diameter);
                                if (m_opt.max_literal.value > 0)
                                    not_ok = val > nozzle_diameter * m_opt.max_literal.value;
                                else
                                    not_ok = val < nozzle_diameter * (-m_opt.max_literal.value);
                            } else {
                                if (m_opt.max_literal.value > 0)
                                    not_ok = val > m_opt.max_literal.value;
                                else
                                    not_ok = val < -m_opt.max_literal.value;
                            }
                        }
                        if (not_ok && m_last_validated_value != str) {
                            if (!check_value) {
                                m_value.clear();
                                break;
                            }

                            bool infill_anchors = m_opt.opt_key == "infill_anchor" ||
                                                  m_opt.opt_key == "infill_anchor_max";

                            const std::string sidetext = m_opt.sidetext.rfind("mm/s") != std::string::npos ? "mm/s" : "mm";
                            const wxString stVal = double_to_string(val, m_opt.precision);
                            // TRN %1% = Value, %2% = units
                            const wxString msg_text = format_wxstr(_L("Do you mean %1%%% instead of %1% %2%?\n"
                                "Select YES if you want to change this value to %1%%%, \n"
                                "or NO if you are sure that %1% %2% is a correct value."), stVal, sidetext);
                            WarningDialog dialog(m_parent, msg_text, _L("Parameter validation") + ": " + m_opt_id, wxYES | wxNO);
                            if ((!infill_anchors || val > 100) && dialog.ShowModal() == wxID_YES) {
                                str += "%";
                                is_percent             = true;
                                m_last_validated_value = str;
                                set_any_value(FloatOrPercent{val, is_percent}, false /*true*/);
                                str = m_last_validated_value;
                            } else
                                set_any_value(FloatOrPercent{val, is_percent}, false); // it's no needed but can be helpful, when inputted value
                                                         // contained "," instead of "."
                            m_last_validated_value = str;
                        }
                    }
                }
            } else {
                str.ToDouble(&val);
                is_percent = true;
            }
        }

        m_value = FloatOrPercent{val, is_percent};
        break;
    }
    case coPoints: {
        std::vector<Vec2d> out_values;
        str.Replace(" ", wxEmptyString, true);
        if (!str.IsEmpty()) {
            auto [/*bool*/ invalid_val, /*bool*/ out_of_range_val] = get_strings_points(str, m_opt.min, m_opt.max,
                                                                                        out_values);

            if (out_of_range_val) {
                wxString text_value;
                if (!m_value.empty())
                    text_value = get_points_string(boost::any_cast<std::vector<Vec2d>>(m_value));
                set_text_value(text_value.ToStdString(), true);
                show_error(m_parent, _L("Input value is out of range"));
            } else if (invalid_val) {
                wxString text_value;
                if (!m_value.empty())
                    text_value = get_points_string(boost::any_cast<std::vector<Vec2d>>(m_value));
                set_text_value(text_value.ToStdString(), true);
                show_error(m_parent, format_wxstr(_L("Invalid input format. Expected vector of dimensions in the "
                                                     "following format: \"%1%\""),
                                                  "XxY, XxY, ..."));
            }
        }

        m_value = out_values;
        break;
    }

    default: break;
    }

    if (!Field::warn_zero_gapfillspeed && ("max_volumetric_speed" == m_opt_id || "gap_fill_speed" == m_opt_id)) {
        bool                      show_warning = false;
        const DynamicPrintConfig &print_config = wxGetApp().preset_bundle->fff_prints.get_edited_preset().config;
        if ("max_volumetric_speed" == m_opt_id && val > 0)
            show_warning = print_config.option<ConfigOptionFloatOrPercent>("gap_fill_speed")->value == 0;
        if ("gap_fill_speed" == m_opt_id && val == 0)
            show_warning = true;
        if (show_warning) {
            const wxString msg_text = from_u8(
                _u8L("Auto Speed will try to maintain a constant flow rate accross all print moves."
                     "\nIt is not recommended to include gap moves to the Auto Speed calculation(by setting this "
                     "value to 0)."
                     "\nVery thin gap extrusions will often not max out the flow rate of your printer."
                     "\nAs a result, this will cause Auto Speed to lower the speeds of all other print moves to "
                     "match the low flow rate of these thin gaps."));
            wxMessageDialog dialog(m_parent, msg_text, _L("Parameter validation") + ": " + m_opt_id,
                                   wxICON_WARNING | wxOK);
            dialog.ShowModal();
            Field::warn_zero_gapfillspeed = true;
        }
    }

    if (need_update) {
        wxString new_str = any_to_wxstring(m_value, m_opt, m_opt_idx).first;
        set_text_value(new_str.ToStdString());
    }
}

void Field::msw_rescale()
{
	// update em_unit value
	m_em_unit = em_unit(m_parent);
}

void Field::sys_color_changed()
{
#ifdef _WIN32
	if (wxWindow* win = this->getWindow())
		wxGetApp().UpdateDarkUI(win);
#endif
}

template<class T>
bool is_defined_input_value(wxWindow* win, const ConfigOptionType& type)
{
    if (!win || (static_cast<T*>(win)->GetValue().empty() && type != coString && type != coStrings && type != coPoints))
        return false;
    return true;
}

void TextCtrl::BUILD() {
    auto size = wxSize((this->m_opt.type == ConfigOptionType::coPercent ? def_width_thinner() : def_width())*m_em_unit, wxDefaultCoord);
    if (m_opt.height >= 0) size.SetHeight(m_opt.height*m_em_unit);
    if (m_opt.width >= 0) size.SetWidth(m_opt.width*m_em_unit);

	wxString text_value = wxString("");

    boost::any anyval = m_opt.default_value->get_any(m_opt_idx);
    text_value = any_to_wxstring(m_opt.default_value->get_any(m_opt_idx), m_opt, m_opt_idx).first;
    if (text_value == na_value()) {
        // current value is nil, get the not-nil default value of the default option.
        assert(m_opt.default_value->is_vector());
        m_last_meaningful_value = any_to_wxstring(static_cast<const ConfigOptionVectorBase*>(m_opt.default_value.get())->get_default_value(), m_opt, m_opt_idx).first;
    } else {
        m_last_meaningful_value = text_value;
    }
    assert(m_last_meaningful_value != na_value());

    long style = m_opt.multiline ? wxTE_MULTILINE : wxTE_PROCESS_ENTER;
	auto temp = new text_ctrl(m_parent, text_value, "", "", wxDefaultPosition, size, style);
    if (parent_is_custom_ctrl && m_opt.height < 0)
        opt_height = (double)temp->GetSize().GetHeight()/m_em_unit;
    temp->SetFont(m_opt.is_code ?
                  Slic3r::GUI::wxGetApp().code_font():
                  Slic3r::GUI::wxGetApp().normal_font());
	wxGetApp().UpdateDarkUI(temp);

    if (! m_opt.multiline && !wxOSX)
		// Only disable background refresh for single line input fields, as they are completely painted over by the edit control.
		// This does not apply to the multi-line edit field, where the last line and a narrow frame around the text is not cleared.
		temp->SetBackgroundStyle(wxBG_STYLE_PAINT);

    if (style & wxTE_PROCESS_ENTER) {
        temp->Bind(wxEVT_TEXT_ENTER, ([this, temp](wxEvent& e)
        {
#if !defined(__WXGTK__)
            e.Skip();
            temp->GetToolTip()->Enable(true);
#endif // __WXGTK__
            EnterPressed enter(this);
            propagate_value();
        }), temp->GetId());
    }

	temp->Bind(wxEVT_LEFT_DOWN, ([temp](wxEvent& event)
	{
		//! to allow the default handling
		event.Skip();
		//! eliminating the g-code pop up text description
		bool flag = false;
#ifdef __WXGTK__
		// I have no idea why, but on GTK flag works in other way
		flag = true;
#endif // __WXGTK__
		temp->GetToolTip()->Enable(flag);
	}), temp->GetId());

	temp->Bind(wxEVT_KILL_FOCUS, ([this, temp](wxEvent& e)
	{
		e.Skip();
#if !defined(__WXGTK__)
		temp->GetToolTip()->Enable(true);
#endif // __WXGTK__
        if (!bEnterPressed)
            propagate_value();
	}), temp->GetId());
/*
	// select all text using Ctrl+A
	temp->Bind(wxEVT_CHAR, ([temp](wxKeyEvent& event)
	{
		if (wxGetKeyState(wxKeyCode('A')) && wxGetKeyState(WXK_CONTROL))
			temp->SetSelection(-1, -1); //select all
		event.Skip();
	}));
*/
    // recast as a wxWindow to fit the calling convention
    window = dynamic_cast<wxWindow*>(temp);

    this->set_tooltip(text_value);
}

void TextCtrl::set_text_value(const std::string &value, bool change_event)
{
    m_disable_change_event = !change_event;
    dynamic_cast<text_ctrl *>(window)->SetValue(value);
    m_disable_change_event = false;
}

bool TextCtrl::value_was_changed()
{
    if (m_value.empty())
        return true;

    boost::any val = m_value;
    wxString ret_str = static_cast<text_ctrl*>(window)->GetValue();
    // update m_value!
    // ret_str might be changed inside get_value_by_opt_type
    get_value_by_opt_type(ret_str);

    switch (m_opt.type) {
    case coInts:
        if (m_opt_idx < 0) {
            return boost::any_cast<std::vector<int>>(m_value) != boost::any_cast<std::vector<int>>(val);
        }
        if (m_opt.nullable) {
            uint8_t new_val = boost::any_cast<uint8_t>(m_value);
            uint8_t old_val = boost::any_cast<uint8_t>(val);
            if (new_val == ConfigOptionIntNullable::nil_value() && old_val == ConfigOptionIntNullable::nil_value())
                return false;
        }
    case coInt:
        if (m_opt.nullable) {
            uint8_t new_val = boost::any_cast<uint8_t>(m_value);
            uint8_t old_val = boost::any_cast<uint8_t>(val);
            if (new_val == ConfigOptionIntNullable::nil_value() && old_val == ConfigOptionIntNullable::nil_value())
                return false;
        }
        return boost::any_cast<int>(m_value) != boost::any_cast<int>(val);
    case coPercents:
    case coFloats:
        if (m_opt_idx < 0) {
            return boost::any_cast<std::vector<double>>(m_value) != boost::any_cast<std::vector<double>>(val);
        }
        if (m_opt.nullable) {
            double new_val = boost::any_cast<double>(m_value);
            double old_val = boost::any_cast<double>(val);
            if ((std::isnan(new_val) || ConfigOptionFloatNullable::is_any_nil(m_value)) &&
                (std::isnan(old_val) || ConfigOptionFloatNullable::is_any_nil(val)))
            return false;
        }
    case coPercent:
    case coFloat: {
        if (m_opt.nullable) {
            double new_val = boost::any_cast<double>(m_value);
            double old_val = boost::any_cast<double>(val);
            if ((std::isnan(new_val) || ConfigOptionFloatNullable::is_any_nil(m_value)) &&
                (std::isnan(old_val) || ConfigOptionFloatNullable::is_any_nil(val)))
            return false;
        }
        return boost::any_cast<double>(m_value) != boost::any_cast<double>(val);
    }
    case coStrings:
        if (m_opt_idx < 0) {
            return boost::any_cast<std::vector<std::string>>(m_value) !=
                   boost::any_cast<std::vector<std::string>>(val);
        }
    case coString:
        return boost::any_cast<std::string>(m_value) != boost::any_cast<std::string>(val);
    case coFloatsOrPercents:
        if (m_opt_idx < 0) {
            return boost::any_cast<std::vector<FloatOrPercent>>(m_value) !=
                   boost::any_cast<std::vector<FloatOrPercent>>(val);
        }
        if (m_opt.nullable) {
            if (ConfigOptionFloatsOrPercents::is_any_nil(m_value) &&ConfigOptionFloatsOrPercents::is_any_nil(val))
                return false;
        }
    case coFloatOrPercent:
        if (m_opt.nullable) {
            if (ConfigOptionFloatOrPercent::is_any_nil(m_value) &&ConfigOptionFloatOrPercent::is_any_nil(val))
                return false;
        }
        return boost::any_cast<FloatOrPercent>(m_value) != boost::any_cast<FloatOrPercent>(val);
    case coPoints:
        if (m_opt_idx < 0) {
            return boost::any_cast<std::vector<Vec2d>>(m_value) != boost::any_cast<std::vector<Vec2d>>(val);
        } else if (boost::any_cast<std::vector<Vec2d>>(m_value).size() > m_opt_idx
                && boost::any_cast<std::vector<Vec2d>>(val).size() > m_opt_idx) {
            return boost::any_cast<std::vector<Vec2d>>(m_value)[m_opt_idx] != boost::any_cast<std::vector<Vec2d>>(val)[m_opt_idx];
        }
    case coPoint:
        return boost::any_cast<Vec2d>(m_value) != boost::any_cast<Vec2d>(val);
    case coBools:
        if (m_opt_idx < 0) {
            return boost::any_cast<std::vector<uint8_t>>(m_value) != boost::any_cast<std::vector<uint8_t>>(val);
        } else {
            if (m_opt.nullable) {
                uint8_t new_val = boost::any_cast<uint8_t>(m_value);
                uint8_t old_val = boost::any_cast<uint8_t>(val);
                if (new_val == ConfigOptionBools::NIL_VALUE() && old_val == ConfigOptionBools::NIL_VALUE())
                    return false;
            }
            return boost::any_cast<uint8_t>(m_value) != boost::any_cast<uint8_t>(val);
        }
    case coBool:
        if(m_opt.is_script)
            return boost::any_cast<uint8_t>(m_value) != boost::any_cast<uint8_t>(val);
        else
            return boost::any_cast<bool>(m_value) != boost::any_cast<bool>(val);
    default:
        return true;
    }
}

void TextCtrl::propagate_value()
{
    //update m_last_meaningful_value
    wxString val = dynamic_cast<text_ctrl*>(window)->GetValue();
    if (!m_value.empty() && (!m_opt.nullable || val != na_value()))
        m_last_meaningful_value = val;

    if (!is_defined_input_value<text_ctrl>(window, m_opt.type) )
		// on_kill_focus() cause a call of OptionsGroup::reload_config(),
		// Thus, do it only when it's really needed (when undefined value was input)
        on_kill_focus();
	else if (value_was_changed())
        on_change_field();
}

void TextCtrl::set_any_value(const boost::any& value, bool change_event/* = false*/) {
    //can be:
    //case coFloat:
    //case coFloats:
    //case coPercent:
    //case coPercents:
    //case coFloatOrPercent:
    //case coFloatsOrPercents:
    //case coString:
    //case coStrings:
    // coBools (if all)
    // coInts (if all)
    // coPoints (if all)
    auto [/*wxString*/text_value, /*bool*/ has_nil] = any_to_wxstring(value, m_opt, m_opt_idx);
    if (!has_nil)
        m_last_meaningful_value = text_value;
    m_disable_change_event = !change_event;
    dynamic_cast<text_ctrl *>(window)->SetValue(text_value);
    m_disable_change_event = false;

    if (!change_event) {
        wxString ret_str = static_cast<text_ctrl*>(window)->GetValue();
        /* Update m_value to correct work of next value_was_changed().
         * But after checking of entered value, don't fix the "incorrect" value and don't show a warning message,
         * just clear m_value in this case.
         */
        get_value_by_opt_type(ret_str, false);
    }
}

void TextCtrl::set_last_meaningful_value()
{
    dynamic_cast<text_ctrl*>(window)->SetValue(m_last_meaningful_value);
    propagate_value();
}

void TextCtrl::set_na_value()
{
    dynamic_cast<text_ctrl*>(window)->SetValue(na_value());
    propagate_value();
}

boost::any& TextCtrl::get_value()
{
	wxString ret_str = static_cast<text_ctrl*>(window)->GetValue();
	// update m_value
	get_value_by_opt_type(ret_str);

	return m_value;
}

void TextCtrl::msw_rescale()
{
    Field::msw_rescale();
    auto size = wxSize(def_width() * m_em_unit, wxDefaultCoord);

    if (m_opt.height >= 0)
        size.SetHeight(m_opt.height*m_em_unit);
    else if (parent_is_custom_ctrl && opt_height > 0)
        size.SetHeight(lround(opt_height*m_em_unit));
    if (m_opt.width >= 0) size.SetWidth(m_opt.width*m_em_unit);

    if (size != wxDefaultSize) {
        if (::TextInput* text_input = dynamic_cast<::TextInput*>(window)) {
            text_input->SetCtrlSize(size);
            return;
        }
        wxTextCtrl* field = dynamic_cast<wxTextCtrl*>(window);
        if (parent_is_custom_ctrl)
            field->SetSize(size);
        else
            field->SetMinSize(size);
    }

}

void TextCtrl::enable()  { dynamic_cast<text_ctrl*>(window)->Enable(); }
void TextCtrl::disable() { dynamic_cast<text_ctrl*>(window)->Disable();}

#ifdef __WXGTK__
void TextCtrl::change_field_value(wxEvent& event)
{
    if ((bChangedValueEvent = (event.GetEventType()==wxEVT_KEY_UP)))
		on_change_field();
    event.Skip();
};
#endif //__WXGTK__


wxWindow* CheckBox::GetNewWin(wxWindow* parent, const wxString& label /*= wxEmptyString*/)
{
#ifdef __WXGTK2__
    //gtk2 can't resize checkboxes, so we are using togglable buttons instead
    if (m_em_unit > 14) {
        size = wxSize(def_width_thinner() * m_em_unit / 2, def_width_thinner() * m_em_unit / 2);
        auto temp = new wxToggleButton(m_parent, wxID_ANY, wxString(" "), wxDefaultPosition, size, m_opt.is_script ? wxCHK_3STATE : wxCHK_2STATE);
        temp->Bind(wxEVT_TOGGLEBUTTON, ([this, temp](wxCommandEvent e) {
            m_is_na_val = false;
            if (temp->GetValue())
                temp->SetLabel("X");
            else
                temp->SetLabel("");
            on_change_field();
        }), temp->GetId());
        // recast as a wxWindow to fit the calling convention
        return dynamic_cast<wxWindow*>(temp);
    }
#endif
    if (wxGetApp().suppress_round_corners())
        return new ::CheckBox(parent, label);
    
    return new ::SwitchButton(parent, label);
}

void CheckBox::SetValue(wxWindow* win, bool value)
{
#ifdef __WXGTK2__
    if (wxToggleButton* tgl = dynamic_cast<wxToggleButton*>(window)) {
        tgl->SetValue(new_val);
        if (new_val)
            tgl->SetLabel("X");
        else
            tgl->SetLabel("");
    }
#endif
    if (wxGetApp().suppress_round_corners()) {
        if (::CheckBox* ch_b = dynamic_cast<::CheckBox*>(win)) {
            ch_b->SetValue(value);
            return;
        }else assert(false);
    }
    else {
        if (::SwitchButton* ch_b = dynamic_cast<::SwitchButton*>(win)) {
            ch_b->SetValue(value);
            return;
        }else assert(false);
    }
}

bool CheckBox::GetValue(wxWindow* win)
{
#ifdef __WXGTK2__
    if (wxToggleButton* chk = dynamic_cast<wxToggleButton*>(window))
        return chk->GetValue();
#endif
    if (wxGetApp().suppress_round_corners())
        if(::CheckBox* chk = dynamic_cast<::CheckBox*>(win))
            return chk->GetValue();

    if(::SwitchButton* chk = dynamic_cast<::SwitchButton*>(win))
        return chk->GetValue();

    assert(false);
    return false;
}

void CheckBox::Rescale(wxWindow* win)
{
    if (wxGetApp().suppress_round_corners())
        if(::CheckBox* chk = dynamic_cast<::CheckBox*>(win)) {
            chk->Rescale();
            return;
        }
    if(::SwitchButton* chk = dynamic_cast<::SwitchButton*>(win)) {
        chk->Rescale();
        return;
    }
#ifdef __WXGTK2__
    if (wxToggleButton* chk = dynamic_cast<wxToggleButton*>(window))
        chk->Rescale();
#endif
}

void CheckBox::SysColorChanged(wxWindow* win)
{
    if (!wxGetApp().suppress_round_corners())
        if(::SwitchButton* chk = dynamic_cast<::SwitchButton*>(win))
            chk->SysColorChange();
}

void CheckBox::BUILD() {
    auto size = wxSize(wxDefaultSize);
	if (m_opt.height >= 0) 
        size.SetHeight(m_opt.height*m_em_unit);
	if (m_opt.width >= 0) 
        size.SetWidth(m_opt.width*m_em_unit);

    bool check_value = m_opt.type == coBool ?
        m_opt.default_value->get_bool() : m_opt.type == coBools ?
        m_opt.default_value->get_bool(m_opt_idx) :
        false;

    m_last_meaningful_value = static_cast<unsigned char>(check_value);

        // Set Label as a string of at least one space simbol to correct system scaling of a CheckBox
    window = GetNewWin(m_parent); //m_opt.is_script ? wxCHK_3STATE : wxCHK_2STATE);
    wxGetApp().UpdateDarkUI(window);
	window->SetFont(wxGetApp().normal_font());
	if (!wxOSX) 
        window->SetBackgroundStyle(wxBG_STYLE_PAINT);
	if (m_opt.readonly) 
        window->Disable();

	CheckBox::SetValue(window, check_value);

	window->Bind(wxEVT_CHECKBOX, [this](wxCommandEvent e) {
        m_is_na_val = false;
	    on_change_field();
	});

    // you need to set the window before the tooltip
    this->set_tooltip(check_value ? "true" : "false");
}

void CheckBox::set_bool_value(const bool new_val, bool change_event)
{
    m_disable_change_event = !change_event;
    CheckBox::SetValue(window, new_val);
    m_disable_change_event = false;
}

void CheckBox::set_any_value(const boost::any& value, bool change_event)
{
    //can be coBool and coBools (with idx)
    m_disable_change_event = !change_event;
    assert(m_opt.type == coBool || (m_opt.type == coBools && m_opt_idx >= 0));
    if (m_opt.type == coBools && m_opt.nullable) {
        m_is_na_val = boost::any_cast<uint8_t>(value) == ConfigOptionBoolsNullable::NIL_VALUE();
        if (!m_is_na_val)
            m_last_meaningful_value = boost::any_cast<uint8_t>(value);
        CheckBox::SetValue(window, m_is_na_val ? false : boost::any_cast<unsigned char>(value) != 0);
    } else if (m_opt.is_script) {
        uint8_t val = boost::any_cast<uint8_t>(value);
        if (val == uint8_t(2) && dynamic_cast<wxCheckBox*>(window) != nullptr) // dead code, no more wxCheckBox. have to modify the custom button state to retreive that.
            dynamic_cast<wxCheckBox*>(window)->Set3StateValue(wxCheckBoxState::wxCHK_UNDETERMINED);
        else
            CheckBox::SetValue(window, boost::any_cast<bool>(val != 0));
    } else if (m_opt.type == coBools) {
        CheckBox::SetValue(window, boost::any_cast<uint8_t>(value) != 0);
    } else {
        assert(m_opt.type == coBool);
        CheckBox::SetValue(window, boost::any_cast<bool>(value));
    }
    m_disable_change_event = false;
}

void CheckBox::set_last_meaningful_value()
{
    if (m_opt.nullable) {
        m_is_na_val = false;
        CheckBox::SetValue(window, m_last_meaningful_value != 0);
        on_change_field();
    }
}

void CheckBox::set_na_value()
{
    if (m_opt.nullable) {
        m_is_na_val = true;
        on_change_field();
    }
}

boost::any& CheckBox::get_value()
{
	bool value = CheckBox::GetValue(window);
	if (m_opt.type == coBool)
		m_value = static_cast<bool>(value);
	else
		m_value = m_is_na_val ? ConfigOptionBoolsNullable::NIL_VALUE() : static_cast<unsigned char>(value);
 	return m_value;
}

void CheckBox::msw_rescale()
{
    Field::msw_rescale();
    window->SetInitialSize(window->GetBestSize());
}

void CheckBox::sys_color_changed()
{
    Field::sys_color_changed();
    if (auto switch_btn = dynamic_cast<::SwitchButton*>(window))
        switch_btn->SysColorChange();
}

void CheckBox::enable()
{
    window->Enable();
}

void CheckBox::disable()
{
    window->Disable();
}

int get_default_int(double min, double max){
    if ( min == -1 || min == 0 )
        return int(min);
    if (max < 1000)
        return int(max);
    if(min > -1000)
        return int(min);
    return int(std::min(max,std::max(min, 0.)));
}

void SpinCtrl::BUILD() {
	auto size = wxSize(def_width() * m_em_unit, wxDefaultCoord);
    if (m_opt.height >= 0) size.SetHeight(m_opt.height*m_em_unit);
    if (m_opt.width >= 0) size.SetWidth(m_opt.width*m_em_unit);

	wxString	text_value = wxString("");
	int			default_value = UNDEF_VALUE;

	switch (m_opt.type) {
	case coInt:
		default_value = m_opt.default_value->get_int();
        if (m_opt.nullable) {
            if (default_value == ConfigOptionIntNullable::nil_value())
                m_last_meaningful_value = get_default_int(m_opt.min, m_opt.max);
            else
                m_last_meaningful_value = default_value;
		}
		break;
	case coInts:
	{
        default_value = m_opt.get_default_value<ConfigOptionInts>()->get_at(m_opt_idx);
        if (m_opt.nullable) {
            if (default_value == ConfigOptionIntNullable::nil_value())
                m_last_meaningful_value = m_opt.opt_key == "idle_temperature" ? 30 : get_default_int(m_opt.min, m_opt.max);
            else
                m_last_meaningful_value = default_value;
		}
		break;
	}
	default:
		break;
	}

    if (default_value != UNDEF_VALUE)
        text_value = wxString::Format(_T("%i"), default_value);

    const int min_val = m_opt.min == -FLT_MAX ? (int)0 : (int)m_opt.min;
	const int max_val = m_opt.max < FLT_MAX ? (int)m_opt.max : INT_MAX;

	auto temp = new ::SpinInput(m_parent, text_value, "", wxDefaultPosition, size,
		wxTE_PROCESS_ENTER | wxSP_ARROW_KEYS

		, min_val, max_val, default_value);

#ifdef __WXGTK3__
	wxSize best_sz = temp->GetBestSize();
	if (best_sz.x > size.x)
		temp->SetSize(wxSize(size.x + 2 * best_sz.y, best_sz.y));
#endif //__WXGTK3__
	temp->SetFont(Slic3r::GUI::wxGetApp().normal_font());
    if (!wxOSX) temp->SetBackgroundStyle(wxBG_STYLE_PAINT);
	wxGetApp().UpdateDarkUI(temp);

    if (m_opt.height < 0 && parent_is_custom_ctrl) {
        opt_height = (double)temp->GetSize().GetHeight() / m_em_unit;
    }

	temp->Bind(wxEVT_KILL_FOCUS, ([this](wxEvent& e)
	{
        e.Skip();
        if (bEnterPressed) {
            bEnterPressed = false;
            return;
        }

        propagate_value();
	}));

    temp->Bind(wxEVT_SPINCTRL, ([this](wxCommandEvent& e) {  propagate_value();  }), temp->GetId());

    temp->Bind(wxEVT_TEXT_ENTER, ([this](wxCommandEvent& e)
    {
        e.Skip();
        propagate_value();
        bEnterPressed = true;
    }), temp->GetId());

<<<<<<< HEAD
	temp->Bind(wxEVT_TEXT, ([this, temp](wxCommandEvent& e)
	{
// 		# On OSX / Cocoa, wxSpinCtrl::GetValue() doesn't return the new value
// 		# when it was changed from the text control, so the on_change callback
// 		# gets the old one, and on_kill_focus resets the control to the old value.
// 		# As a workaround, we get the new value from $event->GetString and store
// 		# here temporarily so that we can return it from get_value()

=======
    temp->Bind(wxEVT_TEXT, [this, temp](wxCommandEvent e) {
>>>>>>> 3c0b9e04
		long value;
        if (!e.GetString().ToLong(&value))
            return;
        if (value < INT_MIN || value > INT_MAX)
            tmp_value = UNDEF_VALUE;
        else {
            tmp_value = std::min(std::max((int32_t)value, temp->GetMin()), temp->GetMax());
            // update value for the control only if it was changed in respect to the Min/max values
            if (tmp_value != (int32_t)value) {
                temp->SetValue(tmp_value);
                // But after SetValue() cursor ison the first position
                // so put it to the end of string
                size_t pos = std::to_string(tmp_value).length();
                temp->SetSelection(pos, pos);
            }
        }
    }, temp->GetId());

	// recast as a wxWindow to fit the calling convention
	window = dynamic_cast<wxWindow*>(temp);

    //problem: it has 2 windows, with a child: the mouse enter event won't fire if in children! (also it need the windoww, so put it after)
    this->set_tooltip(text_value);
}

void SpinCtrl::set_any_value(const boost::any& value, bool change_event/* = false*/)
{
    m_disable_change_event = !change_event;
    tmp_value = boost::any_cast<int32_t>(value);
    m_value = value;
    if (m_opt.nullable) {
        const bool m_is_na_val = tmp_value == ConfigOptionIntNullable::nil_value();
        if (m_is_na_val)
            dynamic_cast<::SpinInput*>(window)->SetValue(na_value(true));
        else {
            m_last_meaningful_value = tmp_value;
            dynamic_cast<::SpinInput*>(window)->SetValue(tmp_value);
        }
    }
    else
        dynamic_cast<::SpinInput*>(window)->SetValue(tmp_value);
    m_disable_change_event = false;
}

void SpinCtrl::set_last_meaningful_value()
{
    dynamic_cast<::SpinInput*>(window)->SetValue(m_last_meaningful_value);
    tmp_value = m_last_meaningful_value;
    propagate_value();
}

void SpinCtrl::set_na_value()
{
    dynamic_cast<::SpinInput*>(window)->SetValue(na_value(true));
    m_value = ConfigOptionIntNullable::nil_value();
    propagate_value();
}

boost::any& SpinCtrl::get_value()
{
    ::SpinInput* spin = static_cast<::SpinInput*>(window);
    if (spin->GetTextValue() == na_value(true)) {
        assert(boost::any_cast<int32_t>(m_value) == ConfigOptionIntNullable::nil_value());
        return m_value;
    }

    int32_t value = spin->GetValue();
    return m_value = value;
}

void SpinCtrl::propagate_value()
{
    // check if value was really changed
    if (!m_value.empty() && boost::any_cast<int>(m_value) == tmp_value)
        return;

    if (m_opt.nullable && tmp_value != ConfigOptionIntNullable::nil_value())
        m_last_meaningful_value = tmp_value;

    if (tmp_value == UNDEF_VALUE) {
        on_kill_focus();
	} else {
        on_change_field();
    }
}

void SpinCtrl::msw_rescale()
{
    Field::msw_rescale();

    auto field = dynamic_cast<::SpinInput*>(window);
    if (parent_is_custom_ctrl)
        field->SetSize(wxSize(def_width() * m_em_unit, lround(opt_height * m_em_unit)));
    else
        field->SetMinSize(wxSize(def_width() * m_em_unit, int(1.9f*field->GetFont().GetPixelSize().y)));
}

#if 1
using choice_ctrl = ::ComboBox;
#else
#ifdef __WXOSX__
static_assert(wxMAJOR_VERSION >= 3, "Use of wxBitmapComboBox on Settings Tabs requires wxWidgets 3.0 and newer");
using choice_ctrl = wxBitmapComboBox;
#else
#ifdef _WIN32
using choice_ctrl = BitmapComboBox;
#else
using choice_ctrl = wxComboBox;
#endif
#endif // __WXOSX__
#endif

void Choice::BUILD() {
    wxSize size(def_width_wider() * m_em_unit, wxDefaultCoord);
    if (m_opt.height >= 0) size.SetHeight(m_opt.height*m_em_unit);
    if (m_opt.width >= 0) size.SetWidth(m_opt.width*m_em_unit);

	choice_ctrl* temp;
    if (m_opt.gui_type != ConfigOptionDef::GUIType::undefined 
        && m_opt.gui_type != ConfigOptionDef::GUIType::select_close) {
        m_is_editable = true;
        temp = new choice_ctrl(m_parent, wxID_ANY, wxString(""), wxDefaultPosition, size, 0, nullptr, wxTE_PROCESS_ENTER | DD_NO_CHECK_ICON);
    }
    else {
#if 0  //#ifdef __WXOSX__
        /* wxBitmapComboBox with wxCB_READONLY style return NULL for GetTextCtrl(),
         * so ToolTip doesn't shown.
         * Next workaround helps to solve this problem
         */
        temp = new choice_ctrl();
        temp->SetTextCtrlStyle(wxTE_READONLY);
        temp->Create(m_parent, wxID_ANY, wxString(""), wxDefaultPosition, size, 0, nullptr);
#else
        temp = new choice_ctrl(m_parent, wxID_ANY, wxString(""), wxDefaultPosition, size, 0, nullptr, wxCB_READONLY | DD_NO_CHECK_ICON);
#endif //__WXOSX__
    }

#ifdef __WXGTK3__
    wxSize best_sz = temp->GetBestSize();
    if (best_sz.x > size.x)
        temp->SetSize(best_sz);
#endif //__WXGTK3__

	temp->SetFont(Slic3r::GUI::wxGetApp().normal_font());
    if (!wxOSX) temp->SetBackgroundStyle(wxBG_STYLE_PAINT);

	// recast as a wxWindow to fit the calling convention
	window = dynamic_cast<wxWindow*>(temp);

    if (m_opt.enum_def) {
        if (auto& labels = m_opt.enum_def->labels(); !labels.empty()) {
            bool localized = m_opt.enum_def->has_labels();
            for (const std::string& el : labels)
                temp->Append(localized ? _(from_u8(el)) : from_u8(el));
			set_selection();
		}
	}
    this->suppress_scroll();
    temp->Bind(wxEVT_MOUSEWHEEL, [this](wxMouseEvent& e) {
        if (m_suppress_scroll && !m_is_dropped)
            e.StopPropagation();
        else
            e.Skip();
        });
    temp->Bind(wxEVT_COMBOBOX_DROPDOWN, [this](wxCommandEvent&) { m_is_dropped = true; });
    temp->Bind(wxEVT_COMBOBOX_CLOSEUP,  [this](wxCommandEvent&) { m_is_dropped = false; });

    temp->Bind(wxEVT_COMBOBOX,          [this](wxCommandEvent&) {
        //note: on_change_field() is never really called because m_disable_change_event is always true.
        // it should be fixed in a better way, but as modifying how m_disable_change_event is set will need exensive testing
        // on all platform, I add this stop-gap. If you can remove it and let the splash_screen_editor field working, do it!
        if (m_disable_change_event) {
            m_disable_change_event = false;
            on_change_field();
            m_disable_change_event = true;
        }else
            on_change_field(); 
    }, temp->GetId());

    if (m_is_editable) {
        temp->Bind(wxEVT_KILL_FOCUS, [this](wxEvent& e) {
            e.Skip();
            if (!bEnterPressed)
                propagate_value();
        } );

        temp->Bind(wxEVT_TEXT_ENTER, [this](wxEvent& e) {
            EnterPressed enter(this);
            propagate_value();
        } );
    }

    this->set_tooltip(temp->GetValue());
}

void Choice::propagate_value()
{
    if (m_opt.type == coStrings) {
        on_change_field();
        return;
    }

    if (is_defined_input_value<choice_ctrl>(window, m_opt.type)) {
        switch (m_opt.type) {
        case coFloatOrPercent:
        {
            FloatOrPercent old_val = !m_value.empty() ? boost::any_cast<FloatOrPercent>(m_value) : FloatOrPercent{};
            if (old_val == boost::any_cast<FloatOrPercent>(get_value()))
                return;
            break;
        }
        case coInt:
        {
            int old_val = !m_value.empty() ? boost::any_cast<int>(m_value) : 0;
            if (old_val == boost::any_cast<int>(get_value()))
                return;
            break;
        }
        default:
        {
            double old_val = !m_value.empty() ? boost::any_cast<double>(m_value) : -99999;
            if (fabs(old_val - boost::any_cast<double>(get_value())) <= 0.0001)
                return;
        }
        }
        on_change_field();
    }
    else
        on_kill_focus();
}

void Choice::suppress_scroll()
{
    m_suppress_scroll = true;
}

void Choice::set_selection()
{
    /* To prevent earlier control updating under OSX set m_disable_change_event to true
     * (under OSX wxBitmapComboBox send wxEVT_COMBOBOX even after SetSelection())
     */
    m_disable_change_event = true;

	wxString text_value = wxString("");

    choice_ctrl* field = dynamic_cast<choice_ctrl*>(window);
	switch (m_opt.type) {
	case coEnum:{
        field->SetSelection(m_opt.default_value->get_int());
		break;
	}
	case coFloat:
	case coPercent:	{
		double val = m_opt.default_value->get_float();
		text_value = val - int(val) == 0 ? wxString::Format(_T("%i"), int(val)) : wxNumberFormatter::ToString(val, 1);
		break;
	}
	case coInt:{
		text_value = wxString::Format(_T("%i"), int(m_opt.default_value->get_int()));
		break;
	}
	case coStrings:{
		text_value = m_opt.get_default_value<ConfigOptionStrings>()->get_at(m_opt_idx);
		break;
	}
	case coFloatOrPercent: {
		text_value = double_to_string(m_opt.default_value->get_float(), m_opt.precision);
		if (m_opt.get_default_value<ConfigOptionFloatOrPercent>()->percent)
			text_value += "%";
		break;
	}
    default: break;
	}

	if (!text_value.IsEmpty()) {
        if (auto opt = m_opt.enum_def->value_to_index(into_u8(text_value)); opt.has_value())
            // This enum has a value field of the same content as text_value. Select it.
            field->SetSelection(*opt);
        else
            field->SetValue(text_value);
		}
}

void Choice::set_text_value(const std::string &value, bool change_event) //! Redundant?
{
	m_disable_change_event = !change_event;
    choice_ctrl* field = dynamic_cast<choice_ctrl*>(window);
    if (auto opt = m_opt.enum_def->value_to_index(value); opt.has_value())
        // This enum has a value field of the same content as text_value. Select it.
        field->SetSelection(*opt);
    else
        field->SetValue(value);
	m_disable_change_event = false;
}

void Choice::set_any_value(const boost::any &value, bool change_event)
{
    // can be
    // GUIType::select_open
    // GUIType::f_enum_open:
    // GUIType::i_enum_open:
    // coEnum
    assert(m_opt.type == coEnum || m_opt.gui_type == ConfigOptionDef::GUIType::select_open ||
           m_opt.gui_type == ConfigOptionDef::GUIType::f_enum_open ||
           m_opt.gui_type == ConfigOptionDef::GUIType::i_enum_open);
	m_disable_change_event = !change_event;

    choice_ctrl* field = dynamic_cast<choice_ctrl*>(window);

	switch (m_opt.type) {
	case coInt:
	case coFloat:
	case coPercent:
	case coFloatOrPercent:
	case coString:
	case coStrings: {
        auto [/*wxString*/ text_value, /*bool*/ has_nil] = any_to_wxstring(value, m_opt, m_opt_idx);
        int sel_idx = -1;
        if (m_opt.enum_def) {
            if (auto idx = m_opt.enum_def->label_to_index(into_u8(text_value)); idx.has_value())
                sel_idx = *idx;
            else if (idx = m_opt.enum_def->value_to_index(into_u8(text_value)); idx.has_value())
                sel_idx = *idx;
		}

        if (sel_idx >= 0 )
            field->SetSelection(sel_idx);
        else {
            // For editable Combobox under OSX is needed to set selection to -1 explicitly,
            // otherwise selection doesn't be changed
            field->SetSelection(-1);
            field->SetValue(text_value);
        }

        // merill note: i don't like hacks like that. makes the code spagetti
        if (!m_value.empty() && m_opt.opt_key == "fill_density") {
            // If m_value was changed before, then update m_value here too to avoid case 
            // when control's value is already changed from the ConfigManipulation::update_print_fff_config(),
            // but m_value doesn't respect it.
            if (double val; text_value.ToDouble(&val))
                m_value = val;
        }

		break;
	}
	case coEnum: {
        std::optional<int32_t> val = m_opt.enum_def->enum_to_index((int)boost::any_cast<int32_t>(value));
        assert(val.has_value());
        BOOST_LOG_TRIVIAL(debug) << "Set field from key "<< m_opt_id << " as int " << boost::any_cast<int32_t>(value) << " modified to " << (val.has_value() ? *val : -1);
        field->SetSelection(val.has_value() ? *val : 0);
		break;
	}
	default:
		break;
	}

	m_disable_change_event = false;
}

//! it's needed for _update_serial_ports()
//Please don't use that on Enum fields it will just break everything
void Choice::set_values(const std::vector<std::string>& values)
{
    assert(m_opt.type != coEnum);
	if (values.empty())
		return;
	m_disable_change_event = true;

// 	# it looks that Clear() also clears the text field in recent wxWidgets versions,
// 	# but we want to preserve it
	auto ww = dynamic_cast<choice_ctrl*>(window);
	auto value = ww->GetValue();
	ww->Clear();
	ww->Append("");
	for (const std::string& el : values)
		ww->Append(from_u8(el));
	ww->SetValue(value);

	m_disable_change_event = false;
}

//Please don't use that on Enum fields it will just break everything
void Choice::set_values(const wxArrayString &values)
{
    assert(m_opt.type != coEnum);
	if (values.empty())
		return;

	m_disable_change_event = true;

	// 	# it looks that Clear() also clears the text field in recent wxWidgets versions,
	// 	# but we want to preserve it
	auto ww = dynamic_cast<choice_ctrl*>(window);
	auto value = ww->GetValue();
	ww->Clear();
//	ww->Append("");
	for (const auto &el : values)
		ww->Append(el);
	ww->SetValue(value);

	m_disable_change_event = false;
}

boost::any& Choice::get_value()
{
    choice_ctrl* field = dynamic_cast<choice_ctrl*>(window);

	wxString ret_str = field->GetValue();

	// options from right panel
	std::vector <std::string> right_panel_options{ "support", "pad", "scale_unit" };
	for (auto rp_option: right_panel_options)
		if (m_opt_id == rp_option)
			return m_value = boost::any(ret_str);

	if (m_opt.type == coEnum)
        // Closed enum: The combo box item index returned by the field must be convertible to an enum value.
        m_value = m_opt.enum_def->index_to_enum(field->GetSelection());
    else if (m_opt.gui_type == ConfigOptionDef::GUIType::f_enum_open || m_opt.gui_type == ConfigOptionDef::GUIType::i_enum_open) {
        // Open enum: The combo box item index returned by the field 
        const int ret_enum = field->GetSelection();
        if (m_opt.enum_def->has_values() && (m_opt.type == coString || m_opt.type == coStrings) && ret_enum >=0 && ret_enum < m_opt.enum_def->values().size()) {
            m_value = m_opt.enum_def->value(ret_enum);
        } else if (ret_enum < 0 || !m_opt.enum_def->has_values() || m_opt.type == coStrings ||
            (into_u8(ret_str) != m_opt.enum_def->value(ret_enum) && ret_str != _(m_opt.enum_def->label(ret_enum))))
			// modifies ret_string!
            get_value_by_opt_type(ret_str);
        else if (m_opt.type == coFloatOrPercent) {
            m_value = FloatOrPercent{string_to_double_decimal_point(m_opt.enum_def->value(ret_enum)),
                                     (m_opt.enum_def->value(ret_enum).find('%') != std::string::npos)};
        } else if (m_opt.type == coInt)
            m_value = atoi(m_opt.enum_def->value(ret_enum).c_str());
        else
            m_value = string_to_double_decimal_point(m_opt.enum_def->value(ret_enum));
    }
	else
		// modifies ret_string!
        get_value_by_opt_type(ret_str);

	return m_value;
}

void Choice::enable()  { dynamic_cast<choice_ctrl*>(window)->Enable(); }
void Choice::disable() { dynamic_cast<choice_ctrl*>(window)->Disable(); }

void Choice::msw_rescale()
{
    Field::msw_rescale();

    choice_ctrl* field = dynamic_cast<choice_ctrl*>(window);
#ifdef __WXOSX__
    const wxString selection = field->GetValue();// field->GetString(index);

	/* To correct scaling (set new controll size) of a wxBitmapCombobox
	 * we need to refill control with new bitmaps. So, in our case :
	 * 1. clear control
	 * 2. add content
	 * 3. add scaled "empty" bitmap to the at least one item
	 */
    field->Clear();
    wxSize size(wxDefaultSize);
    size.SetWidth((m_opt.width > 0 ? m_opt.width : def_width_wider()) * m_em_unit);

    // Set rescaled min height to correct layout
    field->SetMinSize(wxSize(-1, int(1.5f*field->GetFont().GetPixelSize().y + 0.5f)));
    // Set rescaled size
    field->SetSize(size);

    if (m_opt.enum_def) {
        if (auto& labels = m_opt.enum_def->labels(); !labels.empty()) {
            const bool localized = m_opt.enum_def->has_labels();
            for (const std::string& el : labels)
                field->Append(localized ? _(from_u8(el)) : from_u8(el));

            if (auto opt = m_opt.enum_def->label_to_index(into_u8(selection)); opt.has_value())
                // This enum has a value field of the same content as text_value. Select it.
                field->SetSelection(*opt);
            else
                field->SetValue(selection);
        }
    }
#else
#ifdef _WIN32
    field->Rescale();
#endif
    auto size = wxSize(def_width_wider() * m_em_unit, wxDefaultCoord);
    if (m_opt.height >= 0) size.SetHeight(m_opt.height * m_em_unit);
    if (m_opt.width >= 0) size.SetWidth(m_opt.width * m_em_unit);

    if (parent_is_custom_ctrl)
        field->SetSize(size);
    else
        field->SetMinSize(size);
#endif
}

void ColourPicker::BUILD()
{
	auto size = wxSize(def_width() * m_em_unit, wxDefaultCoord);
    if (m_opt.height >= 0) size.SetHeight(m_opt.height*m_em_unit);
    if (m_opt.width >= 0) size.SetWidth(m_opt.width*m_em_unit);

	// Validate the color
    wxColour clr = wxTransparentColour;
    if (m_opt.type == coStrings)
        clr = wxColour{wxString{ m_opt.get_default_value<ConfigOptionStrings>()->get_at(m_opt_idx) }};
    if (m_opt.type == coString)
        clr = wxColour{ wxString{ m_opt.get_default_value<ConfigOptionString>()->value } };
    if (m_opt.type == coInts)
        clr = wxColour{ (unsigned long)m_opt.get_default_value<ConfigOptionInts>()->get_at(m_opt_idx) };
    if (m_opt.type == coInt)
        clr = wxColour{ (unsigned long)m_opt.get_default_value<ConfigOptionInt>()->value };
	if (!clr.IsOk()) {
		clr = wxTransparentColour;
	}

	auto temp = new wxColourPickerCtrl(m_parent, wxID_ANY, clr, wxDefaultPosition, size);
    if (parent_is_custom_ctrl && m_opt.height < 0)
        opt_height = (double)temp->GetSize().GetHeight() / m_em_unit;
    temp->SetFont(Slic3r::GUI::wxGetApp().normal_font());
    if (!wxOSX) temp->SetBackgroundStyle(wxBG_STYLE_PAINT);

	wxGetApp().UpdateDarkUI(temp->GetPickerCtrl());

	// 	// recast as a wxWindow to fit the calling convention
	window = dynamic_cast<wxWindow*>(temp);

    window->Bind(wxEVT_COLOURPICKER_CHANGED, ([this](wxCommandEvent e) { on_change_field(); }), window->GetId());

    this->set_tooltip(clr.GetAsString());
}

void ColourPicker::set_undef_value(wxColourPickerCtrl* field)
{
    field->SetColour(wxTransparentColour);

    wxButton* btn = dynamic_cast<wxButton*>(field->GetPickerCtrl());
    wxBitmap bmp = btn->GetBitmap();
    wxMemoryDC dc(bmp);
    if (!dc.IsOk()) return;
    dc.SetTextForeground(*wxWHITE);
    dc.SetFont(wxGetApp().normal_font());

    const wxRect rect = wxRect(0, 0, bmp.GetWidth(), bmp.GetHeight());
    dc.DrawLabel("undef", rect, wxALIGN_CENTER_HORIZONTAL|wxALIGN_CENTER_VERTICAL);

    dc.SelectObject(wxNullBitmap);
    btn->SetBitmapLabel(bmp);
}

void ColourPicker::set_any_value(const boost::any &value, bool change_event)
{
    // can be ConfigOptionDef::GUIType::color
    m_disable_change_event = !change_event;
    const wxString clr_str(boost::any_cast<std::string>(value));
    auto field = dynamic_cast<wxColourPickerCtrl*>(window);

    wxColour clr(clr_str);
    if (clr_str.IsEmpty() || !clr.IsOk())
        set_undef_value(field);
    else
        field->SetColour(clr);

    m_disable_change_event = false;
}

boost::any& ColourPicker::get_value()
{
	auto colour = static_cast<wxColourPickerCtrl*>(window)->GetColour();
    m_value = (colour == wxTransparentColour) ? std::string("") : encode_color(ColorRGB(colour.Red(), colour.Green(), colour.Blue()));
	return m_value;
}

void ColourPicker::msw_rescale()
{
    Field::msw_rescale();

	wxColourPickerCtrl* field = dynamic_cast<wxColourPickerCtrl*>(window);
    auto size = wxSize(def_width() * m_em_unit, wxDefaultCoord);
    if (m_opt.height >= 0)
        size.SetHeight(m_opt.height * m_em_unit);
    else if (parent_is_custom_ctrl && opt_height > 0)
        size.SetHeight(lround(opt_height * m_em_unit));
    if (m_opt.width >= 0) size.SetWidth(m_opt.width * m_em_unit);
    if (parent_is_custom_ctrl)
        field->SetSize(size);
    else
        field->SetMinSize(size);

    if (field->GetColour() == wxTransparentColour)
        set_undef_value(field);
}

void ColourPicker::sys_color_changed()
{
#ifdef _WIN32
	if (wxWindow* win = this->getWindow())
		if (wxColourPickerCtrl* picker = dynamic_cast<wxColourPickerCtrl*>(win))
			wxGetApp().UpdateDarkUI(picker->GetPickerCtrl(), true);
#endif
}

<<<<<<< HEAD

void GraphButton::BUILD()
{
    auto size = wxSize(def_width() * m_em_unit, wxDefaultCoord);
    if (m_opt.height >= 0) size.SetHeight(m_opt.height*m_em_unit);
    if (m_opt.width >= 0) size.SetWidth(m_opt.width*m_em_unit);

    assert(m_opt.type == coGraph || m_opt.type == coGraphs);
    if (m_opt.type == coGraphs)
        current_value = m_opt.get_default_value<ConfigOptionGraphs>()->get_at(m_opt_idx);
    if (m_opt.type == coGraph)
        current_value = m_opt.get_default_value<ConfigOptionGraph>()->value;

    wxButton* bt_widget = new wxButton(m_parent, wxID_ANY, _L("Edit graph"), wxDefaultPosition, size);
    if (parent_is_custom_ctrl && m_opt.height < 0)
        opt_height = (double)bt_widget->GetSize().GetHeight() / m_em_unit;
    bt_widget->SetFont(Slic3r::GUI::wxGetApp().normal_font());
    if (!wxOSX) bt_widget->SetBackgroundStyle(wxBG_STYLE_PAINT);

    wxGetApp().UpdateDarkUI(bt_widget);

    // recast as a wxWindow to fit the calling convention
    window = dynamic_cast<wxWindow*>(bt_widget);

    //window->Bind(wxEVT_COLOURPICKER_CHANGED, ([this](wxCommandEvent e) { on_change_field(); }), window->GetId());
    
    bt_widget->Bind(wxEVT_BUTTON, ([this](wxCommandEvent &e) {
        GraphSettings settings;
        assert(m_opt.graph_settings);
        if (m_opt.graph_settings) {
            settings = *m_opt.graph_settings;
        } else {
            settings.title       = m_opt.full_label.empty() ? m_opt.label : m_opt.full_label;
            settings.description = m_opt.tooltip;
            settings.x_label     = "";
            settings.y_label     = "";
            settings.null_label  = L("No values");
            settings.label_min_x = L("Minimum x");
            settings.label_max_x = L("Maximum x");
            settings.label_min_y = L("Minimum y");
            settings.label_max_y = L("Maximum y");
            settings.min_x       = 0;
            settings.max_x       = 1000;
            settings.step_x      = 0.1;
            settings.min_y       = 0;
            settings.max_y       = 1000;
            settings.step_y      = 0.1;
            settings.allowed_types = {GraphData::GraphType::LINEAR, GraphData::GraphType::SPLINE, GraphData::GraphType::SQUARE};
        }
        if (this->m_opt.type == coGraphs)
            settings.reset_vals = m_opt.get_default_value<ConfigOptionGraphs>()->get_at(m_opt_idx);
        if (this->m_opt.type == coGraph)
            settings.reset_vals = m_opt.get_default_value<ConfigOptionGraph>()->value;
        GraphDialog dlg(this->window, current_value, settings);
        if (dlg.ShowModal() == wxID_OK) {
            m_value = current_value = dlg.get_data();
            this->on_change_field();
        }
    }));
    this->set_tooltip(current_value.serialize());
}

void GraphButton::set_any_value(const boost::any &value, bool change_event)
{
    // can be ConfigOptionDef::GUIType::color
    m_disable_change_event = !change_event;
    if (this->m_opt.type == coGraphs && m_opt_idx >= 0) {
        assert(false); // shouldn't happen. or need to be tested
        std::vector<GraphData> graphs = boost::any_cast<std::vector<GraphData>>(value);
        assert(!graphs.empty());
        if (!graphs.empty()) {
            assert(m_opt_idx <graphs.size());
            m_value = current_value = graphs[m_opt_idx <graphs.size() ? m_opt_idx : 0];
        }
    } else if (this->m_opt.type == coGraph || this->m_opt.type == coGraphs) {
        m_value = current_value = boost::any_cast<GraphData>(value);
    }
    m_disable_change_event = false;
}

boost::any& GraphButton::get_value()
{
    m_value = current_value;
    return m_value;
}

void GraphButton::msw_rescale()
{
    Field::msw_rescale();

    wxButton* field = dynamic_cast<wxButton*>(window);
    auto size = wxSize(def_width() * m_em_unit, wxDefaultCoord);
    if (m_opt.height >= 0)
        size.SetHeight(m_opt.height * m_em_unit);
    else if (parent_is_custom_ctrl && opt_height > 0)
        size.SetHeight(lround(opt_height * m_em_unit));
    if (m_opt.width >= 0) size.SetWidth(m_opt.width * m_em_unit);
    if (parent_is_custom_ctrl)
        field->SetSize(size);
    else
        field->SetMinSize(size);

}

void GraphButton::sys_color_changed()
{
#ifdef _WIN32
    if (wxWindow* win = this->getWindow())
        if (wxButton* bt = dynamic_cast<wxButton*>(win))
            wxGetApp().UpdateDarkUI(bt);
#endif
=======
PointCtrl::~PointCtrl()
{
    if (sizer && sizer->IsEmpty()) {
        delete sizer;
        sizer = nullptr;
    }
>>>>>>> 3c0b9e04
}

void PointCtrl::BUILD()
{
	auto temp = new wxBoxSizer(wxHORIZONTAL);

    const wxSize field_size(4 * m_em_unit, -1);

    Vec2d default_pt;
    if (m_opt.type == coPoint)
        default_pt = m_opt.get_default_value<ConfigOptionPoint>()->value;
    else // coPoints
        default_pt = m_opt.get_default_value<ConfigOptionPoints>()->get_at(0);
	double val = default_pt(0);
	wxString X = val - int(val) == 0 ? wxString::Format(_T("%i"), int(val)) : wxNumberFormatter::ToString(val, 2, wxNumberFormatter::Style_None);
	val = default_pt(1);
	wxString Y = val - int(val) == 0 ? wxString::Format(_T("%i"), int(val)) : wxNumberFormatter::ToString(val, 2, wxNumberFormatter::Style_None);

	long style = wxTE_PROCESS_ENTER;
	x_textctrl = new text_ctrl(m_parent, X, "", "", wxDefaultPosition, field_size, style);
	y_textctrl = new text_ctrl(m_parent, Y, "", "", wxDefaultPosition, field_size, style);
    if (parent_is_custom_ctrl && m_opt.height < 0)
        opt_height = (double)x_textctrl->GetSize().GetHeight() / m_em_unit;

    x_textctrl->SetFont(Slic3r::GUI::wxGetApp().normal_font());
	if (!wxOSX) x_textctrl->SetBackgroundStyle(wxBG_STYLE_PAINT);
	y_textctrl->SetFont(Slic3r::GUI::wxGetApp().normal_font());
	if (!wxOSX) y_textctrl->SetBackgroundStyle(wxBG_STYLE_PAINT);

    wxSize label_sz = wxSize(int(field_size.x / 2), field_size.y);
	auto static_text_x = new wxStaticText(m_parent, wxID_ANY, "x : ", wxDefaultPosition, label_sz, wxALIGN_RIGHT);
    auto static_text_y = new wxStaticText(m_parent, wxID_ANY, "y : ", wxDefaultPosition, label_sz, wxALIGN_RIGHT);
	static_text_x->SetFont(Slic3r::GUI::wxGetApp().normal_font());
	static_text_x->SetBackgroundStyle(wxBG_STYLE_PAINT);
	static_text_y->SetFont(Slic3r::GUI::wxGetApp().normal_font());
	static_text_y->SetBackgroundStyle(wxBG_STYLE_PAINT);

	wxGetApp().UpdateDarkUI(x_textctrl);
	wxGetApp().UpdateDarkUI(y_textctrl);
	wxGetApp().UpdateDarkUI(static_text_x, false, true);
	wxGetApp().UpdateDarkUI(static_text_y, false, true);

	temp->Add(static_text_x);
	temp->Add(x_textctrl);
	temp->Add(static_text_y);
	temp->Add(y_textctrl);

    x_textctrl->Bind(wxEVT_TEXT_ENTER, ([this](wxCommandEvent e) { propagate_value(x_textctrl); }), x_textctrl->GetId());
	y_textctrl->Bind(wxEVT_TEXT_ENTER, ([this](wxCommandEvent e) { propagate_value(y_textctrl); }), y_textctrl->GetId());

    x_textctrl->Bind(wxEVT_KILL_FOCUS, ([this](wxEvent& e) { e.Skip(); propagate_value(x_textctrl); }), x_textctrl->GetId());
    y_textctrl->Bind(wxEVT_KILL_FOCUS, ([this](wxEvent& e) { e.Skip(); propagate_value(y_textctrl); }), y_textctrl->GetId());

	// 	// recast as a wxWindow to fit the calling convention
	sizer = dynamic_cast<wxSizer*>(temp);

    this->set_tooltip(X + ", " + Y, x_textctrl);
    this->set_tooltip(X + ", " + Y, y_textctrl);
}

void PointCtrl::msw_rescale()
{
    Field::msw_rescale();

    wxSize field_size(4 * m_em_unit, -1);

    if (parent_is_custom_ctrl) {
        field_size.SetHeight(lround(opt_height * m_em_unit));
        x_textctrl->SetSize(field_size);
        y_textctrl->SetSize(field_size);
    }
    else {
        x_textctrl->SetMinSize(field_size);
        y_textctrl->SetMinSize(field_size);
    }
}

void PointCtrl::sys_color_changed()
{
#ifdef _WIN32
    for (wxSizerItem* item: sizer->GetChildren())
        if (item->IsWindow())
            wxGetApp().UpdateDarkUI(item->GetWindow());
#endif
}

bool PointCtrl::value_was_changed(text_ctrl* win)
{
	if (m_value.empty())
		return true;

	boost::any val = m_value;
	// update m_value!
	get_value();

	return boost::any_cast<Vec2d>(m_value) != boost::any_cast<Vec2d>(val);
}

void PointCtrl::propagate_value(text_ctrl* win)
{
    if (win->GetValue().empty())
        on_kill_focus();
	else if (value_was_changed(win))
        on_change_field();
}

void PointCtrl::set_vec2d_value(const Vec2d& value, bool change_event)
{
	m_disable_change_event = !change_event;

	double val = value(0);
	x_textctrl->SetValue(val - int(val) == 0 ? wxString::Format(_T("%i"), int(val)) : wxNumberFormatter::ToString(val, 2, wxNumberFormatter::Style_None));
	val = value(1);
	y_textctrl->SetValue(val - int(val) == 0 ? wxString::Format(_T("%i"), int(val)) : wxNumberFormatter::ToString(val, 2, wxNumberFormatter::Style_None));

	m_disable_change_event = false;
}

void PointCtrl::set_any_value(const boost::any &value, bool change_event)
{
    // can be coPoint and coPoints (with idx)
    assert(m_opt.type == coPoint || (m_opt.type == coPoints && m_opt_idx >= 0));
    Vec2d pt = boost::any_cast<Vec2d>(value);
    set_vec2d_value(pt, change_event);
}

boost::any& PointCtrl::get_value()
{
	double x, y;
	if (!x_textctrl->GetValue().ToDouble(&x) ||
		!y_textctrl->GetValue().ToDouble(&y))
	{
        set_any_value(m_value.empty() ? Vec2d(0.0, 0.0) : m_value, true);
        show_error(m_parent, _L("Invalid numeric input."));
	}
	else
	if (m_opt.min > x || x > m_opt.max ||
		m_opt.min > y || y > m_opt.max)
	{
		if (m_opt.min > x) x = m_opt.min;
		if (x > m_opt.max) x = m_opt.max;
		if (m_opt.min > y) y = m_opt.min;
		if (y > m_opt.max) y = m_opt.max;
		set_vec2d_value(Vec2d(x, y), true);

		show_error(m_parent, _L("Input value is out of range"));
	}

	return m_value = Vec2d(x, y);
}

void StaticText::BUILD()
{
	auto size = wxSize(wxDefaultSize);
    if (m_opt.height >= 0) size.SetHeight(m_opt.height*m_em_unit);
    if (m_opt.width >= 0) size.SetWidth(m_opt.width*m_em_unit);

    const wxString legend = from_u8(m_opt.get_default_value<ConfigOptionString>()->value);
    auto temp = new wxStaticText(m_parent, wxID_ANY, legend, wxDefaultPosition, size, wxST_ELLIPSIZE_MIDDLE);
	temp->SetFont(Slic3r::GUI::wxGetApp().normal_font());
	temp->SetBackgroundStyle(wxBG_STYLE_PAINT);
    temp->SetFont(wxGetApp().bold_font());

	wxGetApp().UpdateDarkUI(temp);

	// 	// recast as a wxWindow to fit the calling convention
	window = dynamic_cast<wxWindow*>(temp);

    this->set_tooltip(legend);
}

void StaticText::msw_rescale()
{
    Field::msw_rescale();

    auto size = wxSize(wxDefaultSize);
    if (m_opt.height >= 0) size.SetHeight(m_opt.height*m_em_unit);
    if (m_opt.width >= 0) size.SetWidth(m_opt.width*m_em_unit);

    if (size != wxDefaultSize)
    {
        wxStaticText* field = dynamic_cast<wxStaticText*>(window);
        field->SetSize(size);
        field->SetMinSize(size);
    }
}

void SliderCtrl::BUILD()
{
	auto size = wxSize(wxDefaultSize);
	if (m_opt.height >= 0) size.SetHeight(m_opt.height);
	if (m_opt.width >= 0) size.SetWidth(m_opt.width);

	auto temp = new wxBoxSizer(wxHORIZONTAL);

	int def_val = m_opt.get_default_value<ConfigOptionInt>()->value;
	int min = m_opt.min == -FLT_MAX ? 0   : (int)m_opt.min;
	int max = m_opt.max ==  FLT_MAX ? 100 : INT_MAX;

	m_slider = new wxSlider(m_parent, wxID_ANY, def_val * m_scale,
							min * m_scale, max * m_scale,
							wxDefaultPosition, size);
	m_slider->SetFont(Slic3r::GUI::wxGetApp().normal_font());
	m_slider->SetBackgroundStyle(wxBG_STYLE_PAINT);
 	wxSize field_size(40, -1);

	m_textctrl = new wxTextCtrl(m_parent, wxID_ANY, wxString::Format("%d", m_slider->GetValue()/m_scale),
								wxDefaultPosition, field_size);
	m_textctrl->SetFont(Slic3r::GUI::wxGetApp().normal_font());
	m_textctrl->SetBackgroundStyle(wxBG_STYLE_PAINT);

	temp->Add(m_slider, 1, wxEXPAND, 0);
	temp->Add(m_textctrl, 0, wxALIGN_CENTER_VERTICAL, 0);

	m_slider->Bind(wxEVT_SLIDER, ([this](wxCommandEvent e) {
		if (!m_disable_change_event) {
			int val = boost::any_cast<int>(get_value());
			m_textctrl->SetLabel(wxString::Format("%d", val));
			on_change_field();
		}
	}), m_slider->GetId());

	m_textctrl->Bind(wxEVT_TEXT, ([this](wxCommandEvent e) {
		std::string value = e.GetString().utf8_str().data();
		if (is_matched(value, "^-?\\d+(\\.\\d*)?$")) {
			m_disable_change_event = true;
			m_slider->SetValue(stoi(value)*m_scale);
			m_disable_change_event = false;
			on_change_field();
		}
	}), m_textctrl->GetId());

	m_sizer = dynamic_cast<wxSizer*>(temp);
}

void SliderCtrl::set_any_value(const boost::any &value, bool change_event)
{
    // only with ConfigOptionDef::GUIType::slider: & coFloat or coInt
    assert(m_opt.gui_type == ConfigOptionDef::GUIType::slider && (m_opt.type == coFloat || m_opt.type == coInt));
	m_disable_change_event = !change_event;
    if (m_opt.type == coFloat) {
        m_slider->SetValue(boost::any_cast<double>(value) * m_scale);
        double val = boost::any_cast<double>(get_value());
        m_textctrl->SetLabel(wxString::Format("%d", val));
    } else if (m_opt.type == coInt) {
        m_slider->SetValue(boost::any_cast<int32_t>(value) * m_scale);
        int32_t val = boost::any_cast<int32_t>(get_value());
        m_textctrl->SetLabel(wxString::Format("%d", val));
    }

	m_disable_change_event = false;
}

boost::any &SliderCtrl::get_value()
{
    // 	int ret_val;
    // 	x_textctrl->GetValue().ToDouble(&val);
    if (m_opt.type == coFloat) {
        return m_value = double(m_slider->GetValue() / m_scale);
    } else if (m_opt.type == coInt) {
        return m_value = int32_t(m_slider->GetValue() / m_scale);
    }
    assert(false);
    return m_value;
}


} // Slic3r :: GUI
<|MERGE_RESOLUTION|>--- conflicted
+++ resolved
@@ -1,21 +1,13 @@
-<<<<<<< HEAD
-=======
 ///|/ Copyright (c) Prusa Research 2017 - 2023 Oleksandra Iushchenko @YuSanka, Lukáš Matěna @lukasmatena, Vojtěch Bubník @bubnikv, David Kocík @kocikdav, Enrico Turri @enricoturri1966, Filip Sykala @Jony01, Vojtěch Král @vojtechkral, Tomáš Mészáros @tamasmeszaros
 ///|/ Copyright (c) 2020 Pascal de Bruijn @pmjdebruijn
 ///|/ Copyright (c) 2018 - 2020 Martin Loidl @LoidlM
 ///|/
 ///|/ PrusaSlicer is released under the terms of the AGPLv3 or higher
 ///|/
-#include "GUI.hpp"
-#include "GUI_App.hpp"
-#include "I18N.hpp"
->>>>>>> 3c0b9e04
 #include "Field.hpp"
 
 #include "libslic3r/PresetBundle.hpp"
 #include "libslic3r/PrintConfig.hpp"
-#include "libslic3r/enum_bitmask.hpp"
-#include "libslic3r/GCode/Thumbnails.hpp"
 
 #include "BitmapComboBox.hpp"
 #include "format.hpp"
@@ -30,6 +22,8 @@
 #include "wxExtensions.hpp"
 
 #include <regex>
+#include "libslic3r/enum_bitmask.hpp"
+#include "libslic3r/GCode/Thumbnails.hpp"
 
 #include <boost/algorithm/string.hpp>
 #include <boost/algorithm/string/predicate.hpp>
@@ -1590,18 +1584,7 @@
         bEnterPressed = true;
     }), temp->GetId());
 
-<<<<<<< HEAD
-	temp->Bind(wxEVT_TEXT, ([this, temp](wxCommandEvent& e)
-	{
-// 		# On OSX / Cocoa, wxSpinCtrl::GetValue() doesn't return the new value
-// 		# when it was changed from the text control, so the on_change callback
-// 		# gets the old one, and on_kill_focus resets the control to the old value.
-// 		# As a workaround, we get the new value from $event->GetString and store
-// 		# here temporarily so that we can return it from get_value()
-
-=======
     temp->Bind(wxEVT_TEXT, [this, temp](wxCommandEvent e) {
->>>>>>> 3c0b9e04
 		long value;
         if (!e.GetString().ToLong(&value))
             return;
@@ -2204,7 +2187,6 @@
 #endif
 }
 
-<<<<<<< HEAD
 
 void GraphButton::BUILD()
 {
@@ -2316,14 +2298,14 @@
         if (wxButton* bt = dynamic_cast<wxButton*>(win))
             wxGetApp().UpdateDarkUI(bt);
 #endif
-=======
+}
+
 PointCtrl::~PointCtrl()
 {
     if (sizer && sizer->IsEmpty()) {
         delete sizer;
         sizer = nullptr;
     }
->>>>>>> 3c0b9e04
 }
 
 void PointCtrl::BUILD()
