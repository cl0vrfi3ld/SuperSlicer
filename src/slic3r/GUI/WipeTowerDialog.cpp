--- conflicted
+++ resolved
@@ -145,12 +145,7 @@
 
 	sizer_param->Add(gsizer_param, 0, wxTOP, scale(10));
 
-<<<<<<< HEAD
     m_widget_time->SetValue(m_chart->get_max_x());
-    m_widget_time->SetDigits(2);
-=======
-    m_widget_time->SetValue(m_chart->get_time());
->>>>>>> 3c0b9e04
     m_widget_volume->SetValue(m_chart->get_volume());
     m_widget_volume->Disable();
     m_widget_ramming_line_width_multiplicator->SetValue(m_ramming_line_width_multiplicator);
@@ -166,11 +161,7 @@
 	sizer->SetSizeHints(this);
 	SetSizer(sizer);
 
-<<<<<<< HEAD
-    m_widget_time->Bind(wxEVT_TEXT,[this](wxCommandEvent&) {m_chart->set_xy_range(0, 0, m_widget_time->GetValue(), -1);});
-=======
-    m_widget_time->Bind(wxEVT_SPINCTRL,[this](wxCommandEvent&) { m_chart->set_xy_range(m_widget_time->GetValue(),-1); });
->>>>>>> 3c0b9e04
+    m_widget_time->Bind(wxEVT_SPINCTRL,[this](wxCommandEvent&) { m_chart->set_xy_range(0, 0, m_widget_time->GetValue(), -1); });
     m_widget_time->Bind(wxEVT_CHAR,[](wxKeyEvent&){});      // do nothing - prevents the user to change the value
     m_widget_time->GetText()->Bind(wxEVT_CHAR,[](wxKeyEvent&){}); // do nothing - prevents the user to change the value
     m_widget_volume->Bind(wxEVT_CHAR,[](wxKeyEvent&){});    // do nothing - prevents the user to change the value   
