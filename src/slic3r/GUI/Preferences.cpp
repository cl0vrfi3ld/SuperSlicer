--- conflicted
+++ resolved
@@ -72,11 +72,7 @@
 
 PreferencesDialog::PreferencesDialog(wxWindow* parent) :
     DPIDialog(parent, wxID_ANY, _L("Preferences"), wxDefaultPosition, 
-<<<<<<< HEAD
               wxDefaultSize, wxDEFAULT_DIALOG_STYLE | wxRESIZE_BORDER)
-=======
-              wxDefaultSize, wxDEFAULT_DIALOG_STYLE | wxRESIZE_BORDER )
->>>>>>> 0670fbfb
 {
 #ifdef __WXOSX__
     isOSX = true;
@@ -132,10 +128,17 @@
 	m_use_custom_toolbar_size	= get_app_config()->get_bool("use_custom_toolbar_size");
 
 	// set Field for notify_release to its value
-	if (m_optkey_to_optgroup.find("notify_release") != m_optkey_to_optgroup.end() && m_optkey_to_optgroup["notify_release"]->get_field("notify_release") != nullptr) {
-		boost::any val = s_keys_map_NotifyReleaseMode.at(wxGetApp().app_config->get("notify_release"));
-		m_optkey_to_optgroup["notify_release"]->get_field("notify_release")->set_value(val, false);
-	}
+	if (m_optkey_to_optgroup.find("notify_release") != m_optkey_to_optgroup.end())
+		if(auto field = m_optkey_to_optgroup["notify_release"]->get_field("notify_release"); field != nullptr) {
+			assert(s_keys_map_NotifyReleaseMode.find(wxGetApp().app_config->get("notify_release")) != s_keys_map_NotifyReleaseMode.end());
+			boost::any val;
+			if(s_keys_map_NotifyReleaseMode.find(wxGetApp().app_config->get("notify_release")) != s_keys_map_NotifyReleaseMode.end()) {
+				val = ConfigOptionEnum<NotifyReleaseMode>(NotifyReleaseMode(s_keys_map_NotifyReleaseMode.at(wxGetApp().app_config->get("notify_release")))).get_any();
+			} else {
+				val = ConfigOptionEnum<NotifyReleaseMode>(NotifyReleaseMode::NotifyReleaseNone).get_any();
+			}
+			field->set_any_value(val, false);
+		}
 	
 
 	if (wxGetApp().is_editor()) {
@@ -168,21 +171,13 @@
 
 	this->ShowModal();
 }
-<<<<<<< HEAD
-
 static std::shared_ptr<ConfigOptionsGroup> create_options_tab(const wxString& title, wxBookCtrlBase* tabs)
-{
-	wxPanel* tab = new wxPanel(tabs, wxID_ANY, wxDefaultPosition, wxDefaultSize, wxBK_LEFT | wxTAB_TRAVERSAL);
-
-	tabs->AddPage(tab, _(title));
-=======
-static std::shared_ptr<ConfigOptionsGroup>create_options_tab(const wxString& title, wxBookCtrlBase* tabs)
 {
     //set inside a scrollable panel
     wxScrolledWindow *tab = new wxScrolledWindow(tabs, wxID_ANY, wxDefaultPosition, wxDefaultSize,
                                                  wxBK_LEFT | wxTAB_TRAVERSAL | wxVSCROLL);
-	tabs->AddPage(tab, title);
->>>>>>> 0670fbfb
+
+	tabs->AddPage(tab, _(title));
 	tab->SetFont(wxGetApp().normal_font());
 
 	auto scrolled = new wxScrolledWindow(tab);
@@ -470,17 +465,19 @@
         def_combobox_auto_switch_preview.set_enum_labels(ConfigOptionDef::GUIType::f_enum_open, 
         { _u8L("Don't switch"), _u8L("Switch when possible"), _u8L("Only if on platter"), _u8L("Only when GCode is ready") });
 		if (app_config->get("auto_switch_preview") == "0")
-			def_combobox_auto_switch_preview.set_default_value(new ConfigOptionStrings{ *def_combobox_auto_switch_preview.enum_def->enum_to_label(0) });
+			def_combobox_auto_switch_preview.set_default_value(new ConfigOptionStrings{ def_combobox_auto_switch_preview.enum_def->label(0) });
 		else if (app_config->get("auto_switch_preview") == "1")
-			def_combobox_auto_switch_preview.set_default_value(new ConfigOptionStrings{ *def_combobox_auto_switch_preview.enum_def->enum_to_label(1) });
+			def_combobox_auto_switch_preview.set_default_value(new ConfigOptionStrings{ def_combobox_auto_switch_preview.enum_def->label(1) });
 		else if (app_config->get("auto_switch_preview") == "2")
-			def_combobox_auto_switch_preview.set_default_value(new ConfigOptionStrings{ *def_combobox_auto_switch_preview.enum_def->enum_to_label(2) });
+			def_combobox_auto_switch_preview.set_default_value(new ConfigOptionStrings{ def_combobox_auto_switch_preview.enum_def->label(2) });
 		else if (app_config->get("auto_switch_preview") == "3")
-			def_combobox_auto_switch_preview.set_default_value(new ConfigOptionStrings{ *def_combobox_auto_switch_preview.enum_def->enum_to_label(3) });
+			def_combobox_auto_switch_preview.set_default_value(new ConfigOptionStrings{ def_combobox_auto_switch_preview.enum_def->label(3) });
 		else
-			def_combobox_auto_switch_preview.set_default_value(new ConfigOptionStrings{ *def_combobox_auto_switch_preview.enum_def->enum_to_label(2) });
+			def_combobox_auto_switch_preview.set_default_value(new ConfigOptionStrings{ def_combobox_auto_switch_preview.enum_def->label(2) });
 		Option option = Option(def_combobox_auto_switch_preview, "auto_switch_preview");
 		m_optgroups_general.back()->append_single_option_line(option);
+		m_optkey_to_optgroup["auto_switch_preview"] = m_optgroups_general.back();
+		wxGetApp().sidebar().get_searcher().add_key("auto_switch_preview", Preset::TYPE_PREFERENCES, m_optgroups_general.back()->config_category(), L("Preferences"), def_combobox_auto_switch_preview);
 
 		// Please keep in sync with ConfigWizard
 		append_bool_option(m_optgroups_general.back(), "export_sources_full_pathnames",
@@ -567,12 +564,10 @@
             L("If you constantly forgot to select the right filament/material, check this option to have a really obtrusive reminder on each export."),
 			app_config->get_bool("check_material_export"));
 
-        def.label = L("Show ignored settings when loading a project or configuration");
-        def.type = coBool;
-        def.tooltip = L("When loading a configuration, if it's coming from an earlier, a future or from another software, show the ignored settings that deosn't suit this version. Uncheck to remove this anoying pop-up.");
-        def.set_default_value(new ConfigOptionBool{ app_config->has("show_unknown_setting") ? app_config->get("show_unknown_setting") == "1" : false });
-        option = Option(def, "show_unknown_setting");
-        m_optgroups_general.back()->append_single_option_line(option);
+		append_bool_option(m_optgroups_general.back(), "show_unknown_setting",
+			L("Show ignored settings when loading a project or configuration"),
+            L("When loading a configuration, if it's coming from an earlier, a future or from another software, show the ignored settings that doesn't suit this version. Uncheck to remove this anoying pop-up."),
+			app_config->get_bool("show_unknown_setting"));
 
         activate_options_tab(m_optgroups_general.back(), 3);
         m_optgroups_general.emplace_back(create_options_group(_L("Dialogs"), tabs, 0));
@@ -676,8 +671,7 @@
 		//option.opt.full_width = true;
 		option.opt.width = 50;
 		m_optgroups_general.back()->append_single_option_line(option);
-		
-		// fill data to the Search Dialog
+		m_optkey_to_optgroup["freecad_path"] = m_optgroups_general.back();
 		wxGetApp().sidebar().get_searcher().add_key("freecad_path", Preset::TYPE_PREFERENCES, m_optgroups_general.back()->config_category(), L("Preferences"), def);
 	}
 
@@ -718,12 +712,10 @@
 		app_config->get_bool("use_legacy_3DConnexion"));
 #endif // _WIN32 || __APPLE__
 
-	def.label = L("Compress png textures");
-	def.type = coBool;
-	def.tooltip = L("If your custom texture (in png format) is displayed black, then disable this option to remove the problematic optimisation.");
-	def.set_default_value(new ConfigOptionBool{ app_config->get("compress_png_texture") == "1" });
-	option = Option(def, "compress_png_texture");
-	m_optgroup_camera->append_single_option_line(option);
+	append_bool_option(m_optgroup_camera, "compress_png_texture",
+		L("Compress png textures"),
+		L("If your custom texture (in png format) is displayed black, then disable this option to remove the problematic optimisation."),
+		app_config->get_bool("compress_png_texture"));
 
 	activate_options_tab(m_optgroup_camera);
 
@@ -874,13 +866,15 @@
 
 	if (is_editor) {
 		// set Field for notify_release to its value to activate the object
-		boost::any val = s_keys_map_NotifyReleaseMode.at(app_config->get("notify_release"));
-<<<<<<< HEAD
-		m_optgroups_gui.back()->get_field("notify_release")->set_value(val, false);
-=======
-        m_optgroups_gui.back()->get_field("notify_release")->set_any_value(val, false);
-	}
->>>>>>> 0670fbfb
+		if (auto field = m_optgroups_gui.back()->get_field("notify_release"); field != nullptr) {
+			boost::any val;
+			if(s_keys_map_NotifyReleaseMode.find(wxGetApp().app_config->get("notify_release")) != s_keys_map_NotifyReleaseMode.end()) {
+				val = ConfigOptionEnum<NotifyReleaseMode>(NotifyReleaseMode(s_keys_map_NotifyReleaseMode.at(wxGetApp().app_config->get("notify_release")))).get_any();
+			} else {
+				val = ConfigOptionEnum<NotifyReleaseMode>(NotifyReleaseMode::NotifyReleaseNone).get_any();
+			}
+			field->set_any_value(val, false);
+		} else assert(false);
 
 	//create layout options
 	create_settings_mode_widget(tabs->GetPage(2), m_optgroups_gui.back());
@@ -893,15 +887,14 @@
 		def_combobox.label = "_";
 		def_combobox.type = coStrings;
 		def_combobox.tooltip = L("Choose the gui package to use. It controls colors, settings layout, quick settings, tags (simple/expert).");
-		def_combobox.gui_type = ConfigOptionDef::GUIType::f_enum_open;
-		def_combobox.gui_flags = "show_value";
 		def_combobox.full_width = true;
 		//get all available configs
 		std::vector<std::string> enum_values;
 		for (const AppConfig::LayoutEntry& layout : get_app_config()->get_ui_layouts()) {
 			enum_values.push_back(layout.name+": "+layout.description);
 		}
-		def_combobox.set_enum_values(enum_values);
+		def_combobox.set_enum_values(ConfigOptionDef::GUIType::select_close, enum_values);
+		def_combobox.gui_flags = "show_value";
 
 		AppConfig::LayoutEntry selected = get_app_config()->get_ui_layout();
 		def_combobox.set_default_value(new ConfigOptionStrings{ selected.name+": "+ selected.description });
@@ -909,6 +902,7 @@
 		m_optgroups_gui.back()->append_single_option_line(option);
 		m_values_need_restart.push_back("ui_layout");
 		m_optkey_to_optgroup["ui_layout"] = m_optgroups_gui.back();
+		wxGetApp().sidebar().get_searcher().add_key("ui_layout", Preset::TYPE_PREFERENCES, m_optgroups_gui.back()->config_category(), L("Preferences"), def_combobox);
 		activate_options_tab(m_optgroups_gui.back(), 3);
 	}
 
@@ -927,8 +921,6 @@
         def_combobox.label = L("Splash screen image");
         def_combobox.type = coStrings;
         def_combobox.tooltip = L("Choose the image to use as splashscreen");
-        def_combobox.gui_type = ConfigOptionDef::GUIType::f_enum_open;
-        def_combobox.gui_flags = "show_value";
 		std::vector<std::pair<std::string,std::string>> enum_key_values = {
 			{"default", L("Default")}, 
 			{"icon", L("Icon")}, 
@@ -940,7 +932,8 @@
                 enum_key_values.push_back({dir_entry.path().filename().string(), dir_entry.path().stem().string()});
             }
         }
-        def_combobox.set_enum_values(enum_key_values);
+        def_combobox.set_enum_values(ConfigOptionDef::GUIType::select_close, enum_key_values);
+        def_combobox.gui_flags = "show_value";
 		assert(def_combobox.enum_def->is_valid_open_enum());
         std::string current_file_name = app_config->get(is_editor ? "splash_screen_editor" : "splash_screen_gcodeviewer");
         if (std::find(def_combobox.enum_def->values().begin(), def_combobox.enum_def->values().end(), current_file_name) == def_combobox.enum_def->values().end()) {
@@ -951,7 +944,8 @@
         def_combobox.set_default_value(new ConfigOptionStrings{ current_file_name });
         Option option = Option(def_combobox, is_editor ? "splash_screen_editor" : "splash_screen_gcodeviewer");
         m_optgroups_gui.back()->append_single_option_line(option);
-		m_optkey_to_optgroup[def_combobox, is_editor ? "splash_screen_editor" : "splash_screen_gcodeviewer"] = m_optgroups_gui.back();
+		m_optkey_to_optgroup[is_editor ? "splash_screen_editor" : "splash_screen_gcodeviewer"] = m_optgroups_gui.back();
+		wxGetApp().sidebar().get_searcher().add_key(is_editor ? "splash_screen_editor" : "splash_screen_gcodeviewer", Preset::TYPE_PREFERENCES, m_optgroups_gui.back()->config_category(), L("Preferences"), def_combobox);
     }
 	
 	append_bool_option(m_optgroups_gui.back(), "restore_win_position",
@@ -1325,18 +1319,18 @@
 		Field* field = m_optkey_to_optgroup[key]->get_field(key);
         if (field->m_opt.type == coBool) {
 			 m_optkey_to_optgroup[key]->set_value("",true);
-			field->set_value(app_config->get_bool(key), false);
+			field->set_any_value(ConfigOptionBool(app_config->get_bool(key)).get_any(), false);
 			continue;
 		}
         if (field->m_opt.type == coString) {
 			std::string val = app_config->get(key);
 			if(field->m_opt.gui_type == ConfigOptionDef::GUIType::color)
 				if (val[0] != '#') val = "#" + val;
-			field->set_value(val, false);
+			field->set_any_value(ConfigOptionString(val).get_any(), false);
 			continue;
 		}
         if (field->m_opt.type == coInt) {
-			field->set_value(app_config->get_int(key), false);
+			field->set_any_value(ConfigOptionInt(app_config->get_int(key)).get_any(), false);
 			continue;
 		}
 		assert(false);
