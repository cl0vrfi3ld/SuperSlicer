///|/ Copyright (c) Prusa Research 2021 - 2022 Oleksandra Iushchenko @YuSanka, Lukáš Matěna @lukasmatena
///|/
///|/ PrusaSlicer is released under the terms of the AGPLv3 or higher
///|/
#ifndef slic3r_GalleryDialog_hpp_
#define slic3r_GalleryDialog_hpp_

#include "GUI_Utils.hpp"

class wxListCtrl;
class wxImageList;
class wxListEvent;

namespace Slic3r {

namespace GUI {


//------------------------------------------
//          GalleryDialog
//------------------------------------------

class GalleryDialog : public DPIDialog
{
    wxListCtrl*     m_list_ctrl  { nullptr };
    wxImageList*    m_image_list { nullptr };
<<<<<<< HEAD
    size_t          m_sys_item_count { 0 };
=======
    wxButton*       m_ok_btn     { nullptr };
>>>>>>> 3284959e

    struct Item {
        std::string name;
        bool        is_system;
    };
    std::vector<Item>   m_selected_items;

    int ID_BTN_ADD_CUSTOM_SHAPE;
    int ID_BTN_DEL_CUSTOM_SHAPE;
    int ID_BTN_REPLACE_CUSTOM_PNG;

    void load_label_icon_list();
    void add_custom_shapes(wxEvent& event);
    void del_custom_shapes();
    void del_custom_shapes(wxEvent& event) { del_custom_shapes(); }
    void change_thumbnail();
    void change_thumbnail(wxEvent& event) { change_thumbnail(); }
    void select(wxListEvent& event);
    void deselect(wxListEvent& event);
    void show_context_menu(wxListEvent& event);
    void key_down(wxListEvent& event);

    bool can_delete();
    bool can_change_thumbnail();

    void update();

public:
    GalleryDialog(wxWindow* parent);
    ~GalleryDialog();

    int show(bool show_from_menu = false);
    void get_input_files(wxArrayString& input_files);
    bool load_files(const wxArrayString& input_files);

protected:
    void on_dpi_changed(const wxRect& suggested_rect) override;
    void on_sys_color_changed() override {};
};


} // namespace GUI
} // namespace Slic3r

#endif //slic3r_GalleryDialog_hpp_<|MERGE_RESOLUTION|>--- conflicted
+++ resolved
@@ -24,11 +24,8 @@
 {
     wxListCtrl*     m_list_ctrl  { nullptr };
     wxImageList*    m_image_list { nullptr };
-<<<<<<< HEAD
+    wxButton*       m_ok_btn     { nullptr };
     size_t          m_sys_item_count { 0 };
-=======
-    wxButton*       m_ok_btn     { nullptr };
->>>>>>> 3284959e
 
     struct Item {
         std::string name;
