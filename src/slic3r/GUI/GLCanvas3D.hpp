///|/ Copyright (c) Prusa Research 2018 - 2023 Enrico Turri @enricoturri1966, Tomáš Mészáros @tamasmeszaros, Lukáš Matěna @lukasmatena, Oleksandra Iushchenko @YuSanka, Filip Sykala @Jony01, Vojtěch Bubník @bubnikv, Lukáš Hejl @hejllukas, David Kocík @kocikdav, Vojtěch Král @vojtechkral
///|/ Copyright (c) BambuStudio 2023 manch1n @manch1n
///|/
///|/ PrusaSlicer is released under the terms of the AGPLv3 or higher
///|/
#ifndef slic3r_GLCanvas3D_hpp_
#define slic3r_GLCanvas3D_hpp_

#include <stddef.h>
#include <memory>
#include <chrono>
#include <cstdint>

#include "GLToolbar.hpp"
#include "Event.hpp"
#include "Selection.hpp"
#include "Gizmos/GLGizmosManager.hpp"
#include "GUI_ObjectLayers.hpp"
#include "GLSelectionRectangle.hpp"
#include "MeshUtils.hpp"
#include "libslic3r/GCode/GCodeProcessor.hpp"
#include "GCodeViewer.hpp"
#include "Camera.hpp"
#include "SceneRaycaster.hpp"
#include "GUI_Utils.hpp"

#include "libslic3r/Arrange/ArrangeSettingsDb_AppCfg.hpp"
#include "ArrangeSettingsDialogImgui.hpp"

#include "libslic3r/Slicing.hpp"

#include <float.h>

#include <wx/timer.h>

class wxSizeEvent;
class wxIdleEvent;
class wxKeyEvent;
class wxMouseEvent;
class wxTimerEvent;
class wxPaintEvent;
class wxGLCanvas;
class wxGLContext;

// Support for Retina OpenGL on Mac OS.
// wxGTK3 seems to simulate OSX behavior in regard to HiDPI scaling support, enable it as well.
#define ENABLE_RETINA_GL (__APPLE__ || __WXGTK3__)

namespace Slic3r {

class BackgroundSlicingProcess;
class BuildVolume;
struct ThumbnailData;
struct ThumbnailsParams;
class ModelObject;
class ModelInstance;
class PrintObject;
class Print;
class SLAPrint;
namespace CustomGCode { struct Item; }

namespace GUI {

class Bed3D;

#if ENABLE_RETINA_GL
class RetinaHelper;
#endif

class Size
{
    int m_width{ 0 };
    int m_height{ 0 };
    float m_scale_factor{ 1.0f };

public:
    Size() = default;
    Size(int width, int height, float scale_factor = 1.0f) : m_width(width), m_height(height), m_scale_factor(scale_factor) {}

    int get_width() const { return m_width; }
    void set_width(int width) { m_width = width; }

    int get_height() const { return m_height; }
    void set_height(int height) { m_height = height; }

    float get_scale_factor() const { return m_scale_factor; }
    void set_scale_factor(float factor) { m_scale_factor = factor; }
};

class RenderTimerEvent : public wxEvent
{
public:
    RenderTimerEvent(wxEventType type, wxTimer& timer)
        : wxEvent(timer.GetId(), type),
        m_timer(&timer)
    {
        SetEventObject(timer.GetOwner());
    }
    int GetInterval() const { return m_timer->GetInterval(); }
    wxTimer& GetTimer() const { return *m_timer; }

    virtual wxEvent* Clone() const { return new RenderTimerEvent(*this); }
    virtual wxEventCategory GetEventCategory() const  { return wxEVT_CATEGORY_TIMER; }
private:
    wxTimer* m_timer;
};

class  ToolbarHighlighterTimerEvent : public wxEvent
{
public:
    ToolbarHighlighterTimerEvent(wxEventType type, wxTimer& timer)
        : wxEvent(timer.GetId(), type),
        m_timer(&timer)
    {
        SetEventObject(timer.GetOwner());
    }
    int GetInterval() const { return m_timer->GetInterval(); }
    wxTimer& GetTimer() const { return *m_timer; }

    virtual wxEvent* Clone() const { return new ToolbarHighlighterTimerEvent(*this); }
    virtual wxEventCategory GetEventCategory() const { return wxEVT_CATEGORY_TIMER; }
private:
    wxTimer* m_timer;
};


class  GizmoHighlighterTimerEvent : public wxEvent
{
public:
    GizmoHighlighterTimerEvent(wxEventType type, wxTimer& timer)
        : wxEvent(timer.GetId(), type),
        m_timer(&timer)
    {
        SetEventObject(timer.GetOwner());
    }
    int GetInterval() const { return m_timer->GetInterval(); }
    wxTimer& GetTimer() const { return *m_timer; }

    virtual wxEvent* Clone() const { return new GizmoHighlighterTimerEvent(*this); }
    virtual wxEventCategory GetEventCategory() const { return wxEVT_CATEGORY_TIMER; }
private:
    wxTimer* m_timer;
};

wxDECLARE_EVENT(EVT_GLCANVAS_OBJECT_SELECT, SimpleEvent);

using Vec2dEvent = Event<Vec2d>;
// _bool_ value is used as a indicator of selection in the 3DScene
using RBtnEvent = Event<std::pair<Vec2d, bool>>;
template <size_t N> using Vec2dsEvent = ArrayEvent<Vec2d, N>;

using Vec3dEvent = Event<Vec3d>;
template <size_t N> using Vec3dsEvent = ArrayEvent<Vec3d, N>;

using HeightProfileSmoothEvent = Event<HeightProfileSmoothingParams>;
using HeightProfileAdaptiveEvent = Event<HeightProfileAdaptiveParams>;

wxDECLARE_EVENT(EVT_GLCANVAS_SCHEDULE_BACKGROUND_PROCESS, SimpleEvent);
wxDECLARE_EVENT(EVT_GLCANVAS_RIGHT_CLICK, RBtnEvent);
wxDECLARE_EVENT(EVT_GLCANVAS_REMOVE_OBJECT, SimpleEvent);
wxDECLARE_EVENT(EVT_GLCANVAS_ARRANGE, SimpleEvent);
wxDECLARE_EVENT(EVT_GLCANVAS_SELECT_ALL, SimpleEvent);
wxDECLARE_EVENT(EVT_GLCANVAS_QUESTION_MARK, SimpleEvent);
wxDECLARE_EVENT(EVT_GLCANVAS_INCREASE_INSTANCES, Event<int>); // data: +1 => increase, -1 => decrease
wxDECLARE_EVENT(EVT_GLCANVAS_INSTANCE_MOVED, SimpleEvent);
wxDECLARE_EVENT(EVT_GLCANVAS_FORCE_UPDATE, SimpleEvent);
wxDECLARE_EVENT(EVT_GLCANVAS_WIPETOWER_MOVED, Vec3dEvent);
wxDECLARE_EVENT(EVT_GLCANVAS_INSTANCE_ROTATED, SimpleEvent);
wxDECLARE_EVENT(EVT_GLCANVAS_RESET_SKEW, SimpleEvent);
wxDECLARE_EVENT(EVT_GLCANVAS_INSTANCE_SCALED, SimpleEvent);
wxDECLARE_EVENT(EVT_GLCANVAS_INSTANCE_MIRRORED, SimpleEvent);
wxDECLARE_EVENT(EVT_GLCANVAS_WIPETOWER_ROTATED, Vec3dEvent);
wxDECLARE_EVENT(EVT_GLCANVAS_ENABLE_ACTION_BUTTONS, Event<bool>);
wxDECLARE_EVENT(EVT_GLCANVAS_UPDATE_GEOMETRY, Vec3dsEvent<2>);
wxDECLARE_EVENT(EVT_GLCANVAS_MOUSE_DRAGGING_STARTED, SimpleEvent);
wxDECLARE_EVENT(EVT_GLCANVAS_MOUSE_DRAGGING_FINISHED, SimpleEvent);
wxDECLARE_EVENT(EVT_GLCANVAS_UPDATE_BED_SHAPE, SimpleEvent);
wxDECLARE_EVENT(EVT_GLCANVAS_TAB, SimpleEvent);
wxDECLARE_EVENT(EVT_GLCANVAS_RESETGIZMOS, SimpleEvent);
wxDECLARE_EVENT(EVT_GLCANVAS_MOVE_SLIDERS, wxKeyEvent);
wxDECLARE_EVENT(EVT_GLCANVAS_EDIT_COLOR_CHANGE, wxKeyEvent);
wxDECLARE_EVENT(EVT_GLCANVAS_JUMP_TO, wxKeyEvent);
wxDECLARE_EVENT(EVT_GLCANVAS_UNDO, SimpleEvent);
wxDECLARE_EVENT(EVT_GLCANVAS_REDO, SimpleEvent);
wxDECLARE_EVENT(EVT_GLCANVAS_COLLAPSE_SIDEBAR, SimpleEvent);
wxDECLARE_EVENT(EVT_GLCANVAS_RESET_LAYER_HEIGHT_PROFILE, SimpleEvent);
wxDECLARE_EVENT(EVT_GLCANVAS_ADAPTIVE_LAYER_HEIGHT_PROFILE, HeightProfileAdaptiveEvent);
wxDECLARE_EVENT(EVT_GLCANVAS_SMOOTH_LAYER_HEIGHT_PROFILE, HeightProfileSmoothEvent);
wxDECLARE_EVENT(EVT_GLCANVAS_RELOAD_FROM_DISK, SimpleEvent);
wxDECLARE_EVENT(EVT_GLCANVAS_RENDER_TIMER, wxTimerEvent/*RenderTimerEvent*/);
wxDECLARE_EVENT(EVT_GLCANVAS_TOOLBAR_HIGHLIGHTER_TIMER, wxTimerEvent);
wxDECLARE_EVENT(EVT_GLCANVAS_GIZMO_HIGHLIGHTER_TIMER, wxTimerEvent);

class GLCanvas3D
{
    static const double DefaultCameraZoomToBoxMarginFactor;

    class LayersEditing
    {
    public:
        enum EState : unsigned char
        {
            Unknown,
            Editing,
            Completed,
            Paused,
            Num_States
        };

        static const float THICKNESS_BAR_WIDTH;

    private:
        bool                        m_enabled{ false };
        unsigned int                m_z_texture_id{ 0 };
        // Not owned by LayersEditing.
        const DynamicPrintConfig   *m_config{ nullptr };
        // ModelObject for the currently selected object (Model::objects[last_object_id]).
        const ModelObject          *m_model_object{ nullptr };
        // Maximum z of the currently selected object (Model::objects[last_object_id]).
        float                       m_object_max_z{ 0.0f };
        // Owned by LayersEditing.
        std::shared_ptr<SlicingParameters> m_slicing_parameters{ nullptr };
        std::vector<double>         m_layer_height_profile;
        bool                        m_layer_height_profile_modified{ false };

        mutable HeightProfileAdaptiveParams m_adaptive_params;
        mutable HeightProfileSmoothingParams m_smooth_params;
        
        static float                s_overlay_window_width;

        struct LayersTexture
        {
            // Texture data
            std::vector<char>   data;
            // Width of the texture, top level.
            size_t              width{ 0 };
            // Height of the texture, top level.
            size_t              height{ 0 };
            // For how many levels of detail is the data allocated?
            size_t              levels{ 0 };
            // Number of texture cells allocated for the height texture.
            size_t              cells{ 0 };
            // Does it need to be refreshed?
            bool                valid{ false };
        };
        LayersTexture   m_layers_texture;

    public:
        EState state{ Unknown };
        float band_width{ 2.0f };
        //float strength{ 0.005f };
        int last_object_id{ -1 };
        float last_z{ 0.0f };
        LayerHeightEditActionType last_action{ LAYER_HEIGHT_EDIT_ACTION_INCREASE };

        struct Profile
        {
            GLModel baseline;
            GLModel profile;
            GLModel background;
            struct OldCanvasWidth
            {
                float background{ 0.0f };
                float baseline{ 0.0f };
                float profile{ 0.0f };
            };
            OldCanvasWidth old_canvas_width;
            std::vector<double> old_layer_height_profile;
        };
        Profile m_profile;

        LayersEditing() = default;
        ~LayersEditing();

        void init();

		void set_config(const DynamicPrintConfig* config);
        void select_object(const Model &model, int object_id);

        bool is_allowed() const;

        bool is_enabled() const;
        void set_enabled(bool enabled);

        void render_overlay(const GLCanvas3D& canvas);
        void render_volumes(const GLCanvas3D& canvas, const GLVolumeCollection& volumes);

		void adjust_layer_height_profile();
		void accept_changes(GLCanvas3D& canvas);
        void reset_layer_height_profile(GLCanvas3D& canvas);
        void adaptive_layer_height_profile(GLCanvas3D& canvas, const HeightProfileAdaptiveParams& adaptative_params);
        void smooth_layer_height_profile(GLCanvas3D& canvas, const HeightProfileSmoothingParams& smoothing_params);

        static float get_cursor_z_relative(const GLCanvas3D& canvas);
        static bool bar_rect_contains(const GLCanvas3D& canvas, float x, float y);
        static Rect get_bar_rect_screen(const GLCanvas3D& canvas);
        static float get_overlay_window_width() { return LayersEditing::s_overlay_window_width; }

        float object_max_z() const { return m_object_max_z; }

        std::string get_tooltip(const GLCanvas3D& canvas) const;

        std::pair<SlicingParameters, const std::vector<double>> get_layers_height_data();

    private:
        bool is_initialized() const;
        void generate_layer_height_texture();
        void render_active_object_annotations(const GLCanvas3D& canvas);
        void render_profile(const GLCanvas3D& canvas);
        void update_slicing_parameters();

        static float thickness_bar_width(const GLCanvas3D &canvas);        
    };

    struct Mouse
    {
        struct Drag
        {
            static const Point Invalid_2D_Point;
            static const Vec3d Invalid_3D_Point;
            static const int MoveThresholdPx;

            Point start_position_2D;
            Vec3d start_position_3D;
            int move_volume_idx;
            bool move_requires_threshold;
            Point move_start_threshold_position_2D;

        public:
            Drag();
        };

        bool dragging;
        Vec2d position;
        Vec3d scene_position;
        Drag drag;
        bool ignore_left_up;

        Mouse();

        void set_start_position_2D_as_invalid() { drag.start_position_2D = Drag::Invalid_2D_Point; }
        void set_start_position_3D_as_invalid() { drag.start_position_3D = Drag::Invalid_3D_Point; }
        void set_move_start_threshold_position_2D_as_invalid() { drag.move_start_threshold_position_2D = Drag::Invalid_2D_Point; }

        bool is_start_position_2D_defined() const { return (drag.start_position_2D != Drag::Invalid_2D_Point); }
        bool is_start_position_3D_defined() const { return (drag.start_position_3D != Drag::Invalid_3D_Point); }
        bool is_move_start_threshold_position_2D_defined() const { return (drag.move_start_threshold_position_2D != Drag::Invalid_2D_Point); }
        bool is_move_threshold_met(const Point& mouse_pos) const {
            return (std::abs(mouse_pos(0) - drag.move_start_threshold_position_2D(0)) > Drag::MoveThresholdPx)
                || (std::abs(mouse_pos(1) - drag.move_start_threshold_position_2D(1)) > Drag::MoveThresholdPx);
        }
    };

    struct SlaCap
    {
        struct Triangles
        {
            GLModel object;
            GLModel supports;
        };
        typedef std::map<unsigned int, Triangles> ObjectIdToModelsMap;
        double z;
        ObjectIdToModelsMap triangles;

        SlaCap() { reset(); }
        void reset() { z = DBL_MAX; triangles.clear(); }
        bool matches(double z) const { return this->z == z; }
    };

    enum class EWarning {
        ObjectOutside,
        ToolpathOutside,
        SlaSupportsOutside,
        SomethingNotShown,
<<<<<<< HEAD
        PrintWarning,
        ObjectClashed
=======
        ObjectClashed,
        GCodeConflict
>>>>>>> 3284959e
    };

    class RenderStats
    {
    private:
        std::chrono::time_point<std::chrono::high_resolution_clock> m_measuring_start;
        int m_fps_out = -1;
        int m_fps_running = 0;
    public:
        void increment_fps_counter() { ++m_fps_running; }
        int get_fps() { return m_fps_out; }
        int get_fps_and_reset_if_needed() {
            auto cur_time = std::chrono::high_resolution_clock::now();
            int elapsed_ms = std::chrono::duration_cast<std::chrono::milliseconds>(cur_time-m_measuring_start).count();
            if (elapsed_ms > 1000  || m_fps_out == -1) {
                m_measuring_start = cur_time;
                m_fps_out = int (1000. * m_fps_running / elapsed_ms);
                m_fps_running = 0;
            }
            return m_fps_out;
        }

    };

    class Labels
    {
        bool m_enabled{ false };
        bool m_shown{ false };
        GLCanvas3D& m_canvas;

    public:
        explicit Labels(GLCanvas3D& canvas) : m_canvas(canvas) {}
        void enable(bool enable) { m_enabled = enable; }
        void show(bool show) { m_shown = m_enabled ? show : false; }
        bool is_shown() const { return m_shown; }
        void render(const std::vector<const ModelInstance*>& sorted_instances) const;
    };

    class Tooltip
    {
        std::string m_text;
        std::chrono::steady_clock::time_point m_start_time;
        // Indicator that the mouse is inside an ImGUI dialog, therefore the tooltip should be suppressed.
        bool m_in_imgui = false;
        float m_cursor_height{ 16.0f };

    public:
        bool is_empty() const { return m_text.empty(); }
        void set_text(const std::string& text);
        void render(const Vec2d& mouse_position, GLCanvas3D& canvas);
        // Indicates that the mouse is inside an ImGUI dialog, therefore the tooltip should be suppressed.
        void set_in_imgui(bool b) { m_in_imgui = b; }
        bool is_in_imgui() const { return m_in_imgui; }
    };

    class Slope
    {
        bool m_enabled{ false };
        GLVolumeCollection& m_volumes;
    public:
        Slope(GLVolumeCollection& volumes) : m_volumes(volumes) {}

        void enable(bool enable) { m_enabled = enable; }
        bool is_enabled() const { return m_enabled; }
        void use(bool use) { m_volumes.set_slope_active(m_enabled ? use : false); }
        bool is_used() const { return m_volumes.is_slope_active(); }
        void set_normal_angle(float angle_in_deg) const {
            m_volumes.set_slope_normal_z(-::cos(Geometry::deg2rad(90.0f - angle_in_deg)));
        }
    };

    class RenderTimer : public wxTimer {
    private:
        virtual void Notify() override;
    };

    class ToolbarHighlighterTimer : public wxTimer {
    private:
        virtual void Notify() override;
    };

    class GizmoHighlighterTimer : public wxTimer {
    private:
        virtual void Notify() override;
    };

public:
    enum ECursorType : unsigned char
    {
        Standard,
        Cross
    };

    struct ArrangeSettings
    {
<<<<<<< HEAD
        float previously_used_distance = 6.; // last distance used when last pressed on "arrange". Used when "duplicate_distance" is set to 0
        float distance           = 6.;
=======
        float distance           = 6.f;
        float distance_from_bed  = 0.f;
>>>>>>> 3284959e
//        float distance_seq_print = 6.;    // Used when sequential print is ON
//        float distance_sla       = 6.;
        float accuracy           = 0.65f; // Unused currently
        bool  enable_rotation    = false;
        int   alignment          = 0;
        int   geometry_handling  = 0;
        int   strategy = 0;
    };

    enum class ESLAViewType
    {
        Original,
        Processed
    };

private:
    wxGLCanvas* m_canvas;
    wxGLContext* m_context;
    SceneRaycaster m_scene_raycaster;
    Bed3D &m_bed;
#if ENABLE_RETINA_GL
    std::unique_ptr<RetinaHelper> m_retina_helper;
#endif
    bool m_in_render;
    wxTimer m_timer;
    LayersEditing m_layers_editing;
    Mouse m_mouse;
    GLGizmosManager m_gizmos;
    GLToolbar m_main_toolbar;
    GLToolbar m_undoredo_toolbar;
    std::array<ClippingPlane, 2> m_clipping_planes;
    ClippingPlane m_camera_clipping_plane;
    bool m_use_clipping_planes;
    std::array<SlaCap, 2> m_sla_caps;
    std::string m_sidebar_field;
    // when true renders an extra frame by not resetting m_dirty to false
    // see request_extra_frame()
    bool m_extra_frame_requested;
    bool m_event_handlers_bound{ false };

    bool m_show_objects = true;
    GLVolumeCollection m_volumes;
<<<<<<< HEAD
    bool m_show_gcode = true;
=======
#if ENABLE_OPENGL_ES
    TriangleMesh m_wipe_tower_mesh;
#endif // ENABLE_OPENGL_ES
>>>>>>> 3284959e
    GCodeViewer m_gcode_viewer;

    RenderTimer m_render_timer;

    Selection m_selection;
    const DynamicPrintConfig* m_config;
    Model* m_model;
    BackgroundSlicingProcess *m_process;
    bool m_requires_check_outside_state{ false };

    std::array<unsigned int, 2> m_old_size{ 0, 0 };

    // Screen is only refreshed from the OnIdle handler if it is dirty.
    bool m_dirty;
    std::time_t last_showned_gcode = 0;
    std::time_t last_showned_print = 0;
    bool m_initialized;
    bool m_apply_zoom_to_volumes_filter;
    bool m_picking_enabled;
    bool m_moving_enabled;
    bool m_dynamic_background_enabled;
    bool m_multisample_allowed;
    bool m_moving;
    bool m_tab_down;
    ECursorType m_cursor_type;
    GLSelectionRectangle m_rectangle_selection;
    std::vector<int> m_hover_volume_idxs;

    // Following variable is obsolete and it should be safe to remove it.
    // I just don't want to do it now before a release (Lukas Matena 24.3.2019)
    bool m_render_sla_auxiliaries;

    bool m_reload_delayed;

#if ENABLE_RENDER_PICKING_PASS
    bool m_show_picking_texture;
#endif // ENABLE_RENDER_PICKING_PASS

    KeyAutoRepeatFilter m_shift_kar_filter;
    KeyAutoRepeatFilter m_ctrl_kar_filter;

    RenderStats m_render_stats;

    int m_imgui_undo_redo_hovered_pos{ -1 };
    int m_mouse_wheel{ 0 };
    int m_selected_extruder;

    Labels m_labels;
    Tooltip m_tooltip;
    bool m_tooltip_enabled{ true };
    Slope m_slope;

    class SLAView
    {
    public:
        explicit SLAView(GLCanvas3D& parent) : m_parent(parent) {}
        void detect_type_from_volumes(const GLVolumePtrs& volumes);
        void set_type(ESLAViewType type);
        void set_type(const GLVolume::CompositeID& id, ESLAViewType type);
        void update_volumes_visibility(GLVolumePtrs& volumes);
        void update_instances_cache(const std::vector<std::pair<GLVolume::CompositeID, GLVolume::CompositeID>>& new_to_old_ids_map);
        void render_switch_button();

#if ENABLE_SLA_VIEW_DEBUG_WINDOW
        void render_debug_window();
#endif // ENABLE_SLA_VIEW_DEBUG_WINDOW

    private:
        GLCanvas3D& m_parent;
        typedef std::pair<GLVolume::CompositeID, ESLAViewType> InstancesCacheItem;
        std::vector<InstancesCacheItem> m_instances_cache;
        bool m_use_instance_bbox{ true };

        InstancesCacheItem* find_instance_item(const GLVolume::CompositeID& id);
        void select_full_instance(const GLVolume::CompositeID& id);
    };

    SLAView m_sla_view;
    bool m_sla_view_type_detection_active{ false };

    bool is_arrange_alignment_enabled() const;

    ArrangeSettingsDb_AppCfg   m_arrange_settings_db;
    ArrangeSettingsDialogImgui m_arrange_settings_dialog;

public:

    struct ContoursList
    {
        // list of unique contours
        Polygons contours;
        // if defined: list of transforms to apply to contours
        std::optional<std::vector<std::pair<size_t, Transform3d>>> trafos;

        bool empty() const { return contours.empty(); }
    };

private:

    class SequentialPrintClearance
    {
        GLModel m_fill;
        // list of unique contours
        std::vector<GLModel> m_contours;
        // list of transforms used to render the contours
        std::vector<std::pair<size_t, Transform3d>> m_instances;
        bool m_evaluating{ false };
        bool m_dragging{ false };

        std::vector<std::pair<Pointf3s, Transform3d>> m_hulls_2d_cache;

    public:
        void set_contours(const ContoursList& contours, bool generate_fill);
        void update_instances_trafos(const std::vector<Transform3d>& trafos);
        void render();
        bool empty() const { return m_contours.empty(); }

        void start_dragging() { m_dragging = true; }
        bool is_dragging() const { return m_dragging; }
        void stop_dragging() { m_dragging = false; }

        friend class GLCanvas3D;
    };

    SequentialPrintClearance m_sequential_print_clearance;
    bool m_sequential_print_clearance_first_displacement{ true };

    struct ToolbarHighlighter
    {
        void set_timer_owner(wxEvtHandler* owner, int timerid = wxID_ANY);
        void init(GLToolbarItem* toolbar_item, GLCanvas3D* canvas);
        void blink();
        void invalidate();
        bool                    m_render_arrow{ false };
        GLToolbarItem*          m_toolbar_item{ nullptr };
    private:
        GLCanvas3D*             m_canvas{ nullptr };
        int				        m_blink_counter{ 0 };
        ToolbarHighlighterTimer m_timer;       
    }
    m_toolbar_highlighter;

    struct GizmoHighlighter
    {
        void set_timer_owner(wxEvtHandler* owner, int timerid = wxID_ANY);
        void init(GLGizmosManager* manager, GLGizmosManager::EType gizmo, GLCanvas3D* canvas);
        void blink();
        void invalidate();
        bool                    m_render_arrow{ false };
        GLGizmosManager::EType  m_gizmo_type;
    private:
        GLGizmosManager*        m_gizmo_manager{ nullptr };
        GLCanvas3D*             m_canvas{ nullptr };
        int				        m_blink_counter{ 0 };
        GizmoHighlighterTimer   m_timer;

    }
    m_gizmo_highlighter;

#if ENABLE_SHOW_CAMERA_TARGET
    struct CameraTarget
    {
        std::array<GLModel, 3> axis;
        Vec3d target{ Vec3d::Zero() };
    };

    CameraTarget m_camera_target;
#endif // ENABLE_SHOW_CAMERA_TARGET
    GLModel m_background;

public:
    GLCanvas3D(wxGLCanvas* canvas, Bed3D& bed);
    ~GLCanvas3D();

    bool is_initialized() const { return m_initialized; }

    void set_context(wxGLContext* context) { m_context = context; }

    wxGLCanvas* get_wxglcanvas() { return m_canvas; }
	const wxGLCanvas* get_wxglcanvas() const { return m_canvas; }

    bool init();
    void post_event(wxEvent &&event);

    std::shared_ptr<SceneRaycasterItem> add_raycaster_for_picking(SceneRaycaster::EType type, int id, const MeshRaycaster& raycaster,
        const Transform3d& trafo = Transform3d::Identity(), bool use_back_faces = false) {
        return m_scene_raycaster.add_raycaster(type, id, raycaster, trafo, use_back_faces);
    }
    void remove_raycasters_for_picking(SceneRaycaster::EType type, int id) {
        m_scene_raycaster.remove_raycasters(type, id);
    }
    void remove_raycasters_for_picking(SceneRaycaster::EType type) {
        m_scene_raycaster.remove_raycasters(type);
    }

    std::vector<std::shared_ptr<SceneRaycasterItem>>* get_raycasters_for_picking(SceneRaycaster::EType type) {
        return m_scene_raycaster.get_raycasters(type);
    }

    void set_raycaster_gizmos_on_top(bool value) {
        m_scene_raycaster.set_gizmos_on_top(value);
    }

    void set_as_dirty();
    bool is_preview_dirty();
    bool is_gcode_preview_dirty(const GCodeProcessorResult& gcode_result);
    void set_items_show(bool show_objects, bool show_gcode);

    void requires_check_outside_state() { m_requires_check_outside_state = true; }

    unsigned int get_volumes_count() const;
    const GLVolumeCollection& get_volumes() const { return m_volumes; }
<<<<<<< HEAD
    void reset_volumes(bool is_destroying = false);
    ModelInstanceEPrintVolumeState check_volumes_outside_state() const;
=======
    void reset_volumes();
    ModelInstanceEPrintVolumeState check_volumes_outside_state(bool selection_only = true) const;
    // update the is_outside state of all the volumes contained in the given collection
    void check_volumes_outside_state(GLVolumeCollection& volumes) const;

private:
    // returns true if all the volumes are completely contained in the print volume
    // returns the containment state in the given out_state, if non-null
    bool check_volumes_outside_state(GLVolumeCollection& volumes, ModelInstanceEPrintVolumeState* out_state, bool selection_only = true) const;
>>>>>>> 3284959e

public:
    void init_gcode_viewer() { m_gcode_viewer.init(); }
    void reset_gcode_toolpaths() { m_gcode_viewer.reset(); }
    const GCodeViewer::SequentialView& get_gcode_sequential_view() const { return m_gcode_viewer.get_sequential_view(); }
    void update_gcode_sequential_view_current(unsigned int first, unsigned int last) { m_gcode_viewer.update_sequential_view_current(first, last); }

    void toggle_sla_auxiliaries_visibility(bool visible, const ModelObject* mo = nullptr, int instance_idx = -1);
    void toggle_model_objects_visibility(bool visible, const ModelObject* mo = nullptr, int instance_idx = -1, const ModelVolume* mv = nullptr);
    void update_instance_printable_state_for_object(size_t obj_idx);
    void update_instance_printable_state_for_objects(const std::vector<size_t>& object_idxs);

    void set_config(const DynamicPrintConfig* config);
    const DynamicPrintConfig *config() const { return m_config; }
    void set_process(BackgroundSlicingProcess* process);
    void set_model(Model* model);
    const Model* get_model() const { return m_model; }

    const arr2::ArrangeSettingsView * get_arrange_settings_view() const { return &m_arrange_settings_dialog; }

    const Selection& get_selection() const { return m_selection; }
    Selection& get_selection() { return m_selection; }

    const GLGizmosManager& get_gizmos_manager() const { return m_gizmos; }
    GLGizmosManager& get_gizmos_manager() { return m_gizmos; }

    void bed_shape_changed();

    void set_clipping_plane(unsigned int id, const ClippingPlane& plane) {
        if (id < 2) {
            m_clipping_planes[id] = plane;
            m_sla_caps[id].reset();
        }
    }
    void reset_clipping_planes_cache() { m_sla_caps[0].triangles.clear(); m_sla_caps[1].triangles.clear(); }
    void set_use_clipping_planes(bool use) { m_use_clipping_planes = use; }

    bool                                get_use_clipping_planes() const { return m_use_clipping_planes; }
    const std::array<ClippingPlane, 2> &get_clipping_planes() const { return m_clipping_planes; };

    void set_use_color_clip_plane(bool use) { m_volumes.set_use_color_clip_plane(use); }
    void set_color_clip_plane(const Vec3d& cp_normal, double offset) { m_volumes.set_color_clip_plane(cp_normal, offset); }
    void set_color_clip_plane_colors(const std::array<ColorRGBA, 2>& colors) { m_volumes.set_color_clip_plane_colors(colors); }

    void refresh_camera_scene_box();

    BoundingBoxf3 volumes_bounding_box() const;
    BoundingBoxf3 scene_bounding_box() const;

    bool is_layers_editing_enabled() const;
    bool is_layers_editing_allowed() const;
    bool is_search_pressed() const;

    void reset_layer_height_profile();
    void adaptive_layer_height_profile(const HeightProfileAdaptiveParams& adaptive_params);
    void smooth_layer_height_profile(const HeightProfileSmoothingParams& smoothing_params);

    bool is_reload_delayed() const;

    void enable_layers_editing(bool enable);
    void enable_legend_texture(bool enable);
    void enable_picking(bool enable);
    void enable_moving(bool enable);
    void enable_gizmos(bool enable);
    void enable_selection(bool enable);
    void enable_main_toolbar(bool enable);
    void enable_undoredo_toolbar(bool enable);
    void enable_dynamic_background(bool enable);
    void enable_labels(bool enable) { m_labels.enable(enable); }
    void enable_slope(bool enable) { m_slope.enable(enable); }
    void allow_multisample(bool allow);

    void zoom_to_bed();
    void zoom_to_volumes();
    void zoom_to_selection();
    void zoom_to_gcode();
    void select_view(const std::string& direction);

    PrinterTechnology current_printer_technology() const;

    void update_volumes_colors_by_extruder();

    bool is_dragging() const { return m_gizmos.is_dragging() || (m_moving && !m_mouse.scene_position.isApprox(m_mouse.drag.start_position_3D)); }

    void render();
    // printable_only == false -> render also non printable volumes as grayed
    // parts_only == false -> render also sla support and pad
    void render_thumbnail(ThumbnailData& thumbnail_data, unsigned int w, unsigned int h, const ThumbnailsParams& thumbnail_params, Camera::EType camera_type);
    void render_thumbnail(ThumbnailData& thumbnail_data, unsigned int w, unsigned int h, const ThumbnailsParams& thumbnail_params, const GLVolumeCollection& volumes, Camera::EType camera_type);

    void select_all();
    void deselect_all();
    void delete_selected();
    void ensure_on_bed(unsigned int object_idx, bool allow_negative_z);

    bool is_gcode_legend_enabled() const { return m_gcode_viewer.is_legend_enabled(); }
    GCodeViewer::EViewType get_gcode_view_type() const { return m_gcode_viewer.get_view_type(); }
    const std::vector<double>& get_gcode_layers_zs() const;
    std::vector<double> get_volumes_print_zs(bool active_only) const;
    unsigned int get_gcode_options_visibility_flags() const { return m_gcode_viewer.get_options_visibility_flags(); }
    void set_gcode_options_visibility_from_flags(unsigned int flags);
    unsigned int get_toolpath_role_visibility_flags() const { return m_gcode_viewer.get_toolpath_role_visibility_flags(); }
    void set_toolpath_role_visibility_flags(unsigned int flags);
    void set_toolpath_view_type(GCodeViewer::EViewType type);
    void set_volumes_z_range(const std::array<double, 2>& range);
    void set_toolpaths_z_range(const std::array<unsigned int, 2>& range);
    std::vector<CustomGCode::Item>& get_custom_gcode_per_print_z() { return m_gcode_viewer.get_custom_gcode_per_print_z(); }
    size_t get_gcode_extruders_count() { return m_gcode_viewer.get_extruders_count(); }

    std::vector<int> load_object(const ModelObject& model_object, int obj_idx, std::vector<int> instance_idxs);
    std::vector<int> load_object(const Model& model, int obj_idx);

    void mirror_selection(Axis axis);

    void reload_scene(bool refresh_immediately, bool force_full_scene_refresh = false);

    void load_gcode_shells();
    void load_gcode_preview(const GCodeProcessorResult& gcode_result, const std::vector<std::string>& str_tool_colors);
    void refresh_gcode_preview_render_paths(bool keep_sequential_current_first, bool keep_sequential_current_last);
    void set_gcode_view_preview_type(GCodeViewer::EViewType type) { return m_gcode_viewer.set_view_type(type); }
    GCodeViewer::EViewType get_gcode_view_preview_type() const { return m_gcode_viewer.get_view_type(); }
    void load_sla_preview();
    void load_preview(const std::vector<std::string>& str_tool_colors, const std::vector<CustomGCode::Item>& color_print_values);
    void bind_event_handlers();
    void unbind_event_handlers();

    void on_size(wxSizeEvent& evt);
    void on_idle(wxIdleEvent& evt);
    void on_char(wxKeyEvent& evt);
    void on_key(wxKeyEvent& evt);
    void on_mouse_wheel(wxMouseEvent& evt);
    void on_timer(wxTimerEvent& evt);
    void on_render_timer(wxTimerEvent& evt);
    void on_mouse(wxMouseEvent& evt);
    void on_paint(wxPaintEvent& evt);
    void on_set_focus(wxFocusEvent& evt);

    Size get_canvas_size() const;
    Vec2d get_local_mouse_position() const;

    // store opening position of menu
    std::optional<Vec2d> m_popup_menu_positon; // position of mouse right click
    void  set_popup_menu_position(const Vec2d &position) { m_popup_menu_positon = position; }
    const std::optional<Vec2d>& get_popup_menu_position() const { return m_popup_menu_positon; }
    void clear_popup_menu_position() { m_popup_menu_positon.reset(); }

    void set_tooltip(const std::string& tooltip);

    // the following methods add a snapshot to the undo/redo stack, unless the given string is empty
    void do_move(const std::string& snapshot_type);
    void do_rotate(const std::string& snapshot_type);
    void do_scale(const std::string& snapshot_type);
    void do_mirror(const std::string& snapshot_type);
    void do_reset_skew(const std::string& snapshot_type);

    void update_gizmos_on_off_state();
    void reset_all_gizmos() { m_gizmos.reset_all_states(); }

    void handle_sidebar_focus_event(const std::string& opt_key, bool focus_on);
    void handle_layers_data_focus_event(const t_layer_height_range range, const EditorType type);

    void update_ui_from_settings();

    int get_move_volume_id() const { return m_mouse.drag.move_volume_idx; }
    int get_first_hover_volume_idx() const { return m_hover_volume_idxs.empty() ? -1 : m_hover_volume_idxs.front(); }
    void set_selected_extruder(int extruder) { m_selected_extruder = extruder;}
    
    class WipeTowerInfo {
    protected:
        Vec2d m_pos = {NaNd, NaNd};
        double m_rotation = 0.;
        BoundingBoxf m_bb;
        friend class GLCanvas3D;

    public:        
        inline operator bool() const {
            return !std::isnan(m_pos.x()) && !std::isnan(m_pos.y());
        }
        
        inline const Vec2d& pos() const { return m_pos; }
        inline double rotation() const { return m_rotation; }
        inline const Vec2d bb_size() const { return m_bb.size(); }
        inline const BoundingBoxf& bounding_box() const { return m_bb; }
        
        void apply_wipe_tower() const;

        static void apply_wipe_tower(Vec2d pos, double rot);
    };
    
    WipeTowerInfo get_wipe_tower_info() const;

    // Returns the view ray line, in world coordinate, at the given mouse position.
    Linef3 mouse_ray(const Point& mouse_pos);

    bool is_mouse_dragging() const { return m_mouse.dragging; }

    double get_size_proportional_to_max_bed_size(double factor) const;

    void set_cursor(ECursorType type);
    void msw_rescale();

    void request_extra_frame() { m_extra_frame_requested = true; }
    
    void schedule_extra_frame(int miliseconds);

    float get_main_toolbar_height() { return m_main_toolbar.get_height(); }
    int get_main_toolbar_item_id(const std::string& name) const { return m_main_toolbar.get_item_id(name); }
    void force_main_toolbar_left_action(int item_id) { m_main_toolbar.force_left_action(item_id, *this); }
    void force_main_toolbar_right_action(int item_id) { m_main_toolbar.force_right_action(item_id, *this); }
    void update_tooltip_for_settings_item_in_main_toolbar();

    bool has_toolpaths_to_export() const;
    void export_toolpaths_to_obj(const char* filename) const;

    void mouse_up_cleanup();

    bool are_labels_shown() const { return m_labels.is_shown(); }
    void show_labels(bool show) { m_labels.show(show); }

    bool is_legend_shown() const { return m_gcode_viewer.is_legend_enabled(); }
    void show_legend(bool show) { m_gcode_viewer.enable_legend(show); m_dirty = true; }

    bool is_using_slope() const { return m_slope.is_used(); }
    void use_slope(bool use) { m_slope.use(use); }
    void set_slope_normal_angle(float angle_in_deg) { m_slope.set_normal_angle(angle_in_deg); }

    void show_print_warning(bool visible/*std::string str*/) {
        _set_warning_notification(EWarning::PrintWarning, visible);
        //if (str.empty())
        //    _set_warning_notification(EWarning::PrintWarning, false);
        //else
        //    _set_warning_notification(EWarning::PrintWarning, true, str);
    }

    void highlight_toolbar_item(const std::string& item_name);
    void highlight_gizmo(const std::string& gizmo_name);

<<<<<<< HEAD
    ArrangeSettings get_arrange_settings() const {
        const ArrangeSettings &settings = get_arrange_settings(this);
        ArrangeSettings ret = settings;
        return ret;
    }
    void set_arrange_settings(const DynamicPrintConfig& conf, PrinterTechnology tech);
    void set_last_arrange_settings(float new_dist);

=======
>>>>>>> 3284959e
    // Timestamp for FPS calculation and notification fade-outs.
    static int64_t timestamp_now() {
#ifdef _WIN32
        // Cheaper on Windows, calls GetSystemTimeAsFileTime()
        return wxGetUTCTimeMillis().GetValue();
#else
        // calls clock()
        return wxGetLocalTimeMillis().GetValue();
#endif
    }

    void reset_sequential_print_clearance() {
        m_sequential_print_clearance.m_evaluating = false;
        if (m_sequential_print_clearance.is_dragging())
            m_sequential_print_clearance_first_displacement = true;
        else
            m_sequential_print_clearance.set_contours(ContoursList(), false);
        set_as_dirty();
        request_extra_frame();
    }

    void set_sequential_print_clearance_contours(const ContoursList& contours, bool generate_fill) {
        m_sequential_print_clearance.set_contours(contours, generate_fill);
        set_as_dirty();
        request_extra_frame();
    }

    bool is_sequential_print_clearance_empty() const {
        return m_sequential_print_clearance.empty();
    }

    bool is_sequential_print_clearance_evaluating() const {
        return m_sequential_print_clearance.m_evaluating;
    }

    void update_sequential_clearance(bool force_contours_generation);
    void set_sequential_clearance_as_evaluating() {
        m_sequential_print_clearance.m_evaluating = true;
        set_as_dirty();
        request_extra_frame();
    }

    const Print* fff_print() const;
    const SLAPrint* sla_print() const;

    void reset_old_size() { m_old_size = { 0, 0 }; }

    bool is_object_sinking(int object_idx) const;

    void apply_retina_scale(Vec2d &screen_coordinate) const;

    std::pair<SlicingParameters, const std::vector<double>> get_layers_height_data(int object_id);

    void detect_sla_view_type();
    void set_sla_view_type(ESLAViewType type);
    void set_sla_view_type(const GLVolume::CompositeID& id, ESLAViewType type);
    void enable_sla_view_type_detection() { m_sla_view_type_detection_active = true; }

private:
    bool _is_shown_on_screen() const;

    bool _init_toolbars();
    bool _init_main_toolbar();
    bool _init_undoredo_toolbar();
    bool _init_view_toolbar();
    bool _init_collapse_toolbar();

    bool _set_current();
    void _resize(unsigned int w, unsigned int h);

    BoundingBoxf3 _max_bounding_box(bool include_gizmos, bool include_bed_model) const;

    void _zoom_to_box(const BoundingBoxf3& box, double margin_factor = DefaultCameraZoomToBoxMarginFactor);
    void _update_camera_zoom(double zoom);

    void _refresh_if_shown_on_screen();

    void _picking_pass();
    void _rectangular_selection_picking_pass();
    void _render_background();
    void _render_bed(const Transform3d& view_matrix, const Transform3d& projection_matrix, bool bottom);
    void _render_bed_axes();
    void _render_bed_for_picking(const Transform3d& view_matrix, const Transform3d& projection_matrix, bool bottom);
    void _render_objects(GLVolumeCollection::ERenderType type);
    void _render_gcode();
    void _render_gcode_cog();
    void _render_selection();
    void _render_sequential_clearance();
#if ENABLE_RENDER_SELECTION_CENTER
    void _render_selection_center();
#endif // ENABLE_RENDER_SELECTION_CENTER
    void _check_and_update_toolbar_icon_scale();
    void _render_overlays();
    void _render_volumes_for_picking(const Camera& camera) const;
    void _render_current_gizmo() const;
    void _render_gizmos_overlay();
    void _render_main_toolbar();
    void _render_undoredo_toolbar();
    void _render_collapse_toolbar() const;
    void _render_view_toolbar() const;
#if ENABLE_SHOW_CAMERA_TARGET
    void _render_camera_target();
#endif // ENABLE_SHOW_CAMERA_TARGET
    void _render_sla_slices();
    void _render_selection_sidebar_hints();
    bool _render_undo_redo_stack(const bool is_undo, float pos_x);
    bool _render_search_list(float pos_x);
    bool _render_arrange_menu(float pos_x);
    void _render_thumbnail_internal(ThumbnailData& thumbnail_data, const ThumbnailsParams& thumbnail_params, const GLVolumeCollection& volumes, Camera::EType camera_type);
    // render thumbnail using an off-screen framebuffer
    void _render_thumbnail_framebuffer(ThumbnailData& thumbnail_data, unsigned int w, unsigned int h, const ThumbnailsParams& thumbnail_params, const GLVolumeCollection& volumes, Camera::EType camera_type);
    // render thumbnail using an off-screen framebuffer when GLEW_EXT_framebuffer_object is supported
    void _render_thumbnail_framebuffer_ext(ThumbnailData& thumbnail_data, unsigned int w, unsigned int h, const ThumbnailsParams& thumbnail_params, const GLVolumeCollection& volumes, Camera::EType camera_type);
    // render thumbnail using the default framebuffer
    void _render_thumbnail_legacy(ThumbnailData& thumbnail_data, unsigned int w, unsigned int h, const ThumbnailsParams& thumbnail_params, const GLVolumeCollection& volumes, Camera::EType camera_type);

    void _update_volumes_hover_state();

    void _perform_layer_editing_action(wxMouseEvent* evt = nullptr);

    // Convert the screen space coordinate to an object space coordinate.
    // If the Z screen space coordinate is not provided, a depth buffer value is substituted.
    Vec3d _mouse_to_3d(const Point& mouse_pos, float* z = nullptr);

    // Convert the screen space coordinate to world coordinate on the bed.
    Vec3d _mouse_to_bed_3d(const Point& mouse_pos);

    void _start_timer();
    void _stop_timer();

    // Create 3D thick extrusion lines for a skirt and brim.
    // Adds a new Slic3r::GUI::3DScene::Volume to volumes, updates collision with the build_volume.
    void _load_skirt_brim_preview_toolpaths(const BuildVolume &build_volume);
    // Create 3D thick extrusion lines for object forming extrusions.
    // Adds a new Slic3r::GUI::3DScene::Volume to $self->volumes,
    // one for perimeters, one for infill and one for supports, updates collision with the build_volume.
    void _load_print_object_toolpaths(const PrintObject& print_object, const BuildVolume &build_volume,
        const std::vector<std::string>& str_tool_colors, const std::vector<CustomGCode::Item>& color_print_values);
    // Create 3D thick extrusion lines for wipe tower extrusions, updates collision with the build_volume.
    void _load_wipe_tower_toolpaths(const BuildVolume &build_volume, const std::vector<std::string>& str_tool_colors);

    // Load SLA objects and support structures for objects, for which the slaposSliceSupports step has been finished.
	void _load_sla_shells();
    void _update_sla_shells_outside_state();
    void _set_warning_notification_if_needed(EWarning warning);

    // generates a warning notification containing the given message
    void _set_warning_notification(EWarning warning, bool state);

    std::pair<bool, const GLVolume*> _is_any_volume_outside() const;

    // updates the selection from the content of m_hover_volume_idxs
    void _update_selection_from_hover();

    bool _deactivate_undo_redo_toolbar_items();
    bool _deactivate_search_toolbar_item();
    bool _activate_search_toolbar_item();
    bool _deactivate_collapse_toolbar_items();
    bool _deactivate_arrange_menu();

    float get_overlay_window_width() { return LayersEditing::get_overlay_window_width(); }

#if ENABLE_BINARIZED_GCODE_DEBUG_WINDOW
    void show_binary_gcode_debug_window();
#endif // ENABLE_BINARIZED_GCODE_DEBUG_WINDOW
};

const ModelVolume *get_model_volume(const GLVolume &v, const Model &model);
ModelVolume *get_model_volume(const ObjectID &volume_id, const ModelObjectPtrs &objects);
ModelVolume *get_model_volume(const GLVolume &v, const ModelObjectPtrs &objects);
ModelVolume *get_model_volume(const GLVolume &v, const ModelObject &object);

GLVolume *get_first_hovered_gl_volume(const GLCanvas3D &canvas);
GLVolume *get_selected_gl_volume(const GLCanvas3D &canvas);

ModelObject *get_model_object(const GLVolume &gl_volume, const Model &model);
ModelObject *get_model_object(const GLVolume &gl_volume, const ModelObjectPtrs &objects);

ModelInstance *get_model_instance(const GLVolume &gl_volume, const Model &model);
ModelInstance *get_model_instance(const GLVolume &gl_volume, const ModelObjectPtrs &objects);
ModelInstance *get_model_instance(const GLVolume &gl_volume, const ModelObject &object);

} // namespace GUI
} // namespace Slic3r

#endif // slic3r_GLCanvas3D_hpp_<|MERGE_RESOLUTION|>--- conflicted
+++ resolved
@@ -274,7 +274,7 @@
 
         void init();
 
-		void set_config(const DynamicPrintConfig* config);
+        void set_config(const DynamicPrintConfig* config);
         void select_object(const Model &model, int object_id);
 
         bool is_allowed() const;
@@ -372,13 +372,9 @@
         ToolpathOutside,
         SlaSupportsOutside,
         SomethingNotShown,
-<<<<<<< HEAD
         PrintWarning,
-        ObjectClashed
-=======
         ObjectClashed,
         GCodeConflict
->>>>>>> 3284959e
     };
 
     class RenderStats
@@ -472,15 +468,12 @@
         Cross
     };
 
+/*
     struct ArrangeSettings
     {
-<<<<<<< HEAD
         float previously_used_distance = 6.; // last distance used when last pressed on "arrange". Used when "duplicate_distance" is set to 0
         float distance           = 6.;
-=======
-        float distance           = 6.f;
         float distance_from_bed  = 0.f;
->>>>>>> 3284959e
 //        float distance_seq_print = 6.;    // Used when sequential print is ON
 //        float distance_sla       = 6.;
         float accuracy           = 0.65f; // Unused currently
@@ -489,6 +482,7 @@
         int   geometry_handling  = 0;
         int   strategy = 0;
     };
+*/
 
     enum class ESLAViewType
     {
@@ -523,13 +517,10 @@
 
     bool m_show_objects = true;
     GLVolumeCollection m_volumes;
-<<<<<<< HEAD
     bool m_show_gcode = true;
-=======
 #if ENABLE_OPENGL_ES
     TriangleMesh m_wipe_tower_mesh;
 #endif // ENABLE_OPENGL_ES
->>>>>>> 3284959e
     GCodeViewer m_gcode_viewer;
 
     RenderTimer m_render_timer;
@@ -742,11 +733,7 @@
 
     unsigned int get_volumes_count() const;
     const GLVolumeCollection& get_volumes() const { return m_volumes; }
-<<<<<<< HEAD
     void reset_volumes(bool is_destroying = false);
-    ModelInstanceEPrintVolumeState check_volumes_outside_state() const;
-=======
-    void reset_volumes();
     ModelInstanceEPrintVolumeState check_volumes_outside_state(bool selection_only = true) const;
     // update the is_outside state of all the volumes contained in the given collection
     void check_volumes_outside_state(GLVolumeCollection& volumes) const;
@@ -755,7 +742,6 @@
     // returns true if all the volumes are completely contained in the print volume
     // returns the containment state in the given out_state, if non-null
     bool check_volumes_outside_state(GLVolumeCollection& volumes, ModelInstanceEPrintVolumeState* out_state, bool selection_only = true) const;
->>>>>>> 3284959e
 
 public:
     void init_gcode_viewer() { m_gcode_viewer.init(); }
@@ -993,17 +979,6 @@
     void highlight_toolbar_item(const std::string& item_name);
     void highlight_gizmo(const std::string& gizmo_name);
 
-<<<<<<< HEAD
-    ArrangeSettings get_arrange_settings() const {
-        const ArrangeSettings &settings = get_arrange_settings(this);
-        ArrangeSettings ret = settings;
-        return ret;
-    }
-    void set_arrange_settings(const DynamicPrintConfig& conf, PrinterTechnology tech);
-    void set_last_arrange_settings(float new_dist);
-
-=======
->>>>>>> 3284959e
     // Timestamp for FPS calculation and notification fade-outs.
     static int64_t timestamp_now() {
 #ifdef _WIN32
