///|/ Copyright (c) Prusa Research 2021 - 2023 Oleksandra Iushchenko @YuSanka, Enrico Turri @enricoturri1966, Filip Sykala @Jony01, Vojtěch Bubník @bubnikv, Lukáš Matěna @lukasmatena
///|/
///|/ PrusaSlicer is released under the terms of the AGPLv3 or higher
///|/
#include "GalleryDialog.hpp"

#include <cstddef>
#include <vector>
#include <string>

#include <boost/algorithm/string.hpp>
#include <boost/log/trivial.hpp>
#include <boost/filesystem.hpp>

#include <wx/sizer.h>
#include <wx/stattext.h>
#include <wx/textctrl.h>
#include <wx/button.h>
#include <wx/statbox.h>
#include <wx/wupdlock.h>
#include <wx/notebook.h>
#include <wx/listctrl.h>

#include "GUI.hpp"
#include "GUI_App.hpp"
#include "format.hpp"
#include "wxExtensions.hpp"
#include "I18N.hpp"
#include "Notebook.hpp"
#include "3DScene.hpp"
#include "GLCanvas3D.hpp"
#include "Plater.hpp"
#include "MsgDialog.hpp"
#include "libslic3r/Utils.hpp"
#include "libslic3r/AppConfig.hpp"
#include "libslic3r/BuildVolume.hpp"
#include "libslic3r/Model.hpp"
#include "libslic3r/GCode/ThumbnailData.hpp"
#include "libslic3r/Format/OBJ.hpp"
#include "../Utils/MacDarkMode.hpp"

namespace Slic3r {
namespace GUI {

#define BORDER_W    10
#define IMG_PX_CNT  64

namespace fs = boost::filesystem;

// Gallery::DropTarget
class GalleryDropTarget : public wxFileDropTarget
{
public:
    GalleryDropTarget(GalleryDialog* gallery_dlg) : gallery_dlg(gallery_dlg) { this->SetDefaultAction(wxDragCopy); }

    bool OnDropFiles(wxCoord x, wxCoord y, const wxArrayString& filenames) override;

private:
    GalleryDialog* gallery_dlg {nullptr};
};

bool GalleryDropTarget::OnDropFiles(wxCoord x, wxCoord y, const wxArrayString& filenames)
{
#ifdef WIN32
    // hides the system icon
    this->MSWUpdateDragImageOnLeave();
#endif // WIN32
    return gallery_dlg ? gallery_dlg->load_files(filenames) : false;
}


GalleryDialog::GalleryDialog(wxWindow* parent) :
    DPIDialog(parent, wxID_ANY, _L("Shape Gallery"), wxDefaultPosition, wxDefaultSize, wxDEFAULT_DIALOG_STYLE | wxRESIZE_BORDER)
{
#ifndef _WIN32
    SetBackgroundColour(wxSystemSettings::GetColour(wxSYS_COLOUR_WINDOW));
#endif
    SetFont(wxGetApp().normal_font());

    wxStaticText* label_top = new wxStaticText(this, wxID_ANY, _L("Select shape from the gallery") + ":");

    m_list_ctrl = new wxListCtrl(this, wxID_ANY, wxDefaultPosition, wxSize(50 * wxGetApp().em_unit(), 35 * wxGetApp().em_unit()),
                                wxLC_ICON | wxSIMPLE_BORDER);
    m_list_ctrl->Bind(wxEVT_LIST_ITEM_SELECTED,     &GalleryDialog::select, this);
    m_list_ctrl->Bind(wxEVT_LIST_ITEM_DESELECTED,   &GalleryDialog::deselect, this);
    m_list_ctrl->Bind(wxEVT_LIST_KEY_DOWN,          &GalleryDialog::key_down, this);
    m_list_ctrl->Bind(wxEVT_LIST_ITEM_RIGHT_CLICK,  &GalleryDialog::show_context_menu, this);
    m_list_ctrl->Bind(wxEVT_LIST_ITEM_ACTIVATED, [this](wxListEvent& event) {
        m_selected_items.clear();
        select(event);
        this->EndModal(wxID_OK);
    });
#ifdef _WIN32
    this->Bind(wxEVT_SIZE, [this](wxSizeEvent& event) {
        event.Skip();
        m_list_ctrl->Arrange();
    });
#endif

    wxStdDialogButtonSizer* buttons = this->CreateStdDialogButtonSizer(wxOK | wxCLOSE);
    wxGetApp().SetWindowVariantForButton(buttons->GetCancelButton());
    m_ok_btn = buttons->GetAffirmativeButton();
    wxGetApp().SetWindowVariantForButton(m_ok_btn);
    m_ok_btn->Bind(wxEVT_UPDATE_UI, [this](wxUpdateUIEvent& evt) { evt.Enable(!m_selected_items.empty()); });

    buttons->GetCancelButton()->Bind(wxEVT_BUTTON, [this](wxCommandEvent&){ this->EndModal(wxID_CLOSE); });
    this->SetEscapeId(wxID_CLOSE);
    auto add_btn = [this, buttons]( size_t pos, int& ID, wxString title, wxString tooltip,
                                    void (GalleryDialog::* method)(wxEvent&), 
                                    std::function<bool()> enable_fn = []() {return true; }) {
        ID = NewControlId();
        wxButton* btn = new wxButton(this, ID, title);
        btn->SetToolTip(tooltip);
        wxGetApp().SetWindowVariantForButton(btn);
        btn->Bind(wxEVT_UPDATE_UI, [enable_fn](wxUpdateUIEvent& evt) { evt.Enable(enable_fn()); });
        buttons->Insert(pos, btn, 0, wxALIGN_CENTER_VERTICAL | wxRIGHT, BORDER_W);
        this->Bind(wxEVT_BUTTON, method, this, ID);
    };

    size_t btn_pos = 0;
    add_btn(btn_pos++, ID_BTN_ADD_CUSTOM_SHAPE,   _L("Add"),                _L("Add one or more custom shapes"),                                                &GalleryDialog::add_custom_shapes);
    add_btn(btn_pos++, ID_BTN_DEL_CUSTOM_SHAPE,   _L("Delete"),             _L("Delete one or more custom shape. You can't delete system shapes"),              &GalleryDialog::del_custom_shapes,  [this](){ return can_delete();           });
    //add_btn(btn_pos++, ID_BTN_REPLACE_CUSTOM_PNG, _L("Change thumbnail"),   _L("Replace PNG for custom shape. You can't raplace thimbnail for system shape"),   &GalleryDialog::change_thumbnail, [this](){ return can_change_thumbnail(); });
    buttons->InsertStretchSpacer(btn_pos, 2* BORDER_W);

    load_label_icon_list();

    wxBoxSizer* topSizer = new wxBoxSizer(wxVERTICAL);

    topSizer->Add(label_top , 0, wxEXPAND | wxLEFT | wxTOP | wxRIGHT, BORDER_W);
    topSizer->Add(m_list_ctrl, 1, wxEXPAND | wxLEFT | wxTOP | wxRIGHT, BORDER_W);
    topSizer->Add(buttons   , 0, wxEXPAND | wxALL, BORDER_W);

    SetSizer(topSizer);
    topSizer->SetSizeHints(this);

    wxGetApp().UpdateDlgDarkUI(this);
    this->CenterOnScreen();

    this->SetDropTarget(new GalleryDropTarget(this));
}

GalleryDialog::~GalleryDialog()
{
    // From wxWidgets docs:
    // The method void wxListCtrl::SetImageList(wxImageList* imageList, int which)
    // does not take ownership of the image list, you have to delete it yourself.
    if (m_image_list)
        delete m_image_list;
}

int GalleryDialog::show(bool show_from_menu) 
{
    m_ok_btn->SetLabel(  show_from_menu ? _L("Add to bed")                       : _L("OK"));
    m_ok_btn->SetToolTip(show_from_menu ? _L("Add selected shape(s) to the bed") : "");

    return this->ShowModal();
}

bool GalleryDialog::can_delete() 
{
    if (m_selected_items.empty())
        return false;
    for (const Item& item : m_selected_items)
        if (item.is_system)
            return false;
    return true;
}

bool GalleryDialog::can_change_thumbnail() 
{
    return (m_selected_items.size() == 1 && !m_selected_items[0].is_system);
}

void GalleryDialog::on_dpi_changed(const wxRect& suggested_rect)
{
    update();

    const int& em = em_unit();
    msw_buttons_rescale(this, em, { ID_BTN_ADD_CUSTOM_SHAPE, ID_BTN_DEL_CUSTOM_SHAPE, ID_BTN_REPLACE_CUSTOM_PNG, wxID_OK, wxID_CLOSE });

    wxSize size = wxSize(50 * em, 35 * em);
    m_list_ctrl->SetMinSize(size);
    m_list_ctrl->SetSize(size);

    Fit();
    Refresh();
}

static void add_lock(wxImage& image, wxWindow* parent_win) 
{
    wxBitmapBundle* bmp_bndl = get_bmp_bundle("lock", 22);
#ifdef __APPLE__
    wxBitmap bmp = bmp_bndl->GetBitmap(bmp_bndl->GetDefaultSize() * mac_max_scaling_factor());
#else
    wxBitmap bmp = bmp_bndl->GetBitmapFor(parent_win);
#endif

    wxImage lock_image = bmp.ConvertToImage();
    if (!lock_image.IsOk() || lock_image.GetWidth() == 0 || lock_image.GetHeight() == 0)
        return;

    auto lock_px_data = (uint8_t*)lock_image.GetData();
    auto lock_a_data = (uint8_t*)lock_image.GetAlpha();
    int lock_width  = lock_image.GetWidth();
    int lock_height = lock_image.GetHeight();
    
    auto px_data = (uint8_t*)image.GetData();
    auto a_data = (uint8_t*)image.GetAlpha();

    int width = image.GetWidth();
    int height = image.GetHeight();

    size_t beg_x = width - lock_width;
    size_t beg_y = height - lock_height;
    for (size_t x = 0; x < (size_t)lock_width; ++x) {
        for (size_t y = 0; y < (size_t)lock_height; ++y) {
            const size_t lock_idx = (x + y * lock_width);
            if (lock_a_data && lock_a_data[lock_idx] == 0)
                continue;

            const size_t idx = (beg_x + x + (beg_y + y) * width);
            if (a_data)
                a_data[idx] = lock_a_data[lock_idx];

            const size_t idx_rgb = (beg_x + x + (beg_y + y) * width) * 3;
            const size_t lock_idx_rgb = (x + y * lock_width) * 3;
            px_data[idx_rgb] = lock_px_data[lock_idx_rgb];
            px_data[idx_rgb + 1] = lock_px_data[lock_idx_rgb + 1];
            px_data[idx_rgb + 2] = lock_px_data[lock_idx_rgb + 2];
        }
    }
}

static void add_default_image(wxImageList* img_list, bool is_system, wxWindow* parent_win)
{
    wxBitmapBundle* bmp_bndl = get_bmp_bundle("cog", IMG_PX_CNT);
#ifdef __APPLE__
    wxBitmap bmp = bmp_bndl->GetBitmap(bmp_bndl->GetDefaultSize() * mac_max_scaling_factor());
#else
    wxBitmap bmp = bmp_bndl->GetBitmapFor(parent_win);
#endif

    bmp = bmp.ConvertToDisabled();
    if (is_system) {
        wxImage image = bmp.ConvertToImage();
        if (image.IsOk() && image.GetWidth() != 0 && image.GetHeight() != 0) {
            add_lock(image, parent_win);
#ifdef __APPLE__
            bmp = wxBitmap(std::move(image), -1, mac_max_scaling_factor());
#else
            bmp = wxBitmap(std::move(image));
#endif
        }
    }

    img_list->Add(bmp);
};

static fs::path get_dir(bool sys_dir)
{
    return fs::absolute(fs::path(sys_dir ? sys_shapes_dir() : custom_shapes_dir())).make_preferred();
}

static std::string get_dir_path(bool sys_dir) 
{
    fs::path dir = get_dir(sys_dir);
#ifdef __WXMSW__
    return dir.string() + "\\";
#else
    return dir.string() + "/";
#endif
}

static void generate_thumbnail_from_model(const std::string& filename)
{
    if (!boost::algorithm::iends_with(filename, ".stl") &&
        !boost::algorithm::iends_with(filename, ".obj")) {
        BOOST_LOG_TRIVIAL(error) << "Found invalid file type in generate_thumbnail_from_model() [" << filename << "]";
        return;
    }

    Model model;
    try {
        model = Model::read_from_file(filename);
    }
    catch (std::exception&) {
        BOOST_LOG_TRIVIAL(error) << "Error loading model from " << filename << " in generate_thumbnail_from_model()";
        return;
    }

    assert(model.objects.size() == 1);
    assert(model.objects[0]->volumes.size() == 1);
    assert(model.objects[0]->instances.size() == 1);

    model.objects[0]->center_around_origin(false);
    model.objects[0]->ensure_on_bed(false);

    model.center_instances_around_point(to_2d(wxGetApp().plater()->build_volume().bounding_volume().center()));

    GLVolumeCollection volumes;
    GLVolume* volume = volumes.volumes.emplace_back(new GLVolume()).get();
    volume->model.init_from(model.mesh());
    volume->set_instance_transformation(model.objects[0]->instances[0]->get_transformation());
    volume->set_volume_transformation(model.objects[0]->volumes[0]->get_transformation());

    ThumbnailData thumbnail_data;
    const ThumbnailsParams thumbnail_params = { {}, false, false, false, true };
    wxGetApp().plater()->canvas3D()->render_thumbnail(thumbnail_data, 256, 256, thumbnail_params, volumes, Camera::EType::Perspective);

    if (thumbnail_data.width == 0 || thumbnail_data.height == 0)
        return;

    wxImage image(thumbnail_data.width, thumbnail_data.height);
    image.InitAlpha();

    for (unsigned int r = 0; r < thumbnail_data.height; ++r) {
        unsigned int rr = (thumbnail_data.height - 1 - r) * thumbnail_data.width;
        for (unsigned int c = 0; c < thumbnail_data.width; ++c) {
            unsigned char* px = (unsigned char*)thumbnail_data.pixels.data() + 4 * (rr + c);
            image.SetRGB((int)c, (int)r, px[0], px[1], px[2]);
            image.SetAlpha((int)c, (int)r, px[3]);
        }
    }

    fs::path out_path = fs::path(filename);
    out_path.replace_extension("png");
    image.SaveFile(from_u8(out_path.string()), wxBITMAP_TYPE_PNG);
}

void GalleryDialog::load_label_icon_list()
{
    // load names from files
    auto add_files_from_gallery = [](std::vector<Item>& items, bool is_sys_dir, std::string& dir_path)
    {
        fs::path dir = get_dir(is_sys_dir);
        if (!fs::exists(dir))
            return;

        dir_path = get_dir_path(is_sys_dir);

        std::vector<std::string> sorted_names;
        for (auto& dir_entry : fs::directory_iterator(dir)) {
            TriangleMesh mesh;
            if ((is_gallery_file(dir_entry, ".stl") && mesh.ReadSTLFile(dir_entry.path().string().c_str())) || 
                (is_gallery_file(dir_entry, ".obj") && load_obj(dir_entry.path().string().c_str(), &mesh) )    )
                sorted_names.push_back(dir_entry.path().filename().string());
        }

        // sort the filename case insensitive
        std::sort(sorted_names.begin(), sorted_names.end(), [](const std::string& a, const std::string& b)
            { return boost::algorithm::to_lower_copy(a) < boost::algorithm::to_lower_copy(b); });

        for (const std::string& name : sorted_names)
            items.push_back(Item{ name, is_sys_dir });
    };

    wxBusyCursor busy;

    std::string m_sys_dir_path, m_cust_dir_path;
    std::vector<Item> list_items;
    add_files_from_gallery(list_items, true, m_sys_dir_path);
    this->m_sys_item_count = list_items.size();
    add_files_from_gallery(list_items, false, m_cust_dir_path);

    // Make an image list containing large icons

#ifdef __APPLE__
    m_image_list = new wxImageList(IMG_PX_CNT, IMG_PX_CNT);
    int px_cnt = IMG_PX_CNT * mac_max_scaling_factor();
#else
    int px_cnt = (int)(em_unit() * IMG_PX_CNT * 0.1f + 0.5f);
    m_image_list = new wxImageList(px_cnt, px_cnt);
#endif

    for (const auto& item : list_items) {
        fs::path model_path = fs::path((item.is_system ? m_sys_dir_path : m_cust_dir_path) + item.name);
        std::string model_name = model_path.string();
        model_path.replace_extension("png");
        std::string img_name = model_path.string();

#if 0 // use "1" just in DEBUG mode to the generation of the thumbnails for the sistem shapes
        bool can_generate_thumbnail = true;
#else
        bool can_generate_thumbnail = !item.is_system;
#endif //DEBUG
        if (!fs::exists(img_name)) {
            if (can_generate_thumbnail)
                generate_thumbnail_from_model(model_name);
            else {
                add_default_image(m_image_list, item.is_system, this);
                continue;
            }
        }

        wxImage image;
        if (!image.CanRead(from_u8(img_name)) ||
            !image.LoadFile(from_u8(img_name), wxBITMAP_TYPE_PNG) ||
            image.GetWidth() == 0 || image.GetHeight() == 0) {
            add_default_image(m_image_list, item.is_system, this);
            continue;
        }
        image.Rescale(px_cnt, px_cnt, wxIMAGE_QUALITY_BILINEAR);

        if (item.is_system)
            add_lock(image, this);
#ifdef __APPLE__
        wxBitmap bmp = wxBitmap(std::move(image), -1, mac_max_scaling_factor());
#else
        wxBitmap bmp = wxBitmap(std::move(image));
#endif
        m_image_list->Add(bmp);
    }

    m_list_ctrl->SetImageList(m_image_list, wxIMAGE_LIST_NORMAL);

    int img_cnt = m_image_list->GetImageCount();
    for (int i = 0; i < img_cnt; i++) {
        m_list_ctrl->InsertItem(i, from_u8(list_items[i].name), i);
        m_list_ctrl->SetItemData(i, list_items[i].is_system ? 1 : 0);
    }
}

void GalleryDialog::get_input_files(wxArrayString& input_files)
{
    for (const Item& item : m_selected_items)
        input_files.Add(from_u8(get_dir_path(item.is_system) + item.name));
}

void GalleryDialog::add_custom_shapes(wxEvent& event)
{
    wxArrayString input_files;
    wxFileDialog dialog(this, _L("Choose one or more files (STL, OBJ):"),
        from_u8(wxGetApp().app_config->get_last_dir()), "",
        file_wildcards(FT_GALLERY), wxFD_OPEN | wxFD_MULTIPLE | wxFD_FILE_MUST_EXIST);

    if (dialog.ShowModal() == wxID_OK)
        dialog.GetPaths(input_files);

    if (input_files.IsEmpty())
        return;

    load_files(input_files);
}

void GalleryDialog::del_custom_shapes()
{
    auto custom_dir = get_dir(false);

    auto remove_file = [custom_dir](const std::string& name) {
        if (!fs::exists(custom_dir / name))
            return;
        try {
            fs::remove(custom_dir / name);
        }
        catch (fs::filesystem_error const& e) {
            std::cerr << e.what() << '\n';
        }
    };

    for (const Item& item : m_selected_items) {
        remove_file(item.name);
        fs::path path = fs::path(item.name);
        path.replace_extension("png");
        remove_file(path.string());
    }

    update();
}

static void show_warning(const wxString& title, const std::string& error_file_type)
{
    const wxString msg_text = format_wxstr(_L("It looks like selected %1%-file has an error or is destructed.\n"
        "We can't load this file"), error_file_type);
    MessageDialog dialog(nullptr, msg_text, title, wxICON_WARNING | wxOK);
    dialog.ShowModal();
}

void GalleryDialog::change_thumbnail()
{
    if (m_selected_items.size() != 1 || m_selected_items[0].is_system)
        return;

    wxFileDialog dialog(this, _L("Choose one PNG file:"),
                        from_u8(wxGetApp().app_config->get_last_dir()), "",
                        "PNG files (*.png)|*.png;*.PNG", wxFD_OPEN | wxFD_FILE_MUST_EXIST);
    if (dialog.ShowModal() != wxID_OK)
        return;

    wxArrayString input_files;
    dialog.GetPaths(input_files);

    if (input_files.IsEmpty())
        return;

    if (wxImage image; !image.CanRead(input_files.Item(0))) {
        show_warning(_L("Replacing of the PNG"), "PNG");
        return;
    }

    try {
        fs::path png_path = fs::path(get_dir(false) / m_selected_items[0].name);
        png_path.replace_extension("png");

        fs::path current = fs::path(into_u8(input_files.Item(0)));
<<<<<<< HEAD
		std::string error_msg;
        if (copy_file_inner(current, png_path, error_msg))
            throw FileIOError(error_msg);
=======
        fs::copy_file(current, png_path, fs::copy_options::overwrite_existing);
>>>>>>> a9cbc920
    }
    catch (fs::filesystem_error const& e) {
        std::cerr << e.what() << '\n';
        return;
    }

    update();
}

void GalleryDialog::select(wxListEvent& event)
{
    int idx = event.GetIndex();
    Item item { into_u8(m_list_ctrl->GetItemText(idx)), idx < m_sys_item_count };

    m_selected_items.push_back(item);
}

void GalleryDialog::deselect(wxListEvent& event)
{
    if (m_list_ctrl->GetSelectedItemCount() == 0) {
        m_selected_items.clear();
        return;
    }

    std::string name = into_u8(m_list_ctrl->GetItemText(event.GetIndex()));
    m_selected_items.erase(std::remove_if(m_selected_items.begin(), m_selected_items.end(), [name](Item item) { return item.name == name; }));
}

void GalleryDialog::show_context_menu(wxListEvent& event)
{
    wxMenu* menu = new wxMenu();
    if (can_delete())
        append_menu_item(menu, wxID_ANY, _L("Delete"), "", [this](wxCommandEvent&) { del_custom_shapes(); });
    if (can_change_thumbnail())
        append_menu_item(menu, wxID_ANY, _L("Change thumbnail"), "", [this](wxCommandEvent&) { change_thumbnail(); });

    this->PopupMenu(menu);
}

void GalleryDialog::key_down(wxListEvent& event)
{
    if (can_delete() && (event.GetKeyCode() == WXK_DELETE || event.GetKeyCode() == WXK_BACK))
        del_custom_shapes();
}

void GalleryDialog::update()
{
    m_selected_items.clear();
    m_image_list->RemoveAll();
    m_list_ctrl->ClearAll();
    load_label_icon_list();
}

bool GalleryDialog::load_files(const wxArrayString& input_files)
{
    auto dest_dir = get_dir(false);

    try {
        if (!fs::exists(dest_dir))
            if (!fs::create_directory(dest_dir)) {
                std::cerr << "Unable to create destination directory" << dest_dir.string() << '\n' ;
                return false;
            }
    }
    catch (fs::filesystem_error const& e) {
        std::cerr << e.what() << '\n';
        return false;
    }

    // Iterate through the input files
    for (size_t i = 0; i < input_files.size(); ++i) {
        std::string input_file = into_u8(input_files.Item(i));

        TriangleMesh mesh; 
        if (is_gallery_file(input_file, ".stl") && !mesh.ReadSTLFile(input_file.c_str())) {
            show_warning(format_wxstr(_L("Loading of the \"%1%\""), input_file), "STL");
            continue;
        }

        if (is_gallery_file(input_file, ".obj") && !load_obj(input_file.c_str(), &mesh)) {
            show_warning(format_wxstr(_L("Loading of the \"%1%\""), input_file), "OBJ");
            continue;
        }

        try {
            fs::path current = fs::path(input_file);
            if (!fs::exists(dest_dir / current.filename())) {
                std::string error_msg;
                if (copy_file_inner(current, dest_dir / current.filename(), error_msg))
                    throw FileIOError(error_msg);
            } else {
                std::string filename = current.stem().string();

                int file_idx = 0;
                for (auto& dir_entry : fs::directory_iterator(dest_dir))
                    if (is_gallery_file(dir_entry, ".stl") || is_gallery_file(dir_entry, ".obj")) {
                        std::string name = dir_entry.path().stem().string();
                        if (filename == name) {
                            if (file_idx == 0)
                                file_idx++;
                            continue;
                        }
                        
                        if (name.find(filename) != 0 ||
                            name[filename.size()] != ' ' || name[filename.size()+1] != '(' || name[name.size()-1] != ')')
                            continue;
                        std::string idx_str = name.substr(filename.size() + 2, name.size() - filename.size() - 3);                        
                        if (int cur_idx = atoi(idx_str.c_str()); file_idx <= cur_idx)
                            file_idx = cur_idx+1;
                    }
                if (file_idx > 0) {
                    filename += " (" + std::to_string(file_idx) + ")." + (is_gallery_file(input_file, ".stl") ? "stl" : "obj");
                    std::string error_msg;
                    if (copy_file_inner(current, dest_dir / filename, error_msg))
                        throw FileIOError(error_msg);
                }
            }
        }
        catch (fs::filesystem_error const& e) {
            std::cerr << e.what() << '\n';
            return false;
        }
    }

    update();
    return true;
}

}}    // namespace Slic3r::GUI<|MERGE_RESOLUTION|>--- conflicted
+++ resolved
@@ -503,13 +503,9 @@
         png_path.replace_extension("png");
 
         fs::path current = fs::path(into_u8(input_files.Item(0)));
-<<<<<<< HEAD
 		std::string error_msg;
-        if (copy_file_inner(current, png_path, error_msg))
+        if (copy_file_inner(current, png_path, error_msg)) // TODO: fs::copy_options::overwrite_existing instead of fs::copy_option::overwrite_if_exists
             throw FileIOError(error_msg);
-=======
-        fs::copy_file(current, png_path, fs::copy_options::overwrite_existing);
->>>>>>> a9cbc920
     }
     catch (fs::filesystem_error const& e) {
         std::cerr << e.what() << '\n';
