--- conflicted
+++ resolved
@@ -27,13 +27,6 @@
 // BitmapComboBox used to palets list in GUI Preferences
 class ModePaletteComboBox : public BitmapComboBox
 {
-<<<<<<< HEAD
-	wxColourPickerCtrl* default_colour{ nullptr };
-	wxColourPickerCtrl* sys_colour{ nullptr };
-	wxColourPickerCtrl* mod_colour{ nullptr };
-	wxColourPickerCtrl* phony_colour{ nullptr };
-=======
->>>>>>> 3284959e
 public:
     ModePaletteComboBox(wxWindow* parent);
 	~ModePaletteComboBox() = default;
@@ -48,12 +41,8 @@
 
 namespace GUI_Descriptions {
 
-<<<<<<< HEAD
-	static void FillSizerWithTextColorDescriptions(wxSizer* sizer, wxWindow* parent, wxColourPickerCtrl** default_colour, wxColourPickerCtrl** sys_colour, wxColourPickerCtrl** mod_colour, wxColourPickerCtrl** phony_colour);
-=======
 struct ButtonEntry {
 	ButtonEntry(ScalableBitmap *bitmap, const std::string &symbol, const std::string &explanation) : bitmap(bitmap), symbol(symbol), explanation(explanation) {}
->>>>>>> 3284959e
 
 	ScalableBitmap *bitmap;
 	std::string     symbol;
@@ -63,9 +52,10 @@
 class Dialog : public wxDialog
 {
 	std::vector<ButtonEntry> m_entries;
-
+	wxColourPickerCtrl* default_colour{ nullptr };
 	wxColourPickerCtrl* sys_colour{ nullptr };
 	wxColourPickerCtrl* mod_colour{ nullptr };
+	wxColourPickerCtrl* phony_colour{ nullptr };
 
 	wxColourPickerCtrl* simple    { nullptr };
 	wxColourPickerCtrl* advanced  { nullptr };
@@ -78,7 +68,8 @@
 	~Dialog() {}
 };
 
-extern void FillSizerWithTextColorDescriptions(wxSizer* sizer, wxWindow* parent, wxColourPickerCtrl** sys_colour, wxColourPickerCtrl** mod_colour);
+extern void FillSizerWithTextColorDescriptions(wxSizer* sizer, wxWindow* parent, 
+    wxColourPickerCtrl** default_colour, wxColourPickerCtrl** sys_colour, wxColourPickerCtrl** mod_colour, wxColourPickerCtrl** phony_colour;
 extern void FillSizerWithModeColorDescriptions(wxSizer* sizer, wxWindow* parent,
 		                                       std::vector<wxColourPickerCtrl**> clr_pickers,
 		                                       std::vector<wxColour>& mode_palette);
