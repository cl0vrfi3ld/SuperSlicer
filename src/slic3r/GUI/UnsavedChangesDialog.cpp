--- conflicted
+++ resolved
@@ -50,9 +50,9 @@
 // ----------------------------------------------------------------------------
 
 static const std::map<Preset::Type, std::string> type_icon_names = {
-    {Preset::TYPE_FFF_PRINT,        "cog"           },
+    {Preset::TYPE_FFF_PRINT,    "cog"           },
     {Preset::TYPE_SLA_PRINT,    "cog"           },
-    {Preset::TYPE_FFF_FILAMENT,     "spool"         },
+    {Preset::TYPE_FFF_FILAMENT, "spool"         },
     {Preset::TYPE_SLA_MATERIAL, "resin"         },
     {Preset::TYPE_PRINTER,      "printer"       },
 };
@@ -899,6 +899,7 @@
     }
     if (!m_transfer_btn && (ActionButtons::KEEP & m_buttons))
         add_btn(&m_transfer_btn, m_move_btn_id, "paste_menu", Action::Transfer, _L("Keep"));
+
     { // "Don't save" / "Discard" button
         std::string btn_icon    = (ActionButtons::DONT_SAVE & m_buttons) ? "" : (dependent_presets || (ActionButtons::KEEP & m_buttons)) ? "switch_presets" : "exit";
         wxString    btn_label   = (ActionButtons::DONT_SAVE & m_buttons) ? _L("Don't save") : _L("Discard");
@@ -909,15 +910,11 @@
     if (ActionButtons::SAVE & m_buttons) 
         add_btn(&m_save_btn, m_save_btn_id, "save", Action::Save, _L("Save"));
 
-<<<<<<< HEAD
 #ifdef __WXGTK__
-    ScalableButton* cancel_btn = new ScalableButton(this, wxID_ANY, "cross", _L("Cancel"), wxDefaultSize, wxDefaultPosition, wxBORDER_DEFAULT, true, 24);
+    ScalableButton* cancel_btn = new ScalableButton(this, wxID_ANY, "cross", _L("Cancel"), wxDefaultSize, wxDefaultPosition, wxBORDER_DEFAULT, 24);
 #else
-    ScalableButton* cancel_btn = new ScalableButton(this, wxID_CANCEL, "cross", _L("Cancel"), wxDefaultSize, wxDefaultPosition, wxBORDER_DEFAULT, true, 24);
+    ScalableButton* cancel_btn = new ScalableButton(this, wxID_CANCEL, "cross", _L("Cancel"), wxDefaultSize, wxDefaultPosition, wxBORDER_DEFAULT, 24);
 #endif
-=======
-    ScalableButton* cancel_btn = new ScalableButton(this, wxID_CANCEL, "cross", _L("Cancel"), wxDefaultSize, wxDefaultPosition, wxBORDER_DEFAULT, 24);
->>>>>>> 3284959e
     buttons->Add(cancel_btn, 1, wxLEFT|wxRIGHT, 5);
     cancel_btn->SetFont(btn_font);
     cancel_btn->Bind(wxEVT_BUTTON, [this](wxEvent&) { this->EndModal(wxID_CANCEL); });
@@ -1070,27 +1067,6 @@
     return true;
 }
 
-<<<<<<< HEAD
-wxString get_string_from_enum(const std::string& opt_key, const DynamicPrintConfig& config)
-{
-    const ConfigOptionDef& def = config.def()->options.at(opt_key);
-    const std::vector<std::string>& names = def.enum_labels.empty() ? def.enum_values : def.enum_labels;
-    int val = config.option(opt_key)->getInt();
-
-    // if it doesn't use all list declared in PrintConfig.hpp.
-    // So we should "convert" val to the correct one
-    for (auto key_val : *def.enum_keys_map)
-        if (int(key_val.second) == val) {
-            auto it = std::find(def.enum_values.begin(), def.enum_values.end(), key_val.first);
-            if (it == def.enum_values.end())
-                return "";
-            return from_u8(_utf8(names[it - def.enum_values.begin()]));
-        }
-    return _L("Undef");
-}
-
-=======
->>>>>>> 3284959e
 static size_t get_id_from_opt_key(std::string opt_key)
 {
     int pos = opt_key.find("#");
@@ -1226,31 +1202,20 @@
         return out;
     }
     case coFloatsOrPercents: {
-        const ConfigOptionFloatsOrPercents* floats_percents = config.opt<ConfigOptionFloatsOrPercents>(opt_key);
-        if (floats_percents)
-            out = double_to_string(floats_percents->get_at(opt_idx).value, opt->precision) + (floats_percents->get_at(opt_idx).percent ? "%" : "");
-        return out;
-    }
-    case coFloatsOrPercents: {
         const ConfigOptionFloatsOrPercents* opt = config.opt<ConfigOptionFloatsOrPercents>(opt_key);
         if (opt) {
             const auto val = opt->get_at(opt_idx);
-            out = double_to_string(val.value) + (val.percent ? "%" : "");
+            out = double_to_string(val.value, opt->precision) + (val.percent ? "%" : "");
         }
         return out;
     }
     case coEnum: {
-<<<<<<< HEAD
-        return get_string_from_enum(opt_key, config);
-        break;
+        auto opt = config.option_def(opt_key)->enum_def->enum_to_label(config.option(opt_key)->getInt());
+        return opt.has_value() ? _(from_u8(*opt)) : _L("Undef");
     }
     case coPoint: {
         Vec2d val = config.opt<ConfigOptionPoint>(opt_key)->value;
         return from_u8((boost::format("[%1%]") % ConfigOptionPoint(val).serialize()).str());
-=======
-        auto opt = config.option_def(opt_key)->enum_def->enum_to_label(config.option(opt_key)->getInt());
-        return opt.has_value() ? _(from_u8(*opt)) : _L("Undef");
->>>>>>> 3284959e
     }
     case coPoints: {
         if (opt_key == "bed_shape") {
@@ -1353,14 +1318,10 @@
             wxString mod_val = from_u8((boost::format("%1%") % mod_config.opt<ConfigOptionStrings>("extruder_colour")->values.size()).str());
             wxString new_val = !m_tree->has_new_value_column() ? "" : from_u8((boost::format("%1%") % new_config.opt<ConfigOptionStrings>("extruder_colour")->values.size()).str());
 
-<<<<<<< HEAD
             assert(category_icon_map.find(wxGetApp().get_tab(type)->get_page(0)->title()) != category_icon_map.end());
             if(wxGetApp().get_tab(type)->get_page_count() > 0)
-                m_tree->Append("extruders_count", type, wxGetApp().get_tab(type)->get_page(0)->title()/*_L("General")*/, _L("Capabilities"), local_label, old_val, new_val, 
+                m_tree->Append("extruders_count", type, wxGetApp().get_tab(type)->get_page(0)->title()/*_L("General")*/, _L("Capabilities"), local_label, old_val, mod_val, new_val, 
                     category_icon_map.find(wxGetApp().get_tab(type)->get_page(0)->title()) != category_icon_map.end() ? category_icon_map.at(wxGetApp().get_tab(type)->get_page(0)->title()) : "wrench"/*category_icon_map.at("General")*/);
-=======
-            m_tree->Append("extruders_count", type, _L("General"), _L("Capabilities"), local_label, old_val, mod_val, new_val, category_icon_map.at("General"));
->>>>>>> 3284959e
         }
         //TODO same for milling head?
 
@@ -1374,12 +1335,9 @@
             }
 
             m_tree->Append(opt_key, type, option.category_local, option.group_local, option.label_local,
-<<<<<<< HEAD
-                get_string_value(opt_key, old_config), get_string_value(opt_key, new_config), category_icon_map.find(option.category) != category_icon_map.end() ? category_icon_map.at(option.category) : "wrench");
-=======
-                get_string_value(opt_key, old_config), get_string_value(opt_key, mod_config), 
-                m_tree->has_new_value_column() ? get_string_value(opt_key, new_config) : "", category_icon_map.at(option.category));
->>>>>>> 3284959e
+                get_string_value(opt_key, old_config), get_string_value(opt_key, mod_config),
+                     m_tree->has_new_value_column() ? get_string_value(opt_key, new_config) : "",
+                     category_icon_map.find(option.category) != category_icon_map.end() ? category_icon_map.at(option.category) : "wrench");
         }
     }
 
@@ -1533,13 +1491,7 @@
 {
     m_presets_sizer = new wxBoxSizer(wxVERTICAL);
 
-<<<<<<< HEAD
-    wxBoxSizer* presets_sizer = new wxBoxSizer(wxVERTICAL);
-    
-    for (Preset::Type new_type : { Preset::TYPE_FFF_PRINT, Preset::TYPE_FFF_FILAMENT, Preset::TYPE_SLA_PRINT, Preset::TYPE_SLA_MATERIAL, Preset::TYPE_PRINTER })
-=======
-    for (auto new_type : { Preset::TYPE_PRINT, Preset::TYPE_SLA_PRINT, Preset::TYPE_FILAMENT, Preset::TYPE_SLA_MATERIAL, Preset::TYPE_PRINTER })
->>>>>>> 3284959e
+    for (Preset::Type new_type : { Preset::TYPE_FFF_PRINT, Preset::TYPE_SLA_PRINT, Preset::TYPE_FFF_FILAMENT, Preset::TYPE_SLA_MATERIAL, Preset::TYPE_PRINTER })
     {
         const PresetCollection* collection = get_preset_collection(new_type);
         wxBoxSizer* sizer = new wxBoxSizer(wxHORIZONTAL);
