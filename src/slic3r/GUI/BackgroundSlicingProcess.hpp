///|/ Copyright (c) Prusa Research 2018 - 2023 Lukáš Matěna @lukasmatena, Tomáš Mészáros @tamasmeszaros, Filip Sykala @Jony01, Vojtěch Bubník @bubnikv, Enrico Turri @enricoturri1966, David Kocík @kocikdav, Oleksandra Iushchenko @YuSanka, Vojtěch Král @vojtechkral
///|/ Copyright (c) 2019 John Drake @foxox
///|/
///|/ PrusaSlicer is released under the terms of the AGPLv3 or higher
///|/
#ifndef slic3r_GUI_BackgroundSlicingProcess_hpp_
#define slic3r_GUI_BackgroundSlicingProcess_hpp_

#include <string>
#include <condition_variable>
#include <mutex>

#include <boost/thread.hpp>

#include <wx/event.h>

#include "libslic3r/PrintBase.hpp"
#include "libslic3r/GCode/ThumbnailData.hpp"
#include "slic3r/Utils/PrintHost.hpp"
#include "libslic3r/GCode/GCodeProcessor.hpp"


namespace boost { namespace filesystem { class path; } }

namespace Slic3r {

class DynamicPrintConfig;
class Model;
class SLAPrint;

class SlicingStatusEvent : public wxEvent
{
public:
	SlicingStatusEvent(wxEventType eventType, int winid, const PrintBase::SlicingStatus &status) :
		wxEvent(winid, eventType), status(std::move(status)) {}
	virtual wxEvent *Clone() const { return new SlicingStatusEvent(*this); }

	PrintBase::SlicingStatus status;
};

class SlicingProcessCompletedEvent : public wxEvent
{
public:
	enum StatusType {
		Finished,
		Cancelled,
		Error
	};

	SlicingProcessCompletedEvent(wxEventType eventType, int winid, StatusType status, std::exception_ptr exception) :
		wxEvent(winid, eventType), m_status(status), m_exception(exception) {}
	virtual wxEvent* Clone() const { return new SlicingProcessCompletedEvent(*this); }

	StatusType 	status()    const { return m_status; }
	bool 		finished()  const { return m_status == Finished; }
	bool 		success()   const { return m_status == Finished; }
	bool 		cancelled() const { return m_status == Cancelled; }
	bool		error() 	const { return m_status == Error; }
	// Unhandled error produced by stdlib or a Win32 structured exception, or unhandled Slic3r's own critical exception.
	bool 		critical_error() const;
	// Critical errors does invalidate plater except CopyFileError.
	bool        invalidate_plater() const;
	// Only valid if error()
	void 		rethrow_exception() const { assert(this->error()); assert(m_exception); std::rethrow_exception(m_exception); }
	// Produce a human readable message to be displayed by a notification or a message box.
	// 2nd parameter defines whether the output should be displayed with a monospace font.
	std::pair<std::string, bool> format_error_message() const;

private:
	StatusType 			m_status;
	std::exception_ptr 	m_exception;
};

wxDEFINE_EVENT(EVT_SLICING_UPDATE, SlicingStatusEvent);

// Print step IDs for keeping track of the print state.
enum BackgroundSlicingProcessStep {
    bspsGCodeFinalize, bspsCount,
};

// Support for the GUI background processing (Slicing and G-code generation).
// As of now this class is not declared in Slic3r::GUI due to the Perl bindings limits.
class BackgroundSlicingProcess
{
public:
	BackgroundSlicingProcess();
	// Stop the background processing and finalize the bacgkround processing thread, remove temp files.
	~BackgroundSlicingProcess();

	void set_fff_print(Print *print) { m_fff_print = print; }
    void set_sla_print(SLAPrint *print) { m_sla_print = print; }
	void set_thumbnail_cb(ThumbnailsGeneratorCallback cb) { m_thumbnail_cb = cb; }
	void set_gcode_result(GCodeProcessorResult* result) { m_gcode_result = result; }

	// The following wxCommandEvent will be sent to the UI thread / Plater window, when the slicing is finished
	// and the background processing will transition into G-code export.
	// The wxCommandEvent is sent to the UI thread asynchronously without waiting for the event to be processed.
	void set_slicing_completed_event(int event_id) { m_event_slicing_completed_id = event_id; }
	// The following wxCommandEvent will be sent to the UI thread / Plater window, when the G-code export is finished.
	// The wxCommandEvent is sent to the UI thread asynchronously without waiting for the event to be processed.
	void set_finished_event(int event_id) { m_event_finished_id = event_id; }
	// The following wxCommandEvent will be sent to the UI thread / Plater window, when the G-code is being exported to
	// specified path or uploaded.
	// The wxCommandEvent is sent to the UI thread asynchronously without waiting for the event to be processed.
	void set_export_began_event(int event_id) { m_event_export_began_id = event_id; }

	// Activate either m_fff_print or m_sla_print.
	// Return true if changed.
	bool select_technology(PrinterTechnology tech);

	// Get the currently active printer technology.
	PrinterTechnology   current_printer_technology() const;
	// Get the current print. It is either m_fff_print or m_sla_print.
	const PrintBase*    current_print() const { return m_print; }
	const Print* 		fff_print() const { return m_fff_print; }
	const SLAPrint* 	sla_print() const { return m_sla_print; }
    // Take the project path (if provided), extract the name of the project, run it through the macro processor and save it next to the project file.
    // If the project_path is empty, just run output_filepath().
	std::string 		output_filepath_for_project(const boost::filesystem::path &project_path);

	// Start the background processing. Returns false if the background processing was already running.
	bool start();
	// Cancel the background processing. Returns false if the background processing was not running.
	// A stopped background processing may be restarted with start().
	bool stop();
	// Cancel the background processing and reset the print. Returns false if the background processing was not running.
	// Useful when the Model or configuration is being changed drastically.
	bool reset();

	// Apply config over the print. Returns false, if the new config values caused any of the already
	// processed steps to be invalidated, therefore the task will need to be restarted.
    PrintBase::ApplyStatus apply(const Model &model, const DynamicPrintConfig &config, const DynamicPrintConfig *physical_printer_config);
	// After calling the apply() function, set_task() may be called to limit the task to be processed by process().
	// This is useful for calculating SLA supports for a single object only.
	void 		set_task(const PrintBase::TaskParams &params);
	// After calling apply, the empty() call will report whether there is anything to slice.
	bool 		empty() const;
	// Validate the print. Returns a {PrintValidationError::None,empty string} if valid, returns an error message if invalid.
	// Call validate before calling start().
<<<<<<< HEAD
	std::pair<PrintBase::PrintValidationError, std::string> validate(std::string* warning = nullptr);
=======
    std::string validate(std::vector<std::string>* warnings = nullptr);
>>>>>>> 3284959e

	// Set the export path of the G-code.
	// Once the path is set, the G-code 
	void schedule_export(const std::string &path, bool export_path_on_removable_media);
	// Set print host upload job data to be enqueued to the PrintHostJobQueue
	// after current print slicing is complete
	void schedule_upload(Slic3r::PrintHostJob upload_job);
	// Clear m_export_path.
	void reset_export();
	// Once the G-code export is scheduled, the apply() methods will do nothing.
	bool is_export_scheduled() const { return ! m_export_path.empty(); }
	bool is_upload_scheduled() const { return ! m_upload_job.empty(); }

	enum State {
		// m_thread  is not running yet, or it did not reach the STATE_IDLE yet (it does not wait on the condition yet).
		STATE_INITIAL = 0,
		// m_thread is waiting for the task to execute.
		STATE_IDLE,
		STATE_STARTED,
		// m_thread is executing a task.
		STATE_RUNNING,
		// m_thread finished executing a task, and it is waiting until the UI thread picks up the results.
		STATE_FINISHED,
		// m_thread finished executing a task, the task has been canceled by the UI thread, therefore the UI thread will not be notified.
		STATE_CANCELED,
		// m_thread exited the loop and it is going to finish. The UI thread should join on m_thread.
		STATE_EXIT,
		STATE_EXITED,
	};
	State 	state() 	const { return m_state; }
	bool    idle() 		const { return m_state == STATE_IDLE; }
	bool    running() 	const { return m_state == STATE_STARTED || m_state == STATE_RUNNING || m_state == STATE_FINISHED || m_state == STATE_CANCELED; }
    // Returns true if the last step of the active print was finished with success.
    // The "finished" flag is reset by the apply() method, if it changes the state of the print.
    // This "finished" flag does not account for the final export of the output file (.gcode or zipped PNGs),
    // and it does not account for the OctoPrint scheduling.
    bool    finished() const { return m_print->finished(); }
    
private:
	void 	thread_proc();
	// Calls thread_proc(), catches all C++ exceptions and shows them using wxApp::OnUnhandledException().
	void 	thread_proc_safe() throw();
#ifdef _WIN32
	// Wrapper for Win32 structured exceptions. Win32 structured exception blocks and C++ exception blocks cannot be mixed in the same function.
	// Catch a SEH exception and return its ID or zero if no SEH exception has been catched.
	unsigned long 	thread_proc_safe_seh() throw();
	// Calls thread_proc_safe_seh(), rethrows a Slic3r::HardCrash exception based on SEH exception
	// returned by thread_proc_safe_seh() and lets wxApp::OnUnhandledException() display it.
	void 			thread_proc_safe_seh_throw() throw();
#endif // _WIN32
	void 	join_background_thread();
	// To be called by Print::apply() through the Print::m_cancel_callback to stop the background
	// processing before changing any data of running or finalized milestones.
	// This function shall not trigger any UI update through the wxWidgets event.
	void	stop_internal();

	// Helper to wrap the FFF slicing & G-code generation.
	void	process_fff();

    // Temporary: for mimicking the fff file export behavior with the raster output
    void	process_sla();

    // Call Print::process() and catch all exceptions into ex, thus no exception could be thrown
    // by this method. This exception behavior is required to combine C++ exceptions with Win32 SEH exceptions
    // on the same thread.
	void    call_process(std::exception_ptr &ex) throw();

#ifdef _WIN32
	// Wrapper for Win32 structured exceptions. Win32 structured exception blocks and C++ exception blocks cannot be mixed in the same function.
	// Catch a SEH exception and return its ID or zero if no SEH exception has been catched.
	unsigned long call_process_seh(std::exception_ptr &ex) throw();
	// Calls call_process_seh(), rethrows a Slic3r::HardCrash exception based on SEH exception
	// returned by call_process_seh().
	void    	  call_process_seh_throw(std::exception_ptr &ex) throw();
#endif // _WIN32

	// Currently active print. It is one of m_fff_print and m_sla_print.
	PrintBase				   *m_print 			 = nullptr;
	// Non-owned pointers to Print instances.
	Print 					   *m_fff_print 		 = nullptr;
	SLAPrint 				   *m_sla_print			 = nullptr;
	// Data structure, to which the G-code export writes its annotations.
	GCodeProcessorResult     *m_gcode_result 		 = nullptr;
	// Callback function, used to write thumbnails into gcode.
<<<<<<< HEAD
	ThumbnailsGeneratorCallback m_thumbnail_cb = nullptr;
	std::shared_ptr<SLAAbstractArchive> m_sla_archive  = nullptr;
	// Temporary G-code, there is one defined for the BackgroundSlicingProcess, differentiated from the other processes by a process ID.
=======
    ThumbnailsGeneratorCallback m_thumbnail_cb 	     = nullptr;
    // Temporary G-code, there is one defined for the BackgroundSlicingProcess,
    // differentiated from the other processes by a process ID.
>>>>>>> 3284959e
	std::string 				m_temp_output_path;
	// Output path provided by the user. The output path may be set even if the slicing is running,
	// but once set, it cannot be re-set.
	std::string 				m_export_path;
	bool 						m_export_path_on_removable_media = false;
	// Print host upload job to schedule after slicing is complete, used by schedule_upload(),
	// empty by default (ie. no upload to schedule)
	PrintHostJob                m_upload_job;
	// Thread, on which the background processing is executed. The thread will always be present
	// and ready to execute the slicing process.
	boost::thread		 		m_thread;
	// Mutex and condition variable to synchronize m_thread with the UI thread.
	std::mutex 		 			m_mutex;
	std::condition_variable		m_condition;
	State 						m_state = STATE_INITIAL;

	// For executing tasks from the background thread on UI thread synchronously (waiting for result) using wxWidgets CallAfter().
	// When the background proces is canceled, the UITask has to be invalidated as well, so that it will not be
	// executed on the UI thread referencing invalid data.
    struct UITask {
        enum State {
            Planned,
            Finished,
            Canceled,
        };
        State  					state = Planned;
        std::mutex 				mutex;
    	std::condition_variable	condition;
    };
    // Only one UI task may be planned by the background thread to be executed on the UI thread, as the background
    // thread is blocking until the UI thread calculation finishes.
    std::shared_ptr<UITask> 	m_ui_task;

    PrintState<BackgroundSlicingProcessStep, bspsCount>   	m_step_state;
	bool                set_step_started(BackgroundSlicingProcessStep step);
	void                set_step_done(BackgroundSlicingProcessStep step);
	bool 				is_step_done(BackgroundSlicingProcessStep step) const;
	bool                invalidate_step(BackgroundSlicingProcessStep step);
    bool                invalidate_all_steps();
    // If the background processing stop was requested, throw CanceledException.
    void                throw_if_canceled() const { if (m_print->canceled()) throw CanceledException(); }
	void				finalize_gcode();
    void                prepare_upload();
    // To be executed at the background thread.
	ThumbnailsList		render_thumbnails(const ThumbnailsParams &params);
	// Execute task from background thread on the UI thread synchronously. Returns true if processed, false if cancelled before executing the task.
	bool 				execute_ui_task(std::function<void()> task);
	// To be called from inside m_mutex to cancel a planned UI task.
	static void			cancel_ui_task(std::shared_ptr<BackgroundSlicingProcess::UITask> task);

	// wxWidgets command ID to be sent to the plater to inform that the slicing is finished, and the G-code export will continue.
	int 						m_event_slicing_completed_id 	= 0;
	// wxWidgets command ID to be sent to the plater to inform that the task finished.
	int 						m_event_finished_id  			= 0;
	// wxWidgets command ID to be sent to the plater to inform that the G-code is being exported.
	int                         m_event_export_began_id         = 0;

};

}; // namespace Slic3r

#endif /* slic3r_GUI_BackgroundSlicingProcess_hpp_ */<|MERGE_RESOLUTION|>--- conflicted
+++ resolved
@@ -137,11 +137,7 @@
 	bool 		empty() const;
 	// Validate the print. Returns a {PrintValidationError::None,empty string} if valid, returns an error message if invalid.
 	// Call validate before calling start().
-<<<<<<< HEAD
-	std::pair<PrintBase::PrintValidationError, std::string> validate(std::string* warning = nullptr);
-=======
-    std::string validate(std::vector<std::string>* warnings = nullptr);
->>>>>>> 3284959e
+	std::pair<PrintBase::PrintValidationError, std::string> validate(std::vector<std::string>* warnings = nullptr);
 
 	// Set the export path of the G-code.
 	// Once the path is set, the G-code 
@@ -226,15 +222,9 @@
 	// Data structure, to which the G-code export writes its annotations.
 	GCodeProcessorResult     *m_gcode_result 		 = nullptr;
 	// Callback function, used to write thumbnails into gcode.
-<<<<<<< HEAD
-	ThumbnailsGeneratorCallback m_thumbnail_cb = nullptr;
-	std::shared_ptr<SLAAbstractArchive> m_sla_archive  = nullptr;
-	// Temporary G-code, there is one defined for the BackgroundSlicingProcess, differentiated from the other processes by a process ID.
-=======
     ThumbnailsGeneratorCallback m_thumbnail_cb 	     = nullptr;
     // Temporary G-code, there is one defined for the BackgroundSlicingProcess,
     // differentiated from the other processes by a process ID.
->>>>>>> 3284959e
 	std::string 				m_temp_output_path;
 	// Output path provided by the user. The output path may be set even if the slicing is running,
 	// but once set, it cannot be re-set.
