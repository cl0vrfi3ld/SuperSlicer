///|/ Copyright (c) Prusa Research 2020 - 2023 David Kocík @kocikdav, Vojtěch Bubník @bubnikv, Oleksandra Iushchenko @YuSanka, Filip Sykala @Jony01, Lukáš Matěna @lukasmatena, Enrico Turri @enricoturri1966, Lukáš Hejl @hejllukas, Tomáš Mészáros @tamasmeszaros
///|/
///|/ PrusaSlicer is released under the terms of the AGPLv3 or higher
///|/
#include "NotificationManager.hpp"

#include "HintNotification.hpp"
#include "GUI.hpp"
#include "ImGuiWrapper.hpp"
#include "PrintHostDialogs.hpp"
#include "libslic3r/AppConfig.hpp"

#include "wxExtensions.hpp"
#include "ObjectDataViewModel.hpp"
#include "libslic3r/Config.hpp"
#include "../Utils/PrintHost.hpp"
#include "libslic3r/Config.hpp"
#include "format.hpp"

#include <boost/algorithm/string.hpp>
#include <boost/log/trivial.hpp>
#include <boost/bind/bind.hpp>
#include <boost/nowide/convert.hpp>

#include <iostream>

#include <wx/glcanvas.h>

static constexpr float GAP_WIDTH = 10.0f;
static constexpr float SPACE_RIGHT_PANEL = 10.0f;
static constexpr float FADING_OUT_DURATION = 2.0f;
// Time in Miliseconds after next render when fading out is requested
static constexpr int   FADING_OUT_TIMEOUT = 100;

namespace Slic3r {
namespace GUI {

wxDEFINE_EVENT(EVT_EJECT_DRIVE_NOTIFICAION_CLICKED, EjectDriveNotificationClickedEvent);
wxDEFINE_EVENT(EVT_EXPORT_GCODE_NOTIFICAION_CLICKED, ExportGcodeNotificationClickedEvent);
wxDEFINE_EVENT(EVT_PRESET_UPDATE_AVAILABLE_CLICKED, PresetUpdateAvailableClickedEvent);

namespace {
	/* // not used?
	ImFont* add_default_font(float pixel_size)
	{
		ImGuiIO& io = ImGui::GetIO();
		ImFontConfig config;
		config.SizePixels = pixel_size;
		config.OversampleH = config.OversampleV = 1;
		config.PixelSnapH = true;
		ImFont* font = io.Fonts->AddFontDefault(&config);
		return font;
	}
	*/
	inline void push_style_color(ImGuiCol idx, const ImVec4& col, bool fading_out, float current_fade_opacity)
	{
		if (fading_out)
			ImGui::PushStyleColor(idx, ImVec4(col.x, col.y, col.z, col.w * current_fade_opacity));
		else
			ImGui::PushStyleColor(idx, col);
	}

	void open_folder(const std::string& path)
	{
		// Code taken from desktop_open_datadir_folder()

		// Execute command to open a file explorer, platform dependent.
		// FIXME: The const_casts aren't needed in wxWidgets 3.1, remove them when we upgrade.

#ifdef _WIN32
		const wxString widepath = from_u8(path);
		const wchar_t* argv[] = { L"explorer", widepath.GetData(), nullptr };
		::wxExecute(const_cast<wchar_t**>(argv), wxEXEC_ASYNC, nullptr);
#elif __APPLE__
		const char* argv[] = { "open", path.data(), nullptr };
		::wxExecute(const_cast<char**>(argv), wxEXEC_ASYNC, nullptr);
#else
		const char* argv[] = { "xdg-open", path.data(), nullptr };

		// Check if we're running in an AppImage container, if so, we need to remove AppImage's env vars,
		// because they may mess up the environment expected by the file manager.
		// Mostly this is about LD_LIBRARY_PATH, but we remove a few more too for good measure.
		if (wxGetEnv("APPIMAGE", nullptr)) {
			// We're running from AppImage
			wxEnvVariableHashMap env_vars;
			wxGetEnvMap(&env_vars);

			env_vars.erase("APPIMAGE");
			env_vars.erase("APPDIR");
			env_vars.erase("LD_LIBRARY_PATH");
			env_vars.erase("LD_PRELOAD");
			env_vars.erase("UNION_PRELOAD");

			wxExecuteEnv exec_env;
			exec_env.env = std::move(env_vars);

			wxString owd;
			if (wxGetEnv("OWD", &owd)) {
				// This is the original work directory from which the AppImage image was run,
				// set it as CWD for the child process:
				exec_env.cwd = std::move(owd);
			}

			::wxExecute(const_cast<char**>(argv), wxEXEC_ASYNC, nullptr, &exec_env);
		}
		else {
			// Looks like we're NOT running from AppImage, we'll make no changes to the environment.
			::wxExecute(const_cast<char**>(argv), wxEXEC_ASYNC, nullptr, nullptr);
		}
#endif
	}
}

#if 1
// Reuse ImGUI Windows.
int NotificationManager::NotificationIDProvider::allocate_id() 
{
	int id;
	if (m_released_ids.empty())
		id = ++m_next_id;
	else {
		id = m_released_ids.back();
		m_released_ids.pop_back();
	}
	return id;
}
void NotificationManager::NotificationIDProvider::release_id(int id) 
{
	m_released_ids.push_back(id);
}
#else
// Don't reuse ImGUI Windows, allocate a new ID every time.
int NotificationManager::NotificationIDProvider::allocate_id() { return ++ m_next_id; }
void NotificationManager::NotificationIDProvider::release_id(int) {}
#endif

//------PopNotification--------
NotificationManager::PopNotification::PopNotification(const NotificationData &n, NotificationIDProvider &id_provider, wxEvtHandler* evt_handler) :
	  m_data                (n)
	, m_id_provider   		(id_provider)
	, m_text1               (n.text1)
	, m_hypertext           (n.hypertext)
	, m_text2               (n.text2)
	, m_evt_handler         (evt_handler)
	, m_notification_start  (GLCanvas3D::timestamp_now())
{}

void NotificationManager::PopNotification::render(GLCanvas3D& canvas, float initial_y, bool move_from_overlay, float overlay_width)
{

	if (m_state == EState::Unknown)
		init();

	if (m_state == EState::Hidden) {
		m_top_y = initial_y - GAP_WIDTH;
		return;
	}

	if (m_state == EState::ClosePending || m_state == EState::Finished)
	{
		m_state = EState::Finished;
		return;
	}

	Size          cnv_size = canvas.get_canvas_size();
	ImGuiWrapper& imgui = *wxGetApp().imgui();
	ImVec2        mouse_pos = ImGui::GetMousePos();
	float         right_gap = SPACE_RIGHT_PANEL + (move_from_overlay ? overlay_width + m_line_height * 5 : 0);
	bool          fading_pop = false;

	if (m_line_height != ImGui::CalcTextSize("A").y)
		init();

	set_next_window_size(imgui);

	// top y of window
	m_top_y = initial_y + m_window_height;

	ImVec2 win_pos(1.0f * (float)cnv_size.get_width() - right_gap, 1.0f * (float)cnv_size.get_height() - m_top_y);
	imgui.set_next_window_pos(win_pos.x, win_pos.y, ImGuiCond_Always, 1.0f, 0.0f);
	imgui.set_next_window_size(m_window_width, m_window_height, ImGuiCond_Always);

	
	// find if hovered FIXME:  do it only in update state?
	if (m_state == EState::Hovered) {
		m_state = EState::Unknown;
		init(); 
	}
	
	if (mouse_pos.x < win_pos.x && mouse_pos.x > win_pos.x - m_window_width && mouse_pos.y > win_pos.y && mouse_pos.y < win_pos.y + m_window_height) {
		// Uncomment if imgui window focus is needed on hover. I cant find any case.
		//ImGui::SetNextWindowFocus();
		set_hovered();
	}
	
	// color change based on fading out
	if (m_state == EState::FadingOut) {
		push_style_color(ImGuiCol_WindowBg, ImGui::GetStyleColorVec4(ImGuiCol_WindowBg), true, m_current_fade_opacity);
		push_style_color(ImGuiCol_Text, ImGui::GetStyleColorVec4(ImGuiCol_Text), true, m_current_fade_opacity);
		push_style_color(ImGuiCol_ButtonHovered, ImGui::GetStyleColorVec4(ImGuiCol_ButtonHovered), true, m_current_fade_opacity);
		fading_pop = true;
	}
	
	bool bgrnd_color_pop = push_background_color();
	
	
	// name of window indentifies window - has to be unique string
	if (m_id == 0)
		m_id = m_id_provider.allocate_id();
	std::string name = "!!Ntfctn" + std::to_string(m_id);

	int flags = ImGuiWindowFlags_NoCollapse | ImGuiWindowFlags_NoTitleBar |
                ImGuiWindowFlags_NoMove | ImGuiWindowFlags_NoResize |
                ImGuiWindowFlags_NoScrollbar |
                ImGuiWindowFlags_NoScrollWithMouse |
                ImGuiWindowFlags_NoFocusOnAppearing;
	
	if (imgui.begin(name, flags)) {
		ImVec2 win_size = ImGui::GetWindowSize();

		render_left_sign(imgui);
		render_text(imgui, win_size.x, win_size.y, win_pos.x, win_pos.y);
		render_close_button(imgui, win_size.x, win_size.y, win_pos.x, win_pos.y);
		m_minimize_b_visible = false;
		if (m_multiline && m_lines_count > 3)
			render_minimize_button(imgui, win_pos.x, win_pos.y);
	}
	imgui.end();

	if (bgrnd_color_pop)
		ImGui::PopStyleColor();

	if (fading_pop)
		ImGui::PopStyleColor(3);
}
bool NotificationManager::PopNotification::push_background_color()
{
	if (m_is_gray) {
		ImVec4 backcolor(0.7f, 0.7f, 0.7f, 0.5f);
		push_style_color(ImGuiCol_WindowBg, backcolor, m_state == EState::FadingOut, m_current_fade_opacity);
		return true;
	}
	if (m_data.level == NotificationLevel::ErrorNotificationLevel) {
		ImVec4 backcolor = ImGui::GetStyleColorVec4(ImGuiCol_WindowBg);
		backcolor.x += 0.3f;
		push_style_color(ImGuiCol_WindowBg, backcolor, m_state == EState::FadingOut, m_current_fade_opacity);
		return true;
	}
	if (m_data.level == NotificationLevel::WarningNotificationLevel) {
		ImVec4 backcolor = ImGui::GetStyleColorVec4(ImGuiCol_WindowBg);
		backcolor.x += 0.3f;
		backcolor.y += 0.15f;
		push_style_color(ImGuiCol_WindowBg, backcolor, m_state == EState::FadingOut, m_current_fade_opacity);
		return true;
	}
	return false;
}
void NotificationManager::PopNotification::count_spaces()
{
	//determine line width 
	m_line_height = ImGui::CalcTextSize("A").y;

	m_left_indentation = m_line_height;
	if (m_data.level == NotificationLevel::ErrorNotificationLevel 
		|| m_data.level == NotificationLevel::WarningNotificationLevel
		|| m_data.level == NotificationLevel::PrintInfoNotificationLevel
		|| m_data.level == NotificationLevel::PrintInfoShortNotificationLevel) {
		std::string text;
		text = (m_data.level == NotificationLevel::ErrorNotificationLevel ? ImGui::ErrorMarker : ImGui::WarningMarker);
		float picture_width = ImGui::CalcTextSize(text.c_str()).x;
		m_left_indentation = picture_width + m_line_height / 2;
	}
	m_window_width_offset = m_left_indentation + m_line_height * 3.f;
	m_window_width = m_line_height * 25;
}
 
void NotificationManager::PopNotification::count_lines()
{
	std::string text		= m_text1;
	size_t      last_end	= 0;
	m_lines_count			= 0;

	if (text.empty())
		return;

	m_endlines.clear();
	while (last_end < text.length() - 1)
	{
		size_t next_hard_end = text.find_first_of('\n', last_end);
		if (next_hard_end != std::string::npos && ImGui::CalcTextSize(text.substr(last_end, next_hard_end - last_end).c_str()).x < m_window_width - m_window_width_offset) {
			//next line is ended by '/n'
			m_endlines.push_back(next_hard_end);
			last_end = next_hard_end + 1;
		}
		else {
			// find next suitable endline
			if (ImGui::CalcTextSize(text.substr(last_end).c_str()).x >= m_window_width - m_window_width_offset) {
				// more than one line till end
				size_t next_space = text.find_first_of(' ', last_end);
				if (next_space > 0 && next_space < text.length()) {
                    size_t next_space_candidate = text.find_first_of(' ', next_space + 1);
					while (next_space_candidate > 0 && ImGui::CalcTextSize(text.substr(last_end, next_space_candidate - last_end).c_str()).x < m_window_width - m_window_width_offset) {
						next_space = next_space_candidate;
						next_space_candidate = text.find_first_of(' ', next_space + 1);
					}
				} else {
					next_space = text.length();
				}
				// when one word longer than line.
				if (ImGui::CalcTextSize(text.substr(last_end, next_space - last_end).c_str()).x > m_window_width - m_window_width_offset ||
					ImGui::CalcTextSize(text.substr(last_end, next_space - last_end).c_str()).x < (m_window_width - m_window_width_offset) / 4 * 3
					) {
					float width_of_a = ImGui::CalcTextSize("a").x;
					int letter_count = (int)((m_window_width - m_window_width_offset) / width_of_a);
					while (last_end + letter_count < text.size() && ImGui::CalcTextSize(text.substr(last_end, letter_count).c_str()).x < m_window_width - m_window_width_offset) {
						letter_count += get_utf8_sequence_length(text, last_end + letter_count);
					}
					m_endlines.push_back(last_end + letter_count);
					last_end += letter_count;
				} else {
					m_endlines.push_back(next_space);
					last_end = next_space + 1;
				}
			} else {
				m_endlines.push_back(text.length());
				last_end = text.length();
			}

		}
		m_lines_count++;
	}
	// original hypertext calculation (when there was no text2)
	/*
	if (!m_hypertext.empty()) {
		int prev_end = m_endlines.size() > 1 ? m_endlines[m_endlines.size() - 2] : 0; // m_endlines.size() - 2 because we are fitting hypertext instead of last endline
		if (ImGui::CalcTextSize((escape_string_cstyle(text.substr(prev_end, last_end - prev_end)) + m_hypertext).c_str()).x > m_window_width - m_window_width_offset) {
			m_endlines.push_back(last_end);
			m_lines_count++;
		}
	}
	*/
	int prev_end = m_endlines.size() > 1 ? m_endlines[m_endlines.size() - 2] : 0;
	int size_of_last_line = ImGui::CalcTextSize(text.substr(prev_end, last_end - prev_end).c_str()).x;
	// hypertext calculation
	if (!m_hypertext.empty()) {
		if (size_of_last_line + ImGui::CalcTextSize(m_hypertext.c_str()).x > m_window_width - m_window_width_offset) {
			// hypertext on new line
			size_of_last_line = ImGui::CalcTextSize((m_hypertext + "  ").c_str()).x;
			m_endlines.push_back(last_end);
			m_lines_count++;
		}
		else {
			size_of_last_line += ImGui::CalcTextSize((m_hypertext + "  ").c_str()).x;
		}
	}
	// text after hypertext calculation
	if (!m_text2.empty()) {
		text = m_text2;
		last_end = 0;
		m_endlines2.clear();
		// if size_of_last_line too large to fit anything
		size_t first_end = std::min(text.find_first_of('\n'), text.find_first_of(' '));
		if (size_of_last_line >= m_window_width - m_window_width_offset - ImGui::CalcTextSize(text.substr(0, first_end).c_str()).x) {
			m_endlines2.push_back(0);
			size_of_last_line = 0;
		}
		while (last_end < text.length() - 1)
		{
			size_t next_hard_end = text.find_first_of('\n', last_end);
			if (next_hard_end != std::string::npos && ImGui::CalcTextSize(text.substr(last_end, next_hard_end - last_end).c_str()).x < m_window_width - m_window_width_offset - size_of_last_line) {
				//next line is ended by '/n'
				m_endlines2.push_back(next_hard_end);
				last_end = next_hard_end + 1;
			}
			else {
				// find next suitable endline
				if (ImGui::CalcTextSize(text.substr(last_end).c_str()).x >= m_window_width - m_window_width_offset - size_of_last_line) {
					// more than one line till end
					size_t next_space = text.find_first_of(' ', last_end);
					if (next_space > 0) {
						size_t next_space_candidate = text.find_first_of(' ', next_space + 1);
						while (next_space_candidate > 0 && ImGui::CalcTextSize(text.substr(last_end, next_space_candidate - last_end).c_str()).x < m_window_width - m_window_width_offset - size_of_last_line) {
							next_space = next_space_candidate;
							next_space_candidate = text.find_first_of(' ', next_space + 1);
						}
					}
					else {
						next_space = text.length();
					}
					// when one word longer than line.
					if (ImGui::CalcTextSize(text.substr(last_end, next_space - last_end).c_str()).x > m_window_width - m_window_width_offset - size_of_last_line ||
						ImGui::CalcTextSize(text.substr(last_end, next_space - last_end).c_str()).x + size_of_last_line < (m_window_width - m_window_width_offset) / 5 * 3
						) {
						float width_of_a = ImGui::CalcTextSize("a").x;
						int letter_count = (int)((m_window_width - m_window_width_offset - size_of_last_line) / width_of_a);
						while (last_end + letter_count < text.size() && ImGui::CalcTextSize(text.substr(last_end, letter_count).c_str()).x < m_window_width - m_window_width_offset - size_of_last_line) {
							letter_count += get_utf8_sequence_length(text, last_end + letter_count);
						}
						m_endlines2.push_back(last_end + letter_count);
						last_end += letter_count;
					}
					else {
						m_endlines2.push_back(next_space);
						last_end = next_space + 1;
					}
				}
				else {
					m_endlines2.push_back(text.length());
					last_end = text.length();
				}

			}
			if (size_of_last_line == 0) // if first line is continuation of previous text, do not add to line count.
				m_lines_count++;
			size_of_last_line = 0; // should countain value only for first line (with hypertext) 

		}
	}
}

void NotificationManager::PopNotification::init()
{
	// Do not init closing notification
	if (is_finished())
		return;

	count_spaces();
	count_lines();

<<<<<<< HEAD
	if (m_lines_count >= 3)
=======
	if (m_lines_count == m_normal_lines_count + 1)
>>>>>>> 3284959e
		m_multiline = true;
	m_notification_start = GLCanvas3D::timestamp_now();
	if (m_state == EState::Unknown)
		m_state = EState::Shown;
}
void NotificationManager::PopNotification::set_next_window_size(ImGuiWrapper& imgui)
{ 
	m_window_height = m_multiline ?
		std::max(m_lines_count, m_normal_lines_count) * m_line_height :
		m_normal_lines_count * m_line_height;
	m_window_height += 1 * m_line_height; // top and bottom
}

void NotificationManager::PopNotification::render_text(ImGuiWrapper& imgui, const float win_size_x, const float win_size_y, const float win_pos_x, const float win_pos_y)
{
	float	x_offset = m_left_indentation;
	int		last_end = 0;
	float	starting_y = (m_lines_count == 2 ? win_size_y / 2 - m_line_height : (m_lines_count == 1 ? win_size_y / 2 - m_line_height / 2 : m_line_height / 2));
	float	shift_y = m_line_height;
	std::string line;

	for (size_t i = 0; i < (m_multiline ? m_endlines.size() : std::min(m_endlines.size(), m_normal_lines_count)); i++) {
		assert(m_endlines.size() > i && m_text1.size() >= m_endlines[i]);
		line.clear();
		ImGui::SetCursorPosX(x_offset);     
		ImGui::SetCursorPosY(starting_y + i * shift_y);
		if (m_endlines.size() > i && m_text1.size() >= m_endlines[i]) {
			if (i == m_normal_lines_count - 1 && m_endlines.size() > m_normal_lines_count && !m_multiline) {
				// second line with "more" hypertext
				assert(m_normal_lines_count - 2 >= 0);
				line = m_text1.substr(m_endlines[m_normal_lines_count - 2] + (m_text1[m_endlines[m_normal_lines_count - 2]] == '\n' || m_text1[m_endlines[m_normal_lines_count - 2]] == ' ' ? 1 : 0), m_endlines[m_normal_lines_count - 1] - m_endlines[m_normal_lines_count - 2] - (m_text1[m_endlines[m_normal_lines_count - 2]] == '\n' || m_text1[m_endlines[m_normal_lines_count - 2]] == ' ' ? 1 : 0));
				while (ImGui::CalcTextSize(line.c_str()).x > m_window_width - m_window_width_offset - ImGui::CalcTextSize(("  [" + _u8L("More") + "]").c_str()).x) {
					line = line.substr(0, line.length() - 1);
				}
				line += " ";//"..";
			}
			else {
				// regural line
				line = m_text1.substr(last_end, m_endlines[i] - last_end);
			}
			last_end = m_endlines[i];
			if (m_text1.size() > m_endlines[i])
				last_end += (m_text1[m_endlines[i]] == '\n' || m_text1[m_endlines[i]] == ' ' ? 1 : 0);
			imgui.text(line.c_str());
		}
	}
	//hyperlink text
	if (!m_multiline && m_lines_count > m_normal_lines_count) {
		render_hypertext(imgui, x_offset + ImGui::CalcTextSize((line + " ").c_str()).x, starting_y + (m_normal_lines_count -1) *shift_y, "[" + _u8L("More") + "]", true);
	}
	else if (!m_hypertext.empty()) {
		render_hypertext(imgui, x_offset + ImGui::CalcTextSize((line + (line.empty() ? "" : " ")).c_str()).x, starting_y + (m_endlines.size() - 1) * shift_y, m_hypertext);
	}

<<<<<<< HEAD
	// text2 (text after hypertext) is not rendered for regular notifications
	// its rendering is in HintNotification::render_text

/* // old version that render evrything
	ImVec2      win_size(win_size_x, win_size_y);
	ImVec2      win_pos(win_pos_x, win_pos_y);
	float       x_offset = m_left_indentation;
	std::string fulltext = m_text1 + m_hypertext; //+ m_text2;
	ImVec2      text_size = ImGui::CalcTextSize(fulltext.c_str());
	// text posistions are calculated by lines count
	// large texts has "more" button or are displayed whole
	// smaller texts are divided as one liners and two liners
			
	int last_end = 0;
	float starting_y = m_line_height/2;//10;
	float shift_y = m_line_height;// -m_line_height / 20;
	std::string line;
	for (size_t i = 0; i < m_lines_count; i++) {
		line = m_text1.substr(last_end , m_endlines[i] - last_end);
		if(i < m_lines_count - 1)
			last_end = m_endlines[i] + (m_text1[m_endlines[i]] == '\n' || m_text1[m_endlines[i]] == ' ' ? 1 : 0);
		ImGui::SetCursorPosX(x_offset);
		ImGui::SetCursorPosY(starting_y + i * shift_y);
		
	//hyperlink text
	if (!m_hypertext.empty()) {
		render_hypertext(imgui, x_offset + ImGui::CalcTextSize((line + " ").c_str()).x, starting_y + (m_lines_count - 1) * shift_y, m_hypertext);
	}
*/
=======
	// text2
	if (!m_text2.empty() && (m_multiline|| m_lines_count <= m_normal_lines_count)) {
		starting_y += (m_endlines.size() - 1) * shift_y;
		last_end = 0;
		for (size_t i = 0; i < (m_multiline ? m_endlines2.size() : m_normal_lines_count); i++) {
			if (i == 0) //first line X is shifted by hypertext
				ImGui::SetCursorPosX(x_offset + ImGui::CalcTextSize((line + m_hypertext + (line.empty() ? " " : "  ")).c_str()).x);
			else
				ImGui::SetCursorPosX(x_offset);

			ImGui::SetCursorPosY(starting_y + i * shift_y);
			line.clear();
			if (m_endlines2.size() > i && m_text2.size() >= m_endlines2[i]) {

				// regular line
				line = m_text2.substr(last_end, m_endlines2[i] - last_end);
				last_end = m_endlines2[i];
				if (m_text2.size() > m_endlines2[i])
					last_end += (m_text2[m_endlines2[i]] == '\n' || m_text2[m_endlines2[i]] == ' ' ? 1 : 0);
				imgui.text(line.c_str());
			}
		}
	}
>>>>>>> 3284959e
}

void NotificationManager::PopNotification::render_hypertext(ImGuiWrapper& imgui, const float text_x, const float text_y, const std::string text, bool more)
{
	//invisible button
	ImVec2 part_size = ImGui::CalcTextSize(text.c_str());
	ImGui::SetCursorPosX(text_x -4);
	ImGui::SetCursorPosY(text_y -5);
	ImGui::PushStyleColor(ImGuiCol_Button, ImVec4(.0f, .0f, .0f, .0f));
	ImGui::PushStyleColor(ImGuiCol_ButtonHovered, ImVec4(.0f, .0f, .0f, .0f));
	ImGui::PushStyleColor(ImGuiCol_ButtonActive, ImVec4(.0f, .0f, .0f, .0f));
	if (imgui.button("   ", part_size.x + 6, part_size.y + 10))
	{
		if (more)
		{
			on_more_hypertext_click();
			set_next_window_size(imgui);
		}
		else if (on_text_click()) {
			close();
		}
	}
	ImGui::PopStyleColor(3);

	//hover color
	ImVec4 orange_color = ImVec4(.99f, .313f, .0f, 1.0f);
	if (ImGui::IsItemHovered(ImGuiHoveredFlags_RectOnly))
		orange_color.y += 0.2f;

	//text
	push_style_color(ImGuiCol_Text, orange_color, m_state == EState::FadingOut, m_current_fade_opacity);
	ImGui::SetCursorPosX(text_x);
	ImGui::SetCursorPosY(text_y);
	imgui.text(text.c_str());
	ImGui::PopStyleColor();

	//underline
	ImVec2 lineEnd = ImGui::GetItemRectMax();
	lineEnd.y -= 2;
	ImVec2 lineStart = lineEnd;
	lineStart.x = ImGui::GetItemRectMin().x;
	ImGui::GetWindowDrawList()->AddLine(lineStart, lineEnd, IM_COL32((int)(orange_color.x * 255), (int)(orange_color.y * 255), (int)(orange_color.z * 255), (int)(orange_color.w * 255.f * (m_state == EState::FadingOut ? m_current_fade_opacity : 1.f))));

}

void NotificationManager::PopNotification::render_close_button(ImGuiWrapper& imgui, const float win_size_x, const float win_size_y, const float win_pos_x, const float win_pos_y)
{
	ImVec2 win_size(win_size_x, win_size_y);
	ImVec2 win_pos(win_pos_x, win_pos_y); 
	ImGui::PushStyleColor(ImGuiCol_Button, ImVec4(.0f, .0f, .0f, .0f));
	ImGui::PushStyleColor(ImGuiCol_ButtonHovered, ImVec4(.0f, .0f, .0f, .0f));
	push_style_color(ImGuiCol_Text, ImVec4(1.f, 1.f, 1.f, 1.f), m_state == EState::FadingOut, m_current_fade_opacity);
	push_style_color(ImGuiCol_TextSelectedBg, ImVec4(0, .75f, .75f, 1.f), m_state == EState::FadingOut, m_current_fade_opacity);
	ImGui::PushStyleColor(ImGuiCol_ButtonActive, ImVec4(.0f, .0f, .0f, .0f));


	std::string button_text;
	button_text = ImGui::CloseNotifButton;
	
	if (ImGui::IsMouseHoveringRect(ImVec2(win_pos.x - win_size.x / 10.f, win_pos.y),
		                           ImVec2(win_pos.x, win_pos.y + win_size.y - ( m_minimize_b_visible ? 2 * m_line_height : 0)),
		                           true))
	{
		button_text = ImGui::CloseNotifHoverButton;
	}
	ImVec2 button_pic_size = ImGui::CalcTextSize(button_text.c_str());
	ImVec2 button_size(button_pic_size.x * 1.25f, button_pic_size.y * 1.25f);
	ImGui::SetCursorPosX(win_size.x - m_line_height * 2.75f);
	ImGui::SetCursorPosY(win_size.y / 2 - button_size.y);
	if (imgui.button(button_text.c_str(), button_size.x, button_size.y))
	{
		close();
	}

	//invisible large button
	ImGui::SetCursorPosX(win_size.x - m_line_height * 2.35f);
	ImGui::SetCursorPosY(0);
	if (imgui.button(" ", m_line_height * 2.125, win_size.y - ( m_minimize_b_visible ? 2 * m_line_height : 0)))
	{
		close();
	}
	ImGui::PopStyleColor(5);
}

void NotificationManager::PopNotification::render_left_sign(ImGuiWrapper& imgui)
{
	if (m_data.level == NotificationLevel::ErrorNotificationLevel || m_data.level == NotificationLevel::WarningNotificationLevel) {
		std::string text;
		text = (m_data.level == NotificationLevel::ErrorNotificationLevel ? ImGui::ErrorMarker : ImGui::WarningMarker);
		ImGui::SetCursorPosX(m_line_height / 3);
		ImGui::SetCursorPosY(m_window_height / 2 - m_line_height);
		imgui.text(text.c_str());
	} else if (m_data.level == NotificationLevel::PrintInfoNotificationLevel || m_data.level == NotificationLevel::PrintInfoShortNotificationLevel) {
		std::wstring text;
		text = ImGui::InfoMarker;
		ImGui::SetCursorPosX(m_line_height / 3);
		ImGui::SetCursorPosY(m_window_height / 2 - m_line_height);
		imgui.text(text.c_str());
	}
}
void NotificationManager::PopNotification::render_minimize_button(ImGuiWrapper& imgui, const float win_pos_x, const float win_pos_y)
{
	ImGui::PushStyleColor(ImGuiCol_Button, ImVec4(.0f, .0f, .0f, .0f));
	ImGui::PushStyleColor(ImGuiCol_ButtonHovered, ImVec4(.0f, .0f, .0f, .0f));
	push_style_color(ImGuiCol_ButtonActive, ImGui::GetStyleColorVec4(ImGuiCol_WindowBg), m_state == EState::FadingOut, m_current_fade_opacity);
	push_style_color(ImGuiCol_Text, ImVec4(1.f, 1.f, 1.f, 1.f), m_state == EState::FadingOut, m_current_fade_opacity);
	push_style_color(ImGuiCol_TextSelectedBg, ImVec4(0, .75f, .75f, 1.f), m_state == EState::FadingOut, m_current_fade_opacity);

	
	//button - if part if treggered
	std::string button_text;
	button_text = ImGui::MinimalizeButton;
	if (ImGui::IsMouseHoveringRect(ImVec2(win_pos_x - m_window_width / 10.f, win_pos_y + m_window_height - 2 * m_line_height + 1),
		ImVec2(win_pos_x, win_pos_y + m_window_height),
		true)) 
	{
		button_text = ImGui::MinimalizeHoverButton;
	}
	ImVec2 button_pic_size = ImGui::CalcTextSize(button_text.c_str());
	ImVec2 button_size(button_pic_size.x * 1.25f, button_pic_size.y * 1.25f);
	ImGui::SetCursorPosX(m_window_width - m_line_height * 1.8f);
	ImGui::SetCursorPosY(m_window_height - button_size.y - 5);
	if (imgui.button(button_text.c_str(), button_size.x, button_size.y))
	{
		m_multiline = false;
	}
	
	ImGui::PopStyleColor(5);
	m_minimize_b_visible = true;
}
bool NotificationManager::PopNotification::on_text_click()
{
	if(m_data.callback != nullptr)
		return m_data.callback(m_evt_handler);
	return false;
<<<<<<< HEAD
	}
=======
}
void  NotificationManager::PopNotification::on_more_hypertext_click()
{
	m_multiline = true;
}

>>>>>>> 3284959e
void NotificationManager::PopNotification::update(const NotificationData& n)
{
	m_text1          = n.text1;
	m_hypertext      = n.hypertext;
    m_text2          = n.text2;
	init();
}
bool NotificationManager::PopNotification::compare_text(const std::string& text) const 
{
	std::wstring wt1 = boost::nowide::widen(m_text1);
	std::wstring wt2 = boost::nowide::widen(text);
	wt1.erase(std::remove_if(wt1.begin(), wt1.end(), ::iswspace), wt1.end());
	wt2.erase(std::remove_if(wt2.begin(), wt2.end(), ::iswspace), wt2.end());
	if (wt1.compare(wt2) == 0)
		return true;
	return false;
}

bool NotificationManager::PopNotification::update_state(bool paused, const int64_t delta)
{

	m_next_render = std::numeric_limits<int64_t>::max();

	if (m_state == EState::Unknown) {
		init();
		return true;
	}

	if (m_state == EState::Hidden) {
		return false;
	}

	int64_t now = GLCanvas3D::timestamp_now();

	// reset fade opacity for non-closing notifications or hover during fading
	if (m_state != EState::FadingOut && m_state != EState::ClosePending && m_state != EState::Finished) {
		m_current_fade_opacity = 1.0f;
	}

	// reset timers - hovered state is set in render 
	if (m_state == EState::Hovered) { 
		m_state = EState::Unknown;
		init();
	// Timers when not fading
	} else if (m_state != EState::NotFading && m_state != EState::FadingOut && m_state != EState::ClosePending && m_state != EState::Finished && get_duration() != 0 && !paused) {
		int64_t up_time = now - m_notification_start;
		if (up_time >= get_duration() * 1000) {
			m_state					= EState::FadingOut;
			m_fading_start			= now;
		} else {
			m_next_render = get_duration() * 1000 - up_time;
		}	
	}
	// Timers when fading
	if (m_state == EState::FadingOut && !paused) {
		int64_t curr_time		= now - m_fading_start;
		int64_t next_render		= FADING_OUT_TIMEOUT - delta;
		m_current_fade_opacity	= std::clamp(1.0f - 0.001f * static_cast<float>(curr_time) / FADING_OUT_DURATION, 0.0f, 1.0f);
		if (m_current_fade_opacity <= 0.0f) {
			m_state = EState::Finished;
			return true;
		} else if (next_render <= 20) {
			m_next_render = FADING_OUT_TIMEOUT;
			return true;
		} else {
			m_next_render = next_render;
			return false;
		}
	}

	if (m_state == EState::Finished) {
		return true;
	}

	if (m_state == EState::ClosePending) {
		m_state = EState::Finished;
		return true;
	}
	return false;
}

//---------------ExportFinishedNotification-----------
void NotificationManager::ExportFinishedNotification::count_spaces()
{
	if (m_eject_pending)
	{
		return PopNotification::count_spaces();
	}
	//determine line width 
	m_line_height = ImGui::CalcTextSize("A").y;

	m_left_indentation = m_line_height;
	if (m_data.level == NotificationLevel::ErrorNotificationLevel || m_data.level == NotificationLevel::WarningNotificationLevel) {
		std::string text;
		text = (m_data.level == NotificationLevel::ErrorNotificationLevel ? ImGui::ErrorMarker : ImGui::WarningMarker);
		float picture_width = ImGui::CalcTextSize(text.c_str()).x;
		m_left_indentation = picture_width + m_line_height / 2;
	}
	//TODO count this properly
	m_window_width_offset = m_left_indentation + m_line_height * (m_to_removable ? 6.f : 3.f);
	m_window_width = m_line_height * 25;
}

void NotificationManager::ExportFinishedNotification::render_text(ImGuiWrapper& imgui, const float win_size_x, const float win_size_y, const float win_pos_x, const float win_pos_y)
{
	if (m_eject_pending)
	{
		return PopNotification::render_text(imgui, win_size_x, win_size_y, win_pos_x, win_pos_y);
	}
	float       x_offset = m_left_indentation;
	std::string fulltext = m_text1 + m_hypertext; //+ m_text2;
	// Lines are always at least two and m_multiline is always true for ExportFinishedNotification.
	// First line has "Export Finished" text and than hyper text open folder.
	// Following lines are path to gcode.
    size_t last_end = 0;
	float starting_y = m_line_height / 2;//10;
	float shift_y = m_line_height;// -m_line_height / 20;
	for (size_t i = 0; i < m_lines_count; i++) {
		assert(m_text1.size() >= m_endlines[i]);
		if (m_text1.size() >= m_endlines[i]) {
			std::string line = m_text1.substr(last_end, m_endlines[i] - last_end);
			last_end = m_endlines[i];
			if (m_text1.size() > m_endlines[i])
				last_end += (m_text1[m_endlines[i]] == '\n' || m_text1[m_endlines[i]] == ' ' ? 1 : 0);
			ImGui::SetCursorPosX(x_offset);
			ImGui::SetCursorPosY(starting_y + i * shift_y);
			imgui.text(line.c_str());
			//hyperlink text
			if ( i == 0 && !m_eject_pending)  {
				render_hypertext(imgui, x_offset + ImGui::CalcTextSize(line.c_str()).x + ImGui::CalcTextSize("   ").x, starting_y, _u8L("Open Folder."));
			}
		}
	}

}

void NotificationManager::ExportFinishedNotification::render_close_button(ImGuiWrapper& imgui, const float win_size_x, const float win_size_y, const float win_pos_x, const float win_pos_y)
{
	PopNotification::render_close_button(imgui, win_size_x, win_size_y, win_pos_x, win_pos_y);
	if(m_to_removable && ! m_eject_pending)
		render_eject_button(imgui, win_size_x, win_size_y, win_pos_x, win_pos_y);
}

void NotificationManager::ExportFinishedNotification::render_eject_button(ImGuiWrapper& imgui, const float win_size_x, const float win_size_y, const float win_pos_x, const float win_pos_y)
{
	ImVec2 win_size(win_size_x, win_size_y);
	ImVec2 win_pos(win_pos_x, win_pos_y);
	ImGui::PushStyleColor(ImGuiCol_Button, ImVec4(.0f, .0f, .0f, .0f));
	ImGui::PushStyleColor(ImGuiCol_ButtonHovered, ImVec4(.0f, .0f, .0f, .0f));
	push_style_color(ImGuiCol_Text, ImVec4(1.f, 1.f, 1.f, 1.f), m_state == EState::FadingOut, m_current_fade_opacity);
	push_style_color(ImGuiCol_TextSelectedBg, ImVec4(0, .75f, .75f, 1.f), m_state == EState::FadingOut, m_current_fade_opacity);
	ImGui::PushStyleColor(ImGuiCol_ButtonActive, ImVec4(.0f, .0f, .0f, .0f));

	std::string button_text;
	button_text = ImGui::EjectButton;
	
    if (ImGui::IsMouseHoveringRect(ImVec2(win_pos.x - m_line_height * 5.f, win_pos.y),
		ImVec2(win_pos.x - m_line_height * 2.5f, win_pos.y + win_size.y),
		true))
	{
		
		button_text = ImGui::EjectHoverButton;
		// tooltip
		long time_now = wxGetLocalTime();
		if (m_hover_time > 0 && m_hover_time < time_now) {
			ImGui::PushStyleColor(ImGuiCol_PopupBg, ImGuiWrapper::COL_WINDOW_BACKGROUND);
			ImGui::BeginTooltip();
			imgui.text(_u8L("Eject drive") + " " + GUI::shortkey_ctrl_prefix() + "T");
			ImGui::EndTooltip();
			ImGui::PopStyleColor();
			// somehow the tooltip wont show if the render doesnt run twice
			if (m_hover_once) {
				wxGetApp().plater()->get_current_canvas3D()->schedule_extra_frame(0);
				m_hover_once = false;
			}
		} 
		if (m_hover_time == 0) {
			m_hover_time = time_now;
			m_hover_once = true;
			wxGetApp().plater()->get_current_canvas3D()->schedule_extra_frame(1500);
		}
	} else {
		m_hover_time = 0;
		m_hover_once = false;
	}
	ImVec2 button_pic_size = ImGui::CalcTextSize(button_text.c_str());
	ImVec2 button_size(button_pic_size.x * 1.25f, button_pic_size.y * 1.25f);
	ImGui::SetCursorPosX(win_size.x - m_line_height * 5.0f);
	ImGui::SetCursorPosY(win_size.y / 2 - button_size.y);
	if (imgui.button(button_text.c_str(), button_size.x, button_size.y))
	{
		assert(m_evt_handler != nullptr);
		if (m_evt_handler != nullptr)
			wxPostEvent(m_evt_handler, EjectDriveNotificationClickedEvent(EVT_EJECT_DRIVE_NOTIFICAION_CLICKED));
		on_eject_click();
	}

	//invisible large button
	ImGui::SetCursorPosX(win_size.x - m_line_height * 4.625f);
	ImGui::SetCursorPosY(0);
	if (imgui.button("  ", m_line_height * 2.f, win_size.y))
	{
		assert(m_evt_handler != nullptr);
		if (m_evt_handler != nullptr)
			wxPostEvent(m_evt_handler, EjectDriveNotificationClickedEvent(EVT_EJECT_DRIVE_NOTIFICAION_CLICKED));
		on_eject_click();
	}
	ImGui::PopStyleColor(5);
}

bool NotificationManager::ExportFinishedNotification::update_state(bool paused, const int64_t delta)
{
	bool ret = PopNotification::update_state(paused, delta);
	if (!ret && m_hover_time != 0 && m_hover_time < wxGetLocalTime())
		return true;
	return false;
}

bool NotificationManager::ExportFinishedNotification::on_text_click()
{
	open_folder(m_export_dir_path);
	return false;
}
void NotificationManager::ExportFinishedNotification::on_eject_click()
{
	NotificationData data{ get_data().type, get_data().level , 0, _u8L("Ejecting.") };
	m_eject_pending = true;
	m_multiline = false;
	update(data);
}

//------ProgressBar----------------
void NotificationManager::ProgressBarNotification::init()
{
	PopNotification::init();
	//m_lines_count++;
	if (m_endlines.empty()) {
		m_endlines.push_back(0);
	}
	if(m_lines_count >= 2) {
<<<<<<< HEAD
		//m_lines_count = 3;
=======
	m_lines_count = 3;
>>>>>>> 3284959e
		m_multiline = true;
		while (m_endlines.size() < 3)
			m_endlines.push_back(m_endlines.back());
	} else {
		m_lines_count = 2;
		m_endlines.push_back(m_endlines.back());
		m_multiline = false;
	}
	if(m_state == EState::Shown)
		m_state = EState::NotFading;
}

void NotificationManager::ProgressBarNotification::render_text(ImGuiWrapper& imgui, const float win_size_x, const float win_size_y, const float win_pos_x, const float win_pos_y)
{
	// hypertext is not rendered at all. If it is needed, it needs to be added here.
	// m_endlines should have endline for each line and then for hypertext thus m_endlines[1] should always be in m_text1
	if (m_multiline) {
		assert(m_text1.size() >= m_endlines[0]  || m_text1.size() >= m_endlines[1]);
		if(m_endlines[0] > m_text1.size() || m_endlines[1] > m_text1.size())
			return;
		// two lines text (what doesnt fit, wont show), one line bar
		ImGui::SetCursorPosX(m_left_indentation);
		ImGui::SetCursorPosY(m_line_height / 4);
		imgui.text(m_text1.substr(0, m_endlines[0]).c_str());
		ImGui::SetCursorPosX(m_left_indentation);
		ImGui::SetCursorPosY(m_line_height + m_line_height / 4);
		std::string line = m_text1.substr(m_endlines[0] + (m_text1[m_endlines[0]] == '\n' || m_text1[m_endlines[0]] == ' ' ? 1 : 0), m_endlines[1] - m_endlines[0] - (m_text1[m_endlines[0]] == '\n' || m_text1[m_endlines[0]] == ' ' ? 1 : 0));
		imgui.text(line.c_str());
		if (m_has_cancel_button)
			render_cancel_button(imgui, win_size_x, win_size_y, win_pos_x, win_pos_y);
		render_bar(imgui, win_size_x, win_size_y, win_pos_x, win_pos_y);
	} else {
		assert(m_text1.size() >= m_endlines[0]);
		if (m_endlines[0] > m_text1.size())
			return;
		//one line text, one line bar
		ImGui::SetCursorPosX(m_left_indentation);
		ImGui::SetCursorPosY(/*win_size_y / 2 - win_size_y / 6 -*/ m_line_height / 4);
		imgui.text(m_text1.substr(0, m_endlines[0]).c_str());
		if (m_has_cancel_button)
			render_cancel_button(imgui, win_size_x, win_size_y, win_pos_x, win_pos_y);
		render_bar(imgui, win_size_x, win_size_y, win_pos_x, win_pos_y);
	}

	
}
void NotificationManager::ProgressBarNotification::render_bar(ImGuiWrapper& imgui, const float win_size_x, const float win_size_y, const float win_pos_x, const float win_pos_y, float y_indentation, float percent, bool render)
{
	ImVec4 orange_color = ImGuiWrapper::get_COL_LIGHT(); // ImVec4(.99f, .313f, .0f, 1.0f);
	ImVec4 gray_color = ImGuiWrapper::COL_GREY_DARK; // ImVec4(.34f, .34f, .34f, 1.0f);
	ImVec2 lineEnd = ImVec2(win_pos_x - m_window_width_offset, win_pos_y + win_size_y / 2 + y_indentation);
	ImVec2 lineStart = ImVec2(win_pos_x - win_size_x + m_left_indentation, win_pos_y + win_size_y / 2 + y_indentation);
	ImVec2 midPoint = ImVec2(lineStart.x + (lineEnd.x - lineStart.x) * percent, lineStart.y);
	ImGui::GetWindowDrawList()->AddLine(lineStart, lineEnd, IM_COL32((int)(gray_color.x * 255), (int)(gray_color.y * 255), (int)(gray_color.z * 255), (m_current_fade_opacity * 255.f)), m_line_height * 0.2f);
	ImGui::GetWindowDrawList()->AddLine(lineStart, midPoint, IM_COL32((int)(orange_color.x * 255), (int)(orange_color.y * 255), (int)(orange_color.z * 255), (m_current_fade_opacity * 255.f)), m_line_height * 0.2f);
	if (render) {
		std::string text;
		std::stringstream stream;
		stream << std::fixed << std::setprecision(2) << (int)(percent * 100) << "%";
		text = stream.str();
		ImGui::SetCursorPosX(m_left_indentation);
<<<<<<< HEAD
		ImGui::SetCursorPosY(win_size_y / 2 + win_size_y / 6 + y_indentation - m_line_height / 2);
		imgui.text(text.c_str());
=======
		ImGui::SetCursorPosY(win_size_y / 2 + win_size_y / 6 - (m_multiline ? 0 : m_line_height / 4));
		imgui.text(text.c_str());
	}
}

//------ProgressBarWithCancelNotification----------------

void NotificationManager::ProgressBarWithCancelNotification::render_close_button(ImGuiWrapper& imgui, const float win_size_x, const float win_size_y, const float win_pos_x, const float win_pos_y)
{
	if (m_percentage < 0.f || m_percentage >= 1.f)
		render_close_button_inner(imgui, win_size_x, win_size_y, win_pos_x, win_pos_y);
	else
		render_cancel_button_inner(imgui, win_size_x, win_size_y, win_pos_x, win_pos_y);
}
void NotificationManager::ProgressBarWithCancelNotification::render_close_button_inner(ImGuiWrapper& imgui, const float win_size_x, const float win_size_y, const float win_pos_x, const float win_pos_y)
{
	ImVec2 win_size(win_size_x, win_size_y);
	ImVec2 win_pos(win_pos_x, win_pos_y);
	ImGui::PushStyleColor(ImGuiCol_Button, ImVec4(.0f, .0f, .0f, .0f));
	ImGui::PushStyleColor(ImGuiCol_ButtonHovered, ImVec4(.0f, .0f, .0f, .0f));
	push_style_color(ImGuiCol_Text, ImVec4(1.f, 1.f, 1.f, 1.f), m_state == EState::FadingOut, m_current_fade_opacity);
	push_style_color(ImGuiCol_TextSelectedBg, ImVec4(0, .75f, .75f, 1.f), m_state == EState::FadingOut, m_current_fade_opacity);
	ImGui::PushStyleColor(ImGuiCol_ButtonActive, ImVec4(.0f, .0f, .0f, .0f));


	std::string button_text;
	button_text = ImGui::CloseNotifButton;

	if (ImGui::IsMouseHoveringRect(ImVec2(win_pos.x - win_size.x / 10.f, win_pos.y),
		ImVec2(win_pos.x, win_pos.y + win_size.y - (m_minimize_b_visible ? 2 * m_line_height : 0)),
		true))
	{
		button_text = ImGui::CloseNotifHoverButton;
	}
	ImVec2 button_pic_size = ImGui::CalcTextSize(button_text.c_str());
	ImVec2 button_size(button_pic_size.x * 1.25f, button_pic_size.y * 1.25f);
	ImGui::SetCursorPosX(win_size.x - m_line_height * 2.75f);
	ImGui::SetCursorPosY(win_size.y / 2 - button_size.y);
	if (imgui.button(button_text.c_str(), button_size.x, button_size.y))
	{
		close();
	}

	//invisible large button
	ImGui::SetCursorPosX(win_size.x - m_line_height * 2.35f);
	ImGui::SetCursorPosY(0);
	if (imgui.button(" ", m_line_height * 2.125, win_size.y - (m_minimize_b_visible ? 2 * m_line_height : 0)))
	{
		close();
	}
	ImGui::PopStyleColor(5);

}

void NotificationManager::ProgressBarWithCancelNotification::render_cancel_button_inner(ImGuiWrapper& imgui, const float win_size_x, const float win_size_y, const float win_pos_x, const float win_pos_y)
{
	ImVec2 win_size(win_size_x, win_size_y);
	ImVec2 win_pos(win_pos_x, win_pos_y);
	ImGui::PushStyleColor(ImGuiCol_Button, ImVec4(.0f, .0f, .0f, .0f));
	ImGui::PushStyleColor(ImGuiCol_ButtonHovered, ImVec4(.0f, .0f, .0f, .0f));
	push_style_color(ImGuiCol_Text, ImVec4(1.f, 1.f, 1.f, 1.f), m_state == EState::FadingOut, m_current_fade_opacity);
	push_style_color(ImGuiCol_TextSelectedBg, ImVec4(0, .75f, .75f, 1.f), m_state == EState::FadingOut, m_current_fade_opacity);
	ImGui::PushStyleColor(ImGuiCol_ButtonActive, ImVec4(.0f, .0f, .0f, .0f));


	std::string button_text;
	button_text = ImGui::CancelButton;

	if (ImGui::IsMouseHoveringRect(ImVec2(win_pos.x - win_size.x / 10.f, win_pos.y),
		ImVec2(win_pos.x, win_pos.y + win_size.y - (m_minimize_b_visible ? 2 * m_line_height : 0)),
		true))
	{
		button_text = ImGui::CancelHoverButton;
	}
	ImVec2 button_pic_size = ImGui::CalcTextSize(button_text.c_str());
	ImVec2 button_size(button_pic_size.x * 1.25f, button_pic_size.y * 1.25f);
	ImGui::SetCursorPosX(win_size.x - m_line_height * 2.75f);
	ImGui::SetCursorPosY(win_size.y / 2 - button_size.y);
	if (imgui.button(button_text.c_str(), button_size.x, button_size.y))
	{
		on_cancel_button();
	}

	//invisible large button
	ImGui::SetCursorPosX(win_size.x - m_line_height * 2.35f);
	ImGui::SetCursorPosY(0);
	if (imgui.button(" ", m_line_height * 2.125, win_size.y - (m_minimize_b_visible ? 2 * m_line_height : 0)))
	{
		on_cancel_button();
	}
	ImGui::PopStyleColor(5);

}

void NotificationManager::ProgressBarWithCancelNotification::on_cancel_button()
{
	if (m_cancel_callback) {
		if (m_cancel_callback()) {
			close();
		}
	}
}

void NotificationManager::ProgressBarWithCancelNotification::render_bar(ImGuiWrapper& imgui, const float win_size_x, const float win_size_y, const float win_pos_x, const float win_pos_y)
{
	ProgressBarNotification::render_bar(imgui, win_size_x, win_size_y, win_pos_x, win_pos_y);
	std::string text;
	if (m_percentage < 0.f) {
		text = _u8L("ERROR");
	} else {
		std::stringstream stream;
		stream << std::fixed << std::setprecision(2) << (int)(m_percentage * 100) << "%";
		text = stream.str();
	}
	ImGui::SetCursorPosX(m_left_indentation);
	ImGui::SetCursorPosY(win_size_y / 2 + win_size_y / 6 - (m_multiline ? 0 : m_line_height / 4));
	imgui.text(text.c_str());
}

//------URLDownloadNotification----------------

void NotificationManager::URLDownloadNotification::render_close_button(ImGuiWrapper& imgui, const float win_size_x, const float win_size_y, const float win_pos_x, const float win_pos_y)
{
	if (m_percentage < 0.f || m_percentage >= 1.f) {
		render_close_button_inner(imgui, win_size_x, win_size_y, win_pos_x, win_pos_y);
		if (m_percentage >= 1.f)
			render_open_button_inner(imgui, win_size_x, win_size_y, win_pos_x, win_pos_y);
	} else
		render_pause_cancel_buttons_inner(imgui, win_size_x, win_size_y, win_pos_x, win_pos_y);
}
void NotificationManager::URLDownloadNotification::render_close_button_inner(ImGuiWrapper& imgui, const float win_size_x, const float win_size_y, const float win_pos_x, const float win_pos_y)
{
	ImVec2 win_size(win_size_x, win_size_y);
	ImVec2 win_pos(win_pos_x, win_pos_y);
	ImGui::PushStyleColor(ImGuiCol_Button, ImVec4(.0f, .0f, .0f, .0f));
	ImGui::PushStyleColor(ImGuiCol_ButtonHovered, ImVec4(.0f, .0f, .0f, .0f));
	push_style_color(ImGuiCol_Text, ImVec4(1.f, 1.f, 1.f, 1.f), m_state == EState::FadingOut, m_current_fade_opacity);
	push_style_color(ImGuiCol_TextSelectedBg, ImVec4(0, .75f, .75f, 1.f), m_state == EState::FadingOut, m_current_fade_opacity);
	ImGui::PushStyleColor(ImGuiCol_ButtonActive, ImVec4(.0f, .0f, .0f, .0f));


	std::string button_text;
	button_text = ImGui::CloseNotifButton;

	if (ImGui::IsMouseHoveringRect(ImVec2(win_pos.x - win_size.x / 10.f, win_pos.y),
		ImVec2(win_pos.x, win_pos.y + win_size.y - (m_minimize_b_visible ? 2 * m_line_height : 0)),
		true))
	{
		button_text = ImGui::CloseNotifHoverButton;
	}
	ImVec2 button_pic_size = ImGui::CalcTextSize(button_text.c_str());
	ImVec2 button_size(button_pic_size.x * 1.25f, button_pic_size.y * 1.25f);
	ImGui::SetCursorPosX(win_size.x - m_line_height * 2.75f);
	ImGui::SetCursorPosY(win_size.y / 2 - button_size.y);
	if (imgui.button(button_text.c_str(), button_size.x, button_size.y))
	{
		close();
	}

	//invisible large button
	ImGui::SetCursorPosX(win_size.x - m_line_height * 2.35f);
	ImGui::SetCursorPosY(0);
	if (imgui.button(" ", m_line_height * 2.125, win_size.y - (m_minimize_b_visible ? 2 * m_line_height : 0)))
	{
		close();
	}
	ImGui::PopStyleColor(5);

}

void NotificationManager::URLDownloadNotification::render_pause_cancel_buttons_inner(ImGuiWrapper& imgui, const float win_size_x, const float win_size_y, const float win_pos_x, const float win_pos_y)
{
	
	render_cancel_button_inner(imgui, win_size_x, win_size_y, win_pos_x, win_pos_y);
	render_pause_button_inner(imgui, win_size_x, win_size_y, win_pos_x, win_pos_y);
}
void NotificationManager::URLDownloadNotification::render_pause_button_inner(ImGuiWrapper& imgui, const float win_size_x, const float win_size_y, const float win_pos_x, const float win_pos_y)
{
	ImVec2 win_size(win_size_x, win_size_y);
	ImVec2 win_pos(win_pos_x, win_pos_y);
	ImGui::PushStyleColor(ImGuiCol_Button, ImVec4(.0f, .0f, .0f, .0f));
	ImGui::PushStyleColor(ImGuiCol_ButtonHovered, ImVec4(.0f, .0f, .0f, .0f));
	push_style_color(ImGuiCol_Text, ImVec4(1.f, 1.f, 1.f, 1.f), m_state == EState::FadingOut, m_current_fade_opacity);
	push_style_color(ImGuiCol_TextSelectedBg, ImVec4(0, .75f, .75f, 1.f), m_state == EState::FadingOut, m_current_fade_opacity);
	ImGui::PushStyleColor(ImGuiCol_ButtonActive, ImVec4(.0f, .0f, .0f, .0f));

	std::wstring button_text;
	button_text = (m_download_paused ? ImGui::PlayButton : ImGui::PauseButton);
	
	if (ImGui::IsMouseHoveringRect(ImVec2(win_pos.x - m_line_height * 5.f, win_pos.y),
		ImVec2(win_pos.x - m_line_height * 2.5f, win_pos.y + win_size.y),
		true))
	{
		button_text = (m_download_paused ? ImGui::PlayHoverButton : ImGui::PauseHoverButton);
	}
	
	ImVec2 button_pic_size = ImGui::CalcTextSize(boost::nowide::narrow(button_text).c_str());
	ImVec2 button_size(button_pic_size.x * 1.25f, button_pic_size.y * 1.25f);
	ImGui::SetCursorPosX(win_size.x - m_line_height * 5.0f);
	ImGui::SetCursorPosY(win_size.y / 2 - button_size.y);
	if (imgui.button(button_text.c_str(), button_size.x, button_size.y))
	{
		trigger_user_action_callback(m_download_paused ? DownloaderUserAction::DownloadUserContinued : DownloaderUserAction::DownloadUserPaused);
	}

	//invisible large button
	ImGui::SetCursorPosX(win_size.x - m_line_height * 4.625f);
	ImGui::SetCursorPosY(0);
	if (imgui.button("  ", m_line_height * 2.f, win_size.y))
	{
		trigger_user_action_callback(m_download_paused ? DownloaderUserAction::DownloadUserContinued : DownloaderUserAction::DownloadUserPaused);
	}
	ImGui::PopStyleColor(5);
}

void NotificationManager::URLDownloadNotification::render_open_button_inner(ImGuiWrapper& imgui, const float win_size_x, const float win_size_y, const float win_pos_x, const float win_pos_y)
{
	ImVec2 win_size(win_size_x, win_size_y);
	ImVec2 win_pos(win_pos_x, win_pos_y);
	ImGui::PushStyleColor(ImGuiCol_Button, ImVec4(.0f, .0f, .0f, .0f));
	ImGui::PushStyleColor(ImGuiCol_ButtonHovered, ImVec4(.0f, .0f, .0f, .0f));
	push_style_color(ImGuiCol_Text, ImVec4(1.f, 1.f, 1.f, 1.f), m_state == EState::FadingOut, m_current_fade_opacity);
	push_style_color(ImGuiCol_TextSelectedBg, ImVec4(0, .75f, .75f, 1.f), m_state == EState::FadingOut, m_current_fade_opacity);
	ImGui::PushStyleColor(ImGuiCol_ButtonActive, ImVec4(.0f, .0f, .0f, .0f));

	std::wstring button_text;
	button_text = ImGui::OpenButton;

	if (ImGui::IsMouseHoveringRect(ImVec2(win_pos.x - m_line_height * 5.f, win_pos.y),
		ImVec2(win_pos.x - m_line_height * 2.5f, win_pos.y + win_size.y),
		true))
	{
		button_text = ImGui::OpenHoverButton;
	}

	ImVec2 button_pic_size = ImGui::CalcTextSize(boost::nowide::narrow(button_text).c_str());
	ImVec2 button_size(button_pic_size.x * 1.25f, button_pic_size.y * 1.25f);
	ImGui::SetCursorPosX(win_size.x - m_line_height * 5.0f);
	ImGui::SetCursorPosY(win_size.y / 2 - button_size.y);
	if (imgui.button(button_text.c_str(), button_size.x, button_size.y))
	{
		trigger_user_action_callback(DownloaderUserAction::DownloadUserOpenedFolder);
	}

	//invisible large button
	ImGui::SetCursorPosX(win_size.x - m_line_height * 4.625f);
	ImGui::SetCursorPosY(0);
	if (imgui.button("  ", m_line_height * 2.f, win_size.y))
	{
		trigger_user_action_callback(DownloaderUserAction::DownloadUserOpenedFolder);
	}
	ImGui::PopStyleColor(5);
}

void NotificationManager::URLDownloadNotification::render_cancel_button_inner(ImGuiWrapper& imgui, const float win_size_x, const float win_size_y, const float win_pos_x, const float win_pos_y)
{
	ImVec2 win_size(win_size_x, win_size_y);
	ImVec2 win_pos(win_pos_x, win_pos_y);
	ImGui::PushStyleColor(ImGuiCol_Button, ImVec4(.0f, .0f, .0f, .0f));
	ImGui::PushStyleColor(ImGuiCol_ButtonHovered, ImVec4(.0f, .0f, .0f, .0f));
	push_style_color(ImGuiCol_Text, ImVec4(1.f, 1.f, 1.f, 1.f), m_state == EState::FadingOut, m_current_fade_opacity);
	push_style_color(ImGuiCol_TextSelectedBg, ImVec4(0, .75f, .75f, 1.f), m_state == EState::FadingOut, m_current_fade_opacity);
	ImGui::PushStyleColor(ImGuiCol_ButtonActive, ImVec4(.0f, .0f, .0f, .0f));


	std::string button_text;
	button_text = ImGui::CancelButton;

	if (ImGui::IsMouseHoveringRect(ImVec2(win_pos.x - win_size.x / 10.f, win_pos.y),
		ImVec2(win_pos.x, win_pos.y + win_size.y - (m_minimize_b_visible ? 2 * m_line_height : 0)),
		true))
	{
		button_text = ImGui::CancelHoverButton;
	}
	ImVec2 button_pic_size = ImGui::CalcTextSize(button_text.c_str());
	ImVec2 button_size(button_pic_size.x * 1.25f, button_pic_size.y * 1.25f);
	ImGui::SetCursorPosX(win_size.x - m_line_height * 2.75f);
	ImGui::SetCursorPosY(win_size.y / 2 - button_size.y);
	if (imgui.button(button_text.c_str(), button_size.x, button_size.y))
	{
		trigger_user_action_callback(DownloaderUserAction::DownloadUserCanceled);
	}

	//invisible large button
	ImGui::SetCursorPosX(win_size.x - m_line_height * 2.35f);
	ImGui::SetCursorPosY(0);
	if (imgui.button(" ", m_line_height * 2.125, win_size.y - (m_minimize_b_visible ? 2 * m_line_height : 0)))
	{
		trigger_user_action_callback(DownloaderUserAction::DownloadUserCanceled);
	}
	ImGui::PopStyleColor(5);

}

void NotificationManager::URLDownloadNotification::trigger_user_action_callback(DownloaderUserAction action)
{
	if (m_user_action_callback) {
		if (m_user_action_callback(action, m_download_id)) {}
	}
}


void NotificationManager::URLDownloadNotification::render_bar(ImGuiWrapper& imgui, const float win_size_x, const float win_size_y, const float win_pos_x, const float win_pos_y)
{
	auto shorten_to_line = [this](const std::string& text, bool dots) -> std::string {
		std::string line = text;
		bool did_shorten = false;
		while (ImGui::CalcTextSize(line.c_str()).x > m_window_width - m_window_width_offset) {
			line = line.substr(0, line.length() - 1);
			did_shorten = true;
		}
		if (did_shorten && dots) {
			line = line.substr(0, line.length() - 2);
			line += "...";
		}
		return line;
	};

	ProgressBarNotification::render_bar(imgui, win_size_x, win_size_y, win_pos_x, win_pos_y);
	std::string text;
	if (m_percentage < 0.f) {
		text = _u8L("ERROR") + ": " + m_error_message;
	} else if (m_percentage >= 1.f) {
		text = _u8L("COMPLETED");
	} else {
		std::stringstream stream;
		stream << std::fixed << std::setprecision(2) << (int)(m_percentage * 100) << "%";
		text = stream.str();
>>>>>>> 3284959e
	}
	ImGui::SetCursorPosX(m_left_indentation);
	ImGui::SetCursorPosY(win_size_y / 2 + win_size_y / 6 - (m_multiline ? 0 : m_line_height / 4));
	imgui.text(shorten_to_line(text, true).c_str());
}

void NotificationManager::URLDownloadNotification::count_spaces()
{
	ProgressBarNotification::count_spaces();
	m_window_width_offset = m_line_height * 6; 
}
<<<<<<< HEAD
void NotificationManager::ProgressBarNotification::render_bar(ImGuiWrapper& imgui, const float win_size_x, const float win_size_y, const float win_pos_x, const float win_pos_y)
{
	render_bar(imgui, win_size_x, win_size_y, win_pos_x, win_pos_y, (m_multiline ? m_line_height / 2 : 0), m_percentage, m_render_percentage);
	//ImVec4 orange_color			= ImGuiWrapper::get_COL_LIGHT(); // ImVec4(.99f, .313f, .0f, 1.0f);
	//ImVec4 gray_color			= ImGuiWrapper::COL_GREY_DARK; // ImVec4(.34f, .34f, .34f, 1.0f);
	//ImVec2 lineEnd				= ImVec2(win_pos_x - m_window_width_offset, win_pos_y + win_size_y / 2 + (m_multiline ? m_line_height / 2 : 0));
	//ImVec2 lineStart			= ImVec2(win_pos_x - win_size_x + m_left_indentation, win_pos_y + win_size_y / 2 + (m_multiline ? m_line_height / 2 : 0));
	//ImVec2 midPoint				= ImVec2(lineStart.x + (lineEnd.x - lineStart.x) * m_percentage, lineStart.y);
	//ImGui::GetWindowDrawList()->AddLine(lineStart, lineEnd, IM_COL32((int)(gray_color.x * 255), (int)(gray_color.y * 255), (int)(gray_color.z * 255), (m_current_fade_opacity * 255.f)), m_line_height * 0.2f);
	//ImGui::GetWindowDrawList()->AddLine(lineStart, midPoint, IM_COL32((int)(orange_color.x * 255), (int)(orange_color.y * 255), (int)(orange_color.z * 255), (m_current_fade_opacity * 255.f)), m_line_height * 0.2f);
	//if (m_render_percentage) {
	//	std::string text;
	//	std::stringstream stream;
	//	stream << std::fixed << std::setprecision(2) << (int)(m_percentage * 100) << "%";
	//	text = stream.str();
	//	ImGui::SetCursorPosX(m_left_indentation);
	//	ImGui::SetCursorPosY(win_size_y / 2 + win_size_y / 6 - (m_multiline ? 0 : m_line_height / 4));
	//	imgui.text(text.c_str());
	//}
}
=======

>>>>>>> 3284959e
//------PrintHostUploadNotification----------------
void NotificationManager::PrintHostUploadNotification::init()
{
	if (is_finished())
		return;
	// count_spaces before text - generate_text needs to know width of line 
	count_spaces();
	generate_text();

	if (m_uj_state == UploadJobState::PB_COMPLETED || m_uj_state == UploadJobState::PB_COMPLETED_WITH_WARNING) {
		PopNotification::init();
		m_multiline = m_more_hypertext_used;
	} else 
		ProgressBarNotification::init();

	if (m_state == EState::NotFading && (m_uj_state == UploadJobState::PB_COMPLETED || m_uj_state == UploadJobState::PB_COMPLETED_WITH_WARNING))
		m_state = EState::Shown;
}
void NotificationManager::PrintHostUploadNotification::count_spaces()
{
	//determine line width 
	m_line_height = ImGui::CalcTextSize("A").y;

	m_left_indentation = m_line_height;
	if (m_uj_state == UploadJobState::PB_ERROR || m_uj_state == UploadJobState::PB_COMPLETED_WITH_WARNING) {
		std::string text;
		//text = (m_data.level == NotificationLevel::ErrorNotificationLevel ? ImGui::ErrorMarker : ImGui::WarningMarker); its always progressbar level (not error or warning)
		text = (m_uj_state == UploadJobState::PB_ERROR ? ImGui::ErrorMarker : ImGui::WarningMarker);
		float picture_width = ImGui::CalcTextSize(text.c_str()).x;
		m_left_indentation = picture_width + m_line_height / 2;
	}
	m_window_width_offset = m_line_height * 6;
	m_window_width = m_line_height * 25;
}
bool NotificationManager::PrintHostUploadNotification::push_background_color()
{
	if (m_uj_state == UploadJobState::PB_ERROR) {
		ImVec4 backcolor = ImGui::GetStyleColorVec4(ImGuiCol_WindowBg);
		backcolor.x += 0.3f;
		push_style_color(ImGuiCol_WindowBg, backcolor, m_state == EState::FadingOut, m_current_fade_opacity);
		return true;
	} else if (m_uj_state == UploadJobState::PB_COMPLETED_WITH_WARNING) {
		ImVec4 backcolor = ImGui::GetStyleColorVec4(ImGuiCol_WindowBg);
		backcolor.x += 0.3f;
		backcolor.y += 0.15f;
		push_style_color(ImGuiCol_WindowBg, backcolor, m_state == EState::FadingOut, m_current_fade_opacity);
		return true;
	}
	return false;
}

void NotificationManager::PrintHostUploadNotification::generate_text()
{
	auto shorten_to_line = [this](const std::string& text, bool dots) -> std::string {
		std::string line = text;
		bool did_shorten = false;
		while (ImGui::CalcTextSize(line.c_str()).x > m_window_width - m_window_width_offset) {
			line = line.substr(0, line.length() - 1);
			did_shorten = true;
		}
		if (did_shorten && dots) {
			line = line.substr(0, line.length() - 2);
			line += "...";
		}
		return line;
	};

	// whole text is no longer than 2 lines, filename is max 1 line long.
	std::string rest = " -> " + (m_original_host == m_host ? m_host : m_host + " (" + m_original_host + ")");
	std::string line1;
	if (ImGui::CalcTextSize(m_filename.c_str()).x > m_window_width - m_window_width_offset) {
		line1 = shorten_to_line(m_filename, true);
	} else  {
		line1 = shorten_to_line(m_filename + rest, false);
		size_t over = line1.size() - m_filename.size();
		if (over < 0)
			over = 0;
		if (over < rest.size())
			rest = rest.substr(over);
		else if (over >= rest.size())
			rest.clear();
	}
	std::string line2 = shorten_to_line(rest, true);

	// ... if in total that makes more than 1 line, whole notification will behave as 3 line notification (as base height)
	if (ImGui::CalcTextSize((line1 + line2).c_str()).x > m_window_width - m_window_width_offset)
		m_normal_lines_count = 3;
	else
		m_normal_lines_count = 2;
	
	if (m_uj_state == UploadJobState::PB_COMPLETED || m_uj_state == UploadJobState::PB_COMPLETED_WITH_WARNING)
		m_text1 = line1 + line2 + "\n" + _u8L("COMPLETED") + "\n" + m_status_message;
	else 
		m_text1 = line1 + line2;
}

void NotificationManager::PrintHostUploadNotification::set_percentage(float percent)
{
	m_percentage = percent;
	if (m_complete_on_100 && percent >= 1.0f) {
		complete();
	} else if (percent < 0.0f) {
		error();
	} else if (m_uj_state != UploadJobState::PB_COMPLETED && m_uj_state != UploadJobState::PB_COMPLETED_WITH_WARNING){
		if (m_percentage > 1.f) 
			m_percentage = 1.f;
		m_uj_state = UploadJobState::PB_PROGRESS;
		m_has_cancel_button = true;
	}
}

void NotificationManager::PrintHostUploadNotification::complete() 
{ 
	m_uj_state = UploadJobState::PB_COMPLETED; 
	m_has_cancel_button = false; 
	init(); 
}

void NotificationManager::PrintHostUploadNotification::complete_with_warning()
{
	m_uj_state = UploadJobState::PB_COMPLETED_WITH_WARNING;
	m_has_cancel_button = false;
	init();
}

void NotificationManager::PrintHostUploadNotification::render_text(ImGuiWrapper& imgui,const float win_size_x, const float win_size_y,const float win_pos_x, const float win_pos_y) 
{
	// If not completed, the text rendering is very similar to progressbar notification except it doesnt use m_multiline to decide.
	// If completed, whole text is part of m_text_1 and is rendered by PopNotification function.

	if (m_uj_state != UploadJobState::PB_COMPLETED && m_uj_state != UploadJobState::PB_COMPLETED_WITH_WARNING) {
		// hypertext is not rendered at all. If it is needed, it needs to be added here.
		// m_endlines should have endline for each line and then for hypertext thus m_endlines[1] should always be in m_text1
		if (m_endlines[0] != m_endlines[1]) {
			assert(m_text1.size() >= m_endlines[0] || m_text1.size() >= m_endlines[1]);
			if (m_endlines[0] > m_text1.size() || m_endlines[1] > m_text1.size())
				return;
			// two lines text (what doesnt fit, wont show), one line bar
			ImGui::SetCursorPosX(m_left_indentation);
			ImGui::SetCursorPosY(m_line_height / 4);
			imgui.text(m_text1.substr(0, m_endlines[0]).c_str());
			ImGui::SetCursorPosX(m_left_indentation);
			ImGui::SetCursorPosY(m_line_height + m_line_height / 4);
			std::string line = m_text1.substr(m_endlines[0] + (m_text1[m_endlines[0]] == '\n' || m_text1[m_endlines[0]] == ' ' ? 1 : 0), m_endlines[1] - m_endlines[0] - (m_text1[m_endlines[0]] == '\n' || m_text1[m_endlines[0]] == ' ' ? 1 : 0));
			imgui.text(line.c_str());
			// uncomment only if close and stop button should be next to each other
			//if (m_has_cancel_button)
			//	render_cancel_button(imgui, win_size_x, win_size_y, win_pos_x, win_pos_y);
			render_bar(imgui, win_size_x, win_size_y, win_pos_x, win_pos_y);
		}
		else {
			assert(m_text1.size() >= m_endlines[0]);
			if (m_endlines[0] > m_text1.size())
				return;
			//one line text, one line bar
			ImGui::SetCursorPosX(m_left_indentation);
			ImGui::SetCursorPosY(/*win_size_y / 2 - win_size_y / 6 -*/ m_line_height / 4);
			imgui.text(m_text1.substr(0, m_endlines[0]).c_str());
			if (m_has_cancel_button)
				render_cancel_button(imgui, win_size_x, win_size_y, win_pos_x, win_pos_y);
			render_bar(imgui, win_size_x, win_size_y, win_pos_x, win_pos_y);
		}
	} else 
		PopNotification::render_text(imgui, win_size_x, win_size_y, win_pos_x, win_pos_y);
}
void NotificationManager::PrintHostUploadNotification::render_bar(ImGuiWrapper& imgui, const float win_size_x, const float win_size_y, const float win_pos_x, const float win_pos_y)
{
	std::string text;
	switch (m_uj_state) {
	case Slic3r::GUI::NotificationManager::PrintHostUploadNotification::UploadJobState::PB_PROGRESS:
	{
		ProgressBarNotification::render_bar(imgui, win_size_x, win_size_y, win_pos_x, win_pos_y);
		float uploaded = m_file_size * m_percentage;
		std::stringstream stream;
		stream << std::fixed << std::setprecision(2) << (int)(m_percentage * 100) << "% - " << uploaded << " of " << m_file_size << "MB uploaded";
		text = stream.str();
		ImGui::SetCursorPosX(m_left_indentation);
		ImGui::SetCursorPosY(win_size_y / 2 + win_size_y / 6 - (m_multiline ? 0 : m_line_height / 4));
		break;
	}
	case Slic3r::GUI::NotificationManager::PrintHostUploadNotification::UploadJobState::PB_RESOLVING:
		text = _u8L("RESOLVING ADDRESS");
		ImGui::SetCursorPosX(m_left_indentation);
		ImGui::SetCursorPosY(win_size_y / 2 + win_size_y / 6 - (m_multiline ? m_line_height / 4 : m_line_height / 2));
		break;
	case Slic3r::GUI::NotificationManager::PrintHostUploadNotification::UploadJobState::PB_ERROR:
		text = _u8L("ERROR");
		ImGui::SetCursorPosX(m_left_indentation);
		ImGui::SetCursorPosY(win_size_y / 2 + win_size_y / 6 - (m_multiline ? m_line_height / 4 : m_line_height / 2));
		break;
	case Slic3r::GUI::NotificationManager::PrintHostUploadNotification::UploadJobState::PB_CANCELLED:
		text = _u8L("CANCELED");
		ImGui::SetCursorPosX(m_left_indentation);
		ImGui::SetCursorPosY(win_size_y / 2 + win_size_y / 6 - (m_multiline ? m_line_height / 4 : m_line_height / 2));
		break;
	case Slic3r::GUI::NotificationManager::PrintHostUploadNotification::UploadJobState::PB_COMPLETED:
	case Slic3r::GUI::NotificationManager::PrintHostUploadNotification::UploadJobState::PB_COMPLETED_WITH_WARNING:
		// whole text with both "COMPLETED" and status message is generated in generate_text()
		break;
	}
	
	imgui.text(text.c_str());

}
void NotificationManager::PrintHostUploadNotification::render_left_sign(ImGuiWrapper& imgui)
{
	if (m_uj_state == UploadJobState::PB_ERROR) {
		std::string text;
		text = ImGui::ErrorMarker;
		ImGui::SetCursorPosX(m_line_height / 3);
		ImGui::SetCursorPosY(m_window_height / 2 - m_line_height);
		imgui.text(text.c_str());
	} else if (m_uj_state == UploadJobState::PB_COMPLETED_WITH_WARNING) {
		std::string text;
		text = ImGui::WarningMarker;
		ImGui::SetCursorPosX(m_line_height / 3);
		ImGui::SetCursorPosY(m_window_height / 2 - m_line_height);
		imgui.text(text.c_str());
	}
}

void NotificationManager::PrintHostUploadNotification::render_close_button(ImGuiWrapper& imgui,  const float win_size_x, const float win_size_y, const float win_pos_x, const float win_pos_y)
{
	if (m_has_cancel_button)
		render_cancel_button(imgui, win_size_x, win_size_y, win_pos_x, win_pos_y);
	else
		ProgressBarNotification::render_close_button(imgui, win_size_x, win_size_y, win_pos_x, win_pos_y);
}

void NotificationManager::PrintHostUploadNotification::render_cancel_button(ImGuiWrapper& imgui, const float win_size_x, const float win_size_y, const float win_pos_x, const float win_pos_y)
{
	ImVec2 win_size(win_size_x, win_size_y);
	ImVec2 win_pos(win_pos_x, win_pos_y);
	ImGui::PushStyleColor(ImGuiCol_Button, ImVec4(.0f, .0f, .0f, .0f));
	ImGui::PushStyleColor(ImGuiCol_ButtonHovered, ImVec4(.0f, .0f, .0f, .0f));
	push_style_color(ImGuiCol_Text, ImVec4(1.f, 1.f, 1.f, 1.f), m_state == EState::FadingOut, m_current_fade_opacity);
	push_style_color(ImGuiCol_TextSelectedBg, ImVec4(0, .75f, .75f, 1.f), m_state == EState::FadingOut, m_current_fade_opacity);
	ImGui::PushStyleColor(ImGuiCol_ButtonActive, ImVec4(.0f, .0f, .0f, .0f));


	std::string button_text;
	button_text = ImGui::CancelButton;

	if (ImGui::IsMouseHoveringRect(ImVec2(win_pos.x - win_size.x / 10.f, win_pos.y),
		ImVec2(win_pos.x, win_pos.y + win_size.y - (m_minimize_b_visible ? 2 * m_line_height : 0)),
		true))
	{
		button_text = ImGui::CancelHoverButton;
		// tooltip
		long time_now = wxGetLocalTime();
		if (m_hover_time > 0 && m_hover_time < time_now) {
			ImGui::PushStyleColor(ImGuiCol_PopupBg, ImGuiWrapper::COL_WINDOW_BACKGROUND);
			ImGui::BeginTooltip();
			imgui.text(_u8L("Cancel upload") + " " + GUI::shortkey_ctrl_prefix() + "T");
			ImGui::EndTooltip();
			ImGui::PopStyleColor();
		}
		if (m_hover_time == 0)
			m_hover_time = time_now;
	}
	ImVec2 button_pic_size = ImGui::CalcTextSize(button_text.c_str());
	ImVec2 button_size(button_pic_size.x * 1.25f, button_pic_size.y * 1.25f);
	ImGui::SetCursorPosX(win_size.x - m_line_height * 2.75f);
	ImGui::SetCursorPosY(win_size.y / 2 - button_size.y);
	if (imgui.button(button_text.c_str(), button_size.x, button_size.y))
	{
		wxGetApp().printhost_job_queue().cancel(m_job_id - 1);
	}

	//invisible large button
	ImGui::SetCursorPosX(win_size.x - m_line_height * 2.35f);
	ImGui::SetCursorPosY(0);
	if (imgui.button(" ", m_line_height * 2.125, win_size.y - (m_minimize_b_visible ? 2 * m_line_height : 0)))
	{
		wxGetApp().printhost_job_queue().cancel(m_job_id - 1);
	}
	ImGui::PopStyleColor(5);

	// bellow is version where both close and stop button are rendered next to each other

	/*
	ImVec2 win_size(win_size_x, win_size_y);
	ImVec2 win_pos(win_pos_x, win_pos_y);
	ImGui::PushStyleColor(ImGuiCol_Button, ImVec4(.0f, .0f, .0f, .0f));
	ImGui::PushStyleColor(ImGuiCol_ButtonHovered, ImVec4(.0f, .0f, .0f, .0f));
	push_style_color(ImGuiCol_Text, ImVec4(1.f, 1.f, 1.f, 1.f), m_state == EState::FadingOut, m_current_fade_opacity);
	push_style_color(ImGuiCol_TextSelectedBg, ImVec4(0, .75f, .75f, 1.f), m_state == EState::FadingOut, m_current_fade_opacity);
	ImGui::PushStyleColor(ImGuiCol_ButtonActive, ImVec4(.0f, .0f, .0f, .0f));

	std::string button_text;
	button_text = ImGui::CancelButton;

	if (ImGui::IsMouseHoveringRect(ImVec2(win_pos.x - m_line_height * 5.f, win_pos.y),
		ImVec2(win_pos.x - m_line_height * 2.5f, win_pos.y + win_size.y),
		true))
	{
		button_text = ImGui::CancelHoverButton;
		// tooltip
		long time_now = wxGetLocalTime();
		if (m_hover_time > 0 && m_hover_time < time_now) {
			ImGui::PushStyleColor(ImGuiCol_PopupBg, ImGuiWrapper::COL_WINDOW_BACKGROUND);
			ImGui::BeginTooltip();
			imgui.text(_u8L("Cancel upload") + " " + GUI::shortkey_ctrl_prefix() + "T");
			ImGui::EndTooltip();
			ImGui::PopStyleColor();
		}
		if (m_hover_time == 0)
			m_hover_time = time_now;
	}
	else
		m_hover_time = 0;

	ImVec2 button_pic_size = ImGui::CalcTextSize(button_text.c_str());
	ImVec2 button_size(button_pic_size.x * 1.25f, button_pic_size.y * 1.25f);
	ImGui::SetCursorPosX(win_size.x - m_line_height * 5.0f);
	ImGui::SetCursorPosY(win_size.y / 2 - button_size.y);
	if (imgui.button(button_text.c_str(), button_size.x, button_size.y))
	{
		wxGetApp().printhost_job_queue().cancel(m_job_id - 1);
	}

	//invisible large button
	ImGui::SetCursorPosX(win_size.x - m_line_height * 4.625f);
	ImGui::SetCursorPosY(0);
	if (imgui.button("  ", m_line_height * 2.f, win_size.y))
	{
		wxGetApp().printhost_job_queue().cancel(m_job_id - 1);
	}
	ImGui::PopStyleColor(5);
	*/
}
//------UpdatedItemsInfoNotification-------
void NotificationManager::UpdatedItemsInfoNotification::count_spaces()
{
	//determine line width 
	m_line_height = ImGui::CalcTextSize("A").y;

	std::string text;
	text =  ImGui::WarningMarker;
	float picture_width = ImGui::CalcTextSize(text.c_str()).x;
	m_left_indentation = picture_width + m_line_height / 2;

	m_window_width_offset = m_left_indentation + m_line_height * 3.f;
	m_window_width = m_line_height * 25;
}
void NotificationManager::UpdatedItemsInfoNotification::add_type(InfoItemType type)
{
	std::vector<std::pair<InfoItemType, size_t>>::iterator it = m_types_and_counts.begin();
	for (; it != m_types_and_counts.end(); ++it) {
		if ((*it).first == type) {
			(*it).second++;
			break;
		}
	}
	if (it == m_types_and_counts.end())
		m_types_and_counts.emplace_back(type, 1);

	std::string text;
	for (it = m_types_and_counts.begin(); it != m_types_and_counts.end(); ++it) {
		if ((*it).second == 0)
			continue;
		switch ((*it).first) {
		case InfoItemType::CustomSupports:      text += format(_L_PLURAL("%1$d object was loaded with custom supports.",		"%1$d objects were loaded with custom supports.",		(*it).second), (*it).second) + "\n"; break;
		case InfoItemType::CustomSeam:          text += format(_L_PLURAL("%1$d object was loaded with custom seam.",			"%1$d objects were loaded with custom seam.",			(*it).second), (*it).second) + "\n"; break;
		case InfoItemType::MmuSegmentation:     text += format(_L_PLURAL("%1$d object was loaded with multimaterial painting.", "%1$d objects were loaded with multimaterial painting.",(*it).second), (*it).second) + "\n"; break;
		case InfoItemType::VariableLayerHeight: text += format(_L_PLURAL("%1$d object was loaded with variable layer height.",	"%1$d objects were loaded with variable layer height.", (*it).second), (*it).second) + "\n"; break;
		case InfoItemType::Sinking:             text += format(_L_PLURAL("%1$d object was loaded with partial sinking.",		"%1$d objects were loaded with partial sinking.",		(*it).second), (*it).second) + "\n"; break;
		case InfoItemType::CutConnectors:       text += format(_L_PLURAL("%1$d object was loaded as a part of cut object.",		"%1$d objects were loaded as parts of cut object",		(*it).second), (*it).second) + "\n"; break;
		default: BOOST_LOG_TRIVIAL(error) << "Unknown InfoItemType: " << (*it).second; break;
		}
	}
	m_state = EState::Unknown;
	NotificationData data { get_data().type, get_data().level , get_data().duration, text };
	update(data);
}
// Uncomment to have different icon for every type of info, otherwise it will have standart cube with i.
/*
void NotificationManager::UpdatedItemsInfoNotification::render_left_sign(ImGuiWrapper& imgui)
{
	std::string text;
	InfoItemType type = (m_types_and_counts.empty() ? InfoItemType::CustomSupports : m_types_and_counts[0].first);
	switch (type) {
	case InfoItemType::CustomSupports:      text = ImGui::CustomSupportsMarker; break;
	case InfoItemType::CustomSeam:          text = ImGui::CustomSeamMarker; break;
	case InfoItemType::MmuSegmentation:     text = ImGui::MmuSegmentationMarker; break;
	case InfoItemType::VariableLayerHeight: text = ImGui::VarLayerHeightMarker; break;
	case InfoItemType::Sinking:             text = ImGui::SinkingObjectMarker; break;
	default: break;
	}
	ImGui::SetCursorPosX(m_line_height / 3);
	ImGui::SetCursorPosY(m_window_height / 2 - m_line_height);
	imgui.text(text.c_str());
}
*/
//------SlicingProgressNotification
void NotificationManager::SlicingProgressNotification::init()
{
	if (m_sp_state == SlicingProgressState::SP_PROGRESS) {
		ProgressBarNotification::init();
		//if (m_state == EState::NotFading && m_percentage >= 1.0f)
		//	m_state = EState::Shown;
	}
	else {
		PopNotification::init();
	}

}
void NotificationManager::SlicingProgressNotification::count_lines()
{
	PopNotification::count_lines();
	if (m_text2 != "") {
		m_lines_count = 4;
	}
}
bool NotificationManager::SlicingProgressNotification::set_progress_state(float percent)
{
	if (percent < 0.f)
		return true;//set_progress_state(SlicingProgressState::SP_CANCELLED);
	else if (percent >= 1.f)
		return set_progress_state(SlicingProgressState::SP_COMPLETED);
	else 
		return set_progress_state(SlicingProgressState::SP_PROGRESS, percent);
}
bool NotificationManager::SlicingProgressNotification::set_progress_state(NotificationManager::SlicingProgressNotification::SlicingProgressState state, float percent/* = 0.f*/)
{
	switch (state)
	{
	case Slic3r::GUI::NotificationManager::SlicingProgressNotification::SlicingProgressState::SP_NO_SLICING:
	case Slic3r::GUI::NotificationManager::SlicingProgressNotification::SlicingProgressState::SP_BEGAN:
		m_state = EState::Hidden;
		set_percentage(-1);
		m_has_print_info = false;
		set_export_possible(false);
		m_sp_state = state;
		return true;
	case Slic3r::GUI::NotificationManager::SlicingProgressNotification::SlicingProgressState::SP_PROGRESS:
		if ((m_sp_state != SlicingProgressState::SP_BEGAN && m_sp_state != SlicingProgressState::SP_PROGRESS) || percent < m_percentage)
			return false;
		set_percentage(percent);
		m_has_cancel_button = true;
		m_sp_state = state;
		return true;
	case Slic3r::GUI::NotificationManager::SlicingProgressNotification::SlicingProgressState::SP_CANCELLED:
		set_percentage(-1);
		m_has_cancel_button = false;
		m_has_print_info = false;
		set_export_possible(false);
		m_sp_state = state;
		return true;
	case Slic3r::GUI::NotificationManager::SlicingProgressNotification::SlicingProgressState::SP_COMPLETED:
		if (m_sp_state != SlicingProgressState::SP_BEGAN && m_sp_state != SlicingProgressState::SP_PROGRESS)
			return false;
		set_percentage(1);
		m_has_cancel_button = false;
		m_has_print_info = false;
		// m_export_possible is important only for SP_PROGRESS state, thus we can reset it here
		set_export_possible(false);
		m_sp_state = state;
		return true;
	default:
		break;
	}
	return false;
}
bool NotificationManager::SlicingProgressNotification::set_secondary_progress(const std::string& text, float percent)
{
	if (m_sp_state == Slic3r::GUI::NotificationManager::SlicingProgressNotification::SlicingProgressState::SP_PROGRESS) {
		m_text2 = text;
		m_percentage2 = percent;
		init();
		return true;
	}

	return false;
}
void NotificationManager::SlicingProgressNotification::set_status_text(const std::string& text)
{
	switch (m_sp_state)
	{
	case Slic3r::GUI::NotificationManager::SlicingProgressNotification::SlicingProgressState::SP_NO_SLICING:
		m_state = EState::Hidden;
		break;
	case Slic3r::GUI::NotificationManager::SlicingProgressNotification::SlicingProgressState::SP_PROGRESS:
	{
		NotificationData data{ NotificationType::SlicingProgress, NotificationLevel::ProgressBarNotificationLevel, 0, text };
		update(data);
		m_state = EState::NotFading;
	}
		break;
	case Slic3r::GUI::NotificationManager::SlicingProgressNotification::SlicingProgressState::SP_CANCELLED: 
	{
		NotificationData data{ NotificationType::SlicingProgress, NotificationLevel::ProgressBarNotificationLevel, 0, text };
		update(data);
		m_state = EState::Shown;
	}
		break;
	case Slic3r::GUI::NotificationManager::SlicingProgressNotification::SlicingProgressState::SP_COMPLETED:
	{
		NotificationData data{ NotificationType::SlicingProgress, NotificationLevel::ProgressBarNotificationLevel, 0,  _u8L("Slicing finished."), m_is_fff ? _u8L("Export G-Code.") : _u8L("Export.") };
		update(data);
		m_state = EState::Shown;
	}
		break;
	default:
		break;
	}
}
void NotificationManager::SlicingProgressNotification::set_print_info(const std::string& info)
{
	if (m_sp_state != SlicingProgressState::SP_COMPLETED) {
		set_progress_state (SlicingProgressState::SP_COMPLETED);
	} else {
		m_has_print_info = true;
		m_print_info = info;
	}
}
void NotificationManager::SlicingProgressNotification::set_sidebar_collapsed(bool collapsed) 
{
	m_sidebar_collapsed = collapsed;
	if (m_sp_state == SlicingProgressState::SP_COMPLETED && collapsed)
		m_state = EState::NotFading;
}

void NotificationManager::SlicingProgressNotification::on_cancel_button()
{
	if (m_cancel_callback){
		if (!m_cancel_callback()) {
			set_progress_state(SlicingProgressState::SP_NO_SLICING);
		}
	}
}
int NotificationManager::SlicingProgressNotification::get_duration()
{
	if (m_sp_state == SlicingProgressState::SP_CANCELLED)
		return 2;
	else if (m_sp_state == SlicingProgressState::SP_COMPLETED && !m_sidebar_collapsed)
		return 2;
	else
		return 0;
}
bool  NotificationManager::SlicingProgressNotification::update_state(bool paused, const int64_t delta)
{
	bool ret = ProgressBarNotification::update_state(paused, delta);
	// sets Estate to hidden 
	if (get_state() == PopNotification::EState::ClosePending || get_state() == PopNotification::EState::Finished)
		set_progress_state(SlicingProgressState::SP_NO_SLICING);
	return ret;
}
void NotificationManager::SlicingProgressNotification::render_text(ImGuiWrapper& imgui, const float win_size_x, const float win_size_y, const float win_pos_x, const float win_pos_y)
{
	if (m_sp_state == SlicingProgressState::SP_PROGRESS /*|| (m_sp_state == SlicingProgressState::SP_COMPLETED && !m_sidebar_collapsed)*/) {
		if (m_text2 == "") {
			ProgressBarNotification::render_text(imgui, win_size_x, win_size_y, win_pos_x, win_pos_y);
		} else {
			////two line text, two line bar
			//ImGui::SetCursorPosX(m_left_indentation);
			//ImGui::SetCursorPosY(-m_line_height*2);
			//imgui.text(m_text1.c_str());
			//if (m_has_cancel_button)
			//	render_cancel_button(imgui, win_size_x, win_size_y, win_pos_x, win_pos_y);
			//ProgressBarNotification::render_bar(imgui, win_size_x, win_size_y, win_pos_x, win_pos_y, -m_line_height, m_percentage, m_render_percentage);
			//ImGui::SetCursorPosX(m_left_indentation);
			//ImGui::SetCursorPosY(0);
			//imgui.text(m_text2.c_str());
			//ProgressBarNotification::render_bar(imgui, win_size_x, win_size_y, win_pos_x, win_pos_y, m_line_height, m_percentage, m_render_percentage);
		// two lines text (what doesnt fit, wont show), one line bar
			ImGui::SetCursorPosX(m_left_indentation);
			ImGui::SetCursorPosY(m_line_height / 4);
			imgui.text(m_text1.c_str());
			ImGui::SetCursorPosX(m_left_indentation);
			ImGui::SetCursorPosY(m_line_height * 2 + m_line_height / 4);
			imgui.text(m_text2.c_str());
			if (m_has_cancel_button)
				render_cancel_button(imgui, win_size_x, win_size_y, win_pos_x, win_pos_y);
			ProgressBarNotification::render_bar(imgui, win_size_x, win_size_y, win_pos_x, win_pos_y, -m_line_height, m_percentage, false);
			ProgressBarNotification::render_bar(imgui, win_size_x, win_size_y, win_pos_x, win_pos_y, m_line_height, m_percentage2, true);
		}
		/* // enable for hypertext during slicing (correct call of export_enabled needed)
		if (m_multiline) {
			// two lines text, one line bar
			ImGui::SetCursorPosX(m_left_indentation);
			ImGui::SetCursorPosY(m_line_height / 4);
			imgui.text(m_text1.substr(0, m_endlines[0]).c_str());
			ImGui::SetCursorPosX(m_left_indentation);
			ImGui::SetCursorPosY(m_line_height + m_line_height / 4);
			std::string line = m_text1.substr(m_endlines[0] + (m_text1[m_endlines[0]] == '\n' || m_text1[m_endlines[0]] == ' ' ? 1 : 0), m_endlines[1] - m_endlines[0] - (m_text1[m_endlines[0]] == '\n' || m_text1[m_endlines[0]] == ' ' ? 1 : 0));
			imgui.text(line.c_str());
			if (m_sidebar_collapsed && m_sp_state == SlicingProgressState::SP_PROGRESS && m_export_possible) {
				ImVec2 text_size = ImGui::CalcTextSize(line.c_str());
				render_hypertext(imgui, m_left_indentation + text_size.x + 4, m_line_height + m_line_height / 4, m_hypertext);
			}
			if (m_has_cancel_button)
				render_cancel_button(imgui, win_size_x, win_size_y, win_pos_x, win_pos_y);
			render_bar(imgui, win_size_x, win_size_y, win_pos_x, win_pos_y);
		}
		else {
			//one line text, one line bar
			ImGui::SetCursorPosX(m_left_indentation);
			ImGui::SetCursorPosY(m_line_height / 4);
			std::string line = m_text1.substr(0, m_endlines[0]);
			imgui.text(line.c_str());
			if (m_sidebar_collapsed && m_sp_state == SlicingProgressState::SP_PROGRESS && m_export_possible) {
				ImVec2 text_size = ImGui::CalcTextSize(line.c_str());
				render_hypertext(imgui, m_left_indentation + text_size.x + 4, m_line_height / 4, m_hypertext);
			}
			if (m_has_cancel_button)
				render_cancel_button(imgui, win_size_x, win_size_y, win_pos_x, win_pos_y);
			render_bar(imgui, win_size_x, win_size_y, win_pos_x, win_pos_y);
		}
		*/
	} else if (m_sp_state == SlicingProgressState::SP_COMPLETED && m_sidebar_collapsed) {
		// "Slicing Finished" on line 1 + hypertext, print info on line
		ImVec2 win_size(win_size_x, win_size_y);
		ImVec2 text1_size = ImGui::CalcTextSize(m_text1.c_str());
		float x_offset = m_left_indentation;
		std::string fulltext = m_text1 + m_hypertext + m_text2;
		ImVec2 text_size = ImGui::CalcTextSize(fulltext.c_str());
		float cursor_y = win_size.y / 2 - text_size.y / 2;
		if (m_sidebar_collapsed && m_has_print_info) {
			x_offset = 20;
			cursor_y = win_size.y / 2 + win_size.y / 6 - text_size.y / 2;
			ImGui::SetCursorPosX(x_offset);
			ImGui::SetCursorPosY(cursor_y);
			imgui.text(m_print_info.c_str());
			cursor_y = win_size.y / 2 - win_size.y / 6 - text_size.y / 2;
		}
		ImGui::SetCursorPosX(x_offset);
		ImGui::SetCursorPosY(cursor_y);
		imgui.text(m_text1.c_str());
		if (m_sidebar_collapsed)
			render_hypertext(imgui, x_offset + text1_size.x + 4, cursor_y, m_hypertext);
	} else {
		PopNotification::render_text(imgui, win_size_x, win_size_y, win_pos_x, win_pos_y);
	}
}
void NotificationManager::SlicingProgressNotification::render_bar(ImGuiWrapper& imgui, const float win_size_x, const float win_size_y, const float win_pos_x, const float win_pos_y)
{
	if (m_sp_state != SlicingProgressState::SP_PROGRESS) {
		return;
	}
	ProgressBarNotification::render_bar(imgui, win_size_x, win_size_y, win_pos_x, win_pos_y);
}
void  NotificationManager::SlicingProgressNotification::render_hypertext(ImGuiWrapper& imgui,const float text_x, const float text_y, const std::string text, bool more)
{
	if (m_sp_state == SlicingProgressState::SP_COMPLETED && !m_sidebar_collapsed) 
		return;
	ProgressBarNotification::render_hypertext(imgui, text_x, text_y, text, more);
}
void NotificationManager::SlicingProgressNotification::render_cancel_button(ImGuiWrapper& imgui, const float win_size_x, const float win_size_y, const float win_pos_x, const float win_pos_y)
{
	ImVec2 win_size(win_size_x, win_size_y);
	ImVec2 win_pos(win_pos_x, win_pos_y);
	ImGui::PushStyleColor(ImGuiCol_Button, ImVec4(.0f, .0f, .0f, .0f));
	ImGui::PushStyleColor(ImGuiCol_ButtonHovered, ImVec4(.0f, .0f, .0f, .0f));
	push_style_color(ImGuiCol_Text, ImVec4(1.f, 1.f, 1.f, 1.f), m_state == EState::FadingOut, m_current_fade_opacity);
	push_style_color(ImGuiCol_TextSelectedBg, ImVec4(0, .75f, .75f, 1.f), m_state == EState::FadingOut, m_current_fade_opacity);
	ImGui::PushStyleColor(ImGuiCol_ButtonActive, ImVec4(.0f, .0f, .0f, .0f));


	std::string button_text;
	button_text = ImGui::CancelButton;

	if (ImGui::IsMouseHoveringRect(ImVec2(win_pos.x - win_size.x / 10.f, win_pos.y),
		ImVec2(win_pos.x, win_pos.y + win_size.y - (m_minimize_b_visible ? 2 * m_line_height : 0)),
		true))
	{
		button_text = ImGui::CancelHoverButton;
	}
	ImVec2 button_pic_size = ImGui::CalcTextSize(button_text.c_str());
	ImVec2 button_size(button_pic_size.x * 1.25f, button_pic_size.y * 1.25f);
	ImGui::SetCursorPosX(win_size.x - m_line_height * 2.75f);
	ImGui::SetCursorPosY(win_size.y / 2 - button_size.y);
	if (imgui.button(button_text.c_str(), button_size.x, button_size.y))
	{
		on_cancel_button();
	}

	//invisible large button
	ImGui::SetCursorPosX(win_size.x - m_line_height * 2.35f);
	ImGui::SetCursorPosY(0);
	if (imgui.button(" ", m_line_height * 2.125, win_size.y - (m_minimize_b_visible ? 2 * m_line_height : 0)))
	{
		on_cancel_button();
	}
	ImGui::PopStyleColor();
	ImGui::PopStyleColor();
	ImGui::PopStyleColor();
	ImGui::PopStyleColor();
	ImGui::PopStyleColor();
}

void NotificationManager::SlicingProgressNotification::render_close_button(ImGuiWrapper& imgui, const float win_size_x, const float win_size_y, const float win_pos_x, const float win_pos_y)
{
	// Do not render close button while showing progress - cancel button is rendered instead
	if (m_sp_state != SlicingProgressState::SP_PROGRESS) {
		ProgressBarNotification::render_close_button(imgui, win_size_x,  win_size_y, win_pos_x, win_pos_y);
	}
}
//------ProgressIndicatorNotification-------
void NotificationManager::ProgressIndicatorNotification::set_status_text(const char* text)
{
	NotificationData data{ NotificationType::ProgressIndicator, NotificationLevel::ProgressBarNotificationLevel, 0, text };
	update(data);
}

void NotificationManager::ProgressIndicatorNotification::init()
{
	// skip ProgressBarNotification::init (same code here)
	PopNotification::init();
	if (m_endlines.empty()) {
		m_endlines.push_back(0);
	}
	if (m_lines_count >= 2) {
		m_lines_count = 3;
		m_multiline = true;
		while (m_endlines.size() < 3)
			m_endlines.push_back(m_endlines.back());
	}
	else {
		m_lines_count = 2;
		m_endlines.push_back(m_endlines.back());
	}
	switch (m_progress_state)
	{
	case Slic3r::GUI::NotificationManager::ProgressIndicatorNotification::ProgressIndicatorState::PIS_HIDDEN:
		m_state = EState::Hidden;
		break;
	case Slic3r::GUI::NotificationManager::ProgressIndicatorNotification::ProgressIndicatorState::PIS_PROGRESS_REQUEST:
	case Slic3r::GUI::NotificationManager::ProgressIndicatorNotification::ProgressIndicatorState::PIS_PROGRESS_UPDATED:
		m_state = EState::NotFading;
		break;
	case Slic3r::GUI::NotificationManager::ProgressIndicatorNotification::ProgressIndicatorState::PIS_COMPLETED:
		m_state = EState::ClosePending;
		break;
	default:
		break;
	}
}
void NotificationManager::ProgressIndicatorNotification::set_percentage(float percent)
{
	ProgressBarNotification::set_percentage(percent);
	if (percent >= 0.0f && percent < 1.0f) {
		m_state = EState::NotFading;
		m_has_cancel_button = true;
		m_progress_state = ProgressIndicatorState::PIS_PROGRESS_REQUEST;
	} else if (percent >= 1.0f) {
		m_state = EState::FadingOut;
		m_progress_state = ProgressIndicatorState::PIS_COMPLETED;
		m_has_cancel_button = false;
	} else {
		m_progress_state = ProgressIndicatorState::PIS_HIDDEN;
		m_state = EState::Hidden;
	}
}
bool NotificationManager::ProgressIndicatorNotification::update_state(bool paused, const int64_t delta)
{
	if (m_progress_state == ProgressIndicatorState::PIS_PROGRESS_REQUEST) {
		// percentage was changed (and it called schedule_extra_frame), now update must know this needs render
		m_next_render = 0;
		m_progress_state = ProgressIndicatorState::PIS_PROGRESS_UPDATED;
		m_current_fade_opacity = 1.0f;
		return true;
	}
	bool ret = ProgressBarNotification::update_state(paused, delta);
	if (get_state() == PopNotification::EState::ClosePending || get_state() == PopNotification::EState::Finished)
		// go to PIS_HIDDEN state
		set_percentage(-1.0f);
	return ret;
}

void NotificationManager::ProgressIndicatorNotification::render_cancel_button(ImGuiWrapper& imgui, const float win_size_x, const float win_size_y, const float win_pos_x, const float win_pos_y)
{
	ImVec2 win_size(win_size_x, win_size_y);
	ImVec2 win_pos(win_pos_x, win_pos_y);
	ImGui::PushStyleColor(ImGuiCol_Button, ImVec4(.0f, .0f, .0f, .0f));
	ImGui::PushStyleColor(ImGuiCol_ButtonHovered, ImVec4(.0f, .0f, .0f, .0f));
	push_style_color(ImGuiCol_Text, ImVec4(1.f, 1.f, 1.f, 1.f), m_state == EState::FadingOut, m_current_fade_opacity);
	push_style_color(ImGuiCol_TextSelectedBg, ImVec4(0, .75f, .75f, 1.f), m_state == EState::FadingOut, m_current_fade_opacity);
	ImGui::PushStyleColor(ImGuiCol_ButtonActive, ImVec4(.0f, .0f, .0f, .0f));


	std::string button_text;
	button_text = ImGui::CancelButton;

	if (ImGui::IsMouseHoveringRect(ImVec2(win_pos.x - win_size.x / 10.f, win_pos.y),
		ImVec2(win_pos.x, win_pos.y + win_size.y - (m_minimize_b_visible ? 2 * m_line_height : 0)),
		true))
	{
		button_text = ImGui::CancelHoverButton;
	}
	ImVec2 button_pic_size = ImGui::CalcTextSize(button_text.c_str());
	ImVec2 button_size(button_pic_size.x * 1.25f, button_pic_size.y * 1.25f);
	ImGui::SetCursorPosX(win_size.x - m_line_height * 2.75f);
	ImGui::SetCursorPosY(win_size.y / 2 - button_size.y);
	if (imgui.button(button_text.c_str(), button_size.x, button_size.y))
	{
		on_cancel_button();
	}

	//invisible large button
	ImGui::SetCursorPosX(win_size.x - m_line_height * 2.35f);
	ImGui::SetCursorPosY(0);
	if (imgui.button(" ", m_line_height * 2.125, win_size.y - (m_minimize_b_visible ? 2 * m_line_height : 0)))
	{
		on_cancel_button();
	}
	ImGui::PopStyleColor(5);
}
void NotificationManager::ProgressIndicatorNotification::render_close_button(ImGuiWrapper& imgui, const float win_size_x, const float win_size_y, const float win_pos_x, const float win_pos_y)
{
	// Do not render close button while showing progress - cancel button is rendered instead
	if (m_percentage >= 1.0f)
	{
		ProgressBarNotification::render_close_button(imgui, win_size_x, win_size_y, win_pos_x, win_pos_y);
	}
}
//------NotificationManager--------
NotificationManager::NotificationManager(wxEvtHandler* evt_handler) :
	m_evt_handler(evt_handler)
{
}

void NotificationManager::push_notification(const NotificationType type, int timestamp)
{
	auto it = std::find_if(std::begin(basic_notifications), std::end(basic_notifications),
		boost::bind(&NotificationData::type, boost::placeholders::_1) == type);
	assert(it != std::end(basic_notifications));
	if (it != std::end(basic_notifications))
		push_notification_data(*it, timestamp);
}
void NotificationManager::push_notification(const std::string& text, int timestamp)
{
	push_notification_data({ NotificationType::CustomNotification, NotificationLevel::RegularNotificationLevel, 10, text }, timestamp);
}

void NotificationManager::push_notification(NotificationType type,
                                            NotificationLevel level,
                                            const std::string& text,
                                            const std::string& hypertext,
                                            std::function<bool(wxEvtHandler*)> callback,
											const std::string& text_after,
                                            int timestamp)
{
	int duration = get_standard_duration(level);
    push_notification_data({ type, level, duration, text, hypertext, callback, text_after }, timestamp);
}

void NotificationManager::push_delayed_notification(const NotificationType type, std::function<bool(void)> condition_callback, int64_t initial_delay, int64_t delay_interval)
{
	auto it = std::find_if(std::begin(basic_notifications), std::end(basic_notifications),
		boost::bind(&NotificationData::type, boost::placeholders::_1) == type);
	assert(it != std::end(basic_notifications));
	if (it != std::end(basic_notifications))
		push_delayed_notification_data(std::make_unique<PopNotification>(*it, m_id_provider, m_evt_handler), condition_callback, initial_delay, delay_interval);
}

void NotificationManager::push_validate_error_notification(const std::string& text)
{
	push_notification_data({ NotificationType::ValidateError, NotificationLevel::ErrorNotificationLevel, 0,  _u8L("ERROR:") + "\n" + text }, 0);
	set_slicing_progress_hidden();
}

void NotificationManager::push_slicing_error_notification(const std::string& text)
{
	set_all_slicing_errors_gray(false);
	push_notification_data({ NotificationType::SlicingError, NotificationLevel::ErrorNotificationLevel, 0,  _u8L("ERROR:") + "\n" + text }, 0);
	set_slicing_progress_hidden();
}
void NotificationManager::push_slicing_warning_notification(const std::string& text, bool gray, ObjectID oid, int warning_step, const std::string& hypertext, std::function<bool(wxEvtHandler*)> callback)
{
	NotificationData data { NotificationType::SlicingWarning, NotificationLevel::WarningNotificationLevel, 0,  _u8L("WARNING:") + "\n" + text ,  hypertext, callback};

	auto notification = std::make_unique<NotificationManager::ObjectIDNotification>(data, m_id_provider, m_evt_handler);
	notification->object_id = oid;
	notification->warning_step = warning_step;
	if (push_notification_data(std::move(notification), 0)) {
		m_pop_notifications.back()->set_gray(gray);
	}
}
void NotificationManager::push_plater_error_notification(const std::string& text)
{
	push_notification_data({ NotificationType::PlaterError, NotificationLevel::ErrorNotificationLevel, 0,  _u8L("ERROR:") + "\n" + text }, 0);
}

void NotificationManager::close_plater_error_notification(const std::string& text)
{
	for (std::unique_ptr<PopNotification> &notification : m_pop_notifications) {
		if (notification->get_type() == NotificationType::PlaterError && notification->compare_text(_u8L("ERROR:") + "\n" + text)) {
			notification->close();
		}
	}
}

void NotificationManager::push_plater_warning_notification(const std::string& text)
{
	// Find if was not hidden 
	for (std::unique_ptr<PopNotification>& notification : m_pop_notifications) {
		if (notification->get_type() == NotificationType::PlaterWarning && notification->compare_text(_u8L("WARNING:") + "\n" + text)) {
			if (notification->get_state() == PopNotification::EState::Hidden) {
				//dynamic_cast<PlaterWarningNotification*>(notification.get())->show();
				return;
			}
		}
	}

	NotificationData data{ NotificationType::PlaterWarning, NotificationLevel::WarningNotificationLevel, 0,  _u8L("WARNING:") + "\n" + text };

	auto notification = std::make_unique<NotificationManager::PlaterWarningNotification>(data, m_id_provider, m_evt_handler);
	push_notification_data(std::move(notification), 0);
	// dissaper if in preview
	apply_in_preview();
}

void NotificationManager::close_plater_warning_notification(const std::string& text)
{
	for (std::unique_ptr<PopNotification> &notification : m_pop_notifications) {
		if (notification->get_type() == NotificationType::PlaterWarning && notification->compare_text(_u8L("WARNING:") + "\n" + text)) {
			dynamic_cast<PlaterWarningNotification*>(notification.get())->real_close();
		}
	}
}
void NotificationManager::set_all_slicing_errors_gray(bool g)
{
	for (std::unique_ptr<PopNotification> &notification : m_pop_notifications) {
		if (notification->get_type() == NotificationType::SlicingError) {
			notification->set_gray(g);
		}
	}
}
void NotificationManager::set_all_slicing_warnings_gray(bool g)
{
	for (std::unique_ptr<PopNotification> &notification : m_pop_notifications) {
		if (notification->get_type() == NotificationType::SlicingWarning) {
			notification->set_gray(g);
		}
	}
}
/*
void NotificationManager::set_slicing_warning_gray(const std::string& text, bool g)
{
	for (std::unique_ptr<PopNotification> &notification : m_pop_notifications) {
		if (notification->get_type() == NotificationType::SlicingWarning && notification->compare_text(text)) {
			notification->set_gray(g);
		}
	}
}
*/
void NotificationManager::close_slicing_errors_and_warnings()
{
	for (std::unique_ptr<PopNotification> &notification : m_pop_notifications) {
		if (notification->get_type() == NotificationType::SlicingError || notification->get_type() == NotificationType::SlicingWarning) {
			notification->close();
		}
	}
}
void NotificationManager::close_slicing_error_notification(const std::string& text)
{
	for (std::unique_ptr<PopNotification>& notification : m_pop_notifications) {
		if (notification->get_type() == NotificationType::SlicingError && notification->compare_text(_u8L("ERROR:") + "\n" + text)) {
			notification->close();
		}
	}
}
void  NotificationManager::push_simplify_suggestion_notification(const std::string& text, ObjectID object_id, const std::string& hypertext/* = ""*/, std::function<bool(wxEvtHandler*)> callback/* = std::function<bool(wxEvtHandler*)>()*/)
{
	NotificationData data{ NotificationType::SimplifySuggestion, NotificationLevel::PrintInfoNotificationLevel, 10,  text, hypertext, callback };
	auto notification = std::make_unique<NotificationManager::ObjectIDNotification>(data, m_id_provider, m_evt_handler);
	notification->object_id = object_id;
	push_notification_data(std::move(notification), 0);
}
void NotificationManager::push_version_notification(NotificationType type, NotificationLevel level, const std::string& text, const std::string& hypertext, std::function<bool(wxEvtHandler*)> callback)
{
	assert (type == NotificationType::NewAlphaAvailable
		 || type == NotificationType::NewBetaAvailable 
		 || type == NotificationType::NoNewReleaseAvailable);

	for (std::unique_ptr<PopNotification>& notification : m_pop_notifications) {
		// NoNewReleaseAvailable must not show if alfa / beta is on.
		if (type == NotificationType::NoNewReleaseAvailable
			&& (notification->get_type() == NotificationType::NewAlphaAvailable 
				|| notification->get_type() == NotificationType::NewBetaAvailable)) {
			return;
		}
		// NoNewReleaseAvailable must close if alfa / beta is being push.
		if (notification->get_type() == NotificationType::NoNewReleaseAvailable
			&& (type == NotificationType::NewAlphaAvailable
				|| type == NotificationType::NewBetaAvailable)) {
			notification->close();
		}
	}
	push_notification(type, level, text, hypertext, callback);
}
void NotificationManager::close_notification_of_type(const NotificationType type)
{
	for (std::unique_ptr<PopNotification> &notification : m_pop_notifications) {
		if (notification->get_type() == type) {
			notification->close();
		}
	}
}
void NotificationManager::remove_slicing_warnings_of_released_objects(const std::vector<ObjectID>& living_oids)
{
	for (std::unique_ptr<PopNotification> &notification : m_pop_notifications)
		if (notification->get_type() == NotificationType::SlicingWarning) {
			if (! std::binary_search(living_oids.begin(), living_oids.end(),
				static_cast<ObjectIDNotification*>(notification.get())->object_id))
				notification->close();
		}
}
void NotificationManager::remove_simplify_suggestion_of_released_objects(const std::vector<ObjectID>& living_oids)
{
	for (std::unique_ptr<PopNotification>& notification : m_pop_notifications)
		if (notification->get_type() == NotificationType::SimplifySuggestion) {
			if (!std::binary_search(living_oids.begin(), living_oids.end(),
				static_cast<ObjectIDNotification*>(notification.get())->object_id))
				notification->close();
		}
}

void NotificationManager::remove_simplify_suggestion_with_id(const ObjectID oid)
{
	for (std::unique_ptr<PopNotification>& notification : m_pop_notifications)
		if (notification->get_type() == NotificationType::SimplifySuggestion) {
			if (static_cast<ObjectIDNotification*>(notification.get())->object_id == oid)
				notification->close();
		}
}

void NotificationManager::push_exporting_finished_notification(const std::string& path, const std::string& dir_path, bool on_removable)
{
	close_notification_of_type(NotificationType::ExportFinished);
	NotificationData data{ NotificationType::ExportFinished, NotificationLevel::RegularNotificationLevel, on_removable ? 0 : 20,  _u8L("Exporting finished.") + "\n" + path };
	push_notification_data(std::make_unique<NotificationManager::ExportFinishedNotification>(data, m_id_provider, m_evt_handler, on_removable, path, dir_path), 0);
	set_slicing_progress_hidden();
}

void  NotificationManager::push_upload_job_notification(int id, float filesize, const std::string& filename, const std::string& host, float percentage)
{
	// find if upload with same id was not already in notification
	// done by compare_jon_id not compare_text thus has to be performed here
	for (std::unique_ptr<PopNotification>& notification : m_pop_notifications) {
		if (notification->get_type() == NotificationType::PrintHostUpload && dynamic_cast<PrintHostUploadNotification*>(notification.get())->compare_job_id(id)) {
			return;
		}
	}
	// filename is created from boost::filesystem::path.string() which if created by path / "file" return \\ as folder division. But could also contain / as folder division. Lets unite this into "/" only.
	std::string correct_filename(filename);
	std::replace(correct_filename.begin(), correct_filename.end(), '\\', '/');
	std::string text = correct_filename + " -> " + host;
	NotificationData data{ NotificationType::PrintHostUpload, NotificationLevel::ProgressBarNotificationLevel, 10, text };
	push_notification_data(std::make_unique<NotificationManager::PrintHostUploadNotification>(data, m_id_provider, m_evt_handler, 0, id, filesize, filename, host), 0);
}
void NotificationManager::set_upload_job_notification_percentage(int id, const std::string& filename, const std::string& host, float percentage)
{
	for (std::unique_ptr<PopNotification>& notification : m_pop_notifications) {
		if (notification->get_type() == NotificationType::PrintHostUpload) {
			PrintHostUploadNotification* phun = dynamic_cast<PrintHostUploadNotification*>(notification.get());
			if (phun->compare_job_id(id)) {
				phun->set_percentage(percentage);
				if (phun->get_host() != host)
					phun->set_host(host);
				wxGetApp().plater()->get_current_canvas3D()->schedule_extra_frame(0);
				break;
			}
		}
	}
}
void NotificationManager::set_upload_job_notification_host(int id, const std::string& host)
{
	for (std::unique_ptr<PopNotification>& notification : m_pop_notifications) {
		if (notification->get_type() == NotificationType::PrintHostUpload) {
			PrintHostUploadNotification* phun = dynamic_cast<PrintHostUploadNotification*>(notification.get());
			if (phun->compare_job_id(id)) {
				phun->set_host(host);
				wxGetApp().plater()->get_current_canvas3D()->schedule_extra_frame(0);
				break;
			}
		}
	}
}

void NotificationManager::set_upload_job_notification_status(int id, const std::string& status)
{
	for (std::unique_ptr<PopNotification>& notification : m_pop_notifications) {
		if (notification->get_type() == NotificationType::PrintHostUpload) {
			PrintHostUploadNotification* phun = dynamic_cast<PrintHostUploadNotification*>(notification.get());
			if (phun->compare_job_id(id)) {
				phun->set_status(status);
				wxGetApp().plater()->get_current_canvas3D()->schedule_extra_frame(0);
				break;
			}
		}
	}
}

void NotificationManager::set_upload_job_notification_comp_on_100(int id, bool comp)
{
	for (std::unique_ptr<PopNotification>& notification : m_pop_notifications) {
		if (notification->get_type() == NotificationType::PrintHostUpload) {
			PrintHostUploadNotification* phun = dynamic_cast<PrintHostUploadNotification*>(notification.get());
			if (phun->compare_job_id(id)) {
				phun->set_complete_on_100(comp);
				break;
			}
		}
	}
}

void NotificationManager::set_upload_job_notification_completed(int id)
{
	for (std::unique_ptr<PopNotification>& notification : m_pop_notifications) {
		if (notification->get_type() == NotificationType::PrintHostUpload) {
			PrintHostUploadNotification* phun = dynamic_cast<PrintHostUploadNotification*>(notification.get());
			if (phun->compare_job_id(id)) {
				phun->complete();
				wxGetApp().plater()->get_current_canvas3D()->schedule_extra_frame(0);
				break;
			}
		}
	}
}

void NotificationManager::set_upload_job_notification_completed_with_warning(int id)
{
	for (std::unique_ptr<PopNotification>& notification : m_pop_notifications) {
		if (notification->get_type() == NotificationType::PrintHostUpload) {
			PrintHostUploadNotification* phun = dynamic_cast<PrintHostUploadNotification*>(notification.get());
			if (phun->compare_job_id(id)) {
				phun->complete_with_warning();
				wxGetApp().plater()->get_current_canvas3D()->schedule_extra_frame(0);
				break;
			}
		}
	}
}

void NotificationManager::upload_job_notification_show_canceled(int id, const std::string& filename, const std::string& host)
{
	for (std::unique_ptr<PopNotification>& notification : m_pop_notifications) {
		if (notification->get_type() == NotificationType::PrintHostUpload) {
			PrintHostUploadNotification* phun = dynamic_cast<PrintHostUploadNotification*>(notification.get());
			if (phun->compare_job_id(id)) {
				phun->cancel();
				if (phun->get_host() != host)
					phun->set_host(host);
				wxGetApp().plater()->get_current_canvas3D()->schedule_extra_frame(0);
				break;
			}
		}
	}
}
void NotificationManager::upload_job_notification_show_error(int id, const std::string& filename, const std::string& host)
{
	for (std::unique_ptr<PopNotification>& notification : m_pop_notifications) {
		if (notification->get_type() == NotificationType::PrintHostUpload) {
			PrintHostUploadNotification* phun = dynamic_cast<PrintHostUploadNotification*>(notification.get());
			if(phun->compare_job_id(id)) {
				phun->error();
				if (phun->get_host() != host)
					phun->set_host(host);
				wxGetApp().plater()->get_current_canvas3D()->schedule_extra_frame(0);
				break;
			}
		}
	}
}
void NotificationManager::push_download_progress_notification(const std::string& text, std::function<bool()> cancel_callback)
{
	// If already exists, change text and reset progress
	for (std::unique_ptr<PopNotification>& notification : m_pop_notifications) {
		if (notification->get_type() == NotificationType::AppDownload) {
			notification->update({ NotificationType::AppDownload, NotificationLevel::ProgressBarNotificationLevel, 10, text });
			auto* pbwcn = dynamic_cast<ProgressBarWithCancelNotification*>(notification.get());
			pbwcn->set_percentage(0.0f);
			pbwcn->set_cancel_callback(cancel_callback);
			return;
		}
	}
	// push new one
	NotificationData data{ NotificationType::AppDownload, NotificationLevel::ProgressBarNotificationLevel, 10, text };
	push_notification_data(std::make_unique<NotificationManager::ProgressBarWithCancelNotification>(data, m_id_provider, m_evt_handler, cancel_callback), 0);
}
void NotificationManager::set_download_progress_percentage(float percentage)
{
 	for (std::unique_ptr<PopNotification>& notification : m_pop_notifications) {
		if (notification->get_type() == NotificationType::AppDownload) {
			ProgressBarWithCancelNotification* pbwcn = dynamic_cast<ProgressBarWithCancelNotification*>(notification.get());
			// if this changes the percentage, it should be shown now
			float percent_b4 = pbwcn->get_percentage();
			pbwcn->set_percentage(percentage);
			if (pbwcn->get_percentage() != percent_b4)
				wxGetApp().plater()->get_current_canvas3D()->schedule_extra_frame(0);
			return;
		}
	}
}

void NotificationManager::push_download_URL_progress_notification(size_t id, const std::string& text, std::function<bool(DownloaderUserAction, int)> user_action_callback)
{
	// If already exists
	for (std::unique_ptr<PopNotification>& notification : m_pop_notifications) {
		if (notification->get_type() == NotificationType::URLDownload && dynamic_cast<URLDownloadNotification*>(notification.get())->get_download_id() == id) {
			return;
		}
	}
	// push new one
	NotificationData data{ NotificationType::URLDownload, NotificationLevel::ProgressBarNotificationLevel, 5, _u8L("Download") + ": " + text };
	push_notification_data(std::make_unique<NotificationManager::URLDownloadNotification>(data, m_id_provider, m_evt_handler, id, user_action_callback), 0);
}

void NotificationManager::set_download_URL_progress(size_t id, float percentage)
{
	for (std::unique_ptr<PopNotification>& notification : m_pop_notifications) {
		if (notification->get_type() == NotificationType::URLDownload) {
			URLDownloadNotification* ntf = dynamic_cast<URLDownloadNotification*>(notification.get());
			if (ntf->get_download_id() != id)
				continue;
			// if this changes the percentage, it should be shown now
			float percent_b4 = ntf->get_percentage();
			ntf->set_percentage(percentage);
			ntf->set_paused(false);
			if (ntf->get_percentage() != percent_b4)
				wxGetApp().plater()->get_current_canvas3D()->schedule_extra_frame(0);
			return;
		}
	}
}

void NotificationManager::set_download_URL_paused(size_t id)
{
	for (std::unique_ptr<PopNotification>& notification : m_pop_notifications) {
		if (notification->get_type() == NotificationType::URLDownload) {
			URLDownloadNotification* ntf = dynamic_cast<URLDownloadNotification*>(notification.get());
			if (ntf->get_download_id() != id)
				continue;
			ntf->set_paused(true);
			wxGetApp().plater()->get_current_canvas3D()->schedule_extra_frame(0);
			return;
		}
	}
}

void NotificationManager::set_download_URL_canceled(size_t id)
{
	for (std::unique_ptr<PopNotification>& notification : m_pop_notifications) {
		if (notification->get_type() == NotificationType::URLDownload) {
			URLDownloadNotification* ntf = dynamic_cast<URLDownloadNotification*>(notification.get());
			if (ntf->get_download_id() != id)
				continue;
			ntf->close();
			wxGetApp().plater()->get_current_canvas3D()->schedule_extra_frame(0);
			return;
		}
	}
}
void NotificationManager::set_download_URL_error(size_t id, const std::string& text)
{
	for (std::unique_ptr<PopNotification>& notification : m_pop_notifications) {
		if (notification->get_type() == NotificationType::URLDownload) {
			URLDownloadNotification* ntf = dynamic_cast<URLDownloadNotification*>(notification.get());
			if (ntf->get_download_id() != id)
				continue;
			float percent_b4 = ntf->get_percentage();
			ntf->set_percentage(-1.f);
			ntf->set_error_message(text);
			if (ntf->get_percentage() != percent_b4)
				wxGetApp().plater()->get_current_canvas3D()->schedule_extra_frame(0);
			return;
		}
	}
}

void NotificationManager::init_slicing_progress_notification(std::function<bool()> cancel_callback)
{
	for (std::unique_ptr<PopNotification>& notification : m_pop_notifications) {
		if (notification->get_type() == NotificationType::SlicingProgress) {
	 		dynamic_cast<SlicingProgressNotification*>(notification.get())->set_cancel_callback(cancel_callback);	
			return;
		}
	}
	NotificationData data{ NotificationType::SlicingProgress, NotificationLevel::ProgressBarNotificationLevel, 0,  std::string(),std::string(),
						  [](wxEvtHandler* evnthndlr) {
							  if (evnthndlr != nullptr)
								  wxPostEvent(evnthndlr, ExportGcodeNotificationClickedEvent(EVT_EXPORT_GCODE_NOTIFICAION_CLICKED));
							  return true;
						  }
	};
	push_notification_data(std::make_unique<NotificationManager::SlicingProgressNotification>(data, m_id_provider, m_evt_handler, cancel_callback), 0);
}
void NotificationManager::set_slicing_progress_began()
{
	for (std::unique_ptr<PopNotification> & notification : m_pop_notifications) {
		if (notification->get_type() == NotificationType::SlicingProgress) {
			SlicingProgressNotification* spn = dynamic_cast<SlicingProgressNotification*>(notification.get());
			spn->set_progress_state(SlicingProgressNotification::SlicingProgressState::SP_BEGAN);
			return;
		}
	}
	// Slicing progress notification was not found - init it thru plater so correct cancel callback function is appended
	wxGetApp().plater()->init_notification_manager();
}
void NotificationManager::set_slicing_progress_percentage(const std::string& text, float percentage, bool main /*= true*/)
{
	for (std::unique_ptr<PopNotification>& notification : m_pop_notifications) {
		if (notification->get_type() == NotificationType::SlicingProgress) {
			SlicingProgressNotification* spn = dynamic_cast<SlicingProgressNotification*>(notification.get());
			if (main) {
				if (spn->set_progress_state(SlicingProgressNotification::SlicingProgressState::SP_PROGRESS, percentage)) {
					spn->set_status_text(text);
					wxGetApp().plater()->get_current_canvas3D()->schedule_extra_frame(0);
				}
			} else {
				spn->set_secondary_progress(text, percentage);
				wxGetApp().plater()->get_current_canvas3D()->schedule_extra_frame(0);
			}
			return;
		}
	}
	// Slicing progress notification was not found - init it thru plater so correct cancel callback function is appended
	wxGetApp().plater()->init_notification_manager();
}
void NotificationManager::set_slicing_progress_ended(const std::string& text)
{
	for (std::unique_ptr<PopNotification>& notification : m_pop_notifications) {
		if (notification->get_type() == NotificationType::SlicingProgress) {
			SlicingProgressNotification* spn = dynamic_cast<SlicingProgressNotification*>(notification.get());
				if (spn->set_progress_state(SlicingProgressNotification::SlicingProgressState::SP_COMPLETED)) {
					spn->set_status_text(text);
					wxGetApp().plater()->get_current_canvas3D()->schedule_extra_frame(0);
				}
				return;
		}
	}
	// Slicing progress notification was not found - init it thru plater so correct cancel callback function is appended
	wxGetApp().plater()->init_notification_manager();
}
void NotificationManager::set_slicing_progress_canceled(const std::string& text)
{
	for (std::unique_ptr<PopNotification>& notification : m_pop_notifications) {
		if (notification->get_type() == NotificationType::SlicingProgress) {
			SlicingProgressNotification* spn = dynamic_cast<SlicingProgressNotification*>(notification.get());
			spn->set_progress_state(SlicingProgressNotification::SlicingProgressState::SP_CANCELLED);
			spn->set_status_text(text);
			wxGetApp().plater()->get_current_canvas3D()->schedule_extra_frame(0);
			return;
		}
	}
	// Slicing progress notification was not found - init it thru plater so correct cancel callback function is appended
	wxGetApp().plater()->init_notification_manager();
}
void NotificationManager::set_slicing_progress_hidden()
{
	for (std::unique_ptr<PopNotification>& notification : m_pop_notifications) {
		if (notification->get_type() == NotificationType::SlicingProgress) {
			SlicingProgressNotification* notif = dynamic_cast<SlicingProgressNotification*>(notification.get());
			notif->set_progress_state(SlicingProgressNotification::SlicingProgressState::SP_NO_SLICING);
			wxGetApp().plater()->get_current_canvas3D()->schedule_extra_frame(0);
			return;
		}
	}
	// Slicing progress notification was not found - init it thru plater so correct cancel callback function is appended
	wxGetApp().plater()->init_notification_manager();
}
void NotificationManager::set_slicing_complete_print_time(const std::string& info, bool sidebar_colapsed)
{
	for (std::unique_ptr<PopNotification>& notification : m_pop_notifications) {
		if (notification->get_type() == NotificationType::SlicingProgress) {
			dynamic_cast<SlicingProgressNotification*>(notification.get())->set_sidebar_collapsed(sidebar_colapsed);
			dynamic_cast<SlicingProgressNotification*>(notification.get())->set_print_info(info);
			break;
		}
	}
}
void NotificationManager::set_sidebar_collapsed(bool collapsed)
{
	for (std::unique_ptr<PopNotification>& notification : m_pop_notifications) {
		if (notification->get_type() == NotificationType::SlicingProgress) {
			dynamic_cast<SlicingProgressNotification*>(notification.get())->set_sidebar_collapsed(collapsed);
			break;
		}
	}
}
void NotificationManager::set_fff(bool fff)
{
	for (std::unique_ptr<PopNotification>& notification : m_pop_notifications) {
		if (notification->get_type() == NotificationType::SlicingProgress) {
			dynamic_cast<SlicingProgressNotification*>(notification.get())->set_fff(fff);
			break;
		}
	}
}
void NotificationManager::set_slicing_progress_export_possible()
{
	for (std::unique_ptr<PopNotification>& notification : m_pop_notifications) {
		if (notification->get_type() == NotificationType::SlicingProgress) {
			dynamic_cast<SlicingProgressNotification*>(notification.get())->set_export_possible(true);
			break;
		}
	}
}
void NotificationManager::init_progress_indicator()
{
	for (std::unique_ptr<PopNotification>& notification : m_pop_notifications) {
		if (notification->get_type() == NotificationType::ProgressIndicator) {
			return;
		}
	}
	NotificationData data{ NotificationType::ProgressIndicator, NotificationLevel::ProgressBarNotificationLevel, 1};
	auto notification = std::make_unique<NotificationManager::ProgressIndicatorNotification>(data, m_id_provider, m_evt_handler);
	push_notification_data(std::move(notification), 0);
}

void NotificationManager::progress_indicator_set_range(int range)
{
	for (std::unique_ptr<PopNotification>& notification : m_pop_notifications) {
		if (notification->get_type() == NotificationType::ProgressIndicator) {
			dynamic_cast<ProgressIndicatorNotification*>(notification.get())->set_range(range);
			return;
		}
	}
	init_progress_indicator();
}
void NotificationManager::progress_indicator_set_cancel_callback(CancelFn callback/* = CancelFn()*/)
{
	for (std::unique_ptr<PopNotification>& notification : m_pop_notifications) {
		if (notification->get_type() == NotificationType::ProgressIndicator) {
			dynamic_cast<ProgressIndicatorNotification*>(notification.get())->set_cancel_callback(callback);
			return;
		}
	}
	init_progress_indicator();
}
void NotificationManager::progress_indicator_set_progress(int pr)
{
	for (std::unique_ptr<PopNotification>& notification : m_pop_notifications) {
		if (notification->get_type() == NotificationType::ProgressIndicator) {
			dynamic_cast<ProgressIndicatorNotification*>(notification.get())->set_progress(pr);
			// Ask for rendering - needs to be done on every progress. Calls to here doesnt trigger IDLE event or rendering. 
			wxGetApp().plater()->get_current_canvas3D()->schedule_extra_frame(100);
			return;
		}
	}
	init_progress_indicator();
}
void NotificationManager::progress_indicator_set_status_text(const char* text)
{
	for (std::unique_ptr<PopNotification>& notification : m_pop_notifications) {
		if (notification->get_type() == NotificationType::ProgressIndicator) {
			dynamic_cast<ProgressIndicatorNotification*>(notification.get())->set_status_text(text);
			return;
		}
	}
	init_progress_indicator();
}
int  NotificationManager::progress_indicator_get_range() const
{
	for (const std::unique_ptr<PopNotification>& notification : m_pop_notifications) {
		if (notification->get_type() == NotificationType::ProgressIndicator) {
			return dynamic_cast<ProgressIndicatorNotification*>(notification.get())->get_range();
		}
	}
	return 0;
}

void NotificationManager::push_hint_notification(bool open_next)
{
	for (std::unique_ptr<PopNotification>& notification : m_pop_notifications) {
		if (notification->get_type() == NotificationType::DidYouKnowHint) {
			(dynamic_cast<HintNotification*>(notification.get()))->open_next();
			return;
		}
	}
	
	NotificationData data{ NotificationType::DidYouKnowHint, NotificationLevel::HintNotificationLevel, 300, "" };
	// from user - open now
	if (!open_next) {
		push_notification_data(std::make_unique<NotificationManager::HintNotification>(data, m_id_provider, m_evt_handler, open_next), 0);
		stop_delayed_notifications_of_type(NotificationType::DidYouKnowHint);
	// at startup - delay for half a second to let other notification pop up, than try every 30 seconds
	// show only if no notifications are shown
	} else { 
		auto condition = [&self = std::as_const(*this)]() {
			return self.get_notification_count() == 0;
		};
		push_delayed_notification_data(std::make_unique<NotificationManager::HintNotification>(data, m_id_provider, m_evt_handler, open_next), condition, 500, 30000);
	}
}

bool NotificationManager::is_hint_notification_open()
{
	for (std::unique_ptr<PopNotification>& notification : m_pop_notifications) {
		if (notification->get_type() == NotificationType::DidYouKnowHint)
			return true;
	}
	return false;
}
void NotificationManager::deactivate_loaded_hints()
{
	HintDatabase::get_instance().uninit();
}
void NotificationManager::push_updated_item_info_notification(InfoItemType type)
{
	for (std::unique_ptr<PopNotification>& notification : m_pop_notifications) {
		if (notification->get_type() == NotificationType::UpdatedItemsInfo) {
			(dynamic_cast<UpdatedItemsInfoNotification*>(notification.get()))->add_type(type);
			return;
		}
	}

	NotificationData data{ NotificationType::UpdatedItemsInfo, NotificationLevel::PrintInfoNotificationLevel, 10, "" };
	auto notification = std::make_unique<NotificationManager::UpdatedItemsInfoNotification>(data, m_id_provider, m_evt_handler, type);
	if (push_notification_data(std::move(notification), 0)) {
		(dynamic_cast<UpdatedItemsInfoNotification*>(m_pop_notifications.back().get()))->add_type(type);
	}

}
bool NotificationManager::push_notification_data(const NotificationData& notification_data, int timestamp)
{
	return push_notification_data(std::make_unique<PopNotification>(notification_data, m_id_provider, m_evt_handler), timestamp);
}
bool NotificationManager::push_notification_data(std::unique_ptr<NotificationManager::PopNotification> notification, int timestamp)
{
	// if timestamped notif, push only new one
	if (timestamp != 0) {
		if (m_used_timestamps.find(timestamp) == m_used_timestamps.end()) {
			m_used_timestamps.insert(timestamp);
		} else {
			return false;
		}
	}

	bool retval = false;
	if (this->activate_existing(notification.get())) {
		if (m_initialized) { // ignore update action - it cant be initialized if canvas and imgui context is not ready
			m_pop_notifications.back()->update(notification->get_data());
		}
	} else {
		m_pop_notifications.emplace_back(std::move(notification));
		retval = true;
	}
	if (!m_initialized)
		return retval;
    //schedule_extra_frame has to run from main thread
    if(wxThread::IsMain())
        wxGetApp().plater()->get_current_canvas3D()->schedule_extra_frame(0);
    else
        wxGetApp().CallAfter([](){ wxGetApp().plater()->get_current_canvas3D()->schedule_extra_frame(0); });
	return retval;
}

void NotificationManager::push_delayed_notification_data(std::unique_ptr<NotificationManager::PopNotification> notification, std::function<bool(void)> condition_callback, int64_t initial_delay, int64_t delay_interval)
{
	if (initial_delay == 0 && condition_callback()) {
		if( push_notification_data(std::move(notification), 0))
			return;
	} 
	m_waiting_notifications.emplace_back(std::move(notification), condition_callback, initial_delay == 0 ? delay_interval : initial_delay, delay_interval);
	wxGetApp().plater()->get_current_canvas3D()->schedule_extra_frame(initial_delay == 0 ? delay_interval : initial_delay);
}

void NotificationManager::stop_delayed_notifications_of_type(const NotificationType type)
{
	for (auto it = m_waiting_notifications.begin(); it != m_waiting_notifications.end();) {
		if ((*it).notification->get_type() == type) {
			it = m_waiting_notifications.erase(it);
		}
		else {
			++it;
		}
	}
}

void NotificationManager::render_notifications(GLCanvas3D& canvas, float overlay_width)
{
	sort_notifications();
	
	float last_y = 0.0f;

	for (const auto& notification : m_pop_notifications) {
		if (notification->get_state() != PopNotification::EState::Hidden) {
			notification->render(canvas, last_y, m_move_from_overlay && !m_in_preview, overlay_width);
			if (notification->get_state() != PopNotification::EState::Finished)
				last_y = notification->get_top() + GAP_WIDTH;
		}
		
	}
	m_last_render = GLCanvas3D::timestamp_now();
}

bool NotificationManager::update_notifications(GLCanvas3D& canvas)
{
	// no update if not top window
	wxWindow* p = dynamic_cast<wxWindow*>(wxGetApp().plater());
	while (p->GetParent() != nullptr)
		p = p->GetParent();
	wxTopLevelWindow* top_level_wnd = dynamic_cast<wxTopLevelWindow*>(p);
	if (!top_level_wnd->IsActive())
		return false;

	// next_render() returns numeric_limits::max if no need for frame
	const int64_t max = std::numeric_limits<int64_t>::max();
	int64_t       next_render = max;
	const int64_t time_since_render = GLCanvas3D::timestamp_now() - m_last_render;
	bool		  request_render = false;
	// During render, each notification detects if its currently hovered and changes its state to EState::Hovered
	// If any notification is hovered, all restarts its countdown 
	bool          hover = false;
	for (const std::unique_ptr<PopNotification>& notification : m_pop_notifications) {
		if (notification->is_hovered()) {
			hover = true;
			break;
		}
	}
	// update state of all notif and erase finished
	for (auto it = m_pop_notifications.begin(); it != m_pop_notifications.end();) {
		std::unique_ptr<PopNotification>& notification = *it;
		request_render |= notification->update_state(hover, time_since_render);
		next_render = std::min<int64_t>(next_render, notification->next_render());
		if (notification->get_state() == PopNotification::EState::Finished)
			it = m_pop_notifications.erase(it);
		else 
			++it;
	}

	// delayed notifications
	for (auto it = m_waiting_notifications.begin(); it != m_waiting_notifications.end();) {
		// substract time
		if ((*it).remaining_time > 0)
			(*it).remaining_time -= time_since_render;
		if ((*it).remaining_time <= 0) {
			if ((*it).notification && (*it).condition_callback()) { // push notification, erase it from waiting list (frame is scheduled by push)
				(*it).notification->reset_timer();
				// if activate_existing returns false, we expect push to return true.
				if(!this->activate_existing((*it).notification.get()) || (*it).delay_interval == 0) {
					push_notification_data(std::move((*it).notification), 0);
					it = m_waiting_notifications.erase(it);
					continue;
				}
			}
			// not possible to push, delay for delay_interval
			(*it).remaining_time = (*it).delay_interval;
		}
		next_render = std::min<int64_t>(next_render, (*it).remaining_time);
		++it;
	}

	// request next frame in future
	if (next_render < max)
		canvas.schedule_extra_frame(int(next_render));

	return request_render;
}

void NotificationManager::sort_notifications()
{
	// Stable sorting, so that the order of equal ranges is stable.
	std::stable_sort(m_pop_notifications.begin(), m_pop_notifications.end(), [](const std::unique_ptr<PopNotification> &n1, const std::unique_ptr<PopNotification> &n2) {
		int n1l = (int)n1->get_data().level;
		int n2l = (int)n2->get_data().level;
		if (n1l == n2l && n1->is_gray() && !n2->is_gray())
			return true;
		return (n1l < n2l);
		});
}

bool NotificationManager::activate_existing(const NotificationManager::PopNotification* notification)
{
	NotificationType   new_type = notification->get_type();
	const std::string &new_text = notification->get_data().text1;
	for (auto it = m_pop_notifications.begin(); it != m_pop_notifications.end(); ++it) {
		if ((*it)->get_type() == new_type && !(*it)->is_finished()) {
			// multiple of one type allowed, but must have different text
			if (std::find(m_multiple_types.begin(), m_multiple_types.end(), new_type) != m_multiple_types.end()) {
				// If found same type and same text, return true - update will be performed on the old notif
				if ((*it)->compare_text(new_text) == false) {
					continue;
				}
			// multiple of one type allowed, but must have different text nad ObjectID 
			} else if (new_type == NotificationType::SlicingWarning) {
				auto w1 = dynamic_cast<const ObjectIDNotification*>(notification);
				auto w2 = dynamic_cast<const ObjectIDNotification*>(it->get());
				if (w1 != nullptr && w2 != nullptr) {
					if (!(*it)->compare_text(new_text) || w1->object_id != w2->object_id) {
						continue;
					}
				} else {
					continue;
				}
			}
			if (it != m_pop_notifications.end() - 1)
				std::rotate(it, it + 1, m_pop_notifications.end());
			return true;
		}
	}
	return false;
}

void NotificationManager::set_in_preview(bool preview)
{ 
    m_in_preview = preview;
    for (std::unique_ptr<PopNotification> &notification : m_pop_notifications) {
        if (notification->get_type() == NotificationType::PlaterWarning) 
            notification->hide(preview);
        if (notification->get_type() == NotificationType::SignDetected)
            notification->hide(!preview);
		if (m_in_preview && notification->get_type() == NotificationType::DidYouKnowHint)
			notification->close();
    }
}

bool NotificationManager::has_slicing_error_notification()
{
	return std::any_of(m_pop_notifications.begin(), m_pop_notifications.end(), [](auto &n) {
    	return n->get_type() == NotificationType::SlicingError;
    });
}

void NotificationManager::new_export_began(bool on_removable)
{
	close_notification_of_type(NotificationType::ExportFinished);
	// If we want to hold information of ejecting removable on later export finished notifications
	/*
	for (std::unique_ptr<PopNotification>& notification : m_pop_notifications) {
		if (notification->get_type() == NotificationType::ExportToRemovableFinished) {
			if (!on_removable) {
				const NotificationData old_data = notification->get_data();
				notification->update( {old_data.type, old_data.level ,old_data.duration, std::string(), old_data.hypertext} );
			} else {
				notification->close();
			}
			return;
		}
	}
	*/
}
void NotificationManager::device_ejected()
{
	for (std::unique_ptr<PopNotification>& notification : m_pop_notifications) {
		if (notification->get_type() == NotificationType::ExportFinished && dynamic_cast<ExportFinishedNotification*>(notification.get())->m_to_removable)
			notification->close();
	}
}
size_t NotificationManager::get_notification_count() const
{
	size_t ret = 0;
	for (const std::unique_ptr<PopNotification>& notification : m_pop_notifications) {
		if (notification->get_state() != PopNotification::EState::Hidden)
			ret++;
	}
	return ret;
}

}//namespace GUI
}//namespace Slic3r<|MERGE_RESOLUTION|>--- conflicted
+++ resolved
@@ -427,11 +427,7 @@
 	count_spaces();
 	count_lines();
 
-<<<<<<< HEAD
-	if (m_lines_count >= 3)
-=======
-	if (m_lines_count == m_normal_lines_count + 1)
->>>>>>> 3284959e
+	if (m_lines_count >= m_normal_lines_count + 1)
 		m_multiline = true;
 	m_notification_start = GLCanvas3D::timestamp_now();
 	if (m_state == EState::Unknown)
@@ -486,37 +482,6 @@
 		render_hypertext(imgui, x_offset + ImGui::CalcTextSize((line + (line.empty() ? "" : " ")).c_str()).x, starting_y + (m_endlines.size() - 1) * shift_y, m_hypertext);
 	}
 
-<<<<<<< HEAD
-	// text2 (text after hypertext) is not rendered for regular notifications
-	// its rendering is in HintNotification::render_text
-
-/* // old version that render evrything
-	ImVec2      win_size(win_size_x, win_size_y);
-	ImVec2      win_pos(win_pos_x, win_pos_y);
-	float       x_offset = m_left_indentation;
-	std::string fulltext = m_text1 + m_hypertext; //+ m_text2;
-	ImVec2      text_size = ImGui::CalcTextSize(fulltext.c_str());
-	// text posistions are calculated by lines count
-	// large texts has "more" button or are displayed whole
-	// smaller texts are divided as one liners and two liners
-			
-	int last_end = 0;
-	float starting_y = m_line_height/2;//10;
-	float shift_y = m_line_height;// -m_line_height / 20;
-	std::string line;
-	for (size_t i = 0; i < m_lines_count; i++) {
-		line = m_text1.substr(last_end , m_endlines[i] - last_end);
-		if(i < m_lines_count - 1)
-			last_end = m_endlines[i] + (m_text1[m_endlines[i]] == '\n' || m_text1[m_endlines[i]] == ' ' ? 1 : 0);
-		ImGui::SetCursorPosX(x_offset);
-		ImGui::SetCursorPosY(starting_y + i * shift_y);
-		
-	//hyperlink text
-	if (!m_hypertext.empty()) {
-		render_hypertext(imgui, x_offset + ImGui::CalcTextSize((line + " ").c_str()).x, starting_y + (m_lines_count - 1) * shift_y, m_hypertext);
-	}
-*/
-=======
 	// text2
 	if (!m_text2.empty() && (m_multiline|| m_lines_count <= m_normal_lines_count)) {
 		starting_y += (m_endlines.size() - 1) * shift_y;
@@ -540,7 +505,6 @@
 			}
 		}
 	}
->>>>>>> 3284959e
 }
 
 void NotificationManager::PopNotification::render_hypertext(ImGuiWrapper& imgui, const float text_x, const float text_y, const std::string text, bool more)
@@ -671,21 +635,19 @@
 	ImGui::PopStyleColor(5);
 	m_minimize_b_visible = true;
 }
+
 bool NotificationManager::PopNotification::on_text_click()
 {
 	if(m_data.callback != nullptr)
 		return m_data.callback(m_evt_handler);
 	return false;
-<<<<<<< HEAD
-	}
-=======
-}
+}
+
 void  NotificationManager::PopNotification::on_more_hypertext_click()
 {
 	m_multiline = true;
 }
 
->>>>>>> 3284959e
 void NotificationManager::PopNotification::update(const NotificationData& n)
 {
 	m_text1          = n.text1;
@@ -926,11 +888,7 @@
 		m_endlines.push_back(0);
 	}
 	if(m_lines_count >= 2) {
-<<<<<<< HEAD
 		//m_lines_count = 3;
-=======
-	m_lines_count = 3;
->>>>>>> 3284959e
 		m_multiline = true;
 		while (m_endlines.size() < 3)
 			m_endlines.push_back(m_endlines.back());
@@ -992,13 +950,13 @@
 		stream << std::fixed << std::setprecision(2) << (int)(percent * 100) << "%";
 		text = stream.str();
 		ImGui::SetCursorPosX(m_left_indentation);
-<<<<<<< HEAD
 		ImGui::SetCursorPosY(win_size_y / 2 + win_size_y / 6 + y_indentation - m_line_height / 2);
 		imgui.text(text.c_str());
-=======
-		ImGui::SetCursorPosY(win_size_y / 2 + win_size_y / 6 - (m_multiline ? 0 : m_line_height / 4));
-		imgui.text(text.c_str());
-	}
+	}
+}
+void NotificationManager::ProgressBarNotification::render_bar(ImGuiWrapper& imgui, const float win_size_x, const float win_size_y, const float win_pos_x, const float win_pos_y)
+{
+	render_bar(imgui, win_size_x, win_size_y, win_pos_x, win_pos_y, (m_multiline ? m_line_height / 2 : 0), m_percentage, m_render_percentage);
 }
 
 //------ProgressBarWithCancelNotification----------------
@@ -1324,7 +1282,6 @@
 		std::stringstream stream;
 		stream << std::fixed << std::setprecision(2) << (int)(m_percentage * 100) << "%";
 		text = stream.str();
->>>>>>> 3284959e
 	}
 	ImGui::SetCursorPosX(m_left_indentation);
 	ImGui::SetCursorPosY(win_size_y / 2 + win_size_y / 6 - (m_multiline ? 0 : m_line_height / 4));
@@ -1336,30 +1293,7 @@
 	ProgressBarNotification::count_spaces();
 	m_window_width_offset = m_line_height * 6; 
 }
-<<<<<<< HEAD
-void NotificationManager::ProgressBarNotification::render_bar(ImGuiWrapper& imgui, const float win_size_x, const float win_size_y, const float win_pos_x, const float win_pos_y)
-{
-	render_bar(imgui, win_size_x, win_size_y, win_pos_x, win_pos_y, (m_multiline ? m_line_height / 2 : 0), m_percentage, m_render_percentage);
-	//ImVec4 orange_color			= ImGuiWrapper::get_COL_LIGHT(); // ImVec4(.99f, .313f, .0f, 1.0f);
-	//ImVec4 gray_color			= ImGuiWrapper::COL_GREY_DARK; // ImVec4(.34f, .34f, .34f, 1.0f);
-	//ImVec2 lineEnd				= ImVec2(win_pos_x - m_window_width_offset, win_pos_y + win_size_y / 2 + (m_multiline ? m_line_height / 2 : 0));
-	//ImVec2 lineStart			= ImVec2(win_pos_x - win_size_x + m_left_indentation, win_pos_y + win_size_y / 2 + (m_multiline ? m_line_height / 2 : 0));
-	//ImVec2 midPoint				= ImVec2(lineStart.x + (lineEnd.x - lineStart.x) * m_percentage, lineStart.y);
-	//ImGui::GetWindowDrawList()->AddLine(lineStart, lineEnd, IM_COL32((int)(gray_color.x * 255), (int)(gray_color.y * 255), (int)(gray_color.z * 255), (m_current_fade_opacity * 255.f)), m_line_height * 0.2f);
-	//ImGui::GetWindowDrawList()->AddLine(lineStart, midPoint, IM_COL32((int)(orange_color.x * 255), (int)(orange_color.y * 255), (int)(orange_color.z * 255), (m_current_fade_opacity * 255.f)), m_line_height * 0.2f);
-	//if (m_render_percentage) {
-	//	std::string text;
-	//	std::stringstream stream;
-	//	stream << std::fixed << std::setprecision(2) << (int)(m_percentage * 100) << "%";
-	//	text = stream.str();
-	//	ImGui::SetCursorPosX(m_left_indentation);
-	//	ImGui::SetCursorPosY(win_size_y / 2 + win_size_y / 6 - (m_multiline ? 0 : m_line_height / 4));
-	//	imgui.text(text.c_str());
-	//}
-}
-=======
-
->>>>>>> 3284959e
+
 //------PrintHostUploadNotification----------------
 void NotificationManager::PrintHostUploadNotification::init()
 {
