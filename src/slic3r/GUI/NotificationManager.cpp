--- conflicted
+++ resolved
@@ -443,9 +443,6 @@
 		}
 		m_lines_count++;
 	}
-<<<<<<< HEAD
-	if (m_lines_count >= 3)
-=======
 	// hypertext calculation
 	if (!m_hypertext.empty()) {
 		int prev_end = m_endlines.size() > 1 ? m_endlines[m_endlines.size() - 2] : 0;
@@ -455,8 +452,7 @@
 		}
 	}
 
-	if (m_lines_count == 3)
->>>>>>> d17958df
+	if (m_lines_count >= 3)
 		m_multiline = true;
 	m_initialized = true;
 }
@@ -478,13 +474,13 @@
 	// text posistions are calculated by lines count
 	// large texts has "more" button or are displayed whole
 	// smaller texts are divided as one liners and two liners
-<<<<<<< HEAD
 			
 	int last_end = 0;
 	float starting_y = m_line_height/2;//10;
 	float shift_y = m_line_height;// -m_line_height / 20;
+	std::string line;
 	for (size_t i = 0; i < m_lines_count; i++) {
-		std::string line = m_text1.substr(last_end , m_endlines[i] - last_end);
+		line = m_text1.substr(last_end , m_endlines[i] - last_end);
 		if(i < m_lines_count - 1)
 			last_end = m_endlines[i] + (m_text1[m_endlines[i]] == '\n' || m_text1[m_endlines[i]] == ' ' ? 1 : 0);
 		ImGui::SetCursorPosX(x_offset);
@@ -492,99 +488,8 @@
 		imgui.text(line.c_str());
 	}
 	//hyperlink text
-	if (!m_hypertext.empty())
-	{
-		render_hypertext(imgui, x_offset + ImGui::CalcTextSize(m_text1.substr(m_endlines[m_lines_count - 2] + 1, m_endlines[m_lines_count - 1] - m_endlines[m_lines_count - 2] - 1).c_str()).x, starting_y + (m_lines_count - 1) * shift_y, m_hypertext);
-=======
-	if (m_lines_count > 2) {
-		if (m_multiline) {
-			
-			int last_end = 0;
-			float starting_y = m_line_height/2;//10;
-			float shift_y = m_line_height;// -m_line_height / 20;
-			std::string line;
-			for (size_t i = 0; i < m_lines_count; i++) {
-				if (m_text1.size() >= m_endlines[i]) {
-					line = m_text1.substr(last_end, m_endlines[i] - last_end);
-					if (i < m_lines_count - 1)
-						last_end = m_endlines[i] + (m_text1[m_endlines[i]] == '\n' || m_text1[m_endlines[i]] == ' ' ? 1 : 0);
-					ImGui::SetCursorPosX(x_offset);
-					ImGui::SetCursorPosY(starting_y + i * shift_y);
-					imgui.text(line.c_str());
-				}
-			}
-			//hyperlink text
-			if (!m_hypertext.empty()) {
-				render_hypertext(imgui, x_offset + ImGui::CalcTextSize((line + " ").c_str()).x, starting_y + (m_lines_count - 1) * shift_y, m_hypertext);
-			}
-			
-			
-		} else {
-			// line1
-			if (m_text1.size() >= m_endlines[0]) {
-				ImGui::SetCursorPosX(x_offset);
-				ImGui::SetCursorPosY(win_size.y / 2 - win_size.y / 6 - m_line_height / 2);
-				imgui.text(m_text1.substr(0, m_endlines[0]).c_str());
-			}
-			// line2
-			if (m_text1.size() >= m_endlines[0]) {
-				std::string line = m_text1.substr(m_endlines[0] + (m_text1[m_endlines[0]] == '\n' || m_text1[m_endlines[0]] == ' ' ? 1 : 0), m_endlines[1] - m_endlines[0] - (m_text1[m_endlines[0]] == '\n' || m_text1[m_endlines[0]] == ' ' ? 1 : 0));
-				if (ImGui::CalcTextSize(line.c_str()).x > m_window_width - m_window_width_offset - ImGui::CalcTextSize((".." + _u8L("More")).c_str()).x) {
-					line = line.substr(0, line.length() - 6);
-					line += "..";
-				} else
-					line += "  ";
-				ImGui::SetCursorPosX(x_offset);
-				ImGui::SetCursorPosY(win_size.y / 2 + win_size.y / 6 - m_line_height / 2);
-				imgui.text(line.c_str());
-				// "More" hypertext
-				render_hypertext(imgui, x_offset + ImGui::CalcTextSize(line.c_str()).x, win_size.y / 2 + win_size.y / 6 - m_line_height / 2, _u8L("More"), true);
-			}
-			
-		}
-	} else {
-		//text 1
-		float cursor_y = win_size.y / 2 - text_size.y / 2;
-		float cursor_x = x_offset;
-		if(m_lines_count > 1) {
-			// line1
-			if (m_text1.length() >= m_endlines[0]) {
-				ImGui::SetCursorPosX(x_offset);
-				ImGui::SetCursorPosY(win_size.y / 2 - win_size.y / 6 - m_line_height / 2);
-				imgui.text(m_text1.substr(0, m_endlines[0]).c_str());
-			}
-			// line2
-			if (m_text1.length() >= m_endlines[0]) {
-				std::string line = m_text1.substr(m_endlines[0] + (m_text1[m_endlines[0]] == '\n' || m_text1[m_endlines[0]] == ' ' ? 1 : 0));
-				cursor_y = win_size.y / 2 + win_size.y / 6 - m_line_height / 2;
-				ImGui::SetCursorPosX(x_offset);
-				ImGui::SetCursorPosY(cursor_y);
-				imgui.text(line.c_str());
-				cursor_x = x_offset + ImGui::CalcTextSize(line.c_str()).x;
-			}
-		} else {
-			ImGui::SetCursorPosX(x_offset);
-			ImGui::SetCursorPosY(cursor_y);
-			imgui.text(m_text1.c_str());
-			cursor_x = x_offset + ImGui::CalcTextSize(m_text1.c_str()).x;
-		}
-		//hyperlink text
-		if (!m_hypertext.empty()) {
-			render_hypertext(imgui, cursor_x + 4, cursor_y, m_hypertext);
-		}
-
-		//notification text 2
-		//text 2 is suposed to be after the hyperlink - currently it is not used
-		/*
-		if (!m_text2.empty())
-		{
-			ImVec2 part_size = ImGui::CalcTextSize(m_hypertext.c_str());
-			ImGui::SetCursorPosX(win_size.x / 2 + text_size.x / 2 - part_size.x + 8 - x_offset);
-			ImGui::SetCursorPosY(cursor_y);
-			imgui.text(m_text2.c_str());
-		}
-		*/
->>>>>>> d17958df
+	if (!m_hypertext.empty()) {
+		render_hypertext(imgui, x_offset + ImGui::CalcTextSize((line + " ").c_str()).x, starting_y + (m_lines_count - 1) * shift_y, m_hypertext);
 	}
 }
 
