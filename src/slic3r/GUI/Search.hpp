--- conflicted
+++ resolved
@@ -68,7 +68,7 @@
     // though for some languages (Chinese?) it may not work correctly.
     std::wstring    key;
     Preset::Type    type {Preset::TYPE_INVALID};
-    int16_t        idx;
+    int16_t         idx;
     ConfigOptionMode tags;
     std::wstring    label;
     std::wstring    label_local;
@@ -113,12 +113,8 @@
     PrinterTechnology                       printer_technology {ptAny};
     ConfigOptionMode                        current_tags {comNone};
 
-<<<<<<< HEAD
     std::vector<Option>                     options{};
-=======
-    std::vector<Option>                     options {};
     std::vector<Option>                     preferences_options {};
->>>>>>> 3284959e
     std::vector<FoundOption>                found {};
     std::map<ConfigOptionMode, wxString>    tag_label_cache;
 
@@ -190,15 +186,10 @@
     wxTextCtrl*         search_line         { nullptr };
     wxDataViewCtrl*     search_list         { nullptr };
     SearchListModel*    search_list_model   { nullptr };
-<<<<<<< HEAD
-    wxCheckBox*         check_category      { nullptr };
-    wxCheckBox*         check_english       { nullptr };
+    CheckBox*           check_category      { nullptr };
+    CheckBox*           check_english       { nullptr };
     wxCheckBox*         check_exact         { nullptr };
     wxCheckBox*         check_all_mode      { nullptr };
-=======
-    CheckBox*           check_category      { nullptr };
-    CheckBox*           check_english       { nullptr };
->>>>>>> 3284959e
 
     OptionsSearcher*    searcher            { nullptr };
 
