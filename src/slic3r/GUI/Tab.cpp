--- conflicted
+++ resolved
@@ -1,5 +1,3 @@
-<<<<<<< HEAD
-=======
 ///|/ Copyright (c) Prusa Research 2017 - 2023 Oleksandra Iushchenko @YuSanka, Lukáš Matěna @lukasmatena, Lukáš Hejl @hejllukas, Vojtěch Bubník @bubnikv, Pavel Mikuš @Godrak, Tomáš Mészáros @tamasmeszaros, David Kocík @kocikdav, Enrico Turri @enricoturri1966, Vojtěch Král @vojtechkral
 ///|/ Copyright (c) 2021 Martin Budden
 ///|/ Copyright (c) 2021 Ilya @xorza
@@ -22,7 +20,6 @@
 // #include "libslic3r/GCodeSender.hpp"
 #include "slic3r/GUI/BedShapeDialog.hpp"
 #include "slic3r/Utils/Serial.hpp"
->>>>>>> 3c0b9e04
 #include "Tab.hpp"
 
 #include "libslic3r/Log.hpp"
@@ -30,22 +27,19 @@
 #include "libslic3r/PresetBundle.hpp"
 #include "libslic3r/Utils.hpp"
 #include "libslic3r/GCode/GCodeProcessor.hpp"
-<<<<<<< HEAD
 #include <libslic3r/Slicing.hpp>
-=======
 #include "libslic3r/GCode/GCodeWriter.hpp"
 #include "libslic3r/GCode/Thumbnails.hpp"
->>>>>>> 3c0b9e04
 
 #include "BonjourDialog.hpp"
 #include "ButtonsDescription.hpp"
+#include "EditGCodeDialog.hpp"
+#include "format.hpp"
+#include "GLCanvas3D.hpp"
+#include "GraphDialog.hpp"
 #include "GUI_App.hpp"
 #include "GUI_ObjectList.hpp"
 #include "MainFrame.hpp"
-#include "GLCanvas3D.hpp"
-#include "GraphDialog.hpp"
-#include "slic3r/Utils/Http.hpp"
-#include "format.hpp"
 #include "MsgDialog.hpp"
 #include "Notebook.hpp"
 #include "OG_CustomCtrl.hpp"
@@ -53,11 +47,13 @@
 #include "Plater.hpp"
 #include "PresetComboBoxes.hpp"
 #include "PresetHints.hpp"
+#include "slic3r/Utils/Http.hpp"
 #include "slic3r/Utils/PrintHost.hpp"
 #include "slic3r/Utils/Serial.hpp"
 #include "SavePresetDialog.hpp"
 #include "Search.hpp"
 #include "UnsavedChangesDialog.hpp"
+#include "Widgets/CheckBox.hpp"
 #include "WipeTowerDialog.hpp"
 
 
@@ -71,7 +67,7 @@
 #include <boost/filesystem/path.hpp>
 #include <boost/lexical_cast.hpp>
 #include <boost/log/trivial.hpp>
-<<<<<<< HEAD
+#include <boost/nowide/fstream.hpp>
 
 #include <wx/app.h>
 #include <wx/bmpcbox.h>
@@ -84,35 +80,13 @@
 #include <wx/scrolwin.h>
 #include <wx/sizer.h>
 #include <wx/treectrl.h>
-=======
-#include <boost/nowide/fstream.hpp>
->>>>>>> 3c0b9e04
 
 #include "wxExtensions.hpp"
 #include <wx/wupdlock.h>
 
-<<<<<<< HEAD
-=======
-#include <libslic3r/Slicing.hpp>
-
-#include "GUI_App.hpp"
-#include "GUI_ObjectList.hpp"
-#include "Plater.hpp"
-#include "MainFrame.hpp"
-#include "GLCanvas3D.hpp"
-#include "format.hpp"
-#include "UnsavedChangesDialog.hpp"
-#include "SavePresetDialog.hpp"
-#include "EditGCodeDialog.hpp"
-#include "Search.hpp"
-#include "MsgDialog.hpp"
-#include "Notebook.hpp"
-
-#include "Widgets/CheckBox.hpp"
-
->>>>>>> 3c0b9e04
+
 #ifdef WIN32
-	#include <CommCtrl.h>
+    #include <CommCtrl.h>
 #endif // WIN32
 
 namespace Slic3r {
@@ -500,15 +474,10 @@
     int icon_idx = 0;
     if (!icon.empty()) {
         icon_idx = (m_icon_index.find(icon) == m_icon_index.end()) ? -1 : m_icon_index.at(icon);
-        if (icon_idx == -1 && m_icons) {
+        if (icon_idx == -1) {
             // Add a new icon to the icon list.
             m_scaled_icons_list.push_back(ScalableBitmap(this, icon));
-<<<<<<< HEAD
-            m_icons->Add(m_scaled_icons_list.back().bmp());
             icon_idx           = ++m_icon_count;
-=======
-            icon_idx = ++m_icon_count;
->>>>>>> 3c0b9e04
             m_icon_index[icon] = icon_idx;
         }
 
@@ -517,7 +486,6 @@
             m_category_icon[title] = icon;
         }
     }
-<<<<<<< HEAD
     return icon_idx;
 }
 
@@ -529,10 +497,6 @@
     PageShp page(new Page(this, m_page_view, title, get_icon_id(title, icon)));
     return page;
 }
-=======
-    // Initialize the page.
-    PageShp page(new Page(m_page_view, title, icon_idx));
->>>>>>> 3c0b9e04
 
 Slic3r::GUI::PageShp TabFrequent::create_options_page(const wxString &title, const std::string &icon) {
     assert(!m_page_view);
@@ -901,13 +865,8 @@
 {
     m_options_list.clear();
 
-<<<<<<< HEAD
     for (const std::string& opt_key : m_config_base->keys())
-        m_options_list.emplace(opt_key, std::pair<int,int>(-1, m_opt_status_value));
-=======
-    for (const std::string& opt_key : m_config->keys())
         emplace_option(opt_key);//, m_type != Preset::TYPE_FILAMENT && m_type != Preset::TYPE_SLA_MATERIAL && !PresetCollection::is_independent_from_extruder_number_option(opt_key)
->>>>>>> 3c0b9e04
 }
 
 template<class T>
@@ -920,22 +879,9 @@
 
 void Tab::emplace_option(const std::string& opt_key, bool respect_vec_values/* = false*/)
 {
-<<<<<<< HEAD
-    if (!m_options_list.empty())
-        m_options_list.clear();
-
-    for (const std::string& opt_key : m_config_base->keys())
-    {
-        if (opt_key == "bed_shape") {
-            m_options_list.emplace(opt_key, std::pair<int, int>{-1, m_opt_status_value});
-            continue;
-        }
-        switch (m_config_base->option(opt_key)->type())
-=======
-    const ConfigOption* option = m_config->option(opt_key);
+    const ConfigOption* option = m_config_base->option(opt_key);
     if (option->is_vector() && static_cast<const ConfigOptionVectorBase*>(option)->is_extruder_size()) {
         switch (option->type())
->>>>>>> 3c0b9e04
         {
         case coInts:	add_correct_opts_to_options_list<ConfigOptionInts		>(opt_key, m_options_list, this, m_opt_status_value);	break;
         case coBools:	add_correct_opts_to_options_list<ConfigOptionBools		>(opt_key, m_options_list, this, m_opt_status_value);	break;
@@ -943,13 +889,9 @@
         case coStrings:	add_correct_opts_to_options_list<ConfigOptionStrings	>(opt_key, m_options_list, this, m_opt_status_value);	break;
         case coPercents:add_correct_opts_to_options_list<ConfigOptionPercents	>(opt_key, m_options_list, this, m_opt_status_value);	break;
         case coPoints:	add_correct_opts_to_options_list<ConfigOptionPoints		>(opt_key, m_options_list, this, m_opt_status_value);	break;
-<<<<<<< HEAD
+        case coFloatsOrPercents:	add_correct_opts_to_options_list<ConfigOptionFloatsOrPercents		>(opt_key, m_options_list, this, m_opt_status_value);	break;
         case coGraphs:	add_correct_opts_to_options_list<ConfigOptionGraphs		>(opt_key, m_options_list, this, m_opt_status_value);	break;
-        default: m_options_list.emplace(opt_key, std::pair<int,int>{-1, m_opt_status_value}); break;
-=======
-        case coFloatsOrPercents:	add_correct_opts_to_options_list<ConfigOptionFloatsOrPercents		>(opt_key, m_options_list, this, m_opt_status_value);	break;
         default:		m_options_list.emplace(opt_key, std::pair<int,int>{-1, m_opt_status_value});		break;
->>>>>>> 3c0b9e04
         }
     }
     else 
@@ -1136,26 +1078,12 @@
             if (type() != Preset::TYPE_PRINTER && (m_options_list["compatible_printers"].second & os) == 0) {
                 to_sys ? group->back_to_sys_value("compatible_printers") : group->back_to_initial_value("compatible_printers");
                 load_key_value("compatible_printers", true/*some value*/, true);
-<<<<<<< HEAD
-
-                bool is_empty = m_config_base->option<ConfigOptionStrings>("compatible_printers")->empty();
-                m_compatible_printers.checkbox->SetValue(is_empty);
-                is_empty ? m_compatible_printers.btn->Disable() : m_compatible_printers.btn->Enable();
-=======
->>>>>>> 3c0b9e04
             }
             // "compatible_prints" option exists only in Filament Settimgs and Materials Tabs
             if ((type() == Preset::TYPE_FFF_FILAMENT || type() == Preset::TYPE_SLA_MATERIAL) &&
                 (m_options_list["compatible_prints"].second & os) == 0) {
                 to_sys ? group->back_to_sys_value("compatible_prints") : group->back_to_initial_value("compatible_prints");
                 load_key_value("compatible_prints", true/*some value*/, true);
-<<<<<<< HEAD
-
-                bool is_empty = m_config_base->option<ConfigOptionStrings>("compatible_prints")->empty();
-                m_compatible_prints.checkbox->SetValue(is_empty);
-                is_empty ? m_compatible_prints.btn->Disable() : m_compatible_prints.btn->Enable();
-=======
->>>>>>> 3c0b9e04
             }
         }
         for (const auto &kvp : group->opt_map()) {
@@ -1273,11 +1201,6 @@
 
     m_em_unit = em_unit(m_parent);
 
-<<<<<<< HEAD
-    if (m_mode_sizer)
-        m_mode_sizer->msw_rescale();
-=======
->>>>>>> 3c0b9e04
     m_presets_choice->msw_rescale();
     m_treectrl->SetMinSize(wxSize(20 * m_em_unit, -1));
 
@@ -1508,12 +1431,7 @@
     }
 
     // update phony fields
-<<<<<<< HEAD
-    
     assert(m_config);
-    //auto thing = wxGetApp().plater()->
-=======
->>>>>>> 3c0b9e04
     std::set<const DynamicPrintConfig*> changed = m_config->value_changed(opt_key, {
         &wxGetApp().preset_bundle->prints(wxGetApp().plater()->printer_technology()).get_edited_preset().config,
         &wxGetApp().preset_bundle->materials(wxGetApp().plater()->printer_technology()).get_edited_preset().config,
@@ -1560,12 +1478,8 @@
     if (m_preset_bundle->printers.get_selected_preset().printer_technology() != ptFFF)
         return; // ys_FIXME
     bool wipe_tower_enabled = dynamic_cast<ConfigOptionBool*>(  (m_preset_bundle->fff_prints.get_edited_preset().config  ).option("wipe_tower"))->value;
-<<<<<<< HEAD
     bool multiple_extruders = dynamic_cast<ConfigOptionFloats*>((m_preset_bundle->printers.get_edited_preset().config).option("nozzle_diameter"))->size() > 1;
-=======
-    bool multiple_extruders = dynamic_cast<ConfigOptionFloats*>((m_preset_bundle->printers.get_edited_preset().config).option("nozzle_diameter"))->values.size() > 1;
     bool single_extruder_multi_material = dynamic_cast<ConfigOptionBool*>((m_preset_bundle->printers.get_edited_preset().config).option("single_extruder_multi_material"))->value;
->>>>>>> 3c0b9e04
 
     auto wiping_dialog_button = wxGetApp().sidebar().get_wiping_dialog_button();
     if (wiping_dialog_button) {
@@ -1625,7 +1539,6 @@
     m_highlighter.init(get_custom_ctrl_with_blinking_ptr(opt_key));
 }
 
-<<<<<<< HEAD
 void TabFrequent::activate_option(const std::string &opt_key, const wxString &category){
     wxGetApp().plater()->collapse_sidebar(false);
     wxGetApp().mainframe->select_tab(MainFrame::ETabType::Plater3D);
@@ -1634,10 +1547,7 @@
     //m_highlighter.init(ctrl);
 }
 
-void Tab::cache_config_diff(const std::vector<std::string>& selected_options)
-=======
 void Tab::cache_config_diff(const std::vector<std::string>& selected_options, const DynamicPrintConfig* config/* = nullptr*/)
->>>>>>> 3c0b9e04
 {
     m_cache_config.apply_only(config ? *config : m_presets->get_edited_preset().config, selected_options);
 }
@@ -2415,18 +2325,11 @@
                         std::vector<std::string> enum_strs;
                         boost::split(enum_strs, params[i], boost::is_any_of("$"));
                         if (enum_strs.size() < 3 || enum_strs.size() % 2 == 0) {
-<<<<<<< HEAD
                             BOOST_LOG_TRIVIAL(error) << "Error: enum '"<< setting_id << "' doesn't have an even number of key-label values:"<<(enum_strs.size()-1)<<".";
-                            continue;
-                        }
-                        // FIXME here is a little memory leak. It need to say until the end of the program anyway...
-                        t_config_enum_values* enum_map = new t_config_enum_values{};
-=======
                             if (logs) Slic3r::slic3r_log->info("settings gui") << "Error: odd number of enum values: should be a key/value list ("<< option.opt.opt_key <<")";
                             continue;
                         }
                         std::vector<std::pair<std::string,std::string>> values_2_labels;
->>>>>>> 3c0b9e04
                         for (size_t idx = 1; idx < enum_strs.size(); idx += 2) {
                             values_2_labels.emplace_back(enum_strs[idx], enum_strs[idx + 1]);
                         }
@@ -2705,23 +2608,12 @@
                     sizer->Add(ramming_dialog_btn);
 
                     ramming_dialog_btn->Bind(wxEVT_BUTTON, ([this](wxCommandEvent &e) {
-<<<<<<< HEAD
                         RammingDialog dlg(this, (m_config_base->option<ConfigOptionStrings>("filament_ramming_parameters"))->get_at(0));
                         if (dlg.ShowModal() == wxID_OK)
                             //(m_config_base->option<ConfigOptionStrings>("filament_ramming_parameters"))->get_at(0) = dlg.get_parameters();
                             load_key_value("filament_ramming_parameters", dlg.get_parameters(), false, 0);
+                            update_changed_ui();
                     }));
-=======
-                                                 RammingDialog dlg(this, (m_config->option<ConfigOptionStrings>(
-                                                                              "filament_ramming_parameters"))
-                                                                             ->get_at(0));
-                                                 if (dlg.ShowModal() == wxID_OK)
-                                                     (m_config->option<ConfigOptionStrings>(
-                                                          "filament_ramming_parameters"))
-                                                         ->get_at(0) = dlg.get_parameters();
-                                                 update_changed_ui();
-                                             }));
->>>>>>> 3c0b9e04
                     return sizer;
                 };
                 current_group->append_line(thisline);
@@ -2833,7 +2725,7 @@
                         update();
                     });
                     parent->Bind(wxEVT_UPDATE_UI, [this, idx_page](wxUpdateUIEvent& evt) {
-                        evt.Enable(!static_cast<const ConfigOptionStrings*>(m_config->option("extruder_colour"))->values[idx_page].empty());
+                        evt.Enable(!static_cast<const ConfigOptionStrings*>(m_config->option("extruder_colour"))->get_at(idx_page).empty());
                     }, btn->GetId());
                     return sizer;
                 };
@@ -2906,9 +2798,7 @@
     }
     m_config_base = &m_multi_conf;
     load_initial_data();
-<<<<<<< HEAD
-}
-
+}
 void TabFrequent::build()
 {
     this->m_pages = create_pages(Preset::type_name(type())+".ui", -1, type());
@@ -2949,16 +2839,6 @@
 }
 
 void TabPrint::build() { append(this->m_pages, create_pages("print.ui")); }
-
-// Reload current config (aka presets->edited_preset->config) into the UI fields.
-void TabPrint::reload_config()
-{
-    this->compatible_widget_reload(m_compatible_printers);
-    Tab::reload_config();
-=======
-    append(this->m_pages, create_pages("print.ui"));
->>>>>>> 3c0b9e04
-}
 
 void TabPrint::update_description_lines()
 {
@@ -3136,7 +3016,7 @@
 
 void TabFilament::set_custom_gcode(const t_config_option_key& opt_key, const std::string& value)
 {
-    std::vector<std::string> gcodes = static_cast<const ConfigOptionStrings*>(m_config->option(opt_key))->values;
+    std::vector<std::string> gcodes = static_cast<const ConfigOptionStrings*>(m_config->option(opt_key))->get_values();
     gcodes[0] = value;
 
     DynamicPrintConfig new_conf = *m_config;
@@ -3357,14 +3237,14 @@
 
 void TabFilament::update_extruder_combobox_visibility()
 {
-    const size_t extruder_cnt = static_cast<const ConfigOptionFloats*>(m_preset_bundle->printers.get_edited_preset().config.option("nozzle_diameter"))->values.size();
+    const size_t extruder_cnt = static_cast<const ConfigOptionFloats*>(m_preset_bundle->printers.get_edited_preset().config.option("nozzle_diameter"))->size();
     m_extruders_cb->Show(extruder_cnt > 1);
 }
 
 void TabFilament::update_extruder_combobox()
 {
     const size_t extruder_cnt = m_preset_bundle->printers.get_selected_preset().printer_technology() == ptSLA ? m_extruders_cb->GetCount() :
-                                static_cast<const ConfigOptionFloats*>(m_preset_bundle->printers.get_edited_preset().config.option("nozzle_diameter"))->values.size();
+                                static_cast<const ConfigOptionFloats*>(m_preset_bundle->printers.get_edited_preset().config.option("nozzle_diameter"))->size();
 
     if (extruder_cnt != m_extruders_cb->GetCount()) {
         m_extruders_cb->Clear();
@@ -3411,13 +3291,16 @@
 
 void TabFilament::init()
 {
+
+    m_presets = &m_preset_bundle->filaments;
+    load_initial_data();
+}
+void TabFilament::build() { 
     // add extruder combobox
     create_extruder_combobox();
-
-    m_presets = &m_preset_bundle->filaments;
-    load_initial_data();
-}
-void TabFilament::build() { append(this->m_pages, create_pages("filament.ui")); }
+    
+    append(this->m_pages, create_pages("filament.ui"));
+}
 
 void TabFilament::update_volumetric_flow_preset_hints()
 {
@@ -3510,15 +3393,10 @@
 
     m_update_cnt--;
 
-<<<<<<< HEAD
-    if (m_update_cnt == 0) {
+    if (m_update_cnt == 0 && wxGetApp().mainframe) {
         assert(m_config);
         wxGetApp().mainframe->on_config_changed(*m_config);
     }
-=======
-    if (m_update_cnt == 0 && wxGetApp().mainframe)
-        wxGetApp().mainframe->on_config_changed(m_config);
->>>>>>> 3c0b9e04
 }
 
 void TabFilament::clear_pages()
@@ -3555,22 +3433,6 @@
         }
 }
 
-<<<<<<< HEAD
-bool Tab::saved_preset_is_dirty() const { assert(m_presets); return m_presets->saved_is_dirty(); }
-void Tab::update_saved_preset_from_current_preset() { assert(m_presets); m_presets->update_saved_preset_from_current_preset(); }
-bool Tab::current_preset_is_dirty() const { assert(m_presets); return m_presets->current_is_dirty(); }
-
-void TabPrinter::init()
-{
-    m_presets            = &m_preset_bundle->printers;
-    m_printer_technology = m_presets->get_selected_preset().printer_technology();
-
-    // For DiffPresetDialog we use options list which is saved in Searcher class.
-    // Options for the Searcher is added in the moment of pages creation.
-    // So, fake-build first of all printer pages for non-selected printer technology...
-    // //FIXME: split into PRINTERSLA and PRINTERFFF
-    Tab::fake_build = true;
-=======
 
 
 void TabFilament::load_current_preset()
@@ -3648,19 +3510,20 @@
     return sizer;
 }
 
-bool Tab::saved_preset_is_dirty() const { return m_presets->saved_is_dirty(); }
-void Tab::update_saved_preset_from_current_preset() { m_presets->update_saved_preset_from_current_preset(); }
-bool Tab::current_preset_is_dirty() const { return m_presets->current_is_dirty(); }
-
-void TabPrinter::build()
-{
-    m_presets = &m_preset_bundle->printers;
+bool Tab::saved_preset_is_dirty() const { assert(m_presets); return m_presets->saved_is_dirty(); }
+void Tab::update_saved_preset_from_current_preset() { assert(m_presets); m_presets->update_saved_preset_from_current_preset(); }
+bool Tab::current_preset_is_dirty() const { assert(m_presets); return m_presets->current_is_dirty(); }
+
+void TabPrinter::init()
+{
+    m_presets            = &m_preset_bundle->printers;
     m_printer_technology = m_presets->get_selected_preset().printer_technology();
 
     // For DiffPresetDialog we use options list which is saved in Searcher class.
     // Options for the Searcher is added in the moment of pages creation.
-    // So, build first of all printer pages for non-selected printer technology...
->>>>>>> 3c0b9e04
+    // So, fake-build first of all printer pages for non-selected printer technology...
+    // //FIXME: split into PRINTERSLA and PRINTERFFF
+    Tab::fake_build = true;
     std::string def_preset_name = "- default " + std::string(m_printer_technology == ptSLA ? "FFF" : "SLA") + " -";
     m_config = &m_presets->find_preset(def_preset_name)->config;
     m_config_base = m_config;
@@ -3735,21 +3598,14 @@
         is_count_changed = is_updated_mm_filament_presets = true;
     }
     else if (m_extruders_count == 1 &&
-             m_preset_bundle->project_config.option<ConfigOptionFloats>("wiping_volumes_matrix")->values.size()>1) {
+             m_preset_bundle->project_config.option<ConfigOptionFloats>("wiping_volumes_matrix")->size()>1) {
         is_updated_mm_filament_presets = true;
     }
 
     if (is_updated_mm_filament_presets) {
         m_preset_bundle->update_multi_material_filament_presets();
-<<<<<<< HEAD
-        is_count_changed = true;
-    } else if (m_extruders_count == 1 &&
-        m_preset_bundle->project_config.option<ConfigOptionFloats>("wiping_volumes_matrix")->size() > 1)
-        m_preset_bundle->update_multi_material_filament_presets();
-=======
         m_preset_bundle->update_filaments_compatible(PresetSelectCompatibleType::OnlyIfWasCompatible);
     }
->>>>>>> 3c0b9e04
 
 
     if (is_count_changed) {
@@ -4138,33 +3994,8 @@
     full_print_config.apply(filament_config);
     full_print_config.apply(printer_config);
 
-<<<<<<< HEAD
     m_config_manipulation.toggle_printer_fff_options(m_config, full_print_config);
     
-=======
-    bool have_multiple_extruders = m_extruders_count > 1;
-    toggle_option("toolchange_gcode", have_multiple_extruders);
-    toggle_option("single_extruder_multi_material", have_multiple_extruders);
-
-    //thumbnails
-    toggle_option("thumbnails_color", m_config->opt_bool("thumbnails_custom_color"));
-    const ConfigOptionEnum<GCodeThumbnailsFormat>* thumbnails_format = m_config->option<ConfigOptionEnum<GCodeThumbnailsFormat>>("thumbnails_format");
-    if (thumbnails_format) {
-        toggle_option("thumbnails_end_file", thumbnails_format->value != (GCodeThumbnailsFormat::BIQU));
-        toggle_option("thumbnails_tag_format", thumbnails_format->value != (GCodeThumbnailsFormat::BIQU));
-    }
-
-    //firmware
-    toggle_option("remaining_times_type", m_config->opt_bool("remaining_times"));
-	
-    toggle_option("arc_fitting_tolerance", m_config->option("arc_fitting")->get_int() != int(ArcFittingType::Disabled));
-
-    auto flavor = m_config->option<ConfigOptionEnum<GCodeFlavor>>("gcode_flavor")->value;
-    bool is_marlin_flavor = flavor == gcfMarlinLegacy || flavor == gcfMarlinFirmware;
-    // Disable silent mode for non-marlin firmwares.
-    toggle_option("silent_mode", is_marlin_flavor);
-
->>>>>>> 3c0b9e04
     if (m_last_gcode_flavor != uint8_t(m_config->option<ConfigOptionEnum<GCodeFlavor>>("gcode_flavor")->value)) {
         m_last_gcode_flavor = uint8_t(m_config->option<ConfigOptionEnum<GCodeFlavor>>("gcode_flavor")->value);
         m_rebuild_kinematics_page = true;
@@ -4175,105 +4006,6 @@
         m_use_silent_mode = (m_last_gcode_flavor == gcfMarlinLegacy || m_last_gcode_flavor == gcfMarlinFirmware) && m_config->opt_bool("silent_mode");
     }
 
-<<<<<<< HEAD
-=======
-    wxString extruder_number;
-    long val;
-    if (m_active_page->title().StartsWith("Extruder ", &extruder_number) && extruder_number.ToLong(&val) &&
-        val > 0 && (size_t)val <= m_extruders_count)
-    {
-        size_t i = size_t(val) - 1;
-        bool have_retract_length = m_config->opt_float("retract_length", i) > 0;
-        const bool ramping_lift = m_config->opt_bool("travel_ramping_lift", i);
-        const bool lifts_z = (ramping_lift && m_config->opt_float("travel_max_lift", i) > 0)
-                          || (! ramping_lift && m_config->opt_float("retract_lift", i) > 0);
-
-        toggle_option("travel_max_lift", ramping_lift, i);
-        toggle_option("travel_slope", ramping_lift, i);
-        toggle_option("retract_lift", ! ramping_lift, i); // now possible outside retraction
-
-        // when using firmware retraction, firmware decides retraction length
-        bool use_firmware_retraction = m_config->opt_bool("use_firmware_retraction");
-        toggle_option("retract_length", !use_firmware_retraction, i);
-
-        // retraction only if have retraction length or we're using firmware retraction
-        bool retraction = (have_retract_length || use_firmware_retraction);
-
-        
-        // user can customize travel length if we have retraction length or we"re using
-        // firmware retraction
-        toggle_option("retract_before_travel", have_retract_length || use_firmware_retraction, i);
-        
-        // user can customize other retraction options if retraction is enabled
-        std::vector<std::string> vec = {"retract_layer_change" };
-        // now possible outside retraction
-        // for (auto el : vec) {
-            // toggle_option(el, retraction, i);
-        // }
-
-        bool has_lift = /*retraction &&  now possible outside retraction */ m_config->opt_float("retract_lift", i) > 0;
-        // retract lift above / below only applies if using retract lift
-        vec.resize(0);
-        vec = { "retract_lift_above", "retract_lift_below", "retract_lift_top", "retract_lift_first_layer", "retract_lift_before_travel"};
-        for (auto el : vec) {
-            toggle_option(el, has_lift, i);
-        }
-
-        // some options only apply when not using firmware retraction
-        vec.resize(0);
-        vec = { "retract_speed", "deretract_speed", "retract_before_wipe", "retract_restart_extra", "wipe", "wipe_speed" , "wipe_only_crossing"};
-        for (auto el : vec) {
-            toggle_option(el, retraction && !use_firmware_retraction, i);
-        }
-
-        bool wipe = m_config->opt_bool("wipe", i) && have_retract_length;
-        vec.resize(0);
-        vec = { "retract_before_wipe", "wipe_only_crossing", "wipe_speed" };
-        for (auto el : vec) {
-            toggle_option(el, wipe, i);
-        }
-
-        // wipe_only_crossing can only work if avoid_crossing_perimeters
-        toggle_option("wipe_only_crossing", full_print_config.opt_bool("avoid_crossing_perimeters"), i);
-
-        if (use_firmware_retraction && wipe) {
-            //wxMessageDialog dialog(parent(),
-            MessageDialog dialog(parent(),
-                _(L("The Wipe option is not available when using the Firmware Retraction mode.\n"
-                    "\nShall I disable it in order to enable Firmware Retraction?")),
-                _(L("Firmware Retraction")), wxICON_WARNING | wxYES | wxNO);
-
-            DynamicPrintConfig new_conf = *m_config;
-            if (dialog.ShowModal() == wxID_YES) {
-                auto wipe = static_cast<ConfigOptionBools*>(m_config->option("wipe")->clone());
-                for (size_t w = 0; w < wipe->values.size(); w++)
-                    wipe->values[w] = false;
-                new_conf.set_key_value("wipe", wipe);
-            } else {
-                new_conf.set_key_value("use_firmware_retraction", new ConfigOptionBool(false));
-            }
-            load_config(new_conf);
-        }
-
-        toggle_option("travel_lift_before_obstacle", ramping_lift, i);
-
-        toggle_option("retract_length_toolchange", have_multiple_extruders, i);
-
-        bool toolchange_retraction = m_config->opt_float("retract_length_toolchange", i) > 0;
-        Field *field = get_field("retract_restart_extra_toolchange", i);
-        if (field)
-            field->toggle(have_multiple_extruders && toolchange_retraction);
-    }
-    if (m_has_single_extruder_MM_page) {
-        bool have_advanced_wipe_volume = m_config->opt_bool("wipe_advanced");
-        for (auto el : { "wipe_advanced_nozzle_melted_volume", "wipe_advanced_multiplier", "wipe_advanced_algo" }) {
-            Field *field = get_field(el);
-            if (field)
-                field->toggle(have_advanced_wipe_volume);
-        }
-    }
-
->>>>>>> 3c0b9e04
     if (std::find(m_active_page->descriptions.begin(), m_active_page->descriptions.end(), "machine_limits") != m_active_page->descriptions.end() && m_machine_limits_description_line) {
 
         const auto *machine_limits_usage = m_config->option<ConfigOptionEnum<MachineLimitsUsage>>("machine_limits_usage");
@@ -5447,37 +5179,24 @@
     m_grid_sizer = grid_sizer;
     m_em = em_unit(parent);
 
-    m_substitutions = m_config->option<ConfigOptionStrings>("gcode_substitutions")->values;
+    m_substitutions = m_config->option<ConfigOptionStrings>("gcode_substitutions")->get_values();
     m_chb_match_single_lines.clear();
 }
 
 void SubstitutionManager::validate_length()
 {
-<<<<<<< HEAD
-    size_t substitutions_size = m_config->option<ConfigOptionStrings>("gcode_substitutions")->size();
-    if ((substitutions_size % 4) != 0) {
-        WarningDialog(m_parent, "Value of gcode_substitutions parameter will be cut to valid length",
-            "Invalid length of gcode_substitutions parameter").ShowModal();
-        m_config->option<ConfigOptionStrings>("gcode_substitutions")->resize(substitutions_size - (substitutions_size % 4));
-=======
     if ((m_substitutions.size() % 4) != 0) {
         WarningDialog(m_parent, "Value of gcode_substitutions parameter will be cut to valid length",
             "Invalid length of gcode_substitutions parameter").ShowModal();
         m_substitutions.resize(m_substitutions.size() - (m_substitutions.size() % 4));
         // save changes from m_substitutions to config 
-        m_config->option<ConfigOptionStrings>("gcode_substitutions")->values = m_substitutions;
->>>>>>> 3c0b9e04
+        m_config->option<ConfigOptionStrings>("gcode_substitutions")->set(m_substitutions);
     }
 }
 
 bool SubstitutionManager::is_compatible_with_ui()
 {
-<<<<<<< HEAD
-    const std::vector<std::string>& substitutions = m_config->option<ConfigOptionStrings>("gcode_substitutions")->get_values();
-    if (int(substitutions.size() / 4) != m_grid_sizer->GetEffectiveRowsCount() - 1) {
-=======
     if (int(m_substitutions.size() / 4) != m_grid_sizer->GetEffectiveRowsCount() - 1) {
->>>>>>> 3c0b9e04
         ErrorDialog(m_parent, "Invalid compatibility between UI and BE", false).ShowModal();
         return false;
     }
@@ -5486,12 +5205,7 @@
 
 bool SubstitutionManager::is_valid_id(int substitution_id, const wxString& message)
 {
-<<<<<<< HEAD
-    const std::vector<std::string>& substitutions = m_config->option<ConfigOptionStrings>("gcode_substitutions")->get_values();
-    if (int(substitutions.size() / 4) < substitution_id) {
-=======
     if (int(m_substitutions.size() / 4) < substitution_id) {
->>>>>>> 3c0b9e04
         ErrorDialog(m_parent, message, false).ShowModal();
         return false;
     }
@@ -5524,11 +5238,7 @@
     // delete substitution
     std::vector<std::string> substitutions = m_config->option<ConfigOptionStrings>("gcode_substitutions")->get_values();
     substitutions.erase(std::next(substitutions.begin(), substitution_id * 4), std::next(substitutions.begin(), substitution_id * 4 + 4));
-<<<<<<< HEAD
     m_config->option<ConfigOptionStrings>("gcode_substitutions")->set(substitutions);
-=======
-
->>>>>>> 3c0b9e04
     call_ui_update();
 
     // update grid_sizer
@@ -5552,18 +5262,11 @@
 
         // create new substitution
         // it have to be added to config too
-<<<<<<< HEAD
-        std::vector<std::string> substitutions = m_config->option<ConfigOptionStrings>("gcode_substitutions")->get_values();
-        for (size_t i = 0; i < 4; i++)
-            substitutions.push_back(std::string());
-        m_config->option<ConfigOptionStrings>("gcode_substitutions")->set(substitutions);
-=======
         for (size_t i = 0; i < 4; i ++)
             m_substitutions.push_back(std::string());
 
         // save changes from config to m_substitutions
-        m_config->option<ConfigOptionStrings>("gcode_substitutions")->values = m_substitutions;
->>>>>>> 3c0b9e04
+        m_config->option<ConfigOptionStrings>("gcode_substitutions")->set(m_substitutions);
 
         call_after_layout = true;
     }
@@ -5658,7 +5361,7 @@
 
 void SubstitutionManager::update_from_config()
 {
-    std::vector<std::string>& subst = m_config->option<ConfigOptionStrings>("gcode_substitutions")->values;
+    const std::vector<std::string>& subst = m_config->option<ConfigOptionStrings>("gcode_substitutions")->get_values();
     if (m_substitutions == subst && m_grid_sizer->IsShown(1)) {
         // just update visibility for chb_match_single_lines
         int subst_id = 0;
@@ -5680,10 +5383,6 @@
         m_chb_match_single_lines.clear();
     }
 
-<<<<<<< HEAD
-    const std::vector<std::string>& subst = m_config->option<ConfigOptionStrings>("gcode_substitutions")->get_values();
-=======
->>>>>>> 3c0b9e04
     if (subst.empty())
         hide_delete_all_btn();
     else
@@ -5700,12 +5399,8 @@
 
 void SubstitutionManager::delete_all()
 {
-<<<<<<< HEAD
+    m_substitutions.clear();
     m_config->option<ConfigOptionStrings>("gcode_substitutions")->clear();
-=======
-    m_substitutions.clear();
-    m_config->option<ConfigOptionStrings>("gcode_substitutions")->values.clear();
->>>>>>> 3c0b9e04
     call_ui_update();
 
     if (!m_grid_sizer->IsEmpty()) {
@@ -5718,24 +5413,13 @@
 
 void SubstitutionManager::edit_substitution(int substitution_id, int opt_pos, const std::string& value)
 {
-<<<<<<< HEAD
-    std::vector<std::string> substitutions = m_config->option<ConfigOptionStrings>("gcode_substitutions")->get_values();
-
-    validate_lenth();
-    if (!is_compatibile_with_ui() || !is_valid_id(substitution_id, "Invalid substitution_id to edit"))
-        return;
-
-    substitutions[substitution_id * 4 + opt_pos] = value;
-    m_config->option<ConfigOptionStrings>("gcode_substitutions")->set(substitutions);
-=======
     validate_length();
     if(!is_compatible_with_ui() || !is_valid_id(substitution_id, "Invalid substitution_id to edit"))
         return;
 
     m_substitutions[substitution_id * 4 + opt_pos] = value;
     // save changes from m_substitutions to config 
-    m_config->option<ConfigOptionStrings>("gcode_substitutions")->values = m_substitutions;
->>>>>>> 3c0b9e04
+    m_config->option<ConfigOptionStrings>("gcode_substitutions")->set(m_substitutions);
 
     call_ui_update();
 }
@@ -5789,14 +5473,9 @@
     m_subst_manager.init(m_config, parent, grid_sizer);
     m_subst_manager.set_cb_edited_substitution([this]() {
         update_dirty();
-<<<<<<< HEAD
+        Layout();
         wxGetApp().mainframe->on_config_changed(*m_config); // invalidate print
-        });
-=======
-        Layout();
-        wxGetApp().mainframe->on_config_changed(m_config); // invalidate print
     });
->>>>>>> 3c0b9e04
     m_subst_manager.set_cb_hide_delete_all_btn([this]() {
         m_del_all_substitutions_btn->Hide();
     });
@@ -6071,7 +5750,7 @@
 
     // get extruders count 
     auto* nozzle_diameter = dynamic_cast<const ConfigOptionFloats*>(cached_config.option("nozzle_diameter"));
-    m_cache_extruder_count = nozzle_diameter->values.size(); //m_extruders_count;
+    m_cache_extruder_count = nozzle_diameter->size(); //m_extruders_count;
     m_cache_milling_count = m_milling_count;
 }
 
@@ -6286,27 +5965,23 @@
         "Click to reset current all values to the last saved preset."));
 }
 
-<<<<<<< HEAD
+bool Tab::select_preset_by_name(const std::string &name_w_suffix, bool force)
+{
+    return m_presets->select_preset_by_name(name_w_suffix, force);
+}
+
+bool Tab::save_current_preset(const std::string& new_name, bool detach)
+{
+    return m_presets->save_current_preset(new_name, detach);
+}
+
+bool Tab::delete_current_preset()
+{
+    return m_presets->delete_current_preset();
+}
+
 Page::Page(Tab* tab, wxWindow* parent, const wxString& title, int iconID) :
         m_tab(tab),
-=======
-bool Tab::select_preset_by_name(const std::string &name_w_suffix, bool force)
-{
-    return m_presets->select_preset_by_name(name_w_suffix, force);
-}
-
-bool Tab::save_current_preset(const std::string& new_name, bool detach)
-{
-    return m_presets->save_current_preset(new_name, detach);
-}
-
-bool Tab::delete_current_preset()
-{
-    return m_presets->delete_current_preset();
-}
-
-Page::Page(wxWindow* parent, const wxString& title, int iconID) :
->>>>>>> 3c0b9e04
         m_parent(parent),
         m_title(title),
         m_iconID(iconID)
@@ -6504,21 +6179,6 @@
         wxGetApp().mainframe->on_config_changed(*m_config);
 }
 
-<<<<<<< HEAD
-void TabSLAPrint::init()
-{
-    m_presets = &m_preset_bundle->sla_prints;
-    load_initial_data();
-}
-
-void TabSLAPrint::build() { append(this->m_pages, create_pages("sla_print.ui")); }
-
-// Reload current config (aka presets->edited_preset->config) into the UI fields.
-void TabSLAPrint::reload_config()
-{
-    this->compatible_widget_reload(m_compatible_printers);
-    Tab::reload_config();
-=======
 static void add_options_into_line(ConfigOptionsGroupShp &optgroup,
                                   const std::vector<SamePair<std::string>> &prefixes,
                                   const std::string &optkey,
@@ -6696,16 +6356,13 @@
     }
 }
 
-void TabSLAPrint::build()
+void TabSLAPrint::init()
 {
     m_presets = &m_preset_bundle->sla_prints;
     load_initial_data();
-
-
-    append(this->m_pages, create_pages("sla_print.ui"));
-
->>>>>>> 3c0b9e04
-}
+}
+
+void TabSLAPrint::build() { append(this->m_pages, create_pages("sla_print.ui")); }
 
 void TabSLAPrint::update_description_lines()
 {
