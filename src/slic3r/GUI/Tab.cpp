// #include "libslic3r/GCodeSender.hpp"
#include "slic3r/Utils/Serial.hpp"
#include "Tab.hpp"
#include "PresetHints.hpp"
#include "libslic3r/Log.hpp"
#include "libslic3r/Model.hpp"
#include "libslic3r/PresetBundle.hpp"
#include "libslic3r/Utils.hpp"
#include "libslic3r/GCode/GCodeProcessor.hpp"

#include "slic3r/Utils/Http.hpp"
#include "slic3r/Utils/PrintHost.hpp"
#include "BonjourDialog.hpp"
#include "WipeTowerDialog.hpp"
#include "ButtonsDescription.hpp"
#include "Search.hpp"
#include "OG_CustomCtrl.hpp"

#include <wx/app.h>
#include <wx/button.h>
#include <wx/scrolwin.h>
#include <wx/sizer.h>

#include <wx/bmpcbox.h>
#include <wx/bmpbuttn.h>
#include <wx/collpane.h>
#include <wx/treectrl.h>
#include <wx/imaglist.h>
#include <wx/settings.h>
#include <wx/filedlg.h>

#include <boost/algorithm/string/split.hpp>
#include <boost/algorithm/string/predicate.hpp>
#include <boost/algorithm/string/replace.hpp>
#include <boost/algorithm/string/trim.hpp>
#include <boost/filesystem.hpp>
#include <boost/filesystem/path.hpp>
#include <boost/lexical_cast.hpp>

#include "wxExtensions.hpp"
#include "PresetComboBoxes.hpp"
#include <wx/wupdlock.h>

#include <libslic3r/GCodeWriter.hpp>
#include <libslic3r/Slicing.hpp>

#include "GUI_App.hpp"
#include "GUI_ObjectList.hpp"
#include "Plater.hpp"
#include "MainFrame.hpp"
#include "GLCanvas3D.hpp"
#include "format.hpp"
#include "PhysicalPrinterDialog.hpp"
#include "UnsavedChangesDialog.hpp"
#include "SavePresetDialog.hpp"
#include "Search.hpp"
#include "MsgDialog.hpp"
#include "Notebook.hpp"

#ifdef WIN32
    #include <commctrl.h>
#endif // WIN32

namespace Slic3r {
namespace GUI {


void Tab::Highlighter::set_timer_owner(wxEvtHandler* owner, int timerid/* = wxID_ANY*/)
{
    m_timer.SetOwner(owner, timerid);
}

void Tab::Highlighter::init(std::pair<OG_CustomCtrl*, bool*> params)
{
    if (m_timer.IsRunning())
        invalidate();
    if (!params.first || !params.second)
        return;

    m_timer.Start(300, false);

    m_custom_ctrl = params.first;
    m_show_blink_ptr = params.second;

    *m_show_blink_ptr = true;
    m_custom_ctrl->Refresh();
}

void Tab::Highlighter::invalidate()
{
    m_timer.Stop();

    if (m_custom_ctrl && m_show_blink_ptr) {
        *m_show_blink_ptr = false;
        m_custom_ctrl->Refresh();
        m_show_blink_ptr = nullptr;
        m_custom_ctrl = nullptr;
    }

    m_blink_counter = 0;
}

void Tab::Highlighter::blink()
{
    if (m_custom_ctrl && m_show_blink_ptr) {
        *m_show_blink_ptr = !*m_show_blink_ptr;
        m_custom_ctrl->Refresh();
    }
    else
        return;

    if ((++m_blink_counter) == 11)
        invalidate();
}


Tab::Tab(wxBookCtrlBase* parent, const wxString& title, Preset::Type type) :
    m_parent(parent), m_title(title), m_type(type), m_script_exec()
{
    Create(parent, wxID_ANY, wxDefaultPosition, wxDefaultSize, wxBK_LEFT | wxTAB_TRAVERSAL/*, name*/);
    this->SetFont(Slic3r::GUI::wxGetApp().normal_font());

    wxGetApp().UpdateDarkUI(this);

    m_compatible_printers.type			= Preset::TYPE_PRINTER;
    m_compatible_printers.key_list		= "compatible_printers";
    m_compatible_printers.key_condition	= "compatible_printers_condition";
    m_compatible_printers.dialog_title  = _L("Compatible printers");
    m_compatible_printers.dialog_label  = _L("Select the printers this profile is compatible with.");

    m_compatible_prints.type			= Preset::TYPE_FFF_PRINT;
    m_compatible_prints.key_list 		= "compatible_prints";
    m_compatible_prints.key_condition	= "compatible_prints_condition";
    m_compatible_prints.dialog_title 	= _L("Compatible print profiles");
    m_compatible_prints.dialog_label 	= _L("Select the print profiles this profile is compatible with.");

    wxGetApp().tabs_list.push_back(this);

    m_em_unit = em_unit(m_parent); //wxGetApp().em_unit();

    m_config_manipulation = get_config_manipulation();

    Bind(wxEVT_SIZE, ([](wxSizeEvent &evt) {
        //for (auto page : m_pages)
        //    if (! page.get()->IsShown())
        //        page->layout_valid = false;
        evt.Skip();
    }));

    m_highlighter.set_timer_owner(this, 0);
    this->Bind(wxEVT_TIMER, [this](wxTimerEvent&)
    {
        m_highlighter.blink();
    });
    
    std::string tab_key = Preset::type_name(type);
    try {
        m_script_exec.init(tab_key, this);
    }
    catch (ScriptError ex) {
        m_script_exec.disable();
        BOOST_LOG_TRIVIAL(error) << format("An error has occured when compiling %1%/%2%.as ; The scripted widgets for this tab won't be built.", Slic3r::GUI::get_app_config()->layout_config_path().string(), tab_key);
    }
}

// sub new
void Tab::create_preset_tab()
{
#ifdef __WINDOWS__
    SetDoubleBuffered(true);
#endif //__WINDOWS__

    m_preset_bundle = wxGetApp().preset_bundle;

    // Vertical sizer to hold the choice menu and the rest of the page.
#ifdef __WXOSX__
    auto  *main_sizer = new wxBoxSizer(wxVERTICAL);
    main_sizer->SetSizeHints(this);
    this->SetSizer(main_sizer);

    // Create additional panel to Fit() it from OnActivate()
    // It's needed for tooltip showing on OSX
    m_tmp_panel = new wxPanel(this, wxID_ANY, wxDefaultPosition, wxDefaultSize, wxBK_LEFT | wxTAB_TRAVERSAL);
    auto panel = m_tmp_panel;
    auto  sizer = new wxBoxSizer(wxVERTICAL);
    m_tmp_panel->SetSizer(sizer);
    m_tmp_panel->Layout();

    main_sizer->Add(m_tmp_panel, 1, wxEXPAND | wxALL, 0);
#else
    Tab *panel = this;
    auto  *sizer = new wxBoxSizer(wxVERTICAL);
    sizer->SetSizeHints(panel);
    panel->SetSizer(sizer);
#endif //__WXOSX__

    // preset chooser
    m_presets_choice = new TabPresetComboBox(panel, m_type);
    m_presets_choice->set_selection_changed_function([this](int selection) {
        if (!m_presets_choice->selection_is_changed_according_to_physical_printers())
        {
            if (m_type == Preset::TYPE_PRINTER && !m_presets_choice->is_selected_physical_printer())
                m_preset_bundle->physical_printers.unselect_printer();

            // select preset
            std::string preset_name = m_presets_choice->GetString(selection).ToUTF8().data();
            select_preset(Preset::remove_suffix_modified(preset_name));
        }
    });

    auto color = wxSystemSettings::GetColour(wxSYS_COLOUR_WINDOW);

    //buttons
    m_scaled_buttons.reserve(6);
    m_scaled_buttons.reserve(2);

    add_scaled_button(panel, &m_btn_compare_preset, "compare");
    add_scaled_button(panel, &m_btn_save_preset, "save");
    add_scaled_button(panel, &m_btn_delete_preset, "cross");
    if (m_type == Preset::Type::TYPE_PRINTER)
        add_scaled_button(panel, &m_btn_edit_ph_printer, "cog");

    m_show_incompatible_presets = false;
    add_scaled_bitmap(this, m_bmp_show_incompatible_presets, "flag_red");
    add_scaled_bitmap(this, m_bmp_hide_incompatible_presets, "flag_green");

    add_scaled_button(panel, &m_btn_hide_incompatible_presets, m_bmp_hide_incompatible_presets.name());

    m_btn_compare_preset->SetToolTip(_L("Compare this preset with some another"));
    // TRN "Save current Settings"
    m_btn_save_preset->SetToolTip(from_u8((boost::format(_utf8(L("Save current %s"))) % m_title).str()));
    m_btn_delete_preset->SetToolTip(_(L("Delete this preset")));
    m_btn_delete_preset->Hide();

    add_scaled_button(panel, &m_question_btn, "question");
    m_question_btn->SetToolTip(_(L("Hover the cursor over buttons to find more information \n"
                                   "or click this button.")));

    add_scaled_button(panel, &m_search_btn, "search");
    m_search_btn->SetToolTip(format_wxstr(_L("Search in settings [%1%]"), "Ctrl+F"));

    // Bitmaps to be shown on the "Revert to system" aka "Lock to system" button next to each input field.
    add_scaled_bitmap(this, m_bmp_value_lock  , "lock_closed");
    add_scaled_bitmap(this, m_bmp_value_unlock, "lock_open");
    m_bmp_non_system = &m_bmp_white_bullet;
    // Bitmaps to be shown on the "Undo user changes" button next to each input field.
    add_scaled_bitmap(this, m_bmp_value_revert, "undo");
    add_scaled_bitmap(this, m_bmp_white_bullet, "dot");

    fill_icon_descriptions();
    set_tooltips_text();

    add_scaled_button(panel, &m_undo_btn,        m_bmp_white_bullet.name());
    add_scaled_button(panel, &m_undo_to_sys_btn, m_bmp_white_bullet.name());

    m_undo_btn->Bind(wxEVT_BUTTON, ([this](wxCommandEvent) { on_roll_back_value(); }));
    m_undo_to_sys_btn->Bind(wxEVT_BUTTON, ([this](wxCommandEvent) { on_roll_back_value(true); }));
    m_question_btn->Bind(wxEVT_BUTTON, [this](wxCommandEvent) {
        ButtonsDescription dlg(this, m_icon_descriptions);
        if (dlg.ShowModal() == wxID_OK)
            wxGetApp().update_label_colours();
    });
    m_search_btn->Bind(wxEVT_BUTTON, [](wxCommandEvent) { wxGetApp().plater()->search(false); });

    // Colors for ui "decoration"
    m_sys_label_clr			= wxGetApp().get_label_clr_sys();
    m_modified_label_clr	= wxGetApp().get_label_clr_modified();
    m_default_label_clr     = wxGetApp().get_label_clr_default();
    m_phony_label_clr       = wxGetApp().get_label_clr_phony();

#ifdef _USE_CUSTOM_NOTEBOOK
    // Sizer with buttons for mode changing
    if (wxGetApp().tabs_as_menu())
#endif
        m_mode_sizer = nullptr;//new ModeSizer(panel, int (0.5*em_unit(this)));

    const float scale_factor = /*wxGetApp().*/em_unit(this)*0.1;// GetContentScaleFactor();
    m_hsizer = new wxBoxSizer(wxHORIZONTAL);
    sizer->Add(m_hsizer, 0, wxEXPAND | wxBOTTOM, 3);
    m_hsizer->Add(m_presets_choice, 0, wxLEFT | wxRIGHT | wxTOP | wxALIGN_CENTER_VERTICAL, 3);
    m_hsizer->AddSpacer(int(4*scale_factor));
    m_hsizer->Add(m_btn_save_preset, 0, wxALIGN_CENTER_VERTICAL);
    m_hsizer->AddSpacer(int(4 * scale_factor));
    m_hsizer->Add(m_btn_delete_preset, 0, wxALIGN_CENTER_VERTICAL);
    if (m_btn_edit_ph_printer) {
        m_hsizer->AddSpacer(int(4 * scale_factor));
        m_hsizer->Add(m_btn_edit_ph_printer, 0, wxALIGN_CENTER_VERTICAL);
    }
    m_hsizer->AddSpacer(int(/*16*/8 * scale_factor));
    m_hsizer->Add(m_btn_hide_incompatible_presets, 0, wxALIGN_CENTER_VERTICAL);
    m_hsizer->AddSpacer(int(8 * scale_factor));
    m_hsizer->Add(m_question_btn, 0, wxALIGN_CENTER_VERTICAL);
    m_hsizer->AddSpacer(int(32 * scale_factor));
    m_hsizer->Add(m_undo_to_sys_btn, 0, wxALIGN_CENTER_VERTICAL);
    m_hsizer->Add(m_undo_btn, 0, wxALIGN_CENTER_VERTICAL);
    m_hsizer->AddSpacer(int(32 * scale_factor));
    m_hsizer->Add(m_search_btn, 0, wxALIGN_CENTER_VERTICAL);
    m_hsizer->AddSpacer(int(8*scale_factor));
    m_hsizer->Add(m_btn_compare_preset, 0, wxALIGN_CENTER_VERTICAL);
    m_hsizer->AddSpacer(int(16*scale_factor));
    // m_hsizer->AddStretchSpacer(32);
    // StretchSpacer has a strange behavior under OSX, so
    // There is used just additional sizer for m_mode_sizer with right alignment
    if (m_mode_sizer) {
    auto mode_sizer = new wxBoxSizer(wxVERTICAL);
        // Don't set the 2nd parameter to 1, making the sizer rubbery scalable in Y axis may lead 
        // to wrong vertical size assigned to wxBitmapComboBoxes, see GH issue #7176.
        mode_sizer->Add(m_mode_sizer, 0, wxALIGN_RIGHT);
    m_hsizer->Add(mode_sizer, 1, wxALIGN_CENTER_VERTICAL | wxRIGHT, wxOSX ? 15 : 10);
    }

    //Horizontal sizer to hold the tree and the selected page.
    m_hsizer = new wxBoxSizer(wxHORIZONTAL);
    sizer->Add(m_hsizer, 1, wxEXPAND, 0);

    //left vertical sizer
    m_left_sizer = new wxBoxSizer(wxVERTICAL);
    m_hsizer->Add(m_left_sizer, 0, wxEXPAND | wxLEFT | wxTOP | wxBOTTOM, 3);

    // tree
    m_treectrl = new wxTreeCtrl(panel, wxID_ANY, wxDefaultPosition, wxSize(20 * m_em_unit, -1),
        wxTR_NO_BUTTONS | wxTR_HIDE_ROOT | wxTR_SINGLE | wxTR_NO_LINES | wxBORDER_SUNKEN | wxWANTS_CHARS);
    m_left_sizer->Add(m_treectrl, 1, wxEXPAND);
    const int img_sz = int(16 * scale_factor + 0.5f);
    m_icons = new wxImageList(img_sz, img_sz, true, 1);
    // Index of the last icon inserted into $self->{icons}.
    m_icon_count = -1;
    m_treectrl->AssignImageList(m_icons);
    m_treectrl->AddRoot("root");
    m_treectrl->SetIndent(0);
    wxGetApp().UpdateDarkUI(m_treectrl);

    // Delay processing of the following handler until the message queue is flushed.
    // This helps to process all the cursor key events on Windows in the tree control,
    // so that the cursor jumps to the last item.
    m_treectrl->Bind(wxEVT_TREE_SEL_CHANGED, [this](wxTreeEvent&) {
#ifdef __linux__
        // Events queue is opposite On Linux. wxEVT_SET_FOCUS invokes after wxEVT_TREE_SEL_CHANGED,
        // and a result wxEVT_KILL_FOCUS doesn't invoke for the TextCtrls.
        // see https://github.com/prusa3d/PrusaSlicer/issues/5720
        // So, call SetFocus explicitly for this control before changing of the selection
        m_treectrl->SetFocus();
#endif
            if (!m_disable_tree_sel_changed_event && !m_pages.empty()) {
                if (m_page_switch_running)
                    m_page_switch_planned = true;
                else {
                    m_page_switch_running = true;
                    do {
                        m_page_switch_planned = false;
                        m_treectrl->Update();
                    } while (this->tree_sel_change_delayed());
                    m_page_switch_running = false;
            }
        }
        });

    m_treectrl->Bind(wxEVT_KEY_DOWN, &Tab::OnKeyDown, this);

    // Initialize the page.
#ifdef __WXOSX__
    auto page_parent = m_tmp_panel;
#else
    auto page_parent = this;
#endif

    m_page_view = new wxScrolledWindow(page_parent, wxID_ANY, wxDefaultPosition, wxDefaultSize, wxTAB_TRAVERSAL);
    m_page_sizer = new wxBoxSizer(wxVERTICAL);
    m_page_view->SetSizer(m_page_sizer);
    m_page_view->SetScrollbars(1, 20, 1, 2);
    m_hsizer->Add(m_page_view, 1, wxEXPAND | wxLEFT, 5);

    m_btn_compare_preset->Bind(wxEVT_BUTTON, ([this](wxCommandEvent e) { compare_preset(); }));
    m_btn_save_preset->Bind(wxEVT_BUTTON, ([this](wxCommandEvent e) { save_preset(); }));
    m_btn_delete_preset->Bind(wxEVT_BUTTON, ([this](wxCommandEvent e) { delete_preset(); }));
    m_btn_hide_incompatible_presets->Bind(wxEVT_BUTTON, ([this](wxCommandEvent e) {
        toggle_show_hide_incompatible();
    }));

    if (m_btn_edit_ph_printer)
        m_btn_edit_ph_printer->Bind(wxEVT_BUTTON, [this](wxCommandEvent e) {
            // ask for saving modif before
            if (m_presets->current_is_dirty()) {
                //ok = may_discard_current_dirty_preset(nullptr, "");
                UnsavedChangesDialog dlg(Preset::Type::TYPE_PRINTER, m_presets, "");
                if (dlg.ShowModal() == wxID_CANCEL)
                    return;

                if (dlg.save_preset())  // save selected changes
                {
                    const std::vector<std::string>& unselected_options = dlg.get_unselected_options(Preset::Type::TYPE_PRINTER);
                    const std::string& name = dlg.get_preset_name();

                    // revert unselected options to the old values
                    m_presets->get_edited_preset().config.apply_only(m_presets->get_selected_preset().config, unselected_options);
                    save_preset(name);

                    for (const std::pair<std::string, Preset::Type>& nt : dlg.get_names_and_types())
                        m_preset_bundle->save_changes_for_preset(nt.first, nt.second, dlg.get_unselected_options(nt.second));

                    // if we saved changes to the new presets, we should to 
                    // synchronize config.ini with the current selections.
                    m_preset_bundle->export_selections(*wxGetApp().app_config);
                } else {
                    // discard all changes
                    m_presets->discard_current_changes();
                }
            }
            if (m_preset_bundle->physical_printers.has_selection())
                m_presets_choice->edit_physical_printer();
            else
                m_presets_choice->add_physical_printer();
        });

    // Initialize the DynamicPrintConfig by default keys/values.
    build();

    // ys_FIXME: Following should not be needed, the function will be called later
    // (update_mode->update_visibility->rebuild_page_tree). This does not work, during the
    // second call of rebuild_page_tree m_treectrl->GetFirstVisibleItem(); returns zero
    // for some unknown reason (and the page is not refreshed until user does a selection).
    rebuild_page_tree();

    m_completed = true;
}

void Tab::add_scaled_button(wxWindow* parent,
                            ScalableButton** btn,
                            const std::string& icon_name,
                            const wxString& label/* = wxEmptyString*/,
                            long style /*= wxBU_EXACTFIT | wxNO_BORDER*/)
{
    *btn = new ScalableButton(parent, wxID_ANY, icon_name, label, wxDefaultSize, wxDefaultPosition, style, true);
    m_scaled_buttons.push_back(*btn);
}

void Tab::add_scaled_bitmap(wxWindow* parent,
                            ScalableBitmap& bmp,
                            const std::string& icon_name)
{
    bmp = ScalableBitmap(parent, icon_name);
    m_scaled_bitmaps.push_back(&bmp);
}

void Tab::load_initial_data()
{
    m_config = &m_presets->get_edited_preset().config;
    bool has_parent = m_presets->get_selected_preset_parent() != nullptr;
    m_bmp_non_system = has_parent ? &m_bmp_value_unlock : &m_bmp_white_bullet;
    m_ttg_non_system = has_parent ? &m_ttg_value_unlock : &m_ttg_white_bullet_ns;
    m_tt_non_system  = has_parent ? &m_tt_value_unlock  : &m_ttg_white_bullet_ns;
    m_tt_non_system_script = has_parent ? &m_tt_value_unlock_script : &m_ttg_white_bullet_ns;
}

Slic3r::GUI::PageShp Tab::create_options_page(const wxString& title, const std::string& icon)
{
    // Index of icon in an icon list $self->{icons}.
    auto icon_idx = 0;
    if (!icon.empty()) {
        icon_idx = (m_icon_index.find(icon) == m_icon_index.end()) ? -1 : m_icon_index.at(icon);
        if (icon_idx == -1) {
            // Add a new icon to the icon list.
            m_scaled_icons_list.push_back(ScalableBitmap(this, icon));
            m_icons->Add(m_scaled_icons_list.back().bmp());
            icon_idx = ++m_icon_count;
            m_icon_index[icon] = icon_idx;
        }

        if (m_category_icon.find(title) == m_category_icon.end()) {
            // Add new category to the category_to_icon list.
            m_category_icon[title] = icon;
    }
    }
    // Initialize the page.
    PageShp page(new Page(m_page_view, title, icon_idx));
//	page->SetBackgroundStyle(wxBG_STYLE_SYSTEM);
#ifdef __WINDOWS__
//	page->SetDoubleBuffered(true);
#endif //__WINDOWS__

    page->set_config(m_config);
    return page;
}

// Names of categories is save in English always. We translate them only for UI.
// But category "Extruder n" can't be translated regularly (using _()), so
// just for this category we should splite the title and translate "Extruder" word separately
wxString Tab::translate_category(const wxString& title, Preset::Type preset_type)
{
    if (preset_type == Preset::TYPE_PRINTER && title.Contains("Extruder ")) {
        return _("Extruder") + title.SubString(8, title.Last());
    }
    return _(title);
}

void Tab::OnActivate()
{
    wxWindowUpdateLocker noUpdates(this);
#ifdef __WXOSX__
//    wxWindowUpdateLocker noUpdates(this);
    auto size = GetSizer()->GetSize();
    m_tmp_panel->GetSizer()->SetMinSize(size.x + m_size_move, size.y);
    Fit();
    m_size_move *= -1;
#endif // __WXOSX__

#ifdef __WXMSW__
    // Workaround for tooltips over Tree Controls displayed over excessively long
    // tree control items, stealing the window focus.
    //
    // In case the Tab was reparented from the MainFrame to the floating dialog,
    // the tooltip created by the Tree Control before reparenting is not reparented, 
    // but it still points to the MainFrame. If the tooltip pops up, the MainFrame 
    // is incorrectly focussed, stealing focus from the floating dialog.
    //
    // The workaround is to delete the tooltip control.
    // Vojtech tried to reparent the tooltip control, but it did not work,
    // and if the Tab was later reparented back to MainFrame, the tooltip was displayed
    // at an incorrect position, therefore it is safer to just discard the tooltip control
    // altogether.
    HWND hwnd_tt = TreeView_GetToolTips(m_treectrl->GetHandle());
    if (hwnd_tt) {
        HWND hwnd_toplevel 	= find_toplevel_parent(m_treectrl)->GetHandle();
        HWND hwnd_parent 	= ::GetParent(hwnd_tt);
        if (hwnd_parent != hwnd_toplevel) {
            ::DestroyWindow(hwnd_tt);
            TreeView_SetToolTips(m_treectrl->GetHandle(), nullptr);
        }
    }
#endif

    // create controls on active page
    activate_selected_page([](){});
    m_hsizer->Layout();

#ifdef _USE_CUSTOM_NOTEBOOK
    // Because of DarkMode we use our own Notebook (inherited from wxSiplebook) instead of wxNotebook
    // And it looks like first Layout of the page doesn't update a size of the m_presets_choice
    // So we have to set correct size explicitely
    if (wxSize ok_sz = wxSize(35 * m_em_unit, m_presets_choice->GetBestSize().y);
        ok_sz != m_presets_choice->GetSize()) {
        m_presets_choice->SetMinSize(ok_sz);
        m_presets_choice->SetSize(ok_sz);
        GetSizer()->GetItem(size_t(0))->GetSizer()->Layout();
        if (wxGetApp().tabs_as_menu())
            m_presets_choice->update();
    }
#endif // _USE_CUSTOM_NOTEBOOK
    Refresh();
}

void Tab::update_label_colours()
{
    if (m_sys_label_clr == wxGetApp().get_label_clr_sys() 
        && m_modified_label_clr == wxGetApp().get_label_clr_modified()
        && m_default_label_clr == wxGetApp().get_label_clr_default()
        && m_phony_label_clr == wxGetApp().get_label_clr_phony())
        return;
    m_default_label_clr = wxGetApp().get_label_clr_default();
    m_sys_label_clr = wxGetApp().get_label_clr_sys();
    m_modified_label_clr = wxGetApp().get_label_clr_modified();
    m_phony_label_clr = wxGetApp().get_label_clr_phony();

    //update options "decoration"
    for (const std::pair<std::string, int> &opt : m_options_list)
    {
        const wxColour *color = &m_sys_label_clr;

        // value isn't equal to system value
        if ((opt.second & osSystemValue) == 0) {
            // value is equal to last saved
            if ((opt.second & osInitValue) != 0)
                color = &m_default_label_clr;
            // value is modified
            else
                color = &m_modified_label_clr;
        }
        if ((opt.second & osCurrentPhony) != 0)
            color = &m_phony_label_clr;
        else {
            if ((opt.second & osInitPhony) != 0)
                color = &m_modified_label_clr;
            else if ((opt.second & osSystemPhony) != 0)
                color = &m_default_label_clr;
        }

        if (OptionsGroup::is_option_without_field(opt.first)) {
            if (m_colored_Label_colors.find(opt.first) != m_colored_Label_colors.end())
                m_colored_Label_colors.at(opt.first) = *color;
            continue;
        }

        Field* field = get_field(opt.first);
        if (field == nullptr) continue;
        field->set_label_colour(color);
    }

    auto cur_item = m_treectrl->GetFirstVisibleItem();
    if (!cur_item || !m_treectrl->IsVisible(cur_item))
        return;
    while (cur_item) {
        auto title = m_treectrl->GetItemText(cur_item);
        for (auto page : m_pages)
        {
            if (translate_category(page->title(), m_type) != title)
                continue;

            const wxColor *clr = !page->m_is_nonsys_values ? &m_sys_label_clr :
                page->m_is_modified_values ? &m_modified_label_clr :
                &m_default_label_clr;

            m_treectrl->SetItemTextColour(cur_item, *clr);
            break;
        }
        cur_item = m_treectrl->GetNextVisible(cur_item);
    }

    decorate();
}

void Tab::decorate()
{
    for (const auto& opt : m_options_list)
    {
        Field*          field = nullptr;
        wxColour*   colored_label_clr = nullptr;

        if (OptionsGroup::is_option_without_field(opt.first))
            colored_label_clr = (m_colored_Label_colors.find(opt.first) == m_colored_Label_colors.end()) ? nullptr : &m_colored_Label_colors.at(opt.first);

        if (!colored_label_clr) {
            field = get_field(opt.first);
            if (!field)
                continue;
        }

        bool is_nonsys_value = false;
        bool is_modified_value = true;
        const ScalableBitmap* sys_icon  = &m_bmp_value_lock;
        const ScalableBitmap* icon      = &m_bmp_value_revert;

        const wxColour* color = m_is_default_preset ? &m_default_label_clr : &m_sys_label_clr;

        const wxString* sys_tt  = &m_tt_value_lock;
        const wxString* tt      = &m_tt_value_revert;

        // value isn't equal to system value
        if ((opt.second & osSystemValue) == 0) {
            is_nonsys_value = true;
            sys_icon = m_bmp_non_system;
            sys_tt = m_tt_non_system;
            // value is equal to last saved
            if ((opt.second & osInitValue) != 0)
                color = &m_default_label_clr;
            // value is modified
            else
                color = &m_modified_label_clr;
        }
        if ((opt.second & osInitValue) != 0)
        {
            is_modified_value = false;
            icon = &m_bmp_white_bullet;
            tt = &m_tt_white_bullet;
        }

        //color for phony things
        if ((opt.second & osCurrentPhony) != 0)
            color = &m_phony_label_clr;
        else {
            if ((opt.second & osInitPhony) != 0)
                color = &m_modified_label_clr;
            else if ((opt.second & osSystemPhony) != 0)
                color = &m_default_label_clr;
        }

        if (colored_label_clr) {
            *colored_label_clr = *color;
            continue;
        }
        
        field->m_is_nonsys_value = is_nonsys_value;
        field->m_is_modified_value = is_modified_value;
        field->set_undo_bitmap(icon);
        field->set_undo_to_sys_bitmap(sys_icon);
        field->set_undo_tooltip(tt);
        field->set_undo_to_sys_tooltip(sys_tt);
        field->set_label_colour(color);
    }
    for (const auto& opt_key2id : this->m_options_script) {
        Field* field = get_field(opt_key2id.first);
        if (!field)
            continue;

        bool is_nonsys_value = false;
        bool is_modified_value = true;
        const ScalableBitmap* sys_icon = &m_bmp_value_lock;
        const ScalableBitmap* icon = &m_bmp_value_revert;

        const wxColour* color = m_is_default_preset ? &m_default_label_clr : &m_sys_label_clr;

        const wxString* sys_tt = &m_tt_value_lock_script;
        const wxString* tt = &m_tt_value_revert_script;

        //get the values of the other ones
        bool is_not_sys = false;
        bool is_not_initial = false;
        for (const std::string &dep : field->m_opt.depends_on) {
            const auto& it = m_options_list.find(dep);
            if (it != m_options_list.end()) {
                is_not_sys |= ((it->second & osSystemValue) == 0);
                is_not_initial |= ((it->second & osInitValue) == 0);
            }
        }

        // value isn't equal to system value
        if (is_not_sys) {
            is_nonsys_value = true;
            sys_icon = m_bmp_non_system;
            sys_tt = m_tt_non_system_script;
            // value is equal to last saved
            if (!is_not_initial)
                color = &m_default_label_clr;
            // value is modified
            else
                color = &m_modified_label_clr;
        }
        if (!is_not_initial)
        {
            is_modified_value = false;
            icon = &m_bmp_white_bullet;
            tt = &m_tt_white_bullet_script;
        }

        field->m_is_nonsys_value = is_nonsys_value;
        field->m_is_modified_value = is_modified_value;
        field->set_undo_bitmap(icon);
        field->set_undo_to_sys_bitmap(sys_icon);
        field->set_undo_tooltip(tt);
        field->set_undo_to_sys_tooltip(sys_tt);
        field->set_label_colour(color);
    }

    if (m_active_page)
        m_active_page->refresh();
}

// Update UI according to changes
void Tab::update_changed_ui()
{
    if (m_postpone_update_ui)
        return;

    const bool deep_compare = (m_type == Slic3r::Preset::TYPE_PRINTER || m_type == Slic3r::Preset::TYPE_SLA_MATERIAL);
    auto dirty_options = m_presets->current_dirty_options(deep_compare);
    auto nonsys_options = m_presets->current_different_from_parent_options(deep_compare);
    if (m_type == Preset::TYPE_PRINTER && static_cast<TabPrinter*>(this)->m_printer_technology == ptFFF) {
        TabPrinter* tab = static_cast<TabPrinter*>(this);
        if (tab->m_initial_extruders_count != tab->m_extruders_count)
            dirty_options.emplace_back("extruders_count");
        if (tab->m_sys_extruders_count != tab->m_extruders_count)
            nonsys_options.emplace_back("extruders_count");
        if (tab->m_initial_milling_count != tab->m_milling_count)
            dirty_options.emplace_back("milling_count");
        if (tab->m_sys_milling_count != tab->m_milling_count)
            nonsys_options.emplace_back("milling_count");
    }

    for (auto& it : m_options_list)
        it.second = m_opt_status_value;

    dirty_options.insert(dirty_options.end(), m_options_dirty.begin(), m_options_dirty.end());
    m_options_dirty.clear();

    const Preset& edited_preset   = m_presets->get_edited_preset();
    const Preset& selected_preset = m_presets->get_selected_preset();
    const Preset* system_preset   = m_presets->get_selected_preset_parent();
    for (auto& opt_key : m_presets->get_edited_preset().config.keys()) {
        if (edited_preset.config.option(opt_key)->is_phony())
            //ensure that osCurrentPhony is in the bitmask 
            m_options_list[opt_key] |= osCurrentPhony;
        if (selected_preset.config.option(opt_key) && selected_preset.config.option(opt_key)->is_phony())
            m_options_list[opt_key] |= osInitPhony;
        if (system_preset && system_preset->config.option(opt_key) && system_preset->config.option(opt_key)->is_phony())
            m_options_list[opt_key] |= osSystemPhony;
    }

    //don't let option that were phony be resetable.
    for (auto opt_key : dirty_options)
        if( (m_options_list[opt_key] & osInitPhony) == 0)
            //ensure that osInitValue is not in the bitmask 
            m_options_list[opt_key] &= ~osInitValue;
    for (auto opt_key : nonsys_options)
        if ((m_options_list[opt_key] & osSystemPhony) == 0)
            m_options_list[opt_key] &= ~osSystemValue;

    decorate();

    wxTheApp->CallAfter([this]() {
        if (parent()) //To avoid a crash, parent should be exist for a moment of a tree updating
            update_changed_tree_ui();
    });
}

void Tab::init_options_list()
{
    if (!m_options_list.empty())
        m_options_list.clear();

    for (const std::string& opt_key : m_config->keys())
        m_options_list.emplace(opt_key, m_opt_status_value);
}

template<class T>
void add_correct_opts_to_options_list(const std::string &opt_key, std::map<std::string, int>& map, Tab *tab, const int& value)
{
    T *opt_cur = static_cast<T*>(tab->m_config->option(opt_key));
    for (size_t i = 0; i < opt_cur->values.size(); i++)
        map.emplace(opt_key + "#" + std::to_string(i), value);
}

void TabPrinter::init_options_list()
{
    if (!m_options_list.empty())
        m_options_list.clear();

    for (const std::string& opt_key : m_config->keys())
    {
        if (opt_key == "bed_shape") {
            m_options_list.emplace(opt_key, m_opt_status_value);
            continue;
        }
        switch (m_config->option(opt_key)->type())
        {
        case coInts:	add_correct_opts_to_options_list<ConfigOptionInts		>(opt_key, m_options_list, this, m_opt_status_value);	break;
        case coBools:	add_correct_opts_to_options_list<ConfigOptionBools		>(opt_key, m_options_list, this, m_opt_status_value);	break;
        case coFloats:	add_correct_opts_to_options_list<ConfigOptionFloats		>(opt_key, m_options_list, this, m_opt_status_value);	break;
        case coStrings:	add_correct_opts_to_options_list<ConfigOptionStrings	>(opt_key, m_options_list, this, m_opt_status_value);	break;
        case coPercents:add_correct_opts_to_options_list<ConfigOptionPercents	>(opt_key, m_options_list, this, m_opt_status_value);	break;
        case coFloatsOrPercents:add_correct_opts_to_options_list<ConfigOptionFloatsOrPercents>(opt_key, m_options_list, this, m_opt_status_value);	break;
        case coPoints:	add_correct_opts_to_options_list<ConfigOptionPoints		>(opt_key, m_options_list, this, m_opt_status_value);	break;
        default:		m_options_list.emplace(opt_key, m_opt_status_value);		break;
        }
    }
    if (m_printer_technology == ptFFF)
        m_options_list.emplace("extruders_count", m_opt_status_value);
}

void TabPrinter::msw_rescale()
{
    Tab::msw_rescale();

    if (m_reset_to_filament_color)
        m_reset_to_filament_color->msw_rescale();

    Layout();
}

void TabSLAMaterial::init_options_list()
{
    if (!m_options_list.empty())
        m_options_list.clear();

    for (const std::string& opt_key : m_config->keys())
    {
        if (opt_key == "compatible_prints" || opt_key == "compatible_printers") {
            m_options_list.emplace(opt_key, m_opt_status_value);
            continue;
        }
        switch (m_config->option(opt_key)->type())
        {
        case coInts:	add_correct_opts_to_options_list<ConfigOptionInts		>(opt_key, m_options_list, this, m_opt_status_value);	break;
        case coBools:	add_correct_opts_to_options_list<ConfigOptionBools		>(opt_key, m_options_list, this, m_opt_status_value);	break;
        case coFloats:	add_correct_opts_to_options_list<ConfigOptionFloats		>(opt_key, m_options_list, this, m_opt_status_value);	break;
        case coStrings:	add_correct_opts_to_options_list<ConfigOptionStrings	>(opt_key, m_options_list, this, m_opt_status_value);	break;
        case coPercents:add_correct_opts_to_options_list<ConfigOptionPercents	>(opt_key, m_options_list, this, m_opt_status_value);	break;
        case coFloatsOrPercents:add_correct_opts_to_options_list<ConfigOptionFloatsOrPercents	>(opt_key, m_options_list, this, m_opt_status_value);	break;
        case coPoints:	add_correct_opts_to_options_list<ConfigOptionPoints		>(opt_key, m_options_list, this, m_opt_status_value);	break;
        default:		m_options_list.emplace(opt_key, m_opt_status_value);		break;
        }
    }
}

void Tab::get_sys_and_mod_flags(const std::string& opt_key, bool& sys_page, bool& modified_page)
{
    auto opt = m_options_list.find(opt_key);
    if (opt == m_options_list.end()) 
        return;

    if (sys_page) sys_page = (opt->second & osSystemValue) != 0;
    modified_page |= (opt->second & osInitValue) == 0;
}

void Tab::update_changed_tree_ui()
{
    if (m_options_list.empty())
        return;
    auto cur_item = m_treectrl->GetFirstVisibleItem();
    if (!cur_item || !m_treectrl->IsVisible(cur_item))
        return;

    auto selected_item = m_treectrl->GetSelection();
    auto selection = selected_item ? m_treectrl->GetItemText(selected_item) : "";

    while (cur_item) {
        auto title = m_treectrl->GetItemText(cur_item);
        for (auto page : m_pages)
        {
            if (translate_category(page->title(), m_type) != title)
                continue;
            bool sys_page = true;
            bool modified_page = false;
            if (page->title() == "General") {
                std::initializer_list<const char*> optional_keys{ "extruders_count", "bed_shape" };
                for (auto &opt_key : optional_keys) {
                    get_sys_and_mod_flags(opt_key, sys_page, modified_page);
                }
            }
            if (m_type == Preset::TYPE_FFF_FILAMENT && page->title() == "Advanced") {
                get_sys_and_mod_flags("filament_ramming_parameters", sys_page, modified_page);
            }
            if (page->title() == "Dependencies") {
                if (m_type == Slic3r::Preset::TYPE_PRINTER) {
                    sys_page = m_presets->get_selected_preset_parent() != nullptr;
                    modified_page = false;
                } else {
                    if (m_type == Slic3r::Preset::TYPE_FFF_FILAMENT || m_type == Slic3r::Preset::TYPE_SLA_MATERIAL)
                        get_sys_and_mod_flags("compatible_prints", sys_page, modified_page);
                    get_sys_and_mod_flags("compatible_printers", sys_page, modified_page);
                }
            }
            for (auto group : page->m_optgroups)
            {
                if (!sys_page && modified_page)
                    break;
                for (const auto &kvp : group->opt_map()) {
                    const std::string& opt_key = kvp.first;
                    get_sys_and_mod_flags(opt_key, sys_page, modified_page);
                }
            }

            const wxColor *clr = sys_page		?	(m_is_default_preset ? &m_default_label_clr : &m_sys_label_clr) :
                                 modified_page	?	&m_modified_label_clr :
                                                    &m_default_label_clr;

            if (page->set_item_colour(clr))
                m_treectrl->SetItemTextColour(cur_item, *clr);

            page->m_is_nonsys_values = !sys_page;
            page->m_is_modified_values = modified_page;

            if (selection == title) {
                m_is_nonsys_values = page->m_is_nonsys_values;
                m_is_modified_values = page->m_is_modified_values;
            }
            break;
        }
        auto next_item = m_treectrl->GetNextVisible(cur_item);
        cur_item = next_item;
    }
    update_undo_buttons();
}

void Tab::update_undo_buttons()
{
    m_undo_btn->        SetBitmap_(m_is_modified_values ? m_bmp_value_revert: m_bmp_white_bullet);
    m_undo_to_sys_btn-> SetBitmap_(m_is_nonsys_values   ? *m_bmp_non_system : m_bmp_value_lock);

    m_undo_btn->SetToolTip(m_is_modified_values ? m_ttg_value_revert : m_ttg_white_bullet);
    m_undo_to_sys_btn->SetToolTip(m_is_nonsys_values ? *m_ttg_non_system : m_ttg_value_lock);
}

void Tab::on_roll_back_value(const bool to_sys /*= true*/)
{
    if (!m_active_page) return;

    int os;
    if (to_sys)	{
        if (!m_is_nonsys_values) return;
        os = osSystemValue;
    }
    else {
        if (!m_is_modified_values) return;
        os = osInitValue;
    }

    m_postpone_update_ui = true;

    for (auto group : m_active_page->m_optgroups) {
        if (group->title == "Capabilities") {
            if ((m_options_list["extruders_count"] & os) == 0)
                to_sys ? group->back_to_sys_value("extruders_count") : group->back_to_initial_value("extruders_count");
        }
        if (group->title == "Size and coordinates") {
            if ((m_options_list["bed_shape"] & os) == 0) {
                to_sys ? group->back_to_sys_value("bed_shape") : group->back_to_initial_value("bed_shape");
                load_key_value("bed_shape", true/*some value*/, true);
            }
        }
        if (group->title == "Toolchange parameters with single extruder MM printers") {
            if ((m_options_list["filament_ramming_parameters"] & os) == 0)
                to_sys ? group->back_to_sys_value("filament_ramming_parameters") : group->back_to_initial_value("filament_ramming_parameters");
        }
        if (group->title == "G-code Substitutions") {
            if ((m_options_list["gcode_substitutions"] & os) == 0) {
                to_sys ? group->back_to_sys_value("gcode_substitutions") : group->back_to_initial_value("gcode_substitutions");
                load_key_value("gcode_substitutions", true/*some value*/, true);
            }
        }
        if (group->title == "Profile dependencies") {
            // "compatible_printers" option doesn't exists in Printer Settimgs Tab
            if (m_type != Preset::TYPE_PRINTER && (m_options_list["compatible_printers"] & os) == 0) {
                to_sys ? group->back_to_sys_value("compatible_printers") : group->back_to_initial_value("compatible_printers");
                load_key_value("compatible_printers", true/*some value*/, true);

                bool is_empty = m_config->option<ConfigOptionStrings>("compatible_printers")->values.empty();
                m_compatible_printers.checkbox->SetValue(is_empty);
                is_empty ? m_compatible_printers.btn->Disable() : m_compatible_printers.btn->Enable();
            }
            // "compatible_prints" option exists only in Filament Settimgs and Materials Tabs
            if ((m_type == Preset::TYPE_FFF_FILAMENT || m_type == Preset::TYPE_SLA_MATERIAL) && (m_options_list["compatible_prints"] & os) == 0) {
                to_sys ? group->back_to_sys_value("compatible_prints") : group->back_to_initial_value("compatible_prints");
                load_key_value("compatible_prints", true/*some value*/, true);

                bool is_empty = m_config->option<ConfigOptionStrings>("compatible_prints")->values.empty();
                m_compatible_prints.checkbox->SetValue(is_empty);
                is_empty ? m_compatible_prints.btn->Disable() : m_compatible_prints.btn->Enable();
            }
        }
        for (const auto &kvp : group->opt_map()) {
            const std::string& opt_key = kvp.first;
            if ((m_options_list[opt_key] & os) == 0)
                to_sys ? group->back_to_sys_value(opt_key) : group->back_to_initial_value(opt_key);
        }
    }

    m_postpone_update_ui = false;

    // When all values are rolled, then we hane to update whole tab in respect to the reverted values
    update();

    update_changed_ui();
}

void Tab::add_dirty_setting(const std::string& opt_key)
{
    m_options_dirty.push_back(opt_key);
}

// Update the combo box label of the selected preset based on its "dirty" state,
// comparing the selected preset config with $self->{config}.
void Tab::update_dirty()
{
    m_presets_choice->update_dirty();
    on_presets_changed();
    update_changed_ui();
}

void Tab::update_tab_ui()
{
    m_presets_choice->update();
}

// Load a provied DynamicConfig into the tab, modifying the active preset.
// This could be used for example by setting a Wipe Tower position by interactive manipulation in the 3D view.
void Tab::load_config(const DynamicPrintConfig& config)
{
    bool modified = 0;
    for (auto opt_key : m_config->diff(config)) {
        m_config->set_key_value(opt_key, config.option(opt_key)->clone());
        modified = 1;
    }
    if (modified) {
        update_dirty();
        //# Initialize UI components with the config values.
        reload_config();
        update();
    }
}

// Reload current $self->{config} (aka $self->{presets}->edited_preset->config) into the UI fields.
void Tab::reload_config()
{
    if (m_active_page)
        m_active_page->reload_config();
    //also reload scripted that aren't on the active page.
    for (PageShp page : m_pages) {
        if (page.get() != m_active_page) {
            for (auto group : page->m_optgroups) {
                // ask for activated the preset even if the gui isn't created, as the script may want to modify the conf.
                group->update_script_presets(true);
            }
        }
    }
}

void Tab::update_mode()
{
    m_mode = wxGetApp().get_mode();

    // update mode for ModeSizer
    if (m_mode_sizer)
    m_mode_sizer->SetMode(m_mode);

    update_visibility();

    update_changed_tree_ui();
}

void Tab::update_visibility()
{
    Freeze(); // There is needed Freeze/Thaw to avoid a flashing after Show/Layout

    for (auto page : m_pages)
        page->update_visibility(m_mode, page.get() == m_active_page);
    rebuild_page_tree();

    if (m_type == Preset::TYPE_SLA_PRINT || m_type == Preset::TYPE_FFF_PRINT)
        update_description_lines();

    Layout();
    Thaw();
}

void Tab::msw_rescale()
{
    m_em_unit = em_unit(m_parent);

    if (m_mode_sizer)
    m_mode_sizer->msw_rescale();
    m_presets_choice->msw_rescale();

    m_treectrl->SetMinSize(wxSize(20 * m_em_unit, -1));

    // rescale buttons and cached bitmaps
    for (const auto btn : m_scaled_buttons)
        btn->msw_rescale();
    for (const auto bmp : m_scaled_bitmaps)
        bmp->msw_rescale();

    if (m_detach_preset_btn)
        m_detach_preset_btn->msw_rescale();

    // rescale icons for tree_ctrl
    for (ScalableBitmap& bmp : m_scaled_icons_list)
        bmp.msw_rescale();
    // recreate and set new ImageList for tree_ctrl
    m_icons->RemoveAll();
    m_icons = new wxImageList(m_scaled_icons_list.front().bmp().GetWidth(), m_scaled_icons_list.front().bmp().GetHeight());
    for (ScalableBitmap& bmp : m_scaled_icons_list)
        m_icons->Add(bmp.bmp());
    m_treectrl->AssignImageList(m_icons);

    // rescale options_groups
    if (m_active_page)
        m_active_page->msw_rescale();

    Layout();
}

void Tab::sys_color_changed()
{
    m_presets_choice->sys_color_changed();

    // update buttons and cached bitmaps
    for (const auto btn : m_scaled_buttons)
        btn->msw_rescale();
    for (const auto bmp : m_scaled_bitmaps)
        bmp->msw_rescale();
    if (m_detach_preset_btn)
        m_detach_preset_btn->msw_rescale();

    // update icons for tree_ctrl
    for (ScalableBitmap& bmp : m_scaled_icons_list)
        bmp.msw_rescale();
    // recreate and set new ImageList for tree_ctrl
    m_icons->RemoveAll();
    m_icons = new wxImageList(m_scaled_icons_list.front().bmp().GetWidth(), m_scaled_icons_list.front().bmp().GetHeight());
    for (ScalableBitmap& bmp : m_scaled_icons_list)
        m_icons->Add(bmp.bmp());
    m_treectrl->AssignImageList(m_icons);

    // Colors for ui "decoration"
    update_label_colours();
#ifdef _WIN32
    wxWindowUpdateLocker noUpdates(this);
    if (m_mode_sizer)
        m_mode_sizer->msw_rescale();
    wxGetApp().UpdateDarkUI(this);
    wxGetApp().UpdateDarkUI(m_treectrl);
#endif
    update_changed_tree_ui();

    // update options_groups
    if (m_active_page)
        m_active_page->sys_color_changed();

    Layout();
}

Field* Tab::get_field(const t_config_option_key& opt_key, int opt_index/* = -1*/) const
{
    return m_active_page ? m_active_page->get_field(opt_key, opt_index) : nullptr;
}

std::pair<OG_CustomCtrl*, bool*> Tab::get_custom_ctrl_with_blinking_ptr(const t_config_option_key& opt_key, int opt_index/* = -1*/)
{
    if (!m_active_page)
        return {nullptr, nullptr};

    std::pair<OG_CustomCtrl*, bool*> ret = {nullptr, nullptr};

    for (auto opt_group : m_active_page->m_optgroups) {
        ret = opt_group->get_custom_ctrl_with_blinking_ptr(opt_key, opt_index);
        if (ret.first && ret.second)
            break;
    }
    return ret;
}

Field* Tab::get_field(Page*& selected_page, const t_config_option_key& opt_key, int opt_index/* = -1*/)
{
    Field* field = nullptr;
    for (auto page : m_pages) {
        field = page->get_field(opt_key, opt_index);
        if (field != nullptr) {
            selected_page = page.get();
            return field;
        }
    }
    return field;
}

void Tab::toggle_option(const std::string& opt_key, bool toggle, int opt_index/* = -1*/)
{
    if (!m_active_page)
        return;
    Field* field = m_active_page->get_field(opt_key, opt_index);
    if (field)
        field->toggle(toggle);
};

// To be called by custom widgets, load a value into a config,
// update the preset selection boxes (the dirty flags)
// If value is saved before calling this function, put saved_value = true,
// and value can be some random value because in this case it will not been used
void Tab::load_key_value(const std::string& opt_key, const boost::any& value, bool saved_value /*= false*/)
{
    if (!saved_value) change_opt_value(*m_config, opt_key, value);
    // Mark the print & filament enabled if they are compatible with the currently selected preset.
    if (opt_key == "compatible_printers" || opt_key == "compatible_prints") {
        // Don't select another profile if this profile happens to become incompatible.
        m_preset_bundle->update_compatible(PresetSelectCompatibleType::Never);
    }
    m_presets_choice->update_dirty();
    on_presets_changed();
    update();
}

bool Tab::set_value(const t_config_option_key& opt_key, const boost::any& value) {
    bool changed = false;
    for (auto page : m_pages) {
        if (page->set_value(opt_key, value))
            changed = true;
    }
    return changed;
}

static wxString support_combo_value_for_config(const DynamicPrintConfig &config, bool is_fff)
{
    const std::string support         = is_fff ? "support_material"                 : "supports_enable";
    const std::string buildplate_only = is_fff ? "support_material_buildplate_only" : "support_buildplate_only";
    return
        ! config.opt_bool(support) ?
            _("None") :
            (is_fff && !config.opt_bool("support_material_auto")) ?
                _("For support enforcers only") :
                (config.opt_bool(buildplate_only) ? _("Support on build plate only") :
                                                    _("Everywhere"));
}

static wxString pad_combo_value_for_config(const DynamicPrintConfig &config)
{
    return config.opt_bool("pad_enable") ? (config.opt_bool("pad_around_object") ? _("Around object") : _("Below object")) : _("None");
}

void Tab::on_value_change(const std::string& opt_key, const boost::any& value)
{
    if (wxGetApp().plater() == nullptr) {
        return;
    }

    PrinterTechnology pt = get_printer_technology();
    ConfigOptionsGroup* og_freq_chng_params = wxGetApp().sidebar().og_freq_chng_params(pt);
    
    // script presets
    if (this->m_script_exec.is_intialized()) {
        auto it = deps_id_2_script_ids.find(opt_key);
        if (it != deps_id_2_script_ids.end()) {
            for (const std::string& preset_id : it->second) {
                for (PageShp page : m_pages) {
                    Field* field = page->get_field(preset_id, -1);
                    if (field) {
                        boost::any script_val = this->m_script_exec.call_script_function_get_value(field->m_opt);
                        if (!script_val.empty())
                            field->set_value(script_val, false);
                    }
                }
                { // also check freq changed params
                    Field* field = og_freq_chng_params->get_field(preset_id);
                    if (field) {
                        boost::any script_val = this->m_script_exec.call_script_function_get_value(field->m_opt);
                        if (!script_val.empty())
                            field->set_value(script_val, false);
                    }
                }
            }
        }
    }

    // update unscripted freq params
    Field* field = og_freq_chng_params->get_field(opt_key);
    if (field) {
        boost::any val = og_freq_chng_params->get_config_value(*m_config, opt_key);
        field->set_value(val, false);
    }


    if (opt_key == "wipe_tower" || opt_key == "single_extruder_multi_material" || opt_key == "extruders_count" )
        update_wiping_button_visibility();

    if (opt_key == "extruders_count") {
        wxGetApp().plater()->on_extruders_change(boost::any_cast<int>(value));
    }

    if (opt_key == "duplicate_distance") {
        wxGetApp().mainframe->plater()->canvas3D()->set_arrange_settings(m_presets->get_edited_preset().config, m_presets->get_edited_preset().printer_technology());
    }

    // reset variable layer height if min/max has changed, as it's probably now invalid.
    if (opt_key.find("min_layer_height") == 0   || opt_key.find("max_layer_height") == 0) {
        wxPostEvent((wxEvtHandler*)wxGetApp().mainframe->plater()->canvas3D()->get_wxglcanvas(), SimpleEvent(EVT_GLCANVAS_RESET_LAYER_HEIGHT_PROFILE));
    }

    //wxGetApp().preset_bundle->value_changed(opt_key);
    // update phony fields
    
    //auto thing = wxGetApp().plater()->
    std::set<const DynamicPrintConfig*> changed = m_config->value_changed(opt_key, {
        &wxGetApp().preset_bundle->prints(wxGetApp().plater()->printer_technology()).get_edited_preset().config,
        &wxGetApp().preset_bundle->materials(wxGetApp().plater()->printer_technology()).get_edited_preset().config,
        &wxGetApp().preset_bundle->printers.get_edited_preset().config,
        /*&wxGetApp().preset_bundle->full_config()*/ });
    if (changed.find(m_config) != changed.end()) {
        update_dirty();
        //# Initialize UI components with the config values.
        reload_config();
    }
    if (changed.find(&wxGetApp().preset_bundle->fff_prints.get_edited_preset().config) != changed.end()) {
        wxGetApp().get_tab(Preset::Type::TYPE_FFF_PRINT)->update_dirty();
        wxGetApp().get_tab(Preset::Type::TYPE_FFF_PRINT)->reload_config();
    }
    if (changed.find(&wxGetApp().preset_bundle->sla_prints.get_edited_preset().config) != changed.end()) {
        wxGetApp().get_tab(Preset::Type::TYPE_SLA_PRINT)->update_dirty();
        wxGetApp().get_tab(Preset::Type::TYPE_SLA_PRINT)->reload_config();
    }
    if (changed.find(&wxGetApp().preset_bundle->filaments.get_edited_preset().config) != changed.end()) {
        wxGetApp().get_tab(Preset::Type::TYPE_FFF_FILAMENT)->update_dirty();
        wxGetApp().get_tab(Preset::Type::TYPE_FFF_FILAMENT)->reload_config();
    }
    if (changed.find(&wxGetApp().preset_bundle->sla_materials.get_edited_preset().config) != changed.end()) {
        wxGetApp().get_tab(Preset::Type::TYPE_SLA_MATERIAL)->update_dirty();
        wxGetApp().get_tab(Preset::Type::TYPE_SLA_MATERIAL)->reload_config();
    }
    if (changed.find(&wxGetApp().preset_bundle->printers.get_edited_preset().config) != changed.end()) {
        wxGetApp().get_tab(Preset::Type::TYPE_PRINTER)->update_dirty();
        wxGetApp().get_tab(Preset::Type::TYPE_PRINTER)->reload_config();
    }

    if (m_postpone_update_ui) {
        // It means that not all values are rolled to the system/last saved values jet.
        // And call of the update() can causes a redundant check of the config values,
        // see https://github.com/prusa3d/PrusaSlicer/issues/7146
        return;
    }

    update();
}

// Show/hide the 'purging volumes' button
void Tab::update_wiping_button_visibility() {
    if (m_preset_bundle->printers.get_selected_preset().printer_technology() != ptFFF)
        return; // ys_FIXME
    bool wipe_tower_enabled = dynamic_cast<ConfigOptionBool*>(  (m_preset_bundle->fff_prints.get_edited_preset().config  ).option("wipe_tower"))->value;
    bool multiple_extruders = dynamic_cast<ConfigOptionFloats*>((m_preset_bundle->printers.get_edited_preset().config).option("nozzle_diameter"))->values.size() > 1;

    auto wiping_dialog_button = wxGetApp().sidebar().get_wiping_dialog_button();
    if (wiping_dialog_button) {
        wiping_dialog_button->Show(wipe_tower_enabled && multiple_extruders);
        wiping_dialog_button->GetParent()->Layout();
    }
}

void Tab::activate_option(const std::string& opt_key, const wxString& category)
{
    wxString page_title = translate_category(category, m_type);

    auto cur_item = m_treectrl->GetFirstVisibleItem();
    if (!cur_item)
        return;

    // We should to activate a tab with searched option, if it doesn't.
    // And do it before finding of the cur_item to avoid a case when Tab isn't activated jet and all treeItems are invisible
    wxGetApp().mainframe->select_tab(this);

    while (cur_item) {
        auto title = m_treectrl->GetItemText(cur_item);
        if (page_title != title) {
            cur_item = m_treectrl->GetNextVisible(cur_item);
            continue;
        }

        m_treectrl->SelectItem(cur_item);
        break;
    }

    auto set_focus = [](wxWindow* win) {
        win->SetFocus();
#ifdef WIN32
        if (wxTextCtrl* text = dynamic_cast<wxTextCtrl*>(win))
            text->SetSelection(-1, -1);
        else if (wxSpinCtrl* spin = dynamic_cast<wxSpinCtrl*>(win))
            spin->SetSelection(-1, -1);
#endif // WIN32
    };

    Field* field = get_field(opt_key);

    // focused selected field
    if (field)
        set_focus(field->getWindow());
    else if (category == "Single extruder MM setup") {
        // When we show and hide "Single extruder MM setup" page, 
        // related options are still in the search list
        // So, let's hightlighte a "single_extruder_multi_material" option, 
        // as a "way" to show hidden page again
        field = get_field("single_extruder_multi_material");
        if (field)
            set_focus(field->getWindow());
        }

    m_highlighter.init(get_custom_ctrl_with_blinking_ptr(opt_key));
}

void Tab::cache_config_diff(const std::vector<std::string>& selected_options)
{
    m_cache_config.apply_only(m_presets->get_edited_preset().config, selected_options);
}

void Tab::apply_config_from_cache()
{
    bool was_applied = false;
    // check and apply extruders count for printer preset
    if (m_type == Preset::TYPE_PRINTER)
        was_applied = static_cast<TabPrinter*>(this)->apply_extruder_cnt_from_cache();

    if (!m_cache_config.empty()) {
        m_presets->get_edited_preset().config.apply(m_cache_config);
        m_cache_config.clear();

        was_applied = true;
    }

    if (was_applied)
        update_dirty();
    }


// Call a callback to update the selection of presets on the plater:
// To update the content of the selection boxes,
// to update the filament colors of the selection boxes,
// to update the "dirty" flags of the selection boxes,
// to update number of "filament" selection boxes when the number of extruders change.
void Tab::on_presets_changed()
{
    if (wxGetApp().plater() == nullptr)
        return;

    // Instead of PostEvent (EVT_TAB_PRESETS_CHANGED) just call update_presets
    wxGetApp().plater()->sidebar().update_presets(m_type);

    // Printer selected at the Printer tab, update "compatible" marks at the print and filament selectors.
    for (auto t: m_dependent_tabs)
    {
        Tab* tab = wxGetApp().get_tab(t);
        // If the printer tells us that the print or filament/sla_material preset has been switched or invalidated,
        // refresh the print or filament/sla_material tab page.
        // But if there are options, moved from the previously selected preset, update them to edited preset
        tab->apply_config_from_cache();
        tab->load_current_preset();
    }

    // clear m_dependent_tabs after first update from select_preset()
    // to avoid needless preset loading from update() function
    m_dependent_tabs.clear();

    // Update Project dirty state, update application title bar.
    wxGetApp().plater()->update_project_dirty_from_presets();
}

void Tab::build_preset_description_line(ConfigOptionsGroup* optgroup)
{
    auto description_line = [this](wxWindow* parent) {
        return description_line_widget(parent, &m_parent_preset_description_line);
    };

    auto detach_preset_btn = [this](wxWindow* parent) {
        m_detach_preset_btn = new ScalableButton(parent, wxID_ANY, "lock_open_sys", _L("Detach from system preset"), 
                                                 wxDefaultSize, wxDefaultPosition, wxBU_LEFT | wxBU_EXACTFIT, true);
        ScalableButton* btn = m_detach_preset_btn;
        btn->SetFont(Slic3r::GUI::wxGetApp().normal_font());

        auto sizer = new wxBoxSizer(wxHORIZONTAL);
        sizer->Add(btn);

        btn->Bind(wxEVT_BUTTON, [this, parent](wxCommandEvent&)
        {
            bool system = m_presets->get_edited_preset().is_system;
            bool dirty  = m_presets->get_edited_preset().is_dirty;
            wxString msg_text = system ? 
                _(L("A copy of the current system preset will be created, which will be detached from the system preset.")) :
                _(L("The current custom preset will be detached from the parent system preset."));
            if (dirty) {
                msg_text += "\n\n";
                msg_text += _(L("Modifications to the current profile will be saved."));
            }
            msg_text += "\n\n";
            msg_text += _(L("This action is not revertible.\nDo you want to proceed?"));

            //wxMessageDialog dialog(parent, msg_text, _(L("Detach preset")), wxICON_WARNING | wxYES_NO | wxCANCEL);
            MessageDialog dialog(parent, msg_text, _(L("Detach preset")), wxICON_WARNING | wxYES_NO | wxCANCEL);
            if (dialog.ShowModal() == wxID_YES)
                save_preset(m_presets->get_edited_preset().is_system ? std::string() : m_presets->get_edited_preset().name, true);
        });

        btn->Hide();

        return sizer;
    };

    Line line = Line{ "", "" };
    line.full_width = 1;

    line.append_widget(description_line);
    line.append_widget(detach_preset_btn);
    optgroup->append_line(line);
}

void Tab::update_preset_description_line()
{
    const Preset* parent = m_presets->get_selected_preset_parent();
    const Preset& preset = m_presets->get_edited_preset();

    wxString description_line;

    if (preset.is_default) {
        description_line = _(L("This is a default preset."));
    } else if (preset.is_system) {
        description_line = _(L("This is a system preset."));
    } else if (parent == nullptr) {
        description_line = _(L("Current preset is inherited from the default preset."));
    } else {
        std::string name = parent->name;
        boost::replace_all(name, "&", "&&");
        description_line = _(L("Current preset is inherited from")) + ":\n\t" + from_u8(name);
    }

    if (preset.is_default || preset.is_system)
        description_line += "\n\t" + _(L("It can't be deleted or modified.")) +
                            "\n\t" + _(L("Any modifications should be saved as a new preset inherited from this one.")) +
                            "\n\t" + _(L("To do that please specify a new name for the preset."));

    if (parent && parent->vendor)
    {
        description_line += "\n\n" + _(L("Additional information:")) + "\n";
        description_line += "\t" + _(L("vendor")) + ": " + (m_type == Slic3r::Preset::TYPE_PRINTER ? "\n\t\t" : "") + parent->vendor->name +
                            ", ver: " + parent->vendor->config_version.to_string();
        if (m_type == Slic3r::Preset::TYPE_PRINTER) {
            const std::string &printer_model = preset.config.opt_string("printer_model");
            if (! printer_model.empty())
                description_line += "\n\n\t" + _(L("printer model")) + ": \n\t\t" + printer_model;
            switch (preset.printer_technology()) {
            case ptFFF:
            {
                //FIXME add prefered_sla_material_profile for SLA
                const std::string              &default_print_profile = preset.config.opt_string("default_print_profile");
                const std::vector<std::string> &default_filament_profiles = preset.config.option<ConfigOptionStrings>("default_filament_profile")->values;
                if (!default_print_profile.empty())
                    description_line += "\n\n\t" + _(L("default print profile")) + ": \n\t\t" + default_print_profile;
                if (!default_filament_profiles.empty())
                {
                    description_line += "\n\n\t" + _(L("default filament profile")) + ": \n\t\t";
                    for (auto& profile : default_filament_profiles) {
                        if (&profile != &*default_filament_profiles.begin())
                            description_line += ", ";
                        description_line += profile;
                    }
                }
                break;
            }
            case ptSLA:
            {
                //FIXME add prefered_sla_material_profile for SLA
                const std::string &default_sla_material_profile = preset.config.opt_string("default_sla_material_profile");
                if (!default_sla_material_profile.empty())
                    description_line += "\n\n\t" + _(L("default SLA material profile")) + ": \n\t\t" + default_sla_material_profile;

                const std::string &default_sla_print_profile = preset.config.opt_string("default_sla_print_profile");
                if (!default_sla_print_profile.empty())
                    description_line += "\n\n\t" + _(L("default SLA print profile")) + ": \n\t\t" + default_sla_print_profile;
                break;
            }
            default: break;
            }
        }
        else if (!preset.alias.empty())
        {
            description_line += "\n\n\t" + _(L("full profile name"))     + ": \n\t\t" + preset.name;
            description_line += "\n\t"   + _(L("symbolic profile name")) + ": \n\t\t" + preset.alias;
        }
    }

    if (m_parent_preset_description_line)
        m_parent_preset_description_line->SetText(description_line, false);

    if (m_detach_preset_btn)
        m_detach_preset_btn->Show(parent && parent->is_system && !preset.is_default);
    Layout();
}

void Tab::update_frequently_changed_parameters()
{
    PrinterTechnology pt = get_printer_technology();
    wxGetApp().plater()->sidebar().og_freq_chng_params(pt)->reload_config();

    if (supports_printer_technology(ptFFF))
        update_wiping_button_visibility();
}

void Tab::update_script_presets()
{
<<<<<<< HEAD
    for (PageShp& page : m_pages)
        page->update_script_presets();
}
=======
    m_presets = &m_preset_bundle->prints;
    load_initial_data();

    auto page = add_options_page(L("Layers and perimeters"), "layers");
        std::string category_path = "layers-and-perimeters_1748#";
        auto optgroup = page->new_optgroup(L("Layer height"));
        optgroup->append_single_option_line("layer_height", category_path + "layer-height");
        optgroup->append_single_option_line("first_layer_height", category_path + "first-layer-height");

        optgroup = page->new_optgroup(L("Vertical shells"));
        optgroup->append_single_option_line("perimeters", category_path + "perimeters");
        optgroup->append_single_option_line("spiral_vase", category_path + "spiral-vase");

        Line line { "", "" };
        line.full_width = 1;
        line.label_path = category_path + "recommended-thin-wall-thickness";
        line.widget = [this](wxWindow* parent) {
            return description_line_widget(parent, &m_recommended_thin_wall_thickness_description_line);
        };
        optgroup->append_line(line);

        optgroup = page->new_optgroup(L("Horizontal shells"));
        line = { L("Solid layers"), "" };
        line.label_path = category_path + "solid-layers-top-bottom";
        line.append_option(optgroup->get_option("top_solid_layers"));
        line.append_option(optgroup->get_option("bottom_solid_layers"));
        optgroup->append_line(line);
    	line = { L("Minimum shell thickness"), "" };
        line.append_option(optgroup->get_option("top_solid_min_thickness"));
        line.append_option(optgroup->get_option("bottom_solid_min_thickness"));
        optgroup->append_line(line);
		line = { "", "" };
	    line.full_width = 1;
	    line.widget = [this](wxWindow* parent) {
	        return description_line_widget(parent, &m_top_bottom_shell_thickness_explanation);
	    };
	    optgroup->append_line(line);

        optgroup = page->new_optgroup(L("Quality (slower slicing)"));
        optgroup->append_single_option_line("extra_perimeters", category_path + "extra-perimeters-if-needed");
        optgroup->append_single_option_line("ensure_vertical_shell_thickness", category_path + "ensure-vertical-shell-thickness");
        optgroup->append_single_option_line("avoid_crossing_perimeters", category_path + "avoid-crossing-perimeters");
        optgroup->append_single_option_line("avoid_crossing_perimeters_max_detour", category_path + "avoid_crossing_perimeters_max_detour");
        optgroup->append_single_option_line("thin_walls", category_path + "detect-thin-walls");
        optgroup->append_single_option_line("thick_bridges", category_path + "thick_bridges");
        optgroup->append_single_option_line("overhangs", category_path + "detect-bridging-perimeters");

        optgroup = page->new_optgroup(L("Advanced"));
        optgroup->append_single_option_line("seam_position", category_path + "seam-position");
        optgroup->append_single_option_line("external_perimeters_first", category_path + "external-perimeters-first");
        optgroup->append_single_option_line("gap_fill_enabled", category_path + "fill-gaps");
        optgroup->append_single_option_line("perimeter_generator");

        optgroup = page->new_optgroup(L("Fuzzy skin (experimental)"));
        category_path = "fuzzy-skin_246186/#";
        optgroup->append_single_option_line("fuzzy_skin", category_path + "fuzzy-skin-type");
        optgroup->append_single_option_line("fuzzy_skin_thickness", category_path + "fuzzy-skin-thickness");
        optgroup->append_single_option_line("fuzzy_skin_point_dist", category_path + "fuzzy-skin-point-distance");

    page = add_options_page(L("Infill"), "infill");
        category_path = "infill_42#";
        optgroup = page->new_optgroup(L("Infill"));
        optgroup->append_single_option_line("fill_density", category_path + "fill-density");
        optgroup->append_single_option_line("fill_pattern", category_path + "fill-pattern");
        optgroup->append_single_option_line("infill_anchor", category_path + "fill-pattern");
        optgroup->append_single_option_line("infill_anchor_max", category_path + "fill-pattern");
        optgroup->append_single_option_line("top_fill_pattern", category_path + "top-fill-pattern");
        optgroup->append_single_option_line("bottom_fill_pattern", category_path + "bottom-fill-pattern");

        optgroup = page->new_optgroup(L("Ironing"));
        category_path = "ironing_177488#";
        optgroup->append_single_option_line("ironing", category_path);
        optgroup->append_single_option_line("ironing_type", category_path + "ironing-type");
        optgroup->append_single_option_line("ironing_flowrate", category_path + "flow-rate");
        optgroup->append_single_option_line("ironing_spacing", category_path + "spacing-between-ironing-passes");

        optgroup = page->new_optgroup(L("Reducing printing time"));
        category_path = "infill_42#";
        optgroup->append_single_option_line("infill_every_layers", category_path + "combine-infill-every-x-layers");
        optgroup->append_single_option_line("infill_only_where_needed", category_path + "only-infill-where-needed");

        optgroup = page->new_optgroup(L("Advanced"));
        optgroup->append_single_option_line("solid_infill_every_layers", category_path + "solid-infill-every-x-layers");
        optgroup->append_single_option_line("fill_angle", category_path + "fill-angle");
        optgroup->append_single_option_line("solid_infill_below_area", category_path + "solid-infill-threshold-area");
        optgroup->append_single_option_line("bridge_angle");
        optgroup->append_single_option_line("only_retract_when_crossing_perimeters");
        optgroup->append_single_option_line("infill_first");

    page = add_options_page(L("Skirt and brim"), "skirt+brim");
        category_path = "skirt-and-brim_133969#";
        optgroup = page->new_optgroup(L("Skirt"));
        optgroup->append_single_option_line("skirts", category_path + "skirt");
        optgroup->append_single_option_line("skirt_distance", category_path + "skirt");
        optgroup->append_single_option_line("skirt_height", category_path + "skirt");
        optgroup->append_single_option_line("draft_shield", category_path + "skirt");
        optgroup->append_single_option_line("min_skirt_length", category_path + "skirt");

        optgroup = page->new_optgroup(L("Brim"));
        optgroup->append_single_option_line("brim_type", category_path + "brim");
        optgroup->append_single_option_line("brim_width", category_path + "brim");
        optgroup->append_single_option_line("brim_separation", category_path + "brim");

    page = add_options_page(L("Support material"), "support");
        category_path = "support-material_1698#";
        optgroup = page->new_optgroup(L("Support material"));
        optgroup->append_single_option_line("support_material", category_path + "generate-support-material");
        optgroup->append_single_option_line("support_material_auto", category_path + "auto-generated-supports");
        optgroup->append_single_option_line("support_material_threshold", category_path + "overhang-threshold");
        optgroup->append_single_option_line("support_material_enforce_layers", category_path + "enforce-support-for-the-first");
        optgroup->append_single_option_line("raft_first_layer_density", category_path + "raft-first-layer-density");
        optgroup->append_single_option_line("raft_first_layer_expansion", category_path + "raft-first-layer-expansion");

        optgroup = page->new_optgroup(L("Raft"));
        optgroup->append_single_option_line("raft_layers", category_path + "raft-layers");
        optgroup->append_single_option_line("raft_contact_distance", category_path + "raft-layers");
        optgroup->append_single_option_line("raft_expansion");

        optgroup = page->new_optgroup(L("Options for support material and raft"));
        optgroup->append_single_option_line("support_material_style", category_path + "style");
        optgroup->append_single_option_line("support_material_contact_distance", category_path + "contact-z-distance");
        optgroup->append_single_option_line("support_material_bottom_contact_distance", category_path + "contact-z-distance");
        optgroup->append_single_option_line("support_material_pattern", category_path + "pattern");
        optgroup->append_single_option_line("support_material_with_sheath", category_path + "with-sheath-around-the-support");
        optgroup->append_single_option_line("support_material_spacing", category_path + "pattern-spacing-0-inf");
        optgroup->append_single_option_line("support_material_angle", category_path + "pattern-angle");
        optgroup->append_single_option_line("support_material_closing_radius", category_path + "pattern-angle");
        optgroup->append_single_option_line("support_material_interface_layers", category_path + "interface-layers");
        optgroup->append_single_option_line("support_material_bottom_interface_layers", category_path + "interface-layers");
        optgroup->append_single_option_line("support_material_interface_pattern", category_path + "interface-pattern");
        optgroup->append_single_option_line("support_material_interface_spacing", category_path + "interface-pattern-spacing");
        optgroup->append_single_option_line("support_material_interface_contact_loops", category_path + "interface-loops");
        optgroup->append_single_option_line("support_material_buildplate_only", category_path + "support-on-build-plate-only");
        optgroup->append_single_option_line("support_material_xy_spacing", category_path + "xy-separation-between-an-object-and-its-support");
        optgroup->append_single_option_line("dont_support_bridges", category_path + "dont-support-bridges");
        optgroup->append_single_option_line("support_material_synchronize_layers", category_path + "synchronize-with-object-layers");

    page = add_options_page(L("Speed"), "time");
        optgroup = page->new_optgroup(L("Speed for print moves"));
        optgroup->append_single_option_line("perimeter_speed");
        optgroup->append_single_option_line("small_perimeter_speed");
        optgroup->append_single_option_line("external_perimeter_speed");
        optgroup->append_single_option_line("infill_speed");
        optgroup->append_single_option_line("solid_infill_speed");
        optgroup->append_single_option_line("top_solid_infill_speed");
        optgroup->append_single_option_line("support_material_speed");
        optgroup->append_single_option_line("support_material_interface_speed");
        optgroup->append_single_option_line("bridge_speed");
        optgroup->append_single_option_line("gap_fill_speed");
        optgroup->append_single_option_line("ironing_speed");

        optgroup = page->new_optgroup(L("Speed for non-print moves"));
        optgroup->append_single_option_line("travel_speed");
        optgroup->append_single_option_line("travel_speed_z");

        optgroup = page->new_optgroup(L("Modifiers"));
        optgroup->append_single_option_line("first_layer_speed");
        optgroup->append_single_option_line("first_layer_speed_over_raft");

        optgroup = page->new_optgroup(L("Acceleration control (advanced)"));
        optgroup->append_single_option_line("perimeter_acceleration");
        optgroup->append_single_option_line("infill_acceleration");
        optgroup->append_single_option_line("bridge_acceleration");
        optgroup->append_single_option_line("first_layer_acceleration");
        optgroup->append_single_option_line("first_layer_acceleration_over_raft");
        optgroup->append_single_option_line("default_acceleration");

        optgroup = page->new_optgroup(L("Autospeed (advanced)"));
        optgroup->append_single_option_line("max_print_speed", "max-volumetric-speed_127176");
        optgroup->append_single_option_line("max_volumetric_speed", "max-volumetric-speed_127176");

        optgroup = page->new_optgroup(L("Pressure equalizer (experimental)"));
        optgroup->append_single_option_line("max_volumetric_extrusion_rate_slope_positive", "pressure-equlizer_331504");
        optgroup->append_single_option_line("max_volumetric_extrusion_rate_slope_negative", "pressure-equlizer_331504");

    page = add_options_page(L("Multiple Extruders"), "funnel");
        optgroup = page->new_optgroup(L("Extruders"));
        optgroup->append_single_option_line("perimeter_extruder");
        optgroup->append_single_option_line("infill_extruder");
        optgroup->append_single_option_line("solid_infill_extruder");
        optgroup->append_single_option_line("support_material_extruder");
        optgroup->append_single_option_line("support_material_interface_extruder");

        optgroup = page->new_optgroup(L("Ooze prevention"));
        optgroup->append_single_option_line("ooze_prevention");
        optgroup->append_single_option_line("standby_temperature_delta");

        optgroup = page->new_optgroup(L("Wipe tower"));
        optgroup->append_single_option_line("wipe_tower");
        optgroup->append_single_option_line("wipe_tower_x");
        optgroup->append_single_option_line("wipe_tower_y");
        optgroup->append_single_option_line("wipe_tower_width");
        optgroup->append_single_option_line("wipe_tower_rotation_angle");
        optgroup->append_single_option_line("wipe_tower_brim_width");
        optgroup->append_single_option_line("wipe_tower_bridging");
        optgroup->append_single_option_line("wipe_tower_no_sparse_layers");
        optgroup->append_single_option_line("single_extruder_multi_material_priming");

        optgroup = page->new_optgroup(L("Advanced"));
        optgroup->append_single_option_line("interface_shells");
        optgroup->append_single_option_line("mmu_segmented_region_max_width");

    page = add_options_page(L("Advanced"), "wrench");
        optgroup = page->new_optgroup(L("Extrusion width"));
        optgroup->append_single_option_line("extrusion_width");
        optgroup->append_single_option_line("first_layer_extrusion_width");
        optgroup->append_single_option_line("perimeter_extrusion_width");
        optgroup->append_single_option_line("external_perimeter_extrusion_width");
        optgroup->append_single_option_line("infill_extrusion_width");
        optgroup->append_single_option_line("solid_infill_extrusion_width");
        optgroup->append_single_option_line("top_infill_extrusion_width");
        optgroup->append_single_option_line("support_material_extrusion_width");

        optgroup = page->new_optgroup(L("Overlap"));
        optgroup->append_single_option_line("infill_overlap");

        optgroup = page->new_optgroup(L("Flow"));
        optgroup->append_single_option_line("bridge_flow_ratio");

        optgroup = page->new_optgroup(L("Slicing"));
        optgroup->append_single_option_line("slice_closing_radius");
        optgroup->append_single_option_line("slicing_mode");
        optgroup->append_single_option_line("resolution");
        optgroup->append_single_option_line("gcode_resolution");
        optgroup->append_single_option_line("xy_size_compensation");
        optgroup->append_single_option_line("elefant_foot_compensation", "elephant-foot-compensation_114487");

        optgroup = page->new_optgroup(L("Other"));
        optgroup->append_single_option_line("clip_multipart_objects");

        optgroup = page->new_optgroup(L("Arachne perimeter generator"));
        optgroup->append_single_option_line("wall_transition_angle");
        optgroup->append_single_option_line("wall_transition_filter_deviation");
        optgroup->append_single_option_line("wall_transition_length");
        optgroup->append_single_option_line("wall_distribution_count");
        optgroup->append_single_option_line("min_bead_width");
        optgroup->append_single_option_line("min_feature_size");

    page = add_options_page(L("Output options"), "output+page_white");
        optgroup = page->new_optgroup(L("Sequential printing"));
        optgroup->append_single_option_line("complete_objects", "sequential-printing_124589");
        line = { L("Extruder clearance"), "" };
        line.append_option(optgroup->get_option("extruder_clearance_radius"));
        line.append_option(optgroup->get_option("extruder_clearance_height"));
        optgroup->append_line(line);

        optgroup = page->new_optgroup(L("Output file"));
        optgroup->append_single_option_line("gcode_comments");
        optgroup->append_single_option_line("gcode_label_objects");
        Option option = optgroup->get_option("output_filename_format");
        option.opt.full_width = true;
        optgroup->append_single_option_line(option);

        optgroup = page->new_optgroup(L("Other"));

        create_line_with_widget(optgroup.get(), "gcode_substitutions", "g-code-substitutions_301694", [this](wxWindow* parent) {
            return create_manage_substitution_widget(parent);
        });
        line = { "", "" };
        line.full_width = 1;
        line.widget = [this](wxWindow* parent) {
            return create_substitutions_widget(parent);
        };
        optgroup->append_line(line);

        optgroup = page->new_optgroup(L("Post-processing scripts"), 0);
        line = { "", "" };
        line.full_width = 1;
        line.widget = [this](wxWindow* parent) {
            return description_line_widget(parent, &m_post_process_explanation);
        };
        optgroup->append_line(line);
        option = optgroup->get_option("post_process");
        option.opt.full_width = true;
        option.opt.height = 5;//50;
        optgroup->append_single_option_line(option);

    page = add_options_page(L("Notes"), "note.png");
        optgroup = page->new_optgroup(L("Notes"), 0);
        option = optgroup->get_option("notes");
        option.opt.full_width = true;
        option.opt.height = 25;//250;
        optgroup->append_single_option_line(option);

    page = add_options_page(L("Dependencies"), "wrench.png");
        optgroup = page->new_optgroup(L("Profile dependencies"));
>>>>>>> ec2f533e

t_change Tab::set_or_add(t_change previous, t_change toadd) {
    if (previous == nullptr)
        return toadd;
    else
        return [previous, toadd](t_config_option_key opt_key, boost::any value) {
        try {
            toadd(opt_key, value);
            previous(opt_key, value);

        }
        catch (const std::exception & ex) {
            std::cerr << "Exception while calling group event about "<<opt_key<<": " << ex.what();
            throw ex;
        }
    };
}

std::vector<Slic3r::GUI::PageShp> Tab::create_pages(std::string setting_type_name, int idx_page)
{
    //search for the file
    const boost::filesystem::path ui_layout_file = Slic3r::GUI::get_app_config()->layout_config_path() / setting_type_name;
    if (!boost::filesystem::exists(ui_layout_file)) {
        std::cerr << "Error: cannot create " << setting_type_name << "settings, cannot find file " << ui_layout_file << "\n";
        return {};
    } else
        Slic3r::slic3r_log->info("settings gui") << "create settings  " << setting_type_name << "\n";

    bool no_page_yet = true;
#ifdef __WXMSW__
    /* Workaround for correct layout of controls inside the created page:
     * In some _strange_ way we should we should imitate page resizing.
     */
/*    auto layout_page = [this](PageShp page)
    {
        const wxSize& sz = page->GetSize();
        page->SetSize(sz.x + 1, sz.y + 1);
        page->SetSize(sz);
    };*/
#endif
    std::vector<Slic3r::GUI::PageShp> pages;
    Slic3r::GUI::PageShp current_page;
    ConfigOptionsGroupShp current_group;
    Line current_line{ "", "" };
    bool in_line = false;
    int height = 0;
    bool logs = false;

    //read file
    //std::ifstream filestream(ui_layout_file.c_str());
    boost::filesystem::ifstream filestream(ui_layout_file);
    std::string full_line;
    while (std::getline(filestream, full_line)) {
        //remove spaces
        boost::algorithm::trim(full_line);
        if (full_line.size() < 4 || full_line[0] == '#') continue;
        //get main command
        if (boost::starts_with(full_line, "logs"))
        {
            logs = true;
        }
        else if (boost::starts_with(full_line, "page"))
        {
#ifdef __WXMSW__
//            if(!no_page_yet)
//                layout_page(current_page);
#endif
            no_page_yet = false;
            if (in_line) {
                current_group->append_line(current_line);
                if (logs) Slic3r::slic3r_log->info("settings gui") << "add line\n";
                in_line = false;
            }
            std::vector<std::string> params;
            boost::split(params, full_line, boost::is_any_of(":"));
            for (std::string &str : params) {
                while (str.size() > 1 && (str.front() == ' ' || str.front() == '\t')) str = str.substr(1, str.size() - 1);
                while (str.size() > 1 && (str.back() == ' ' || str.back() == '\t')) str = str.substr(0, str.size() - 1);
            }
            if (params.size() < 2) std::cerr << "error, you need to add the title and icon of the page example: page:awsome page:shell, \n";
            if (params.size() < 2) continue;
            if (params.size() == 2) params.push_back("wrench");

            std::string label = L(params[params.size()-2]);

            for (int i = 1; i < params.size() - 1; i++) {
                if (params[i] == "idx")
                {
                    label = label + " " + std::to_string(int(idx_page + 1));
                }
            }

            if(logs) Slic3r::slic3r_log->info("settings gui") << "create page " << label.c_str() <<" : "<< params[params.size() - 1] << "\n";
            pages.push_back(create_options_page(L(label), params[params.size() - 1]));
            current_page = pages.back();
        }
        else if (boost::starts_with(full_line, "end_page"))
        {
            if (in_line) {
                current_group->append_line(current_line);
                if (logs) Slic3r::slic3r_log->info("settings gui") << "add line\n";
                in_line = false;
            }
            current_page.reset();
        }
        else if (boost::starts_with(full_line, "group"))
        {
            if (in_line) {
                current_group->append_line(current_line);
                if (logs) Slic3r::slic3r_log->info("settings gui") << "add line\n";
                in_line = false;
            }
            std::vector<std::string> params;
            boost::split(params, full_line, boost::is_any_of(":"));
            for (std::string &str : params) {
                while (str.size() > 1 && (str.front() == ' ' || str.front() == '\t')) str = str.substr(1, str.size() - 1);
                while (str.size() > 1 && (str.back() == ' ' || str.back() == '\t')) str = str.substr(0, str.size() - 1);
            }
            bool no_title = false;
            bool no_search = false;
            for (int i = 1; i < params.size() - 1; i++) {
                if (params[i] == "nolabel")
                {
                    no_title = true;
                    std::cerr << "Warning: 'nolabel' is deprecated, please replace it by 'no_title' in your " << setting_type_name << " ui file";
                }
                if (params[i] == "no_title")
                    no_title = true;
                if ("no_search" == params[i])
                    no_search = true;
            }
            
            current_group = current_page->new_optgroup(_(params.back()), no_title, !no_search);
            for (int i = 1; i < params.size() - 1; i++) {
                if (boost::starts_with(params[i], "title_width$")) {
                    current_group->title_width = atoi(params[i].substr(12, params[i].size() - 12).c_str());
                }
                else if (params[i].find("label_width$") != std::string::npos)
                {
                    current_group->label_width = atoi(params[i].substr(12, params[i].size() - 12).c_str());
                }
                else if (params[i].find("sidetext_width$") != std::string::npos)
                {
                    current_group->sidetext_width = atoi(params[i].substr(15, params[i].size() - 15).c_str());
                } else if (params[i] == "extruders_count_event") {
                    TabPrinter* tab = nullptr;
                    if ((tab = dynamic_cast<TabPrinter*>(this)) == nullptr) continue;
                    current_group->m_on_change = set_or_add(current_group->m_on_change, [this, tab, current_group](t_config_option_key opt_key, boost::any value) {
                        // optgroup->get_value() return int for def.type == coInt,
                        // Thus, there should be boost::any_cast<int> !
                        // Otherwise, boost::any_cast<size_t> causes an "unhandled unknown exception"
                        if (opt_key == "extruders_count" || opt_key == "single_extruder_multi_material") {
                            size_t extruders_count = size_t(boost::any_cast<int>(current_group->get_value("extruders_count")));
                            if (opt_key == "extruders_count") {
                                tab->extruders_count_changed(extruders_count);
                            } else if (opt_key == "single_extruder_multi_material") {
                                tab->build_unregular_pages(false);
                                wxGetApp().sidebar().update_objects_list_extruder_column(extruders_count);
                            }
                            init_options_list(); // m_options_list should be updated before UI updating
                            update_dirty();
                            if (opt_key == "single_extruder_multi_material") { // the single_extruder_multimaterial was added to force pages
                                on_value_change(opt_key, value);                      // rebuild - let's make sure the on_value_change is not skipped

                                if (boost::any_cast<bool>(value) && tab->m_extruders_count > 1) {
                                    SuppressBackgroundProcessingUpdate sbpu;
                                    std::vector<double> nozzle_diameters = static_cast<const ConfigOptionFloats*>(m_config->option("nozzle_diameter"))->values;
                                    const double frst_diam = nozzle_diameters[0];

                                    for (auto cur_diam : nozzle_diameters) {
                                        // if value is differs from first nozzle diameter value
                                        if (fabs(cur_diam - frst_diam) > EPSILON) {
                                            const wxString msg_text = _L("Single Extruder Multi Material is selected, \n"
                                                "and all extruders must have the same diameter.\n"
                                                "Do you want to change the diameter for all extruders to first extruder nozzle diameter value?");
                                            MessageDialog dialog(parent(), msg_text, _L("Nozzle diameter"), wxICON_WARNING | wxYES_NO);

                                            DynamicPrintConfig new_conf = *m_config;
                                            if (dialog.ShowModal() == wxID_YES) {
                                                for (size_t i = 1; i < nozzle_diameters.size(); i++)
                                                    nozzle_diameters[i] = frst_diam;

                                                new_conf.set_key_value("nozzle_diameter", (new ConfigOptionFloats(nozzle_diameters))->set_is_extruder_size(true));
                                            } else
                                                new_conf.set_key_value("single_extruder_multi_material", new ConfigOptionBool(false));

                                            load_config(new_conf);
                                            break;
                                        }
                                    }
                                }
                            }
                        }
                    });
                } else if (params[i] == "milling_count_event") {
                    TabPrinter* tab = nullptr;
                    if ((tab = dynamic_cast<TabPrinter*>(this)) == nullptr) continue;
                    current_group->m_on_change = set_or_add(current_group->m_on_change, [this, tab, current_group](t_config_option_key opt_key, boost::any value) {
                        // optgroup->get_value() return int for def.type == coInt,
                        // Thus, there should be boost::any_cast<int> !
                        // Otherwise, boost::any_cast<size_t> causes an "unhandled unknown exception"
                        if (opt_key == "milling_count") {
                            size_t milling_count = size_t(boost::any_cast<int>(current_group->get_value("milling_count")));
                            tab->milling_count_changed(milling_count);
                            init_options_list(); // m_options_list should be updated before UI updating
                        }
                    });
                }
                else if (params[i] == "silent_mode_event") {
                    TabPrinter* tab = nullptr;
                    if ((tab = dynamic_cast<TabPrinter*>(this)) == nullptr) continue;
                    current_group->m_on_change = set_or_add(current_group->m_on_change, [this, tab](t_config_option_key opt_key, boost::any value) {
                        tab->update_fff(); //check for kinematic rebuild
                        tab->build_unregular_pages(false);
                    });
                }
                else if (params[i] == "material_density_event") {
                    current_group->m_on_change = set_or_add(current_group->m_on_change, [this, current_group](t_config_option_key opt_key, boost::any value)
                    {
                        DynamicPrintConfig new_conf = *m_config;

                        if (opt_key == "bottle_volume") {
                            double new_bottle_weight = boost::any_cast<double>(value) / (new_conf.option("material_density")->getFloat() * 1000);
                            new_conf.set_key_value("bottle_weight", new ConfigOptionFloat(new_bottle_weight));
                        }
                        if (opt_key == "bottle_weight") {
                            double new_bottle_volume = boost::any_cast<double>(value)*(new_conf.option("material_density")->getFloat() * 1000);
                            new_conf.set_key_value("bottle_volume", new ConfigOptionFloat(new_bottle_volume));
                        }
                        if (opt_key == "material_density") {
                            double new_bottle_volume = new_conf.option("bottle_weight")->getFloat() * boost::any_cast<double>(value) * 1000;
                            new_conf.set_key_value("bottle_volume", new ConfigOptionFloat(new_bottle_volume));
                        }

                        load_config(new_conf);

                        if (opt_key == "bottle_volume" || opt_key == "bottle_cost") {
                            wxGetApp().sidebar().update_sliced_info_sizer();
                            wxGetApp().sidebar().Layout();
                        }
                    });
                } else if (params[i] == "filament_spool_weight_event") {
                    current_group->m_on_change = set_or_add(current_group->m_on_change, [this, current_group](t_config_option_key opt_key, boost::any value)
                        {
                            update_dirty();
                            if (opt_key == "filament_spool_weight") {
                                // Change of this option influences for an update of "Sliced Info"
                                wxGetApp().sidebar().update_sliced_info_sizer();
                                wxGetApp().sidebar().Layout();
                            } else
                                on_value_change(opt_key, value);
                        });
                } else if (params[i] == "validate_gcode") {
                    current_group->m_on_change = set_or_add(current_group->m_on_change, [this, &current_group](t_config_option_key opt_key, boost::any value) {
                        //validate_custom_gcode_cb(this, current_group, opt_key, value);
                        this->validate_custom_gcodes_was_shown = !Tab::validate_custom_gcode(current_group->title, boost::any_cast<std::string>(value));
                        this->update_dirty();
                        this->on_value_change(opt_key, value);
                    });
                }
            }
            if (logs) Slic3r::slic3r_log->info("settings gui") << "create group " << params.back() << "\n";
        }
        else if (boost::starts_with(full_line, "end_group"))
        {
            if (in_line) {
                current_group->append_line(current_line);
                if (logs) Slic3r::slic3r_log->info("settings gui") << "add line\n";
                in_line = false;
            }
            current_group.reset();
        }
        else if (boost::starts_with(full_line, "line"))
        {
            if (in_line) {
                current_group->append_line(current_line);
                if (logs) Slic3r::slic3r_log->info("settings gui") << "add line\n";
                in_line = false;
            }
            std::vector<std::string> params;
            boost::split(params, full_line, boost::is_any_of(":"));
            for (std::string& str : params) {
                while (str.size() > 1 && (str.front() == ' ' || str.front() == '\t')) str = str.substr(1, str.size() - 1);
                while (str.size() > 1 && (str.back() == ' ' || str.back() == '\t')) str = str.substr(0, str.size() - 1);
            }

            current_line = { _L(params.empty()?"":params.back().c_str()), wxString{""} };
            for (int i = 1; i < params.size() - 1; i++) {
                if (boost::starts_with(params[i], "url$")) { // only on line
                    current_line.label_path = params[i].substr(4, params[i].size() - 4);
                }
            }
            in_line = true;
            if (logs) Slic3r::slic3r_log->info("settings gui") << "create line " << (params.empty() ? "" : params.back()) << "\n";
        }
        else if (boost::starts_with(full_line, "end_line"))
        {
            if (!current_line.get_options().empty()) {
                current_group->append_line(current_line);
                if (logs) Slic3r::slic3r_log->info("settings gui") << "add line\n";
            }
            in_line = false;
        }
        else if (boost::starts_with(full_line, "setting"))
        {
            std::vector<std::string> params;
            boost::split(params, full_line, boost::is_any_of(":"));
            for (std::string& str : params) {
                while (str.size() > 1 && (str.front() == ' ' || str.front() == '\t')) str = str.substr(1, str.size() - 1);
                while (str.size() > 1 && (str.back() == ' ' || str.back() == '\t')) str = str.substr(0, str.size() - 1);
            }

            bool is_script = std::find(params.begin(), params.end(), "script") != params.end();

            if (is_script && !this->m_script_exec.is_intialized()) {
                BOOST_LOG_TRIVIAL(error) << "Error: trying to creater a scripted widget for '"<< setting_type_name << "' but the .as file doesn't exist or can't be parsed";
                continue;
            }
            std::string setting_id = "";
            if (params.size() > 1) setting_id = params.back();
            if (setting_id.size() < 2) continue;
            if (!m_config->has(setting_id) && !is_script) {
                std::cerr << "No " << setting_id << " in ConfigOptionsGroup config, tab " << setting_type_name << ".\n";
                continue;
            }

            if (setting_id == "compatible_printers") {
                create_line_with_widget(current_group.get(), "compatible_printers", "", [this](wxWindow* parent) {
                    return compatible_widget_create(parent, m_compatible_printers);
                    });
                continue;
            } else if (setting_id == "compatible_prints") {
                create_line_with_widget(current_group.get(), "compatible_prints", "", [this](wxWindow* parent) {
                    return compatible_widget_create(parent, m_compatible_prints);
                    });
                continue;
            }

            int id = -1;
            for (int i = 1; i < params.size() - 1; i++) {
                if (boost::starts_with(params[i], "id$"))
                    id = atoi(params[i].substr(3, params[i].size() - 3).c_str());
                else if (params[i] == "idx")
                    id = idx_page;
            }

            Option option = is_script ? 
                Option(ConfigOptionDef{}, setting_id) : 
                current_group->get_option(setting_id, id);
            if (is_script) {
                option.opt.opt_key = setting_id;
                option.opt.label = setting_id;
                option.opt.type = coBool;
                option.opt.set_default_value(new ConfigOptionBool(false));
                option.opt.gui_type = ConfigOptionDef::GUIType::undefined;
                option.opt.is_script = true;
                option.script = &this->m_script_exec;
            }
            if (current_group->label_width >= 0)
                option.opt.label_width = current_group->label_width;
            if (current_group->sidetext_width >= 0)
                option.opt.sidetext_width = current_group->sidetext_width;

            // global before the loop because can be overriden
            if (height > 0)
                option.opt.height = height;
            
            auto fct_add_enum = [this, &option](std::string& str_list) {
                std::vector<std::string> enum_strs;
                boost::split(enum_strs, str_list, boost::is_any_of("$"));
                if (enum_strs.size() > 2 && enum_strs.size() % 2 == 1) {
                    for (size_t idx = 1; idx < enum_strs.size(); idx += 2) {
                        option.opt.enum_values.push_back(enum_strs[idx]);
                        option.opt.enum_labels.push_back(enum_strs[idx + 1]);
                    }
                    option.opt.set_default_value(new ConfigOptionString(option.opt.enum_values[0]));
                    option.opt.gui_type = ConfigOptionDef::GUIType::f_enum_open;
                    option.opt.gui_flags = "show_value";
                }
            };

            bool need_to_notified_search = false;
            bool colored = false;
            bool custom_label = false;
            std::string label_path;
            for (int i = 1; i < params.size() - 1; i++) {
                if (params[i] == "simple")
                {
                    option.opt.mode = ConfigOptionMode::comSimpleAE;
                }
                else if (params[i] == "advanced")
                {
                    option.opt.mode = ConfigOptionMode::comAdvancedE;
                }
                else if (params[i] == "expert")
                {
                    option.opt.mode = ConfigOptionMode::comExpert;
                }
                else if (boost::starts_with(params[i], "tags"))
                {
                    option.opt.mode = comNone;
                    std::vector<std::string> tag_strs;
                    boost::split(tag_strs, params[i], boost::is_any_of("$"));
                    for (size_t idx = 1; idx < tag_strs.size(); ++idx) {
                        auto it = ConfigOptionDef::names_2_tag_mode.find(tag_strs[idx]);
                        if (it == ConfigOptionDef::names_2_tag_mode.end()) {
                            if (ConfigOptionDef::names_2_tag_mode.size() > 62) { //full
                                continue;
                            }
                            ConfigOptionDef::names_2_tag_mode[tag_strs[idx]] = (ConfigOptionMode)(((uint64_t)1) << ConfigOptionDef::names_2_tag_mode.size());
                            it = ConfigOptionDef::names_2_tag_mode.find(tag_strs[idx]);
                        }
                        option.opt.mode |= it->second;
                    }
                }
                else if (params[i] == "full_label")
                {
                    option.opt.full_label = (params[i].substr(11, params[i].size() - 11));
                    need_to_notified_search = true;
                }
                else if (params[i] == "full_label")
                {
                    option.opt.label = option.opt.full_label;
                    need_to_notified_search = true;
                }
                else if (boost::starts_with(params[i], "label$"))
                {
                    // store current label into full_label if no full_label to prevent rpoblem in the rest of the gui (all empty).
                    if (option.opt.full_label.empty())
                        option.opt.full_label = option.opt.label;
                    option.opt.label = (params[i].substr(6, params[i].size() - 6));
                    need_to_notified_search = true;
                }
                else if (boost::starts_with(params[i], "label_width$")) {
                    option.opt.label_width = atoi(params[i].substr(12, params[i].size() - 12).c_str());
                }
                else if (boost::starts_with(params[i], "label_left")) {
                    option.opt.aligned_label_left = true;
                }
                else if (boost::starts_with(params[i], "sidetext$"))
                {
                    option.opt.sidetext = (params[i].substr(9, params[i].size() - 9));
                }
                else if (boost::starts_with(params[i], "sidetext_width$"))
                {
                    option.opt.sidetext_width = atoi(params[i].substr(15, params[i].size() - 15).c_str());
                }
                else if (params[i] == "full_width") {
                    option.opt.full_width = true;
                }
                else if (boost::starts_with(params[i], "width$")) {
                    option.opt.width = atoi(params[i].substr(6, params[i].size() - 6).c_str());
#ifdef __WXGTK3__
                    option.opt.width += 4; // add width for the big [-][+] buttons
#endif
                }
                else if (boost::starts_with(params[i], "height$")) {
                    option.opt.height = atoi(params[i].substr(7, params[i].size() - 7).c_str());
                }
                else if (boost::starts_with(params[i], "precision$")) {
                    option.opt.precision = atoi(params[i].substr(7, params[i].size() - 7).c_str());
                }
                else if (params[i] == "color") {
                    colored = true;
                }
                else if (boost::starts_with(params[i], "url$")) { // only on line
                    label_path = params[i].substr(4, params[i].size() - 4);
                }
                else if (boost::starts_with(params[i], "tooltip$"))
                {
                    option.opt.tooltip = (params[i].substr(8, params[i].size() - 8));
                    boost::replace_all(option.opt.tooltip, "\\n", "\n");
                    boost::replace_all(option.opt.tooltip, "\\t", "\t");
                    need_to_notified_search = true;
                }
                else if (boost::starts_with(params[i], "max_literal$"))
                {
                    if(params[i].back() == '%')
                        option.opt.max_literal = { boost::lexical_cast<double>(params[i].substr(12, params[i].size() - 13).c_str()), true };
                    else
                        option.opt.max_literal = { boost::lexical_cast<double>(params[i].substr(12, params[i].size() - 12).c_str()), false };

                } else if (is_script) {
                    //be careful, "floatX" has to deteted before "float".
                    if (params[i] == "bools") {
                        option.opt.type = coBools;
                        option.opt.set_default_value(new ConfigOptionBools{ false });
                    } else if (boost::starts_with(params[i], "ints")) {
                        option.opt.type = coInts;
                        option.opt.set_default_value(new ConfigOptionInts{ 0 });
                        fct_add_enum(params[i]);
                    } else if (boost::starts_with(params[i], "floats_or_percents")) {
                        option.opt.type = coFloatsOrPercents;
                        option.opt.set_default_value(new ConfigOptionFloatsOrPercents{ FloatOrPercent{0.f, false} });
                        fct_add_enum(params[i]);
                    } else if (boost::starts_with(params[i], "floats")) {
                        option.opt.type = coFloats;
                        option.opt.set_default_value(new ConfigOptionFloats{ 0. });
                        fct_add_enum(params[i]);
                    } else if (boost::starts_with(params[i], "percents")) {
                        option.opt.type = coPercents;
                        option.opt.set_default_value(new ConfigOptionPercents{ 0 });
                        fct_add_enum(params[i]);
                    } else if (boost::starts_with(params[i], "strings")) {
                        option.opt.type = coStrings;
                        option.opt.set_default_value(new ConfigOptionString{ "" });
                        fct_add_enum(params[i]);
                    } else if (params[i] == "bool") {
                        option.opt.type = coBool;
                        option.opt.set_default_value(new ConfigOptionBool(false));
                    } else if (boost::starts_with(params[i], "int")) {
                        option.opt.type = coInt;
                        option.opt.set_default_value(new ConfigOptionInt(0));
                        fct_add_enum(params[i]);
                    } else if (boost::starts_with(params[i], "float_or_percent")) {
                        option.opt.type = coFloatOrPercent;
                        option.opt.set_default_value(new ConfigOptionFloatOrPercent(0.f, false));
                        fct_add_enum(params[i]);
                    } else if (boost::starts_with(params[i], "float")) {
                        option.opt.type = coFloat;
                        option.opt.set_default_value(new ConfigOptionFloat(0.));
                        fct_add_enum(params[i]);
                    } else if (boost::starts_with(params[i], "percent")) {
                        option.opt.type = coPercent;
                        option.opt.set_default_value(new ConfigOptionPercent(0));
                        fct_add_enum(params[i]);
                    } else if (boost::starts_with(params[i], "string")) {
                        option.opt.type = coString;
                        option.opt.set_default_value(new ConfigOptionString(""));
                        fct_add_enum(params[i]);
                    } else if (boost::starts_with(params[i], "enum")) {
                        option.opt.type = coEnum;
                        std::vector<std::string> enum_strs;
                        boost::split(enum_strs, params[i], boost::is_any_of("$"));
                        if (enum_strs.size() < 3 || enum_strs.size() % 2 == 0) continue;
                        // FIXME here is a little memory leak. It need to say until the end of the program anyway...
                        t_config_enum_values* enum_map = new t_config_enum_values{};
                        for (size_t idx = 1; idx < enum_strs.size(); idx += 2) {
                            option.opt.enum_values.push_back(enum_strs[idx]);
                            option.opt.enum_labels.push_back(enum_strs[idx + 1]);
                            (*enum_map)[enum_strs[idx]] = idx / 2;
                        }
                        option.opt.enum_keys_map = enum_map;
                        option.opt.set_default_value(new ConfigOptionEnumGeneric{ enum_map, 0 });
                    } else if (boost::starts_with(params[i], "depends")) {
                        std::vector<std::string> depends_str;
                        boost::split(depends_str, params[i], boost::is_any_of("$"));
                        for (size_t idx = 1; idx < depends_str.size(); ++idx) {
                            this->deps_id_2_script_ids[depends_str[idx]].push_back(option.opt.opt_key);
                            option.opt.depends_on.push_back(depends_str[idx]);
                        }
                    }
                }
            }


            current_group->register_to_search(option.opt.opt_key, option.opt, id, false);
            //if (need_to_notified_search)
            //    Search::OptionsSearcher::register_label_override(option.opt.opt_key, option.opt.label, option.opt.full_label, option.opt.tooltip);

            if (is_script) {
                //register on tab to get the icons
                this->m_options_script[option.opt.opt_key] = 0;
            }

            if (!in_line) {
                if (colored) {
                    m_colored_Label_colors[setting_id] = m_default_label_clr;
                    Line l = current_group->create_single_option_line(option, label_path.empty() ? "" : label_path);
                    l.full_Label_color = &m_colored_Label_colors[setting_id];
                    current_group->append_line(l);
                } else {
                    current_group->append_line(current_group->create_single_option_line(option, label_path.empty() ? "" : label_path));
                }
            } else {
                current_line.append_option(option);
            }
            if (logs) Slic3r::slic3r_log->info("settings gui") << "create setting " << setting_id <<"  with label "<< option.opt.label << "and height "<< option.opt.height<<" fw:"<< option.opt.full_width << "\n";
        }
        else if (boost::starts_with(full_line, "height")) {
            std::string arg = "";
            if (full_line.size() > 6 && full_line.find(":") != std::string::npos)
                arg = full_line.substr(full_line.find(":") + 1, full_line.size() - 1 - full_line.find(":"));
            while (arg.size() > 1 && (arg.back() == ' ' || arg.back() == '\t')) arg = arg.substr(0, arg.size() - 1);
            height = atoi(arg.c_str());
        }
        else if (boost::starts_with(full_line, "recommended_thin_wall_thickness_description")) {
            TabPrint* tab = nullptr;
            if ((tab = dynamic_cast<TabPrint*>(this)) == nullptr) continue;
            current_line = { "", "" };
            current_line.full_width = 1;
            current_line.widget = [this, tab](wxWindow* parent) {
                return description_line_widget(parent, &(tab->m_recommended_thin_wall_thickness_description_line));
            };
            current_group->append_line(current_line);
            current_page->descriptions.push_back("wall_thickness");
        }
        else if (boost::starts_with(full_line, "recommended_extrusion_width_description")) {
            TabPrint* tab = nullptr;
            if ((tab = dynamic_cast<TabPrint*>(this)) == nullptr) continue;
            current_line = { "", "" };
            current_line.full_width = 1;
            current_line.widget = [this, tab](wxWindow* parent) {
                //return description_line_widget(parent, &(tab->m_recommended_extrusion_width_description_line));

                auto sizer = new wxBoxSizer(wxVERTICAL);
                wxCollapsiblePane* collpane = new wxCollapsiblePane(parent, wxID_ANY, _L("Help / Details:"));
                wxGetApp().UpdateDarkUI(collpane);
                // add the pane with a zero proportion value to the 'sz' sizer which contains it
                sizer->Add(collpane, 0, wxGROW | wxALL, 5);
                // now add a test label in the collapsible pane using a sizer to layout it:
                wxWindow* win = collpane->GetPane();
                collpane->Bind(wxEVT_COLLAPSIBLEPANE_CHANGED, [tab](wxEvent&) {
                    tab->Layout();
                });

                const wxBitmap& bmp_width = create_scaled_bitmap("explanation_width", this, 80);
                wxStaticBitmap* image_width = new wxStaticBitmap(win, wxID_ANY, bmp_width);
                const wxBitmap& bmp_spacing = create_scaled_bitmap("explanation_spacing", this, 80);
                wxStaticBitmap* image_spacing = new wxStaticBitmap(win, wxID_ANY, bmp_spacing);
                auto sizerV = new wxBoxSizer(wxVERTICAL);
                auto sizerH2 = new wxBoxSizer(wxHORIZONTAL);
                auto sizerH3 = new wxBoxSizer(wxHORIZONTAL);
                sizerH2->Add(image_width, 1, 0, 0);
                sizerH2->Add(image_spacing, 1, 0, 0);
                sizerV->Add(sizerH2);
                ogStaticText* text = new ogStaticText(win, _L("If the perimeter overlap is set at 100%, the yellow areas should be filled by the overlap.\nIf overlap is at 0%, width = spacing."));
                text->SetFont(wxGetApp().normal_font());
                sizerH3->Add(text, 1, wxEXPAND | wxALL, 0);
                sizerV->Add(sizerH3);

                win->SetSizer(sizerV);

                sizerV->SetSizeHints(win);
                collpane->Collapse(true);

                return sizer;
            };
            current_group->append_line(current_line);
            current_page->descriptions.push_back("extrusion_width");
        }
        else if (boost::starts_with(full_line, "top_bottom_shell_thickness_explanation")) {
            TabPrint* tab = nullptr;
            if ((tab = dynamic_cast<TabPrint*>(this)) == nullptr) continue;
            current_line = { "", "" };
            current_line.full_width = 1;
            current_line.widget = [this, tab](wxWindow* parent) {
                return description_line_widget(parent, &(tab->m_top_bottom_shell_thickness_explanation));
            };
            current_group->append_line(current_line);
            current_page->descriptions.push_back("top_bottom_shell");
        }
        else if (boost::starts_with(full_line, "parent_preset_description")) {
            build_preset_description_line(current_group.get());
        } else if (boost::starts_with(full_line, "cooling_description")) {
            TabFilament* tab = nullptr;
            if ((tab = dynamic_cast<TabFilament*>(this)) == nullptr) continue;
            current_line = Line{ "", "" };
            current_line.full_width = 1;
            current_line.widget = [this, tab](wxWindow* parent) {
                return description_line_widget(parent, &(tab->m_cooling_description_line));
            };
            current_group->append_line(current_line);
            current_page->descriptions.push_back("cooling");
        } else if (boost::starts_with(full_line, "volumetric_speed_description")) {
            TabFilament* tab = nullptr;
            if ((tab = dynamic_cast<TabFilament*>(this)) == nullptr) continue;
            current_line = Line{ "", "" };
            current_line.full_width = 1;
            current_line.widget = [this, tab](wxWindow* parent) {
                return description_line_widget(parent, &(tab->m_volumetric_speed_description_line));
            };
            current_group->append_line(current_line);
            current_page->descriptions.push_back("volumetric_speed");
        } else if(boost::starts_with(full_line, "support_object_elevation_description")) {
            TabSLAPrint* tab = nullptr;
            if ((tab = dynamic_cast<TabSLAPrint*>(this)) == nullptr) continue;
            Line line{ "", "" };
            line.full_width = 1;
            line.widget = [this, tab](wxWindow* parent) {
                return description_line_widget(parent, &(tab->m_support_object_elevation_description_line));
            };
            current_group->append_line(line);
            current_page->descriptions.push_back("support_object_elevation");
        } else if (boost::starts_with(full_line, "print_host_upload_description")) {
            TabPrinter* tab = nullptr;
            if ((tab = dynamic_cast<TabPrinter*>(this)) == nullptr) continue;
            wxString description_line_text = wxString::Format(_L(""
                "Note: All parameters from this group are moved to the Physical Printer settings (see changelog).\n\n"
                "A new Physical Printer profile is created by clicking on the \"cog\" icon right of the Printer profiles combo box, "
                "by selecting the \"Add physical printer\" item in the Printer combo box. The Physical Printer profile editor opens "
                "also when clicking on the \"cog\" icon in the Printer settings tab. The Physical Printer profiles are being stored "
                "into %s/physical_printer directory."), SLIC3R_APP_KEY);

            current_line = { "", "" };
            current_line.full_width = 1;
            current_line.widget = [tab, description_line_text](wxWindow* parent) {
                return tab->description_line_widget(parent, tab->m_presets->get_selected_preset().printer_technology() == ptFFF ?
                    &tab->m_fff_print_host_upload_description_line : &tab->m_sla_print_host_upload_description_line,
                    description_line_text);
            };
            current_group->append_line(current_line);
            current_page->descriptions.push_back("print_host_upload");
        } else if(boost::starts_with(full_line, "post_process_explanation")) {
            TabPrint* tab = nullptr;
            if ((tab = dynamic_cast<TabPrint*>(this)) == nullptr) continue;
            Line line{ "", "" };
            line.full_width = 1;
            line.widget = [this, tab](wxWindow* parent) {
                return description_line_widget(parent, &(tab->m_post_process_explanation));
            };
            current_group->append_line(line);
            current_page->descriptions.push_back("post_process_explanation");
        } else if (boost::starts_with(full_line, "filament_ramming_parameters")) {
            Line thisline = current_group->create_single_option_line("filament_ramming_parameters");// { _(L("Ramming")), "" };
            thisline.widget = [this](wxWindow* parent) {
                auto ramming_dialog_btn = new wxButton(parent, wxID_ANY, _(L("Ramming settings")) + dots, wxDefaultPosition, wxDefaultSize, wxBU_EXACTFIT);
                ramming_dialog_btn->SetFont(Slic3r::GUI::wxGetApp().normal_font());
                wxGetApp().UpdateDarkUI(ramming_dialog_btn);
                auto sizer = new wxBoxSizer(wxHORIZONTAL);
                sizer->Add(ramming_dialog_btn);

                ramming_dialog_btn->Bind(wxEVT_BUTTON, ([this](wxCommandEvent& e)
                {
                    RammingDialog dlg(this, (m_config->option<ConfigOptionStrings>("filament_ramming_parameters"))->get_at(0));
                    if (dlg.ShowModal() == wxID_OK)
                        (m_config->option<ConfigOptionStrings>("filament_ramming_parameters"))->get_at(0) = dlg.get_parameters();
                }));
                return sizer;
            };
            current_group->append_line(thisline);
        } else if (boost::starts_with(full_line, "filament_overrides_page")) {
            TabFilament* tab = nullptr;
            if ((tab = dynamic_cast<TabFilament*>(this)) == nullptr) continue;
            pages.push_back(tab->create_filament_overrides_page());
        } else if (full_line == "unregular_pages") {
            TabPrinter* tab = nullptr;
            if ((tab = dynamic_cast<TabPrinter*>(this)) == nullptr) continue;
            tab->m_unregular_page_pos = pages.size();
        } else if (full_line == "bed_shape") {
            TabPrinter* tab = nullptr;
            if ((tab = dynamic_cast<TabPrinter*>(this)) == nullptr) continue;
            create_line_with_widget(current_group.get(), "bed_shape",
                "custom-svg-and-png-bed-textures_124612", [tab](wxWindow* parent) {
                    return 	tab->create_bed_shape_widget(parent);
                });
        } else if(full_line == "freq_purging_volumes") {
            //hack (see FreqChangedParams::init() in plater.cpp)
            current_line.label_tooltip = full_line;
        } else if (full_line == "gcode_substitutions") {
            TabPrint* tab = nullptr;
            if ((tab = dynamic_cast<TabPrint*>(this)) == nullptr) continue;
            create_line_with_widget(current_group.get(), "gcode_substitutions", "g-code-substitutions_301694", [tab](wxWindow* parent) {
                return tab->create_manage_substitution_widget(parent);
            });
            current_line = { "", "" };
            current_line.full_width = 1;
            current_line.widget = [this, tab](wxWindow* parent) {
                return tab->create_substitutions_widget(parent);
            };
            current_group->append_line(current_line);
            current_page->descriptions.push_back("substitutions_widget");
        } else if (full_line == "extruders_count") {
            ConfigOptionDef def;
            def.type = coInt,
                def.set_default_value(new ConfigOptionInt(1));
            def.label = L("Extruders");
            def.tooltip = L("Number of extruders of the printer.");
            def.min = 1;
            def.max = 256;
            def.mode = comAdvancedE | comPrusa;
            Option option(def, "extruders_count");
            current_group->append_single_option_line(option);
        } else if (full_line == "milling_count") {
            ConfigOptionDef def;
            def.type = coInt,
                def.set_default_value(new ConfigOptionInt(0));
            def.label = L("Milling cutters");
            def.tooltip = L("Number of milling heads.");
            def.min = 0;
            def.mode = comAdvancedE | comSuSi;
            Option option(def, "milling_count");
            current_group->append_single_option_line(option);
        } else if (full_line == "update_nozzle_diameter") {
            current_group->m_on_change = set_or_add(current_group->m_on_change, [this, idx_page](const t_config_option_key& opt_key, boost::any value)
            {
                TabPrinter* tab = nullptr;
                if ((tab = dynamic_cast<TabPrinter*>(this)) == nullptr) return;
                if (m_config->opt_bool("single_extruder_multi_material") && tab->m_extruders_count > 1 && opt_key.find("nozzle_diameter") != std::string::npos)
                {
                    SuppressBackgroundProcessingUpdate sbpu;
                    const double new_nd = boost::any_cast<double>(value);
                    std::vector<double> nozzle_diameters = static_cast<const ConfigOptionFloats*>(m_config->option("nozzle_diameter"))->values;

                    // if value was changed
                    if (fabs(nozzle_diameters[idx_page == 0 ? 1 : 0] - new_nd) > EPSILON)
                    {
                        const wxString msg_text = _L("This is a single extruder multimaterial printer, diameters of all extruders "
                            "will be set to the new value. Do you want to proceed?");
                        wxMessageDialog dialog(parent(), msg_text, _L("Nozzle diameter"), wxICON_WARNING | wxYES_NO);

                        DynamicPrintConfig new_conf = *m_config;
                        if (dialog.ShowModal() == wxID_YES) {
                            for (size_t i = 0; i < nozzle_diameters.size(); i++) {
                                if (i == idx_page)
                                    continue;
                                nozzle_diameters[i] = new_nd;
                            }
                        } else
                            nozzle_diameters[idx_page] = nozzle_diameters[idx_page == 0 ? 1 : 0];

                        new_conf.set_key_value("nozzle_diameter", (new ConfigOptionFloats(nozzle_diameters))->set_is_extruder_size(true));
                        load_config(new_conf);
                    }
                }

                update();
            });
        }else if(full_line == "reset_to_filament_color") {
            TabPrinter* tab = nullptr;
            if ((tab = dynamic_cast<TabPrinter*>(this)) == nullptr) continue;
            widget_t reset_to_filament_color = [this, idx_page, tab](wxWindow* parent) -> wxBoxSizer* {
                tab->m_reset_to_filament_color = new ScalableButton(parent, wxID_ANY, "undo", _L("Reset to Filament Color"),
                    wxDefaultSize, wxDefaultPosition, wxBU_LEFT | wxBU_EXACTFIT, true);
                ScalableButton* btn = tab->m_reset_to_filament_color;
                btn->SetFont(Slic3r::GUI::wxGetApp().normal_font());
                btn->SetSize(btn->GetBestSize());
                wxBoxSizer* sizer = new wxBoxSizer(wxHORIZONTAL);
                sizer->Add(btn);

                btn->Bind(wxEVT_BUTTON, [this, idx_page](wxCommandEvent& e)
                {
                    std::vector<std::string> colors = static_cast<const ConfigOptionStrings*>(m_config->option("extruder_colour"))->values;
                    colors[idx_page] = "";

                    DynamicPrintConfig new_conf = *m_config;
                    new_conf.set_key_value("extruder_colour", (new ConfigOptionStrings(colors))->set_is_extruder_size(true));
                    load_config(new_conf);

                    update_dirty();
                    update();
                });

                return sizer;
            };
            current_line = current_group->create_single_option_line("extruder_colour", "", idx_page);
            current_line.append_widget(reset_to_filament_color);
            current_group->append_line(current_line);
        }
    }

   /* fs::ifstream inFileUTF(ui_layout_file);tyj
    std::wbuffer_convert<std::codecvt_utf8<wchar_t>> inFilebufConverted(inFileUTF.rdbuf());
    std::wistream inFileConverted(&inFilebufConverted);
    for (std::wstring s; getline(inFileConverted, s); )
    {
        std::wcout << p_list_utf.c_str() << '\n' << s << '\n';
        if (fs::exists(s))
            std::wcout << "File exists!\n";
        else
            std::wcout << "File DOES NOT exist!\n";
    }*/
#ifdef __WXMSW__
//    if (!no_page_yet)
//        layout_page(current_page);
#endif

    if(logs) Slic3r::slic3r_log->info("settings gui") << "END create settings  " << setting_type_name << "\n";

    return pages;
}

void TabPrint::build()
{
    m_presets = &m_preset_bundle->fff_prints;
    load_initial_data();
    append(this->m_pages, create_pages("print.ui"));

}

// Reload current config (aka presets->edited_preset->config) into the UI fields.
void TabPrint::reload_config()
{
    this->compatible_widget_reload(m_compatible_printers);
    Tab::reload_config();
}

void TabPrint::update_description_lines()
{
    Tab::update_description_lines();

    if (m_preset_bundle->printers.get_selected_preset().printer_technology() == ptSLA)
        return;

    if (m_active_page && m_recommended_thin_wall_thickness_description_line
        && std::find(m_active_page->descriptions.begin(), m_active_page->descriptions.end(), "wall_thickness") != m_active_page->descriptions.end())
    {
        m_recommended_thin_wall_thickness_description_line->SetText(
            from_u8(PresetHints::recommended_thin_wall_thickness(*m_preset_bundle)));
    }
    if (m_active_page && m_top_bottom_shell_thickness_explanation
        && std::find(m_active_page->descriptions.begin(), m_active_page->descriptions.end(), "top_bottom_shell") != m_active_page->descriptions.end())
    {
        m_top_bottom_shell_thickness_explanation->SetText(
            from_u8(PresetHints::top_bottom_shell_thickness_explanation(*m_preset_bundle)));
    }
    if (m_active_page && m_recommended_extrusion_width_description_line
        && std::find(m_active_page->descriptions.begin(), m_active_page->descriptions.end(), "extrusion_width") != m_active_page->descriptions.end())
    {
        m_recommended_extrusion_width_description_line->SetText(
            from_u8(PresetHints::recommended_extrusion_width(*m_preset_bundle)));
    }

    if (m_active_page && m_post_process_explanation && std::find(m_active_page->descriptions.begin(), m_active_page->descriptions.end(), "post_process_explanation") != m_active_page->descriptions.end()) {
        m_post_process_explanation->SetText(
            _L("Post processing scripts shall modify G-code file in place."));
#ifndef __linux__
//        m_post_process_explanation->SetPathEnd("post-processing-scripts_283913");
#endif // __linux__
    }

    // upadte G-code substitutions from the current configuration
    if (m_active_page && m_subst_manager.is_active() &&std::find(m_active_page->descriptions.begin(), m_active_page->descriptions.end(), "substitutions_widget") != m_active_page->descriptions.end()) {
        m_subst_manager.update_from_config();
        if (m_del_all_substitutions_btn)
            m_del_all_substitutions_btn->Show(!m_subst_manager.is_empty_substitutions());
    }
}

void TabPrint::toggle_options()
{
    if (!m_active_page) return;

    m_config_manipulation.toggle_print_fff_options(m_config);
}

void TabPrint::update()
{
    if (m_preset_bundle->printers.get_selected_preset().printer_technology() == ptSLA)
        return; // ys_FIXME

    m_update_cnt++;

    // see https://github.com/prusa3d/PrusaSlicer/issues/6814
    // ysFIXME: It's temporary workaround and should be clewer reworked:
    // Note: This workaround works till "support_material" and "overhangs" is exclusive sets of mutually no-exclusive parameters.
    // But it should be corrected when we will have more such sets.
    // Disable check of the compatibility of the "support_material" and "overhangs" options for saved user profile
    // NOTE: Initialization of the support_material_overhangs_queried value have to be processed just ones
    if (!m_config_manipulation.is_initialized_support_material_overhangs_queried())
    {
        const Preset& selected_preset = m_preset_bundle->fff_prints.get_selected_preset();
        bool is_user_and_saved_preset = !selected_preset.is_system && !selected_preset.is_dirty;
        bool support_material_overhangs_queried = m_config->opt_bool("support_material") && m_config->option("overhangs_width_speed")->getFloat() == 0;
        m_config_manipulation.initialize_support_material_overhangs_queried(is_user_and_saved_preset && support_material_overhangs_queried);
    }

    m_config_manipulation.update_print_fff_config(m_config, true);

    update_description_lines();
    Layout();

    m_update_cnt--;

    if (m_update_cnt==0) {
        toggle_options();

        // update() could be called during undo/redo execution
        // Update of objectList can cause a crash in this case (because m_objects doesn't match ObjectList) 
        if (!wxGetApp().plater()->inside_snapshot_capture())
            wxGetApp().obj_list()->update_and_show_object_settings_item();

        wxGetApp().mainframe->on_config_changed(m_config);
    }
}

void TabPrint::clear_pages()
{
    Tab::clear_pages();

    m_recommended_thin_wall_thickness_description_line = nullptr;
    m_recommended_extrusion_width_description_line = nullptr;
    m_top_bottom_shell_thickness_explanation = nullptr;
    m_post_process_explanation = nullptr;
}

bool Tab::validate_custom_gcode(const wxString& title, const std::string& gcode)
{
    std::vector<std::string> tags;
    bool invalid = GCodeProcessor::contains_reserved_tags(gcode, 5, tags);
    if (invalid) {
        std::string lines = ":\n";
        for (const std::string& keyword : tags)
            lines += ";" + keyword + "\n";
        wxString reports = format_wxstr(
            _L_PLURAL("The following line %s contains reserved keywords.\nPlease remove it, as it may cause problems in G-code visualization and printing time estimation.", 
                      "The following lines %s contain reserved keywords.\nPlease remove them, as they may cause problems in G-code visualization and printing time estimation.", 
                      tags.size()),
            lines);
        //wxMessageDialog dialog(wxGetApp().mainframe, reports, _L("Found reserved keywords in") + " " + _(title), wxICON_WARNING | wxOK);
        MessageDialog dialog(wxGetApp().mainframe, reports, _L("Found reserved keywords in") + " " + _(title), wxICON_WARNING | wxOK);
        dialog.ShowModal();
    }
    return !invalid;
}

//void validate_custom_gcode_cb(Tab* tab, ConfigOptionsGroupShp opt_group, const t_config_option_key& opt_key, const boost::any& value) {
//    tab->validate_custom_gcodes_was_shown = !Tab::validate_custom_gcode(opt_group->title, boost::any_cast<std::string>(value));
//    tab->update_dirty();
//    tab->on_value_change(opt_key, value);
//}

PageShp TabFilament::create_filament_overrides_page()
{
    PageShp page = create_options_page(L("Filament Overrides"), "wrench");
    ConfigOptionsGroupShp optgroup = page->new_optgroup(L("Retraction"));

    auto append_single_option_line = [optgroup, this](const std::string& opt_key, int opt_index)
    {
        Line line {"",""};
        if (opt_key == "filament_retract_lift_above" || opt_key == "filament_retract_lift_below") {
            Option opt = optgroup->get_option_and_register(opt_key);
            opt.opt.label = opt.opt.get_full_label();
            line = optgroup->create_single_option_line(opt);
        } else {
            line = optgroup->create_single_option_line(optgroup->get_option_and_register(opt_key));
        }

        line.near_label_widget = [this, optgroup, opt_key, opt_index](wxWindow* parent) {
            wxCheckBox* check_box = new wxCheckBox(parent, wxID_ANY, "");

            check_box->Bind(wxEVT_CHECKBOX, [optgroup, opt_key, opt_index](wxCommandEvent& evt) {
                const bool is_checked = evt.IsChecked();
                Field* field = optgroup->get_fieldc(opt_key, opt_index);
                if (field) {
                    field->toggle(is_checked);
                    if (is_checked)
                        field->set_last_meaningful_value();
                    else
                        field->set_na_value();
                }
            }, check_box->GetId());

            m_overrides_options[opt_key] = check_box;
            return check_box;
        };

        optgroup->append_line(line);
    };

    const int extruder_idx = 0; // #ys_FIXME

    for (const std::string opt_key : {  "filament_retract_before_wipe",
                                        "filament_retract_length",
                                        "filament_retract_lift",
                                        "filament_retract_lift_above",
                                        "filament_retract_lift_below",
                                        "filament_retract_speed",
                                        "filament_deretract_speed",
                                        "filament_retract_restart_extra",
                                        "filament_retract_before_travel",
                                        "filament_retract_layer_change",
                                        "filament_seam_gap",
                                        "filament_wipe",
                                        "filament_wipe_extra_perimeter",
                                        "filament_wipe_inside_depth",
                                        "filament_wipe_inside_end",
                                        "filament_wipe_inside_start",
                                        "filament_wipe_only_crossing",
                                        "filament_wipe_speed"
                                     })
        append_single_option_line(opt_key, extruder_idx);

    return page;
}

void TabFilament::update_filament_overrides_page()
{
    if (!m_active_page || m_active_page->title() != "Filament Overrides")
        return;
    Page* page = m_active_page;

    const auto og_it = std::find_if(page->m_optgroups.begin(), page->m_optgroups.end(), [](const ConfigOptionsGroupShp og) { return og->title == "Retraction"; });
    if (og_it == page->m_optgroups.end())
        return;
    ConfigOptionsGroupShp optgroup = *og_it;

    std::vector<std::string> opt_keys = {   "filament_retract_before_wipe",
                                            "filament_retract_length",
                                            "filament_retract_lift",
                                            "filament_retract_lift_above",
                                            "filament_retract_lift_below",
                                            "filament_retract_speed",
                                            "filament_deretract_speed",
                                            "filament_retract_restart_extra",
                                            "filament_retract_before_travel",
                                            "filament_retract_layer_change",
                                            "filament_seam_gap",
                                            "filament_wipe",
                                            "filament_wipe_inside_end",
                                            "filament_wipe_inside_depth",
                                            "filament_wipe_inside_start",
                                            "filament_wipe_extra_perimeter",
                                            "filament_wipe_only_crossing",
                                            "filament_wipe_speed"
                                        };

    const int extruder_idx = 0; // #ys_FIXME

    const bool have_retract_length = m_config->option("filament_retract_length")->is_nil() ||
                                     m_config->opt_float("filament_retract_length", extruder_idx) > 0;

    for (const std::string& opt_key : opt_keys)
    {
        bool is_checked = opt_key=="filament_retract_length" ? true : have_retract_length;
        m_overrides_options[opt_key]->Enable(is_checked);

        is_checked &= !m_config->option(opt_key)->is_nil();
        m_overrides_options[opt_key]->SetValue(is_checked);

        Field* field = optgroup->get_fieldc(opt_key, extruder_idx);
        if (field)
            field->toggle(is_checked);
    }
}

void TabFilament::build()
{
    m_presets = &m_preset_bundle->filaments;
    load_initial_data();
    append(this->m_pages, create_pages("filament.ui"));

}

// Reload current config (aka presets->edited_preset->config) into the UI fields.
void TabFilament::reload_config()
{
    this->compatible_widget_reload(m_compatible_printers);
    this->compatible_widget_reload(m_compatible_prints);
    Tab::reload_config();
}

void TabFilament::update_volumetric_flow_preset_hints()
{
    wxString text;
    try {
        text = from_u8(PresetHints::maximum_volumetric_flow_description(*m_preset_bundle));
    } catch (std::exception &ex) {
        text = _(L("Volumetric flow hints not available")) + "\n\n" + from_u8(ex.what());
    }
    if(m_volumetric_speed_description_line)
        m_volumetric_speed_description_line->SetText(text);
}

void TabFilament::update_description_lines()
{
    Tab::update_description_lines();

    if (!m_active_page)
        return;

    if (std::find(m_active_page->descriptions.begin(), m_active_page->descriptions.end(), "cooling") != m_active_page->descriptions.end() && m_cooling_description_line)
        m_cooling_description_line->SetText(from_u8(PresetHints::cooling_description(m_presets->get_edited_preset())));
    if (std::find(m_active_page->descriptions.begin(), m_active_page->descriptions.end(), "volumetric_speed") != m_active_page->descriptions.end() && m_volumetric_speed_description_line)
        this->update_volumetric_flow_preset_hints();
}

void TabFilament::toggle_options()
{ //TODO: check prusa changes
    if (!m_active_page)
        return;

    if ( std::find(m_active_page->descriptions.begin(), m_active_page->descriptions.end(), "cooling") != m_active_page->descriptions.end())
    {
        bool fan_always_on = m_config->opt_bool("fan_always_on", 0);

        //get_field("max_fan_speed")->toggle(m_config->opt_float("fan_below_layer_time", 0) > 0);
        Field* min_print_speed_field = get_field("min_print_speed");
        if (min_print_speed_field)
            min_print_speed_field->toggle(m_config->opt_float("slowdown_below_layer_time", 0) > 0);

        // hidden 'cooling', it's now deactivated.
             //for (auto el : { "min_fan_speed", "disable_fan_first_layers" })
        //for (auto el : { "max_fan_speed", "fan_below_layer_time", "slowdown_below_layer_time", "min_print_speed" })
        //    get_field(el)->toggle(cooling);


        //for (auto el : { "min_fan_speed", "disable_fan_first_layers" })
        //    get_field(el)->toggle(fan_always_on);

        Field* max_fan_speed_field = get_field("max_fan_speed");
        if (max_fan_speed_field)
            max_fan_speed_field->toggle(m_config->opt_float("fan_below_layer_time", 0) > 0 || m_config->opt_float("slowdown_below_layer_time", 0) > 0);
    }

    update_filament_overrides_page();
}

void TabFilament::update()
{
    if (m_preset_bundle->printers.get_selected_preset().printer_technology() == ptSLA)
        return; // ys_FIXME

    m_update_cnt++;

    update_description_lines();
    Layout();

    toggle_options();

    m_update_cnt--;

    if (m_update_cnt == 0)
        wxGetApp().mainframe->on_config_changed(m_config);
}

void TabFilament::clear_pages()
{
    Tab::clear_pages();

    m_volumetric_speed_description_line = nullptr;
    m_cooling_description_line = nullptr;
}

wxSizer* Tab::description_line_widget(wxWindow* parent, ogStaticText* *StaticText, wxString text /*= wxEmptyString*/)
{
    *StaticText = new ogStaticText(parent, text);

//	auto font = (new wxSystemSettings)->GetFont(wxSYS_DEFAULT_GUI_FONT);
    (*StaticText)->SetFont(wxGetApp().normal_font());

    auto sizer = new wxBoxSizer(wxHORIZONTAL);
    sizer->Add(*StaticText, 1, wxEXPAND|wxALL, 0);
    return sizer;
}

bool Tab::saved_preset_is_dirty() const { return m_presets->saved_is_dirty(); }
void Tab::update_saved_preset_from_current_preset() { m_presets->update_saved_preset_from_current_preset(); }
bool Tab::current_preset_is_dirty() const { return m_presets->current_is_dirty(); }

void TabPrinter::build()
{
    m_presets = &m_preset_bundle->printers;
    m_printer_technology = m_presets->get_selected_preset().printer_technology();

    // For DiffPresetDialog we use options list which is saved in Searcher class.
    // Options for the Searcher is added in the moment of pages creation.
    // So, build first of all printer pages for non-selected printer technology...
    std::string def_preset_name = "- default " + std::string(m_printer_technology == ptSLA ? "FFF" : "SLA") + " -";
    m_config = &m_presets->find_preset(def_preset_name)->config;
    m_printer_technology == ptSLA ? build_fff() : build_sla();
    if (m_printer_technology == ptSLA)
        m_extruders_count_old = 0;// revert this value 

    // ... and than for selected printer technology
    load_initial_data();
    m_printer_technology == ptSLA ? build_sla() : build_fff();
}

void TabPrinter::build_fff()
{
    if (!m_pages.empty())
        m_pages.resize(0);
    // to avoid redundant memory allocation / deallocation during extruders count changing
    m_pages.reserve(30);

    auto* nozzle_diameter = dynamic_cast<const ConfigOptionFloats*>(m_config->option("nozzle_diameter"));
    m_initial_extruders_count = m_extruders_count = nozzle_diameter->values.size();
    wxGetApp().sidebar().update_objects_list_extruder_column(m_initial_extruders_count);

    auto* milling_diameter = dynamic_cast<const ConfigOptionFloats*>(m_config->option("milling_diameter"));
    m_initial_milling_count = m_milling_count = milling_diameter->values.size();

    const Preset* parent_preset = m_printer_technology == ptSLA ? nullptr // just for first build, if SLA printer preset is selected 
                                  : m_presets->get_selected_preset_parent();
    m_sys_extruders_count = parent_preset == nullptr ? 0 :
        static_cast<const ConfigOptionFloats*>(parent_preset->config.option("nozzle_diameter"))->values.size();
    m_sys_milling_count = parent_preset == nullptr ? 0 :
        static_cast<const ConfigOptionFloats*>(parent_preset->config.option("milling_diameter"))->values.size();

<<<<<<< HEAD
    append(this->m_pages, create_pages("printer_fff.ui"));
=======
        create_line_with_widget(optgroup.get(), "bed_shape", "custom-svg-and-png-bed-textures_124612", [this](wxWindow* parent) {
            return 	create_bed_shape_widget(parent);
        });

        optgroup->append_single_option_line("max_print_height");
        optgroup->append_single_option_line("z_offset");

        optgroup = page->new_optgroup(L("Capabilities"));
        ConfigOptionDef def;
            def.type =  coInt,
            def.set_default_value(new ConfigOptionInt(1));
            def.label = L("Extruders");
            def.tooltip = L("Number of extruders of the printer.");
            def.min = 1;
            def.max = 256;
            def.mode = comExpert;
        Option option(def, "extruders_count");
        optgroup->append_single_option_line(option);
        optgroup->append_single_option_line("single_extruder_multi_material");

        optgroup->m_on_change = [this, optgroup](t_config_option_key opt_key, boost::any value) {
            // optgroup->get_value() return int for def.type == coInt,
            // Thus, there should be boost::any_cast<int> !
            // Otherwise, boost::any_cast<size_t> causes an "unhandled unknown exception"
            size_t extruders_count = size_t(boost::any_cast<int>(optgroup->get_value("extruders_count")));
            wxTheApp->CallAfter([this, opt_key, value, extruders_count]() {
                if (opt_key == "extruders_count" || opt_key == "single_extruder_multi_material") {
                    extruders_count_changed(extruders_count);
                    init_options_list(); // m_options_list should be updated before UI updating
                    update_dirty();
                    if (opt_key == "single_extruder_multi_material") { // the single_extruder_multimaterial was added to force pages
                        on_value_change(opt_key, value);                      // rebuild - let's make sure the on_value_change is not skipped

                        if (boost::any_cast<bool>(value) && m_extruders_count > 1) {
                            SuppressBackgroundProcessingUpdate sbpu;
                            std::vector<double> nozzle_diameters = static_cast<const ConfigOptionFloats*>(m_config->option("nozzle_diameter"))->values;
                            const double frst_diam = nozzle_diameters[0];

                            for (auto cur_diam : nozzle_diameters) {
                                // if value is differs from first nozzle diameter value
                                if (fabs(cur_diam - frst_diam) > EPSILON) {
                                    const wxString msg_text = _(L("Single Extruder Multi Material is selected, \n"
                                                                  "and all extruders must have the same diameter.\n"
                                                                  "Do you want to change the diameter for all extruders to first extruder nozzle diameter value?"));
                                    //wxMessageDialog dialog(parent(), msg_text, _(L("Nozzle diameter")), wxICON_WARNING | wxYES_NO);
                                    MessageDialog dialog(parent(), msg_text, _(L("Nozzle diameter")), wxICON_WARNING | wxYES_NO);

                                    DynamicPrintConfig new_conf = *m_config;
                                    if (dialog.ShowModal() == wxID_YES) {
                                        for (size_t i = 1; i < nozzle_diameters.size(); i++)
                                            nozzle_diameters[i] = frst_diam;

                                        new_conf.set_key_value("nozzle_diameter", new ConfigOptionFloats(nozzle_diameters));
                                    }
                                    else
                                        new_conf.set_key_value("single_extruder_multi_material", new ConfigOptionBool(false));

                                    load_config(new_conf);
                                    break;
                                }
                            }
                        }
                    }
                }
                else {
                    update_dirty();
                    on_value_change(opt_key, value);
                }
            });
        };

        build_print_host_upload_group(page.get());

        optgroup = page->new_optgroup(L("Firmware"));
        optgroup->append_single_option_line("gcode_flavor");

        option = optgroup->get_option("thumbnails");
        option.opt.full_width = true;
        optgroup->append_single_option_line(option);
        optgroup->append_single_option_line("thumbnails_format");

        optgroup->append_single_option_line("silent_mode");
        optgroup->append_single_option_line("remaining_times");

        optgroup->m_on_change = [this, optgroup](t_config_option_key opt_key, boost::any value) {
            wxTheApp->CallAfter([this, opt_key, value]() {
                if (opt_key == "silent_mode") {
                    bool val = boost::any_cast<bool>(value);
                    if (m_use_silent_mode != val) {
                        m_rebuild_kinematics_page = true;
                        m_use_silent_mode = val;
                    }
                }
                if (opt_key == "gcode_flavor") {
                    const int flavor = boost::any_cast<int>(value);
                    bool supports_travel_acceleration = (flavor == int(gcfMarlinFirmware) || flavor == int(gcfRepRapFirmware));
                    bool supports_min_feedrates       = (flavor == int(gcfMarlinFirmware) || flavor == int(gcfMarlinLegacy));
                    if (supports_travel_acceleration != m_supports_travel_acceleration || supports_min_feedrates != m_supports_min_feedrates) {
                        m_rebuild_kinematics_page = true;
                        m_supports_travel_acceleration = supports_travel_acceleration;
                        m_supports_min_feedrates = supports_min_feedrates;
                    }
                }
                build_unregular_pages();
                update_dirty();
                on_value_change(opt_key, value);
            });
        };

        optgroup = page->new_optgroup(L("Advanced"));
        optgroup->append_single_option_line("use_relative_e_distances");
        optgroup->append_single_option_line("use_firmware_retraction");
        optgroup->append_single_option_line("use_volumetric_e");
        optgroup->append_single_option_line("variable_layer_height");

    const int gcode_field_height = 15; // 150
    const int notes_field_height = 25; // 250
    page = add_options_page(L("Custom G-code"), "cog");
        optgroup = page->new_optgroup(L("Start G-code"), 0);
        optgroup->m_on_change = [this, optgroup](const t_config_option_key& opt_key, const boost::any& value) {
            validate_custom_gcode_cb(this, optgroup, opt_key, value);
        };
        option = optgroup->get_option("start_gcode");
        option.opt.full_width = true;
        option.opt.is_code = true;
        option.opt.height = gcode_field_height;//150;
        optgroup->append_single_option_line(option);

        optgroup = page->new_optgroup(L("End G-code"), 0);
        optgroup->m_on_change = [this, optgroup](const t_config_option_key& opt_key, const boost::any& value) {
            validate_custom_gcode_cb(this, optgroup, opt_key, value);
        };
        option = optgroup->get_option("end_gcode");
        option.opt.full_width = true;
        option.opt.is_code = true;
        option.opt.height = gcode_field_height;//150;
        optgroup->append_single_option_line(option);

        optgroup = page->new_optgroup(L("Before layer change G-code"), 0);
        optgroup->m_on_change = [this, optgroup](const t_config_option_key& opt_key, const boost::any& value) {
            validate_custom_gcode_cb(this, optgroup, opt_key, value);
        };
        option = optgroup->get_option("before_layer_gcode");
        option.opt.full_width = true;
        option.opt.is_code = true;
        option.opt.height = gcode_field_height;//150;
        optgroup->append_single_option_line(option);

        optgroup = page->new_optgroup(L("After layer change G-code"), 0);
        optgroup->m_on_change = [this, optgroup](const t_config_option_key& opt_key, const boost::any& value) {
            validate_custom_gcode_cb(this, optgroup, opt_key, value);
        };
        option = optgroup->get_option("layer_gcode");
        option.opt.full_width = true;
        option.opt.is_code = true;
        option.opt.height = gcode_field_height;//150;
        optgroup->append_single_option_line(option);
>>>>>>> ec2f533e


    if (m_unregular_page_pos >= 0) {
        TabPrinter* tab = nullptr;
        if ((tab = dynamic_cast<TabPrinter*>(this)) != nullptr)
            tab->build_unregular_pages(true);
    }

}

void TabPrinter::build_sla()
{
    if (!m_pages.empty())
        m_pages.resize(0);
<<<<<<< HEAD
=======
    auto page = add_options_page(L("General"), "printer");
    auto optgroup = page->new_optgroup(L("Size and coordinates"));

    create_line_with_widget(optgroup.get(), "bed_shape", "custom-svg-and-png-bed-textures_124612", [this](wxWindow* parent) {
        return 	create_bed_shape_widget(parent);
    });
    optgroup->append_single_option_line("max_print_height");

    optgroup = page->new_optgroup(L("Display"));
    optgroup->append_single_option_line("display_width");
    optgroup->append_single_option_line("display_height");

    auto option = optgroup->get_option("display_pixels_x");
    Line line = { option.opt.full_label, "" };
    line.append_option(option);
    line.append_option(optgroup->get_option("display_pixels_y"));
    optgroup->append_line(line);
    optgroup->append_single_option_line("display_orientation");

    // FIXME: This should be on one line in the UI
    optgroup->append_single_option_line("display_mirror_x");
    optgroup->append_single_option_line("display_mirror_y");

    optgroup = page->new_optgroup(L("Tilt"));
    line = { L("Tilt time"), "" };
    line.append_option(optgroup->get_option("fast_tilt_time"));
    line.append_option(optgroup->get_option("slow_tilt_time"));
    line.append_option(optgroup->get_option("high_viscosity_tilt_time"));
    optgroup->append_line(line);
    optgroup->append_single_option_line("area_fill");

    optgroup = page->new_optgroup(L("Corrections"));
    line = Line{ m_config->def()->get("relative_correction")->full_label, "" };
    for (auto& axis : { "X", "Y", "Z" }) {
        auto opt = optgroup->get_option(std::string("relative_correction_") + char(std::tolower(axis[0])));
        opt.opt.label = axis;
        line.append_option(opt);
    }
    optgroup->append_line(line);
    optgroup->append_single_option_line("absolute_correction");
    optgroup->append_single_option_line("elefant_foot_compensation");
    optgroup->append_single_option_line("elefant_foot_min_width");
    optgroup->append_single_option_line("gamma_correction");
    
    optgroup = page->new_optgroup(L("Exposure"));
    optgroup->append_single_option_line("min_exposure_time");
    optgroup->append_single_option_line("max_exposure_time");
    optgroup->append_single_option_line("min_initial_exposure_time");
    optgroup->append_single_option_line("max_initial_exposure_time");

    build_print_host_upload_group(page.get());

    const int notes_field_height = 25; // 250
>>>>>>> ec2f533e

    append(this->m_pages, create_pages("printer_sla.ui"));

}


void TabPrinter::extruders_count_changed(size_t extruders_count)
{
    bool is_count_changed = false;
    if (m_extruders_count != extruders_count) {
        m_extruders_count = extruders_count;
        m_preset_bundle->printers.get_edited_preset().set_num_extruders(extruders_count);
        m_preset_bundle->update_multi_material_filament_presets();
        is_count_changed = true;
    } else if (m_extruders_count == 1 &&
        m_preset_bundle->project_config.option<ConfigOptionFloats>("wiping_volumes_matrix")->values.size() > 1)
        m_preset_bundle->update_multi_material_filament_presets();


    if (is_count_changed) {
        /* This function should be call in any case because of correct updating/rebuilding
         * of unregular pages of a Printer Settings
         * But now that is only varies extruders & milling, it's not really needed to do bouble-update everytime.
         * It also crate bugs as some gui can't rebuild the tree two times.
         */
        build_unregular_pages(false);

        //propagate change
        on_value_change("extruders_count", (int)extruders_count);
        //update default tool_name => not used, no need to do that
        //ConfigOptionStrings* names = this->m_config->option<ConfigOptionStrings>("tool_name");
        //for (size_t ss = 0; ss < names->values.size(); ss++)
        //    if (names->values[ss] == "")
        //        names->values[ss] = std::to_string(ss);
        //update gui
        wxGetApp().sidebar().update_objects_list_extruder_column(extruders_count);
    }
}

void TabPrinter::milling_count_changed(size_t milling_count)
{
    bool is_count_changed = false;
    if (m_milling_count != milling_count) {
        m_milling_count = milling_count;
        m_preset_bundle->printers.get_edited_preset().set_num_milling(milling_count);
        is_count_changed = true;
    }

    if (is_count_changed) {
        /* This function should be call in any case because of correct updating/rebuilding
         * of unregular pages of a Printer Settings
         */
        build_unregular_pages(false);

        //propagate change
        on_value_change("milling_count", milling_count);
        //wxGetApp().sidebar().update_objects_list_milling_column(milling_count);
    }
}

void TabPrinter::append_option_line_kinematics(ConfigOptionsGroupShp optgroup, const std::string opt_key, const std::string override_sidetext)
{
    Option option = optgroup->get_option_and_register(opt_key, 0);
    if (!override_sidetext.empty()) {
        option.opt.sidetext = override_sidetext;
        option.opt.sidetext_width = override_sidetext.length() + 1;
    }
    Line line = Line{ _(option.opt.full_label), "" };
    option.opt.width = 10;
    line.append_option(option);
    if (m_use_silent_mode
        || m_printer_technology == ptSLA // just for first build, if SLA printer preset is selected 
        ) {
        option = optgroup->get_option_and_register(opt_key, 1);
        if (!override_sidetext.empty()) {
            option.opt.sidetext = override_sidetext;
            option.opt.sidetext_width = override_sidetext.length() + 1;
        }
        option.opt.width = 10;
        line.append_option(option);
    }
    optgroup->append_line(line);
}

PageShp TabPrinter::build_kinematics_page()
{
    PageShp page = create_options_page(L("Machine limits"), "cog");
    ConfigOptionsGroupShp optgroup;
    Line line{ "", "" };
    GCodeFlavor flavor = m_config->option<ConfigOptionEnum<GCodeFlavor>>("gcode_flavor")->value;
    optgroup = page->new_optgroup(_L("Time estimation compensation"));
    if (flavor != gcfMarlinLegacy && flavor != gcfMarlinFirmware && flavor != gcfLerdge) {
        optgroup->append_single_option_line("time_estimation_compensation");
    }
    line = { _L("Flat time compensation"), wxString{""} };
    line.append_option(optgroup->get_option_and_register("time_start_gcode"));
    line.append_option(optgroup->get_option_and_register("time_toolchange"));
    optgroup->append_line(line);
    { // like optgroup->append_single_option_line("time_cost"); but with sidetext_width set
        Option option = optgroup->get_option_and_register("time_cost");
        option.opt.sidetext_width = 8;
        optgroup->append_single_option_line(option);
    }

    optgroup = page->new_optgroup(_L("Machine Limits"));
    optgroup->append_single_option_line("machine_limits_usage");
    line = { "", "" };
    line.full_width = 1;
    line.widget = [this](wxWindow* parent) {
        return description_line_widget(parent, &m_machine_limits_description_line);
    };
    optgroup->append_line(line);
    page->descriptions.push_back("machine_limits");

    if (m_use_silent_mode) {
        // Legend for OptionsGroups
        optgroup = page->new_optgroup("");
        auto line = Line{ "", "" };

        ConfigOptionDef def;
        def.type = coString;
        def.width = 15;
        def.gui_type = ConfigOptionDef::GUIType::legend;
        def.mode = comAdvancedE | comPrusa;
        def.tooltip = L("Values in this column are for Normal mode");
        def.set_default_value(new ConfigOptionString{ _u8L("Normal").data() });

        auto option = Option(def, "full_power_legend");
        line.append_option(option);

        def.tooltip = L("Values in this column are for Stealth mode");
        def.set_default_value(new ConfigOptionString{ _u8L("Stealth").data() });
        option = Option(def, "silent_legend");
        line.append_option(option);

        optgroup->append_line(line);
    }

    const std::vector<std::string> axes{ "x", "y", "z", "e" };
    optgroup = page->new_optgroup(L("Maximum feedrates"));
    for (const std::string& axis : axes) {
        append_option_line_kinematics(optgroup, "machine_max_feedrate_" + axis);
    }

    optgroup = page->new_optgroup(L("Maximum accelerations"));
    for (const std::string& axis : axes) {
        append_option_line_kinematics(optgroup, "machine_max_acceleration_" + axis);
    }
    append_option_line_kinematics(optgroup, "machine_max_acceleration_extruding");
    append_option_line_kinematics(optgroup, "machine_max_acceleration_retracting");
    append_option_line_kinematics(optgroup, "machine_max_acceleration_travel");

    optgroup = page->new_optgroup(L("Jerk limits"));
    for (const std::string& axis : axes) {
        append_option_line_kinematics(optgroup, "machine_max_jerk_" + axis);
    }

    optgroup = page->new_optgroup(L("Minimum feedrates"));
    append_option_line_kinematics(optgroup, "machine_min_extruding_rate");
    append_option_line_kinematics(optgroup, "machine_min_travel_rate");
    return page;
}

/* Previous name build_extruder_pages().
 *
 * This function was renamed because of now it implements not just an extruder pages building,
 * but "Machine limits" and "Single extruder MM setup" too
 * (These pages can changes according to the another values of a current preset)
 * */
void TabPrinter::build_unregular_pages(bool from_initial_build/* = false*/)
{
    size_t		n_before_extruders = m_unregular_page_pos;			//	Count of pages before Extruder pages
    bool changed = false;
    GCodeFlavor flavor = m_config->option<ConfigOptionEnum<GCodeFlavor>>("gcode_flavor")->value;

    /* ! Freeze/Thaw in this function is needed to avoid call OnPaint() for erased pages
     * and be cause of application crash, when try to change Preset in moment,
     * when one of unregular pages is selected.
     *  */
    Freeze();

    // Add/delete Kinematics page
    size_t kinematic_page_id = 0;
    for (size_t i = 0; i < m_pages.size(); ++i) { // first make sure it's not there already
        if (m_pages[i]->title().find(L("Machine limits")) != std::string::npos) {
            if (m_rebuild_kinematics_page)
                m_pages.erase(m_pages.begin() + i);
            else
                kinematic_page_id = i;
            n_before_extruders = i;
            break;
        }
    }

    if (kinematic_page_id < n_before_extruders) {
        auto page = build_kinematics_page();
        changed = true;
        m_rebuild_kinematics_page = false;
        m_pages.insert(m_pages.begin() + n_before_extruders, page);
    }

    n_before_extruders++; // kinematic page is always here

    if (m_has_single_extruder_MM_page && (!m_config->opt_bool("single_extruder_multi_material") || m_extruders_count == 1))
    {
        // if we have a single extruder MM setup, add a page with configuration options:
        for (size_t i = 0; i < m_pages.size(); ++i) // first make sure it's not there already
            if (m_pages[i]->title().find(L("Single extruder MM setup")) != std::string::npos) {
                m_pages.erase(m_pages.begin() + i);
                changed = true;
                break;
            }
        m_has_single_extruder_MM_page = false;
    }
    if (from_initial_build ||
        (m_extruders_count > 1 && m_config->opt_bool("single_extruder_multi_material") && !m_has_single_extruder_MM_page)) {
        // create a page, but pretend it's an extruder page, so we can add it to m_pages ourselves
        auto page = create_options_page(L("Single extruder MM setup"), "printer");
        auto optgroup = page->new_optgroup(L("Single extruder multimaterial parameters"));
        optgroup->append_single_option_line("cooling_tube_retraction");
        optgroup->append_single_option_line("cooling_tube_length");
        optgroup->append_single_option_line("parking_pos_retraction");
        optgroup->append_single_option_line("extra_loading_move");
        optgroup->append_single_option_line("high_current_on_filament_swap");
        optgroup = page->new_optgroup(_(L("Advanced wipe tower purge volume calculs")));
        optgroup->append_single_option_line("wipe_advanced");
        optgroup->append_single_option_line("wipe_advanced_nozzle_melted_volume");
        optgroup->append_single_option_line("wipe_advanced_multiplier");
        optgroup->append_single_option_line("wipe_advanced_algo");
        if (from_initial_build) {
            page->clear();
        } else {
            m_pages.insert(m_pages.begin() + n_before_extruders, page);
            m_has_single_extruder_MM_page = true;
        }
        changed = true;
    }
    if(m_has_single_extruder_MM_page)
        n_before_extruders++;

    // Build missed extruder pages
    for (size_t extruder_idx = m_extruders_count_old; extruder_idx < m_extruders_count; ++extruder_idx) {
        std::vector<PageShp> pages = this->create_pages("extruder.ui", extruder_idx);
        assert(pages.size() == 1);
        if (m_pages.size() > n_before_extruders + 1)
            m_pages.insert(m_pages.begin() + n_before_extruders + extruder_idx, pages[0]);
        changed = true;
    }
    // # remove extra pages
    if (m_extruders_count < m_extruders_count_old) {
        m_pages.erase(m_pages.begin() + n_before_extruders + m_extruders_count,
            m_pages.begin() + n_before_extruders + m_extruders_count_old);
        changed = true;
    }
    m_extruders_count_old = m_extruders_count;

    // Build missed milling pages
    for (size_t milling_idx = m_milling_count_old; milling_idx < m_milling_count; ++milling_idx) {
        std::vector<PageShp> pages = this->create_pages("milling.ui", milling_idx);
        assert(pages.size() == 1);
        if (m_pages.size() > n_before_extruders + 1)
            m_pages.insert(m_pages.begin() + n_before_extruders + m_extruders_count + milling_idx, pages[0]);
        changed = true;

    }
    // # remove extra pages
    if (m_milling_count < m_milling_count_old) {
        m_pages.erase(m_pages.begin() + n_before_extruders + m_extruders_count + m_milling_count,
            m_pages.begin() + n_before_extruders + m_extruders_count + m_milling_count_old);
        changed = true;
    }
    m_milling_count_old = m_milling_count;

    Thaw();

    if(changed)

    if (from_initial_build && m_printer_technology == ptSLA)
        return; // next part of code is no needed to execute at this moment

    rebuild_page_tree();

    // Reload preset pages with current configuration values
    reload_config();
}

// this gets executed after preset is loaded and before GUI fields are updated
void TabPrinter::on_preset_loaded()
{
    // update the extruders count field
    auto   *nozzle_diameter = dynamic_cast<const ConfigOptionFloats*>(m_config->option("nozzle_diameter"));
    size_t extruders_count = nozzle_diameter->values.size();
    // update the GUI field according to the number of nozzle diameters supplied
    extruders_count_changed(extruders_count);

    //same for milling
    auto* milling_diameter = dynamic_cast<const ConfigOptionFloats*>(m_config->option("milling_diameter"));
    size_t milling_count = milling_diameter->values.size();
    milling_count_changed(milling_count);
}

void TabPrinter::update_pages()
{

    // update m_pages ONLY if printer technology is changed
    const PrinterTechnology new_printer_technology = m_presets->get_edited_preset().printer_technology();
    if (new_printer_technology == m_printer_technology)
        return;

    //clear all active pages before switching
    clear_pages();

    // set m_pages to m_pages_(technology before changing)
    m_printer_technology == ptFFF ? m_pages.swap(m_pages_fff) : m_pages.swap(m_pages_sla);

    // build Tab according to the technology, if it's not exist jet OR
    // set m_pages_(technology after changing) to m_pages
    // m_printer_technology will be set by Tab::load_current_preset()
    if (new_printer_technology == ptFFF)
    {
        if (m_pages_fff.empty())
        {
            build_fff();
            if (m_extruders_count > 1)
            {
                m_preset_bundle->update_multi_material_filament_presets();
                on_value_change("extruders_count", (int)m_extruders_count);
            }
        }
        else
            m_pages.swap(m_pages_fff);

         wxGetApp().sidebar().update_objects_list_extruder_column(m_extruders_count);
    }
    else
        m_pages_sla.empty() ? build_sla() : m_pages.swap(m_pages_sla);

    rebuild_page_tree();
}

void TabPrinter::reload_config()
{
    Tab::reload_config();

    // "extruders_count" doesn't update from the update_config(),
    // so update it implicitly
    if (m_active_page && m_active_page->get_field("extruders_count"))
        m_active_page->set_value("extruders_count", int(m_extruders_count));
    if (m_active_page && m_active_page->get_field("milling_count"))
        m_active_page->set_value("milling_count", int(m_milling_count));
}

void TabPrinter::activate_selected_page(std::function<void()> throw_if_canceled)
{
    Tab::activate_selected_page(throw_if_canceled);

    // "extruders_count" doesn't update from the update_config(),
    // so update it implicitly
    if (m_active_page && m_active_page->get_field("extruders_count"))
        m_active_page->set_value("extruders_count", int(m_extruders_count));
    if (m_active_page && m_active_page->get_field("milling_count"))
        m_active_page->set_value("milling_count", int(m_milling_count));
}

void TabPrinter::clear_pages()
{
    Tab::clear_pages();
    m_reset_to_filament_color = nullptr;
}

void TabPrinter::toggle_options()
{
    if (!m_active_page || m_presets->get_edited_preset().printer_technology() != ptFFF)
        return;

    Field* field;

    const DynamicPrintConfig& print_config = m_preset_bundle->fff_prints.get_edited_preset().config;
    const DynamicPrintConfig& filament_config = m_preset_bundle->filaments.get_edited_preset().config;
    const DynamicPrintConfig& printer_config = m_preset_bundle->printers.get_edited_preset().config;

    // Print config values
    DynamicPrintConfig full_print_config;
    full_print_config.apply(print_config);
    full_print_config.apply(filament_config);
    full_print_config.apply(printer_config);

    bool have_multiple_extruders = m_extruders_count > 1;
    field = get_field("toolchange_gcode");
    if (field) field->toggle(have_multiple_extruders);
    field = get_field("single_extruder_multi_material");
    if (field) field->toggle(have_multiple_extruders);

    //thumbnails
    bool custom_color = m_config->opt_bool("thumbnails_custom_color");
    field = get_field("thumbnails_color");
    if (field) field->toggle(custom_color);

    //firmware
    bool have_remaining_times = m_config->opt_bool("remaining_times");
    field = get_field("remaining_times_type");
    if (field) field->toggle(have_remaining_times);

    auto flavor = m_config->option<ConfigOptionEnum<GCodeFlavor>>("gcode_flavor")->value;
    bool is_marlin_flavor = flavor == gcfMarlinLegacy || flavor == gcfMarlinFirmware;
    // Disable silent mode for non-marlin firmwares.
    field = get_field("silent_mode");
    if (field) field->toggle(is_marlin_flavor);

    if (m_config->option<ConfigOptionEnum<GCodeFlavor>>("gcode_flavor")->value == gcfKlipper)
        GCodeWriter::PausePrintCode = "PAUSE";
    else 
        GCodeWriter::PausePrintCode = "M601";

    if (m_last_gcode_flavor != uint8_t(m_config->option<ConfigOptionEnum<GCodeFlavor>>("gcode_flavor")->value)) {
        m_last_gcode_flavor = uint8_t(m_config->option<ConfigOptionEnum<GCodeFlavor>>("gcode_flavor")->value);
        m_rebuild_kinematics_page = true;
    }

    if (m_use_silent_mode != (m_last_gcode_flavor == gcfMarlinLegacy || m_last_gcode_flavor == gcfMarlinFirmware) && m_config->opt_bool("silent_mode")) {
        m_rebuild_kinematics_page = true;
        m_use_silent_mode = (m_last_gcode_flavor == gcfMarlinLegacy || m_last_gcode_flavor == gcfMarlinFirmware) && m_config->opt_bool("silent_mode");
    }

    wxString extruder_number;
    long val;
    if (m_active_page->title().StartsWith("Extruder ", &extruder_number) && extruder_number.ToLong(&val) &&
        val > 0 && (size_t)val <= m_extruders_count)
    {
        size_t i = size_t(val) - 1;
        bool have_retract_length = m_config->opt_float("retract_length", i) > 0;

        // when using firmware retraction, firmware decides retraction length
        bool use_firmware_retraction = m_config->opt_bool("use_firmware_retraction");
        field = get_field("retract_length", i);
        if (field)
            field->toggle(!use_firmware_retraction);

        // user can customize travel length if we have retraction length or we"re using
        // firmware retraction
        field = get_field("retract_before_travel", i);
        if (field)
            field->toggle(have_retract_length || use_firmware_retraction);

        // user can customize other retraction options if retraction is enabled
        bool retraction = (have_retract_length || use_firmware_retraction);
        std::vector<std::string> vec = { "retract_lift", "retract_layer_change" };
        for (auto el : vec) {
            field = get_field(el, i);
            if (field)
                field->toggle(retraction);
        }

        // retract lift above / below only applies if using retract lift
        vec.resize(0);
        vec = { "retract_lift_above", "retract_lift_below", "retract_lift_top", "retract_lift_first_layer" };
        for (auto el : vec) {
            field = get_field(el, i);
            if (field)
                field->toggle(retraction && m_config->opt_float("retract_lift", i) > 0);
        }

        // some options only apply when not using firmware retraction
        vec.resize(0);
        vec = { "retract_speed", "deretract_speed", "retract_before_wipe", "retract_restart_extra", "wipe", "wipe_speed" , "wipe_only_crossing"};
        for (auto el : vec) {
            field = get_field(el, i);
            if (field)
                field->toggle(retraction && !use_firmware_retraction);
        }

        bool wipe = m_config->opt_bool("wipe", i) && have_retract_length;
        vec = { "retract_before_wipe", "wipe_only_crossing", "wipe_speed" };
        for (auto el : vec) {
            field = get_field(el, i);
            if (field)
                field->toggle(wipe);
        }

        // wipe_only_crossing can only work if avoid_crossing_perimeters
        if (!full_print_config.opt_bool("avoid_crossing_perimeters")) {
            field = get_field("wipe_only_crossing", i);
            if (field)
                field->toggle(false);
        }

        if (use_firmware_retraction && wipe) {
            //wxMessageDialog dialog(parent(),
            MessageDialog dialog(parent(),
                _(L("The Wipe option is not available when using the Firmware Retraction mode.\n"
                "\nShall I disable it in order to enable Firmware Retraction?")),
                _(L("Firmware Retraction")), wxICON_WARNING | wxYES | wxNO);

            DynamicPrintConfig new_conf = *m_config;
            if (dialog.ShowModal() == wxID_YES) {
                auto wipe = static_cast<ConfigOptionBools*>(m_config->option("wipe")->clone());
                for (size_t w = 0; w < wipe->values.size(); w++)
                    wipe->values[w] = false;
                new_conf.set_key_value("wipe", wipe);
            } else {
                new_conf.set_key_value("use_firmware_retraction", new ConfigOptionBool(false));
            }
            load_config(new_conf);
        }

        field = get_field("retract_length_toolchange", i);
        if (field)
            field->toggle(have_multiple_extruders);

        bool toolchange_retraction = m_config->opt_float("retract_length_toolchange", i) > 0;
        field = get_field("retract_restart_extra_toolchange", i);
        if (field)
            field->toggle(have_multiple_extruders && toolchange_retraction);
    }
    if (m_has_single_extruder_MM_page) {
        bool have_advanced_wipe_volume = m_config->opt_bool("wipe_advanced");
        for (auto el : { "wipe_advanced_nozzle_melted_volume", "wipe_advanced_multiplier", "wipe_advanced_algo" }) {
            Field *field = get_field(el);
            if (field)
                field->toggle(have_advanced_wipe_volume);
        }
    }

    if (std::find(m_active_page->descriptions.begin(), m_active_page->descriptions.end(), "machine_limits") != m_active_page->descriptions.end() && m_machine_limits_description_line) {
//        assert(m_config->option<ConfigOptionEnum<GCodeFlavor>>("gcode_flavor")->value == gcfMarlinLegacy
//            || m_config->option<ConfigOptionEnum<GCodeFlavor>>("gcode_flavor")->value == gcfMarlinFirmware);
        const auto *machine_limits_usage = m_config->option<ConfigOptionEnum<MachineLimitsUsage>>("machine_limits_usage");
        bool enabled = machine_limits_usage->value != MachineLimitsUsage::Ignore;
        bool silent_mode = (m_last_gcode_flavor == gcfMarlinLegacy || m_last_gcode_flavor == gcfMarlinFirmware) && m_config->opt_bool("silent_mode");
        int  max_field = silent_mode ? 2 : 1;
        for (const std::string &opt : Preset::machine_limits_options())
            for (int i = 0; i < max_field; ++i) {
                Field* field = get_field(opt, i);
                if (field)
                    field->toggle(enabled);
            }
        update_machine_limits_description(machine_limits_usage->value);
    }

    //z step checks
    double z_step = m_config->opt_float("z_step");
    if(z_step > 0){
        int64_t z_step_Mlong = (int64_t)(z_step * 1000000.);
        DynamicPrintConfig new_conf;
        bool has_changed = false;
        const std::vector<double>& nozzle_diameters = m_config->option<ConfigOptionFloats>("nozzle_diameter")->values;
        const std::vector<FloatOrPercent>& min_layer_height = m_config->option<ConfigOptionFloatsOrPercents>("min_layer_height")->values;
        for (int i = 0; i < min_layer_height.size(); i++) {
            if(!min_layer_height[i].percent)
                if (min_layer_height[i].value != 0 && (int64_t)(min_layer_height[i].value * 1000000.) % z_step_Mlong != 0) {
                    if (!has_changed)
                        new_conf = *m_config;
                    new_conf.option<ConfigOptionFloatsOrPercents>("min_layer_height")->values[i].value = std::max(z_step, Slic3r::check_z_step(min_layer_height[i].value, z_step));
                    has_changed = true;
                }
        }
        std::vector<FloatOrPercent> max_layer_height = m_config->option<ConfigOptionFloatsOrPercents>("max_layer_height")->values;
        for (int i = 0; i < max_layer_height.size(); i++) {
            if (!max_layer_height[i].percent)
                if ((int64_t)(max_layer_height[i].value * 1000000.) % z_step_Mlong != 0) {
                    if (!has_changed)
                        new_conf = *m_config;
                    new_conf.option<ConfigOptionFloatsOrPercents>("max_layer_height")->values[i].value = std::max(z_step, Slic3r::check_z_step(max_layer_height[i].value, z_step));
                    has_changed = true;
                }
        }
        if (has_changed) {
            load_config(new_conf);
        }
    }
}

void TabPrinter::update()
{
    m_update_cnt++;
    m_presets->get_edited_preset().printer_technology() == ptFFF ? update_fff() : update_sla();
    m_update_cnt--;

    update_description_lines();
    Layout();

    if (m_update_cnt == 0)
        wxGetApp().mainframe->on_config_changed(m_config);
}

void TabPrinter::update_fff()
{
    if (m_use_silent_mode != m_config->opt_bool("silent_mode")) {
        m_rebuild_kinematics_page = true;
        m_use_silent_mode = m_config->opt_bool("silent_mode");
    }

    // not used
    //const auto flavor = m_config->option<ConfigOptionEnum<GCodeFlavor>>("gcode_flavor")->value;
    //bool supports_travel_acceleration = (flavor == gcfMarlinFirmware || flavor == gcfRepRap);
    //bool supports_min_feedrates = (flavor == gcfMarlinFirmware || flavor == gcfMarlinLegacy);
    //if (m_supports_travel_acceleration != supports_travel_acceleration || m_supports_min_feedrates != supports_min_feedrates) {
    //    m_rebuild_kinematics_page = true;
    //    m_supports_travel_acceleration = supports_travel_acceleration;
    //    m_supports_min_feedrates = supports_min_feedrates;
    //}

    toggle_options();
}

void TabPrinter::update_sla()
{ ; }

void Tab::update_ui_items_related_on_parent_preset(const Preset* selected_preset_parent)
{
    m_is_default_preset = selected_preset_parent != nullptr && selected_preset_parent->is_default;

    m_bmp_non_system = selected_preset_parent ? &m_bmp_value_unlock : &m_bmp_white_bullet;
    m_ttg_non_system = selected_preset_parent ? &m_ttg_value_unlock : &m_ttg_white_bullet_ns;
    m_tt_non_system  = selected_preset_parent ? &m_tt_value_unlock  : &m_ttg_white_bullet_ns;
    m_tt_non_system_script = selected_preset_parent ? &m_tt_value_unlock_script : &m_ttg_white_bullet_ns;
}

// Initialize the UI from the current preset
void Tab::load_current_preset()
{
    const Preset& preset = m_presets->get_edited_preset();

    update_btns_enabling();

    update();
    if (m_type == Slic3r::Preset::TYPE_PRINTER) {
        // For the printer profile, generate the extruder pages.
        if (preset.printer_technology() == ptFFF)
            on_preset_loaded();
        else
            wxGetApp().sidebar().update_objects_list_extruder_column(1);
    }
    // Reload preset pages with the new configuration values.
    reload_config();

    update_ui_items_related_on_parent_preset(m_presets->get_selected_preset_parent());


    // apply duplicate_distance for print preset
    if (m_type == Preset::TYPE_FFF_PRINT || m_type == Preset::TYPE_SLA_PRINT) {
        wxGetApp().mainframe->plater()->canvas3D()->set_arrange_settings(m_presets->get_edited_preset().config, m_presets->get_edited_preset().printer_technology());
    }

//	m_undo_to_sys_btn->Enable(!preset.is_default);

#if 0
    // use CallAfter because some field triggers schedule on_change calls using CallAfter,
    // and we don't want them to be called after this update_dirty() as they would mark the
    // preset dirty again
    // (not sure this is true anymore now that update_dirty is idempotent)
    wxTheApp->CallAfter([this]
#endif
    {
        // checking out if this Tab exists till this moment
        if (!wxGetApp().checked_tab(this))
            return;
        update_tab_ui();

        // update show/hide tabs
        //merill note: this is a bit of anti-inheritance pattern
        if (m_type == Slic3r::Preset::TYPE_PRINTER) {
            const PrinterTechnology printer_technology = m_presets->get_edited_preset().printer_technology();
            const PrinterTechnology old_printer_technology = static_cast<TabPrinter*>(this)->m_printer_technology;
            if (printer_technology != old_printer_technology)
            {
                // The change of the technology requires to remove some of unrelated Tabs
                // During this action, wxNoteBook::RemovePage invoke wxEVT_NOTEBOOK_PAGE_CHANGED
                // and as a result a function select_active_page() is called fron Tab::OnActive()
                // But we don't need it. So, to avoid activation of the page, set m_active_page to NULL 
                // till unusable Tabs will be deleted
                Page* tmp_page = m_active_page;
                m_active_page = nullptr;
                for (auto tab : wxGetApp().tabs_list) {
                    if (tab->type() == Preset::TYPE_PRINTER) { // Printer tab shouln't be swapped
                        int cur_selection = wxGetApp().tab_panel()->GetSelection();
#ifdef _USE_CUSTOM_NOTEBOOK
                        //update icon
                        int icon_size = 0;
                        try {
                            icon_size = atoi(wxGetApp().app_config->get("tab_icon_size").c_str());
                        }
                        catch (std::exception e) {}
                        if (icon_size > 0) {
                            Notebook* notebook = dynamic_cast<Notebook*>(wxGetApp().tab_panel());
                            notebook->SetPageImage(notebook->FindFirstBtPage(tab), tab->icon_name(icon_size, printer_technology), icon_size);
                        }
#endif
                        if (cur_selection != 0)
                            wxGetApp().tab_panel()->SetSelection(wxGetApp().tab_panel()->GetPageCount() - 1);
                        continue;
                    }
                    if (tab->supports_printer_technology(printer_technology))
                    {
                        //search the other one to be replaced
                        for (auto tab_old : wxGetApp().tabs_list) {
                            if ((tab->type() & Preset::TYPE_TAB) == (tab_old->type() & Preset::TYPE_TAB) && tab_old->supports_printer_technology(old_printer_technology) ) {
                                wxGetApp().mainframe->change_tab(tab_old, tab);
//#ifdef _MSW_DARK_MODE // maybe it's needed???
//                        if (!wxGetApp().tabs_as_menu()) {
//                            std::string bmp_name = tab->type() == Slic3r::Preset::TYPE_FFF_FILAMENT      ? "spool" :
//                                                   tab->type() == Slic3r::Preset::TYPE_SLA_MATERIAL  ? "resin" : "cog";
//                            tab->Hide(); // #ys_WORKAROUND : Hide tab before inserting to avoid unwanted rendering of the tab
//                            dynamic_cast<Notebook*>(wxGetApp().tab_panel())->InsertBtPage(wxGetApp().tab_panel()->FindPage(this), tab, tab->title(), bmp_name);
//                        }
//                        else
//#                            
                            }
                        }
                    }
                }
                //wxGetApp().mainframe->update_layout();
                static_cast<TabPrinter*>(this)->m_printer_technology = printer_technology;
                m_active_page = tmp_page;
//#ifdef _MSW_DARK_MODE // change_tab already call update_icon, no need to re-do it here.
//                if (!wxGetApp().tabs_as_menu())
//                    dynamic_cast<Notebook*>(wxGetApp().tab_panel())->SetPageImage(wxGetApp().tab_panel()->FindPage(this), printer_technology == ptFFF ? "printer" : "sla_printer");
//#endif
            }
            on_presets_changed();
            if (printer_technology == ptFFF) {
                static_cast<TabPrinter*>(this)->m_initial_extruders_count = static_cast<const ConfigOptionFloats*>(m_presets->get_selected_preset().config.option("nozzle_diameter"))->values.size(); //static_cast<TabPrinter*>(this)->m_extruders_count;
                const Preset* parent_preset = m_presets->get_selected_preset_parent();
                static_cast<TabPrinter*>(this)->m_sys_extruders_count = parent_preset == nullptr ? 0 :
                    static_cast<const ConfigOptionFloats*>(parent_preset->config.option("nozzle_diameter"))->values.size();
                static_cast<TabPrinter*>(this)->m_initial_milling_count = static_cast<TabPrinter*>(this)->m_milling_count;
                static_cast<TabPrinter*>(this)->m_sys_milling_count = parent_preset == nullptr ? 0 :
                    static_cast<const ConfigOptionFloats*>(parent_preset->config.option("milling_diameter"))->values.size();
            }
        }
        else {
            on_presets_changed();
            if ((m_type & Preset::TYPE_PRINT1) != 0)
                update_frequently_changed_parameters();

            //update width/spacing links
            if (m_type == Preset::TYPE_FFF_PRINT) {
                //verify that spacings are set
                if (m_config && !m_config->update_phony({
                        &wxGetApp().preset_bundle->prints(wxGetApp().plater()->printer_technology()).get_edited_preset().config,
                        &wxGetApp().preset_bundle->materials(wxGetApp().plater()->printer_technology()).get_edited_preset().config,
                        &wxGetApp().preset_bundle->printers.get_edited_preset().config
                    }).empty()) {
                    update_dirty(); // will call on_presets_changed() again
                    reload_config();
                }
            }
        }

        m_opt_status_value = (m_presets->get_selected_preset_parent() ? osSystemValue : 0) | osInitValue;
        init_options_list();
        update_visibility();
        update_changed_ui();
    }
#if 0
    );
#endif
}

//Regerenerate content of the page tree.
void Tab::rebuild_page_tree()
{
    // get label of the currently selected item
    const auto sel_item = m_treectrl->GetSelection();
    const auto selected = sel_item ? m_treectrl->GetItemText(sel_item) : "";
    const auto rootItem = m_treectrl->GetRootItem();

    wxTreeItemId item;

    // Delete/Append events invoke wxEVT_TREE_SEL_CHANGED event.
    // To avoid redundant clear/activate functions call
    // suppress activate page before page_tree rebuilding
    m_disable_tree_sel_changed_event = true;
    m_treectrl->DeleteChildren(rootItem);

    for (auto p : m_pages)
    {
        if (!p->get_show())
            continue;
        auto itemId = m_treectrl->AppendItem(rootItem, translate_category(p->title(), m_type), p->iconID());
        m_treectrl->SetItemTextColour(itemId, p->get_item_colour());
        if (translate_category(p->title(), m_type) == selected)
            item = itemId;
        }
    if (!item) {
        // this is triggered on first load, so we don't disable the sel change event
        item = m_treectrl->GetFirstVisibleItem();
    }

    // allow activate page before selection of a page_tree item
    m_disable_tree_sel_changed_event = false;
    if (item)
            m_treectrl->SelectItem(item);
}

void Tab::update_btns_enabling()
{
    // we can delete any preset from the physical printer
    // and any user preset
        const Preset& preset = m_presets->get_edited_preset();
    m_btn_delete_preset->Show((m_type == Preset::TYPE_PRINTER && m_preset_bundle->physical_printers.has_selection())
                              || (!preset.is_default && !preset.is_system));

    if (m_btn_edit_ph_printer)
        m_btn_edit_ph_printer->SetToolTip( m_preset_bundle->physical_printers.has_selection() ?
                                           _L("Edit physical printer") : _L("Add physical printer"));
}

void Tab::update_preset_choice()
{
    m_presets_choice->update();
    update_btns_enabling();
}

// Called by the UI combo box when the user switches profiles, and also to delete the current profile.
// Select a preset by a name.If !defined(name), then the default preset is selected.
// If the current profile is modified, user is asked to save the changes.
void Tab::select_preset(std::string preset_name, bool delete_current /*=false*/, const std::string& last_selected_ph_printer_name/* =""*/)
{
    if (preset_name.empty()) {
        if (delete_current) {
            // Find an alternate preset to be selected after the current preset is deleted.
            const std::deque<Preset> &presets 		= m_presets->get_presets();
            size_t    				  idx_current   = m_presets->get_idx_selected();
            // Find the next visible preset.
            size_t 				      idx_new       = idx_current + 1;
            if (idx_new < presets.size())
                for (; idx_new < presets.size() && ! presets[idx_new].is_visible; ++ idx_new) ;
            if (idx_new == presets.size())
                for (idx_new = idx_current - 1; idx_new > 0 && ! presets[idx_new].is_visible; -- idx_new);
            preset_name = presets[idx_new].name;
        } else {
            // If no name is provided, select the "-- default --" preset.
            preset_name = m_presets->default_preset().name;
        }
    }
    assert(! delete_current || (m_presets->get_edited_preset().name != preset_name && m_presets->get_edited_preset().is_user()));
    bool current_dirty = ! delete_current && m_presets->current_is_dirty();
    bool print_tab     = m_presets->type() == Preset::TYPE_FFF_PRINT || m_presets->type() == Preset::TYPE_SLA_PRINT;
    bool printer_tab   = m_presets->type() == Preset::TYPE_PRINTER;
    bool canceled      = false;
    bool technology_changed = false;
    m_dependent_tabs.clear();
    if (current_dirty && ! may_discard_current_dirty_preset(nullptr, preset_name)) {
        canceled = true;
    } else if (print_tab) {
        // Before switching the print profile to a new one, verify, whether the currently active filament or SLA material
        // are compatible with the new print.
        // If it is not compatible and the current filament or SLA material are dirty, let user decide
        // whether to discard the changes or keep the current print selection.
        PresetWithVendorProfile printer_profile = m_preset_bundle->printers.get_edited_preset_with_vendor_profile();
        PrinterTechnology  printer_technology = printer_profile.preset.printer_technology();
        PresetCollection  &dependent = (printer_technology == ptFFF) ? m_preset_bundle->filaments : m_preset_bundle->sla_materials;
        bool 			   old_preset_dirty = dependent.current_is_dirty();
        bool 			   new_preset_compatible = is_compatible_with_print(dependent.get_edited_preset_with_vendor_profile(), 
            m_presets->get_preset_with_vendor_profile(*m_presets->find_preset(preset_name, true)), printer_profile);
        if (! canceled)
            canceled = old_preset_dirty && ! new_preset_compatible && ! may_discard_current_dirty_preset(&dependent, preset_name);
        if (! canceled) {
            // The preset will be switched to a different, compatible preset, or the '-- default --'.
            m_dependent_tabs.emplace_back((printer_technology == ptFFF) ? Preset::Type::TYPE_FFF_FILAMENT : Preset::Type::TYPE_SLA_MATERIAL);
            if (old_preset_dirty && ! new_preset_compatible)
                dependent.discard_current_changes();
        }
    } else if (printer_tab) {
        // Before switching the printer to a new one, verify, whether the currently active print and filament
        // are compatible with the new printer.
        // If they are not compatible and the current print or filament are dirty, let user decide
        // whether to discard the changes or keep the current printer selection.
        //
        // With the introduction of the SLA printer types, we need to support switching between
        // the FFF and SLA printers.
        const Preset 		&new_printer_preset     = *m_presets->find_preset(preset_name, true);
        const PresetWithVendorProfile new_printer_preset_with_vendor_profile = m_presets->get_preset_with_vendor_profile(new_printer_preset);
        PrinterTechnology    old_printer_technology = m_presets->get_edited_preset().printer_technology();
        PrinterTechnology    new_printer_technology = new_printer_preset.printer_technology();
        if (new_printer_technology == ptSLA && old_printer_technology == ptFFF && !wxGetApp().may_switch_to_SLA_preset(_L("New printer preset selected")))
            canceled = true;
        else {
            struct PresetUpdate {
                Preset::Type         tab_type;
                PresetCollection 	*presets;
                PrinterTechnology    technology;
                bool    	         old_preset_dirty;
                bool         	     new_preset_compatible;
            };
            std::vector<PresetUpdate> updates = {
                { Preset::Type::TYPE_FFF_PRINT,     &m_preset_bundle->fff_prints,   ptFFF },
                { Preset::Type::TYPE_SLA_PRINT,     &m_preset_bundle->sla_prints,   ptSLA },
                { Preset::Type::TYPE_FFF_FILAMENT,  &m_preset_bundle->filaments,    ptFFF },
                { Preset::Type::TYPE_SLA_MATERIAL,  &m_preset_bundle->sla_materials,ptSLA }
            };
            for (PresetUpdate &pu : updates) {
                pu.old_preset_dirty = (old_printer_technology == pu.technology) && pu.presets->current_is_dirty();
                pu.new_preset_compatible = (new_printer_technology == pu.technology) && is_compatible_with_printer(pu.presets->get_edited_preset_with_vendor_profile(), new_printer_preset_with_vendor_profile);
                if (!canceled)
                    canceled = pu.old_preset_dirty && !pu.new_preset_compatible && !may_discard_current_dirty_preset(pu.presets, preset_name);
            }
            if (!canceled) {
                for (PresetUpdate &pu : updates) {
                    // The preset will be switched to a different, compatible preset, or the '-- default --'.
                    if (pu.technology == new_printer_technology)
                        m_dependent_tabs.emplace_back(pu.tab_type);
                    if (pu.old_preset_dirty && !pu.new_preset_compatible)
                        pu.presets->discard_current_changes();
                }
            }
        }
        if (! canceled)
            technology_changed = old_printer_technology != new_printer_technology;
    }

    if (! canceled && delete_current) {
        // Delete the file and select some other reasonable preset.
        // It does not matter which preset will be made active as the preset will be re-selected from the preset_name variable.
        // The 'external' presets will only be removed from the preset list, their files will not be deleted.
        try {
            m_presets->delete_current_preset();
        } catch (const std::exception & /* e */) {
            //FIXME add some error reporting!
            canceled = true;
        }
    }

    if (canceled) {
        if (m_type == Preset::TYPE_PRINTER) {
            if (!last_selected_ph_printer_name.empty() &&
                m_presets->get_edited_preset().name == PhysicalPrinter::get_preset_name(last_selected_ph_printer_name)) {
                // If preset selection was canceled and previously was selected physical printer, we should select it back
                m_preset_bundle->physical_printers.select_printer(last_selected_ph_printer_name);
            }
            if (m_preset_bundle->physical_printers.has_selection()) {
                // If preset selection was canceled and physical printer was selected
                // we must disable selection marker for the physical printers
                m_preset_bundle->physical_printers.unselect_printer();
        }
        }

        update_tab_ui();

        // Trigger the on_presets_changed event so that we also restore the previous value in the plater selector,
        // if this action was initiated from the plater.
        on_presets_changed();
    } else {
        if (current_dirty)
            m_presets->discard_current_changes();

        const bool is_selected = m_presets->select_preset_by_name(preset_name, false) || delete_current;
        assert(m_presets->get_edited_preset().name == preset_name || ! is_selected);
        // Mark the print & filament enabled if they are compatible with the currently selected preset.
        // The following method should not discard changes of current print or filament presets on change of a printer profile,
        // if they are compatible with the current printer.
        auto update_compatible_type = [delete_current](bool technology_changed, bool on_page, bool show_incompatible_presets) {
            return (delete_current || technology_changed) ? PresetSelectCompatibleType::Always :
                   on_page                                ? PresetSelectCompatibleType::Never  :
                   show_incompatible_presets              ? PresetSelectCompatibleType::OnlyIfWasCompatible : PresetSelectCompatibleType::Always;
        };
        if (current_dirty || delete_current || print_tab || printer_tab)
            m_preset_bundle->update_compatible(
                update_compatible_type(technology_changed, print_tab,   (print_tab ? this : wxGetApp().get_tab(Preset::TYPE_FFF_PRINT))->m_show_incompatible_presets),
                update_compatible_type(technology_changed, false, 		wxGetApp().get_tab(Preset::TYPE_FFF_FILAMENT)->m_show_incompatible_presets));
        // Initialize the UI from the current preset.
        if (printer_tab)
            static_cast<TabPrinter*>(this)->update_pages();

        if (! is_selected && printer_tab)
        {
            /* There is a case, when :
             * after Config Wizard applying we try to select previously selected preset, but
             * in a current configuration this one:
             *  1. doesn't exist now,
             *  2. have another printer_technology
             * So, it is necessary to update list of dependent tabs
             * to the corresponding printer_technology
             */
            const PrinterTechnology printer_technology = m_presets->get_edited_preset().printer_technology();
            if (printer_technology == ptFFF && m_dependent_tabs.front() != Preset::Type::TYPE_FFF_PRINT)
                m_dependent_tabs = { Preset::Type::TYPE_FFF_PRINT, Preset::Type::TYPE_FFF_FILAMENT };
            else if (printer_technology == ptSLA && m_dependent_tabs.front() != Preset::Type::TYPE_SLA_PRINT)
                m_dependent_tabs = { Preset::Type::TYPE_SLA_PRINT, Preset::Type::TYPE_SLA_MATERIAL };
        }

        // check if there is something in the cache to move to the new selected preset
        apply_config_from_cache();

        load_current_preset();


    }

    if (technology_changed)
        wxGetApp().mainframe->technology_changed();
}

// If the current preset is dirty, the user is asked whether the changes may be discarded.
// if the current preset was not dirty, or the user agreed to discard the changes, 1 is returned.
bool Tab::may_discard_current_dirty_preset(PresetCollection* presets /*= nullptr*/, const std::string& new_printer_name /*= ""*/)
{
    if (presets == nullptr) presets = m_presets;

    UnsavedChangesDialog dlg(m_type, presets, new_printer_name);
    if (wxGetApp().app_config->get("default_action_on_select_preset") == "none" && dlg.ShowModal() == wxID_CANCEL)
        return false;

    if (dlg.save_preset())  // save selected changes
    {
        const std::vector<std::string>& unselected_options = dlg.get_unselected_options(presets->type());
        const std::string& name = dlg.get_preset_name();

        if (m_type == presets->type()) // save changes for the current preset from this tab
        {
            // revert unselected options to the old values
            presets->get_edited_preset().config.apply_only(presets->get_selected_preset().config, unselected_options);
            save_preset(name);
        }
        else
        {
            m_preset_bundle->save_changes_for_preset(name, presets->type(), unselected_options);

            // If filament preset is saved for multi-material printer preset,
            // there are cases when filament comboboxs are updated for old (non-modified) colors,
            // but in full_config a filament_colors option aren't.
            if (presets->type() == Preset::TYPE_FFF_FILAMENT && wxGetApp().extruders_edited_cnt() > 1)
                wxGetApp().plater()->force_filament_colors_update();
        }
    }
    else if (dlg.transfer_changes()) // move selected changes
    {
        std::vector<std::string> selected_options = dlg.get_selected_options();
        if (m_type == presets->type()) // move changes for the current preset from this tab
        {
            if (m_type == Preset::TYPE_PRINTER) {
                auto it = std::find(selected_options.begin(), selected_options.end(), "extruders_count");
                if (it != selected_options.end()) {
                    // erase "extruders_count" option from the list
                    selected_options.erase(it);
                    // cache the extruders count
                    static_cast<TabPrinter*>(this)->cache_extruder_cnt();
                }
            }

            // copy selected options to the cache from edited preset
            cache_config_diff(selected_options);
        } else
            wxGetApp().get_tab(presets->type())->cache_config_diff(selected_options);
    }

    return true;
}

void Tab::clear_pages()
{
    // invalidated highlighter, if any exists
    m_highlighter.invalidate();
    m_page_sizer->Clear(true);
    // clear pages from the controlls
    for (auto p : m_pages)
        p->clear();

    // nulling pointers
    m_parent_preset_description_line = nullptr;
    m_detach_preset_btn = nullptr;

    m_compatible_printers.checkbox  = nullptr;
    m_compatible_printers.btn       = nullptr;

    m_compatible_prints.checkbox    = nullptr;
    m_compatible_prints.btn         = nullptr;
}

void Tab::update_description_lines()
{
    if (m_active_page && m_active_page->title() == "Dependencies" && m_parent_preset_description_line)
        update_preset_description_line();
}

void Tab::activate_selected_page(std::function<void()> throw_if_canceled)
{
    if (!m_active_page)
        return;

    m_active_page->activate(m_mode, throw_if_canceled);
    update_changed_ui();
    update_description_lines();
    toggle_options();
}

bool Tab::tree_sel_change_delayed()
{
    // There is a bug related to Ubuntu overlay scrollbars, see https://github.com/prusa3d/PrusaSlicer/issues/898 and https://github.com/prusa3d/PrusaSlicer/issues/952.
    // The issue apparently manifests when Show()ing a window with overlay scrollbars while the UI is frozen. For this reason,
    // we will Thaw the UI prematurely on Linux. This means destroing the no_updates object prematurely.
#ifdef __linux__
    std::unique_ptr<wxWindowUpdateLocker> no_updates(new wxWindowUpdateLocker(this));
#else
    /* On Windows we use DoubleBuffering during rendering,
     * so on Window is no needed to call a Freeze/Thaw functions.
     * But under OSX (builds compiled with MacOSX10.14.sdk) wxStaticBitmap rendering is broken without Freeze/Thaw call.
     */
//#ifdef __WXOSX__  // Use Freeze/Thaw to avoid flickering during clear/activate new page
    wxWindowUpdateLocker noUpdates(this);
//#endif
#endif

    Page* page = nullptr;
    const auto sel_item = m_treectrl->GetSelection();
    const auto selection = sel_item ? m_treectrl->GetItemText(sel_item) : "";
    for (auto p : m_pages)
        if (translate_category(p->title(), m_type) == selection)
        {
            page = p.get();
            m_is_nonsys_values = page->m_is_nonsys_values;
            m_is_modified_values = page->m_is_modified_values;
            break;
        }
    if (page == nullptr || m_active_page == page)
        return false;

    // clear pages from the controls
    m_active_page = page;
    
    auto throw_if_canceled = std::function<void()>([this](){
#ifdef WIN32
            wxCheckForInterrupt(m_treectrl);
            if (m_page_switch_planned)
                throw UIBuildCanceled();
#else // WIN32
            (void)this; // silence warning
#endif
        });

    try {
        clear_pages();
        throw_if_canceled();

        if (wxGetApp().mainframe!=nullptr && wxGetApp().mainframe->is_active_and_shown_tab(this))
            activate_selected_page(throw_if_canceled);

    #ifdef __linux__
        no_updates.reset(nullptr);
    #endif

    update_undo_buttons();
        throw_if_canceled();

        m_hsizer->Layout();
        throw_if_canceled();
        Refresh();
    } catch (const UIBuildCanceled&) {
        if (m_active_page)
            m_active_page->clear();
        return true;
    }

    return false;
}

void Tab::OnKeyDown(wxKeyEvent& event)
{
    if (event.GetKeyCode() == WXK_TAB)
        m_treectrl->Navigate(event.ShiftDown() ? wxNavigationKeyEvent::IsBackward : wxNavigationKeyEvent::IsForward);
    else
        event.Skip();
}

void Tab::compare_preset()
{
    wxGetApp().mainframe->diff_dialog.show(m_type);
}

// Save the current preset into file.
// This removes the "dirty" flag of the preset, possibly creates a new preset under a new name,
// and activates the new preset.
// Wizard calls save_preset with a name "My Settings", otherwise no name is provided and this method
// opens a Slic3r::GUI::SavePresetDialog dialog.
void Tab::save_preset(std::string name /*= ""*/, bool detach)
{
    // since buttons(and choices too) don't get focus on Mac, we set focus manually
    // to the treectrl so that the EVT_* events are fired for the input field having
    // focus currently.is there anything better than this ?
//!	m_treectrl->OnSetFocus();

    if (name.empty()) {
        SavePresetDialog dlg(m_parent, m_type, detach ? _u8L("Detached") : "");
        auto result = dlg.ShowModal();
        // OK => ADD, APPLY => RENAME
        if (result != wxID_OK && result != wxID_APPLY)
            return;
        name = dlg.get_name();
        }

    if (detach && m_type == Preset::TYPE_PRINTER)
        m_config->opt_string("printer_model", true) = "";

    // Save the preset into Slic3r::data_dir / presets / section_name / preset_name.ini
    m_presets->save_current_preset(name, detach);

    if (detach && m_type == Preset::TYPE_PRINTER)
        wxGetApp().mainframe->on_config_changed(m_config);

    // Mark the print & filament enabled if they are compatible with the currently selected preset.
    // If saving the preset changes compatibility with other presets, keep the now incompatible dependent presets selected, however with a "red flag" icon showing that they are no more compatible.
    m_preset_bundle->update_compatible(PresetSelectCompatibleType::Never);
    // Add the new item into the UI component, remove dirty flags and activate the saved item.
    update_tab_ui();
    // Update the selection boxes at the plater.
    on_presets_changed();
    // If current profile is saved, "delete preset" button have to be enabled
    m_btn_delete_preset->Show();
    m_btn_delete_preset->GetParent()->Layout();

    if (m_type == Preset::TYPE_PRINTER)
        static_cast<TabPrinter*>(this)->m_initial_extruders_count = static_cast<TabPrinter*>(this)->m_extruders_count;
    if (m_type == Preset::TYPE_PRINTER)
        static_cast<TabPrinter*>(this)->m_initial_milling_count = static_cast<TabPrinter*>(this)->m_milling_count;

    // Parent preset is "default" after detaching, so we should to update UI values, related on parent preset  
    if (detach)
        update_ui_items_related_on_parent_preset(m_presets->get_selected_preset_parent());

    update_changed_ui();

    /* If filament preset is saved for multi-material printer preset, 
     * there are cases when filament comboboxs are updated for old (non-modified) colors, 
     * but in full_config a filament_colors option aren't.*/
    if (m_type == Preset::TYPE_FFF_FILAMENT && wxGetApp().extruders_edited_cnt() > 1)
        wxGetApp().plater()->force_filament_colors_update();

    {
        // Profile compatiblity is updated first when the profile is saved.
        // Update profile selection combo boxes at the depending tabs to reflect modifications in profile compatibility.
        std::vector<Preset::Type> dependent;
        switch (m_type) {
        case Preset::TYPE_FFF_PRINT:
            dependent = { Preset::TYPE_FFF_FILAMENT };
            break;
        case Preset::TYPE_SLA_PRINT:
            dependent = { Preset::TYPE_SLA_MATERIAL };
            break;
        case Preset::TYPE_PRINTER:
            if (static_cast<const TabPrinter*>(this)->m_printer_technology == ptFFF)
                dependent = { Preset::TYPE_FFF_PRINT, Preset::TYPE_FFF_FILAMENT };
            else
                dependent = { Preset::TYPE_SLA_PRINT, Preset::TYPE_SLA_MATERIAL };
            break;
        default:
            break;
        }
        for (Preset::Type preset_type : dependent)
            wxGetApp().get_tab(preset_type)->update_tab_ui();
    }

    // update preset comboboxes in DiffPresetDlg
    wxGetApp().mainframe->diff_dialog.update_presets(m_type);

    if (detach)
        update_description_lines();
}

// Called for a currently selected preset.
void Tab::delete_preset()
{
    auto current_preset = m_presets->get_selected_preset();
    // Don't let the user delete the ' - default - ' configuration.
    std::string action = current_preset.is_external ? _utf8(L("remove")) : _utf8(L("delete"));
    // TRN  remove/delete

    PhysicalPrinterCollection& physical_printers = m_preset_bundle->physical_printers;
    wxString msg;
    if (m_presets_choice->is_selected_physical_printer())
    {
        PhysicalPrinter& printer = physical_printers.get_selected_printer();
        if (printer.preset_names.size() == 1) {
            if (m_presets_choice->del_physical_printer(_L("It's a last preset for this physical printer.")))
                Layout();
            return;
        }
        
        msg = format_wxstr(_L("Are you sure you want to delete \"%1%\" preset from the physical printer \"%2%\"?"), current_preset.name, printer.name);
    }
    else
    {
        if (m_type == Preset::TYPE_PRINTER && !physical_printers.empty())
        {
            // Check preset for delete in physical printers
            // Ask a customer about next action, if there is a printer with just one preset and this preset is equal to delete
            std::vector<std::string> ph_printers        = physical_printers.get_printers_with_preset(current_preset.name);
            std::vector<std::string> ph_printers_only   = physical_printers.get_printers_with_only_preset(current_preset.name);

            if (!ph_printers.empty()) {
                msg += _L_PLURAL("The physical printer below is based on the preset, you are going to delete.", 
                                 "The physical printers below are based on the preset, you are going to delete.", ph_printers.size());
                for (const std::string& printer : ph_printers)
                    msg += "\n    \"" + from_u8(printer) + "\",";
                msg.RemoveLast();
                msg += "\n" + _L_PLURAL("Note, that the selected preset will be deleted from this printer too.", 
                                        "Note, that the selected preset will be deleted from these printers too.", ph_printers.size()) + "\n\n";
            }

            if (!ph_printers_only.empty()) {
                msg += _L_PLURAL("The physical printer below is based only on the preset, you are going to delete.", 
                                 "The physical printers below are based only on the preset, you are going to delete.", ph_printers_only.size());
                for (const std::string& printer : ph_printers_only)
                    msg += "\n    \"" + from_u8(printer) + "\",";
                msg.RemoveLast();
                msg += "\n" + _L_PLURAL("Note, that this printer will be deleted after deleting the selected preset.",
                                        "Note, that these printers will be deleted after deleting the selected preset.", ph_printers_only.size()) + "\n\n";
            }
        }
    
        msg += from_u8((boost::format(_u8L("Are you sure you want to %1% the selected preset?")) % action).str());
    }

    action = current_preset.is_external ? _utf8(L("Remove")) : _utf8(L("Delete"));
    // TRN  Remove/Delete
    wxString title = from_u8((boost::format(_utf8(L("%1% Preset"))) % action).str());  //action + _(L(" Preset"));
    if (current_preset.is_default ||
        //wxID_YES != wxMessageDialog(parent(), msg, title, wxYES_NO | wxNO_DEFAULT | wxICON_QUESTION).ShowModal())
        wxID_YES != MessageDialog(parent(), msg, title, wxYES_NO | wxNO_DEFAULT | wxICON_QUESTION).ShowModal())
        return;

    // if we just delete preset from the physical printer
    if (m_presets_choice->is_selected_physical_printer()) {
        PhysicalPrinter& printer = physical_printers.get_selected_printer();

        // just delete this preset from the current physical printer
        printer.delete_preset(m_presets->get_edited_preset().name);
        // select first from the possible presets for this printer
        physical_printers.select_printer(printer);

        this->select_preset(physical_printers.get_selected_printer_preset_name());
        return;
    }

    // delete selected preset from printers and printer, if it's needed
    if (m_type == Preset::TYPE_PRINTER && !physical_printers.empty())
        physical_printers.delete_preset_from_printers(current_preset.name);

    // Select will handle of the preset dependencies, of saving & closing the depending profiles, and
    // finally of deleting the preset.
    this->select_preset("", true);
}

void Tab::toggle_show_hide_incompatible()
{
    m_show_incompatible_presets = !m_show_incompatible_presets;
    m_presets_choice->set_show_incompatible_presets(m_show_incompatible_presets);
    update_show_hide_incompatible_button();
    update_tab_ui();
}

void Tab::update_show_hide_incompatible_button()
{
    m_btn_hide_incompatible_presets->SetBitmap_(m_show_incompatible_presets ?
        m_bmp_show_incompatible_presets : m_bmp_hide_incompatible_presets);
    m_btn_hide_incompatible_presets->SetToolTip(m_show_incompatible_presets ?
        "Both compatible an incompatible presets are shown. Click to hide presets not compatible with the current printer." :
        "Only compatible presets are shown. Click to show both the presets compatible and not compatible with the current printer.");
}

void Tab::update_ui_from_settings()
{
    // Show the 'show / hide presets' button only for the print and filament tabs, and only if enabled
    // in application preferences.
    m_show_btn_incompatible_presets = wxGetApp().app_config->get("show_incompatible_presets")[0] == '1' ? true : false;
    bool show = m_show_btn_incompatible_presets && m_type != Slic3r::Preset::TYPE_PRINTER;
    Layout();
    show ? m_btn_hide_incompatible_presets->Show() :  m_btn_hide_incompatible_presets->Hide();
    // If the 'show / hide presets' button is hidden, hide the incompatible presets.
    if (show) {
        update_show_hide_incompatible_button();
    }
    else {
        if (m_show_incompatible_presets) {
            m_show_incompatible_presets = false;
            update_tab_ui();
        }
    }
}

void Tab::create_line_with_widget(ConfigOptionsGroup* optgroup, const std::string& opt_key, const std::string& path, widget_t widget)
{
    Line line = optgroup->create_single_option_line(opt_key);
    line.widget = widget;
    line.label_path = path;

    m_colored_Label_colors[opt_key] = m_default_label_clr;
    line.full_Label_color = &m_colored_Label_colors[opt_key];

    optgroup->append_line(line);
}

// Return a callback to create a Tab widget to mark the preferences as compatible / incompatible to the current printer.
wxSizer* Tab::compatible_widget_create(wxWindow* parent, PresetDependencies &deps)
{
    deps.checkbox = new wxCheckBox(parent, wxID_ANY, _(L("All")));
    deps.checkbox->SetFont(Slic3r::GUI::wxGetApp().normal_font());
    wxGetApp().UpdateDarkUI(deps.checkbox, false, true);
    deps.btn = new ScalableButton(parent, wxID_ANY, "printer", from_u8((boost::format(" %s %s") % _utf8(L("Set")) % std::string(dots.ToUTF8())).str()),
                                  wxDefaultSize, wxDefaultPosition, wxBU_LEFT | wxBU_EXACTFIT, true);
    deps.btn->SetFont(Slic3r::GUI::wxGetApp().normal_font());
    deps.btn->SetSize(deps.btn->GetBestSize());

    auto sizer = new wxBoxSizer(wxHORIZONTAL);
    sizer->Add((deps.checkbox), 0, wxALIGN_CENTER_VERTICAL);
    sizer->Add((deps.btn), 0, wxALIGN_CENTER_VERTICAL);

    deps.checkbox->Bind(wxEVT_CHECKBOX, ([this, &deps](wxCommandEvent e)
    {
        deps.btn->Enable(! deps.checkbox->GetValue());
        // All printers have been made compatible with this preset.
        if (deps.checkbox->GetValue())
            this->load_key_value(deps.key_list, std::vector<std::string> {});
        this->get_field(deps.key_condition)->toggle(deps.checkbox->GetValue());
        this->update_changed_ui();
    }) );

    deps.btn->Bind(wxEVT_BUTTON, ([this, parent, &deps](wxCommandEvent e)
    {
        // Collect names of non-default non-external profiles.
        PrinterTechnology printer_technology = m_preset_bundle->printers.get_edited_preset().printer_technology();
        PresetCollection &depending_presets  = (deps.type == Preset::TYPE_PRINTER) ? m_preset_bundle->printers : m_preset_bundle->prints(printer_technology);
        wxArrayString presets;
        for (size_t idx = 0; idx < depending_presets.size(); ++ idx)
        {
            Preset& preset = depending_presets.preset(idx);
            bool add = ! preset.is_default && ! preset.is_external;
            if (add && deps.type == Preset::TYPE_PRINTER)
                // Only add printers with the same technology as the active printer.
                add &= preset.printer_technology() == printer_technology;
            if (add)
                presets.Add(from_u8(preset.name));
        }

        wxMultiChoiceDialog dlg(parent, deps.dialog_title, deps.dialog_label, presets);
        wxGetApp().UpdateDlgDarkUI(&dlg);
        // Collect and set indices of depending_presets marked as compatible.
        wxArrayInt selections;
        auto *compatible_printers = dynamic_cast<const ConfigOptionStrings*>(m_config->option(deps.key_list));
        if (compatible_printers != nullptr || !compatible_printers->values.empty())
            for (auto preset_name : compatible_printers->values)
                for (size_t idx = 0; idx < presets.GetCount(); ++idx)
                    if (presets[idx] == preset_name) {
                        selections.Add(idx);
                        break;
                    }
        dlg.SetSelections(selections);
        std::vector<std::string> value;
        // Show the dialog.
        if (dlg.ShowModal() == wxID_OK) {
            selections.Clear();
            selections = dlg.GetSelections();
            for (auto idx : selections)
                value.push_back(presets[idx].ToUTF8().data());
            if (value.empty()) {
                deps.checkbox->SetValue(1);
                deps.btn->Disable();
            }
            // All depending_presets have been made compatible with this preset.
            this->load_key_value(deps.key_list, value);
            this->update_changed_ui();
        }
    }));

    return sizer;
}

// G-code substitutions

void SubstitutionManager::init(DynamicPrintConfig* config, wxWindow* parent, wxFlexGridSizer* grid_sizer)
{
    m_config = config;
    m_parent = parent;
    m_grid_sizer = grid_sizer;
    m_em = em_unit(parent);
}

void SubstitutionManager::validate_lenth()
{
    std::vector<std::string>& substitutions = m_config->option<ConfigOptionStrings>("gcode_substitutions")->values;
    if ((substitutions.size() % 4) != 0) {
        WarningDialog(m_parent, "Value of gcode_substitutions parameter will be cut to valid length",
            "Invalid length of gcode_substitutions parameter").ShowModal();
        substitutions.resize(substitutions.size() - (substitutions.size() % 4));
    }
}

bool SubstitutionManager::is_compatibile_with_ui()
{
    const std::vector<std::string>& substitutions = m_config->option<ConfigOptionStrings>("gcode_substitutions")->values;
    if (int(substitutions.size() / 4) != m_grid_sizer->GetEffectiveRowsCount() - 1) {
        ErrorDialog(m_parent, "Invalid compatibility between UI and BE", false).ShowModal();
        return false;
    }
    return true;
};

bool SubstitutionManager::is_valid_id(int substitution_id, const wxString& message)
{
    const std::vector<std::string>& substitutions = m_config->option<ConfigOptionStrings>("gcode_substitutions")->values;
    if (int(substitutions.size() / 4) < substitution_id) {
        ErrorDialog(m_parent, message, false).ShowModal();
        return false;
    }
    return true;
}

void SubstitutionManager::create_legend()
{
    if (!m_grid_sizer->IsEmpty())
        return;
    // name of the first column is empty
    m_grid_sizer->Add(new wxStaticText(m_parent, wxID_ANY, wxEmptyString));

    // Legend for another columns
    auto legend_sizer = new wxBoxSizer(wxHORIZONTAL); // "Find", "Replace", "Notes"
    legend_sizer->Add(new wxStaticText(m_parent, wxID_ANY, _L("Find")), 3, wxEXPAND);
    legend_sizer->Add(new wxStaticText(m_parent, wxID_ANY, _L("Replace with")), 3, wxEXPAND);
    legend_sizer->Add(new wxStaticText(m_parent, wxID_ANY, _L("Notes")), 2, wxEXPAND);

    m_grid_sizer->Add(legend_sizer, 1, wxEXPAND);
}

// delete substitution_id from substitutions
void SubstitutionManager::delete_substitution(int substitution_id)
{
    validate_lenth();
    if (!is_valid_id(substitution_id, "Invalid substitution_id to delete"))
        return;

    // delete substitution
    std::vector<std::string>& substitutions = m_config->option<ConfigOptionStrings>("gcode_substitutions")->values;
    substitutions.erase(std::next(substitutions.begin(), substitution_id * 4), std::next(substitutions.begin(), substitution_id * 4 + 4));
    call_ui_update();

    // update grid_sizer
    update_from_config();
}

// Add substitution line
void SubstitutionManager::add_substitution(int substitution_id,
    const std::string& plain_pattern,
    const std::string& format,
    const std::string& params,
    const std::string& notes)
{
    bool call_after_layout = false;

    if (substitution_id < 0) {
        if (m_grid_sizer->IsEmpty()) {
            create_legend();
            substitution_id = 0;
        }
        substitution_id = m_grid_sizer->GetEffectiveRowsCount() - 1;

        // create new substitution
        // it have to be added to config too
        std::vector<std::string>& substitutions = m_config->option<ConfigOptionStrings>("gcode_substitutions")->values;
        for (size_t i = 0; i < 4; i++)
            substitutions.push_back(std::string());

        call_after_layout = true;
    }

    auto del_btn = new ScalableButton(m_parent, wxID_ANY, "cross");
    del_btn->Bind(wxEVT_BUTTON, [substitution_id, this](wxEvent&) {
        delete_substitution(substitution_id);
        });

    m_grid_sizer->Add(del_btn, 0, wxALIGN_CENTER_VERTICAL | wxRIGHT | wxLEFT, int(0.5 * m_em));

    auto top_sizer = new wxBoxSizer(wxHORIZONTAL);
    auto add_text_editor = [substitution_id, top_sizer, this](const wxString& value, int opt_pos, int proportion) {
        auto editor = new wxTextCtrl(m_parent, wxID_ANY, value, wxDefaultPosition, wxSize(15 * m_em, wxDefaultCoord), wxTE_PROCESS_ENTER
#ifdef _WIN32
            | wxBORDER_SIMPLE
#endif
        );

        editor->SetFont(wxGetApp().normal_font());
        wxGetApp().UpdateDarkUI(editor);
        top_sizer->Add(editor, proportion, wxALIGN_CENTER_VERTICAL | wxRIGHT, m_em);

        editor->Bind(wxEVT_TEXT_ENTER, [this, editor, substitution_id, opt_pos](wxEvent& e) {
#if !defined(__WXGTK__)
            e.Skip();
#endif // __WXGTK__
            edit_substitution(substitution_id, opt_pos, into_u8(editor->GetValue()));
            });

        editor->Bind(wxEVT_KILL_FOCUS, [this, editor, substitution_id, opt_pos](wxEvent& e) {
            e.Skip();
            edit_substitution(substitution_id, opt_pos, into_u8(editor->GetValue()));
            });
    };

    add_text_editor(from_u8(plain_pattern), 0, 3);
    add_text_editor(from_u8(format), 1, 3);
    add_text_editor(from_u8(notes), 3, 2);

    auto params_sizer = new wxBoxSizer(wxHORIZONTAL);
    bool regexp = strchr(params.c_str(), 'r') != nullptr || strchr(params.c_str(), 'R') != nullptr;
    bool case_insensitive = strchr(params.c_str(), 'i') != nullptr || strchr(params.c_str(), 'I') != nullptr;
    bool whole_word = strchr(params.c_str(), 'w') != nullptr || strchr(params.c_str(), 'W') != nullptr;
    bool match_single_line = strchr(params.c_str(), 's') != nullptr || strchr(params.c_str(), 'S') != nullptr;

    auto chb_regexp = new wxCheckBox(m_parent, wxID_ANY, _L("Regular expression"));
    chb_regexp->SetValue(regexp);
    params_sizer->Add(chb_regexp, 0, wxALIGN_CENTER_VERTICAL | wxRIGHT, m_em);

    auto chb_case_insensitive = new wxCheckBox(m_parent, wxID_ANY, _L("Case insensitive"));
    chb_case_insensitive->SetValue(case_insensitive);
    params_sizer->Add(chb_case_insensitive, 0, wxALIGN_CENTER_VERTICAL | wxRIGHT | wxLEFT, m_em);

    auto chb_whole_word = new wxCheckBox(m_parent, wxID_ANY, _L("Whole word"));
    chb_whole_word->SetValue(whole_word);
    params_sizer->Add(chb_whole_word, 0, wxALIGN_CENTER_VERTICAL | wxRIGHT | wxLEFT, m_em);

    auto chb_match_single_line = new wxCheckBox(m_parent, wxID_ANY, _L("Match single line"));
    chb_match_single_line->SetValue(match_single_line);
    chb_match_single_line->Show(regexp);
    params_sizer->Add(chb_match_single_line, 0, wxALIGN_CENTER_VERTICAL | wxRIGHT | wxLEFT, m_em);

    for (wxCheckBox* chb : std::initializer_list<wxCheckBox*>{ chb_regexp, chb_case_insensitive, chb_whole_word, chb_match_single_line }) {
        chb->SetFont(wxGetApp().normal_font());
        chb->Bind(wxEVT_CHECKBOX, [this, substitution_id, chb_regexp, chb_case_insensitive, chb_whole_word, chb_match_single_line](wxCommandEvent e) {
            std::string value = std::string();
            if (chb_regexp->GetValue())
                value += "r";
            if (chb_case_insensitive->GetValue())
                value += "i";
            if (chb_whole_word->GetValue())
                value += "w";
            if (chb_match_single_line->GetValue())
                value += "s";

            chb_match_single_line->Show(chb_regexp->GetValue());
            m_grid_sizer->Layout();

            edit_substitution(substitution_id, 2, value);
            });
    }

    auto v_sizer = new wxBoxSizer(wxVERTICAL);
    v_sizer->Add(top_sizer, 1, wxEXPAND);
    v_sizer->Add(params_sizer, 1, wxEXPAND | wxTOP | wxBOTTOM, int(0.5 * m_em));
    m_grid_sizer->Add(v_sizer, 1, wxEXPAND);

    if (call_after_layout) {
        m_parent->GetParent()->Layout();
        call_ui_update();
    }
}

void SubstitutionManager::update_from_config()
{
    if (!m_grid_sizer->IsEmpty())
        m_grid_sizer->Clear(true);

    std::vector<std::string>& subst = m_config->option<ConfigOptionStrings>("gcode_substitutions")->values;
    if (subst.empty())
        hide_delete_all_btn();
    else
        create_legend();

    validate_lenth();

    int subst_id = 0;
    for (size_t i = 0; i < subst.size(); i += 4)
        add_substitution(subst_id++, subst[i], subst[i + 1], subst[i + 2], subst[i + 3]);

    m_parent->GetParent()->Layout();
}

void SubstitutionManager::delete_all()
{
    m_config->option<ConfigOptionStrings>("gcode_substitutions")->values.clear();
    call_ui_update();

    if (!m_grid_sizer->IsEmpty())
        m_grid_sizer->Clear(true);

    m_parent->GetParent()->Layout();
}

void SubstitutionManager::edit_substitution(int substitution_id, int opt_pos, const std::string& value)
{
    std::vector<std::string>& substitutions = m_config->option<ConfigOptionStrings>("gcode_substitutions")->values;

    validate_lenth();
    if (!is_compatibile_with_ui() || !is_valid_id(substitution_id, "Invalid substitution_id to edit"))
        return;

    substitutions[substitution_id * 4 + opt_pos] = value;

    call_ui_update();
}

bool SubstitutionManager::is_empty_substitutions()
{
    return m_config->option<ConfigOptionStrings>("gcode_substitutions")->values.empty();
}

// Return a callback to create a TabPrint widget to edit G-code substitutions
wxSizer* TabPrint::create_manage_substitution_widget(wxWindow* parent)
{
    auto create_btn = [parent](ScalableButton** btn, const wxString& label, const std::string& icon_name) {
        *btn = new ScalableButton(parent, wxID_ANY, icon_name, " " + label + " ", wxDefaultSize, wxDefaultPosition, wxBU_LEFT | wxBU_EXACTFIT, true);
        (*btn)->SetFont(wxGetApp().normal_font());
        (*btn)->SetSize((*btn)->GetBestSize());
    };

    ScalableButton* add_substitution_btn;
    create_btn(&add_substitution_btn, _L("Add"), "add_copies");
    add_substitution_btn->Bind(wxEVT_BUTTON, [this](wxCommandEvent e) {
        m_subst_manager.add_substitution();
        m_del_all_substitutions_btn->Show();
        });

    create_btn(&m_del_all_substitutions_btn, _L("Delete all"), "cross");
    m_del_all_substitutions_btn->Bind(wxEVT_BUTTON, [this, parent](wxCommandEvent e) {
        if (MessageDialog(parent, _L("Are you sure you want to delete all substitutions?"), SLIC3R_APP_NAME, wxYES_NO | wxCANCEL | wxICON_QUESTION).
            ShowModal() != wxID_YES)
            return;
        m_subst_manager.delete_all();
        m_del_all_substitutions_btn->Hide();
        });

    auto sizer = new wxBoxSizer(wxHORIZONTAL);
    sizer->Add(add_substitution_btn, 0, wxALIGN_CENTER_VERTICAL | wxRIGHT | wxLEFT, em_unit(parent));
    sizer->Add(m_del_all_substitutions_btn, 0, wxALIGN_CENTER_VERTICAL | wxRIGHT | wxLEFT, em_unit(parent));

    parent->GetParent()->Layout();
    return sizer;
}

// Return a callback to create a TabPrint widget to edit G-code substitutions
wxSizer* TabPrint::create_substitutions_widget(wxWindow* parent)
{
    wxFlexGridSizer* grid_sizer = new wxFlexGridSizer(2, 5, wxGetApp().em_unit()); // delete_button,  edit column contains "Find", "Replace", "Notes"
    grid_sizer->SetFlexibleDirection(wxBOTH);
    grid_sizer->AddGrowableCol(1);

    m_subst_manager.init(m_config, parent, grid_sizer);
    m_subst_manager.set_cb_edited_substitution([this]() {
        update_dirty();
        wxGetApp().mainframe->on_config_changed(m_config); // invalidate print
        });
    m_subst_manager.set_cb_hide_delete_all_btn([this]() {
        m_del_all_substitutions_btn->Hide();
        });

    parent->GetParent()->Layout();
    return grid_sizer;
}

// Return a callback to create a TabPrinter widget to edit bed shape
wxSizer* TabPrinter::create_bed_shape_widget(wxWindow* parent)
{
    ScalableButton* btn = new ScalableButton(parent, wxID_ANY, "printer", " " + _(L("Set")) + " " + dots,
        wxDefaultSize, wxDefaultPosition, wxBU_LEFT | wxBU_EXACTFIT, true);
    btn->SetFont(wxGetApp().normal_font());
    btn->SetSize(btn->GetBestSize());

    auto sizer = new wxBoxSizer(wxHORIZONTAL);
    sizer->Add(btn, 0, wxALIGN_CENTER_VERTICAL);

    btn->Bind(wxEVT_BUTTON, ([this](wxCommandEvent e)
        {
            BedShapeDialog dlg(this);
            dlg.build_dialog(*m_config->option<ConfigOptionPoints>("bed_shape"),
                *m_config->option<ConfigOptionString>("bed_custom_texture"),
                *m_config->option<ConfigOptionString>("bed_custom_model"));
            if (dlg.ShowModal() == wxID_OK) {
                const std::vector<Vec2d>& shape = dlg.get_shape();
                const std::string& custom_texture = dlg.get_custom_texture();
                const std::string& custom_model = dlg.get_custom_model();
                if (!shape.empty())
                {
                    load_key_value("bed_shape", shape);
                    load_key_value("bed_custom_texture", custom_texture);
                    load_key_value("bed_custom_model", custom_model);
                    update_changed_ui();
                }
            }
        }));

    // may be it is not a best place, but 
    // add information about Category/Grope for "bed_custom_texture" and "bed_custom_model" as a copy from "bed_shape" option
    {
        Search::OptionsSearcher& searcher = wxGetApp().sidebar().get_searcher();
        const Search::GroupAndCategory& gc = searcher.get_group_and_category(std::to_string(int(Preset::Type::TYPE_PRINTER)) + ";" + "bed_shape", ConfigOptionMode::comNone);
        searcher.add_key("bed_custom_texture", m_type, gc.group, gc.category, *m_config->def()->get("bed_custom_texture"));
        searcher.add_key("bed_custom_model", m_type, gc.group, gc.category, *m_config->def()->get("bed_custom_model"));
    }

    return sizer;
}

void TabPrinter::cache_extruder_cnt()
{
    if (m_presets->get_edited_preset().printer_technology() == ptSLA)
        return;

    m_cache_extruder_count = m_extruders_count;
    m_cache_milling_count = m_milling_count;
}

bool TabPrinter::apply_extruder_cnt_from_cache()
{
    if (m_presets->get_edited_preset().printer_technology() == ptSLA)
        return false;

    if (m_cache_milling_count > 0) {
        m_presets->get_edited_preset().set_num_milling(m_cache_milling_count);
        m_cache_milling_count = 0;
    }

    if (m_cache_extruder_count > 0) {
        m_presets->get_edited_preset().set_num_extruders(m_cache_extruder_count);
        m_cache_extruder_count = 0;
        return true;
    }
    return false;
}

void TabPrinter::update_machine_limits_description(const MachineLimitsUsage usage)
{
    GCodeFlavor flavor = m_config->option<ConfigOptionEnum<GCodeFlavor>>("gcode_flavor")->value;
    wxString text;
    switch (usage) {
    case MachineLimitsUsage::EmitToGCode:
        text = _L("Machine limits will be emitted to G-code and used to estimate print time."
            " They are also used as safegard when generating gcode");
        text += " "+ _L("(even if the acceleration is set to 3000 in the print profile, if this is at 1500, it won't export a gcode that will tell to go over 1500).");
        if (flavor != gcfMarlinLegacy || flavor == gcfMarlinFirmware)
            text += "\n" + _L("Grey values means that they can't be send to your firmware (no g-code available).");
        break;
    case MachineLimitsUsage::TimeEstimateOnly:
        text = _L("Machine limits will NOT be emitted to G-code, however they will be used to estimate print time"
                ", which may therefore not be accurate as the printer may apply a different set of machine limits."
                " They are also used as safegard when generating gcode");
        text += " " + _L("(even if the acceleration is set to 3000 in the print profile, if this is at 1500, it won't export a gcode that will tell to go over 1500).");
        break;
    case MachineLimitsUsage::Limits:
        text = _L("Machine limits are used as safegard when generating gcode");
        text += " " + _L("(even if the acceleration is set to 3000 in the print profile, if this is at 1500, it won't export a gcode that will tell to go over 1500).");
        break;
    case MachineLimitsUsage::Ignore:
        text = _L("Machine limits are disabled. They are not used for anything.");
        break;
    default: assert(false);
    }
    if(m_machine_limits_description_line)
        m_machine_limits_description_line->SetText(text);

    //update fields used
    //no need to worry for "silent" version, as it's only for marlin.
    if (usage == MachineLimitsUsage::EmitToGCode) {
        wxColour grey_color(128, 128, 128);
        wxColour black_color = wxGetApp().get_label_clr_default();//wxSystemSettings::GetColour(wxSYS_COLOUR_WINDOWTEXT);
        Field* field;
        std::vector<std::string> axes{ "x", "y", "z", "e" };

        wxColour color = (std::set<uint8_t>{gcfKlipper, gcfMach3, gcfMachinekit, gcfMakerWare, gcfSailfish, gcfTeacup}.count(flavor) > 0) ? grey_color : black_color;
            for (const std::string& axis : axes) {
                field = m_active_page->get_field("machine_max_feedrate_" + axis, 0);
                if (field) dynamic_cast<wxTextCtrl*>(field->getWindow())->SetForegroundColour(color);
            }
        color = (std::set<uint8_t>{gcfKlipper, gcfSmoothie, gcfMach3, gcfMachinekit, gcfMakerWare, gcfSailfish, gcfTeacup}.count(flavor) > 0) ? grey_color : black_color;
            for (const std::string& axis : axes) {
                field = m_active_page->get_field("machine_max_acceleration_" + axis, 0);
                if (field) dynamic_cast<wxTextCtrl*>(field->getWindow())->SetForegroundColour(color);
            }
        color = (std::set<uint8_t>{gcfSmoothie, gcfMach3, gcfMachinekit, gcfMakerWare, gcfSailfish, gcfTeacup}.count(flavor) > 0) ? grey_color : black_color;
        {
            field = m_active_page->get_field("machine_max_acceleration_extruding", 0);
            if (field) dynamic_cast<wxTextCtrl*>(field->getWindow())->SetForegroundColour(color);
        }
        color = (flavor != gcfMarlinLegacy && flavor != gcfMarlinFirmware) ? grey_color : black_color;
        {
            field = m_active_page->get_field("machine_max_acceleration_retracting", 0);
            if (field) dynamic_cast<wxTextCtrl*>(field->getWindow())->SetForegroundColour(color);
        }
        color = (std::set<uint8_t>{gcfSmoothie, gcfMach3, gcfMachinekit, gcfMakerWare, gcfSailfish, gcfTeacup}.count(flavor) > 0) ? grey_color : black_color;
        {
            field = m_active_page->get_field("machine_max_acceleration_travel", 0);
            if (field) dynamic_cast<wxTextCtrl*>(field->getWindow())->SetForegroundColour(color);
        }
        color = (std::set<uint8_t>{gcfKlipper, gcfMach3, gcfMachinekit, gcfMakerWare, gcfSailfish, gcfTeacup}.count(flavor) > 0) ? grey_color : black_color;
            for (const std::string& axis : axes) {
                field = m_active_page->get_field("machine_max_jerk_" + axis, 0);
                if (field) dynamic_cast<wxTextCtrl*>(field->getWindow())->SetForegroundColour(color);
            }
        color = (flavor != gcfMarlinLegacy && m_last_gcode_flavor != gcfMarlinFirmware && flavor != gcfRepRap) ? grey_color : black_color;
        {
            field = m_active_page->get_field("machine_min_extruding_rate", 0);
            if (field) dynamic_cast<wxTextCtrl*>(field->getWindow())->SetForegroundColour(color);
        }
        color = (flavor != gcfMarlinLegacy && m_last_gcode_flavor != gcfMarlinFirmware) ? grey_color : black_color;
        {
            field = m_active_page->get_field("machine_min_travel_rate", 0);
            if (field) dynamic_cast<wxTextCtrl*>(field->getWindow())->SetForegroundColour(color);
        }
    } else {
        Field* field;
        std::vector<std::string> axes{ "x", "y", "z", "e" };
        const wxColour color = wxGetApp().get_label_clr_default();//wxSystemSettings::GetColour(wxSYS_COLOUR_WINDOWTEXT);
        for (const std::string& axis : axes) {
            field = m_active_page->get_field("machine_max_feedrate_" + axis, 0);
            if (field) dynamic_cast<wxTextCtrl*>(field->getWindow())->SetForegroundColour(color);
        }
        for (const std::string& axis : axes) {
            field = m_active_page->get_field("machine_max_acceleration_" + axis, 0);
            if (field) dynamic_cast<wxTextCtrl*>(field->getWindow())->SetForegroundColour(color);
        }
        field = m_active_page->get_field("machine_max_acceleration_extruding", 0);
        if (field) dynamic_cast<wxTextCtrl*>(field->getWindow())->SetForegroundColour(color);
        field = m_active_page->get_field("machine_max_acceleration_retracting", 0);
        if (field) dynamic_cast<wxTextCtrl*>(field->getWindow())->SetForegroundColour(color);
        field = m_active_page->get_field("machine_max_acceleration_travel", 0);
        if (field) dynamic_cast<wxTextCtrl*>(field->getWindow())->SetForegroundColour(color);
        for (const std::string& axis : axes) {
            field = m_active_page->get_field("machine_max_jerk_" + axis, 0);
            if (field) dynamic_cast<wxTextCtrl*>(field->getWindow())->SetForegroundColour(color);
        }
        field = m_active_page->get_field("machine_min_extruding_rate", 0);
        if (field) dynamic_cast<wxTextCtrl*>(field->getWindow())->SetForegroundColour(color);
        field = m_active_page->get_field("machine_min_travel_rate", 0);
        if (field) dynamic_cast<wxTextCtrl*>(field->getWindow())->SetForegroundColour(color);
    }
}

void Tab::compatible_widget_reload(PresetDependencies &deps)
{
    if (deps.btn == nullptr) return; // check if it has been initalised (should be, but someone may want to remove it from the ui)

    Field* field = this->get_field(deps.key_condition);
    if (!field)
        return;

    bool has_any = ! m_config->option<ConfigOptionStrings>(deps.key_list)->values.empty();
    has_any ? deps.btn->Enable() : deps.btn->Disable();
    deps.checkbox->SetValue(! has_any);

    field->toggle(! has_any);
}

void Tab::fill_icon_descriptions()
{
    m_icon_descriptions.emplace_back(&m_bmp_value_lock, L("LOCKED LOCK"),
        // TRN Description for "LOCKED LOCK"
        L("indicates that the settings are the same as the system (or default) values for the current option group"));

    m_icon_descriptions.emplace_back(&m_bmp_value_unlock, L("UNLOCKED LOCK"),
        // TRN Description for "UNLOCKED LOCK"
        L("indicates that some settings were changed and are not equal to the system (or default) values for "
        "the current option group.\n"
        "Click the UNLOCKED LOCK icon to reset all settings for current option group to "
        "the system (or default) values."));

    m_icon_descriptions.emplace_back(&m_bmp_white_bullet, L("WHITE BULLET"),
        // TRN Description for "WHITE BULLET"
        L("for the left button: indicates a non-system (or non-default) preset,\n"
          "for the right button: indicates that the settings hasn't been modified."));

    m_icon_descriptions.emplace_back(&m_bmp_value_revert, L("BACK ARROW"),
        // TRN Description for "BACK ARROW"
        L("indicates that the settings were changed and are not equal to the last saved preset for "
        "the current option group.\n"
        "Click the BACK ARROW icon to reset all settings for the current option group to "
        "the last saved preset."));
}

void Tab::set_tooltips_text()
{
    // --- Tooltip text for reset buttons (for whole options group)
    // Text to be shown on the "Revert to system" aka "Lock to system" button next to each input field.
    m_ttg_value_lock =		_(L("LOCKED LOCK icon indicates that the settings are the same as the system (or default) values "
                                "for the current option group"));
    m_ttg_value_unlock =	_(L("UNLOCKED LOCK icon indicates that some settings were changed and are not equal "
                                "to the system (or default) values for the current option group.\n"
                                "Click to reset all settings for current option group to the system (or default) values."));
    m_ttg_white_bullet_ns =	_(L("WHITE BULLET icon indicates a non system (or non default) preset."));
    m_ttg_non_system =		&m_ttg_white_bullet_ns;
    // Text to be shown on the "Undo user changes" button next to each input field.
    m_ttg_white_bullet =	_(L("WHITE BULLET icon indicates that the settings are the same as in the last saved "
                                "preset for the current option group."));
    m_ttg_value_revert =	_(L("BACK ARROW icon indicates that the settings were changed and are not equal to "
                                "the last saved preset for the current option group.\n"
                                "Click to reset all settings for the current option group to the last saved preset."));

    // --- Tooltip text for reset buttons (for each option in group)
    // Text to be shown on the "Revert to system" aka "Lock to system" button next to each input field.
    m_tt_value_lock =		_(L("LOCKED LOCK icon indicates that the value is the same as the system (or default) value."));
    m_tt_value_unlock =		_(L("UNLOCKED LOCK icon indicates that the value was changed and is not equal "
                                "to the system (or default) value.\n"
                                "Click to reset current value to the system (or default) value."));
    // 	m_tt_white_bullet_ns=	_(L("WHITE BULLET icon indicates a non system preset."));
    m_tt_non_system =		&m_ttg_white_bullet_ns;
    // Text to be shown on the "Undo user changes" button next to each input field.
    m_tt_white_bullet =		_(L("WHITE BULLET icon indicates that the value is the same as in the last saved preset."));
    m_tt_value_revert =		_(L("BACK ARROW icon indicates that the value was changed and is not equal to the last saved preset.\n"
                                "Click to reset current value to the last saved preset."));
    // Text for scripted gitwget icon/button
    m_tt_value_lock_script = _(L("LOCKED LOCK icon indicates that the values this widget control are all the same as the system (or default) values."));
    m_tt_value_unlock_script = _(L("UNLOCKED LOCK icon indicates that the values this widget control were changed and at least one is not equal "
        "to the system (or default) value.\n"
        "Click to reset current all values to the system (or default) values."));
    m_tt_white_bullet_script = _(L("WHITE BULLET icon indicates that the values this widget control are all the same as in the last saved preset."));
    m_tt_value_revert_script = _(L("BACK ARROW icon indicates that the values this widget control were changed and at least one is not equal to the last saved preset.\n"
        "Click to reset current all values to the last saved preset."));
}

Page::Page(wxWindow* parent, const wxString& title, int iconID) :
        m_parent(parent),
        m_title(title),
        m_iconID(iconID)
{
    m_vsizer = (wxBoxSizer*)parent->GetSizer();
    m_item_color = &wxGetApp().get_label_clr_default();
}

void Page::reload_config()
{
    for (auto group : m_optgroups)
        group->reload_config();
}

void Page::update_script_presets()
{
    for (auto group : m_optgroups)
        group->update_script_presets();
}

void Page::update_visibility(ConfigOptionMode mode, bool update_contolls_visibility)
{
    bool ret_val = false;
    for (auto group : m_optgroups) {
        if (update_contolls_visibility && group->get_grid_sizer() ? //if not created, use the method that works 
            group->update_visibility(mode) :  // update visibility for all controlls in group
            group->is_visible(mode)           // just detect visibility for the group
            ) {
            // now that it's updated, don't consider the legend groups, uless it's the only thing in the page
            ret_val |= (!(group->is_legend_line() && m_optgroups.size() > 1));
        }
    }

    m_show = ret_val;
}

void Page::activate(ConfigOptionMode mode, std::function<void()> throw_if_canceled)
{
    for (auto group : m_optgroups) {
        if (!group->activate(throw_if_canceled))
            continue;
        m_vsizer->Add(group->sizer, 0, wxEXPAND | (group->is_legend_line() ? (wxLEFT|wxTOP) : wxALL), 10);
        group->update_visibility(mode);
        group->reload_config();
        throw_if_canceled();
    }
}

void Page::clear()
{
    for (auto group : m_optgroups)
        group->clear();
}

void Page::msw_rescale()
{
    for (auto group : m_optgroups)
        group->msw_rescale();
}

void Page::sys_color_changed()
{
    for (auto group : m_optgroups)
        group->sys_color_changed();
}

void Page::refresh()
{
    for (auto group : m_optgroups)
        group->refresh();
}

Field* Page::get_field(const t_config_option_key& opt_key, int opt_index /*= -1*/) const
{
    Field* field = nullptr;
    for (auto opt : m_optgroups) {
        field = opt->get_fieldc(opt_key, opt_index);
        if (field != nullptr)
            return field;
    }
    return field;
}

bool Page::set_value(const t_config_option_key& opt_key, const boost::any& value) {
    bool changed = false;
    for (auto optgroup : m_optgroups) {
        if (optgroup->set_value(opt_key, value))
            changed = true;
    }
    return changed;
}

// package Slic3r::GUI::Tab::Page;
ConfigOptionsGroupShp Page::new_optgroup(const wxString& title, bool no_title /*= false*/, bool is_tab_opt /*= true*/)
{
    //! config_ have to be "right"
    ConfigOptionsGroupShp optgroup = std::make_shared<ConfigOptionsGroup>(m_parent, title, m_config, is_tab_opt);
    optgroup->no_title = no_title;
    if (no_title)
        optgroup->title_width = 0;

#ifdef __WXOSX__
    auto tab = parent()->GetParent()->GetParent();// GetParent()->GetParent();
#else
    auto tab = parent()->GetParent();// GetParent();
#endif
    optgroup->set_config_category_and_type(m_title, static_cast<Tab*>(tab)->type());
    optgroup->m_on_change = [tab](t_config_option_key opt_key, boost::any value) {
        //! This function will be called from OptionGroup.
        //! Using of CallAfter is redundant.
        //! And in some cases it causes update() function to be recalled again
//!        wxTheApp->CallAfter([this, opt_key, value]() {
            static_cast<Tab*>(tab)->update_dirty();
            static_cast<Tab*>(tab)->on_value_change(opt_key, value);
//!        });
    };

    optgroup->m_get_initial_config = [tab]() {
        DynamicPrintConfig config = static_cast<Tab*>(tab)->m_presets->get_selected_preset().config;
        return config;
    };

    optgroup->m_get_sys_config = [tab]() {
        DynamicPrintConfig config = static_cast<Tab*>(tab)->m_presets->get_selected_preset_parent()->config;
        return config;
    };

    optgroup->have_sys_config = [tab]() {
        return static_cast<Tab*>(tab)->m_presets->get_selected_preset_parent() != nullptr;
    };

    optgroup->rescale_extra_column_item = [](wxWindow* win) {
        auto *ctrl = dynamic_cast<wxStaticBitmap*>(win);
        if (ctrl == nullptr)
            return;

        ctrl->SetBitmap(reinterpret_cast<ScalableBitmap*>(ctrl->GetClientData())->bmp());
    };

    m_optgroups.push_back(optgroup);

    return optgroup;
}

const ConfigOptionsGroupShp Page::get_optgroup(const wxString& title) const
{
    for (ConfigOptionsGroupShp optgroup : m_optgroups) {
        if (optgroup->title == title)
            return optgroup;
    }

    return nullptr;
}

void TabSLAMaterial::build()
{
    m_presets = &m_preset_bundle->sla_materials;
    load_initial_data();

    append(this->m_pages, create_pages("sla_material.ui"));

}

// Reload current config (aka presets->edited_preset->config) into the UI fields.
void TabSLAMaterial::reload_config()
{
    this->compatible_widget_reload(m_compatible_printers);
    this->compatible_widget_reload(m_compatible_prints);
    Tab::reload_config();
}

void TabSLAMaterial::toggle_options()
{
    const Preset &current_printer = wxGetApp().preset_bundle->printers.get_edited_preset();
    std::string model = current_printer.config.opt_string("printer_model");
    m_config_manipulation.toggle_field("material_print_speed", model != "SL1");
}

void TabSLAMaterial::update()
{
    if (m_preset_bundle->printers.get_selected_preset().printer_technology() == ptFFF)
        return;

    update_description_lines();
    Layout();

// #ys_FIXME. Just a template for this function
//     m_update_cnt++;
//     ! something to update
//     m_update_cnt--;
//
//     if (m_update_cnt == 0)
        wxGetApp().mainframe->on_config_changed(m_config);
}

void TabSLAPrint::build()
{
    m_presets = &m_preset_bundle->sla_prints;
    load_initial_data();

    append(this->m_pages, create_pages("sla_print.ui"));

}

// Reload current config (aka presets->edited_preset->config) into the UI fields.
void TabSLAPrint::reload_config()
{
    this->compatible_widget_reload(m_compatible_printers);
    Tab::reload_config();
}

void TabSLAPrint::update_description_lines()
{
    Tab::update_description_lines();

    if (m_active_page && m_active_page->title() == "Supports")
    {
        bool is_visible = m_config->def()->get("support_object_elevation")->mode <= m_mode;
        if (m_support_object_elevation_description_line)
        {
            m_support_object_elevation_description_line->Show(is_visible);
            if (is_visible)
            {
                bool elev = !m_config->opt_bool("pad_enable") || !m_config->opt_bool("pad_around_object");
                m_support_object_elevation_description_line->SetText(elev ? "" :
                    from_u8((boost::format(_u8L("\"%1%\" is disabled because \"%2%\" is on in \"%3%\" category.\n"
                        "To enable \"%1%\", please switch off \"%2%\""))
                        % _L("Object elevation") % _L("Pad around object") % _L("Pad")).str()));
            }
        }
    }
}

void TabSLAPrint::toggle_options()
{
    if (m_active_page)
        m_config_manipulation.toggle_print_sla_options(m_config);
}

void TabSLAPrint::update()
{
    if (m_preset_bundle->printers.get_selected_preset().printer_technology() == ptFFF)
        return;

    m_update_cnt++;

    m_config_manipulation.update_print_sla_config(m_config, true);

    update_description_lines();
    Layout();

    m_update_cnt--;

    if (m_update_cnt == 0) {
        toggle_options();

        // update() could be called during undo/redo execution
        // Update of objectList can cause a crash in this case (because m_objects doesn't match ObjectList) 
        if (!wxGetApp().plater()->inside_snapshot_capture())
            wxGetApp().obj_list()->update_and_show_object_settings_item();

        wxGetApp().mainframe->on_config_changed(m_config);
    }
}

void TabSLAPrint::clear_pages()
{
    Tab::clear_pages();

    m_support_object_elevation_description_line = nullptr;
}

ConfigManipulation Tab::get_config_manipulation()
{
    auto load_config = [this]()
    {
        update_dirty();
        // Initialize UI components with the config values.
        reload_config();
        update();
    };

    auto cb_toggle_field = [this](const t_config_option_key& opt_key, bool toggle, int opt_index) {
        return toggle_option(opt_key, toggle, opt_index);
    };

    auto cb_value_change = [this](const std::string& opt_key, const boost::any& value) {
        return on_value_change(opt_key, value);
    };

    return ConfigManipulation(load_config, cb_toggle_field, cb_value_change, nullptr, this);
}


} // GUI
} // Slic3r<|MERGE_RESOLUTION|>--- conflicted
+++ resolved
@@ -1648,298 +1648,9 @@
 
 void Tab::update_script_presets()
 {
-<<<<<<< HEAD
     for (PageShp& page : m_pages)
         page->update_script_presets();
 }
-=======
-    m_presets = &m_preset_bundle->prints;
-    load_initial_data();
-
-    auto page = add_options_page(L("Layers and perimeters"), "layers");
-        std::string category_path = "layers-and-perimeters_1748#";
-        auto optgroup = page->new_optgroup(L("Layer height"));
-        optgroup->append_single_option_line("layer_height", category_path + "layer-height");
-        optgroup->append_single_option_line("first_layer_height", category_path + "first-layer-height");
-
-        optgroup = page->new_optgroup(L("Vertical shells"));
-        optgroup->append_single_option_line("perimeters", category_path + "perimeters");
-        optgroup->append_single_option_line("spiral_vase", category_path + "spiral-vase");
-
-        Line line { "", "" };
-        line.full_width = 1;
-        line.label_path = category_path + "recommended-thin-wall-thickness";
-        line.widget = [this](wxWindow* parent) {
-            return description_line_widget(parent, &m_recommended_thin_wall_thickness_description_line);
-        };
-        optgroup->append_line(line);
-
-        optgroup = page->new_optgroup(L("Horizontal shells"));
-        line = { L("Solid layers"), "" };
-        line.label_path = category_path + "solid-layers-top-bottom";
-        line.append_option(optgroup->get_option("top_solid_layers"));
-        line.append_option(optgroup->get_option("bottom_solid_layers"));
-        optgroup->append_line(line);
-    	line = { L("Minimum shell thickness"), "" };
-        line.append_option(optgroup->get_option("top_solid_min_thickness"));
-        line.append_option(optgroup->get_option("bottom_solid_min_thickness"));
-        optgroup->append_line(line);
-		line = { "", "" };
-	    line.full_width = 1;
-	    line.widget = [this](wxWindow* parent) {
-	        return description_line_widget(parent, &m_top_bottom_shell_thickness_explanation);
-	    };
-	    optgroup->append_line(line);
-
-        optgroup = page->new_optgroup(L("Quality (slower slicing)"));
-        optgroup->append_single_option_line("extra_perimeters", category_path + "extra-perimeters-if-needed");
-        optgroup->append_single_option_line("ensure_vertical_shell_thickness", category_path + "ensure-vertical-shell-thickness");
-        optgroup->append_single_option_line("avoid_crossing_perimeters", category_path + "avoid-crossing-perimeters");
-        optgroup->append_single_option_line("avoid_crossing_perimeters_max_detour", category_path + "avoid_crossing_perimeters_max_detour");
-        optgroup->append_single_option_line("thin_walls", category_path + "detect-thin-walls");
-        optgroup->append_single_option_line("thick_bridges", category_path + "thick_bridges");
-        optgroup->append_single_option_line("overhangs", category_path + "detect-bridging-perimeters");
-
-        optgroup = page->new_optgroup(L("Advanced"));
-        optgroup->append_single_option_line("seam_position", category_path + "seam-position");
-        optgroup->append_single_option_line("external_perimeters_first", category_path + "external-perimeters-first");
-        optgroup->append_single_option_line("gap_fill_enabled", category_path + "fill-gaps");
-        optgroup->append_single_option_line("perimeter_generator");
-
-        optgroup = page->new_optgroup(L("Fuzzy skin (experimental)"));
-        category_path = "fuzzy-skin_246186/#";
-        optgroup->append_single_option_line("fuzzy_skin", category_path + "fuzzy-skin-type");
-        optgroup->append_single_option_line("fuzzy_skin_thickness", category_path + "fuzzy-skin-thickness");
-        optgroup->append_single_option_line("fuzzy_skin_point_dist", category_path + "fuzzy-skin-point-distance");
-
-    page = add_options_page(L("Infill"), "infill");
-        category_path = "infill_42#";
-        optgroup = page->new_optgroup(L("Infill"));
-        optgroup->append_single_option_line("fill_density", category_path + "fill-density");
-        optgroup->append_single_option_line("fill_pattern", category_path + "fill-pattern");
-        optgroup->append_single_option_line("infill_anchor", category_path + "fill-pattern");
-        optgroup->append_single_option_line("infill_anchor_max", category_path + "fill-pattern");
-        optgroup->append_single_option_line("top_fill_pattern", category_path + "top-fill-pattern");
-        optgroup->append_single_option_line("bottom_fill_pattern", category_path + "bottom-fill-pattern");
-
-        optgroup = page->new_optgroup(L("Ironing"));
-        category_path = "ironing_177488#";
-        optgroup->append_single_option_line("ironing", category_path);
-        optgroup->append_single_option_line("ironing_type", category_path + "ironing-type");
-        optgroup->append_single_option_line("ironing_flowrate", category_path + "flow-rate");
-        optgroup->append_single_option_line("ironing_spacing", category_path + "spacing-between-ironing-passes");
-
-        optgroup = page->new_optgroup(L("Reducing printing time"));
-        category_path = "infill_42#";
-        optgroup->append_single_option_line("infill_every_layers", category_path + "combine-infill-every-x-layers");
-        optgroup->append_single_option_line("infill_only_where_needed", category_path + "only-infill-where-needed");
-
-        optgroup = page->new_optgroup(L("Advanced"));
-        optgroup->append_single_option_line("solid_infill_every_layers", category_path + "solid-infill-every-x-layers");
-        optgroup->append_single_option_line("fill_angle", category_path + "fill-angle");
-        optgroup->append_single_option_line("solid_infill_below_area", category_path + "solid-infill-threshold-area");
-        optgroup->append_single_option_line("bridge_angle");
-        optgroup->append_single_option_line("only_retract_when_crossing_perimeters");
-        optgroup->append_single_option_line("infill_first");
-
-    page = add_options_page(L("Skirt and brim"), "skirt+brim");
-        category_path = "skirt-and-brim_133969#";
-        optgroup = page->new_optgroup(L("Skirt"));
-        optgroup->append_single_option_line("skirts", category_path + "skirt");
-        optgroup->append_single_option_line("skirt_distance", category_path + "skirt");
-        optgroup->append_single_option_line("skirt_height", category_path + "skirt");
-        optgroup->append_single_option_line("draft_shield", category_path + "skirt");
-        optgroup->append_single_option_line("min_skirt_length", category_path + "skirt");
-
-        optgroup = page->new_optgroup(L("Brim"));
-        optgroup->append_single_option_line("brim_type", category_path + "brim");
-        optgroup->append_single_option_line("brim_width", category_path + "brim");
-        optgroup->append_single_option_line("brim_separation", category_path + "brim");
-
-    page = add_options_page(L("Support material"), "support");
-        category_path = "support-material_1698#";
-        optgroup = page->new_optgroup(L("Support material"));
-        optgroup->append_single_option_line("support_material", category_path + "generate-support-material");
-        optgroup->append_single_option_line("support_material_auto", category_path + "auto-generated-supports");
-        optgroup->append_single_option_line("support_material_threshold", category_path + "overhang-threshold");
-        optgroup->append_single_option_line("support_material_enforce_layers", category_path + "enforce-support-for-the-first");
-        optgroup->append_single_option_line("raft_first_layer_density", category_path + "raft-first-layer-density");
-        optgroup->append_single_option_line("raft_first_layer_expansion", category_path + "raft-first-layer-expansion");
-
-        optgroup = page->new_optgroup(L("Raft"));
-        optgroup->append_single_option_line("raft_layers", category_path + "raft-layers");
-        optgroup->append_single_option_line("raft_contact_distance", category_path + "raft-layers");
-        optgroup->append_single_option_line("raft_expansion");
-
-        optgroup = page->new_optgroup(L("Options for support material and raft"));
-        optgroup->append_single_option_line("support_material_style", category_path + "style");
-        optgroup->append_single_option_line("support_material_contact_distance", category_path + "contact-z-distance");
-        optgroup->append_single_option_line("support_material_bottom_contact_distance", category_path + "contact-z-distance");
-        optgroup->append_single_option_line("support_material_pattern", category_path + "pattern");
-        optgroup->append_single_option_line("support_material_with_sheath", category_path + "with-sheath-around-the-support");
-        optgroup->append_single_option_line("support_material_spacing", category_path + "pattern-spacing-0-inf");
-        optgroup->append_single_option_line("support_material_angle", category_path + "pattern-angle");
-        optgroup->append_single_option_line("support_material_closing_radius", category_path + "pattern-angle");
-        optgroup->append_single_option_line("support_material_interface_layers", category_path + "interface-layers");
-        optgroup->append_single_option_line("support_material_bottom_interface_layers", category_path + "interface-layers");
-        optgroup->append_single_option_line("support_material_interface_pattern", category_path + "interface-pattern");
-        optgroup->append_single_option_line("support_material_interface_spacing", category_path + "interface-pattern-spacing");
-        optgroup->append_single_option_line("support_material_interface_contact_loops", category_path + "interface-loops");
-        optgroup->append_single_option_line("support_material_buildplate_only", category_path + "support-on-build-plate-only");
-        optgroup->append_single_option_line("support_material_xy_spacing", category_path + "xy-separation-between-an-object-and-its-support");
-        optgroup->append_single_option_line("dont_support_bridges", category_path + "dont-support-bridges");
-        optgroup->append_single_option_line("support_material_synchronize_layers", category_path + "synchronize-with-object-layers");
-
-    page = add_options_page(L("Speed"), "time");
-        optgroup = page->new_optgroup(L("Speed for print moves"));
-        optgroup->append_single_option_line("perimeter_speed");
-        optgroup->append_single_option_line("small_perimeter_speed");
-        optgroup->append_single_option_line("external_perimeter_speed");
-        optgroup->append_single_option_line("infill_speed");
-        optgroup->append_single_option_line("solid_infill_speed");
-        optgroup->append_single_option_line("top_solid_infill_speed");
-        optgroup->append_single_option_line("support_material_speed");
-        optgroup->append_single_option_line("support_material_interface_speed");
-        optgroup->append_single_option_line("bridge_speed");
-        optgroup->append_single_option_line("gap_fill_speed");
-        optgroup->append_single_option_line("ironing_speed");
-
-        optgroup = page->new_optgroup(L("Speed for non-print moves"));
-        optgroup->append_single_option_line("travel_speed");
-        optgroup->append_single_option_line("travel_speed_z");
-
-        optgroup = page->new_optgroup(L("Modifiers"));
-        optgroup->append_single_option_line("first_layer_speed");
-        optgroup->append_single_option_line("first_layer_speed_over_raft");
-
-        optgroup = page->new_optgroup(L("Acceleration control (advanced)"));
-        optgroup->append_single_option_line("perimeter_acceleration");
-        optgroup->append_single_option_line("infill_acceleration");
-        optgroup->append_single_option_line("bridge_acceleration");
-        optgroup->append_single_option_line("first_layer_acceleration");
-        optgroup->append_single_option_line("first_layer_acceleration_over_raft");
-        optgroup->append_single_option_line("default_acceleration");
-
-        optgroup = page->new_optgroup(L("Autospeed (advanced)"));
-        optgroup->append_single_option_line("max_print_speed", "max-volumetric-speed_127176");
-        optgroup->append_single_option_line("max_volumetric_speed", "max-volumetric-speed_127176");
-
-        optgroup = page->new_optgroup(L("Pressure equalizer (experimental)"));
-        optgroup->append_single_option_line("max_volumetric_extrusion_rate_slope_positive", "pressure-equlizer_331504");
-        optgroup->append_single_option_line("max_volumetric_extrusion_rate_slope_negative", "pressure-equlizer_331504");
-
-    page = add_options_page(L("Multiple Extruders"), "funnel");
-        optgroup = page->new_optgroup(L("Extruders"));
-        optgroup->append_single_option_line("perimeter_extruder");
-        optgroup->append_single_option_line("infill_extruder");
-        optgroup->append_single_option_line("solid_infill_extruder");
-        optgroup->append_single_option_line("support_material_extruder");
-        optgroup->append_single_option_line("support_material_interface_extruder");
-
-        optgroup = page->new_optgroup(L("Ooze prevention"));
-        optgroup->append_single_option_line("ooze_prevention");
-        optgroup->append_single_option_line("standby_temperature_delta");
-
-        optgroup = page->new_optgroup(L("Wipe tower"));
-        optgroup->append_single_option_line("wipe_tower");
-        optgroup->append_single_option_line("wipe_tower_x");
-        optgroup->append_single_option_line("wipe_tower_y");
-        optgroup->append_single_option_line("wipe_tower_width");
-        optgroup->append_single_option_line("wipe_tower_rotation_angle");
-        optgroup->append_single_option_line("wipe_tower_brim_width");
-        optgroup->append_single_option_line("wipe_tower_bridging");
-        optgroup->append_single_option_line("wipe_tower_no_sparse_layers");
-        optgroup->append_single_option_line("single_extruder_multi_material_priming");
-
-        optgroup = page->new_optgroup(L("Advanced"));
-        optgroup->append_single_option_line("interface_shells");
-        optgroup->append_single_option_line("mmu_segmented_region_max_width");
-
-    page = add_options_page(L("Advanced"), "wrench");
-        optgroup = page->new_optgroup(L("Extrusion width"));
-        optgroup->append_single_option_line("extrusion_width");
-        optgroup->append_single_option_line("first_layer_extrusion_width");
-        optgroup->append_single_option_line("perimeter_extrusion_width");
-        optgroup->append_single_option_line("external_perimeter_extrusion_width");
-        optgroup->append_single_option_line("infill_extrusion_width");
-        optgroup->append_single_option_line("solid_infill_extrusion_width");
-        optgroup->append_single_option_line("top_infill_extrusion_width");
-        optgroup->append_single_option_line("support_material_extrusion_width");
-
-        optgroup = page->new_optgroup(L("Overlap"));
-        optgroup->append_single_option_line("infill_overlap");
-
-        optgroup = page->new_optgroup(L("Flow"));
-        optgroup->append_single_option_line("bridge_flow_ratio");
-
-        optgroup = page->new_optgroup(L("Slicing"));
-        optgroup->append_single_option_line("slice_closing_radius");
-        optgroup->append_single_option_line("slicing_mode");
-        optgroup->append_single_option_line("resolution");
-        optgroup->append_single_option_line("gcode_resolution");
-        optgroup->append_single_option_line("xy_size_compensation");
-        optgroup->append_single_option_line("elefant_foot_compensation", "elephant-foot-compensation_114487");
-
-        optgroup = page->new_optgroup(L("Other"));
-        optgroup->append_single_option_line("clip_multipart_objects");
-
-        optgroup = page->new_optgroup(L("Arachne perimeter generator"));
-        optgroup->append_single_option_line("wall_transition_angle");
-        optgroup->append_single_option_line("wall_transition_filter_deviation");
-        optgroup->append_single_option_line("wall_transition_length");
-        optgroup->append_single_option_line("wall_distribution_count");
-        optgroup->append_single_option_line("min_bead_width");
-        optgroup->append_single_option_line("min_feature_size");
-
-    page = add_options_page(L("Output options"), "output+page_white");
-        optgroup = page->new_optgroup(L("Sequential printing"));
-        optgroup->append_single_option_line("complete_objects", "sequential-printing_124589");
-        line = { L("Extruder clearance"), "" };
-        line.append_option(optgroup->get_option("extruder_clearance_radius"));
-        line.append_option(optgroup->get_option("extruder_clearance_height"));
-        optgroup->append_line(line);
-
-        optgroup = page->new_optgroup(L("Output file"));
-        optgroup->append_single_option_line("gcode_comments");
-        optgroup->append_single_option_line("gcode_label_objects");
-        Option option = optgroup->get_option("output_filename_format");
-        option.opt.full_width = true;
-        optgroup->append_single_option_line(option);
-
-        optgroup = page->new_optgroup(L("Other"));
-
-        create_line_with_widget(optgroup.get(), "gcode_substitutions", "g-code-substitutions_301694", [this](wxWindow* parent) {
-            return create_manage_substitution_widget(parent);
-        });
-        line = { "", "" };
-        line.full_width = 1;
-        line.widget = [this](wxWindow* parent) {
-            return create_substitutions_widget(parent);
-        };
-        optgroup->append_line(line);
-
-        optgroup = page->new_optgroup(L("Post-processing scripts"), 0);
-        line = { "", "" };
-        line.full_width = 1;
-        line.widget = [this](wxWindow* parent) {
-            return description_line_widget(parent, &m_post_process_explanation);
-        };
-        optgroup->append_line(line);
-        option = optgroup->get_option("post_process");
-        option.opt.full_width = true;
-        option.opt.height = 5;//50;
-        optgroup->append_single_option_line(option);
-
-    page = add_options_page(L("Notes"), "note.png");
-        optgroup = page->new_optgroup(L("Notes"), 0);
-        option = optgroup->get_option("notes");
-        option.opt.full_width = true;
-        option.opt.height = 25;//250;
-        optgroup->append_single_option_line(option);
-
-    page = add_options_page(L("Dependencies"), "wrench.png");
-        optgroup = page->new_optgroup(L("Profile dependencies"));
->>>>>>> ec2f533e
 
 t_change Tab::set_or_add(t_change previous, t_change toadd) {
     if (previous == nullptr)
@@ -3220,167 +2931,7 @@
     m_sys_milling_count = parent_preset == nullptr ? 0 :
         static_cast<const ConfigOptionFloats*>(parent_preset->config.option("milling_diameter"))->values.size();
 
-<<<<<<< HEAD
     append(this->m_pages, create_pages("printer_fff.ui"));
-=======
-        create_line_with_widget(optgroup.get(), "bed_shape", "custom-svg-and-png-bed-textures_124612", [this](wxWindow* parent) {
-            return 	create_bed_shape_widget(parent);
-        });
-
-        optgroup->append_single_option_line("max_print_height");
-        optgroup->append_single_option_line("z_offset");
-
-        optgroup = page->new_optgroup(L("Capabilities"));
-        ConfigOptionDef def;
-            def.type =  coInt,
-            def.set_default_value(new ConfigOptionInt(1));
-            def.label = L("Extruders");
-            def.tooltip = L("Number of extruders of the printer.");
-            def.min = 1;
-            def.max = 256;
-            def.mode = comExpert;
-        Option option(def, "extruders_count");
-        optgroup->append_single_option_line(option);
-        optgroup->append_single_option_line("single_extruder_multi_material");
-
-        optgroup->m_on_change = [this, optgroup](t_config_option_key opt_key, boost::any value) {
-            // optgroup->get_value() return int for def.type == coInt,
-            // Thus, there should be boost::any_cast<int> !
-            // Otherwise, boost::any_cast<size_t> causes an "unhandled unknown exception"
-            size_t extruders_count = size_t(boost::any_cast<int>(optgroup->get_value("extruders_count")));
-            wxTheApp->CallAfter([this, opt_key, value, extruders_count]() {
-                if (opt_key == "extruders_count" || opt_key == "single_extruder_multi_material") {
-                    extruders_count_changed(extruders_count);
-                    init_options_list(); // m_options_list should be updated before UI updating
-                    update_dirty();
-                    if (opt_key == "single_extruder_multi_material") { // the single_extruder_multimaterial was added to force pages
-                        on_value_change(opt_key, value);                      // rebuild - let's make sure the on_value_change is not skipped
-
-                        if (boost::any_cast<bool>(value) && m_extruders_count > 1) {
-                            SuppressBackgroundProcessingUpdate sbpu;
-                            std::vector<double> nozzle_diameters = static_cast<const ConfigOptionFloats*>(m_config->option("nozzle_diameter"))->values;
-                            const double frst_diam = nozzle_diameters[0];
-
-                            for (auto cur_diam : nozzle_diameters) {
-                                // if value is differs from first nozzle diameter value
-                                if (fabs(cur_diam - frst_diam) > EPSILON) {
-                                    const wxString msg_text = _(L("Single Extruder Multi Material is selected, \n"
-                                                                  "and all extruders must have the same diameter.\n"
-                                                                  "Do you want to change the diameter for all extruders to first extruder nozzle diameter value?"));
-                                    //wxMessageDialog dialog(parent(), msg_text, _(L("Nozzle diameter")), wxICON_WARNING | wxYES_NO);
-                                    MessageDialog dialog(parent(), msg_text, _(L("Nozzle diameter")), wxICON_WARNING | wxYES_NO);
-
-                                    DynamicPrintConfig new_conf = *m_config;
-                                    if (dialog.ShowModal() == wxID_YES) {
-                                        for (size_t i = 1; i < nozzle_diameters.size(); i++)
-                                            nozzle_diameters[i] = frst_diam;
-
-                                        new_conf.set_key_value("nozzle_diameter", new ConfigOptionFloats(nozzle_diameters));
-                                    }
-                                    else
-                                        new_conf.set_key_value("single_extruder_multi_material", new ConfigOptionBool(false));
-
-                                    load_config(new_conf);
-                                    break;
-                                }
-                            }
-                        }
-                    }
-                }
-                else {
-                    update_dirty();
-                    on_value_change(opt_key, value);
-                }
-            });
-        };
-
-        build_print_host_upload_group(page.get());
-
-        optgroup = page->new_optgroup(L("Firmware"));
-        optgroup->append_single_option_line("gcode_flavor");
-
-        option = optgroup->get_option("thumbnails");
-        option.opt.full_width = true;
-        optgroup->append_single_option_line(option);
-        optgroup->append_single_option_line("thumbnails_format");
-
-        optgroup->append_single_option_line("silent_mode");
-        optgroup->append_single_option_line("remaining_times");
-
-        optgroup->m_on_change = [this, optgroup](t_config_option_key opt_key, boost::any value) {
-            wxTheApp->CallAfter([this, opt_key, value]() {
-                if (opt_key == "silent_mode") {
-                    bool val = boost::any_cast<bool>(value);
-                    if (m_use_silent_mode != val) {
-                        m_rebuild_kinematics_page = true;
-                        m_use_silent_mode = val;
-                    }
-                }
-                if (opt_key == "gcode_flavor") {
-                    const int flavor = boost::any_cast<int>(value);
-                    bool supports_travel_acceleration = (flavor == int(gcfMarlinFirmware) || flavor == int(gcfRepRapFirmware));
-                    bool supports_min_feedrates       = (flavor == int(gcfMarlinFirmware) || flavor == int(gcfMarlinLegacy));
-                    if (supports_travel_acceleration != m_supports_travel_acceleration || supports_min_feedrates != m_supports_min_feedrates) {
-                        m_rebuild_kinematics_page = true;
-                        m_supports_travel_acceleration = supports_travel_acceleration;
-                        m_supports_min_feedrates = supports_min_feedrates;
-                    }
-                }
-                build_unregular_pages();
-                update_dirty();
-                on_value_change(opt_key, value);
-            });
-        };
-
-        optgroup = page->new_optgroup(L("Advanced"));
-        optgroup->append_single_option_line("use_relative_e_distances");
-        optgroup->append_single_option_line("use_firmware_retraction");
-        optgroup->append_single_option_line("use_volumetric_e");
-        optgroup->append_single_option_line("variable_layer_height");
-
-    const int gcode_field_height = 15; // 150
-    const int notes_field_height = 25; // 250
-    page = add_options_page(L("Custom G-code"), "cog");
-        optgroup = page->new_optgroup(L("Start G-code"), 0);
-        optgroup->m_on_change = [this, optgroup](const t_config_option_key& opt_key, const boost::any& value) {
-            validate_custom_gcode_cb(this, optgroup, opt_key, value);
-        };
-        option = optgroup->get_option("start_gcode");
-        option.opt.full_width = true;
-        option.opt.is_code = true;
-        option.opt.height = gcode_field_height;//150;
-        optgroup->append_single_option_line(option);
-
-        optgroup = page->new_optgroup(L("End G-code"), 0);
-        optgroup->m_on_change = [this, optgroup](const t_config_option_key& opt_key, const boost::any& value) {
-            validate_custom_gcode_cb(this, optgroup, opt_key, value);
-        };
-        option = optgroup->get_option("end_gcode");
-        option.opt.full_width = true;
-        option.opt.is_code = true;
-        option.opt.height = gcode_field_height;//150;
-        optgroup->append_single_option_line(option);
-
-        optgroup = page->new_optgroup(L("Before layer change G-code"), 0);
-        optgroup->m_on_change = [this, optgroup](const t_config_option_key& opt_key, const boost::any& value) {
-            validate_custom_gcode_cb(this, optgroup, opt_key, value);
-        };
-        option = optgroup->get_option("before_layer_gcode");
-        option.opt.full_width = true;
-        option.opt.is_code = true;
-        option.opt.height = gcode_field_height;//150;
-        optgroup->append_single_option_line(option);
-
-        optgroup = page->new_optgroup(L("After layer change G-code"), 0);
-        optgroup->m_on_change = [this, optgroup](const t_config_option_key& opt_key, const boost::any& value) {
-            validate_custom_gcode_cb(this, optgroup, opt_key, value);
-        };
-        option = optgroup->get_option("layer_gcode");
-        option.opt.full_width = true;
-        option.opt.is_code = true;
-        option.opt.height = gcode_field_height;//150;
-        optgroup->append_single_option_line(option);
->>>>>>> ec2f533e
 
 
     if (m_unregular_page_pos >= 0) {
@@ -3395,62 +2946,6 @@
 {
     if (!m_pages.empty())
         m_pages.resize(0);
-<<<<<<< HEAD
-=======
-    auto page = add_options_page(L("General"), "printer");
-    auto optgroup = page->new_optgroup(L("Size and coordinates"));
-
-    create_line_with_widget(optgroup.get(), "bed_shape", "custom-svg-and-png-bed-textures_124612", [this](wxWindow* parent) {
-        return 	create_bed_shape_widget(parent);
-    });
-    optgroup->append_single_option_line("max_print_height");
-
-    optgroup = page->new_optgroup(L("Display"));
-    optgroup->append_single_option_line("display_width");
-    optgroup->append_single_option_line("display_height");
-
-    auto option = optgroup->get_option("display_pixels_x");
-    Line line = { option.opt.full_label, "" };
-    line.append_option(option);
-    line.append_option(optgroup->get_option("display_pixels_y"));
-    optgroup->append_line(line);
-    optgroup->append_single_option_line("display_orientation");
-
-    // FIXME: This should be on one line in the UI
-    optgroup->append_single_option_line("display_mirror_x");
-    optgroup->append_single_option_line("display_mirror_y");
-
-    optgroup = page->new_optgroup(L("Tilt"));
-    line = { L("Tilt time"), "" };
-    line.append_option(optgroup->get_option("fast_tilt_time"));
-    line.append_option(optgroup->get_option("slow_tilt_time"));
-    line.append_option(optgroup->get_option("high_viscosity_tilt_time"));
-    optgroup->append_line(line);
-    optgroup->append_single_option_line("area_fill");
-
-    optgroup = page->new_optgroup(L("Corrections"));
-    line = Line{ m_config->def()->get("relative_correction")->full_label, "" };
-    for (auto& axis : { "X", "Y", "Z" }) {
-        auto opt = optgroup->get_option(std::string("relative_correction_") + char(std::tolower(axis[0])));
-        opt.opt.label = axis;
-        line.append_option(opt);
-    }
-    optgroup->append_line(line);
-    optgroup->append_single_option_line("absolute_correction");
-    optgroup->append_single_option_line("elefant_foot_compensation");
-    optgroup->append_single_option_line("elefant_foot_min_width");
-    optgroup->append_single_option_line("gamma_correction");
-    
-    optgroup = page->new_optgroup(L("Exposure"));
-    optgroup->append_single_option_line("min_exposure_time");
-    optgroup->append_single_option_line("max_exposure_time");
-    optgroup->append_single_option_line("min_initial_exposure_time");
-    optgroup->append_single_option_line("max_initial_exposure_time");
-
-    build_print_host_upload_group(page.get());
-
-    const int notes_field_height = 25; // 250
->>>>>>> ec2f533e
 
     append(this->m_pages, create_pages("printer_sla.ui"));
 
@@ -4640,14 +4135,16 @@
         if (result != wxID_OK && result != wxID_APPLY)
             return;
         name = dlg.get_name();
-        }
-
+    }
+
+    // Print bed has to be updated, when printer preset is detached from the system preset
     if (detach && m_type == Preset::TYPE_PRINTER)
         m_config->opt_string("printer_model", true) = "";
 
     // Save the preset into Slic3r::data_dir / presets / section_name / preset_name.ini
     m_presets->save_current_preset(name, detach);
 
+    // Print bed has to be updated, when printer preset is detached from the system preset
     if (detach && m_type == Preset::TYPE_PRINTER)
         wxGetApp().mainframe->on_config_changed(m_config);
 
@@ -4706,6 +4203,7 @@
     // update preset comboboxes in DiffPresetDlg
     wxGetApp().mainframe->diff_dialog.update_presets(m_type);
 
+    //when "Detach from system preset" makes the btton disappear after click on it and detaching of the profile from system profile
     if (detach)
         update_description_lines();
 }
