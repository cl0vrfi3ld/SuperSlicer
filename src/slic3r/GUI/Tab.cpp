// #include "libslic3r/GCodeSender.hpp"
#include "slic3r/Utils/Serial.hpp"
#include "Tab.hpp"
#include "PresetBundle.hpp"
#include "PresetHints.hpp"
#include "libslic3r/Utils.hpp"

#include "slic3r/Utils/Http.hpp"
#include "slic3r/Utils/PrintHost.hpp"
#include "BonjourDialog.hpp"
#include "WipeTowerDialog.hpp"
#include "ButtonsDescription.hpp"

#include <wx/app.h>
#include <wx/button.h>
#include <wx/scrolwin.h>
#include <wx/sizer.h>

#include <wx/bmpcbox.h>
#include <wx/bmpbuttn.h>
#include <wx/treectrl.h>
#include <wx/imaglist.h>
#include <wx/settings.h>
#include <wx/filedlg.h>

#include <boost/algorithm/string/predicate.hpp>
#include "wxExtensions.hpp"
#include <wx/wupdlock.h>

#include "GUI_App.hpp"
#include "GUI_ObjectList.hpp"
#include "ConfigWizard.hpp"

namespace Slic3r {
namespace GUI {


wxDEFINE_EVENT(EVT_TAB_VALUE_CHANGED, wxCommandEvent);
wxDEFINE_EVENT(EVT_TAB_PRESETS_CHANGED, SimpleEvent);

// Tab::Tab(wxNotebook* parent, const wxString& title, const char* name) : 
// 	m_parent(parent), m_title(title), m_name(name)
Tab::Tab(wxNotebook* parent, const wxString& title, Preset::Type type) :
	m_parent(parent), m_title(title), m_type(type)
{
	Create(parent, wxID_ANY, wxDefaultPosition, wxDefaultSize, wxBK_LEFT | wxTAB_TRAVERSAL/*, name*/);
	this->SetFont(Slic3r::GUI::wxGetApp().normal_font());

	m_compatible_printers.type			= Preset::TYPE_PRINTER;
	m_compatible_printers.key_list		= "compatible_printers";
	m_compatible_printers.key_condition	= "compatible_printers_condition";
	m_compatible_printers.dialog_title 	= _(L("Compatible printers"));
	m_compatible_printers.dialog_label 	= _(L("Select the printers this profile is compatible with."));

	m_compatible_prints.type			= Preset::TYPE_PRINT;
   	m_compatible_prints.key_list 		= "compatible_prints";
	m_compatible_prints.key_condition	= "compatible_prints_condition";
	m_compatible_prints.dialog_title 	= _(L("Compatible print profiles"));
	m_compatible_prints.dialog_label 	= _(L("Select the print profiles this profile is compatible with."));

	wxGetApp().tabs_list.push_back(this);

    m_em_unit = wxGetApp().em_unit();

    m_config_manipulation = get_config_manipulation();

	Bind(wxEVT_SIZE, ([this](wxSizeEvent &evt) {
		for (auto page : m_pages)
			if (! page.get()->IsShown())
				page->layout_valid = false;
		evt.Skip();
	}));
}

void Tab::set_type()
{
    if (m_name == "print")              { m_type = Slic3r::Preset::TYPE_PRINT; }
    else if (m_name == "sla_print")     { m_type = Slic3r::Preset::TYPE_SLA_PRINT; }
    else if (m_name == "filament")      { m_type = Slic3r::Preset::TYPE_FILAMENT; }
    else if (m_name == "sla_material")  { m_type = Slic3r::Preset::TYPE_SLA_MATERIAL; }
    else if (m_name == "printer")       { m_type = Slic3r::Preset::TYPE_PRINTER; }
    else                                { m_type = Slic3r::Preset::TYPE_INVALID; assert(false); }
}

// sub new
void Tab::create_preset_tab()
{
#ifdef __WINDOWS__
    SetDoubleBuffered(true);
#endif //__WINDOWS__

    m_preset_bundle = wxGetApp().preset_bundle;

	// Vertical sizer to hold the choice menu and the rest of the page.
#ifdef __WXOSX__
	auto  *main_sizer = new wxBoxSizer(wxVERTICAL);
	main_sizer->SetSizeHints(this);
	this->SetSizer(main_sizer);

	// Create additional panel to Fit() it from OnActivate()
	// It's needed for tooltip showing on OSX
	m_tmp_panel = new wxPanel(this, wxID_ANY, wxDefaultPosition, wxDefaultSize, wxBK_LEFT | wxTAB_TRAVERSAL);
	auto panel = m_tmp_panel; 
	auto  sizer = new wxBoxSizer(wxVERTICAL);
	m_tmp_panel->SetSizer(sizer);
	m_tmp_panel->Layout();

	main_sizer->Add(m_tmp_panel, 1, wxEXPAND | wxALL, 0);
#else
	Tab *panel = this;
	auto  *sizer = new wxBoxSizer(wxVERTICAL);
	sizer->SetSizeHints(panel);
	panel->SetSizer(sizer);
#endif //__WXOSX__

	// preset chooser
    m_presets_choice = new wxBitmapComboBox(panel, wxID_ANY, "", wxDefaultPosition, wxSize(35 * m_em_unit, -1), 0, 0, wxCB_READONLY);

	auto color = wxSystemSettings::GetColour(wxSYS_COLOUR_WINDOW);

	//buttons
    m_scaled_buttons.reserve(6);
    m_scaled_buttons.reserve(2);

    add_scaled_button(panel, &m_btn_save_preset, "save");
    add_scaled_button(panel, &m_btn_delete_preset, "cross");

	m_show_incompatible_presets = false;
	add_scaled_bitmap(this, m_bmp_show_incompatible_presets, "flag_red");
	add_scaled_bitmap(this, m_bmp_hide_incompatible_presets, "flag_green");

    add_scaled_button(panel, &m_btn_hide_incompatible_presets, m_bmp_hide_incompatible_presets.name());

    // TRN "Save current Settings"
	m_btn_save_preset->SetToolTip(wxString::Format(_(L("Save current %s")),m_title));
	m_btn_delete_preset->SetToolTip(_(L("Delete this preset")));
	m_btn_delete_preset->Disable();

    add_scaled_button(panel, &m_question_btn, "question");

	m_question_btn->SetToolTip(_(L("Hover the cursor over buttons to find more information \n"
								   "or click this button.")));

	// Determine the theme color of OS (dark or light)
    auto luma = wxGetApp().get_colour_approx_luma(wxSystemSettings::GetColour(wxSYS_COLOUR_WINDOW));
	// Bitmaps to be shown on the "Revert to system" aka "Lock to system" button next to each input field.
	add_scaled_bitmap(this, m_bmp_value_lock  , luma >= 128 ? "lock_closed" : "lock_closed_white");
	add_scaled_bitmap(this, m_bmp_value_unlock, "lock_open");
	m_bmp_non_system = &m_bmp_white_bullet;
	// Bitmaps to be shown on the "Undo user changes" button next to each input field.
	add_scaled_bitmap(this, m_bmp_value_revert, "undo");
	add_scaled_bitmap(this, m_bmp_white_bullet, luma >= 128 ? "dot" : "dot_white");

	fill_icon_descriptions();
	set_tooltips_text();

    add_scaled_button(panel, &m_undo_btn,        m_bmp_white_bullet.name());
    add_scaled_button(panel, &m_undo_to_sys_btn, m_bmp_white_bullet.name());

	m_undo_btn->Bind(wxEVT_BUTTON, ([this](wxCommandEvent) { on_roll_back_value(); }));
	m_undo_to_sys_btn->Bind(wxEVT_BUTTON, ([this](wxCommandEvent) { on_roll_back_value(true); }));
	m_question_btn->Bind(wxEVT_BUTTON, ([this](wxCommandEvent)
	{
        ButtonsDescription dlg(this, m_icon_descriptions);
        if (dlg.ShowModal() == wxID_OK) {
			// Colors for ui "decoration"
            for (Tab *tab : wxGetApp().tabs_list) {
                tab->m_sys_label_clr = wxGetApp().get_label_clr_sys();
                tab->m_modified_label_clr = wxGetApp().get_label_clr_modified();
				tab->update_labels_colour();
			}
		}
	}));

	// Colors for ui "decoration"
	m_sys_label_clr			= wxGetApp().get_label_clr_sys();
	m_modified_label_clr	= wxGetApp().get_label_clr_modified();
	m_default_text_clr		= wxGetApp().get_label_clr_default();

    // Sizer with buttons for mode changing
    m_mode_sizer = new ModeSizer(panel);

    const float scale_factor = /*wxGetApp().*/em_unit(this)*0.1;// GetContentScaleFactor();
	m_hsizer = new wxBoxSizer(wxHORIZONTAL);
	sizer->Add(m_hsizer, 0, wxEXPAND | wxBOTTOM, 3);
	m_hsizer->Add(m_presets_choice, 0, wxLEFT | wxRIGHT | wxTOP | wxALIGN_CENTER_VERTICAL, 3);
	m_hsizer->AddSpacer(int(4*scale_factor));
	m_hsizer->Add(m_btn_save_preset, 0, wxALIGN_CENTER_VERTICAL);
    m_hsizer->AddSpacer(int(4 * scale_factor));
	m_hsizer->Add(m_btn_delete_preset, 0, wxALIGN_CENTER_VERTICAL);
    m_hsizer->AddSpacer(int(16 * scale_factor));
	m_hsizer->Add(m_btn_hide_incompatible_presets, 0, wxALIGN_CENTER_VERTICAL);
    m_hsizer->AddSpacer(int(64 * scale_factor));
	m_hsizer->Add(m_undo_to_sys_btn, 0, wxALIGN_CENTER_VERTICAL);
	m_hsizer->Add(m_undo_btn, 0, wxALIGN_CENTER_VERTICAL);
    m_hsizer->AddSpacer(int(32 * scale_factor));
	m_hsizer->Add(m_question_btn, 0, wxALIGN_CENTER_VERTICAL);
    // m_hsizer->AddStretchSpacer(32);
    // StretchSpacer has a strange behavior under OSX, so 
    // There is used just additional sizer for m_mode_sizer with right alignment
    auto mode_sizer = new wxBoxSizer(wxVERTICAL);
    mode_sizer->Add(m_mode_sizer, 1, wxALIGN_RIGHT);
    m_hsizer->Add(mode_sizer, 1, wxALIGN_CENTER_VERTICAL | wxRIGHT, wxOSX ? 15 : 10);

	//Horizontal sizer to hold the tree and the selected page.
	m_hsizer = new wxBoxSizer(wxHORIZONTAL);
	sizer->Add(m_hsizer, 1, wxEXPAND, 0);

	//left vertical sizer
	m_left_sizer = new wxBoxSizer(wxVERTICAL);
	m_hsizer->Add(m_left_sizer, 0, wxEXPAND | wxLEFT | wxTOP | wxBOTTOM, 3);

	// tree
    m_treectrl = new wxTreeCtrl(panel, wxID_ANY, wxDefaultPosition, wxSize(20 * m_em_unit, -1),
		wxTR_NO_BUTTONS | wxTR_HIDE_ROOT | wxTR_SINGLE | wxTR_NO_LINES | wxBORDER_SUNKEN | wxWANTS_CHARS);
	m_left_sizer->Add(m_treectrl, 1, wxEXPAND);
    const int img_sz = int(16 * scale_factor + 0.5f);
    m_icons = new wxImageList(img_sz, img_sz, true, 1);
<<<<<<< HEAD
	// Index of the last icon inserted into $self->{icons}.
	m_icon_count = -1;
	m_treectrl->AssignImageList(m_icons);
	m_treectrl->AddRoot("root");
	m_treectrl->SetIndent(0);
	m_disable_tree_sel_changed_event = 0;

	m_treectrl->Bind(wxEVT_TREE_SEL_CHANGED, &Tab::OnTreeSelChange, this);
	m_treectrl->Bind(wxEVT_KEY_DOWN, &Tab::OnKeyDown, this);

	m_presets_choice->Bind(wxEVT_COMBOBOX, ([this](wxCommandEvent e) {
		//! Because of The MSW and GTK version of wxBitmapComboBox derived from wxComboBox, 
		//! but the OSX version derived from wxOwnerDrawnCombo, instead of:
		//! select_preset(m_presets_choice->GetStringSelection().ToUTF8().data()); 
		//! we doing next:
		int selected_item = m_presets_choice->GetSelection();
		if (m_selected_preset_item == selected_item && !m_presets->current_is_dirty())
			return;
		if (selected_item >= 0) {
			std::string selected_string = m_presets_choice->GetString(selected_item).ToUTF8().data();
			if (selected_string.find(PresetCollection::separator_head()) == 0
				/*selected_string == "------- System presets -------" ||
				selected_string == "-------  User presets  -------"*/) {
				m_presets_choice->SetSelection(m_selected_preset_item);
				if (wxString::FromUTF8(selected_string.c_str()) == PresetCollection::separator(L("Add a new printer")))
					wxTheApp->CallAfter([]() { Slic3r::GUI::config_wizard(Slic3r::GUI::ConfigWizard::RR_USER); });
				return;
			}
			m_selected_preset_item = selected_item;
			select_preset(selected_string);
		}
	}));

	m_btn_save_preset->Bind(wxEVT_BUTTON, ([this](wxCommandEvent e) { save_preset(); }));
	m_btn_delete_preset->Bind(wxEVT_BUTTON, ([this](wxCommandEvent e) { delete_preset(); }));
	m_btn_hide_incompatible_presets->Bind(wxEVT_BUTTON, ([this](wxCommandEvent e) {
		toggle_show_hide_incompatible();
	}));
=======
    // Index of the last icon inserted into $self->{icons}.
    m_icon_count = -1;
    m_treectrl->AssignImageList(m_icons);
    m_treectrl->AddRoot("root");
    m_treectrl->SetIndent(0);
    m_disable_tree_sel_changed_event = 0;

    m_treectrl->Bind(wxEVT_TREE_SEL_CHANGED, &Tab::OnTreeSelChange, this);
    m_treectrl->Bind(wxEVT_KEY_DOWN, &Tab::OnKeyDown, this);

    m_presets_choice->Bind(wxEVT_COMBOBOX, ([this](wxCommandEvent e) {
        //! Because of The MSW and GTK version of wxBitmapComboBox derived from wxComboBox,
        //! but the OSX version derived from wxOwnerDrawnCombo, instead of:
        //! select_preset(m_presets_choice->GetStringSelection().ToUTF8().data());
        //! we doing next:
        int selected_item = m_presets_choice->GetSelection();
        if (m_selected_preset_item == size_t(selected_item) && !m_presets->current_is_dirty())
            return;
        if (selected_item >= 0) {
            std::string selected_string = m_presets_choice->GetString(selected_item).ToUTF8().data();
            if (selected_string.find(PresetCollection::separator_head()) == 0
                /*selected_string == "------- System presets -------" ||
                selected_string == "-------  User presets  -------"*/) {
                m_presets_choice->SetSelection(m_selected_preset_item);
                if (wxString::FromUTF8(selected_string.c_str()) == PresetCollection::separator(L("Add a new printer")))
                    wxTheApp->CallAfter([]() { Slic3r::GUI::config_wizard(Slic3r::GUI::ConfigWizard::RR_USER); });
                return;
            }
            m_selected_preset_item = selected_item;
            select_preset(selected_string);
        }
    }));

    m_btn_save_preset->Bind(wxEVT_BUTTON, ([this](wxCommandEvent e) { save_preset(); }));
    m_btn_delete_preset->Bind(wxEVT_BUTTON, ([this](wxCommandEvent e) { delete_preset(); }));
    m_btn_hide_incompatible_presets->Bind(wxEVT_BUTTON, ([this](wxCommandEvent e) {
        toggle_show_hide_incompatible();
    }));
>>>>>>> 4e22761f

    // Fill cache for mode bitmaps
    m_mode_bitmap_cache.reserve(3);
    m_mode_bitmap_cache.push_back(ScalableBitmap(this, "mode_simple_.png"));
    m_mode_bitmap_cache.push_back(ScalableBitmap(this, "mode_advanced_.png"));
    m_mode_bitmap_cache.push_back(ScalableBitmap(this, "mode_expert_.png"));

	// Initialize the DynamicPrintConfig by default keys/values.
	build();
	rebuild_page_tree();
    m_complited = true;
}

void Tab::add_scaled_button(wxWindow* parent, 
                            ScalableButton** btn, 
                            const std::string& icon_name, 
                            const wxString& label/* = wxEmptyString*/, 
                            long style /*= wxBU_EXACTFIT | wxNO_BORDER*/)
{
    *btn = new ScalableButton(parent, wxID_ANY, icon_name, label, wxDefaultSize, wxDefaultPosition, style);
    m_scaled_buttons.push_back(*btn);
}

void Tab::add_scaled_bitmap(wxWindow* parent, 
                            ScalableBitmap& bmp, 
                            const std::string& icon_name)
{
    bmp = ScalableBitmap(parent, icon_name);
    m_scaled_bitmaps.push_back(&bmp);
}

void Tab::load_initial_data()
{
	m_config = &m_presets->get_edited_preset().config;
	bool has_parent = m_presets->get_selected_preset_parent() != nullptr;
	m_bmp_non_system = has_parent ? &m_bmp_value_unlock : &m_bmp_white_bullet;
	m_ttg_non_system = has_parent ? &m_ttg_value_unlock : &m_ttg_white_bullet_ns;
	m_tt_non_system  = has_parent ? &m_tt_value_unlock  : &m_ttg_white_bullet_ns;
}

Slic3r::GUI::PageShp Tab::add_options_page(const wxString& title, const std::string& icon, bool is_extruder_pages /*= false*/)
{
	// Index of icon in an icon list $self->{icons}.
	auto icon_idx = 0;
	if (!icon.empty()) {
		icon_idx = (m_icon_index.find(icon) == m_icon_index.end()) ? -1 : m_icon_index.at(icon);
		if (icon_idx == -1) {
			// Add a new icon to the icon list.
            m_scaled_icons_list.push_back(ScalableBitmap(this, icon));
            m_icons->Add(m_scaled_icons_list.back().bmp());
            icon_idx = ++m_icon_count;
			m_icon_index[icon] = icon_idx;
		}
	}
	// Initialize the page.
#ifdef __WXOSX__
	auto panel = m_tmp_panel;
#else
	auto panel = this;
#endif
	PageShp page(new Page(panel, title, icon_idx, m_mode_bitmap_cache));
//	page->SetBackgroundStyle(wxBG_STYLE_SYSTEM);
#ifdef __WINDOWS__
//	page->SetDoubleBuffered(true);
#endif //__WINDOWS__

	page->SetScrollbars(1, 20, 1, 2);
	page->Hide();
	m_hsizer->Add(page.get(), 1, wxEXPAND | wxLEFT, 5);

    if (!is_extruder_pages) 
		m_pages.push_back(page);

	page->set_config(m_config);
	return page;
}

void Tab::OnActivate()
{
#ifdef __WXOSX__	
	wxWindowUpdateLocker noUpdates(this);

	auto size = GetSizer()->GetSize();
	m_tmp_panel->GetSizer()->SetMinSize(size.x + m_size_move, size.y);
	Fit();
	m_size_move *= -1;
#endif // __WXOSX__
}

void Tab::update_labels_colour()
{
//	Freeze();
	//update options "decoration"
	for (const auto opt : m_options_list)
	{
		const wxColour *color = &m_sys_label_clr;

		// value isn't equal to system value
		if ((opt.second & osSystemValue) == 0) {
			// value is equal to last saved
			if ((opt.second & osInitValue) != 0)
				color = &m_default_text_clr;
			// value is modified
			else
				color = &m_modified_label_clr;
		}
		if (opt.first == "bed_shape" || opt.first == "compatible_prints" || opt.first == "compatible_printers") {
			if (m_colored_Label != nullptr)	{
				m_colored_Label->SetForegroundColour(*color);
				m_colored_Label->Refresh(true);
			}
			continue;
		}

		Field* field = get_field(opt.first);
		if (field == nullptr) continue;
		field->set_label_colour_force(color);
	}
//	Thaw();

	auto cur_item = m_treectrl->GetFirstVisibleItem();
    if (!cur_item || !m_treectrl->IsVisible(cur_item))
        return;
	while (cur_item) {
		auto title = m_treectrl->GetItemText(cur_item);
		for (auto page : m_pages)
		{
			if (page->title() != title)
				continue;
			
			const wxColor *clr = !page->m_is_nonsys_values ? &m_sys_label_clr :
				page->m_is_modified_values ? &m_modified_label_clr :
				&m_default_text_clr;

			m_treectrl->SetItemTextColour(cur_item, *clr);
			break;
		}
		cur_item = m_treectrl->GetNextVisible(cur_item);
	}
}

// Update UI according to changes
void Tab::update_changed_ui()
{
	if (m_postpone_update_ui) 
		return;

	const bool deep_compare = (m_type == Slic3r::Preset::TYPE_PRINTER || m_type == Slic3r::Preset::TYPE_SLA_MATERIAL);
	auto dirty_options = m_presets->current_dirty_options(deep_compare);
	auto nonsys_options = m_presets->current_different_from_parent_options(deep_compare);
    if (m_type == Slic3r::Preset::TYPE_PRINTER) {
		TabPrinter* tab = static_cast<TabPrinter*>(this);
		if (tab->m_initial_extruders_count != tab->m_extruders_count)
			dirty_options.emplace_back("extruders_count");
		if (tab->m_sys_extruders_count != tab->m_extruders_count)
			nonsys_options.emplace_back("extruders_count");
	}

	for (auto& it : m_options_list)
		it.second = m_opt_status_value;

	for (auto opt_key : dirty_options)	m_options_list[opt_key] &= ~osInitValue;
	for (auto opt_key : nonsys_options)	m_options_list[opt_key] &= ~osSystemValue;

//	Freeze();
	//update options "decoration"
	for (const auto opt : m_options_list)
	{
		bool is_nonsys_value = false;
		bool is_modified_value = true;
		const ScalableBitmap *sys_icon =	&m_bmp_value_lock;
		const ScalableBitmap *icon =		&m_bmp_value_revert;

		const wxColour *color =		m_is_default_preset ? &m_default_text_clr : &m_sys_label_clr;

		const wxString *sys_tt =	&m_tt_value_lock;
		const wxString *tt =		&m_tt_value_revert;

		// value isn't equal to system value
		if ((opt.second & osSystemValue) == 0) {
			is_nonsys_value = true;
			sys_icon = m_bmp_non_system;
			sys_tt = m_tt_non_system;
			// value is equal to last saved
			if ((opt.second & osInitValue) != 0)
				color = &m_default_text_clr;
			// value is modified
			else
				color = &m_modified_label_clr;
		}
		if ((opt.second & osInitValue) != 0)
		{
			is_modified_value = false;
			icon = &m_bmp_white_bullet;
			tt = &m_tt_white_bullet;
		}
		if (opt.first == "bed_shape" || opt.first == "compatible_prints" || opt.first == "compatible_printers") {
			if (m_colored_Label != nullptr)	{
				m_colored_Label->SetForegroundColour(*color);
				m_colored_Label->Refresh(true);
			}
			continue;
		}

		Field* field = get_field(opt.first);
		if (field == nullptr) continue;
		field->m_is_nonsys_value = is_nonsys_value;
		field->m_is_modified_value = is_modified_value;
		field->set_undo_bitmap(icon);
		field->set_undo_to_sys_bitmap(sys_icon);
		field->set_undo_tooltip(tt);
		field->set_undo_to_sys_tooltip(sys_tt);
		field->set_label_colour(color);
	}
//	Thaw();

	wxTheApp->CallAfter([this]() {
        if (parent()) //To avoid a crash, parent should be exist for a moment of a tree updating
            update_changed_tree_ui();
	});
}

void Tab::init_options_list()
{
	if (!m_options_list.empty())
		m_options_list.clear();

	for (const auto opt_key : m_config->keys())
		m_options_list.emplace(opt_key, m_opt_status_value);
}

template<class T>
void add_correct_opts_to_options_list(const std::string &opt_key, std::map<std::string, int>& map, Tab *tab, const int& value)
{
<<<<<<< HEAD
	T *opt_cur = static_cast<T*>(tab->m_config->option(opt_key));
	for (int i = 0; i < opt_cur->values.size(); i++)
		map.emplace(opt_key + "#" + std::to_string(i), value);
=======
    T *opt_cur = static_cast<T*>(tab->m_config->option(opt_key));
    for (size_t i = 0; i < opt_cur->values.size(); i++)
        map.emplace(opt_key + "#" + std::to_string(i), value);
>>>>>>> 4e22761f
}

void TabPrinter::init_options_list()
{
	if (!m_options_list.empty())
		m_options_list.clear();

	for (const auto opt_key : m_config->keys())
	{
		if (opt_key == "bed_shape") {
			m_options_list.emplace(opt_key, m_opt_status_value);
			continue;
		}
		switch (m_config->option(opt_key)->type())
		{
		case coInts:	add_correct_opts_to_options_list<ConfigOptionInts		>(opt_key, m_options_list, this, m_opt_status_value);	break;
		case coBools:	add_correct_opts_to_options_list<ConfigOptionBools		>(opt_key, m_options_list, this, m_opt_status_value);	break;
		case coFloats:	add_correct_opts_to_options_list<ConfigOptionFloats		>(opt_key, m_options_list, this, m_opt_status_value);	break;
		case coStrings:	add_correct_opts_to_options_list<ConfigOptionStrings	>(opt_key, m_options_list, this, m_opt_status_value);	break;
		case coPercents:add_correct_opts_to_options_list<ConfigOptionPercents	>(opt_key, m_options_list, this, m_opt_status_value);	break;
		case coPoints:	add_correct_opts_to_options_list<ConfigOptionPoints		>(opt_key, m_options_list, this, m_opt_status_value);	break;
		default:		m_options_list.emplace(opt_key, m_opt_status_value);		break;
		}
	}
	m_options_list.emplace("extruders_count", m_opt_status_value);
}

void TabSLAMaterial::init_options_list()
{
    if (!m_options_list.empty())
        m_options_list.clear();

    for (const auto opt_key : m_config->keys())
    {
        if (opt_key == "compatible_prints" || opt_key == "compatible_printers") {
            m_options_list.emplace(opt_key, m_opt_status_value);
            continue;
        }
        switch (m_config->option(opt_key)->type())
        {
        case coInts:	add_correct_opts_to_options_list<ConfigOptionInts		>(opt_key, m_options_list, this, m_opt_status_value);	break;
        case coBools:	add_correct_opts_to_options_list<ConfigOptionBools		>(opt_key, m_options_list, this, m_opt_status_value);	break;
        case coFloats:	add_correct_opts_to_options_list<ConfigOptionFloats		>(opt_key, m_options_list, this, m_opt_status_value);	break;
        case coStrings:	add_correct_opts_to_options_list<ConfigOptionStrings	>(opt_key, m_options_list, this, m_opt_status_value);	break;
        case coPercents:add_correct_opts_to_options_list<ConfigOptionPercents	>(opt_key, m_options_list, this, m_opt_status_value);	break;
        case coPoints:	add_correct_opts_to_options_list<ConfigOptionPoints		>(opt_key, m_options_list, this, m_opt_status_value);	break;
        default:		m_options_list.emplace(opt_key, m_opt_status_value);		break;
        }
    }
}

void Tab::get_sys_and_mod_flags(const std::string& opt_key, bool& sys_page, bool& modified_page)
{
    auto opt = m_options_list.find(opt_key);
<<<<<<< HEAD
    if (opt != m_options_list.end()){
        if (sys_page) sys_page = (opt->second & osSystemValue) != 0;
        modified_page |= (opt->second & osInitValue) == 0;
    }
=======
    if (opt == m_options_list.end()) 
        return;

    if (sys_page) sys_page = (opt->second & osSystemValue) != 0;
    modified_page |= (opt->second & osInitValue) == 0;
>>>>>>> 4e22761f
}

void Tab::update_changed_tree_ui()
{
	if (m_options_list.empty())
        return;
	auto cur_item = m_treectrl->GetFirstVisibleItem();
    if (!cur_item || !m_treectrl->IsVisible(cur_item))
        return;

	auto selected_item = m_treectrl->GetSelection();
	auto selection = selected_item ? m_treectrl->GetItemText(selected_item) : "";

	while (cur_item) {
		auto title = m_treectrl->GetItemText(cur_item);
		for (auto page : m_pages)
		{
			if (page->title() != title) 
				continue;
			bool sys_page = true;
			bool modified_page = false;
			if (title == _("General")) {
				std::initializer_list<const char*> optional_keys{ "extruders_count", "bed_shape" };
				for (auto &opt_key : optional_keys) {
					get_sys_and_mod_flags(opt_key, sys_page, modified_page);
				}
			}
			if (title == _("Dependencies")) {
				if (m_type == Slic3r::Preset::TYPE_PRINTER) {
					sys_page = m_presets->get_selected_preset_parent() != nullptr;
					modified_page = false;
				} else {
					if (m_type == Slic3r::Preset::TYPE_FILAMENT || m_type == Slic3r::Preset::TYPE_SLA_MATERIAL)
						get_sys_and_mod_flags("compatible_prints", sys_page, modified_page);
				get_sys_and_mod_flags("compatible_printers", sys_page, modified_page);
			}
			}
			for (auto group : page->m_optgroups)
			{
				if (!sys_page && modified_page)
					break;
				for (t_opt_map::iterator it = group->m_opt_map.begin(); it != group->m_opt_map.end(); ++it) {
					const std::string& opt_key = it->first;
					get_sys_and_mod_flags(opt_key, sys_page, modified_page);
				}
			}

			const wxColor *clr = sys_page		?	(m_is_default_preset ? &m_default_text_clr : &m_sys_label_clr) :
								 modified_page	?	&m_modified_label_clr : 
													&m_default_text_clr;

			if (page->set_item_colour(clr))
				m_treectrl->SetItemTextColour(cur_item, *clr);

			page->m_is_nonsys_values = !sys_page;
			page->m_is_modified_values = modified_page;

			if (selection == title) {
				m_is_nonsys_values = page->m_is_nonsys_values;
				m_is_modified_values = page->m_is_modified_values;
			}
			break;
		}
        auto next_item = m_treectrl->GetNextVisible(cur_item);
        cur_item = next_item;
	}
	update_undo_buttons();
}

void Tab::update_undo_buttons()
{
	m_undo_btn->        SetBitmap_(m_is_modified_values ? m_bmp_value_revert: m_bmp_white_bullet);
	m_undo_to_sys_btn-> SetBitmap_(m_is_nonsys_values   ? *m_bmp_non_system : m_bmp_value_lock);

	m_undo_btn->SetToolTip(m_is_modified_values ? m_ttg_value_revert : m_ttg_white_bullet);
	m_undo_to_sys_btn->SetToolTip(m_is_nonsys_values ? *m_ttg_non_system : m_ttg_value_lock);
}

void Tab::on_roll_back_value(const bool to_sys /*= true*/)
{
	int os;
	if (to_sys)	{
		if (!m_is_nonsys_values) return;
		os = osSystemValue;
	}
	else {
		if (!m_is_modified_values) return;
		os = osInitValue;
	}

	m_postpone_update_ui = true;

	auto selection = m_treectrl->GetItemText(m_treectrl->GetSelection());
	for (auto page : m_pages)
		if (page->title() == selection)	{
			for (auto group : page->m_optgroups) {
				if (group->title == _("Capabilities")) {
					if ((m_options_list["extruders_count"] & os) == 0)
						to_sys ? group->back_to_sys_value("extruders_count") : group->back_to_initial_value("extruders_count");
				}
				if (group->title == _("Size and coordinates")) {
					if ((m_options_list["bed_shape"] & os) == 0) {
						to_sys ? group->back_to_sys_value("bed_shape") : group->back_to_initial_value("bed_shape");
						load_key_value("bed_shape", true/*some value*/, true);
					}

				}
				if (group->title == _("Profile dependencies")) {
					if (m_type != Slic3r::Preset::TYPE_PRINTER && (m_options_list["compatible_printers"] & os) == 0) {
						to_sys ? group->back_to_sys_value("compatible_printers") : group->back_to_initial_value("compatible_printers");
						load_key_value("compatible_printers", true/*some value*/, true);

						bool is_empty = m_config->option<ConfigOptionStrings>("compatible_printers")->values.empty();
						m_compatible_printers.checkbox->SetValue(is_empty);
						is_empty ? m_compatible_printers.btn->Disable() : m_compatible_printers.btn->Enable();
					}
					if ((m_type == Slic3r::Preset::TYPE_PRINT || m_type == Slic3r::Preset::TYPE_SLA_PRINT) && (m_options_list["compatible_prints"] & os) == 0) {
						to_sys ? group->back_to_sys_value("compatible_prints") : group->back_to_initial_value("compatible_prints");
						load_key_value("compatible_prints", true/*some value*/, true);

						bool is_empty = m_config->option<ConfigOptionStrings>("compatible_prints")->values.empty();
						m_compatible_prints.checkbox->SetValue(is_empty);
						is_empty ? m_compatible_prints.btn->Disable() : m_compatible_prints.btn->Enable();
					}
				}
				for (auto kvp : group->m_opt_map) {
					const std::string& opt_key = kvp.first;
					if ((m_options_list[opt_key] & os) == 0)
						to_sys ? group->back_to_sys_value(opt_key) : group->back_to_initial_value(opt_key);
				}
			}
			break;
		}

	m_postpone_update_ui = false;
	update_changed_ui();
}

// Update the combo box label of the selected preset based on its "dirty" state,
// comparing the selected preset config with $self->{config}.
void Tab::update_dirty()
{
	m_presets->update_dirty_ui(m_presets_choice);
	on_presets_changed();	
	update_changed_ui();
}

void Tab::update_tab_ui()
{
	m_selected_preset_item = m_presets->update_tab_ui(m_presets_choice, m_show_incompatible_presets, m_em_unit);
}

// Load a provied DynamicConfig into the tab, modifying the active preset.
// This could be used for example by setting a Wipe Tower position by interactive manipulation in the 3D view.
void Tab::load_config(const DynamicPrintConfig& config)
{
	bool modified = 0;
	for(auto opt_key : m_config->diff(config)) {
		m_config->set_key_value(opt_key, config.option(opt_key)->clone());
		modified = 1;
	}
	if (modified) {
		update_dirty();
		//# Initialize UI components with the config values.
		reload_config();
		update();
	}
}

// Reload current $self->{config} (aka $self->{presets}->edited_preset->config) into the UI fields.
void Tab::reload_config()
{
//	Freeze();
	for (auto page : m_pages)
		page->reload_config();
// 	Thaw();
}

void Tab::update_mode()
{
    m_mode = wxGetApp().get_mode();

    // update mode for ModeSizer
    m_mode_sizer->SetMode(m_mode);

    update_visibility();

    update_changed_tree_ui();
}

void Tab::update_visibility()
{
    Freeze(); // There is needed Freeze/Thaw to avoid a flashing after Show/Layout

	for (auto page : m_pages)
        page->update_visibility(m_mode);
    update_page_tree_visibility();

    Layout();
	Thaw();
}

void Tab::msw_rescale()
{
    m_em_unit = wxGetApp().em_unit();

    m_mode_sizer->msw_rescale();

    m_presets_choice->SetSize(35 * m_em_unit, -1);
    m_treectrl->SetMinSize(wxSize(20 * m_em_unit, -1));

    update_tab_ui();

    // rescale buttons and cached bitmaps
    for (const auto btn : m_scaled_buttons)
        btn->msw_rescale();
    for (const auto bmp : m_scaled_bitmaps)
        bmp->msw_rescale();
    for (ScalableBitmap& bmp : m_mode_bitmap_cache)
        bmp.msw_rescale();

    // rescale icons for tree_ctrl
    for (ScalableBitmap& bmp : m_scaled_icons_list)
        bmp.msw_rescale();
    // recreate and set new ImageList for tree_ctrl
    m_icons->RemoveAll();
    m_icons = new wxImageList(m_scaled_icons_list.front().bmp().GetWidth(), m_scaled_icons_list.front().bmp().GetHeight());
    for (ScalableBitmap& bmp : m_scaled_icons_list)
        m_icons->Add(bmp.bmp());
    m_treectrl->AssignImageList(m_icons);

    // rescale options_groups
    for (auto page : m_pages)
        page->msw_rescale();

    Layout();
}

Field* Tab::get_field(const t_config_option_key& opt_key, int opt_index/* = -1*/) const
{
	Field* field = nullptr;
	for (auto page : m_pages) {
		field = page->get_field(opt_key, opt_index);
		if (field != nullptr)
			return field;
	}
	return field;
}

// Set a key/value pair on this page. Return true if the value has been modified.
// Currently used for distributing extruders_count over preset pages of Slic3r::GUI::Tab::Printer
// after a preset is loaded.
bool Tab::set_value(const t_config_option_key& opt_key, const boost::any& value) {
	bool changed = false;
	for(auto page: m_pages) {
		if (page->set_value(opt_key, value))
		changed = true;
	}
	return changed;
}

// To be called by custom widgets, load a value into a config,
// update the preset selection boxes (the dirty flags)
// If value is saved before calling this function, put saved_value = true,
// and value can be some random value because in this case it will not been used
void Tab::load_key_value(const std::string& opt_key, const boost::any& value, bool saved_value /*= false*/)
{
	if (!saved_value) change_opt_value(*m_config, opt_key, value);
	// Mark the print & filament enabled if they are compatible with the currently selected preset.
	if (opt_key == "compatible_printers" || opt_key == "compatible_prints") {
		// Don't select another profile if this profile happens to become incompatible.
		m_preset_bundle->update_compatible(false);
	}
	m_presets->update_dirty_ui(m_presets_choice);
	on_presets_changed();
	update();
}

static wxString support_combo_value_for_config(const DynamicPrintConfig &config, bool is_fff)
{
    const std::string support         = is_fff ? "support_material"                 : "supports_enable";
    const std::string buildplate_only = is_fff ? "support_material_buildplate_only" : "support_buildplate_only";
	return
		! config.opt_bool(support) ?
        	_("None") :
			(is_fff && !config.opt_bool("support_material_auto")) ?
				_("For support enforcers only") :
                (config.opt_bool(buildplate_only) ? _("Support on build plate only") :
				                                    _("Everywhere"));
}

static wxString pad_combo_value_for_config(const DynamicPrintConfig &config)
{
    return config.opt_bool("pad_enable") ? (config.opt_bool("pad_around_object") ? _("Around object") : _("Below object")) : _("None");
}

void Tab::on_value_change(const std::string& opt_key, const boost::any& value)
{
	if (wxGetApp().plater() == nullptr) {
		return;
	}

    const bool is_fff = supports_printer_technology(ptFFF);
    ConfigOptionsGroup* og_freq_chng_params = wxGetApp().sidebar().og_freq_chng_params(is_fff);
    if (opt_key == "fill_density" || opt_key == "pad_enable")
	{
        boost::any val = og_freq_chng_params->get_config_value(*m_config, opt_key);
        og_freq_chng_params->set_value(opt_key, val);
<<<<<<< HEAD
	}
=======
    }
    
    if (opt_key == "pad_around_object") {
        for (PageShp &pg : m_pages) {
            Field * fld = pg->get_field(opt_key);
            if (fld) fld->set_value(value, false);
        }
    }
>>>>>>> 4e22761f

	if (is_fff ?
			(opt_key == "support_material" || opt_key == "support_material_auto" || opt_key == "support_material_buildplate_only") :
        	(opt_key == "supports_enable"  || opt_key == "support_buildplate_only"))
		og_freq_chng_params->set_value("support", support_combo_value_for_config(*m_config, is_fff));

    if (! is_fff && (opt_key == "pad_enable" || opt_key == "pad_around_object"))
        og_freq_chng_params->set_value("pad", pad_combo_value_for_config(*m_config));

	if (opt_key == "brim_width")
	{
		bool val = m_config->opt_float("brim_width") > 0.0 ? true : false;
        og_freq_chng_params->set_value("brim", val);
	}

    if (opt_key == "wipe_tower" || opt_key == "single_extruder_multi_material" || opt_key == "extruders_count" )
        update_wiping_button_visibility();

    if (opt_key == "extruders_count")
        wxGetApp().plater()->on_extruders_change(boost::any_cast<size_t>(value));

	update();
}

// Show/hide the 'purging volumes' button
void Tab::update_wiping_button_visibility() {
    if (m_preset_bundle->printers.get_selected_preset().printer_technology() == ptSLA)
        return; // ys_FIXME
    bool wipe_tower_enabled = dynamic_cast<ConfigOptionBool*>(  (m_preset_bundle->prints.get_edited_preset().config  ).option("wipe_tower"))->value;
    bool multiple_extruders = dynamic_cast<ConfigOptionFloats*>((m_preset_bundle->printers.get_edited_preset().config).option("nozzle_diameter"))->values.size() > 1;

    auto wiping_dialog_button = wxGetApp().sidebar().get_wiping_dialog_button();
    if (wiping_dialog_button) {
        wiping_dialog_button->Show(wipe_tower_enabled && multiple_extruders);
        wiping_dialog_button->GetParent()->Layout();
    }
}


// Call a callback to update the selection of presets on the platter:
// To update the content of the selection boxes,
// to update the filament colors of the selection boxes,
// to update the "dirty" flags of the selection boxes,
// to update number of "filament" selection boxes when the number of extruders change.
void Tab::on_presets_changed()
{
	if (wxGetApp().plater() == nullptr) {
		return;
	}

    // Instead of PostEvent (EVT_TAB_PRESETS_CHANGED) just call update_presets
    wxGetApp().plater()->sidebar().update_presets(m_type);
	update_preset_description_line();

    // Printer selected at the Printer tab, update "compatible" marks at the print and filament selectors.
    for (auto t: m_dependent_tabs)
    {
        // If the printer tells us that the print or filament/sla_material preset has been switched or invalidated,
        // refresh the print or filament/sla_material tab page.
        wxGetApp().get_tab(t)->load_current_preset();
    }
    // clear m_dependent_tabs after first update from select_preset()
    // to avoid needless preset loading from update() function
    m_dependent_tabs.clear();
}

void Tab::update_preset_description_line()
{
<<<<<<< HEAD
	const Preset* parent = m_presets->get_selected_preset_parent();
	const Preset& preset = m_presets->get_edited_preset();

	wxString description_line;

	if (preset.is_default) {
		description_line = _(L("This is a default preset."));
	} else if (preset.is_system) {
		description_line = _(L("This is a system preset."));
	} else if (parent == nullptr) {
		description_line = _(L("Current preset is inherited from the default preset."));
	} else {
		description_line = wxString::Format(
			_(L("Current preset is inherited from:\n\t%s")), GUI::from_u8(parent->name));
	}

	if (preset.is_default || preset.is_system)
		description_line += "\n\t" + _(L("It can't be deleted or modified.")) + 
							"\n\t" + _(L("Any modifications should be saved as a new preset inherited from this one.")) + 
							"\n\t" + _(L("To do that please specify a new name for the preset."));
	
	if (parent && parent->vendor)
	{
		description_line += "\n\n" + _(L("Additional information:")) + "\n";
		description_line += "\t" + _(L("vendor")) + ": " + (m_type == Slic3r::Preset::TYPE_PRINTER ? "\n\t\t" : "") + parent->vendor->name +
							", ver: " + parent->vendor->config_version.to_string();
		if (m_type == Slic3r::Preset::TYPE_PRINTER) {
			const std::string &printer_model = preset.config.opt_string("printer_model");
			if (! printer_model.empty())
				description_line += "\n\n\t" + _(L("printer model")) + ": \n\t\t" + printer_model;
			switch (preset.printer_technology()) {
			case ptFFF:
			{
				//FIXME add prefered_sla_material_profile for SLA
				const std::string              &default_print_profile = preset.config.opt_string("default_print_profile");
				const std::vector<std::string> &default_filament_profiles = preset.config.option<ConfigOptionStrings>("default_filament_profile")->values;
				if (!default_print_profile.empty())
					description_line += "\n\n\t" + _(L("default print profile")) + ": \n\t\t" + default_print_profile;
				if (!default_filament_profiles.empty())
				{
					description_line += "\n\n\t" + _(L("default filament profile")) + ": \n\t\t";
					for (auto& profile : default_filament_profiles) {
						if (&profile != &*default_filament_profiles.begin())
							description_line += ", ";
						description_line += profile;
					}
				}
				break;
			}
			case ptSLA:
			{
				//FIXME add prefered_sla_material_profile for SLA
				const std::string &default_sla_material_profile = preset.config.opt_string("default_sla_material_profile");
				if (!default_sla_material_profile.empty())
					description_line += "\n\n\t" + _(L("default SLA material profile")) + ": \n\t\t" + default_sla_material_profile;

				const std::string &default_sla_print_profile = preset.config.opt_string("default_sla_print_profile");
				if (!default_sla_print_profile.empty())
					description_line += "\n\n\t" + _(L("default SLA print profile")) + ": \n\t\t" + default_sla_print_profile;
				break;
			}
			}
		}
	}

	m_parent_preset_description_line->SetText(description_line, false);
=======
    const Preset* parent = m_presets->get_selected_preset_parent();
    const Preset& preset = m_presets->get_edited_preset();

    wxString description_line;

    if (preset.is_default) {
        description_line = _(L("This is a default preset."));
    } else if (preset.is_system) {
        description_line = _(L("This is a system preset."));
    } else if (parent == nullptr) {
        description_line = _(L("Current preset is inherited from the default preset."));
    } else {
        description_line = wxString::Format(
            _(L("Current preset is inherited from:\n\t%s")), GUI::from_u8(parent->name));
    }

    if (preset.is_default || preset.is_system)
        description_line += "\n\t" + _(L("It can't be deleted or modified.")) +
                            "\n\t" + _(L("Any modifications should be saved as a new preset inherited from this one.")) +
                            "\n\t" + _(L("To do that please specify a new name for the preset."));

    if (parent && parent->vendor)
    {
        description_line += "\n\n" + _(L("Additional information:")) + "\n";
        description_line += "\t" + _(L("vendor")) + ": " + (m_type == Slic3r::Preset::TYPE_PRINTER ? "\n\t\t" : "") + parent->vendor->name +
                            ", ver: " + parent->vendor->config_version.to_string();
        if (m_type == Slic3r::Preset::TYPE_PRINTER) {
            const std::string &printer_model = preset.config.opt_string("printer_model");
            if (! printer_model.empty())
                description_line += "\n\n\t" + _(L("printer model")) + ": \n\t\t" + printer_model;
            switch (preset.printer_technology()) {
            case ptFFF:
            {
                //FIXME add prefered_sla_material_profile for SLA
                const std::string              &default_print_profile = preset.config.opt_string("default_print_profile");
                const std::vector<std::string> &default_filament_profiles = preset.config.option<ConfigOptionStrings>("default_filament_profile")->values;
                if (!default_print_profile.empty())
                    description_line += "\n\n\t" + _(L("default print profile")) + ": \n\t\t" + default_print_profile;
                if (!default_filament_profiles.empty())
                {
                    description_line += "\n\n\t" + _(L("default filament profile")) + ": \n\t\t";
                    for (auto& profile : default_filament_profiles) {
                        if (&profile != &*default_filament_profiles.begin())
                            description_line += ", ";
                        description_line += profile;
                    }
                }
                break;
            }
            case ptSLA:
            {
                //FIXME add prefered_sla_material_profile for SLA
                const std::string &default_sla_material_profile = preset.config.opt_string("default_sla_material_profile");
                if (!default_sla_material_profile.empty())
                    description_line += "\n\n\t" + _(L("default SLA material profile")) + ": \n\t\t" + default_sla_material_profile;

                const std::string &default_sla_print_profile = preset.config.opt_string("default_sla_print_profile");
                if (!default_sla_print_profile.empty())
                    description_line += "\n\n\t" + _(L("default SLA print profile")) + ": \n\t\t" + default_sla_print_profile;
                break;
            }
            default: break;
            }
        }
    }

    m_parent_preset_description_line->SetText(description_line, false);
>>>>>>> 4e22761f
}

void Tab::update_frequently_changed_parameters()
{
	const bool is_fff = supports_printer_technology(ptFFF);
	auto og_freq_chng_params = wxGetApp().sidebar().og_freq_chng_params(is_fff);
    if (!og_freq_chng_params) return;

	og_freq_chng_params->set_value("support", support_combo_value_for_config(*m_config, is_fff));
    if (! is_fff)
        og_freq_chng_params->set_value("pad", pad_combo_value_for_config(*m_config));

    const std::string updated_value_key = is_fff ? "fill_density" : "pad_enable";

    const boost::any val = og_freq_chng_params->get_config_value(*m_config, updated_value_key);
    og_freq_chng_params->set_value(updated_value_key, val);

    if (is_fff)
    {
        og_freq_chng_params->set_value("brim", bool(m_config->opt_float("brim_width") > 0.0));
	update_wiping_button_visibility();
}
}

void TabPrint::build()
{
    m_presets = &m_preset_bundle->prints;
    Line line{ "", "" };
	load_initial_data();
    auto page = add_options_page(_(L("Perimeters & shell")), "shell");

        auto optgroup = page->new_optgroup(_(L("Vertical shells")));
		optgroup->append_single_option_line("perimeters");
		optgroup->append_single_option_line("spiral_vase");

        line = { "", "" };
        line.full_width = 1;
		line.widget = [this](wxWindow* parent) {
			return description_line_widget(parent, &m_recommended_thin_wall_thickness_description_line);
		};
		optgroup->append_line(line);

		optgroup = page->new_optgroup(_(L("Horizontal shells")));
		line = { _(L("Solid layers")), "" };
		line.append_option(optgroup->get_option("top_solid_layers"));
		line.append_option(optgroup->get_option("bottom_solid_layers"));
        optgroup->append_line(line);
        optgroup->append_single_option_line("enforce_full_fill_volume");

		optgroup = page->new_optgroup(_(L("Quality (slower slicing)")));
		optgroup->append_single_option_line("extra_perimeters");
		optgroup->append_single_option_line("only_one_perimeter_top");
		optgroup->append_single_option_line("ensure_vertical_shell_thickness");
		optgroup->append_single_option_line("avoid_crossing_perimeters");
        line = { _(L("Thin walls")), "" };
        line.append_option(optgroup->get_option("thin_walls"));
        line.append_option(optgroup->get_option("thin_walls_min_width"));
        line.append_option(optgroup->get_option("thin_walls_overlap"));
        optgroup->append_line(line);
        optgroup->append_single_option_line("overhangs");
        optgroup->append_single_option_line("no_perimeter_unsupported_algo");

        optgroup = page->new_optgroup(_(L("Advanced")));
        optgroup->append_single_option_line("gap_fill");
        line = { _(L("Seam")), "" };
        line.append_option(optgroup->get_option("seam_position"));
        line.append_option(optgroup->get_option("seam_travel"));
        optgroup->append_line(line);
        optgroup->append_single_option_line("external_perimeters_first");
        line = { _(L("Looping perimeter")), "" };
        line.append_option(optgroup->get_option("perimeter_loop"));
        line.append_option(optgroup->get_option("perimeter_loop_seam"));
        optgroup->append_line(line);

    page = add_options_page(_(L("Slicing")), "layers");

        optgroup = page->new_optgroup(_(L("Layer height")));
        optgroup->append_single_option_line("layer_height");
        optgroup->append_single_option_line("first_layer_height");
        //optgroup->append_single_option_line("exact_last_layer_height");

        optgroup = page->new_optgroup(_(L("Filtering")));
        optgroup->append_single_option_line("resolution");
        optgroup->append_single_option_line("model_precision");
        optgroup->append_single_option_line("slice_closing_radius");

        optgroup = page->new_optgroup(_(L("Modifying slices")));
        line = { _(L("Curve smoothing")), "" };
        line.append_option(optgroup->get_option("curve_smoothing_precision"));
        line.append_option(optgroup->get_option("curve_smoothing_angle_convex"));
        line.append_option(optgroup->get_option("curve_smoothing_angle_concave"));
        line.append_option(optgroup->get_option("curve_smoothing_cutoff_dist"));
        optgroup->append_line(line);
        line = { _(L("XY compensation")), "" };
        line.append_option(optgroup->get_option("xy_size_compensation"));
        line.append_option(optgroup->get_option("elefant_foot_compensation"));
        line.append_option(optgroup->get_option("hole_size_compensation"));
        optgroup->append_line(line);

        optgroup = page->new_optgroup(_(L("Other")));
        optgroup->append_single_option_line("clip_multipart_objects");

    page = add_options_page(_(L("Infill")), "infill");
        optgroup = page->new_optgroup(_(L("Infill")));
        optgroup->append_single_option_line("fill_density");
        optgroup->append_single_option_line("fill_pattern");
        line = { _(L("External patterns")), "" };
        line.append_option(optgroup->get_option("top_fill_pattern"));
        line.append_option(optgroup->get_option("bottom_fill_pattern"));
        optgroup->append_line(line);
        optgroup->append_single_option_line("solid_fill_pattern");
        optgroup->append_single_option_line("infill_not_connected");

        optgroup = page->new_optgroup(_(L("Reducing printing time")));
        optgroup->append_single_option_line("infill_every_layers");
        optgroup->append_single_option_line("infill_only_where_needed");
        line = { _(L("Supporting dense layer")), "" };
        line.append_option(optgroup->get_option("infill_dense"));
        line.append_option(optgroup->get_option("infill_dense_algo"));
        optgroup->append_line(line);

		optgroup = page->new_optgroup(_(L("Advanced")));
		optgroup->append_single_option_line("solid_infill_every_layers");
		optgroup->append_single_option_line("solid_infill_below_area");
        line = { _(L("Angle")), "" };
        line.append_option(optgroup->get_option("fill_angle"));
        line.append_option(optgroup->get_option("bridge_angle"));
        optgroup->append_line(line);
        line = { _(L("Anchor solid infill by X mm")), "" };
        line.append_option(optgroup->get_option("external_infill_margin"));
        line.append_option(optgroup->get_option("bridged_infill_margin"));
        optgroup->append_line(line);
		optgroup->append_single_option_line("only_retract_when_crossing_perimeters");
        optgroup->append_single_option_line("infill_first");

	page = add_options_page(_(L("Skirt and brim")), "skirt+brim");
		optgroup = page->new_optgroup(_(L("Skirt")));
		optgroup->append_single_option_line("skirts");
		optgroup->append_single_option_line("skirt_distance");
		optgroup->append_single_option_line("skirt_height");
		optgroup->append_single_option_line("min_skirt_length");

		optgroup = page->new_optgroup(_(L("Brim")));
        optgroup->append_single_option_line("brim_width");
        line = { _(L("Brim ears")), "" };
        line.append_option(optgroup->get_option("brim_ears"));
        line.append_option(optgroup->get_option("brim_ears_max_angle"));
        optgroup->append_line(line);

	page = add_options_page(_(L("Support material")), "support");
		optgroup = page->new_optgroup(_(L("Support material")));
		optgroup->append_single_option_line("support_material");
		optgroup->append_single_option_line("support_material_auto");
		optgroup->append_single_option_line("support_material_threshold");
		optgroup->append_single_option_line("support_material_enforce_layers");

        optgroup = page->new_optgroup(_(L("Raft")));
        optgroup->append_single_option_line("support_material_solid_first_layer");
        optgroup->append_single_option_line("raft_layers");
//		# optgroup->append_single_option_line(get_option_("raft_contact_distance");

		optgroup = page->new_optgroup(_(L("Options for support material and raft")));
        line = { _(L("Z-offset")), "" };
        line.append_option(optgroup->get_option("support_material_contact_distance_type"));
        line.append_option(optgroup->get_option("support_material_contact_distance_top"));
        line.append_option(optgroup->get_option("support_material_contact_distance_bottom"));
        optgroup->append_line(line);
		optgroup->append_single_option_line("support_material_pattern");
		optgroup->append_single_option_line("support_material_with_sheath");
        optgroup->append_single_option_line("support_material_spacing");
        optgroup->append_single_option_line("support_material_angle");
        optgroup->append_single_option_line("support_material_buildplate_only");
        optgroup->append_single_option_line("support_material_xy_spacing");
        optgroup->append_single_option_line("dont_support_bridges");
        optgroup->append_single_option_line("support_material_synchronize_layers");

        optgroup = page->new_optgroup(_(L("Options for support material interface")));
        optgroup->append_single_option_line("support_material_interface_pattern");
		optgroup->append_single_option_line("support_material_interface_layers");
		optgroup->append_single_option_line("support_material_interface_spacing");
		optgroup->append_single_option_line("support_material_interface_contact_loops");

	page = add_options_page(_(L("Speed")), "time");
        optgroup = page->new_optgroup(_(L("Speed for print moves")));
        line = { _(L("Perimeter speed")), "" };
        line.append_option(optgroup->get_option("perimeter_speed"));
        line.append_option(optgroup->get_option("external_perimeter_speed"));
        line.append_option(optgroup->get_option("small_perimeter_speed"));
        optgroup->append_line(line);
        line = { _(L("Infill speed")), "" };
        line.append_option(optgroup->get_option("infill_speed"));
        line.append_option(optgroup->get_option("solid_infill_speed"));
        line.append_option(optgroup->get_option("top_solid_infill_speed"));
        optgroup->append_line(line);
        line = { _(L("Support speed")), "" };
        line.append_option(optgroup->get_option("support_material_speed"));
        line.append_option(optgroup->get_option("support_material_interface_speed"));
        optgroup->append_line(line);
		optgroup->append_single_option_line("bridge_speed");
		optgroup->append_single_option_line("gap_fill_speed");

		optgroup = page->new_optgroup(_(L("Speed for non-print moves")));
		optgroup->append_single_option_line("travel_speed");

        optgroup = page->new_optgroup(_(L("Modifiers")));
        line = { _(L("First layer speed")), "" };
        line.append_option(optgroup->get_option("first_layer_speed"));
        line.append_option(optgroup->get_option("first_layer_infill_speed"));
        optgroup->append_line(line);

		optgroup = page->new_optgroup(_(L("Acceleration control (advanced)")));
		optgroup->append_single_option_line("perimeter_acceleration");
		optgroup->append_single_option_line("infill_acceleration");
		optgroup->append_single_option_line("bridge_acceleration");
		optgroup->append_single_option_line("first_layer_acceleration");
		optgroup->append_single_option_line("default_acceleration");

		optgroup = page->new_optgroup(_(L("Autospeed (advanced)")));
		optgroup->append_single_option_line("max_print_speed");
		optgroup->append_single_option_line("max_volumetric_speed");
#ifdef HAS_PRESSURE_EQUALIZER
		optgroup->append_single_option_line("max_volumetric_extrusion_rate_slope_positive");
		optgroup->append_single_option_line("max_volumetric_extrusion_rate_slope_negative");
#endif /* HAS_PRESSURE_EQUALIZER */

	page = add_options_page(_(L("Width & flow")), "width");
		optgroup = page->new_optgroup(_(L("Extrusion width")));
		optgroup->append_single_option_line("extrusion_width");
		optgroup->append_single_option_line("first_layer_extrusion_width");
		optgroup->append_single_option_line("perimeter_extrusion_width");
		optgroup->append_single_option_line("external_perimeter_extrusion_width");
		optgroup->append_single_option_line("infill_extrusion_width");
		optgroup->append_single_option_line("solid_infill_extrusion_width");
		optgroup->append_single_option_line("top_infill_extrusion_width");
		optgroup->append_single_option_line("support_material_extrusion_width");

		optgroup = page->new_optgroup(_(L("Overlap")));
		optgroup->append_single_option_line("infill_overlap");

        optgroup = page->new_optgroup(_(L("Flow")));
        line = { _(L("Flow ratio")), "" };
        line.append_option(optgroup->get_option("bridge_flow_ratio"));
        line.append_option(optgroup->get_option("over_bridge_flow_ratio"));
        optgroup->append_line(line);

    page = add_options_page(_(L("Multiple extruders")), "funnel");
        optgroup = page->new_optgroup(_(L("Extruders")));
        optgroup->append_single_option_line("perimeter_extruder");
        optgroup->append_single_option_line("infill_extruder");
        optgroup->append_single_option_line("solid_infill_extruder");
        optgroup->append_single_option_line("support_material_extruder");
        optgroup->append_single_option_line("support_material_interface_extruder");

        optgroup = page->new_optgroup(_(L("Ooze prevention")));
        optgroup->append_single_option_line("ooze_prevention");
        optgroup->append_single_option_line("standby_temperature_delta");

        optgroup = page->new_optgroup(_(L("Wipe tower")));
        optgroup->append_single_option_line("wipe_tower");
        line = { _(L("Wipe tower position")), "" };
        line.append_option(optgroup->get_option("wipe_tower_x"));
        line.append_option(optgroup->get_option("wipe_tower_y"));
        optgroup->append_line(line);
        optgroup->append_single_option_line("wipe_tower_width");
        optgroup->append_single_option_line("wipe_tower_rotation_angle");
        optgroup->append_single_option_line("wipe_tower_bridging");
        optgroup->append_single_option_line("single_extruder_multi_material_priming");

        optgroup = page->new_optgroup(_(L("Advanced")));
        optgroup->append_single_option_line("interface_shells");

	page = add_options_page(_(L("Output options")), "output+page_white");
		optgroup = page->new_optgroup(_(L("Sequential printing")));
		optgroup->append_single_option_line("complete_objects");
		line = { _(L("Extruder clearance (mm)")), "" };
		Option option = optgroup->get_option("extruder_clearance_radius");
		option.opt.width = 6;
		line.append_option(option);
		option = optgroup->get_option("extruder_clearance_height");
		option.opt.width = 6;
		line.append_option(option);
		optgroup->append_line(line);

        optgroup = page->new_optgroup(_(L("Output file")));
        optgroup->append_single_option_line("gcode_comments");
		optgroup->append_single_option_line("gcode_label_objects");
		option = optgroup->get_option("output_filename_format");
		option.opt.full_width = true;
		optgroup->append_single_option_line(option);

		optgroup = page->new_optgroup(_(L("Post-processing scripts")), 0);	
		option = optgroup->get_option("post_process");
		option.opt.full_width = true;
        option.opt.height = 5;//50;
		optgroup->append_single_option_line(option);

	page = add_options_page(_(L("Notes")), "note");
		optgroup = page->new_optgroup(_(L("Notes")), 0);						
		option = optgroup->get_option("notes");
		option.opt.full_width = true;
        option.opt.height = 25;//250;
		optgroup->append_single_option_line(option);

	page = add_options_page(_(L("Dependencies")), "wrench");
		optgroup = page->new_optgroup(_(L("Profile dependencies")));
        line = optgroup->create_single_option_line("compatible_printers");
        line.widget = [this](wxWindow* parent) {
			return compatible_widget_create(parent, m_compatible_printers);
		};
		optgroup->append_line(line, &m_colored_Label);
		option = optgroup->get_option("compatible_printers_condition");
		option.opt.full_width = true;
		optgroup->append_single_option_line(option);

		line = Line{ "", "" };
		line.full_width = 1;
		line.widget = [this](wxWindow* parent) {
			return description_line_widget(parent, &m_parent_preset_description_line);
		};
		optgroup->append_line(line);
}

// Reload current config (aka presets->edited_preset->config) into the UI fields.
void TabPrint::reload_config()
{
	this->compatible_widget_reload(m_compatible_printers);
	Tab::reload_config();
}

void TabPrint::update()
{
    if (m_preset_bundle->printers.get_selected_preset().printer_technology() == ptSLA)
        return; // ys_FIXME

    m_update_cnt++;
//	Freeze();

<<<<<<< HEAD
    /* #ys_FIXME_delete_after_testing (refactoring)
     *
    // layer_height shouldn't be equal to zero
    if (m_config->opt_float("layer_height") < EPSILON)
    {
        const wxString msg_text = _(L("Zero layer height is not valid.\n\nThe layer height will be reset to 0.01."));
        wxMessageDialog dialog(parent(), msg_text, _(L("Layer height")), wxICON_WARNING | wxOK);
        DynamicPrintConfig new_conf = *m_config;
        is_msg_dlg_already_exist = true;
        dialog.ShowModal();
        new_conf.set_key_value("layer_height", new ConfigOptionFloat(0.01));
        load_config(new_conf);
        is_msg_dlg_already_exist = false;
    }

    if (fabs(m_config->option<ConfigOptionFloatOrPercent>("first_layer_height")->value - 0) < EPSILON)
    {
        const wxString msg_text = _(L("Zero first layer height is not valid.\n\nThe first layer height will be reset to 0.01."));
        wxMessageDialog dialog(parent(), msg_text, _(L("First layer height")), wxICON_WARNING | wxOK);
        DynamicPrintConfig new_conf = *m_config;
        is_msg_dlg_already_exist = true;
        dialog.ShowModal();
        new_conf.set_key_value("first_layer_height", new ConfigOptionFloatOrPercent(0.01, false));
        load_config(new_conf);
        is_msg_dlg_already_exist = false;
    }

	double fill_density = m_config->option<ConfigOptionPercent>("fill_density")->value;

    if (m_config->opt_bool("spiral_vase") && !(
        m_config->opt_int("perimeters") == 1 
        && m_config->opt_int("top_solid_layers") == 0
        && fill_density == 0
        && m_config->opt_bool("support_material") == false
        && m_config->opt_int("support_material_enforce_layers") == 0
        && m_config->opt_bool("exact_last_layer_height") == false
        && m_config->opt_bool("ensure_vertical_shell_thickness") == false
        && m_config->opt_bool("infill_dense") == false
        && m_config->opt_bool("extra_perimeters") == false
        )) {
		wxString msg_text = _(L("The Spiral Vase mode requires:\n"
			"- one perimeter\n"
			"- no top solid layers\n"
			"- 0% fill density\n"
			"- no support material\n"
			"- no ensure_vertical_shell_thickness\n"
			"- unchecked 'exact last layer height'\n"
			"- unchecked 'dense infill'\n"
			"- unchecked 'extra perimeters'\n"
			"\nShall I adjust those settings in order to enable Spiral Vase?"));
        wxMessageDialog dialog(parent(), msg_text, _(L("Spiral Vase")), wxICON_WARNING | wxYES | wxNO);
		DynamicPrintConfig new_conf = *m_config;
        if (dialog.ShowModal() == wxID_YES) {
			new_conf.set_key_value("perimeters", new ConfigOptionInt(1));
			new_conf.set_key_value("top_solid_layers", new ConfigOptionInt(0));
			new_conf.set_key_value("fill_density", new ConfigOptionPercent(0));
			new_conf.set_key_value("support_material", new ConfigOptionBool(false));
            new_conf.set_key_value("support_material_enforce_layers", new ConfigOptionInt(0));
            new_conf.set_key_value("exact_last_layer_height", new ConfigOptionBool(false));
            new_conf.set_key_value("ensure_vertical_shell_thickness", new ConfigOptionBool(false));
            new_conf.set_key_value("infill_dense", new ConfigOptionBool(false));
            new_conf.set_key_value("extra_perimeters", new ConfigOptionBool(false));
			fill_density = 0;
		}
		else {
			new_conf.set_key_value("spiral_vase", new ConfigOptionBool(false));
		}
		load_config(new_conf);
		on_value_change("fill_density", fill_density);
	}

	if (m_config->opt_bool("wipe_tower") && m_config->opt_bool("support_material") &&
        ((ConfigOptionEnumGeneric*)m_config->option("support_material_contact_distance_type"))->value != zdNone &&
		(m_config->opt_int("support_material_extruder") != 0 || m_config->opt_int("support_material_interface_extruder") != 0)) {
		wxString msg_text = _(L("The Wipe Tower currently supports the non-soluble supports only\n"
			"if they are printed with the current extruder without triggering a tool change.\n"
			"(both support_material_extruder and support_material_interface_extruder need to be set to 0).\n"
			"\nShall I adjust those settings in order to enable the Wipe Tower?"));
        wxMessageDialog dialog(parent(), msg_text, _(L("Wipe Tower")), wxICON_WARNING | wxYES | wxNO);
		DynamicPrintConfig new_conf = *m_config;
        if (dialog.ShowModal() == wxID_YES) {
			new_conf.set_key_value("support_material_extruder", new ConfigOptionInt(0));
			new_conf.set_key_value("support_material_interface_extruder", new ConfigOptionInt(0));
		}
		else
			new_conf.set_key_value("wipe_tower", new ConfigOptionBool(false));
		load_config(new_conf);
	}

	if (m_config->opt_bool("wipe_tower") && m_config->opt_bool("support_material") &&
        ((ConfigOptionEnumGeneric*)m_config->option("support_material_contact_distance_type"))->value == zdNone &&
		!m_config->opt_bool("support_material_synchronize_layers")) {
		wxString msg_text = _(L("For the Wipe Tower to work with the soluble supports, the support layers\n"
			"need to be synchronized with the object layers.\n"
			"\nShall I synchronize support layers in order to enable the Wipe Tower?"));
        wxMessageDialog dialog(parent(), msg_text, _(L("Wipe Tower")), wxICON_WARNING | wxYES | wxNO);
		DynamicPrintConfig new_conf = *m_config;
        if (dialog.ShowModal() == wxID_YES) {
			new_conf.set_key_value("support_material_synchronize_layers", new ConfigOptionBool(true));
		}
		else
			new_conf.set_key_value("wipe_tower", new ConfigOptionBool(false));
		load_config(new_conf);
	}

	if (m_config->opt_bool("support_material")) {
		// Ask only once.
		if (!m_support_material_overhangs_queried) {
			m_support_material_overhangs_queried = true;
			if (!m_config->opt_bool("overhangs")/* != 1*/) {
				wxString msg_text = _(L("Supports work better, if the following feature is enabled:\n"
					"- Detect bridging perimeters\n"
					"\nShall I adjust those settings for supports?"));
                wxMessageDialog dialog(parent(), msg_text, _(L("Support Generator")), wxICON_WARNING | wxYES | wxNO | wxCANCEL);
				DynamicPrintConfig new_conf = *m_config;
                auto answer = dialog.ShowModal();
				if (answer == wxID_YES) {
					// Enable "detect bridging perimeters".
					new_conf.set_key_value("overhangs", new ConfigOptionBool(true));
				} else if (answer == wxID_NO) {
					// Do nothing, leave supports on and "detect bridging perimeters" off.
				} else if (answer == wxID_CANCEL) {
					// Disable supports.
					new_conf.set_key_value("support_material", new ConfigOptionBool(false));
					m_support_material_overhangs_queried = false;
				}
				load_config(new_conf);
			}
		}
	}
	else {
		m_support_material_overhangs_queried = false;
	}

	if (m_config->option<ConfigOptionPercent>("fill_density")->value == 100) {
		auto fill_pattern = m_config->option<ConfigOptionEnum<InfillPattern>>("fill_pattern")->value;
		std::string str_fill_pattern = "";
		t_config_enum_values map_names = m_config->option<ConfigOptionEnum<InfillPattern>>("fill_pattern")->get_enum_values();
		for (auto it : map_names) {
			if (fill_pattern == it.second) {
				str_fill_pattern = it.first;
				break;
			}
		}
        if (!str_fill_pattern.empty()) {
            bool correct_100p_fill = false;
			const std::vector<std::string> top_fill_pattern = m_config->def()->get("top_fill_pattern")->enum_values;
			for (const std::string &fill : top_fill_pattern)
			{
				if (str_fill_pattern == fill)
					correct_100p_fill = true;
            }
            const std::vector<std::string> bottom_fill_pattern = m_config->def()->get("bottom_fill_pattern")->enum_values;
            for (const std::string &fill : bottom_fill_pattern) {
                if (str_fill_pattern.compare(fill) == 0)
                    correct_100p_fill = true;
            }
			// get fill_pattern name from enum_labels for using this one at dialog_msg
			str_fill_pattern = _utf8(m_config->def()->get("fill_pattern")->enum_labels[fill_pattern]);
			if (!correct_100p_fill) {
				wxString msg_text = GUI::from_u8((boost::format(_utf8(L("The %1% infill pattern is not supposed to work at 100%% density.\n\n"
					                                           "Shall I switch to rectilinear fill pattern?"))) % str_fill_pattern).str());
                wxMessageDialog dialog(parent(), msg_text, _(L("Infill")), wxICON_WARNING | wxYES | wxNO);
				DynamicPrintConfig new_conf = *m_config;
                if (dialog.ShowModal() == wxID_YES) {
					new_conf.set_key_value("fill_pattern", new ConfigOptionEnum<InfillPattern>(ipRectilinear));
					fill_density = 100;
				}
				else
					fill_density = m_presets->get_selected_preset().config.option<ConfigOptionPercent>("fill_density")->value;
				new_conf.set_key_value("fill_density", new ConfigOptionPercent(fill_density));
				load_config(new_conf);
				on_value_change("fill_density", fill_density);
			}
		}
	}

    bool have_perimeters = m_config->opt_int("perimeters") > 0;
    for (auto el : { "extra_perimeters", "only_one_perimeter_top", "ensure_vertical_shell_thickness", "thin_walls", "overhangs",
        "seam_position", "external_perimeters_first", "external_perimeter_extrusion_width",
        "perimeter_speed", "small_perimeter_speed", "external_perimeter_speed", "perimeter_loop", "perimeter_loop_seam" })
        get_field(el)->toggle(have_perimeters);

    for (auto el : { "thin_walls_min_width", "thin_walls_overlap" }) get_field(el)->toggle(m_config->opt_bool("thin_walls"));
    get_field("perimeter_loop_seam")->toggle(m_config->opt_bool("perimeter_loop"));

	bool have_infill = m_config->option<ConfigOptionPercent>("fill_density")->value > 0;
	// infill_extruder uses the same logic as in Print::extruders()
	for (auto el : {"fill_pattern", "infill_every_layers", "infill_only_where_needed",
					"solid_infill_every_layers", "solid_infill_below_area", "infill_extruder" })
		get_field(el)->toggle(have_infill);

    bool can_have_infill_dense = m_config->option<ConfigOptionPercent>("fill_density")->value < 50;
    for (auto el : { "infill_dense" })
        get_field(el)->toggle(can_have_infill_dense);
    bool have_infill_dense = m_config->opt_bool("infill_dense") && can_have_infill_dense;
    for (auto el : { "infill_dense_algo" })
        get_field(el)->toggle(have_infill_dense);

	bool have_solid_infill = m_config->opt_int("top_solid_layers") > 0 || m_config->opt_int("bottom_solid_layers") > 0;
	// solid_infill_extruder uses the same logic as in Print::extruders()
    for (auto el : { "top_fill_pattern", "bottom_fill_pattern", "solid_fill_pattern", "enforce_full_fill_volume", "external_infill_margin",
        "infill_first", "solid_infill_extruder", "solid_infill_extrusion_width", "solid_infill_speed" })
		get_field(el)->toggle(have_solid_infill);

	for (auto el : {"fill_angle", "bridge_angle", "infill_extrusion_width",
					"infill_speed", "bridge_speed" })
		get_field(el)->toggle(have_infill || have_solid_infill);

    get_field("gap_fill_speed")->toggle(have_perimeters && m_config->opt_bool("gap_fill"));

	bool have_top_solid_infill = m_config->opt_int("top_solid_layers") > 0;
	for (auto el : { "top_infill_extrusion_width", "top_solid_infill_speed" })
		get_field(el)->toggle(have_top_solid_infill);

	bool have_default_acceleration = m_config->opt_float("default_acceleration") > 0;
	for (auto el : {"perimeter_acceleration", "infill_acceleration",
					"bridge_acceleration", "first_layer_acceleration" })
		get_field(el)->toggle(have_default_acceleration);

	bool have_skirt = m_config->opt_int("skirts") > 0 || m_config->opt_float("min_skirt_length") > 0;
	for (auto el : { "skirt_distance", "skirt_height" })
		get_field(el)->toggle(have_skirt);

	bool have_brim = m_config->opt_float("brim_width") > 0;
	// perimeter_extruder uses the same logic as in Print::extruders()
	get_field("perimeter_extruder")->toggle(have_perimeters || have_brim);

    get_field("brim_ears")->toggle(have_brim);
    get_field("brim_ears_max_angle")->toggle(have_brim && m_config->opt_bool("brim_ears"));

	bool have_raft = m_config->opt_int("raft_layers") > 0;
	bool have_support_material = m_config->opt_bool("support_material") || have_raft;
	bool have_support_material_auto = have_support_material && m_config->opt_bool("support_material_auto");
	bool have_support_interface = m_config->opt_int("support_material_interface_layers") > 0;
    bool have_support_soluble = have_support_material && ((ConfigOptionEnumGeneric*)m_config->option("support_material_contact_distance_type"))->value == zdNone;
	for (auto el : {"support_material_pattern", "support_material_with_sheath",
					"support_material_spacing", "support_material_angle", "support_material_interface_layers",
					"dont_support_bridges", "support_material_extrusion_width", 
					"support_material_contact_distance_type", 
					"support_material_xy_spacing", "support_material_interface_pattern" })
		get_field(el)->toggle(have_support_material);
    get_field("support_material_threshold")->toggle(have_support_material_auto);
    for (auto el : { "support_material_contact_distance_top",
        "support_material_contact_distance_bottom"})
        get_field(el)->toggle(have_support_material && !have_support_soluble);

	for (auto el : {"support_material_interface_spacing", "support_material_interface_extruder",
					"support_material_interface_speed", "support_material_interface_contact_loops" })
		get_field(el)->toggle(have_support_material && have_support_interface);
	get_field("support_material_synchronize_layers")->toggle(have_support_soluble);

	get_field("perimeter_extrusion_width")->toggle(have_perimeters || have_skirt || have_brim);
	get_field("support_material_extruder")->toggle(have_support_material || have_skirt);
	get_field("support_material_speed")->toggle(have_support_material || have_brim || have_skirt);

	bool have_sequential_printing = m_config->opt_bool("complete_objects");
	for (auto el : { "extruder_clearance_radius", "extruder_clearance_height" })
		get_field(el)->toggle(have_sequential_printing);

	bool have_ooze_prevention = m_config->opt_bool("ooze_prevention");
	get_field("standby_temperature_delta")->toggle(have_ooze_prevention);

	bool have_wipe_tower = m_config->opt_bool("wipe_tower");
	for (auto el : { "wipe_tower_x", "wipe_tower_y", "wipe_tower_width", "wipe_tower_rotation_angle", "wipe_tower_bridging"})
		get_field(el)->toggle(have_wipe_tower);
        */

=======
>>>>>>> 4e22761f
    m_config_manipulation.update_print_fff_config(m_config, true);

	m_recommended_thin_wall_thickness_description_line->SetText(
		from_u8(PresetHints::recommended_thin_wall_thickness(*m_preset_bundle)));
    Layout();

//	Thaw();
    m_update_cnt--;

    if (m_update_cnt==0) {
        m_config_manipulation.toggle_print_fff_options(m_config);

        wxGetApp().obj_list()->update_and_show_object_settings_item();

        wxGetApp().mainframe->on_config_changed(m_config);
}
}

void TabPrint::OnActivate()
{
	m_recommended_thin_wall_thickness_description_line->SetText(
		from_u8(PresetHints::recommended_thin_wall_thickness(*m_preset_bundle)));
	Tab::OnActivate();
}

void TabFilament::add_filament_overrides_page()
{
    PageShp page = add_options_page(_(L("Filament Overrides")), "wrench");
    ConfigOptionsGroupShp optgroup = page->new_optgroup(_(L("Retraction")));

    auto append_single_option_line = [optgroup, this](const std::string& opt_key, int opt_index)
    {
        Line line {"",""};
        if (opt_key == "filament_retract_lift_above" || opt_key == "filament_retract_lift_below") {
            Option opt = optgroup->get_option(opt_key);
            opt.opt.label = opt.opt.full_label;
            line = optgroup->create_single_option_line(opt);
        }
        else
            line = optgroup->create_single_option_line(optgroup->get_option(opt_key));

        line.near_label_widget = [this, optgroup, opt_key, opt_index](wxWindow* parent) {
            wxCheckBox* check_box = new wxCheckBox(parent, wxID_ANY, "");

            check_box->Bind(wxEVT_CHECKBOX, [this, optgroup, opt_key, opt_index](wxCommandEvent& evt) {
                const bool is_checked = evt.IsChecked();
                Field* field = optgroup->get_fieldc(opt_key, opt_index);
                if (field != nullptr) {
                    field->toggle(is_checked);
                    if (is_checked)
                        field->set_last_meaningful_value();
                    else
                        field->set_na_value();
                }
            }, check_box->GetId());

            m_overrides_options[opt_key] = check_box;
            return check_box;
        };

        optgroup->append_line(line);
    };

    const int extruder_idx = 0; // #ys_FIXME

    for (const std::string opt_key : {  "filament_retract_length",
                                        "filament_retract_lift",
                                        "filament_retract_lift_above",
                                        "filament_retract_lift_below",
                                        "filament_retract_speed",
                                        "filament_deretract_speed",
                                        "filament_retract_restart_extra",
                                        "filament_retract_before_travel",
                                        "filament_retract_layer_change",
                                        "filament_wipe",
                                        "filament_retract_before_wipe"
                                     })
        append_single_option_line(opt_key, extruder_idx);
}

void TabFilament::update_filament_overrides_page()
{
    const auto page_it = std::find_if(m_pages.begin(), m_pages.end(), [](const PageShp page) {return page->title() == _(L("Filament Overrides")); });
    if (page_it == m_pages.end())
        return;
    PageShp page = *page_it;

    const auto og_it = std::find_if(page->m_optgroups.begin(), page->m_optgroups.end(), [](const ConfigOptionsGroupShp og) {return og->title == _(L("Retraction")); });
    if (og_it == page->m_optgroups.end())
        return;
    ConfigOptionsGroupShp optgroup = *og_it;

    std::vector<std::string> opt_keys = {   "filament_retract_length", 
                                            "filament_retract_lift", 
                                            "filament_retract_lift_above", 
                                            "filament_retract_lift_below",
                                            "filament_retract_speed",
                                            "filament_deretract_speed",
                                            "filament_retract_restart_extra",
                                            "filament_retract_before_travel",
                                            "filament_retract_layer_change",
                                            "filament_wipe",
                                            "filament_retract_before_wipe"
                                        };

    const int extruder_idx = 0; // #ys_FIXME

    const bool have_retract_length = m_config->option("filament_retract_length")->is_nil() ||
                                     m_config->opt_float("filament_retract_length", extruder_idx) > 0;

    for (const std::string& opt_key : opt_keys)
    {
        bool is_checked = opt_key=="filament_retract_length" ? true : have_retract_length;
        m_overrides_options[opt_key]->Enable(is_checked);

        is_checked &= !m_config->option(opt_key)->is_nil();
        m_overrides_options[opt_key]->SetValue(is_checked);

        Field* field = optgroup->get_fieldc(opt_key, extruder_idx);
        if (field != nullptr)
            field->toggle(is_checked);
    }
}

void TabFilament::build()
{
	m_presets = &m_preset_bundle->filaments;
	load_initial_data();

	auto page = add_options_page(_(L("Filament")), "spool");
		auto optgroup = page->new_optgroup(_(L("Filament")));
		optgroup->append_single_option_line("filament_colour");
		optgroup->append_single_option_line("filament_diameter");
		optgroup->append_single_option_line("extrusion_multiplier");
		optgroup->append_single_option_line("filament_density");
		optgroup->append_single_option_line("filament_cost");

        optgroup = page->new_optgroup(_(L("Temperature")) + wxString(" °C", wxConvUTF8));
		Line line = { _(L("Extruder")), "" };
		line.append_option(optgroup->get_option("first_layer_temperature"));
		line.append_option(optgroup->get_option("temperature"));
		optgroup->append_line(line);

		line = { _(L("Bed")), "" };
		line.append_option(optgroup->get_option("first_layer_bed_temperature"));
		line.append_option(optgroup->get_option("bed_temperature"));
		optgroup->append_line(line);
		
		optgroup->append_single_option_line("chamber_temperature");

	page = add_options_page(_(L("Cooling")), "time");
		optgroup = page->new_optgroup(_(L("Enable")));
		optgroup->append_single_option_line("fan_always_on");
		optgroup->append_single_option_line("cooling");

		line = { "", "" };
		line.full_width = 1;
		line.widget = [this](wxWindow* parent) {
			return description_line_widget(parent, &m_cooling_description_line);
		};
		optgroup->append_line(line);

		optgroup = page->new_optgroup(_(L("Fan settings")));
		line = { _(L("Fan speed")), "" };
		line.append_option(optgroup->get_option("min_fan_speed"));
		line.append_option(optgroup->get_option("max_fan_speed"));
		optgroup->append_line(line);

        optgroup->append_single_option_line("bridge_fan_speed");
        optgroup->append_single_option_line("top_fan_speed");
		optgroup->append_single_option_line("disable_fan_first_layers");

		optgroup = page->new_optgroup(_(L("Cooling thresholds")), 25);
		optgroup->append_single_option_line("fan_below_layer_time");
		optgroup->append_single_option_line("slowdown_below_layer_time");
		optgroup->append_single_option_line("min_print_speed");

	page = add_options_page(_(L("Advanced")), "wrench");
		optgroup = page->new_optgroup(_(L("Filament properties")));
		optgroup->append_single_option_line("filament_type");
		optgroup->append_single_option_line("filament_soluble");

        optgroup = page->new_optgroup(_(L("Print speed override")));
        optgroup->append_single_option_line("filament_max_wipe_tower_speed");
		optgroup->append_single_option_line("filament_max_volumetric_speed");

		line = { "", "" };
		line.full_width = 1;
		line.widget = [this](wxWindow* parent) {
			return description_line_widget(parent, &m_volumetric_speed_description_line);
		};
        optgroup->append_line(line);

        optgroup = page->new_optgroup(_(L("Wipe tower parameters")));
        optgroup->append_single_option_line("filament_minimal_purge_on_wipe_tower");

        optgroup = page->new_optgroup(_(L("Toolchange parameters with single extruder MM printers")));
		optgroup->append_single_option_line("filament_loading_speed_start");
        optgroup->append_single_option_line("filament_loading_speed");
        optgroup->append_single_option_line("filament_unloading_speed_start");
        optgroup->append_single_option_line("filament_unloading_speed");
		optgroup->append_single_option_line("filament_load_time");
		optgroup->append_single_option_line("filament_unload_time");
        optgroup->append_single_option_line("filament_toolchange_delay");
        optgroup->append_single_option_line("filament_cooling_moves");
        optgroup->append_single_option_line("filament_cooling_initial_speed");
        optgroup->append_single_option_line("filament_cooling_final_speed");
        optgroup->append_single_option_line("filament_wipe_advanced_pigment");

        line = optgroup->create_single_option_line("filament_ramming_parameters");// { _(L("Ramming")), "" };
        line.widget = [this](wxWindow* parent) {
			auto ramming_dialog_btn = new wxButton(parent, wxID_ANY, _(L("Ramming settings"))+dots, wxDefaultPosition, wxDefaultSize, wxBU_EXACTFIT);
			ramming_dialog_btn->SetFont(Slic3r::GUI::wxGetApp().normal_font());
            auto sizer = new wxBoxSizer(wxHORIZONTAL);
			sizer->Add(ramming_dialog_btn);
            
            ramming_dialog_btn->Bind(wxEVT_BUTTON, ([this](wxCommandEvent& e)
			{
                RammingDialog dlg(this,(m_config->option<ConfigOptionStrings>("filament_ramming_parameters"))->get_at(0));
                if (dlg.ShowModal() == wxID_OK)
                    (m_config->option<ConfigOptionStrings>("filament_ramming_parameters"))->get_at(0) = dlg.get_parameters();
			}));
			return sizer;
		};
        optgroup->append_line(line);


    add_filament_overrides_page();


        const int gcode_field_height = 15; // 150
        const int notes_field_height = 25; // 250

    page = add_options_page(_(L("Custom G-code")), "cog");
		optgroup = page->new_optgroup(_(L("Start G-code")), 0);
		Option option = optgroup->get_option("start_filament_gcode");
		option.opt.full_width = true;
        option.opt.height = gcode_field_height;// 150;
		optgroup->append_single_option_line(option);

		optgroup = page->new_optgroup(_(L("End G-code")), 0);
		option = optgroup->get_option("end_filament_gcode");
		option.opt.full_width = true;
		option.opt.height = gcode_field_height;// 150;
		optgroup->append_single_option_line(option);

	page = add_options_page(_(L("Notes")), "note.png");
		optgroup = page->new_optgroup(_(L("Notes")), 0);
		optgroup->label_width = 0;
		option = optgroup->get_option("filament_notes");
		option.opt.full_width = true;
		option.opt.height = notes_field_height;// 250;
		optgroup->append_single_option_line(option);

	page = add_options_page(_(L("Dependencies")), "wrench.png");
		optgroup = page->new_optgroup(_(L("Profile dependencies")));
        
        line = optgroup->create_single_option_line("compatible_printers");
        line.widget = [this](wxWindow* parent) {
			return compatible_widget_create(parent, m_compatible_printers);
		};
		optgroup->append_line(line, &m_colored_Label);
		option = optgroup->get_option("compatible_printers_condition");
		option.opt.full_width = true;
		optgroup->append_single_option_line(option);

        line = optgroup->create_single_option_line("compatible_prints");
        line.widget = [this](wxWindow* parent) {
			return compatible_widget_create(parent, m_compatible_prints);
		};
		optgroup->append_line(line, &m_colored_Label);
		option = optgroup->get_option("compatible_prints_condition");
		option.opt.full_width = true;
		optgroup->append_single_option_line(option);

		line = Line{ "", "" };
		line.full_width = 1;
		line.widget = [this](wxWindow* parent) {
			return description_line_widget(parent, &m_parent_preset_description_line);
		};
		optgroup->append_line(line);
}

// Reload current config (aka presets->edited_preset->config) into the UI fields.
void TabFilament::reload_config()
{
	this->compatible_widget_reload(m_compatible_printers);
	this->compatible_widget_reload(m_compatible_prints);
	Tab::reload_config();
}

void TabFilament::update_volumetric_flow_preset_hints()
{
    wxString text;
    try {
        text = from_u8(PresetHints::maximum_volumetric_flow_description(*m_preset_bundle));
    } catch (std::exception &ex) {
        text = _(L("Volumetric flow hints not available")) + "\n\n" + from_u8(ex.what());
    }
    m_volumetric_speed_description_line->SetText(text);
}

void TabFilament::update()
{
    if (m_preset_bundle->printers.get_selected_preset().printer_technology() == ptSLA)
        return; // ys_FIXME

    m_update_cnt++;

	wxString text = from_u8(PresetHints::cooling_description(m_presets->get_edited_preset()));
	m_cooling_description_line->SetText(text);
    this->update_volumetric_flow_preset_hints();
    Layout();

	bool cooling = m_config->opt_bool("cooling", 0);
	bool fan_always_on = cooling || m_config->opt_bool("fan_always_on", 0);

	for (auto el : { "max_fan_speed", "fan_below_layer_time", "slowdown_below_layer_time", "min_print_speed" })
		get_field(el)->toggle(cooling);

	for (auto el : { "min_fan_speed", "disable_fan_first_layers" })
		get_field(el)->toggle(fan_always_on);

    update_filament_overrides_page();

    m_update_cnt--;

    if (m_update_cnt == 0)
        wxGetApp().mainframe->on_config_changed(m_config);
}

void TabFilament::OnActivate()
{
    this->update_volumetric_flow_preset_hints();
	Tab::OnActivate();
}

wxSizer* Tab::description_line_widget(wxWindow* parent, ogStaticText* *StaticText)
{
	*StaticText = new ogStaticText(parent, "");

//	auto font = (new wxSystemSettings)->GetFont(wxSYS_DEFAULT_GUI_FONT);
	(*StaticText)->SetFont(wxGetApp().normal_font());

	auto sizer = new wxBoxSizer(wxHORIZONTAL);
	sizer->Add(*StaticText, 1, wxEXPAND|wxALL, 0);
	return sizer;
}

bool Tab::current_preset_is_dirty()
{
	return m_presets->current_is_dirty();
}

void TabPrinter::build_printhost(ConfigOptionsGroup *optgroup)
{
	const PrinterTechnology tech = m_presets->get_selected_preset().printer_technology();

	// Only offer the host type selection for FFF, for SLA it's always the SL1 printer (at the moment)
	if (tech == ptFFF) {
		optgroup->append_single_option_line("host_type");
	}

	auto printhost_browse = [=](wxWindow* parent) {
        add_scaled_button(parent, &m_printhost_browse_btn, "browse", _(L("Browse")) + " "+ dots, wxBU_LEFT | wxBU_EXACTFIT);
        ScalableButton* btn = m_printhost_browse_btn;
		btn->SetFont(Slic3r::GUI::wxGetApp().normal_font());

		auto sizer = new wxBoxSizer(wxHORIZONTAL);
		sizer->Add(btn);

		btn->Bind(wxEVT_BUTTON, [=](wxCommandEvent &e) {
			BonjourDialog dialog(parent, tech);
			if (dialog.show_and_lookup()) {
				optgroup->set_value("print_host", std::move(dialog.get_selected()), true);
				optgroup->get_field("print_host")->field_changed();
			}
		});

		return sizer;
	};

	auto print_host_test = [this](wxWindow* parent) {
        add_scaled_button(parent, &m_print_host_test_btn, "test", _(L("Test")), wxBU_LEFT | wxBU_EXACTFIT);
        ScalableButton* btn = m_print_host_test_btn;
		btn->SetFont(Slic3r::GUI::wxGetApp().normal_font());
		auto sizer = new wxBoxSizer(wxHORIZONTAL);
		sizer->Add(btn);

		btn->Bind(wxEVT_BUTTON, [this](wxCommandEvent &e) {
			std::unique_ptr<PrintHost> host(PrintHost::get_print_host(m_config));
			if (! host) {
				const auto text = wxString::Format("%s",
					_(L("Could not get a valid Printer Host reference")));
				show_error(this, text);
				return;
			}
			wxString msg;
			if (host->test(msg)) {
				show_info(this, host->get_test_ok_msg(), _(L("Success!")));
			} else {
				show_error(this, host->get_test_failed_msg(msg));
			}
		});

		return sizer;
	};

	Line host_line = optgroup->create_single_option_line("print_host");
	host_line.append_widget(printhost_browse);
	host_line.append_widget(print_host_test);
	optgroup->append_line(host_line);
	optgroup->append_single_option_line("printhost_apikey");

	const auto ca_file_hint = _(L("HTTPS CA file is optional. It is only needed if you use HTTPS with a self-signed certificate."));

	if (Http::ca_file_supported()) {   
		Line cafile_line = optgroup->create_single_option_line("printhost_cafile");

		auto printhost_cafile_browse = [this, optgroup] (wxWindow* parent) {
			auto btn = new wxButton(parent, wxID_ANY, " " + _(L("Browse"))+" " +dots, wxDefaultPosition, wxDefaultSize, wxBU_LEFT);
			btn->SetFont(Slic3r::GUI::wxGetApp().normal_font());
			btn->SetBitmap(create_scaled_bitmap(this, "browse"));
			auto sizer = new wxBoxSizer(wxHORIZONTAL);
			sizer->Add(btn);

			btn->Bind(wxEVT_BUTTON, [this, optgroup] (wxCommandEvent e) {
				static const auto filemasks = _(L("Certificate files (*.crt, *.pem)|*.crt;*.pem|All files|*.*"));
				wxFileDialog openFileDialog(this, _(L("Open CA certificate file")), "", "", filemasks, wxFD_OPEN | wxFD_FILE_MUST_EXIST);
				if (openFileDialog.ShowModal() != wxID_CANCEL) {
					optgroup->set_value("printhost_cafile", std::move(openFileDialog.GetPath()), true);
					optgroup->get_field("printhost_cafile")->field_changed();
				}
			});

			return sizer;
		};

		cafile_line.append_widget(printhost_cafile_browse);
		optgroup->append_line(cafile_line);

		Line cafile_hint { "", "" };
		cafile_hint.full_width = 1;
		cafile_hint.widget = [this, ca_file_hint](wxWindow* parent) {
			auto txt = new wxStaticText(parent, wxID_ANY, ca_file_hint);
			auto sizer = new wxBoxSizer(wxHORIZONTAL);
			sizer->Add(txt);
			return sizer;
		};
		optgroup->append_line(cafile_hint);
	} else {
		Line line { "", "" };
		line.full_width = 1;

		line.widget = [this, ca_file_hint] (wxWindow* parent) {
			auto txt = new wxStaticText(parent, wxID_ANY, wxString::Format("%s\n\n\t%s",
	wxString::Format(_(L("HTTPS CA File:\n\
    \tOn this system, %s uses HTTPS certificates from the system Certificate Store or Keychain.\n\
    \tTo use a custom CA file, please import your CA file into Certificate Store / Keychain.")), SLIC3R_APP_NAME),
				ca_file_hint));
			txt->SetFont(Slic3r::GUI::wxGetApp().normal_font());
			auto sizer = new wxBoxSizer(wxHORIZONTAL);
			sizer->Add(txt);
			return sizer;
		};

		optgroup->append_line(line);
	}
}

void TabPrinter::build()
{
	m_presets = &m_preset_bundle->printers;
	load_initial_data();

    m_printer_technology = m_presets->get_selected_preset().printer_technology();

    m_presets->get_selected_preset().printer_technology() == ptSLA ? build_sla() : build_fff();
}

void TabPrinter::build_fff()
{
    if (!m_pages.empty())
        m_pages.resize(0);
	// to avoid redundant memory allocation / deallocation during extruders count changing
	m_pages.reserve(30);

	auto   *nozzle_diameter = dynamic_cast<const ConfigOptionFloats*>(m_config->option("nozzle_diameter"));
	m_initial_extruders_count = m_extruders_count = nozzle_diameter->values.size();
    wxGetApp().sidebar().update_objects_list_extruder_column(m_initial_extruders_count);

	const Preset* parent_preset = m_presets->get_selected_preset_parent();
	m_sys_extruders_count = parent_preset == nullptr ? 0 :
			static_cast<const ConfigOptionFloats*>(parent_preset->config.option("nozzle_diameter"))->values.size();

	auto page = add_options_page(_(L("General")), "printer");
		auto optgroup = page->new_optgroup(_(L("Size and coordinates")));

        Line line = optgroup->create_single_option_line("bed_shape");//{ _(L("Bed shape")), "" };
		line.widget = [this](wxWindow* parent) {
            ScalableButton* btn;
            add_scaled_button(parent, &btn, "printer_white",  " " + _(L("Set")) + " " + dots, wxBU_LEFT | wxBU_EXACTFIT);
            btn->SetFont(wxGetApp().normal_font());

			auto sizer = new wxBoxSizer(wxHORIZONTAL);
			sizer->Add(btn);

			btn->Bind(wxEVT_BUTTON, ([this](wxCommandEvent e)
			{
                BedShapeDialog dlg(this);
                dlg.build_dialog(*m_config->option<ConfigOptionPoints>("bed_shape"),
                    *m_config->option<ConfigOptionString>("bed_custom_texture"),
                    *m_config->option<ConfigOptionString>("bed_custom_model"));
                if (dlg.ShowModal() == wxID_OK) {
                    const std::vector<Vec2d>& shape = dlg.get_shape();
                    const std::string& custom_texture = dlg.get_custom_texture();
                    const std::string& custom_model = dlg.get_custom_model();
                    if (!shape.empty())
                    {
                        load_key_value("bed_shape", shape);
                        load_key_value("bed_custom_texture", custom_texture);
                        load_key_value("bed_custom_model", custom_model);
                        update_changed_ui();
                    }
                }
            }));

			return sizer;
		};
		optgroup->append_line(line, &m_colored_Label);
        optgroup->append_single_option_line("max_print_height");
        optgroup->append_single_option_line("z_offset");

<<<<<<< HEAD
		optgroup = page->new_optgroup(_(L("Capabilities")));
		ConfigOptionDef def;
			def.type =  coInt,
			def.set_default_value(new ConfigOptionInt(1)); 
			def.label = L("Extruders");
			def.tooltip = L("Number of extruders of the printer.");
			def.min = 1;
            def.mode = comAdvanced;
		Option option(def, "extruders_count");
		optgroup->append_single_option_line(option);
		optgroup->append_single_option_line("single_extruder_multi_material");

		optgroup->m_on_change = [this, optgroup](t_config_option_key opt_key, boost::any value) {
			size_t extruders_count = boost::any_cast<int>(optgroup->get_value("extruders_count"));
			wxTheApp->CallAfter([this, opt_key, value, extruders_count]() {
				if (opt_key == "extruders_count" || opt_key == "single_extruder_multi_material") {
					extruders_count_changed(extruders_count);
=======
        optgroup = page->new_optgroup(_(L("Capabilities")));
        ConfigOptionDef def;
            def.type =  coInt,
            def.set_default_value(new ConfigOptionInt(1));
            def.label = L("Extruders");
            def.tooltip = L("Number of extruders of the printer.");
            def.min = 1;
            def.mode = comExpert;
        Option option(def, "extruders_count");
        optgroup->append_single_option_line(option);
        optgroup->append_single_option_line("single_extruder_multi_material");

        optgroup->m_on_change = [this, optgroup](t_config_option_key opt_key, boost::any value) {
            size_t extruders_count = boost::any_cast<size_t>(optgroup->get_value("extruders_count"));
            wxTheApp->CallAfter([this, opt_key, value, extruders_count]() {
                if (opt_key == "extruders_count" || opt_key == "single_extruder_multi_material") {
                    extruders_count_changed(extruders_count);
>>>>>>> 4e22761f
                    init_options_list(); // m_options_list should be updated before UI updating
					update_dirty();
                    if (opt_key == "single_extruder_multi_material") { // the single_extruder_multimaterial was added to force pages
                        on_value_change(opt_key, value);                      // rebuild - let's make sure the on_value_change is not skipped

                        if (boost::any_cast<bool>(value) && m_extruders_count > 1) {
                            SuppressBackgroundProcessingUpdate sbpu;
                            std::vector<double> nozzle_diameters = static_cast<const ConfigOptionFloats*>(m_config->option("nozzle_diameter"))->values;
                            const double frst_diam = nozzle_diameters[0];

                            for (auto cur_diam : nozzle_diameters) {
                                // if value is differs from first nozzle diameter value
                                if (fabs(cur_diam - frst_diam) > EPSILON) {
                                    const wxString msg_text = _(L("Single Extruder Multi Material is selected, \n"
                                                                  "and all extruders must have the same diameter.\n"
                                                                  "Do you want to change the diameter for all extruders to first extruder nozzle diameter value?"));
                                    wxMessageDialog dialog(parent(), msg_text, _(L("Nozzle diameter")), wxICON_WARNING | wxYES_NO);
                                    
                                        DynamicPrintConfig new_conf = *m_config;
                                    if (dialog.ShowModal() == wxID_YES) {
                                        for (size_t i = 1; i < nozzle_diameters.size(); i++)
                                            nozzle_diameters[i] = frst_diam;

                                        new_conf.set_key_value("nozzle_diameter", new ConfigOptionFloats(nozzle_diameters));
                                    }
                                    else
                                        new_conf.set_key_value("single_extruder_multi_material", new ConfigOptionBool(false));

                                        load_config(new_conf);
                                    break;
                                }
                            } 
                        }
                    }
				}
				else {
					update_dirty();
					on_value_change(opt_key, value);
				}
			});
		};


#if 0
		if (!m_no_controller)
		{
		optgroup = page->new_optgroup(_(L("USB/Serial connection")));
			line = {_(L("Serial port")), ""};
			Option serial_port = optgroup->get_option("serial_port");
			serial_port.side_widget = ([this](wxWindow* parent) {
				auto btn = new wxBitmapButton(parent, wxID_ANY, wxBitmap(from_u8(Slic3r::var("arrow_rotate_clockwise.png")), wxBITMAP_TYPE_PNG),
					wxDefaultPosition, wxDefaultSize, wxBORDER_NONE);
				btn->SetToolTip(_(L("Rescan serial ports")));
				auto sizer = new wxBoxSizer(wxHORIZONTAL);
				sizer->Add(btn);

				btn->Bind(wxEVT_BUTTON, [this](wxCommandEvent e) {update_serial_ports(); });
				return sizer;
			});
			auto serial_test = [this](wxWindow* parent) {
				auto btn = m_serial_test_btn = new wxButton(parent, wxID_ANY,
					_(L("Test")), wxDefaultPosition, wxDefaultSize, wxBU_LEFT | wxBU_EXACTFIT);
				btn->SetFont(Slic3r::GUI::small_font());
				btn->SetBitmap(wxBitmap(from_u8(Slic3r::var("wrench.png")), wxBITMAP_TYPE_PNG));
				auto sizer = new wxBoxSizer(wxHORIZONTAL);
				sizer->Add(btn);

				btn->Bind(wxEVT_BUTTON, [this, parent](wxCommandEvent e) {
					auto sender = Slic3r::make_unique<GCodeSender>();
					auto res = sender->connect(
						m_config->opt_string("serial_port"), 
						m_config->opt_int("serial_speed")
						);
					if (res && sender->wait_connected()) {
						show_info(parent, _(L("Connection to printer works correctly.")), _(L("Success!")));
					}
					else {
						show_error(parent, _(L("Connection failed.")));
					}
				});
				return sizer;
			};

			line.append_option(serial_port);
			line.append_option(optgroup->get_option("serial_speed"));
			line.append_widget(serial_test);
			optgroup->append_line(line);
		}
#endif

		optgroup = page->new_optgroup(_(L("Print Host upload")));
		build_printhost(optgroup.get());

		optgroup = page->new_optgroup(_(L("Firmware")));
		optgroup->append_single_option_line("gcode_flavor");
		optgroup->append_single_option_line("silent_mode");
        optgroup->append_single_option_line("remaining_times");
        optgroup->append_single_option_line("fan_speedup_time");

		optgroup->m_on_change = [this, optgroup](t_config_option_key opt_key, boost::any value) {
			wxTheApp->CallAfter([this, opt_key, value]() {
				if (opt_key == "silent_mode") {
					bool val = boost::any_cast<bool>(value);
					if (m_use_silent_mode != val) {
						m_rebuild_kinematics_page = true;
						m_use_silent_mode = val;
					}
				}
				build_unregular_pages();
				update_dirty();
				on_value_change(opt_key, value);
			});
		};

		optgroup = page->new_optgroup(_(L("Advanced")));
		optgroup->append_single_option_line("use_relative_e_distances");
		optgroup->append_single_option_line("use_firmware_retraction");
		optgroup->append_single_option_line("use_volumetric_e");
		optgroup->append_single_option_line("variable_layer_height");

    const int gcode_field_height = 15; // 150
    const int notes_field_height = 25; // 250
	page = add_options_page(_(L("Custom G-code")), "cog");
		optgroup = page->new_optgroup(_(L("Start G-code")), 0);
		option = optgroup->get_option("start_gcode");
		option.opt.full_width = true;
        option.opt.height = gcode_field_height;//150;
		optgroup->append_single_option_line(option);

		optgroup = page->new_optgroup(_(L("End G-code")), 0);
		option = optgroup->get_option("end_gcode");
		option.opt.full_width = true;
        option.opt.height = gcode_field_height;//150;
		optgroup->append_single_option_line(option);

		optgroup = page->new_optgroup(_(L("Before layer change G-code")), 0);
		option = optgroup->get_option("before_layer_gcode");
		option.opt.full_width = true;
        option.opt.height = gcode_field_height;//150;
		optgroup->append_single_option_line(option);

		optgroup = page->new_optgroup(_(L("After layer change G-code")), 0);
		option = optgroup->get_option("layer_gcode");
		option.opt.full_width = true;
        option.opt.height = gcode_field_height;//150;
		optgroup->append_single_option_line(option);

		optgroup = page->new_optgroup(_(L("Tool change G-code")), 0);
		option = optgroup->get_option("toolchange_gcode");
		option.opt.full_width = true;
        option.opt.height = gcode_field_height;//150;
		optgroup->append_single_option_line(option);

		optgroup = page->new_optgroup(_(L("Between objects G-code (for sequential printing)")), 0);
		option = optgroup->get_option("between_objects_gcode");
		option.opt.full_width = true;
        option.opt.height = gcode_field_height;//150;
		optgroup->append_single_option_line(option);
	
	page = add_options_page(_(L("Notes")), "note.png");
		optgroup = page->new_optgroup(_(L("Notes")), 0);
		option = optgroup->get_option("printer_notes");
		option.opt.full_width = true;
        option.opt.height = notes_field_height;//250;
		optgroup->append_single_option_line(option);

	page = add_options_page(_(L("Dependencies")), "wrench.png");
		optgroup = page->new_optgroup(_(L("Profile dependencies")));
		line = Line{ "", "" };
		line.full_width = 1;
		line.widget = [this](wxWindow* parent) {
			return description_line_widget(parent, &m_parent_preset_description_line);
		};
		optgroup->append_line(line);

	build_unregular_pages();

#if 0
	if (!m_no_controller)
		update_serial_ports();
#endif
}

void TabPrinter::build_sla()
{
    if (!m_pages.empty())
        m_pages.resize(0);
    auto page = add_options_page(_(L("General")), "printer");
    auto optgroup = page->new_optgroup(_(L("Size and coordinates")));

    Line line = optgroup->create_single_option_line("bed_shape");//{ _(L("Bed shape")), "" };
    line.widget = [this](wxWindow* parent) {
        ScalableButton* btn;
        add_scaled_button(parent, &btn, "printer_white", " " + _(L("Set")) + " " + dots, wxBU_LEFT | wxBU_EXACTFIT);
        btn->SetFont(wxGetApp().normal_font());


        auto sizer = new wxBoxSizer(wxHORIZONTAL);
        sizer->Add(btn);

        btn->Bind(wxEVT_BUTTON, ([this](wxCommandEvent e)
        {
            BedShapeDialog dlg(this);
            dlg.build_dialog(*m_config->option<ConfigOptionPoints>("bed_shape"),
                *m_config->option<ConfigOptionString>("bed_custom_texture"),
                *m_config->option<ConfigOptionString>("bed_custom_model"));
            if (dlg.ShowModal() == wxID_OK) {
                const std::vector<Vec2d>& shape = dlg.get_shape();
                const std::string& custom_texture = dlg.get_custom_texture();
                const std::string& custom_model = dlg.get_custom_model();
                if (!shape.empty())
                {
                    load_key_value("bed_shape", shape);
                    load_key_value("bed_custom_texture", custom_texture);
                    load_key_value("bed_custom_model", custom_model);
                    update_changed_ui();
                }
            }
        }));

        return sizer;
    };
    optgroup->append_line(line, &m_colored_Label);
    optgroup->append_single_option_line("max_print_height");

    optgroup = page->new_optgroup(_(L("Display")));
    optgroup->append_single_option_line("display_width");
    optgroup->append_single_option_line("display_height");

    auto option = optgroup->get_option("display_pixels_x");
    line = { _(option.opt.full_label), "" };
    line.append_option(option);
    line.append_option(optgroup->get_option("display_pixels_y"));
    optgroup->append_line(line);
    optgroup->append_single_option_line("display_orientation");
    
    // FIXME: This should be on one line in the UI
    optgroup->append_single_option_line("display_mirror_x");
    optgroup->append_single_option_line("display_mirror_y");

    optgroup = page->new_optgroup(_(L("Tilt")));
    line = { _(L("Tilt time")), "" };
    line.append_option(optgroup->get_option("fast_tilt_time"));
    line.append_option(optgroup->get_option("slow_tilt_time"));
    optgroup->append_line(line);
    optgroup->append_single_option_line("area_fill");

    optgroup = page->new_optgroup(_(L("Corrections")));
    line = Line{ _(m_config->def()->get("relative_correction")->full_label), "" };
//    std::vector<std::string> axes{ "X", "Y", "Z" };
    std::vector<std::string> axes{ "XY", "Z" };
    int id = 0;
    for (auto& axis : axes) {
        auto opt = optgroup->get_option("relative_correction", id);
        opt.opt.label = axis;
        line.append_option(opt);
        ++id;
    }
    optgroup->append_line(line);
    optgroup->append_single_option_line("absolute_correction");
    optgroup->append_single_option_line("gamma_correction");

    optgroup = page->new_optgroup(_(L("Exposure")));
    optgroup->append_single_option_line("min_exposure_time");
    optgroup->append_single_option_line("max_exposure_time");
    optgroup->append_single_option_line("min_initial_exposure_time");
    optgroup->append_single_option_line("max_initial_exposure_time");

    optgroup = page->new_optgroup(_(L("Print Host upload")));
    build_printhost(optgroup.get());

    const int notes_field_height = 25; // 250

    page = add_options_page(_(L("Notes")), "note.png");
    optgroup = page->new_optgroup(_(L("Notes")), 0);
    option = optgroup->get_option("printer_notes");
    option.opt.full_width = true;
    option.opt.height = notes_field_height;//250;
    optgroup->append_single_option_line(option);

    page = add_options_page(_(L("Dependencies")), "wrench.png");
    optgroup = page->new_optgroup(_(L("Profile dependencies")));
    line = Line{ "", "" };
    line.full_width = 1;
    line.widget = [this](wxWindow* parent) {
        return description_line_widget(parent, &m_parent_preset_description_line);
    };
    optgroup->append_line(line);
}

void TabPrinter::update_serial_ports()
{
	Field *field = get_field("serial_port");
	Choice *choice = static_cast<Choice *>(field);
	choice->set_values(Utils::scan_serial_ports());
}

void TabPrinter::extruders_count_changed(size_t extruders_count)
{
    bool is_count_changed = false;
    if (m_extruders_count != extruders_count) {
        m_extruders_count = extruders_count;
        m_preset_bundle->printers.get_edited_preset().set_num_extruders(extruders_count);
        m_preset_bundle->update_multi_material_filament_presets();
        is_count_changed = true;
    }
    else if (m_extruders_count == 1 && 
             m_preset_bundle->project_config.option<ConfigOptionFloats>("wiping_volumes_matrix")->values.size()>1)
        m_preset_bundle->update_multi_material_filament_presets();

    /* This function should be call in any case because of correct updating/rebuilding 
     * of unregular pages of a Printer Settings
     */
	build_unregular_pages();

    if (is_count_changed) {
	on_value_change("extruders_count", extruders_count);
    wxGetApp().sidebar().update_objects_list_extruder_column(extruders_count);
}
}

void TabPrinter::append_option_line(ConfigOptionsGroupShp optgroup, const std::string opt_key)
{
	auto option = optgroup->get_option(opt_key, 0);
	auto line = Line{ _(option.opt.full_label), "" };
	line.append_option(option);
	if (m_use_silent_mode)
		line.append_option(optgroup->get_option(opt_key, 1));
	optgroup->append_line(line);
}

PageShp TabPrinter::build_kinematics_page()
{
	auto page = add_options_page(_(L("Machine limits")), "cog", true);

	if (m_use_silent_mode)	{
		// Legend for OptionsGroups
		auto optgroup = page->new_optgroup("");
		optgroup->set_show_modified_btns_val(false);
        optgroup->label_width = 23;// 230;
		auto line = Line{ "", "" };

		ConfigOptionDef def;
		def.type = coString;
		def.width = 15;
		def.gui_type = "legend";
        def.mode = comAdvanced;
		def.tooltip = L("Values in this column are for Normal mode");
		def.set_default_value(new ConfigOptionString{ _(L("Normal")).ToUTF8().data() });

		auto option = Option(def, "full_power_legend");
		line.append_option(option);

		def.tooltip = L("Values in this column are for Stealth mode");
		def.set_default_value(new ConfigOptionString{ _(L("Stealth")).ToUTF8().data() });
		option = Option(def, "silent_legend");
		line.append_option(option);

		optgroup->append_line(line);
	}

	std::vector<std::string> axes{ "x", "y", "z", "e" };
	auto optgroup = page->new_optgroup(_(L("Maximum feedrates")));
		for (const std::string &axis : axes)	{
			append_option_line(optgroup, "machine_max_feedrate_" + axis);
		}

	optgroup = page->new_optgroup(_(L("Maximum accelerations")));
		for (const std::string &axis : axes)	{
			append_option_line(optgroup, "machine_max_acceleration_" + axis);
		}
		append_option_line(optgroup, "machine_max_acceleration_extruding");
		append_option_line(optgroup, "machine_max_acceleration_retracting");

	optgroup = page->new_optgroup(_(L("Jerk limits")));
		for (const std::string &axis : axes)	{
			append_option_line(optgroup, "machine_max_jerk_" + axis);
		}

	optgroup = page->new_optgroup(_(L("Minimum feedrates")));
		append_option_line(optgroup, "machine_min_extruding_rate");
		append_option_line(optgroup, "machine_min_travel_rate");

	return page;
}

/* Previous name build_extruder_pages().
 * 
 * This function was renamed because of now it implements not just an extruder pages building, 
 * but "Machine limits" and "Single extruder MM setup" too 
 * (These pages can changes according to the another values of a current preset)
 * */
void TabPrinter::build_unregular_pages()
{
	size_t		n_before_extruders = 2;			//	Count of pages before Extruder pages
	bool		is_marlin_flavor = m_config->option<ConfigOptionEnum<GCodeFlavor>>("gcode_flavor")->value == gcfMarlin;

    /* ! Freeze/Thaw in this function is needed to avoid call OnPaint() for erased pages 
     * and be cause of application crash, when try to change Preset in moment,
     * when one of unregular pages is selected.
     *  */
    Freeze();

#ifdef __WXMSW__
    /* Workaround for correct layout of controls inside the created page:
     * In some _strange_ way we should we should imitate page resizing.
     */
    auto layout_page = [this](PageShp page)
    {
        const wxSize& sz = page->GetSize();
        page->SetSize(sz.x + 1, sz.y + 1);
        page->SetSize(sz);
    };
#endif //__WXMSW__

<<<<<<< HEAD
	// Add/delete Kinematics page according to is_marlin_flavor
	size_t existed_page = 0;
	for (int i = n_before_extruders; i < m_pages.size(); ++i) // first make sure it's not there already
		if (m_pages[i]->title().find(_(L("Machine limits"))) != std::string::npos) {
			if (!is_marlin_flavor || m_rebuild_kinematics_page)
				m_pages.erase(m_pages.begin() + i);
			else
				existed_page = i;
			break;
		}

	if (existed_page < n_before_extruders && is_marlin_flavor) {
		auto page = build_kinematics_page();
=======
    // Add/delete Kinematics page according to is_marlin_flavor
    size_t existed_page = 0;
    for (size_t i = n_before_extruders; i < m_pages.size(); ++i) // first make sure it's not there already
        if (m_pages[i]->title().find(_(L("Machine limits"))) != std::string::npos) {
            if (!is_marlin_flavor || m_rebuild_kinematics_page)
                m_pages.erase(m_pages.begin() + i);
            else
                existed_page = i;
            break;
        }

    if (existed_page < n_before_extruders && is_marlin_flavor) {
        auto page = build_kinematics_page();
>>>>>>> 4e22761f
#ifdef __WXMSW__
		layout_page(page);
#endif
<<<<<<< HEAD
		m_pages.insert(m_pages.begin() + n_before_extruders, page);
	}

	if (is_marlin_flavor) 
		n_before_extruders++;
	size_t		n_after_single_extruder_MM = 2; //	Count of pages after single_extruder_multi_material page

	if (m_extruders_count_old == m_extruders_count || 
		(m_has_single_extruder_MM_page && m_extruders_count == 1))
	{
		// if we have a single extruder MM setup, add a page with configuration options:
		for (int i = 0; i < m_pages.size(); ++i) // first make sure it's not there already
			if (m_pages[i]->title().find(_(L("Single extruder MM setup"))) != std::string::npos) {
				m_pages.erase(m_pages.begin() + i);
				break;
			}
		m_has_single_extruder_MM_page = false;
	}
	if (m_extruders_count > 1 && m_config->opt_bool("single_extruder_multi_material") && !m_has_single_extruder_MM_page) {
		// create a page, but pretend it's an extruder page, so we can add it to m_pages ourselves
		auto page = add_options_page(_(L("Single extruder MM setup")), "printer", true);
		auto optgroup = page->new_optgroup(_(L("Single extruder multimaterial parameters")));
		optgroup->append_single_option_line("cooling_tube_retraction");
		optgroup->append_single_option_line("cooling_tube_length");
		optgroup->append_single_option_line("parking_pos_retraction");
=======
        m_pages.insert(m_pages.begin() + n_before_extruders, page);
    }

    if (is_marlin_flavor)
        n_before_extruders++;
    size_t		n_after_single_extruder_MM = 2; //	Count of pages after single_extruder_multi_material page

    if (m_extruders_count_old == m_extruders_count ||
        (m_has_single_extruder_MM_page && m_extruders_count == 1))
    {
        // if we have a single extruder MM setup, add a page with configuration options:
        for (size_t i = 0; i < m_pages.size(); ++i) // first make sure it's not there already
            if (m_pages[i]->title().find(_(L("Single extruder MM setup"))) != std::string::npos) {
                m_pages.erase(m_pages.begin() + i);
                break;
            }
        m_has_single_extruder_MM_page = false;
    }
    if (m_extruders_count > 1 && m_config->opt_bool("single_extruder_multi_material") && !m_has_single_extruder_MM_page) {
        // create a page, but pretend it's an extruder page, so we can add it to m_pages ourselves
        auto page = add_options_page(_(L("Single extruder MM setup")), "printer", true);
        auto optgroup = page->new_optgroup(_(L("Single extruder multimaterial parameters")));
        optgroup->append_single_option_line("cooling_tube_retraction");
        optgroup->append_single_option_line("cooling_tube_length");
        optgroup->append_single_option_line("parking_pos_retraction");
>>>>>>> 4e22761f
        optgroup->append_single_option_line("extra_loading_move");
        optgroup->append_single_option_line("high_current_on_filament_swap");
        optgroup = page->new_optgroup(_(L("Advanced wipe tower purge volume calculs")));
        optgroup->append_single_option_line("wipe_advanced");
        optgroup->append_single_option_line("wipe_advanced_nozzle_melted_volume");
        optgroup->append_single_option_line("wipe_advanced_multiplier");
        optgroup->append_single_option_line("wipe_advanced_algo");
		m_pages.insert(m_pages.end() - n_after_single_extruder_MM, page);
		m_has_single_extruder_MM_page = true;
	}
	
    // Build missed extruder pages
	for (auto extruder_idx = m_extruders_count_old; extruder_idx < m_extruders_count; ++extruder_idx) {
		//# build page
        const wxString& page_name = wxString::Format(_(L("Extruder %d")), int(extruder_idx + 1));
        auto page = add_options_page(page_name, "funnel", true);
		m_pages.insert(m_pages.begin() + n_before_extruders + extruder_idx, page);
			
			auto optgroup = page->new_optgroup(_(L("Size")));
			optgroup->append_single_option_line("nozzle_diameter", extruder_idx);

            optgroup->m_on_change = [this, extruder_idx](const t_config_option_key& opt_key, boost::any value)
            {
                if (m_config->opt_bool("single_extruder_multi_material") && m_extruders_count > 1 && opt_key.find_first_of("nozzle_diameter") != std::string::npos)
                {
                    SuppressBackgroundProcessingUpdate sbpu;
                    const double new_nd = boost::any_cast<double>(value);
                    std::vector<double> nozzle_diameters = static_cast<const ConfigOptionFloats*>(m_config->option("nozzle_diameter"))->values;

                    // if value was changed
                    if (fabs(nozzle_diameters[extruder_idx == 0 ? 1 : 0] - new_nd) > EPSILON) 
                    {
                        const wxString msg_text = _(L("This is a single extruder multimaterial printer, diameters of all extruders "
                                                      "will be set to the new value. Do you want to proceed?"));
                        wxMessageDialog dialog(parent(), msg_text, _(L("Nozzle diameter")), wxICON_WARNING | wxYES_NO);

                        DynamicPrintConfig new_conf = *m_config;
                        if (dialog.ShowModal() == wxID_YES) {
                            for (size_t i = 0; i < nozzle_diameters.size(); i++) {
                                if (i==extruder_idx)
                                    continue;
                                nozzle_diameters[i] = new_nd;
                            }
                        }
                        else 
                            nozzle_diameters[extruder_idx] = nozzle_diameters[extruder_idx == 0 ? 1 : 0];

                        new_conf.set_key_value("nozzle_diameter", new ConfigOptionFloats(nozzle_diameters));
                        load_config(new_conf);
                    }
                }

                update_dirty();
                update();
            };
		
			optgroup = page->new_optgroup(_(L("Layer height limits")));
			optgroup->append_single_option_line("min_layer_height", extruder_idx);
			optgroup->append_single_option_line("max_layer_height", extruder_idx);
				
		
			optgroup = page->new_optgroup(_(L("Position (for multi-extruder printers)")));
			optgroup->append_single_option_line("extruder_offset", extruder_idx);
		
			optgroup = page->new_optgroup(_(L("Retraction")));
			optgroup->append_single_option_line("retract_length", extruder_idx);
			optgroup->append_single_option_line("retract_lift", extruder_idx);
				Line line = { _(L("Only lift Z")), "" };
                line.append_option(optgroup->get_option("retract_lift_above", extruder_idx));
                line.append_option(optgroup->get_option("retract_lift_below", extruder_idx));
                line.append_option(optgroup->get_option("retract_lift_not_last_layer", extruder_idx));
				optgroup->append_line(line);
			
			optgroup->append_single_option_line("retract_speed", extruder_idx);
			optgroup->append_single_option_line("deretract_speed", extruder_idx);
			optgroup->append_single_option_line("retract_restart_extra", extruder_idx);
			optgroup->append_single_option_line("retract_before_travel", extruder_idx);
			optgroup->append_single_option_line("retract_layer_change", extruder_idx);
			optgroup->append_single_option_line("wipe", extruder_idx);
			optgroup->append_single_option_line("retract_before_wipe", extruder_idx);
	
			optgroup = page->new_optgroup(_(L("Retraction when tool is disabled (advanced settings for multi-extruder setups)")));
			optgroup->append_single_option_line("retract_length_toolchange", extruder_idx);
			optgroup->append_single_option_line("retract_restart_extra_toolchange", extruder_idx);

			optgroup = page->new_optgroup(_(L("Preview")));

            auto reset_to_filament_color = [this, extruder_idx](wxWindow* parent) {
                add_scaled_button(parent, &m_reset_to_filament_color, "undo",
                                  _(L("Reset to Filament Color")), wxBU_LEFT | wxBU_EXACTFIT);
                ScalableButton* btn = m_reset_to_filament_color;
                btn->SetFont(Slic3r::GUI::wxGetApp().normal_font());
                auto sizer = new wxBoxSizer(wxHORIZONTAL);
                sizer->Add(btn);

                btn->Bind(wxEVT_BUTTON, [this, extruder_idx](wxCommandEvent& e)
                {
                    std::vector<std::string> colors = static_cast<const ConfigOptionStrings*>(m_config->option("extruder_colour"))->values;
                    colors[extruder_idx] = "";

                    DynamicPrintConfig new_conf = *m_config;
                    new_conf.set_key_value("extruder_colour", new ConfigOptionStrings(colors));
                    load_config(new_conf);

                    update_dirty();
                    update();
                });

                return sizer;
            };
            line = optgroup->create_single_option_line("extruder_colour", extruder_idx);
            line.append_widget(reset_to_filament_color);
            optgroup->append_line(line);

#ifdef __WXMSW__
		layout_page(page);
#endif
	}
 
	// # remove extra pages
	if (m_extruders_count < m_extruders_count_old)
		m_pages.erase(	m_pages.begin() + n_before_extruders + m_extruders_count, 
						m_pages.begin() + n_before_extruders + m_extruders_count_old);

    Thaw();

	m_extruders_count_old = m_extruders_count;
	rebuild_page_tree();

    // Reload preset pages with current configuration values
    reload_config();
}

// this gets executed after preset is loaded and before GUI fields are updated
void TabPrinter::on_preset_loaded()
{
<<<<<<< HEAD
	// update the extruders count field
	auto   *nozzle_diameter = dynamic_cast<const ConfigOptionFloats*>(m_config->option("nozzle_diameter"));
	int extruders_count = nozzle_diameter->values.size();
	set_value("extruders_count", extruders_count);
	// update the GUI field according to the number of nozzle diameters supplied
	extruders_count_changed(extruders_count);
=======
    // update the extruders count field
    auto   *nozzle_diameter = dynamic_cast<const ConfigOptionFloats*>(m_config->option("nozzle_diameter"));
    size_t extruders_count = nozzle_diameter->values.size();
    set_value("extruders_count", int(extruders_count));
    // update the GUI field according to the number of nozzle diameters supplied
    extruders_count_changed(extruders_count);
>>>>>>> 4e22761f
}

void TabPrinter::update_pages()
{
    // update m_pages ONLY if printer technology is changed
    const PrinterTechnology new_printer_technology = m_presets->get_edited_preset().printer_technology();
    if (new_printer_technology == m_printer_technology)
        return;

    // hide all old pages
    for (auto& el : m_pages)
        el.get()->Hide();

    // set m_pages to m_pages_(technology before changing)
    m_printer_technology == ptFFF ? m_pages.swap(m_pages_fff) : m_pages.swap(m_pages_sla);

    // build Tab according to the technology, if it's not exist jet OR
    // set m_pages_(technology after changing) to m_pages
    // m_printer_technology will be set by Tab::load_current_preset()
    if (new_printer_technology == ptFFF)
    {
        if (m_pages_fff.empty())
        {
            build_fff();
            if (m_extruders_count > 1)
            {
                m_preset_bundle->update_multi_material_filament_presets();
                on_value_change("extruders_count", m_extruders_count);
            }
        }
    else 
            m_pages.swap(m_pages_fff);

         wxGetApp().sidebar().update_objects_list_extruder_column(m_extruders_count);
    }
    else 
        m_pages_sla.empty() ? build_sla() : m_pages.swap(m_pages_sla);

    rebuild_page_tree();
}

void TabPrinter::update()
{
    m_update_cnt++;
    m_presets->get_edited_preset().printer_technology() == ptFFF ? update_fff() : update_sla();
    m_update_cnt--;

    if (m_update_cnt == 0)
        wxGetApp().mainframe->on_config_changed(m_config);
}

void TabPrinter::update_fff()
{
//	Freeze();

	bool en;
	auto serial_speed = get_field("serial_speed");
	if (serial_speed != nullptr) {
		en = !m_config->opt_string("serial_port").empty();
		get_field("serial_speed")->toggle(en);
		if (m_config->opt_int("serial_speed") != 0 && en)
			m_serial_test_btn->Enable();
		else 
			m_serial_test_btn->Disable();
	}

	{
		std::unique_ptr<PrintHost> host(PrintHost::get_print_host(m_config));
		m_print_host_test_btn->Enable(!m_config->opt_string("print_host").empty() && host->can_test());
		m_printhost_browse_btn->Enable(host->has_auto_discovery());
	}

	bool have_multiple_extruders = m_extruders_count > 1;
	get_field("toolchange_gcode")->toggle(have_multiple_extruders);
	get_field("single_extruder_multi_material")->toggle(have_multiple_extruders);

	bool is_marlin_flavor = m_config->option<ConfigOptionEnum<GCodeFlavor>>("gcode_flavor")->value == gcfMarlin;

	{
		Field *sm = get_field("silent_mode");
		if (! is_marlin_flavor)
			// Disable silent mode for non-marlin firmwares.
			get_field("silent_mode")->toggle(false);
		if (is_marlin_flavor)
			sm->enable();
		else
			sm->disable();
	}

	if (m_use_silent_mode != m_config->opt_bool("silent_mode"))	{
		m_rebuild_kinematics_page = true;
		m_use_silent_mode = m_config->opt_bool("silent_mode");
	}

	for (size_t i = 0; i < m_extruders_count; ++i) {
		bool have_retract_length = m_config->opt_float("retract_length", i) > 0;

		// when using firmware retraction, firmware decides retraction length
		bool use_firmware_retraction = m_config->opt_bool("use_firmware_retraction");
		get_field("retract_length", i)->toggle(!use_firmware_retraction);

		// user can customize travel length if we have retraction length or we"re using
		// firmware retraction
		get_field("retract_before_travel", i)->toggle(have_retract_length || use_firmware_retraction);

		// user can customize other retraction options if retraction is enabled
		bool retraction = (have_retract_length || use_firmware_retraction);
		std::vector<std::string> vec = { "retract_lift", "retract_layer_change" };
		for (auto el : vec)
			get_field(el, i)->toggle(retraction);

		// retract lift above / below only applies if using retract lift
		vec.resize(0);
		vec = { "retract_lift_above", "retract_lift_below", "retract_lift_not_last_layer" };
		for (auto el : vec)
			get_field(el, i)->toggle(retraction && m_config->opt_float("retract_lift", i) > 0);

		// some options only apply when not using firmware retraction
		vec.resize(0);
		vec = { "retract_speed", "deretract_speed", "retract_before_wipe", "retract_restart_extra", "wipe" };
		for (auto el : vec)
			get_field(el, i)->toggle(retraction && !use_firmware_retraction);

		bool wipe = m_config->opt_bool("wipe", i);
		get_field("retract_before_wipe", i)->toggle(wipe);

		if (use_firmware_retraction && wipe) {
            wxMessageDialog dialog(parent(),
				_(L("The Wipe option is not available when using the Firmware Retraction mode.\n"
				"\nShall I disable it in order to enable Firmware Retraction?")),
				_(L("Firmware Retraction")), wxICON_WARNING | wxYES | wxNO);

			DynamicPrintConfig new_conf = *m_config;
            if (dialog.ShowModal() == wxID_YES) {
<<<<<<< HEAD
				auto wipe = static_cast<ConfigOptionBools*>(m_config->option("wipe")->clone());
				for (int w = 0; w < wipe->values.size(); w++)
					wipe->values[w] = false;
				new_conf.set_key_value("wipe", wipe);
			}
			else {
				new_conf.set_key_value("use_firmware_retraction", new ConfigOptionBool(false));
			}
			load_config(new_conf);
		}

		get_field("retract_length_toolchange", i)->toggle(have_multiple_extruders);

		bool toolchange_retraction = m_config->opt_float("retract_length_toolchange", i) > 0;
		get_field("retract_restart_extra_toolchange", i)->toggle
			(have_multiple_extruders && toolchange_retraction);
	}
    if (m_has_single_extruder_MM_page) {
        bool have_advanced_wipe_volume = m_config->opt_bool("wipe_advanced");
        for (auto el : { "wipe_advanced_nozzle_melted_volume", "wipe_advanced_multiplier", "wipe_advanced_algo" })
            get_field(el)->toggle(have_advanced_wipe_volume);
=======
                auto wipe = static_cast<ConfigOptionBools*>(m_config->option("wipe")->clone());
                for (size_t w = 0; w < wipe->values.size(); w++)
                    wipe->values[w] = false;
                new_conf.set_key_value("wipe", wipe);
            }
            else {
                new_conf.set_key_value("use_firmware_retraction", new ConfigOptionBool(false));
            }
            load_config(new_conf);
        }

        get_field("retract_length_toolchange", i)->toggle(have_multiple_extruders);

        bool toolchange_retraction = m_config->opt_float("retract_length_toolchange", i) > 0;
        get_field("retract_restart_extra_toolchange", i)->toggle
            (have_multiple_extruders && toolchange_retraction);
>>>>>>> 4e22761f
    }
//	Thaw();
}

void TabPrinter::update_sla()
{ ; }

// Initialize the UI from the current preset
void Tab::load_current_preset()
{
	const Preset& preset = m_presets->get_edited_preset();

	(preset.is_default || preset.is_system) ? m_btn_delete_preset->Disable() : m_btn_delete_preset->Enable(true);

    update();
	if (m_type == Slic3r::Preset::TYPE_PRINTER) {
		// For the printer profile, generate the extruder pages.
		if (preset.printer_technology() == ptFFF)
			on_preset_loaded();
		else
			wxGetApp().sidebar().update_objects_list_extruder_column(1);
	}
    // Reload preset pages with the new configuration values.
    reload_config();

    const Preset* selected_preset_parent = m_presets->get_selected_preset_parent();
    m_is_default_preset = selected_preset_parent != nullptr && selected_preset_parent->is_default;

	m_bmp_non_system = selected_preset_parent ? &m_bmp_value_unlock : &m_bmp_white_bullet;
	m_ttg_non_system = selected_preset_parent ? &m_ttg_value_unlock : &m_ttg_white_bullet_ns;
	m_tt_non_system  = selected_preset_parent ? &m_tt_value_unlock  : &m_ttg_white_bullet_ns;

//	m_undo_to_sys_btn->Enable(!preset.is_default);

#if 0
	// use CallAfter because some field triggers schedule on_change calls using CallAfter,
	// and we don't want them to be called after this update_dirty() as they would mark the 
	// preset dirty again
	// (not sure this is true anymore now that update_dirty is idempotent)
	wxTheApp->CallAfter([this]
#endif
	{
		// checking out if this Tab exists till this moment
		if (!wxGetApp().checked_tab(this))
			return;
		update_tab_ui();

        // update show/hide tabs
		if (m_type == Slic3r::Preset::TYPE_PRINTER) {
            const PrinterTechnology printer_technology = m_presets->get_edited_preset().printer_technology();
            if (printer_technology != static_cast<TabPrinter*>(this)->m_printer_technology)
            {
                for (auto tab : wxGetApp().tabs_list) {
                    if (tab->type() == Preset::TYPE_PRINTER) // Printer tab is shown every time
                        continue;
                    if (tab->supports_printer_technology(printer_technology))
                    {
                        wxGetApp().tab_panel()->InsertPage(wxGetApp().tab_panel()->FindPage(this), tab, tab->title());
                        #ifdef __linux__ // the tabs apparently need to be explicitly shown on Linux (pull request #1563)
                            int page_id = wxGetApp().tab_panel()->FindPage(tab);
                            wxGetApp().tab_panel()->GetPage(page_id)->Show(true);
                        #endif // __linux__
                    }
                    else {
                        int page_id = wxGetApp().tab_panel()->FindPage(tab);
                        wxGetApp().tab_panel()->GetPage(page_id)->Show(false);
                        wxGetApp().tab_panel()->RemovePage(page_id);
                    } 
                }
                static_cast<TabPrinter*>(this)->m_printer_technology = printer_technology;
            }
			on_presets_changed();
			if (printer_technology == ptFFF) {
				static_cast<TabPrinter*>(this)->m_initial_extruders_count = static_cast<TabPrinter*>(this)->m_extruders_count;
				const Preset* parent_preset = m_presets->get_selected_preset_parent();
				static_cast<TabPrinter*>(this)->m_sys_extruders_count = parent_preset == nullptr ? 0 :
					static_cast<const ConfigOptionFloats*>(parent_preset->config.option("nozzle_diameter"))->values.size();
			}
		}
		else {
			on_presets_changed();
            if (m_type == Preset::TYPE_SLA_PRINT || m_type == Preset::TYPE_PRINT)
				update_frequently_changed_parameters();
		}

		m_opt_status_value = (m_presets->get_selected_preset_parent() ? osSystemValue : 0) | osInitValue;
		init_options_list();
        update_visibility();
		update_changed_ui();
	}
#if 0
	);
#endif
}

//Regerenerate content of the page tree.
void Tab::rebuild_page_tree()
{
	// get label of the currently selected item
    const auto sel_item = m_treectrl->GetSelection();
	const auto selected = sel_item ? m_treectrl->GetItemText(sel_item) : "";
	const auto rootItem = m_treectrl->GetRootItem();

	auto have_selection = 0;
	m_treectrl->DeleteChildren(rootItem);
	for (auto p : m_pages)
	{
		auto itemId = m_treectrl->AppendItem(rootItem, p->title(), p->iconID());
		m_treectrl->SetItemTextColour(itemId, p->get_item_colour());
		if (p->title() == selected) {
			m_treectrl->SelectItem(itemId);
			have_selection = 1;
		}
	}

	if (!have_selection) {
		// this is triggered on first load, so we don't disable the sel change event
		auto item = m_treectrl->GetFirstVisibleItem();
		if (item) {
			m_treectrl->SelectItem(item);
	}
}
}

void Tab::update_page_tree_visibility()
{
    const auto sel_item = m_treectrl->GetSelection();
    const auto selected = sel_item ? m_treectrl->GetItemText(sel_item) : "";
    const auto rootItem = m_treectrl->GetRootItem();

    auto have_selection = 0;
    m_treectrl->DeleteChildren(rootItem);
    for (auto p : m_pages)
    {
        if (!p->get_show())
            continue;
        auto itemId = m_treectrl->AppendItem(rootItem, p->title(), p->iconID());
        m_treectrl->SetItemTextColour(itemId, p->get_item_colour());
        if (p->title() == selected) {
            m_treectrl->SelectItem(itemId);
            have_selection = 1;
        }
    }

    if (!have_selection) {
        // this is triggered on first load, so we don't disable the sel change event
        auto item = m_treectrl->GetFirstVisibleItem();
        if (item) {
            m_treectrl->SelectItem(item);
    }
    }

}

// Called by the UI combo box when the user switches profiles, and also to delete the current profile.
// Select a preset by a name.If !defined(name), then the default preset is selected.
// If the current profile is modified, user is asked to save the changes.
void Tab::select_preset(std::string preset_name, bool delete_current)
{
	if (preset_name.empty()) {
		if (delete_current) {
			// Find an alternate preset to be selected after the current preset is deleted.
			const std::deque<Preset> &presets 		= this->m_presets->get_presets();
			size_t    				  idx_current   = this->m_presets->get_idx_selected();
    		// Find the next visible preset.
    		size_t 				      idx_new       = idx_current + 1;
    		if (idx_new < presets.size())
        		for (; idx_new < presets.size() && ! presets[idx_new].is_visible; ++ idx_new) ;
    		if (idx_new == presets.size())
				for (idx_new = idx_current - 1; idx_new > 0 && ! presets[idx_new].is_visible; -- idx_new);
			preset_name = presets[idx_new].name;
		} else {
			// If no name is provided, select the "-- default --" preset.
			preset_name = m_presets->default_preset().name;
		}
	}
	assert(! delete_current || (m_presets->get_edited_preset().name != preset_name && m_presets->get_edited_preset().is_user()));
	bool current_dirty = ! delete_current && m_presets->current_is_dirty();
	bool print_tab     = m_presets->type() == Preset::TYPE_PRINT || m_presets->type() == Preset::TYPE_SLA_PRINT;
	bool printer_tab   = m_presets->type() == Preset::TYPE_PRINTER;
	bool canceled      = false;
	m_dependent_tabs = {};
	if (current_dirty && ! may_discard_current_dirty_preset()) {
		canceled = true;
	} else if (print_tab) {
		// Before switching the print profile to a new one, verify, whether the currently active filament or SLA material
		// are compatible with the new print.
		// If it is not compatible and the current filament or SLA material are dirty, let user decide
		// whether to discard the changes or keep the current print selection.
		PrinterTechnology  printer_technology = m_preset_bundle->printers.get_edited_preset().printer_technology();
		PresetCollection  &dependent = (printer_technology == ptFFF) ? m_preset_bundle->filaments : m_preset_bundle->sla_materials;
        bool 			   old_preset_dirty = dependent.current_is_dirty();
        bool 			   new_preset_compatible = dependent.get_edited_preset().is_compatible_with_print(*m_presets->find_preset(preset_name, true));
        if (! canceled)
            canceled = old_preset_dirty && ! new_preset_compatible && ! may_discard_current_dirty_preset(&dependent, preset_name);
        if (! canceled) {
            // The preset will be switched to a different, compatible preset, or the '-- default --'.
            m_dependent_tabs.emplace_back((printer_technology == ptFFF) ? Preset::Type::TYPE_FILAMENT : Preset::Type::TYPE_SLA_MATERIAL);
            if (old_preset_dirty)
                dependent.discard_current_changes();
        }
	} else if (printer_tab) {
		// Before switching the printer to a new one, verify, whether the currently active print and filament
		// are compatible with the new printer.
		// If they are not compatible and the current print or filament are dirty, let user decide
		// whether to discard the changes or keep the current printer selection.
		//
		// With the introduction of the SLA printer types, we need to support switching between
		// the FFF and SLA printers.
		const Preset 		&new_printer_preset     = *m_presets->find_preset(preset_name, true);
		PrinterTechnology    old_printer_technology = m_presets->get_edited_preset().printer_technology();
		PrinterTechnology    new_printer_technology = new_printer_preset.printer_technology();
        if (new_printer_technology == ptSLA && old_printer_technology == ptFFF && !may_switch_to_SLA_preset())
            canceled = true;
        else {
            struct PresetUpdate {
                Preset::Type         tab_type;
                PresetCollection 	*presets;
                PrinterTechnology    technology;
                bool    	         old_preset_dirty;
                bool         	     new_preset_compatible;
            };
            std::vector<PresetUpdate> updates = {
                { Preset::Type::TYPE_PRINT,         &m_preset_bundle->prints,       ptFFF },
                { Preset::Type::TYPE_SLA_PRINT,     &m_preset_bundle->sla_prints,   ptSLA },
                { Preset::Type::TYPE_FILAMENT,      &m_preset_bundle->filaments,    ptFFF },
                { Preset::Type::TYPE_SLA_MATERIAL,  &m_preset_bundle->sla_materials,ptSLA }
            };
            for (PresetUpdate &pu : updates) {
                pu.old_preset_dirty = (old_printer_technology == pu.technology) && pu.presets->current_is_dirty();
                pu.new_preset_compatible = (new_printer_technology == pu.technology) && pu.presets->get_edited_preset().is_compatible_with_printer(new_printer_preset);
                if (!canceled)
                    canceled = pu.old_preset_dirty && !pu.new_preset_compatible && !may_discard_current_dirty_preset(pu.presets, preset_name);
            }
            if (!canceled) {
                for (PresetUpdate &pu : updates) {
                    // The preset will be switched to a different, compatible preset, or the '-- default --'.
                    if (pu.technology == new_printer_technology)
                        m_dependent_tabs.emplace_back(pu.tab_type);
                    if (pu.old_preset_dirty && !pu.new_preset_compatible)
                        pu.presets->discard_current_changes();
                }
            }
        }
	}

	if (! canceled && delete_current) {
		// Delete the file and select some other reasonable preset.
		// It does not matter which preset will be made active as the preset will be re-selected from the preset_name variable.
		// The 'external' presets will only be removed from the preset list, their files will not be deleted.
		try { 
			m_presets->delete_current_preset();
		} catch (const std::exception & /* e */) {
			//FIXME add some error reporting!
			canceled = true;
		}
	}

	if (canceled) {
		update_tab_ui();
		// Trigger the on_presets_changed event so that we also restore the previous value in the plater selector,
		// if this action was initiated from the platter.
		on_presets_changed();
	} else {
		if (current_dirty)
			m_presets->discard_current_changes();

		const bool is_selected = m_presets->select_preset_by_name(preset_name, false) || delete_current;
		assert(m_presets->get_edited_preset().name == preset_name || ! is_selected);
		// Mark the print & filament enabled if they are compatible with the currently selected preset.
		// The following method should not discard changes of current print or filament presets on change of a printer profile,
		// if they are compatible with the current printer.
		if (current_dirty || delete_current || print_tab || printer_tab)
			m_preset_bundle->update_compatible(true);
		// Initialize the UI from the current preset.
        if (printer_tab)
            static_cast<TabPrinter*>(this)->update_pages();

        if (! is_selected && printer_tab)
        {
            /* There is a case, when :
             * after Config Wizard applying we try to select previously selected preset, but 
             * in a current configuration this one:
             *  1. doesn't exist now,
             *  2. have another printer_technology
             * So, it is necessary to update list of dependent tabs 
             * to the corresponding printer_technology
             */
            const PrinterTechnology printer_technology = m_presets->get_edited_preset().printer_technology();
            if (printer_technology == ptFFF && m_dependent_tabs.front() != Preset::Type::TYPE_PRINT)
            	m_dependent_tabs = { Preset::Type::TYPE_PRINT, Preset::Type::TYPE_FILAMENT };
            else if (printer_technology == ptSLA && m_dependent_tabs.front() != Preset::Type::TYPE_SLA_PRINT)
                m_dependent_tabs = { Preset::Type::TYPE_SLA_PRINT, Preset::Type::TYPE_SLA_MATERIAL };
        }
		load_current_preset();
	}
}

// If the current preset is dirty, the user is asked whether the changes may be discarded.
// if the current preset was not dirty, or the user agreed to discard the changes, 1 is returned.
bool Tab::may_discard_current_dirty_preset(PresetCollection* presets /*= nullptr*/, const std::string& new_printer_name /*= ""*/)
{
	if (presets == nullptr) presets = m_presets;
	// Display a dialog showing the dirty options in a human readable form.
	const Preset& old_preset = presets->get_edited_preset();
	std::string   type_name  = presets->name();
	wxString      tab        = "          ";
	wxString      name       = old_preset.is_default ?
		wxString::Format(_(L("Default preset (%s)")), _(type_name)) :
		wxString::Format(_(L("Preset (%s)")), _(type_name)) + "\n" + tab + old_preset.name;

	// Collect descriptions of the dirty options.
	wxString changes;
	for (const std::string &opt_key : presets->current_dirty_options()) {
		const ConfigOptionDef &opt = m_config->def()->options.at(opt_key);
		/*std::string*/wxString name = "";
		if (! opt.category.empty())
			name += _(opt.category) + " > ";
		name += !opt.full_label.empty() ?
				_(opt.full_label) : 
				_(opt.label);
		changes += tab + /*from_u8*/(name) + "\n";
	}
	// Show a confirmation dialog with the list of dirty options.
	wxString message = name + "\n\n";
	if (new_printer_name.empty())
		message += _(L("has the following unsaved changes:"));
	else {
		message += (m_type == Slic3r::Preset::TYPE_PRINTER) ?
				_(L("is not compatible with printer")) :
				_(L("is not compatible with print profile"));
		message += wxString("\n") + tab + from_u8(new_printer_name) + "\n\n";
		message += _(L("and it has the following unsaved changes:"));
	}
    wxMessageDialog confirm(parent(),
		message + "\n" + changes + "\n\n" + _(L("Discard changes and continue anyway?")),
		_(L("Unsaved Changes")), wxYES_NO | wxNO_DEFAULT | wxICON_QUESTION);
    return confirm.ShowModal() == wxID_YES;
}

// If we are switching from the FFF-preset to the SLA, we should to control the printed objects if they have a part(s).
// Because of we can't to print the multi-part objects with SLA technology.
bool Tab::may_switch_to_SLA_preset()
{
    if (model_has_multi_part_objects(wxGetApp().model()))
    {
        show_info( parent(), 
                    _(L("It's impossible to print multi-part object(s) with SLA technology.")) + "\n\n" +
                    _(L("Please check your object list before preset changing.")),
                    _(L("Attention!")) );
        return false;
    }
    return true;
}

void Tab::OnTreeSelChange(wxTreeEvent& event)
{
	if (m_disable_tree_sel_changed_event)         
        return;

// There is a bug related to Ubuntu overlay scrollbars, see https://github.com/prusa3d/PrusaSlicer/issues/898 and https://github.com/prusa3d/PrusaSlicer/issues/952.
// The issue apparently manifests when Show()ing a window with overlay scrollbars while the UI is frozen. For this reason,
// we will Thaw the UI prematurely on Linux. This means destroing the no_updates object prematurely.
#ifdef __linux__	
	std::unique_ptr<wxWindowUpdateLocker> no_updates(new wxWindowUpdateLocker(this));
#else
//	wxWindowUpdateLocker noUpdates(this);
#endif

    if (m_pages.empty())
        return;

	Page* page = nullptr;
    const auto sel_item = m_treectrl->GetSelection();
    const auto selection = sel_item ? m_treectrl->GetItemText(sel_item) : "";
    for (auto p : m_pages)
		if (p->title() == selection)
		{
			page = p.get();
			m_is_nonsys_values = page->m_is_nonsys_values;
			m_is_modified_values = page->m_is_modified_values;
			break;
		}
	if (page == nullptr) return;

	for (auto& el : m_pages)
//		if (el.get()->IsShown()) {
			el.get()->Hide();
//			break;
//		}

	#ifdef __linux__
	    no_updates.reset(nullptr);
	#endif

	update_undo_buttons();
	page->Show();
//	if (! page->layout_valid) {
		page->layout_valid = true;
		m_hsizer->Layout();
		Refresh();
//	}
}

void Tab::OnKeyDown(wxKeyEvent& event)
{
	if (event.GetKeyCode() == WXK_TAB)
		m_treectrl->Navigate(event.ShiftDown() ? wxNavigationKeyEvent::IsBackward : wxNavigationKeyEvent::IsForward);
	else
		event.Skip();
}

// Save the current preset into file.
// This removes the "dirty" flag of the preset, possibly creates a new preset under a new name,
// and activates the new preset.
// Wizard calls save_preset with a name "My Settings", otherwise no name is provided and this method
// opens a Slic3r::GUI::SavePresetWindow dialog.
void Tab::save_preset(std::string name /*= ""*/)
{
	// since buttons(and choices too) don't get focus on Mac, we set focus manually
	// to the treectrl so that the EVT_* events are fired for the input field having
	// focus currently.is there anything better than this ?
//!	m_treectrl->OnSetFocus();

	if (name.empty()) {
		const Preset &preset = m_presets->get_selected_preset();
        auto default_name = preset.is_default ? "Untitled" :
                            preset.is_system ? (boost::format(_utf8(L("%1% - Copy"))) % preset.name).str() : 
	                        preset.name;

 		bool have_extention = boost::iends_with(default_name, ".ini");
		if (have_extention) {
			size_t len = default_name.length()-4;
			default_name.resize(len);
		}
		//[map $_->name, grep !$_->default && !$_->external, @{$self->{presets}}],
		std::vector<std::string> values;
		for (size_t i = 0; i < m_presets->size(); ++i) {
			const Preset &preset = m_presets->preset(i);
			if (preset.is_default || preset.is_system || preset.is_external)
				continue;
			values.push_back(preset.name);
		}

        SavePresetWindow dlg(parent());
        dlg.build(title(), default_name, values);
        if (dlg.ShowModal() != wxID_OK)
			return;
        name = dlg.get_name();
		if (name == "") {
			show_error(this, _(L("The supplied name is empty. It can't be saved.")));
			return;
		}
		const Preset *existing = m_presets->find_preset(name, false);
		if (existing && (existing->is_default || existing->is_system)) {
			show_error(this, _(L("Cannot overwrite a system profile.")));
			return;
		}
		if (existing && (existing->is_external)) {
			show_error(this, _(L("Cannot overwrite an external profile.")));
			return;
		}
	}

	// Save the preset into Slic3r::data_dir / presets / section_name / preset_name.ini
	m_presets->save_current_preset(name);
	// Mark the print & filament enabled if they are compatible with the currently selected preset.
	m_preset_bundle->update_compatible(false);
	// Add the new item into the UI component, remove dirty flags and activate the saved item.
	update_tab_ui();
	// Update the selection boxes at the platter.
	on_presets_changed();
	// If current profile is saved, "delete preset" button have to be enabled
	m_btn_delete_preset->Enable(true);

	if (m_type == Preset::TYPE_PRINTER)
		static_cast<TabPrinter*>(this)->m_initial_extruders_count = static_cast<TabPrinter*>(this)->m_extruders_count;
	update_changed_ui();
}

// Called for a currently selected preset.
void Tab::delete_preset()
{
	auto current_preset = m_presets->get_selected_preset();
	// Don't let the user delete the ' - default - ' configuration.
    std::string action = current_preset.is_external ? _utf8(L("remove")) : _utf8(L("delete"));
    // TRN  remove/delete
    const wxString msg = from_u8((boost::format(_utf8(L("Are you sure you want to %1% the selected preset?"))) % action).str());
	action = current_preset.is_external ? _utf8(L("Remove")) : _utf8(L("Delete"));
	// TRN  Remove/Delete
    wxString title = from_u8((boost::format(_utf8(L("%1% Preset"))) % action).str());  //action + _(L(" Preset"));
	if (current_preset.is_default ||
		wxID_YES != wxMessageDialog(parent(), msg, title, wxYES_NO | wxNO_DEFAULT | wxICON_QUESTION).ShowModal())
		return;
	// Select will handle of the preset dependencies, of saving & closing the depending profiles, and
	// finally of deleting the preset.
	this->select_preset("", true);
}

void Tab::toggle_show_hide_incompatible()
{
	m_show_incompatible_presets = !m_show_incompatible_presets;
	update_show_hide_incompatible_button();
	update_tab_ui();
}

void Tab::update_show_hide_incompatible_button()
{
	m_btn_hide_incompatible_presets->SetBitmap_(m_show_incompatible_presets ?
		m_bmp_show_incompatible_presets : m_bmp_hide_incompatible_presets);
	m_btn_hide_incompatible_presets->SetToolTip(m_show_incompatible_presets ?
		"Both compatible an incompatible presets are shown. Click to hide presets not compatible with the current printer." :
		"Only compatible presets are shown. Click to show both the presets compatible and not compatible with the current printer.");
}

void Tab::update_ui_from_settings()
{
	// Show the 'show / hide presets' button only for the print and filament tabs, and only if enabled
	// in application preferences.
	m_show_btn_incompatible_presets = wxGetApp().app_config->get("show_incompatible_presets")[0] == '1' ? true : false;
	bool show = m_show_btn_incompatible_presets && m_type != Slic3r::Preset::TYPE_PRINTER;
	Layout();
	show ? m_btn_hide_incompatible_presets->Show() :  m_btn_hide_incompatible_presets->Hide();
	// If the 'show / hide presets' button is hidden, hide the incompatible presets.
	if (show) {
		update_show_hide_incompatible_button();
	}
	else {
		if (m_show_incompatible_presets) {
			m_show_incompatible_presets = false;
			update_tab_ui();
		}
	}
}

// Return a callback to create a Tab widget to mark the preferences as compatible / incompatible to the current printer.
wxSizer* Tab::compatible_widget_create(wxWindow* parent, PresetDependencies &deps)
{
	deps.checkbox = new wxCheckBox(parent, wxID_ANY, _(L("All")));
	deps.checkbox->SetFont(Slic3r::GUI::wxGetApp().normal_font());
    add_scaled_button(parent, &deps.btn, "printer_white", wxString::Format(" %s %s", _(L("Set")), dots), wxBU_LEFT | wxBU_EXACTFIT);
	deps.btn->SetFont(Slic3r::GUI::wxGetApp().normal_font());

	auto sizer = new wxBoxSizer(wxHORIZONTAL);
	sizer->Add((deps.checkbox), 0, wxALIGN_CENTER_VERTICAL);
	sizer->Add((deps.btn), 0, wxALIGN_CENTER_VERTICAL);

	deps.checkbox->Bind(wxEVT_CHECKBOX, ([this, &deps](wxCommandEvent e)
	{
		deps.btn->Enable(! deps.checkbox->GetValue());
		// All printers have been made compatible with this preset.
		if (deps.checkbox->GetValue())
			this->load_key_value(deps.key_list, std::vector<std::string> {});
		this->get_field(deps.key_condition)->toggle(deps.checkbox->GetValue());
		this->update_changed_ui();
	}) );

	deps.btn->Bind(wxEVT_BUTTON, ([this, parent, &deps](wxCommandEvent e)
	{
		// Collect names of non-default non-external profiles.
		PrinterTechnology printer_technology = m_preset_bundle->printers.get_edited_preset().printer_technology();
		PresetCollection &depending_presets  = (deps.type == Preset::TYPE_PRINTER) ? m_preset_bundle->printers :
				(printer_technology == ptFFF) ? m_preset_bundle->prints : m_preset_bundle->sla_prints;
		wxArrayString presets;
		for (size_t idx = 0; idx < depending_presets.size(); ++ idx)
		{
			Preset& preset = depending_presets.preset(idx);
			bool add = ! preset.is_default && ! preset.is_external;
			if (add && deps.type == Preset::TYPE_PRINTER)
				// Only add printers with the same technology as the active printer.
				add &= preset.printer_technology() == printer_technology;
			if (add)
				presets.Add(from_u8(preset.name));
		}

		wxMultiChoiceDialog dlg(parent, deps.dialog_title, deps.dialog_label, presets);
		// Collect and set indices of depending_presets marked as compatible.
		wxArrayInt selections;
		auto *compatible_printers = dynamic_cast<const ConfigOptionStrings*>(m_config->option(deps.key_list));
		if (compatible_printers != nullptr || !compatible_printers->values.empty())
			for (auto preset_name : compatible_printers->values)
				for (size_t idx = 0; idx < presets.GetCount(); ++idx)
					if (presets[idx] == preset_name) {
						selections.Add(idx);
						break;
					}
		dlg.SetSelections(selections);
		std::vector<std::string> value;
		// Show the dialog.
		if (dlg.ShowModal() == wxID_OK) {
			selections.Clear();
			selections = dlg.GetSelections();
			for (auto idx : selections)
				value.push_back(presets[idx].ToUTF8().data());
			if (value.empty()) {
				deps.checkbox->SetValue(1);
				deps.btn->Disable();
			}
			// All depending_presets have been made compatible with this preset.
			this->load_key_value(deps.key_list, value);
			this->update_changed_ui();
		}
	}));
	return sizer;
}

void Tab::compatible_widget_reload(PresetDependencies &deps)
{
	bool has_any = ! m_config->option<ConfigOptionStrings>(deps.key_list)->values.empty();
	has_any ? deps.btn->Enable() : deps.btn->Disable();
	deps.checkbox->SetValue(! has_any);
	this->get_field(deps.key_condition)->toggle(! has_any);
}

void Tab::fill_icon_descriptions()
{
	m_icon_descriptions.emplace_back(&m_bmp_value_lock, L("LOCKED LOCK"),
        // TRN Description for "LOCKED LOCK"
		L("indicates that the settings are the same as the system (or default) values for the current option group"));

    m_icon_descriptions.emplace_back(&m_bmp_value_unlock, L("UNLOCKED LOCK"),
        // TRN Description for "UNLOCKED LOCK"
		L("indicates that some settings were changed and are not equal to the system (or default) values for "
		"the current option group.\n"
		"Click the UNLOCKED LOCK icon to reset all settings for current option group to "
		"the system (or default) values."));

    m_icon_descriptions.emplace_back(&m_bmp_white_bullet, L("WHITE BULLET"),
        // TRN Description for "WHITE BULLET"
        L("for the left button: \tindicates a non-system (or non-default) preset,\n"
		"for the right button: \tindicates that the settings hasn't been modified."));

    m_icon_descriptions.emplace_back(&m_bmp_value_revert, L("BACK ARROW"),
        // TRN Description for "BACK ARROW"
        L("indicates that the settings were changed and are not equal to the last saved preset for "
		"the current option group.\n"
		"Click the BACK ARROW icon to reset all settings for the current option group to "
		"the last saved preset."));
}

void Tab::set_tooltips_text()
{
	// --- Tooltip text for reset buttons (for whole options group)
	// Text to be shown on the "Revert to system" aka "Lock to system" button next to each input field.
	m_ttg_value_lock =		_(L("LOCKED LOCK icon indicates that the settings are the same as the system (or default) values "
								"for the current option group"));
	m_ttg_value_unlock =	_(L("UNLOCKED LOCK icon indicates that some settings were changed and are not equal "
								"to the system (or default) values for the current option group.\n"
								"Click to reset all settings for current option group to the system (or default) values."));
	m_ttg_white_bullet_ns =	_(L("WHITE BULLET icon indicates a non system (or non default) preset."));
	m_ttg_non_system =		&m_ttg_white_bullet_ns;
	// Text to be shown on the "Undo user changes" button next to each input field.
	m_ttg_white_bullet =	_(L("WHITE BULLET icon indicates that the settings are the same as in the last saved "
								"preset for the current option group."));
	m_ttg_value_revert =	_(L("BACK ARROW icon indicates that the settings were changed and are not equal to "
								"the last saved preset for the current option group.\n"
								"Click to reset all settings for the current option group to the last saved preset."));

	// --- Tooltip text for reset buttons (for each option in group)
	// Text to be shown on the "Revert to system" aka "Lock to system" button next to each input field.
	m_tt_value_lock =		_(L("LOCKED LOCK icon indicates that the value is the same as the system (or default) value."));
	m_tt_value_unlock =		_(L("UNLOCKED LOCK icon indicates that the value was changed and is not equal "
								"to the system (or default) value.\n"
								"Click to reset current value to the system (or default) value."));
	// 	m_tt_white_bullet_ns=	_(L("WHITE BULLET icon indicates a non system preset."));
	m_tt_non_system =		&m_ttg_white_bullet_ns;
	// Text to be shown on the "Undo user changes" button next to each input field.
	m_tt_white_bullet =		_(L("WHITE BULLET icon indicates that the value is the same as in the last saved preset."));
	m_tt_value_revert =		_(L("BACK ARROW icon indicates that the value was changed and is not equal to the last saved preset.\n"
								"Click to reset current value to the last saved preset."));
}

void Page::reload_config()
{
	for (auto group : m_optgroups)
		group->reload_config();
}

void Page::update_visibility(ConfigOptionMode mode)
{
    bool ret_val = false;
    for (auto group : m_optgroups)
        ret_val = group->update_visibility(mode) || ret_val;

    m_show = ret_val;
}

void Page::msw_rescale()
{
    for (auto group : m_optgroups)
        group->msw_rescale();
}

Field* Page::get_field(const t_config_option_key& opt_key, int opt_index /*= -1*/) const
{
	Field* field = nullptr;
	for (auto opt : m_optgroups) {
		field = opt->get_fieldc(opt_key, opt_index);
		if (field != nullptr)
			return field;
	}
	return field;
}

bool Page::set_value(const t_config_option_key& opt_key, const boost::any& value) {
	bool changed = false;
	for(auto optgroup: m_optgroups) {
		if (optgroup->set_value(opt_key, value))
			changed = 1 ;
	}
	return changed;
}

// package Slic3r::GUI::Tab::Page;
ConfigOptionsGroupShp Page::new_optgroup(const wxString& title, int noncommon_label_width /*= -1*/)
{
    auto extra_column = [this](wxWindow* parent, const Line& line)
    {
        std::string bmp_name;
        const std::vector<Option>& options = line.get_options();
        int mode_id = int(options[0].opt.mode);
        const wxBitmap& bitmap = options.size() == 0 || options[0].opt.gui_type == "legend" ? wxNullBitmap :
                                 m_mode_bitmap_cache[mode_id].bmp();
        auto bmp = new wxStaticBitmap(parent, wxID_ANY, bitmap);
        bmp->SetClientData((void*)&m_mode_bitmap_cache[mode_id]);

        bmp->SetBackgroundStyle(wxBG_STYLE_PAINT);
        return bmp;
    };

	//! config_ have to be "right"
	ConfigOptionsGroupShp optgroup = std::make_shared<ConfigOptionsGroup>(this, title, m_config, true, extra_column);
	if (noncommon_label_width >= 0)
		optgroup->label_width = noncommon_label_width;

#ifdef __WXOSX__
		auto tab = GetParent()->GetParent();
#else
		auto tab = GetParent();
#endif
	optgroup->m_on_change = [this, tab](t_config_option_key opt_key, boost::any value) {
		//! This function will be called from OptionGroup.
		//! Using of CallAfter is redundant.
		//! And in some cases it causes update() function to be recalled again
//!        wxTheApp->CallAfter([this, opt_key, value]() {
			static_cast<Tab*>(tab)->update_dirty();
			static_cast<Tab*>(tab)->on_value_change(opt_key, value);
//!        });
	};

	optgroup->m_get_initial_config = [this, tab]() {
		DynamicPrintConfig config = static_cast<Tab*>(tab)->m_presets->get_selected_preset().config;
		return config;
	};

	optgroup->m_get_sys_config = [this, tab]() {
		DynamicPrintConfig config = static_cast<Tab*>(tab)->m_presets->get_selected_preset_parent()->config;
		return config;
	};

	optgroup->have_sys_config = [this, tab]() {
		return static_cast<Tab*>(tab)->m_presets->get_selected_preset_parent() != nullptr;
	};

    optgroup->rescale_extra_column_item = [this](wxWindow* win) {
        auto *ctrl = dynamic_cast<wxStaticBitmap*>(win);
        if (ctrl == nullptr)
            return;

        ctrl->SetBitmap(reinterpret_cast<ScalableBitmap*>(ctrl->GetClientData())->bmp());
    };

	vsizer()->Add(optgroup->sizer, 0, wxEXPAND | wxALL, 10);
	m_optgroups.push_back(optgroup);

	return optgroup;
}

void SavePresetWindow::build(const wxString& title, const std::string& default_name, std::vector<std::string> &values)
{
    // TRN Preset
	auto text = new wxStaticText(this, wxID_ANY, wxString::Format(_(L("Save %s as:")), title), 
									wxDefaultPosition, wxDefaultSize);
	m_combo = new wxComboBox(this, wxID_ANY, from_u8(default_name), 
							wxDefaultPosition, wxDefaultSize, 0, 0, wxTE_PROCESS_ENTER);
	for (auto value : values)
		m_combo->Append(from_u8(value));
	auto buttons = CreateStdDialogButtonSizer(wxOK | wxCANCEL);

	auto sizer = new wxBoxSizer(wxVERTICAL);
	sizer->Add(text, 0, wxEXPAND | wxALL, 10);
	sizer->Add(m_combo, 0, wxEXPAND | wxLEFT | wxRIGHT, 10);
	sizer->Add(buttons, 0, wxALIGN_CENTER_HORIZONTAL | wxALL, 10);

	wxButton* btn = static_cast<wxButton*>(FindWindowById(wxID_OK, this));
	btn->Bind(wxEVT_BUTTON, [this](wxCommandEvent&) { accept(); });
	m_combo->Bind(wxEVT_TEXT_ENTER, [this](wxCommandEvent&) { accept(); });

	SetSizer(sizer);
	sizer->SetSizeHints(this);
}

void SavePresetWindow::accept()
{
	m_chosen_name = normalize_utf8_nfc(m_combo->GetValue().ToUTF8());
	if (!m_chosen_name.empty()) {
		const char* unusable_symbols = "<>[]:/\\|?*\"";
		bool is_unusable_symbol = false;
		bool is_unusable_suffix = false;
		const std::string unusable_suffix = PresetCollection::get_suffix_modified();//"(modified)";
		for (size_t i = 0; i < std::strlen(unusable_symbols); i++) {
			if (m_chosen_name.find_first_of(unusable_symbols[i]) != std::string::npos) {
				is_unusable_symbol = true;
				break;
			}
		}
		if (m_chosen_name.find(unusable_suffix) != std::string::npos)
			is_unusable_suffix = true;

		if (is_unusable_symbol) {
			show_error(this,_(L("The supplied name is not valid;")) + "\n" +
							_(L("the following characters are not allowed:")) + " " + unusable_symbols);
		}
		else if (is_unusable_suffix) {
			show_error(this,_(L("The supplied name is not valid;")) + "\n" +
							_(L("the following suffix is not allowed:")) + "\n\t" +
							wxString::FromUTF8(unusable_suffix.c_str()));
		}
		else if (m_chosen_name == "- default -") {
			show_error(this, _(L("The supplied name is not available.")));
		}
		else {
			EndModal(wxID_OK);
		}
	}
}

void TabSLAMaterial::build()
{
    m_presets = &m_preset_bundle->sla_materials;
    load_initial_data();

    auto page = add_options_page(_(L("Material")), "resin");

    auto optgroup = page->new_optgroup(_(L("Layers")));
//     optgroup->append_single_option_line("layer_height");
    optgroup->append_single_option_line("initial_layer_height");

    optgroup = page->new_optgroup(_(L("Exposure")));
    optgroup->append_single_option_line("exposure_time");
    optgroup->append_single_option_line("initial_exposure_time");

    optgroup = page->new_optgroup(_(L("Corrections")));
    optgroup->label_width = 19;//190;
    std::vector<std::string> corrections = {"material_correction"};
//    std::vector<std::string> axes{ "X", "Y", "Z" };
    std::vector<std::string> axes{ "XY", "Z" };
    for (auto& opt_key : corrections) {
        auto line = Line{ _(m_config->def()->get(opt_key)->full_label), "" };
        int id = 0;
        for (auto& axis : axes) {
            auto opt = optgroup->get_option(opt_key, id);
            opt.opt.label = axis;
            opt.opt.width = 6;
            line.append_option(opt);
            ++id;
        }
        optgroup->append_line(line);
    }

    page = add_options_page(_(L("Notes")), "note");
    optgroup = page->new_optgroup(_(L("Notes")), 0);
    optgroup->label_width = 0;
    Option option = optgroup->get_option("material_notes");
    option.opt.full_width = true;
    option.opt.height = 25;//250;
    optgroup->append_single_option_line(option);

    page = add_options_page(_(L("Dependencies")), "wrench");
    optgroup = page->new_optgroup(_(L("Profile dependencies")));
    Line line = optgroup->create_single_option_line("compatible_printers");
    line.widget = [this](wxWindow* parent) {
        return compatible_widget_create(parent, m_compatible_printers);
    };
    optgroup->append_line(line, &m_colored_Label);
    option = optgroup->get_option("compatible_printers_condition");
    option.opt.full_width = true;
    optgroup->append_single_option_line(option);

    line = optgroup->create_single_option_line("compatible_prints");
    line.widget = [this](wxWindow* parent) {
		return compatible_widget_create(parent, m_compatible_prints);
	};
	optgroup->append_line(line, &m_colored_Label);
	option = optgroup->get_option("compatible_prints_condition");
	option.opt.full_width = true;
	optgroup->append_single_option_line(option);

    line = Line{ "", "" };
    line.full_width = 1;
    line.widget = [this](wxWindow* parent) {
        return description_line_widget(parent, &m_parent_preset_description_line);
    };
    optgroup->append_line(line);
}

// Reload current config (aka presets->edited_preset->config) into the UI fields.
void TabSLAMaterial::reload_config()
{
	this->compatible_widget_reload(m_compatible_printers);
	this->compatible_widget_reload(m_compatible_prints);
	Tab::reload_config();
}

void TabSLAMaterial::update()
{
    if (m_preset_bundle->printers.get_selected_preset().printer_technology() == ptFFF)
        return;
    
// #ys_FIXME. Just a template for this function
//     m_update_cnt++;
//     ! something to update
//     m_update_cnt--;
// 
//     if (m_update_cnt == 0)
        wxGetApp().mainframe->on_config_changed(m_config);
}

void TabSLAPrint::build()
{
    m_presets = &m_preset_bundle->sla_prints;
    load_initial_data();

    auto page = add_options_page(_(L("Layers and perimeters")), "layers");

    auto optgroup = page->new_optgroup(_(L("Layers")));
    optgroup->append_single_option_line("layer_height");
    optgroup->append_single_option_line("faded_layers");

    page = add_options_page(_(L("Supports")), "support"/*"sla_supports"*/);
    optgroup = page->new_optgroup(_(L("Supports")));
    optgroup->append_single_option_line("supports_enable");

    optgroup = page->new_optgroup(_(L("Support head")));
    optgroup->append_single_option_line("support_head_front_diameter");
    optgroup->append_single_option_line("support_head_penetration");
    optgroup->append_single_option_line("support_head_width");

    optgroup = page->new_optgroup(_(L("Support pillar")));
    optgroup->append_single_option_line("support_pillar_diameter");
    optgroup->append_single_option_line("support_pillar_connection_mode");
    optgroup->append_single_option_line("support_buildplate_only");
    // TODO: This parameter is not used at the moment.
    // optgroup->append_single_option_line("support_pillar_widening_factor");
    optgroup->append_single_option_line("support_base_diameter");
    optgroup->append_single_option_line("support_base_height");
    optgroup->append_single_option_line("support_base_safety_distance");
    
    // Mirrored parameter from Pad page for toggling elevation on the same page
    optgroup->append_single_option_line("pad_around_object");
    optgroup->append_single_option_line("support_object_elevation");

    optgroup = page->new_optgroup(_(L("Connection of the support sticks and junctions")));
    optgroup->append_single_option_line("support_critical_angle");
    optgroup->append_single_option_line("support_max_bridge_length");
    optgroup->append_single_option_line("support_max_pillar_link_distance");

    optgroup = page->new_optgroup(_(L("Automatic generation")));
    optgroup->append_single_option_line("support_points_density_relative");
    optgroup->append_single_option_line("support_points_minimal_distance");

    page = add_options_page(_(L("Pad")), "pad");
    optgroup = page->new_optgroup(_(L("Pad")));
    optgroup->append_single_option_line("pad_enable");
    optgroup->append_single_option_line("pad_wall_thickness");
    optgroup->append_single_option_line("pad_wall_height");
    optgroup->append_single_option_line("pad_max_merge_distance");
    // TODO: Disabling this parameter for the beta release
//    optgroup->append_single_option_line("pad_edge_radius");
    optgroup->append_single_option_line("pad_wall_slope");
<<<<<<< HEAD
    
    optgroup->append_single_option_line("pad_zero_elevation");
=======

    optgroup->append_single_option_line("pad_around_object");
>>>>>>> 4e22761f
    optgroup->append_single_option_line("pad_object_gap");
    optgroup->append_single_option_line("pad_object_connector_stride");
    optgroup->append_single_option_line("pad_object_connector_width");
    optgroup->append_single_option_line("pad_object_connector_penetration");
    
	page = add_options_page(_(L("Advanced")), "wrench");
	optgroup = page->new_optgroup(_(L("Slicing")));
	optgroup->append_single_option_line("slice_closing_radius");

	page = add_options_page(_(L("Output options")), "output+page_white");
	optgroup = page->new_optgroup(_(L("Output file")));
	Option option = optgroup->get_option("output_filename_format");
	option.opt.full_width = true;
	optgroup->append_single_option_line(option);

    page = add_options_page(_(L("Dependencies")), "wrench");
    optgroup = page->new_optgroup(_(L("Profile dependencies")));
    Line line = optgroup->create_single_option_line("compatible_printers");//Line { _(L("Compatible printers")), "" };
    line.widget = [this](wxWindow* parent) {
        return compatible_widget_create(parent, m_compatible_printers);
    };
    optgroup->append_line(line, &m_colored_Label);

    option = optgroup->get_option("compatible_printers_condition");
    option.opt.full_width = true;
    optgroup->append_single_option_line(option);

    line = Line{ "", "" };
    line.full_width = 1;
    line.widget = [this](wxWindow* parent) {
        return description_line_widget(parent, &m_parent_preset_description_line);
    };
    optgroup->append_line(line);
}

// Reload current config (aka presets->edited_preset->config) into the UI fields.
void TabSLAPrint::reload_config()
{
	this->compatible_widget_reload(m_compatible_printers);
	Tab::reload_config();
}

void TabSLAPrint::update()
{
    if (m_preset_bundle->printers.get_selected_preset().printer_technology() == ptFFF)
        return;

     m_update_cnt++;

<<<<<<< HEAD
    /* #ys_FIXME_delete_after_testing (refactoring)
     *
    bool supports_en = m_config->opt_bool("supports_enable");

    get_field("support_head_front_diameter")->toggle(supports_en);
    get_field("support_head_penetration")->toggle(supports_en);
    get_field("support_head_width")->toggle(supports_en);
    get_field("support_pillar_diameter")->toggle(supports_en);
    get_field("support_pillar_connection_mode")->toggle(supports_en);
    get_field("support_buildplate_only")->toggle(supports_en);
    get_field("support_base_diameter")->toggle(supports_en);
    get_field("support_base_height")->toggle(supports_en);
    get_field("support_base_safety_distance")->toggle(supports_en);
    get_field("support_critical_angle")->toggle(supports_en);
    get_field("support_max_bridge_length")->toggle(supports_en);
    get_field("support_max_pillar_link_distance")->toggle(supports_en);
    get_field("support_points_density_relative")->toggle(supports_en);
    get_field("support_points_minimal_distance")->toggle(supports_en);

    bool pad_en = m_config->opt_bool("pad_enable");

    get_field("pad_wall_thickness")->toggle(pad_en);
    get_field("pad_wall_height")->toggle(pad_en);
    get_field("pad_max_merge_distance")->toggle(pad_en);
    // get_field("pad_edge_radius")->toggle(supports_en);
    get_field("pad_wall_slope")->toggle(pad_en);
    get_field("pad_zero_elevation")->toggle(pad_en);

    double head_penetration = m_config->opt_float("support_head_penetration");
    double head_width       = m_config->opt_float("support_head_width");
    if (head_penetration > head_width) {
        wxString msg_text = _(
            L("Head penetration should not be greater than the head width."));

        wxMessageDialog dialog(parent(),
                                          msg_text,
                                          _(L("Invalid Head penetration")),
                                          wxICON_WARNING | wxOK);

        DynamicPrintConfig new_conf = *m_config;
        if (dialog.ShowModal() == wxID_OK) {
            new_conf.set_key_value("support_head_penetration",
                                   new ConfigOptionFloat(head_width));
        }

        load_config(new_conf);
    }

    double pinhead_d = m_config->opt_float("support_head_front_diameter");
    double pillar_d  = m_config->opt_float("support_pillar_diameter");
    if (pinhead_d > pillar_d) {
        wxString msg_text = _(L(
            "Pinhead diameter should be smaller than the pillar diameter."));

        wxMessageDialog dialog (parent(),
                                          msg_text,
                                          _(L("Invalid pinhead diameter")),
                                          wxICON_WARNING | wxOK);

        DynamicPrintConfig new_conf = *m_config;
        if (dialog.ShowModal() == wxID_OK) {
            new_conf.set_key_value("support_head_front_diameter",
                                   new ConfigOptionFloat(pillar_d / 2.0));
        }

        load_config(new_conf);
    }
    
    bool   has_suppad = pad_en && supports_en;
    bool zero_elev    = m_config->opt_bool("pad_zero_elevation") && has_suppad;

    get_field("support_object_elevation")->toggle(supports_en && !zero_elev);
    get_field("pad_object_gap")->toggle(zero_elev);
    get_field("pad_object_connector_stride")->toggle(zero_elev);
    get_field("pad_object_connector_width")->toggle(zero_elev);
    get_field("pad_object_connector_penetration")->toggle(zero_elev);
*/

=======
>>>>>>> 4e22761f
    m_config_manipulation.update_print_sla_config(m_config, true);
    m_update_cnt--;

    if (m_update_cnt == 0) {
        m_config_manipulation.toggle_print_sla_options(m_config);

        wxGetApp().obj_list()->update_and_show_object_settings_item();

        wxGetApp().mainframe->on_config_changed(m_config);
}
}

ConfigManipulation Tab::get_config_manipulation()
{
    auto load_config = [this]()
    {
        update_dirty();
        // Initialize UI components with the config values.
        reload_config();
        update();
    };

    auto get_field_ = [this](const t_config_option_key& opt_key, int opt_index) {
        return get_field(opt_key, opt_index);
    };

    auto cb_value_change = [this](const std::string& opt_key, const boost::any& value) {
        return on_value_change(opt_key, value);
    };

    return ConfigManipulation(load_config, get_field_, cb_value_change);
}


} // GUI
} // Slic3r<|MERGE_RESOLUTION|>--- conflicted
+++ resolved
@@ -216,7 +216,6 @@
 	m_left_sizer->Add(m_treectrl, 1, wxEXPAND);
     const int img_sz = int(16 * scale_factor + 0.5f);
     m_icons = new wxImageList(img_sz, img_sz, true, 1);
-<<<<<<< HEAD
 	// Index of the last icon inserted into $self->{icons}.
 	m_icon_count = -1;
 	m_treectrl->AssignImageList(m_icons);
@@ -233,7 +232,7 @@
 		//! select_preset(m_presets_choice->GetStringSelection().ToUTF8().data()); 
 		//! we doing next:
 		int selected_item = m_presets_choice->GetSelection();
-		if (m_selected_preset_item == selected_item && !m_presets->current_is_dirty())
+        if (m_selected_preset_item == size_t(selected_item) && !m_presets->current_is_dirty())
 			return;
 		if (selected_item >= 0) {
 			std::string selected_string = m_presets_choice->GetString(selected_item).ToUTF8().data();
@@ -255,46 +254,6 @@
 	m_btn_hide_incompatible_presets->Bind(wxEVT_BUTTON, ([this](wxCommandEvent e) {
 		toggle_show_hide_incompatible();
 	}));
-=======
-    // Index of the last icon inserted into $self->{icons}.
-    m_icon_count = -1;
-    m_treectrl->AssignImageList(m_icons);
-    m_treectrl->AddRoot("root");
-    m_treectrl->SetIndent(0);
-    m_disable_tree_sel_changed_event = 0;
-
-    m_treectrl->Bind(wxEVT_TREE_SEL_CHANGED, &Tab::OnTreeSelChange, this);
-    m_treectrl->Bind(wxEVT_KEY_DOWN, &Tab::OnKeyDown, this);
-
-    m_presets_choice->Bind(wxEVT_COMBOBOX, ([this](wxCommandEvent e) {
-        //! Because of The MSW and GTK version of wxBitmapComboBox derived from wxComboBox,
-        //! but the OSX version derived from wxOwnerDrawnCombo, instead of:
-        //! select_preset(m_presets_choice->GetStringSelection().ToUTF8().data());
-        //! we doing next:
-        int selected_item = m_presets_choice->GetSelection();
-        if (m_selected_preset_item == size_t(selected_item) && !m_presets->current_is_dirty())
-            return;
-        if (selected_item >= 0) {
-            std::string selected_string = m_presets_choice->GetString(selected_item).ToUTF8().data();
-            if (selected_string.find(PresetCollection::separator_head()) == 0
-                /*selected_string == "------- System presets -------" ||
-                selected_string == "-------  User presets  -------"*/) {
-                m_presets_choice->SetSelection(m_selected_preset_item);
-                if (wxString::FromUTF8(selected_string.c_str()) == PresetCollection::separator(L("Add a new printer")))
-                    wxTheApp->CallAfter([]() { Slic3r::GUI::config_wizard(Slic3r::GUI::ConfigWizard::RR_USER); });
-                return;
-            }
-            m_selected_preset_item = selected_item;
-            select_preset(selected_string);
-        }
-    }));
-
-    m_btn_save_preset->Bind(wxEVT_BUTTON, ([this](wxCommandEvent e) { save_preset(); }));
-    m_btn_delete_preset->Bind(wxEVT_BUTTON, ([this](wxCommandEvent e) { delete_preset(); }));
-    m_btn_hide_incompatible_presets->Bind(wxEVT_BUTTON, ([this](wxCommandEvent e) {
-        toggle_show_hide_incompatible();
-    }));
->>>>>>> 4e22761f
 
     // Fill cache for mode bitmaps
     m_mode_bitmap_cache.reserve(3);
@@ -529,15 +488,9 @@
 template<class T>
 void add_correct_opts_to_options_list(const std::string &opt_key, std::map<std::string, int>& map, Tab *tab, const int& value)
 {
-<<<<<<< HEAD
 	T *opt_cur = static_cast<T*>(tab->m_config->option(opt_key));
-	for (int i = 0; i < opt_cur->values.size(); i++)
+    for (size_t i = 0; i < opt_cur->values.size(); i++)
 		map.emplace(opt_key + "#" + std::to_string(i), value);
-=======
-    T *opt_cur = static_cast<T*>(tab->m_config->option(opt_key));
-    for (size_t i = 0; i < opt_cur->values.size(); i++)
-        map.emplace(opt_key + "#" + std::to_string(i), value);
->>>>>>> 4e22761f
 }
 
 void TabPrinter::init_options_list()
@@ -592,18 +545,11 @@
 void Tab::get_sys_and_mod_flags(const std::string& opt_key, bool& sys_page, bool& modified_page)
 {
     auto opt = m_options_list.find(opt_key);
-<<<<<<< HEAD
-    if (opt != m_options_list.end()){
+    if (opt == m_options_list.end()) 
+        return;
+
         if (sys_page) sys_page = (opt->second & osSystemValue) != 0;
         modified_page |= (opt->second & osInitValue) == 0;
-    }
-=======
-    if (opt == m_options_list.end()) 
-        return;
-
-    if (sys_page) sys_page = (opt->second & osSystemValue) != 0;
-    modified_page |= (opt->second & osInitValue) == 0;
->>>>>>> 4e22761f
 }
 
 void Tab::update_changed_tree_ui()
@@ -912,18 +858,14 @@
 	{
         boost::any val = og_freq_chng_params->get_config_value(*m_config, opt_key);
         og_freq_chng_params->set_value(opt_key, val);
-<<<<<<< HEAD
-	}
-=======
-    }
-    
+	}
+
     if (opt_key == "pad_around_object") {
         for (PageShp &pg : m_pages) {
             Field * fld = pg->get_field(opt_key);
             if (fld) fld->set_value(value, false);
         }
     }
->>>>>>> 4e22761f
 
 	if (is_fff ?
 			(opt_key == "support_material" || opt_key == "support_material_auto" || opt_key == "support_material_buildplate_only") :
@@ -992,7 +934,6 @@
 
 void Tab::update_preset_description_line()
 {
-<<<<<<< HEAD
 	const Preset* parent = m_presets->get_selected_preset_parent();
 	const Preset& preset = m_presets->get_edited_preset();
 
@@ -1054,80 +995,12 @@
 					description_line += "\n\n\t" + _(L("default SLA print profile")) + ": \n\t\t" + default_sla_print_profile;
 				break;
 			}
+            default: break;
 			}
 		}
 	}
 
 	m_parent_preset_description_line->SetText(description_line, false);
-=======
-    const Preset* parent = m_presets->get_selected_preset_parent();
-    const Preset& preset = m_presets->get_edited_preset();
-
-    wxString description_line;
-
-    if (preset.is_default) {
-        description_line = _(L("This is a default preset."));
-    } else if (preset.is_system) {
-        description_line = _(L("This is a system preset."));
-    } else if (parent == nullptr) {
-        description_line = _(L("Current preset is inherited from the default preset."));
-    } else {
-        description_line = wxString::Format(
-            _(L("Current preset is inherited from:\n\t%s")), GUI::from_u8(parent->name));
-    }
-
-    if (preset.is_default || preset.is_system)
-        description_line += "\n\t" + _(L("It can't be deleted or modified.")) +
-                            "\n\t" + _(L("Any modifications should be saved as a new preset inherited from this one.")) +
-                            "\n\t" + _(L("To do that please specify a new name for the preset."));
-
-    if (parent && parent->vendor)
-    {
-        description_line += "\n\n" + _(L("Additional information:")) + "\n";
-        description_line += "\t" + _(L("vendor")) + ": " + (m_type == Slic3r::Preset::TYPE_PRINTER ? "\n\t\t" : "") + parent->vendor->name +
-                            ", ver: " + parent->vendor->config_version.to_string();
-        if (m_type == Slic3r::Preset::TYPE_PRINTER) {
-            const std::string &printer_model = preset.config.opt_string("printer_model");
-            if (! printer_model.empty())
-                description_line += "\n\n\t" + _(L("printer model")) + ": \n\t\t" + printer_model;
-            switch (preset.printer_technology()) {
-            case ptFFF:
-            {
-                //FIXME add prefered_sla_material_profile for SLA
-                const std::string              &default_print_profile = preset.config.opt_string("default_print_profile");
-                const std::vector<std::string> &default_filament_profiles = preset.config.option<ConfigOptionStrings>("default_filament_profile")->values;
-                if (!default_print_profile.empty())
-                    description_line += "\n\n\t" + _(L("default print profile")) + ": \n\t\t" + default_print_profile;
-                if (!default_filament_profiles.empty())
-                {
-                    description_line += "\n\n\t" + _(L("default filament profile")) + ": \n\t\t";
-                    for (auto& profile : default_filament_profiles) {
-                        if (&profile != &*default_filament_profiles.begin())
-                            description_line += ", ";
-                        description_line += profile;
-                    }
-                }
-                break;
-            }
-            case ptSLA:
-            {
-                //FIXME add prefered_sla_material_profile for SLA
-                const std::string &default_sla_material_profile = preset.config.opt_string("default_sla_material_profile");
-                if (!default_sla_material_profile.empty())
-                    description_line += "\n\n\t" + _(L("default SLA material profile")) + ": \n\t\t" + default_sla_material_profile;
-
-                const std::string &default_sla_print_profile = preset.config.opt_string("default_sla_print_profile");
-                if (!default_sla_print_profile.empty())
-                    description_line += "\n\n\t" + _(L("default SLA print profile")) + ": \n\t\t" + default_sla_print_profile;
-                break;
-            }
-            default: break;
-            }
-        }
-    }
-
-    m_parent_preset_description_line->SetText(description_line, false);
->>>>>>> 4e22761f
 }
 
 void Tab::update_frequently_changed_parameters()
@@ -1462,10 +1335,19 @@
     if (m_preset_bundle->printers.get_selected_preset().printer_technology() == ptSLA)
         return; // ys_FIXME
 
+    /*
+    // #ys_FIXME_to_delete
+    //! Temporary workaround for the correct updates of the TextCtrl (like "layer_height"):
+    // KillFocus() for the wxSpinCtrl use CallAfter function. So,
+    // to except the duplicate call of the update() after dialog->ShowModal(),
+    // let check if this process is already started.
+    if (is_msg_dlg_already_exist)
+        return;
+        */
+
     m_update_cnt++;
 //	Freeze();
 
-<<<<<<< HEAD
     /* #ys_FIXME_delete_after_testing (refactoring)
      *
     // layer_height shouldn't be equal to zero
@@ -1734,8 +1616,6 @@
 		get_field(el)->toggle(have_wipe_tower);
         */
 
-=======
->>>>>>> 4e22761f
     m_config_manipulation.update_print_fff_config(m_config, true);
 
 	m_recommended_thin_wall_thickness_description_line->SetText(
@@ -2269,7 +2149,6 @@
         optgroup->append_single_option_line("max_print_height");
         optgroup->append_single_option_line("z_offset");
 
-<<<<<<< HEAD
 		optgroup = page->new_optgroup(_(L("Capabilities")));
 		ConfigOptionDef def;
 			def.type =  coInt,
@@ -2283,29 +2162,10 @@
 		optgroup->append_single_option_line("single_extruder_multi_material");
 
 		optgroup->m_on_change = [this, optgroup](t_config_option_key opt_key, boost::any value) {
-			size_t extruders_count = boost::any_cast<int>(optgroup->get_value("extruders_count"));
+            size_t extruders_count = boost::any_cast<size_t>(optgroup->get_value("extruders_count"));
 			wxTheApp->CallAfter([this, opt_key, value, extruders_count]() {
 				if (opt_key == "extruders_count" || opt_key == "single_extruder_multi_material") {
 					extruders_count_changed(extruders_count);
-=======
-        optgroup = page->new_optgroup(_(L("Capabilities")));
-        ConfigOptionDef def;
-            def.type =  coInt,
-            def.set_default_value(new ConfigOptionInt(1));
-            def.label = L("Extruders");
-            def.tooltip = L("Number of extruders of the printer.");
-            def.min = 1;
-            def.mode = comExpert;
-        Option option(def, "extruders_count");
-        optgroup->append_single_option_line(option);
-        optgroup->append_single_option_line("single_extruder_multi_material");
-
-        optgroup->m_on_change = [this, optgroup](t_config_option_key opt_key, boost::any value) {
-            size_t extruders_count = boost::any_cast<size_t>(optgroup->get_value("extruders_count"));
-            wxTheApp->CallAfter([this, opt_key, value, extruders_count]() {
-                if (opt_key == "extruders_count" || opt_key == "single_extruder_multi_material") {
-                    extruders_count_changed(extruders_count);
->>>>>>> 4e22761f
                     init_options_list(); // m_options_list should be updated before UI updating
 					update_dirty();
                     if (opt_key == "single_extruder_multi_material") { // the single_extruder_multimaterial was added to force pages
@@ -2721,10 +2581,9 @@
     };
 #endif //__WXMSW__
 
-<<<<<<< HEAD
 	// Add/delete Kinematics page according to is_marlin_flavor
 	size_t existed_page = 0;
-	for (int i = n_before_extruders; i < m_pages.size(); ++i) // first make sure it's not there already
+    for (size_t i = n_before_extruders; i < m_pages.size(); ++i) // first make sure it's not there already
 		if (m_pages[i]->title().find(_(L("Machine limits"))) != std::string::npos) {
 			if (!is_marlin_flavor || m_rebuild_kinematics_page)
 				m_pages.erase(m_pages.begin() + i);
@@ -2735,25 +2594,9 @@
 
 	if (existed_page < n_before_extruders && is_marlin_flavor) {
 		auto page = build_kinematics_page();
-=======
-    // Add/delete Kinematics page according to is_marlin_flavor
-    size_t existed_page = 0;
-    for (size_t i = n_before_extruders; i < m_pages.size(); ++i) // first make sure it's not there already
-        if (m_pages[i]->title().find(_(L("Machine limits"))) != std::string::npos) {
-            if (!is_marlin_flavor || m_rebuild_kinematics_page)
-                m_pages.erase(m_pages.begin() + i);
-            else
-                existed_page = i;
-            break;
-        }
-
-    if (existed_page < n_before_extruders && is_marlin_flavor) {
-        auto page = build_kinematics_page();
->>>>>>> 4e22761f
 #ifdef __WXMSW__
 		layout_page(page);
 #endif
-<<<<<<< HEAD
 		m_pages.insert(m_pages.begin() + n_before_extruders, page);
 	}
 
@@ -2765,7 +2608,7 @@
 		(m_has_single_extruder_MM_page && m_extruders_count == 1))
 	{
 		// if we have a single extruder MM setup, add a page with configuration options:
-		for (int i = 0; i < m_pages.size(); ++i) // first make sure it's not there already
+        for (size_t i = 0; i < m_pages.size(); ++i) // first make sure it's not there already
 			if (m_pages[i]->title().find(_(L("Single extruder MM setup"))) != std::string::npos) {
 				m_pages.erase(m_pages.begin() + i);
 				break;
@@ -2779,33 +2622,6 @@
 		optgroup->append_single_option_line("cooling_tube_retraction");
 		optgroup->append_single_option_line("cooling_tube_length");
 		optgroup->append_single_option_line("parking_pos_retraction");
-=======
-        m_pages.insert(m_pages.begin() + n_before_extruders, page);
-    }
-
-    if (is_marlin_flavor)
-        n_before_extruders++;
-    size_t		n_after_single_extruder_MM = 2; //	Count of pages after single_extruder_multi_material page
-
-    if (m_extruders_count_old == m_extruders_count ||
-        (m_has_single_extruder_MM_page && m_extruders_count == 1))
-    {
-        // if we have a single extruder MM setup, add a page with configuration options:
-        for (size_t i = 0; i < m_pages.size(); ++i) // first make sure it's not there already
-            if (m_pages[i]->title().find(_(L("Single extruder MM setup"))) != std::string::npos) {
-                m_pages.erase(m_pages.begin() + i);
-                break;
-            }
-        m_has_single_extruder_MM_page = false;
-    }
-    if (m_extruders_count > 1 && m_config->opt_bool("single_extruder_multi_material") && !m_has_single_extruder_MM_page) {
-        // create a page, but pretend it's an extruder page, so we can add it to m_pages ourselves
-        auto page = add_options_page(_(L("Single extruder MM setup")), "printer", true);
-        auto optgroup = page->new_optgroup(_(L("Single extruder multimaterial parameters")));
-        optgroup->append_single_option_line("cooling_tube_retraction");
-        optgroup->append_single_option_line("cooling_tube_length");
-        optgroup->append_single_option_line("parking_pos_retraction");
->>>>>>> 4e22761f
         optgroup->append_single_option_line("extra_loading_move");
         optgroup->append_single_option_line("high_current_on_filament_swap");
         optgroup = page->new_optgroup(_(L("Advanced wipe tower purge volume calculs")));
@@ -2942,21 +2758,12 @@
 // this gets executed after preset is loaded and before GUI fields are updated
 void TabPrinter::on_preset_loaded()
 {
-<<<<<<< HEAD
 	// update the extruders count field
 	auto   *nozzle_diameter = dynamic_cast<const ConfigOptionFloats*>(m_config->option("nozzle_diameter"));
-	int extruders_count = nozzle_diameter->values.size();
-	set_value("extruders_count", extruders_count);
+    size_t extruders_count = nozzle_diameter->values.size();
+    set_value("extruders_count", int(extruders_count));
 	// update the GUI field according to the number of nozzle diameters supplied
 	extruders_count_changed(extruders_count);
-=======
-    // update the extruders count field
-    auto   *nozzle_diameter = dynamic_cast<const ConfigOptionFloats*>(m_config->option("nozzle_diameter"));
-    size_t extruders_count = nozzle_diameter->values.size();
-    set_value("extruders_count", int(extruders_count));
-    // update the GUI field according to the number of nozzle diameters supplied
-    extruders_count_changed(extruders_count);
->>>>>>> 4e22761f
 }
 
 void TabPrinter::update_pages()
@@ -3091,9 +2898,8 @@
 
 			DynamicPrintConfig new_conf = *m_config;
             if (dialog.ShowModal() == wxID_YES) {
-<<<<<<< HEAD
 				auto wipe = static_cast<ConfigOptionBools*>(m_config->option("wipe")->clone());
-				for (int w = 0; w < wipe->values.size(); w++)
+                for (size_t w = 0; w < wipe->values.size(); w++)
 					wipe->values[w] = false;
 				new_conf.set_key_value("wipe", wipe);
 			}
@@ -3113,24 +2919,6 @@
         bool have_advanced_wipe_volume = m_config->opt_bool("wipe_advanced");
         for (auto el : { "wipe_advanced_nozzle_melted_volume", "wipe_advanced_multiplier", "wipe_advanced_algo" })
             get_field(el)->toggle(have_advanced_wipe_volume);
-=======
-                auto wipe = static_cast<ConfigOptionBools*>(m_config->option("wipe")->clone());
-                for (size_t w = 0; w < wipe->values.size(); w++)
-                    wipe->values[w] = false;
-                new_conf.set_key_value("wipe", wipe);
-            }
-            else {
-                new_conf.set_key_value("use_firmware_retraction", new ConfigOptionBool(false));
-            }
-            load_config(new_conf);
-        }
-
-        get_field("retract_length_toolchange", i)->toggle(have_multiple_extruders);
-
-        bool toolchange_retraction = m_config->opt_float("retract_length_toolchange", i) > 0;
-        get_field("retract_restart_extra_toolchange", i)->toggle
-            (have_multiple_extruders && toolchange_retraction);
->>>>>>> 4e22761f
     }
 //	Thaw();
 }
@@ -4111,13 +3899,8 @@
     // TODO: Disabling this parameter for the beta release
 //    optgroup->append_single_option_line("pad_edge_radius");
     optgroup->append_single_option_line("pad_wall_slope");
-<<<<<<< HEAD
     
-    optgroup->append_single_option_line("pad_zero_elevation");
-=======
-
     optgroup->append_single_option_line("pad_around_object");
->>>>>>> 4e22761f
     optgroup->append_single_option_line("pad_object_gap");
     optgroup->append_single_option_line("pad_object_connector_stride");
     optgroup->append_single_option_line("pad_object_connector_width");
@@ -4167,87 +3950,6 @@
 
      m_update_cnt++;
 
-<<<<<<< HEAD
-    /* #ys_FIXME_delete_after_testing (refactoring)
-     *
-    bool supports_en = m_config->opt_bool("supports_enable");
-
-    get_field("support_head_front_diameter")->toggle(supports_en);
-    get_field("support_head_penetration")->toggle(supports_en);
-    get_field("support_head_width")->toggle(supports_en);
-    get_field("support_pillar_diameter")->toggle(supports_en);
-    get_field("support_pillar_connection_mode")->toggle(supports_en);
-    get_field("support_buildplate_only")->toggle(supports_en);
-    get_field("support_base_diameter")->toggle(supports_en);
-    get_field("support_base_height")->toggle(supports_en);
-    get_field("support_base_safety_distance")->toggle(supports_en);
-    get_field("support_critical_angle")->toggle(supports_en);
-    get_field("support_max_bridge_length")->toggle(supports_en);
-    get_field("support_max_pillar_link_distance")->toggle(supports_en);
-    get_field("support_points_density_relative")->toggle(supports_en);
-    get_field("support_points_minimal_distance")->toggle(supports_en);
-
-    bool pad_en = m_config->opt_bool("pad_enable");
-
-    get_field("pad_wall_thickness")->toggle(pad_en);
-    get_field("pad_wall_height")->toggle(pad_en);
-    get_field("pad_max_merge_distance")->toggle(pad_en);
-    // get_field("pad_edge_radius")->toggle(supports_en);
-    get_field("pad_wall_slope")->toggle(pad_en);
-    get_field("pad_zero_elevation")->toggle(pad_en);
-
-    double head_penetration = m_config->opt_float("support_head_penetration");
-    double head_width       = m_config->opt_float("support_head_width");
-    if (head_penetration > head_width) {
-        wxString msg_text = _(
-            L("Head penetration should not be greater than the head width."));
-
-        wxMessageDialog dialog(parent(),
-                                          msg_text,
-                                          _(L("Invalid Head penetration")),
-                                          wxICON_WARNING | wxOK);
-
-        DynamicPrintConfig new_conf = *m_config;
-        if (dialog.ShowModal() == wxID_OK) {
-            new_conf.set_key_value("support_head_penetration",
-                                   new ConfigOptionFloat(head_width));
-        }
-
-        load_config(new_conf);
-    }
-
-    double pinhead_d = m_config->opt_float("support_head_front_diameter");
-    double pillar_d  = m_config->opt_float("support_pillar_diameter");
-    if (pinhead_d > pillar_d) {
-        wxString msg_text = _(L(
-            "Pinhead diameter should be smaller than the pillar diameter."));
-
-        wxMessageDialog dialog (parent(),
-                                          msg_text,
-                                          _(L("Invalid pinhead diameter")),
-                                          wxICON_WARNING | wxOK);
-
-        DynamicPrintConfig new_conf = *m_config;
-        if (dialog.ShowModal() == wxID_OK) {
-            new_conf.set_key_value("support_head_front_diameter",
-                                   new ConfigOptionFloat(pillar_d / 2.0));
-        }
-
-        load_config(new_conf);
-    }
-    
-    bool   has_suppad = pad_en && supports_en;
-    bool zero_elev    = m_config->opt_bool("pad_zero_elevation") && has_suppad;
-
-    get_field("support_object_elevation")->toggle(supports_en && !zero_elev);
-    get_field("pad_object_gap")->toggle(zero_elev);
-    get_field("pad_object_connector_stride")->toggle(zero_elev);
-    get_field("pad_object_connector_width")->toggle(zero_elev);
-    get_field("pad_object_connector_penetration")->toggle(zero_elev);
-*/
-
-=======
->>>>>>> 4e22761f
     m_config_manipulation.update_print_sla_config(m_config, true);
     m_update_cnt--;
 
