///|/ Copyright (c) Prusa Research 2017 - 2023 Oleksandra Iushchenko @YuSanka, Lukáš Matěna @lukasmatena, Lukáš Hejl @hejllukas, Vojtěch Bubník @bubnikv, Pavel Mikuš @Godrak, Tomáš Mészáros @tamasmeszaros, David Kocík @kocikdav, Enrico Turri @enricoturri1966, Vojtěch Král @vojtechkral
///|/ Copyright (c) 2021 Martin Budden
///|/ Copyright (c) 2021 Ilya @xorza
///|/ Copyright (c) 2019 John Drake @foxox
///|/ Copyright (c) 2019 Matthias Urlichs @smurfix
///|/ Copyright (c) 2019 Thomas Moore
///|/ Copyright (c) 2019 Sijmen Schoon
///|/ Copyright (c) 2018 Martin Loidl @LoidlM
///|/
///|/ ported from lib/Slic3r/GUI/Tab.pm:
///|/ Copyright (c) Prusa Research 2016 - 2018 Vojtěch Bubník @bubnikv, Lukáš Matěna @lukasmatena
///|/ Copyright (c) 2015 - 2017 Joseph Lenox @lordofhyphens
///|/ Copyright (c) Slic3r 2012 - 2016 Alessandro Ranellucci @alranel
///|/ Copyright (c) 2016 Chow Loong Jin @hyperair
///|/ Copyright (c) 2012 QuantumConcepts
///|/ Copyright (c) 2012 Henrik Brix Andersen @henrikbrixandersen
///|/
///|/ PrusaSlicer is released under the terms of the AGPLv3 or higher
///|/
// #include "libslic3r/GCodeSender.hpp"
#include "slic3r/GUI/BedShapeDialog.hpp"
#include "slic3r/Utils/Serial.hpp"
#include "Tab.hpp"
#include "PresetHints.hpp"
#include "libslic3r/Log.hpp"
#include "libslic3r/Model.hpp"
#include "libslic3r/PresetBundle.hpp"
#include "libslic3r/Utils.hpp"
#include "libslic3r/GCode/GCodeProcessor.hpp"
#include "libslic3r/GCode/GCodeWriter.hpp"
#include "libslic3r/GCode/Thumbnails.hpp"

#include "slic3r/Utils/Http.hpp"
#include "slic3r/Utils/PrintHost.hpp"
#include "BonjourDialog.hpp"
#include "WipeTowerDialog.hpp"
#include "ButtonsDescription.hpp"
#include "Search.hpp"
#include "OG_CustomCtrl.hpp"

#include <wx/app.h>
#include <wx/button.h>
#include <wx/scrolwin.h>
#include <wx/sizer.h>

#include <wx/bmpcbox.h>
#include <wx/bmpbuttn.h>
#include <wx/collpane.h>
#include <wx/treectrl.h>
#include <wx/imaglist.h>
#include <wx/settings.h>
#include <wx/filedlg.h>

#include <boost/algorithm/string/split.hpp>
#include <boost/algorithm/string/predicate.hpp>
#include <boost/algorithm/string/replace.hpp>
#include <boost/algorithm/string/trim.hpp>
#include <boost/exception/diagnostic_information.hpp>
#include <boost/filesystem.hpp>
#include <boost/filesystem/path.hpp>
#include <boost/lexical_cast.hpp>
#include <boost/log/trivial.hpp>
#include <boost/nowide/fstream.hpp>

#include "wxExtensions.hpp"
#include "PresetComboBoxes.hpp"
#include <wx/wupdlock.h>

#include <libslic3r/Slicing.hpp>

#include "GUI_App.hpp"
#include "GUI_ObjectList.hpp"
#include "Plater.hpp"
#include "MainFrame.hpp"
#include "GLCanvas3D.hpp"
#include "format.hpp"
#include "UnsavedChangesDialog.hpp"
#include "SavePresetDialog.hpp"
#include "EditGCodeDialog.hpp"
#include "Search.hpp"
#include "MsgDialog.hpp"
#include "Notebook.hpp"

#include "Widgets/CheckBox.hpp"

#ifdef WIN32
	#include <CommCtrl.h>
#endif // WIN32

namespace Slic3r {
namespace GUI {


Tab::Tab(wxBookCtrlBase* parent, const wxString& title, Preset::Type type) :
    m_parent(parent), m_type(type), m_title(title), m_script_exec()
{
    Create(parent, wxID_ANY, wxDefaultPosition, wxDefaultSize, wxBK_LEFT | wxTAB_TRAVERSAL/*, name*/);
    this->SetFont(Slic3r::GUI::wxGetApp().normal_font());

#ifdef __WXMSW__
    wxGetApp().UpdateDarkUI(this);
#elif __WXOSX__
    SetBackgroundColour(parent->GetBackgroundColour());
#endif

    m_compatible_printers.type			= Preset::TYPE_PRINTER;
    m_compatible_printers.key_list		= "compatible_printers";
    m_compatible_printers.key_condition	= "compatible_printers_condition";
    m_compatible_printers.dialog_title  = _L("Compatible printers");
    m_compatible_printers.dialog_label  = _L("Select the printers this profile is compatible with.");

    m_compatible_prints.type			= Preset::TYPE_FFF_PRINT;
    m_compatible_prints.key_list 		= "compatible_prints";
    m_compatible_prints.key_condition	= "compatible_prints_condition";
    m_compatible_prints.dialog_title 	= _L("Compatible print profiles");
    m_compatible_prints.dialog_label 	= _L("Select the print profiles this profile is compatible with.");

    wxGetApp().tabs_list.push_back(this);

    m_em_unit = em_unit(m_parent); //wxGetApp().em_unit();

    m_config_manipulation = get_config_manipulation();

    Bind(wxEVT_SIZE, ([](wxSizeEvent &evt) {
        //for (auto page : m_pages)
        //    if (! page.get()->IsShown())
        //        page->layout_valid = false;
        evt.Skip();
    }));

    m_highlighter.set_timer_owner(this, 0);
    
    std::string tab_key = Preset::type_name(type);
    try {
        m_script_exec.init(tab_key, this);
    }
    catch (ScriptError ex) {
        m_script_exec.disable();
        BOOST_LOG_TRIVIAL(error) << format("An error has occured when compiling %1%/%2%.as ; The scripted widgets for this tab won't be built.", Slic3r::GUI::get_app_config()->layout_config_path().string(), tab_key);
    }
}

// sub new
void Tab::create_preset_tab()
{
#ifdef __WINDOWS__
    SetDoubleBuffered(true);
#endif //__WINDOWS__

    m_preset_bundle = wxGetApp().preset_bundle.get();

    // Vertical sizer to hold the choice menu and the rest of the page.
#ifdef __WXOSX__
    auto  *main_sizer = new wxBoxSizer(wxVERTICAL);
    main_sizer->SetSizeHints(this);
    this->SetSizer(main_sizer);

    // Create additional panel to Fit() it from OnActivate()
    // It's needed for tooltip showing on OSX
    m_tmp_panel = new wxPanel(this, wxID_ANY, wxDefaultPosition, wxDefaultSize, wxBK_LEFT | wxTAB_TRAVERSAL);
    auto panel = m_tmp_panel;
    auto  sizer = new wxBoxSizer(wxVERTICAL);
    m_tmp_panel->SetSizer(sizer);
    m_tmp_panel->Layout();

    main_sizer->Add(m_tmp_panel, 1, wxEXPAND | wxALL, 0);
#else
    Tab *panel = this;
    auto  *sizer = new wxBoxSizer(wxVERTICAL);
    sizer->SetSizeHints(panel);
    panel->SetSizer(sizer);
#endif //__WXOSX__

    // preset chooser
    m_presets_choice = new TabPresetComboBox(panel, type());
    m_presets_choice->set_selection_changed_function([this](int selection) {
        if (!m_presets_choice->selection_is_changed_according_to_physical_printers())
        {
            if (type() == Preset::TYPE_PRINTER && !m_presets_choice->is_selected_physical_printer())
                m_preset_bundle->physical_printers.unselect_printer();

            // select preset
            std::string preset_name = m_presets_choice->GetString(selection).ToUTF8().data();
            select_preset(Preset::remove_suffix_modified(preset_name));
        }
    });

    //buttons
    m_scaled_buttons.reserve(6);
    m_scaled_buttons.reserve(2);

    add_scaled_button(panel, &m_btn_compare_preset, "compare");
    add_scaled_button(panel, &m_btn_save_preset, "save");
    add_scaled_button(panel, &m_btn_save_as_preset, "save_as");
    add_scaled_button(panel, &m_btn_rename_preset, "edit");
    add_scaled_button(panel, &m_btn_delete_preset, "cross");
    if (type() == Preset::Type::TYPE_PRINTER)
        add_scaled_button(panel, &m_btn_edit_ph_printer, "cog");

    m_show_incompatible_presets = false;

    add_scaled_button(panel, &m_btn_hide_incompatible_presets, "flag_green");

    //TRN Settings Tab: tooltip for toolbar button
    m_btn_compare_preset->SetToolTip(_L("Compare preset with another"));
    //TRN Settings Tab: tooltip for toolbar button
    m_btn_save_preset->SetToolTip(format(_L("Save current %1%"), m_title));
    //TRN Settings Tab: tooltip for toolbar button
    m_btn_save_as_preset->SetToolTip(format(_L("Save current %1% as new preset"), m_title));
    //TRN Settings Tab: tooltip for toolbar button
    m_btn_rename_preset->SetToolTip(_L("Rename preset"));
    m_btn_rename_preset->Disable();
    //TRN Settings Tab: tooltip for toolbar button
    m_btn_delete_preset->SetToolTip(_(L("Delete preset")));
    m_btn_delete_preset->Disable();

    add_scaled_button(panel, &m_question_btn, "question");
    m_question_btn->SetToolTip(_(L("Hover the cursor over buttons to find more information \n"
                                   "or click this button.")));

    add_scaled_button(panel, &m_search_btn, "search");
    m_search_btn->SetToolTip(format_wxstr(_L("Search in settings [%1%]"), "Ctrl+F"));

    // Bitmaps to be shown on the "Revert to system" aka "Lock to system" button next to each input field.
    add_scaled_bitmap(this, m_bmp_value_lock  , "lock_closed");
    add_scaled_bitmap(this, m_bmp_value_unlock, "lock_open");
    m_bmp_non_system = &m_bmp_white_bullet;
    // Bitmaps to be shown on the "Undo user changes" button next to each input field.
    add_scaled_bitmap(this, m_bmp_value_revert, "undo");
    add_scaled_bitmap(this, m_bmp_white_bullet, "dot");
    // Bitmap to be shown on the "edit" button before to each editable input field.
    add_scaled_bitmap(this, m_bmp_edit_value, "edit");

    fill_icon_descriptions();
    set_tooltips_text();

    add_scaled_button(panel, &m_undo_btn,        m_bmp_white_bullet.name());
    add_scaled_button(panel, &m_undo_to_sys_btn, m_bmp_white_bullet.name());

    m_undo_btn->Bind(wxEVT_BUTTON, ([this](wxCommandEvent) { on_roll_back_value(); }));
    m_undo_to_sys_btn->Bind(wxEVT_BUTTON, ([this](wxCommandEvent) { on_roll_back_value(true); }));
    m_question_btn->Bind(wxEVT_BUTTON, [this](wxCommandEvent) {
        GUI_Descriptions::Dialog dlg(this, m_icon_descriptions);
        if (dlg.ShowModal() == wxID_OK)
            wxGetApp().update_label_colours();
    });
    m_search_btn->Bind(wxEVT_BUTTON, [](wxCommandEvent) { wxGetApp().plater()->search(false); });

    // Colors for ui "decoration"
    m_sys_label_clr			= wxGetApp().get_label_clr_sys();
    m_modified_label_clr	= wxGetApp().get_label_clr_modified();
    m_default_label_clr     = wxGetApp().get_label_clr_default();
    m_phony_label_clr       = wxGetApp().get_label_clr_phony();

#ifdef _USE_CUSTOM_NOTEBOOK
    // Sizer with buttons for mode changing
    if (wxGetApp().tabs_as_menu())
#endif
        m_mode_sizer = nullptr;//new ModeSizer(panel, int (0.5*em_unit(this)));

    const float scale_factor = em_unit(this)*0.1;// GetContentScaleFactor();
    m_top_hsizer = new wxBoxSizer(wxHORIZONTAL);
    sizer->Add(m_top_hsizer, 0, wxEXPAND | wxBOTTOM, 3);
    m_top_hsizer->Add(m_presets_choice, 0, wxLEFT | wxRIGHT | wxTOP | wxALIGN_CENTER_VERTICAL, 3);
    m_top_hsizer->AddSpacer(int(4*scale_factor));

    m_h_buttons_sizer = new wxBoxSizer(wxHORIZONTAL);
    m_h_buttons_sizer->Add(m_btn_save_preset, 0, wxALIGN_CENTER_VERTICAL);
    m_h_buttons_sizer->AddSpacer(int(4*scale_factor));
    m_h_buttons_sizer->Add(m_btn_save_as_preset, 0, wxALIGN_CENTER_VERTICAL);
    m_h_buttons_sizer->AddSpacer(int(4 * scale_factor));
    m_h_buttons_sizer->Add(m_btn_rename_preset, 0, wxALIGN_CENTER_VERTICAL);
    m_h_buttons_sizer->AddSpacer(int(4 * scale_factor));
    m_h_buttons_sizer->Add(m_btn_delete_preset, 0, wxALIGN_CENTER_VERTICAL);
    if (m_btn_edit_ph_printer) {
        m_h_buttons_sizer->AddSpacer(int(4 * scale_factor));
        m_h_buttons_sizer->Add(m_btn_edit_ph_printer, 0, wxALIGN_CENTER_VERTICAL);
    }
    m_h_buttons_sizer->AddSpacer(int(/*16*/8 * scale_factor));
    m_h_buttons_sizer->Add(m_btn_hide_incompatible_presets, 0, wxALIGN_CENTER_VERTICAL);
    m_h_buttons_sizer->AddSpacer(int(8 * scale_factor));
    m_h_buttons_sizer->Add(m_question_btn, 0, wxALIGN_CENTER_VERTICAL);
    m_h_buttons_sizer->AddSpacer(int(32 * scale_factor));
    m_h_buttons_sizer->Add(m_undo_to_sys_btn, 0, wxALIGN_CENTER_VERTICAL);
    m_h_buttons_sizer->Add(m_undo_btn, 0, wxALIGN_CENTER_VERTICAL);
    m_h_buttons_sizer->AddSpacer(int(32 * scale_factor));
    m_h_buttons_sizer->Add(m_search_btn, 0, wxALIGN_CENTER_VERTICAL);
    m_h_buttons_sizer->AddSpacer(int(8*scale_factor));
    m_h_buttons_sizer->Add(m_btn_compare_preset, 0, wxALIGN_CENTER_VERTICAL);

    m_top_hsizer->Add(m_h_buttons_sizer, 1, wxEXPAND);
    m_top_hsizer->AddSpacer(int(16*scale_factor));
    // StretchSpacer has a strange behavior under OSX, so
    // There is used just additional sizer for m_mode_sizer with right alignment
    if (m_mode_sizer) {
        auto mode_sizer = new wxBoxSizer(wxVERTICAL);
        // Don't set the 2nd parameter to 1, making the sizer rubbery scalable in Y axis may lead 
        // to wrong vertical size assigned to wxBitmapComboBoxes, see GH issue #7176.
        mode_sizer->Add(m_mode_sizer, 0, wxALIGN_RIGHT);
        m_top_hsizer->Add(mode_sizer, 1, wxALIGN_CENTER_VERTICAL | wxRIGHT, wxOSX ? 15 : 10);
    }
    // hide whole top sizer to correct layout later
    m_top_hsizer->ShowItems(false);

    //Horizontal sizer to hold the tree and the selected page.
    m_hsizer = new wxBoxSizer(wxHORIZONTAL);
    sizer->Add(m_hsizer, 1, wxEXPAND, 0);

    //left vertical sizer
    m_left_sizer = new wxBoxSizer(wxVERTICAL);
    m_hsizer->Add(m_left_sizer, 0, wxEXPAND | wxLEFT | wxTOP | wxBOTTOM, 3);

    // tree
    m_treectrl = new wxTreeCtrl(panel, wxID_ANY, wxDefaultPosition, wxSize(20 * m_em_unit, -1),
        wxTR_NO_BUTTONS | wxTR_HIDE_ROOT | wxTR_SINGLE | wxTR_NO_LINES | wxBORDER_SUNKEN | wxWANTS_CHARS);
    m_treectrl->SetFont(wxGetApp().normal_font());
#ifdef __linux__
    m_treectrl->SetBackgroundColour(m_parent->GetBackgroundColour());
#endif
    m_left_sizer->Add(m_treectrl, 1, wxEXPAND);
    // Index of the last icon inserted into m_treectrl
    m_icon_count = -1;
    m_treectrl->AddRoot("root");
    m_treectrl->SetIndent(0);
    wxGetApp().UpdateDarkUI(m_treectrl);

    // Delay processing of the following handler until the message queue is flushed.
    // This helps to process all the cursor key events on Windows in the tree control,
    // so that the cursor jumps to the last item.
    m_treectrl->Bind(wxEVT_TREE_SEL_CHANGED, [this](wxTreeEvent&) {
#ifdef __linux__
        // Events queue is opposite On Linux. wxEVT_SET_FOCUS invokes after wxEVT_TREE_SEL_CHANGED,
        // and a result wxEVT_KILL_FOCUS doesn't invoke for the TextCtrls.
        // see https://github.com/prusa3d/PrusaSlicer/issues/5720
        // So, call SetFocus explicitly for this control before changing of the selection
        m_treectrl->SetFocus();
#endif
            if (!m_disable_tree_sel_changed_event && !m_pages.empty()) {
                if (m_page_switch_running)
                    m_page_switch_planned = true;
                else {
                    m_page_switch_running = true;
                    do {
                        m_page_switch_planned = false;
                        m_treectrl->Update();
                    } while (this->tree_sel_change_delayed());
                    m_page_switch_running = false;
                }
            }
        });

    m_treectrl->Bind(wxEVT_KEY_DOWN, &Tab::OnKeyDown, this);

    // Initialize the page.
#ifdef __WXOSX__
    auto page_parent = m_tmp_panel;
#else
    auto page_parent = this;
#endif

    m_page_view = new wxScrolledWindow(page_parent, wxID_ANY, wxDefaultPosition, wxDefaultSize, wxTAB_TRAVERSAL);
    m_page_sizer = new wxBoxSizer(wxVERTICAL);
    m_page_view->SetSizer(m_page_sizer);
    m_page_view->SetScrollbars(1, 20, 1, 2);
    m_hsizer->Add(m_page_view, 1, wxEXPAND | wxLEFT, 5);

    m_btn_compare_preset->Bind(wxEVT_BUTTON, ([this](wxCommandEvent e) { compare_preset(); }));
    m_btn_save_preset->Bind(wxEVT_BUTTON, ([this](wxCommandEvent e) {
                                save_preset(this->get_presets()->get_selected_preset_name());
                            }));
    m_btn_save_as_preset->Bind(wxEVT_BUTTON, ([this](wxCommandEvent e) { save_preset(); }));
    m_btn_rename_preset->Bind(wxEVT_BUTTON, ([this](wxCommandEvent e) { rename_preset(); }));
    m_btn_delete_preset->Bind(wxEVT_BUTTON, ([this](wxCommandEvent e) { delete_preset(); }));
    m_btn_hide_incompatible_presets->Bind(wxEVT_BUTTON, ([this](wxCommandEvent e) {
        toggle_show_hide_incompatible();
    }));

    if (m_btn_edit_ph_printer)
        m_btn_edit_ph_printer->Bind(wxEVT_BUTTON, [this](wxCommandEvent e) {
            // ask for saving modif before
            if (m_presets->current_is_dirty()) {
                //ok = may_discard_current_dirty_preset(nullptr, "");
                UnsavedChangesDialog dlg(Preset::Type::TYPE_PRINTER, m_presets, "");
                if (dlg.ShowModal() == wxID_CANCEL)
                    return;

                if (dlg.save_preset())  // save selected changes
                {
                    const std::vector<std::string>& unselected_options = dlg.get_unselected_options(Preset::Type::TYPE_PRINTER);
                    const std::string& name = dlg.get_preset_name();

                    // revert unselected options to the old values
                    m_presets->get_edited_preset().config.apply_only(m_presets->get_selected_preset().config, unselected_options);
                    save_preset(name);

                    for (const std::pair<std::string, Preset::Type>& nt : dlg.get_names_and_types())
                        m_preset_bundle->save_changes_for_preset(nt.first, nt.second, dlg.get_unselected_options(nt.second));

                    // if we saved changes to the new presets, we should to 
                    // synchronize config.ini with the current selections.
                    m_preset_bundle->export_selections(*wxGetApp().app_config);
                } else {
                    // discard all changes
                    m_presets->discard_current_changes();
                }
            }
            if (m_preset_bundle->physical_printers.has_selection())
                m_presets_choice->edit_physical_printer();
            else
                m_presets_choice->add_physical_printer();
        });

    // Initialize the DynamicPrintConfig by default keys/values.
    build();

    if (!m_scaled_icons_list.empty()) {
        // update icons for tree_ctrl
        wxVector<wxBitmapBundle> img_bundles;
        for (const ScalableBitmap& bmp : m_scaled_icons_list)
            img_bundles.push_back(bmp.bmp());
        m_treectrl->SetImages(img_bundles);
    }

    // ys_FIXME: Following should not be needed, the function will be called later
    // (update_mode->update_visibility->rebuild_page_tree). This does not work, during the
    // second call of rebuild_page_tree m_treectrl->GetFirstVisibleItem(); returns zero
    // for some unknown reason (and the page is not refreshed until user does a selection).
    rebuild_page_tree();

    m_completed = true;
}

void Tab::add_scaled_button(wxWindow* parent,
                            ScalableButton** btn,
                            const std::string& icon_name,
                            const wxString& label/* = wxEmptyString*/,
                            long style /*= wxBU_EXACTFIT | wxNO_BORDER*/)
{
    *btn = new ScalableButton(parent, wxID_ANY, icon_name, label, wxDefaultSize, wxDefaultPosition, style);
    m_scaled_buttons.push_back(*btn);
}

void Tab::add_scaled_bitmap(wxWindow* parent,
                            ScalableBitmap& bmp,
                            const std::string& icon_name)
{
    bmp = ScalableBitmap(parent, icon_name);
    m_scaled_bitmaps.push_back(&bmp);
}

void Tab::load_initial_data()
{
    m_config = &m_presets->get_edited_preset().config;
    bool has_parent = m_presets->get_selected_preset_parent() != nullptr;
    m_bmp_non_system = has_parent ? &m_bmp_value_unlock : &m_bmp_white_bullet;
    m_ttg_non_system = has_parent ? &m_ttg_value_unlock : &m_ttg_white_bullet_ns;
    m_tt_non_system  = has_parent ? &m_tt_value_unlock  : &m_ttg_white_bullet_ns;
    m_tt_non_system_script = has_parent ? &m_tt_value_unlock_script : &m_ttg_white_bullet_ns;
}

Slic3r::GUI::PageShp Tab::create_options_page(const wxString& title, const std::string& icon)
{
    // Index of icon in an icon list $self->{icons}.
    auto icon_idx = 0;
    if (!icon.empty()) {
        icon_idx = (m_icon_index.find(icon) == m_icon_index.end()) ? -1 : m_icon_index.at(icon);
        if (icon_idx == -1) {
            // Add a new icon to the icon list.
            m_scaled_icons_list.push_back(ScalableBitmap(this, icon));
            icon_idx = ++m_icon_count;
            m_icon_index[icon] = icon_idx;
        }

        if (m_category_icon.find(title) == m_category_icon.end()) {
            // Add new category to the category_to_icon list.
            m_category_icon[title] = icon;
        }
    }
    // Initialize the page.
    PageShp page(new Page(m_page_view, title, icon_idx));

    page->set_config(m_config);
    return page;
}

// Names of categories is save in English always. We translate them only for UI.
// But category "Extruder n" can't be translated regularly (using _()), so
// just for this category we should splite the title and translate "Extruder" word separately
wxString Tab::translate_category(const wxString& title, Preset::Type preset_type)
{
    if (preset_type == Preset::TYPE_PRINTER && title.Contains("Extruder ")) {
        return _("Extruder") + title.SubString(strlen("Extruder"), title.Last());
    }
    return _(title);
}

void Tab::OnActivate()
{
    wxWindowUpdateLocker noUpdates(this);
#ifdef __WXOSX__
//    wxWindowUpdateLocker noUpdates(this);
    auto size = GetSizer()->GetSize();
    m_tmp_panel->GetSizer()->SetMinSize(size.x + m_size_move, size.y);
    Fit();
    m_size_move *= -1;
#endif // __WXOSX__

#ifdef __WXMSW__
    // Workaround for tooltips over Tree Controls displayed over excessively long
    // tree control items, stealing the window focus.
    //
    // In case the Tab was reparented from the MainFrame to the floating dialog,
    // the tooltip created by the Tree Control before reparenting is not reparented, 
    // but it still points to the MainFrame. If the tooltip pops up, the MainFrame 
    // is incorrectly focussed, stealing focus from the floating dialog.
    //
    // The workaround is to delete the tooltip control.
    // Vojtech tried to reparent the tooltip control, but it did not work,
    // and if the Tab was later reparented back to MainFrame, the tooltip was displayed
    // at an incorrect position, therefore it is safer to just discard the tooltip control
    // altogether.
    HWND hwnd_tt = TreeView_GetToolTips(m_treectrl->GetHandle());
    if (hwnd_tt) {
        HWND hwnd_toplevel 	= find_toplevel_parent(m_treectrl)->GetHandle();
        HWND hwnd_parent 	= ::GetParent(hwnd_tt);
        if (hwnd_parent != hwnd_toplevel) {
            ::DestroyWindow(hwnd_tt);
            TreeView_SetToolTips(m_treectrl->GetHandle(), nullptr);
        }
    }
#endif

    // create controls on active page
    activate_selected_page([](){});
    m_hsizer->Layout();

    if (m_presets_choice->IsShown())
        Refresh(); // Just refresh page, if m_presets_choice is already shown
    else {
        // From the tab creation whole top sizer is hidden to correct update of preset combobox's size
        // (see https://github.com/prusa3d/PrusaSlicer/issues/10746)

        // On first OnActivate call show top sizer
        m_top_hsizer->ShowItems(true);
        // Size and layouts of all items are correct now,
        // but ALL items of top sizer are visible.
        // So, update visibility of each item according to the ui settings
        update_btns_enabling();
        m_btn_hide_incompatible_presets->Show(m_show_btn_incompatible_presets && m_type != Slic3r::Preset::TYPE_PRINTER);
        if (TabFilament* tab = dynamic_cast<TabFilament*>(this))
            tab->update_extruder_combobox_visibility();

        Layout();
    }
}

void Tab::update_label_colours()
{
    if (m_sys_label_clr == wxGetApp().get_label_clr_sys() 
        && m_modified_label_clr == wxGetApp().get_label_clr_modified()
        && m_default_label_clr == wxGetApp().get_label_clr_default()
        && m_phony_label_clr == wxGetApp().get_label_clr_phony())
        return;
    m_default_label_clr = wxGetApp().get_label_clr_default();
    m_sys_label_clr = wxGetApp().get_label_clr_sys();
    m_modified_label_clr = wxGetApp().get_label_clr_modified();
    m_phony_label_clr = wxGetApp().get_label_clr_phony();

    //update options "decoration"
    for (const auto &opt : m_options_list) {
        const std::string &opt_key    = opt.first;
        const int &        opt_idx    = opt.second.first;
        const int &        opt_status = opt.second.second;
        const wxColour *color = &m_sys_label_clr;

        // value isn't equal to system value
        if ((opt_status & osSystemValue) == 0) {
            // value is equal to last saved
            if ((opt_status & osInitValue) != 0)
                color = &m_default_label_clr;
            // value is modified
            else
                color = &m_modified_label_clr;
        }
        if ((opt_status & osCurrentPhony) != 0)
            color = &m_phony_label_clr;
        else {
            if ((opt_status & osInitPhony) != 0)
                color = &m_modified_label_clr;
            else if ((opt_status & osSystemPhony) != 0)
                color = &m_default_label_clr;
        }

        if (OptionsGroup::is_option_without_field(opt.first)) {
            if (Line* line = get_line(opt.first))
                line->set_label_colour(color);
            continue;
        }

        Field* field = get_field(opt.first);
        if (field == nullptr) continue;
        field->set_label_colour(color);
    }

    auto cur_item = m_treectrl->GetFirstVisibleItem();
    if (!cur_item || !m_treectrl->IsVisible(cur_item))
        return;
    while (cur_item) {
        auto title = m_treectrl->GetItemText(cur_item);
        for (auto page : m_pages)
        {
            if (translate_category(page->title(), type()) != title)
                continue;

            const wxColor *clr = !page->m_is_nonsys_values ? &m_sys_label_clr :
                page->m_is_modified_values ? &m_modified_label_clr :
                &m_default_label_clr;

            m_treectrl->SetItemTextColour(cur_item, *clr);
            break;
        }
        cur_item = m_treectrl->GetNextVisible(cur_item);
    }

    decorate();
}

void Tab::decorate()
{
    for (const auto& opt : m_options_list)
    {
        Field*      field = nullptr;
        bool        option_without_field = false;
        const std::string &opt_key           = opt.first;
        const int &        opt_idx           = opt.second.first;
        const int &        opt_status        = opt.second.second;
        if (OptionsGroup::is_option_without_field(opt.first))
            option_without_field = true;

        if (!option_without_field) {
            field = get_field(opt_key, opt_idx);
            if (!field)
                continue;
        }

        bool is_nonsys_value = false;
        bool is_modified_value = true;
        const ScalableBitmap* sys_icon  = &m_bmp_value_lock;
        const ScalableBitmap* icon      = &m_bmp_value_revert;

        const wxColour* color = m_is_default_preset ? &m_default_label_clr : &m_sys_label_clr;

        const wxString* sys_tt  = &m_tt_value_lock;
        const wxString* tt      = &m_tt_value_revert;

        // value isn't equal to system value
        if ((opt_status & osSystemValue) == 0) {
            is_nonsys_value = true;
            sys_icon = m_bmp_non_system;
            sys_tt = m_tt_non_system;
            // value is equal to last saved
            if ((opt_status & osInitValue) != 0)
                color = &m_default_label_clr;
            // value is modified
            else
                color = &m_modified_label_clr;
        }
        if ((opt_status & osInitValue) != 0)
        {
            is_modified_value = false;
            icon = &m_bmp_white_bullet;
            tt = &m_tt_white_bullet;
        }

        //color for phony things
        if ((opt_status & osCurrentPhony) != 0)
            color = &m_phony_label_clr;
        else {
            if ((opt_status & osInitPhony) != 0)
                color = &m_modified_label_clr;
            else if ((opt_status & osSystemPhony) != 0)
                color = &m_default_label_clr;
        }

        if (option_without_field) {
            if (Line* line = get_line(opt.first)) {
                line->set_undo_bitmap(icon);
                line->set_undo_to_sys_bitmap(sys_icon);
                line->set_undo_tooltip(tt);
                line->set_undo_to_sys_tooltip(sys_tt);
                line->set_label_colour(color);
            }
            continue;
        }
        
        field->m_is_nonsys_value = is_nonsys_value;
        field->m_is_modified_value = is_modified_value;
        field->set_undo_bitmap(icon);
        field->set_undo_to_sys_bitmap(sys_icon);
        field->set_undo_tooltip(tt);
        field->set_undo_to_sys_tooltip(sys_tt);
        field->set_label_colour(color);

        if (field->has_edit_ui())
            field->set_edit_bitmap(&m_bmp_edit_value);

    }
    for (const auto& opt_key2id : this->m_options_script) {
        Field* field = get_field(opt_key2id.first);
        if (!field)
            continue;

        bool is_nonsys_value = false;
        bool is_modified_value = true;
        const ScalableBitmap* sys_icon = &m_bmp_value_lock;
        const ScalableBitmap* icon = &m_bmp_value_revert;

        const wxColour* color = m_is_default_preset ? &m_default_label_clr : &m_sys_label_clr;

        const wxString* sys_tt = &m_tt_value_lock_script;
        const wxString* tt = &m_tt_value_revert_script;

        //get the values of the other ones
        bool is_not_sys = false;
        bool is_not_initial = false;
        for (const std::string &dep : field->m_opt.depends_on) {
            const auto& it = m_options_list.find(dep);
            if (it != m_options_list.end()) {
                is_not_sys |= ((it->second.second & osSystemValue) == 0);
                is_not_initial |= ((it->second.second & osInitValue) == 0);
            }
        }

        // value isn't equal to system value
        if (is_not_sys) {
            is_nonsys_value = true;
            sys_icon = m_bmp_non_system;
            sys_tt = m_tt_non_system_script;
            // value is equal to last saved
            if (!is_not_initial)
                color = &m_default_label_clr;
            // value is modified
            else
                color = &m_modified_label_clr;
        }
        if (!is_not_initial)
        {
            is_modified_value = false;
            icon = &m_bmp_white_bullet;
            tt = &m_tt_white_bullet_script;
        }

        field->m_is_nonsys_value = is_nonsys_value;
        field->m_is_modified_value = is_modified_value;
        field->set_undo_bitmap(icon);
        field->set_undo_to_sys_bitmap(sys_icon);
        field->set_undo_tooltip(tt);
        field->set_undo_to_sys_tooltip(sys_tt);
        field->set_label_colour(color);
    }

    if (m_active_page)
        m_active_page->refresh();
}

// Update UI according to changes
void Tab::update_changed_ui()
{
    if (m_postpone_update_ui)
        return;

    const bool deep_compare = type() != Preset::TYPE_FFF_FILAMENT;
    auto dirty_options = m_presets->current_dirty_options(deep_compare);
    auto nonsys_options = m_presets->current_different_from_parent_options(deep_compare);
    if (type() == Preset::TYPE_PRINTER) {
        {
            auto check_bed_custom_options = [](std::vector<std::string>& keys) {
                size_t old_keys_size = keys.size();
                keys.erase(std::remove_if(keys.begin(), keys.end(), [](const std::string& key) { 
                    return key == "bed_custom_texture" || key == "bed_custom_model"; }), keys.end());
                if (old_keys_size != keys.size() && std::find(keys.begin(), keys.end(), "bed_shape") == keys.end())
                    keys.emplace_back("bed_shape");
            };
            check_bed_custom_options(dirty_options);
            check_bed_custom_options(nonsys_options);
        }

        if (static_cast<TabPrinter*>(this)->m_printer_technology == ptFFF) {
            TabPrinter* tab = static_cast<TabPrinter*>(this);
            if (tab->m_initial_extruders_count != tab->m_extruders_count)
                dirty_options.emplace_back("extruders_count");
            if (tab->m_sys_extruders_count != tab->m_extruders_count)
                nonsys_options.emplace_back("extruders_count");
            if (tab->m_initial_milling_count != tab->m_milling_count)
                dirty_options.emplace_back("milling_count");
            if (tab->m_sys_milling_count != tab->m_milling_count)
                nonsys_options.emplace_back("milling_count");
        }
    }

    for (auto& it : m_options_list)
        it.second.second = m_opt_status_value;

    dirty_options.insert(dirty_options.end(), m_options_dirty.begin(), m_options_dirty.end());
    m_options_dirty.clear();

    const Preset& edited_preset   = m_presets->get_edited_preset();
    const Preset& selected_preset = m_presets->get_selected_preset();
    const Preset* system_preset   = m_presets->get_selected_preset_parent();
    for (auto& opt_key : m_presets->get_edited_preset().config.keys()) {
        if (edited_preset.config.option(opt_key)->is_phony())
            //ensure that osCurrentPhony is in the bitmask 
            m_options_list[opt_key].second |= osCurrentPhony;
        if (selected_preset.config.option(opt_key) && selected_preset.config.option(opt_key)->is_phony())
            m_options_list[opt_key].second |= osInitPhony;
        if (system_preset && system_preset->config.option(opt_key) && system_preset->config.option(opt_key)->is_phony())
            m_options_list[opt_key].second |= osSystemPhony;
    }

    //don't let option that were phony be resetable.
    for (auto opt_key : dirty_options)
        if ((m_options_list[opt_key].second & osInitPhony) == 0)
            //ensure that osInitValue is not in the bitmask 
            m_options_list[opt_key].second &= ~osInitValue;
    for (auto opt_key : nonsys_options)
        if ((m_options_list[opt_key].second & osSystemPhony) == 0)
            m_options_list[opt_key].second &= ~osSystemValue;

    decorate();

    wxTheApp->CallAfter([this]() {
        if (parent()) //To avoid a crash, parent should be exist for a moment of a tree updating
            update_changed_tree_ui();
    });
}

void Tab::init_options_list()
{
    m_options_list.clear();

    for (const std::string& opt_key : m_config->keys())
<<<<<<< HEAD
        emplace_option(opt_key);//, m_type != Preset::TYPE_FILAMENT && !PresetCollection::is_independent_from_extruder_number_option(opt_key)
=======
        emplace_option(opt_key, m_type != Preset::TYPE_FILAMENT && m_type != Preset::TYPE_SLA_MATERIAL && !PresetCollection::is_independent_from_extruder_number_option(opt_key));
>>>>>>> a9cbc920
}

template<class T>
void add_correct_opts_to_options_list(const std::string &opt_key, std::map<std::string, std::pair<int,int>>& map, Tab *tab, const int& value)
{
    T *opt_cur = static_cast<T*>(tab->get_config()->option(opt_key));
    for (size_t i = 0; i < opt_cur->values.size(); i++)
        map.emplace(opt_key /* + "#" + std::to_string(i)*/, std::pair<int, int>{i, value});
}

void Tab::emplace_option(const std::string& opt_key, bool respect_vec_values/* = false*/)
{
    const ConfigOption* option = m_config->option(opt_key);
    if (option->is_vector() && static_cast<const ConfigOptionVectorBase*>(option)->is_extruder_size()) {
        switch (option->type())
        {
        case coInts:	add_correct_opts_to_options_list<ConfigOptionInts		>(opt_key, m_options_list, this, m_opt_status_value);	break;
        case coBools:	add_correct_opts_to_options_list<ConfigOptionBools		>(opt_key, m_options_list, this, m_opt_status_value);	break;
        case coFloats:	add_correct_opts_to_options_list<ConfigOptionFloats		>(opt_key, m_options_list, this, m_opt_status_value);	break;
        case coStrings:	add_correct_opts_to_options_list<ConfigOptionStrings	>(opt_key, m_options_list, this, m_opt_status_value);	break;
        case coPercents:add_correct_opts_to_options_list<ConfigOptionPercents	>(opt_key, m_options_list, this, m_opt_status_value);	break;
        case coPoints:	add_correct_opts_to_options_list<ConfigOptionPoints		>(opt_key, m_options_list, this, m_opt_status_value);	break;
        case coFloatsOrPercents:	add_correct_opts_to_options_list<ConfigOptionFloatsOrPercents		>(opt_key, m_options_list, this, m_opt_status_value);	break;
        default:		m_options_list.emplace(opt_key, std::pair<int,int>{-1, m_opt_status_value});		break;
        }
    }
    else 
        m_options_list.emplace(opt_key, std::pair<int, int>{-1, m_opt_status_value});
}

void TabPrinter::init_options_list()
{
    Tab::init_options_list();

    if (m_printer_technology == ptFFF) {
        m_options_list.emplace("extruders_count", std::pair<int,int>(-1, m_opt_status_value));
        m_options_list.emplace("milling_count", std::pair<int,int>(-1, m_opt_status_value));
    }
}

void TabFilament::init_options_list()
{
    if (!m_options_list.empty())
        m_options_list.clear();

    for (const std::string &opt_key : m_config->keys())
        m_options_list.emplace(opt_key, std::pair<int, int>(0, m_opt_status_value));
}

void TabSLAMaterial::init_options_list()
{
    if (!m_options_list.empty())
        m_options_list.clear();

    for (const std::string& opt_key : m_config->keys())
    {
        if (opt_key == "compatible_prints" || opt_key == "compatible_printers") {
            m_options_list.emplace(opt_key, std::pair<int, int>{0, m_opt_status_value});
            continue;
        }
        switch (m_config->option(opt_key)->type())
        {
        case coInts:	add_correct_opts_to_options_list<ConfigOptionInts		>(opt_key, m_options_list, this, m_opt_status_value);	break;
        case coBools:	add_correct_opts_to_options_list<ConfigOptionBools		>(opt_key, m_options_list, this, m_opt_status_value);	break;
        case coFloats:	add_correct_opts_to_options_list<ConfigOptionFloats		>(opt_key, m_options_list, this, m_opt_status_value);	break;
        case coStrings:	add_correct_opts_to_options_list<ConfigOptionStrings	>(opt_key, m_options_list, this, m_opt_status_value);	break;
        case coPercents:add_correct_opts_to_options_list<ConfigOptionPercents	>(opt_key, m_options_list, this, m_opt_status_value);	break;
        case coFloatsOrPercents:add_correct_opts_to_options_list<ConfigOptionFloatsOrPercents	>(opt_key, m_options_list, this, m_opt_status_value);	break;
        case coPoints:	add_correct_opts_to_options_list<ConfigOptionPoints		>(opt_key, m_options_list, this, m_opt_status_value);	break;
        default:		m_options_list.emplace(opt_key, std::pair<int,int>{0, m_opt_status_value});		break;
        }
    }
}

void Tab::get_sys_and_mod_flags(const std::string& opt_key, bool& sys_page, bool& modified_page)
{
    auto opt = m_options_list.find(opt_key);
    if (opt == m_options_list.end()) 
        return;

    if (sys_page) sys_page = (opt->second.second & osSystemValue) != 0;
    modified_page |= (opt->second.second & osInitValue) == 0;
}

void Tab::update_changed_tree_ui()
{
    if (m_options_list.empty())
        return;
    auto cur_item = m_treectrl->GetFirstVisibleItem();
    if (!cur_item || !m_treectrl->IsVisible(cur_item))
        return;

    auto selected_item = m_treectrl->GetSelection();
    auto selection = selected_item ? m_treectrl->GetItemText(selected_item) : "";

    while (cur_item) {
        auto title = m_treectrl->GetItemText(cur_item);
        for (auto page : m_pages)
        {
            if (translate_category(page->title(), type()) != title)
                continue;
            bool sys_page = true;
            bool modified_page = false;
            if (page->title() == "General") {
                std::initializer_list<const char*> optional_keys{ "extruders_count", "bed_shape" };
                for (auto &opt_key : optional_keys) {
                    get_sys_and_mod_flags(opt_key, sys_page, modified_page);
                }
            }
            if (type() == Preset::TYPE_FFF_FILAMENT && page->title() == "Advanced") {
                get_sys_and_mod_flags("filament_ramming_parameters", sys_page, modified_page);
            }
            if (page->title() == "Dependencies") {
                if (type() == Slic3r::Preset::TYPE_PRINTER) {
                    sys_page = m_presets->get_selected_preset_parent() != nullptr;
                    modified_page = false;
                } else {
                    if (type() == Slic3r::Preset::TYPE_FFF_FILAMENT || type() == Slic3r::Preset::TYPE_SLA_MATERIAL)
                        get_sys_and_mod_flags("compatible_prints", sys_page, modified_page);
                    get_sys_and_mod_flags("compatible_printers", sys_page, modified_page);
                }
            }
            for (auto group : page->m_optgroups)
            {
                if (!sys_page && modified_page)
                    break;
                for (const auto &kvp : group->opt_map()) {
                    const std::string& opt_key = kvp.first;
                    get_sys_and_mod_flags(opt_key, sys_page, modified_page);
                }
            }

            const wxColor *clr = sys_page		?	(m_is_default_preset ? &m_default_label_clr : &m_sys_label_clr) :
                                 modified_page	?	&m_modified_label_clr :
                                                    &m_default_label_clr;

            if (page->set_item_colour(clr))
                m_treectrl->SetItemTextColour(cur_item, *clr);

            page->m_is_nonsys_values = !sys_page;
            page->m_is_modified_values = modified_page;

            if (selection == title) {
                m_is_nonsys_values = page->m_is_nonsys_values;
                m_is_modified_values = page->m_is_modified_values;
            }
            break;
        }
        auto next_item = m_treectrl->GetNextVisible(cur_item);
        cur_item = next_item;
    }
    update_undo_buttons();
    update_btns_enabling();
}

void Tab::update_undo_buttons()
{
    m_undo_btn->        SetBitmap_(m_is_modified_values ? m_bmp_value_revert.name(): m_bmp_white_bullet.name());
    m_undo_to_sys_btn-> SetBitmap_(m_is_nonsys_values   ? m_bmp_non_system->name() : m_bmp_value_lock.name());

    //m_undo_btn->        SetBitmap_(m_is_modified_values ? m_bmp_value_revert: m_bmp_white_bullet);
    //m_undo_to_sys_btn-> SetBitmap_(m_is_nonsys_values   ? *m_bmp_non_system : m_bmp_value_lock);

    m_undo_btn->SetToolTip(m_is_modified_values ? m_ttg_value_revert : m_ttg_white_bullet);
    m_undo_to_sys_btn->SetToolTip(m_is_nonsys_values ? *m_ttg_non_system : m_ttg_value_lock);
}

void Tab::on_roll_back_value(const bool to_sys /*= true*/)
{
    if (!m_active_page) return;

    int os;
    if (to_sys)	{
        if (!m_is_nonsys_values) return;
        os = osSystemValue;
    }
    else {
        if (!m_is_modified_values) return;
        os = osInitValue;
    }

    m_postpone_update_ui = true;

    for (auto group : m_active_page->m_optgroups) {
        if (group->title == "Capabilities") {
            if ((m_options_list["extruders_count"].second & os) == 0)
                to_sys ? group->back_to_sys_value("extruders_count") : group->back_to_initial_value("extruders_count");
        }
        if (group->title == "Size and coordinates") {
            if ((m_options_list["bed_shape"].second & os) == 0) {
                to_sys ? group->back_to_sys_value("bed_shape") : group->back_to_initial_value("bed_shape");
                load_key_value("bed_shape", true/*some value*/, true);
            }
        }
        if (group->title == "Toolchange parameters with single extruder MM printers") {
            if ((m_options_list["filament_ramming_parameters"].second & os) == 0)
                to_sys ? group->back_to_sys_value("filament_ramming_parameters") : group->back_to_initial_value("filament_ramming_parameters");
        }
        if (group->title == "G-code Substitutions") {
            if ((m_options_list["gcode_substitutions"].second & os) == 0) {
                to_sys ? group->back_to_sys_value("gcode_substitutions") : group->back_to_initial_value("gcode_substitutions");
                load_key_value("gcode_substitutions", true/*some value*/, true);
            }
        }
        if (group->title == "Profile dependencies") {
            // "compatible_printers" option doesn't exists in Printer Settimgs Tab
            if (type() != Preset::TYPE_PRINTER && (m_options_list["compatible_printers"].second & os) == 0) {
                to_sys ? group->back_to_sys_value("compatible_printers") : group->back_to_initial_value("compatible_printers");
                load_key_value("compatible_printers", true/*some value*/, true);
            }
            // "compatible_prints" option exists only in Filament Settimgs and Materials Tabs
            if ((type() == Preset::TYPE_FFF_FILAMENT || type() == Preset::TYPE_SLA_MATERIAL) &&
                (m_options_list["compatible_prints"].second & os) == 0) {
                to_sys ? group->back_to_sys_value("compatible_prints") : group->back_to_initial_value("compatible_prints");
                load_key_value("compatible_prints", true/*some value*/, true);
            }
        }
        for (const auto &kvp : group->opt_map()) {
            const std::string& opt_key = kvp.first;
            if ((m_options_list[opt_key].second & os) == 0)
                to_sys ? group->back_to_sys_value(opt_key) : group->back_to_initial_value(opt_key);
        }
    }

    m_postpone_update_ui = false;

    // When all values are rolled, then we have to update whole tab in respect to the reverted values
    update();

    update_changed_ui();
}

void Tab::add_dirty_setting(const std::string& opt_key)
{
    m_options_dirty.push_back(opt_key);
}

// Update the combo box label of the selected preset based on its "dirty" state,
// comparing the selected preset config with $self->{config}.
void Tab::update_dirty()
{
    m_presets_choice->update_dirty();
    on_presets_changed();
    update_changed_ui();
}

void Tab::update_tab_ui()
{
    m_presets_choice->update();
}

// Load a provied DynamicConfig into the tab, modifying the active preset.
// This could be used for example by setting a Wipe Tower position by interactive manipulation in the 3D view.
void Tab::load_config(const DynamicPrintConfig& config)
{
    bool modified = 0;
    for (auto opt_key : m_config->diff(config)) {
        m_config->set_key_value(opt_key, config.option(opt_key)->clone());
        modified = 1;
    }
    if (modified) {
        update_dirty();
        //# Initialize UI components with the config values.
        reload_config();
        update();
    }
}

// Reload current $self->{config} (aka $self->{presets}->edited_preset->config) into the UI fields.
void Tab::reload_config()
{
    if (m_active_page)
        m_active_page->reload_config();
    //also reload scripted that aren't on the active page.
    for (PageShp page : m_pages) {
        if (page.get() != m_active_page) {
            for (auto group : page->m_optgroups) {
                // ask for activated the preset even if the gui isn't created, as the script may want to modify the conf.
                group->update_script_presets(true);
            }
        }
    }
}

void Tab::update_mode()
{
    m_mode = wxGetApp().get_mode();

    // update mode for ModeSizer
    if (m_mode_sizer)
    m_mode_sizer->SetMode(m_mode);

    update_visibility();

    update_changed_tree_ui();
}

void Tab::update_mode_markers()
{
    // update mode for ModeSizer
    if (m_mode_sizer)
        m_mode_sizer->update_mode_markers();

    if (m_active_page)
        m_active_page->refresh();
}

void Tab::update_visibility()
{
    Freeze(); // There is needed Freeze/Thaw to avoid a flashing after Show/Layout

    for (auto page : m_pages)
        page->update_visibility(m_mode, page.get() == m_active_page);
    rebuild_page_tree();

    if (type() != Preset::TYPE_PRINTER)
        update_description_lines();

    Layout();
    Thaw();
}

void Tab::msw_rescale()
{
    m_em_unit = em_unit(m_parent);

    m_presets_choice->msw_rescale();
    m_treectrl->SetMinSize(wxSize(20 * m_em_unit, -1));

    if (m_compatible_printers.checkbox)
        CheckBox::Rescale(m_compatible_printers.checkbox);
    if (m_compatible_prints.checkbox)
        CheckBox::Rescale(m_compatible_prints.checkbox);

    // rescale options_groups
    if (m_active_page)
        m_active_page->msw_rescale();

    Layout();
}

void Tab::sys_color_changed()
{
    m_presets_choice->sys_color_changed();

    // update buttons and cached bitmaps
    for (const auto btn : m_scaled_buttons)
        btn->sys_color_changed();
    for (const auto bmp : m_scaled_bitmaps)
        bmp->sys_color_changed();
    if (m_detach_preset_btn)
        m_detach_preset_btn->sys_color_changed();

    m_btn_hide_incompatible_presets->SetBitmap(*get_bmp_bundle(m_show_incompatible_presets ? "flag_red" : "flag_green"));

    // update icons for tree_ctrl
    wxVector <wxBitmapBundle> img_bundles;
    for (ScalableBitmap& bmp : m_scaled_icons_list) {
        bmp.sys_color_changed();
        img_bundles.push_back(bmp.bmp());
    }
    m_treectrl->SetImages(img_bundles);

    // Colors for ui "decoration"
    update_label_colours();
#ifdef _WIN32
    wxWindowUpdateLocker noUpdates(this);
    if (m_mode_sizer)
        m_mode_sizer->sys_color_changed();
    wxGetApp().UpdateDarkUI(this);
    wxGetApp().UpdateDarkUI(m_treectrl);
#endif
    update_changed_tree_ui();

    // update options_groups
    if (m_active_page)
        m_active_page->sys_color_changed();

    Layout();
    Refresh();
}

Field* Tab::get_field(const t_config_option_key& opt_key, int opt_index/* = -1*/) const
{
    return m_active_page ? m_active_page->get_field(opt_key, opt_index) : nullptr;
}

Line* Tab::get_line(const t_config_option_key& opt_key)
{
    return m_active_page ? m_active_page->get_line(opt_key) : nullptr;
}

std::pair<OG_CustomCtrl*, bool*> Tab::get_custom_ctrl_with_blinking_ptr(const t_config_option_key& opt_key, int opt_index/* = -1*/)
{
    if (!m_active_page)
        return {nullptr, nullptr};

    std::pair<OG_CustomCtrl*, bool*> ret = {nullptr, nullptr};

    for (auto opt_group : m_active_page->m_optgroups) {
        ret = opt_group->get_custom_ctrl_with_blinking_ptr(opt_key, opt_index);
        if (ret.first && ret.second)
            break;
    }
    return ret;
}

Field* Tab::get_field(Page*& selected_page, const t_config_option_key& opt_key, int opt_index/* = -1*/) const
{
    Field* field = nullptr;
    for (auto page : m_pages) {
        field = page->get_field(opt_key, opt_index);
        if (field != nullptr) {
            selected_page = page.get();
            return field;
        }
    }
    return field;
}

void Tab::toggle_option(const std::string& opt_key, bool toggle, int opt_index/* = -1*/)
{
    if (!m_active_page)
        return;
    Field* field = m_active_page->get_field(opt_key, opt_index);
    if (field)
        field->toggle(toggle);
};

// To be called by custom widgets, load a value into a config,
// update the preset selection boxes (the dirty flags)
// If value is saved before calling this function, put saved_value = true,
// and value can be some random value because in this case it will not been used
void Tab::load_key_value(const std::string& opt_key, const boost::any& value, bool saved_value /*= false*/)
{
    if (!saved_value)
        m_config->option(opt_key)->set_any(value, -1); // change_opt_value(*m_config, opt_key, value);
    // Mark the print & filament enabled if they are compatible with the currently selected preset.
    if (opt_key == "compatible_printers" || opt_key == "compatible_prints") {
        // Don't select another profile if this profile happens to become incompatible.
        m_preset_bundle->update_compatible(PresetSelectCompatibleType::Never);
    }
    m_presets_choice->update_dirty();
    on_presets_changed();
    update();
}

bool Tab::set_value(const t_config_option_key& opt_key, const boost::any& value) {
    bool changed = false;
    for (auto page : m_pages) {
        if (page->set_value(opt_key, value))
            changed = true;
    }
    return changed;
}

static wxString support_combo_value_for_config(const DynamicPrintConfig &config, bool is_fff)
{
    std::string slatree = is_fff ? "" : get_sla_suptree_prefix(config);

    const std::string support         = is_fff ? "support_material"                 : "supports_enable";
    const std::string buildplate_only = is_fff ? "support_material_buildplate_only" : slatree + "support_buildplate_only";

    return
        ! config.opt_bool(support) ?
            _("None") :
               ((is_fff && !config.opt_bool("support_material_auto")) || (!is_fff && config.opt_bool("support_enforcers_only"))) ?
                _("For support enforcers only") :
                (config.opt_bool(buildplate_only) ? _("Support on build plate only") :
                                                    _("Everywhere"));
}

static wxString pad_combo_value_for_config(const DynamicPrintConfig &config)
{
    return config.opt_bool("pad_enable") ? (config.opt_bool("pad_around_object") ? _("Around object") : _("Below object")) : _("None");
}

void Tab::on_value_change(const std::string& opt_key, const boost::any& value)
{
    if (wxGetApp().plater() == nullptr) {
        return;
    }

    if (opt_key == "compatible_prints")
        this->compatible_widget_reload(m_compatible_prints);
    if (opt_key == "compatible_printers")
        this->compatible_widget_reload(m_compatible_printers);

    PrinterTechnology pt = get_printer_technology();
    ConfigOptionsGroup* og_freq_chng_params = wxGetApp().sidebar().og_freq_chng_params(pt);
    
    //create optid without index
    //TODO remove this #idx embeeded inside and use a struct!
    std::string opt_id = opt_key;
    if(size_t pos = opt_id.find("#"); pos != std::string::npos)
        opt_id = opt_id.substr(0, pos);

    // script presets
    auto it = Tab::depsid_2_tabtype_scriptids.find(opt_id);
    if (it != Tab::depsid_2_tabtype_scriptids.end()) {
        for (const std::pair<Preset::Type, std::string> &tabtype_presetid : it->second) {
            Tab *script_tab;
            if (this->type() == tabtype_presetid.first) {
                script_tab = this;
            } else {
                script_tab = wxGetApp().get_tab(tabtype_presetid.first);
            }
            if (script_tab && script_tab->m_script_exec.is_intialized()) {
                for (PageShp &page : script_tab->m_pages) {
                    Field *field = page->get_field(tabtype_presetid.second, -1);
                    if (field) {
                        boost::any script_val = script_tab->m_script_exec.call_script_function_get_value(field->m_opt);
                        if (!script_val.empty())
                            field->set_any_value(script_val, false);
                    }
                }
                if((script_tab->type() & Preset::Type::TYPE_PRINT1) != 0) { // also check freq changed params (print tab is in chrage of these ones)
                    Field *field = og_freq_chng_params->get_field(tabtype_presetid.second);
                    if (field) {
                        boost::any script_val = script_tab->m_script_exec.call_script_function_get_value(field->m_opt);
                        if (!script_val.empty())
                            field->set_any_value(script_val, false);
                    }
                }
            }
        }
    }

    // update unscripted freq params
    Field* field = og_freq_chng_params->get_field(opt_key);
    if (field) {
        boost::any val = m_config->option(opt_key)->get_any(field->m_opt_idx);
        field->set_any_value(val, false);
    }


    if (opt_key == "wipe_tower" || opt_key == "single_extruder_multi_material" || opt_key == "extruders_count" )
        update_wiping_button_visibility();

    if (opt_key == "extruders_count") {
        wxGetApp().plater()->on_extruders_change(boost::any_cast<int>(value));
    }

    if (opt_key == "duplicate_distance") {
        wxGetApp().mainframe->plater()->canvas3D()->set_arrange_settings(m_presets->get_edited_preset().config, m_presets->get_edited_preset().printer_technology());
    }

    // reset variable layer height if min/max has changed, as it's probably now invalid.
    if (opt_key.find("min_layer_height") == 0   || opt_key.find("max_layer_height") == 0) {
        wxPostEvent((wxEvtHandler*)wxGetApp().mainframe->plater()->canvas3D()->get_wxglcanvas(), SimpleEvent(EVT_GLCANVAS_RESET_LAYER_HEIGHT_PROFILE));
    }

    // update phony fields
    std::set<const DynamicPrintConfig*> changed = m_config->value_changed(opt_key, {
        &wxGetApp().preset_bundle->prints(wxGetApp().plater()->printer_technology()).get_edited_preset().config,
        &wxGetApp().preset_bundle->materials(wxGetApp().plater()->printer_technology()).get_edited_preset().config,
        &wxGetApp().preset_bundle->printers.get_edited_preset().config,
        /*&wxGetApp().preset_bundle->full_config()*/ });
    if (changed.find(m_config) != changed.end()) {
        update_dirty();
        //# Initialize UI components with the config values.
        reload_config();
    }
    if (changed.find(&wxGetApp().preset_bundle->fff_prints.get_edited_preset().config) != changed.end()) {
        wxGetApp().get_tab(Preset::Type::TYPE_FFF_PRINT)->update_dirty();
        wxGetApp().get_tab(Preset::Type::TYPE_FFF_PRINT)->reload_config();
    }
    if (changed.find(&wxGetApp().preset_bundle->sla_prints.get_edited_preset().config) != changed.end()) {
        wxGetApp().get_tab(Preset::Type::TYPE_SLA_PRINT)->update_dirty();
        wxGetApp().get_tab(Preset::Type::TYPE_SLA_PRINT)->reload_config();
    }
    if (changed.find(&wxGetApp().preset_bundle->filaments.get_edited_preset().config) != changed.end()) {
        wxGetApp().get_tab(Preset::Type::TYPE_FFF_FILAMENT)->update_dirty();
        wxGetApp().get_tab(Preset::Type::TYPE_FFF_FILAMENT)->reload_config();
    }
    if (changed.find(&wxGetApp().preset_bundle->sla_materials.get_edited_preset().config) != changed.end()) {
        wxGetApp().get_tab(Preset::Type::TYPE_SLA_MATERIAL)->update_dirty();
        wxGetApp().get_tab(Preset::Type::TYPE_SLA_MATERIAL)->reload_config();
    }
    if (changed.find(&wxGetApp().preset_bundle->printers.get_edited_preset().config) != changed.end()) {
        wxGetApp().get_tab(Preset::Type::TYPE_PRINTER)->update_dirty();
        wxGetApp().get_tab(Preset::Type::TYPE_PRINTER)->reload_config();
    }

    if (m_postpone_update_ui) {
        // It means that not all values are rolled to the system/last saved values jet.
        // And call of the update() can causes a redundant check of the config values,
        // see https://github.com/prusa3d/PrusaSlicer/issues/7146
        return;
    }

    update();
}

// Show/hide the 'purging volumes' button
void Tab::update_wiping_button_visibility() {
    if (m_preset_bundle->printers.get_selected_preset().printer_technology() != ptFFF)
        return; // ys_FIXME
    bool wipe_tower_enabled = dynamic_cast<ConfigOptionBool*>(  (m_preset_bundle->fff_prints.get_edited_preset().config  ).option("wipe_tower"))->value;
    bool multiple_extruders = dynamic_cast<ConfigOptionFloats*>((m_preset_bundle->printers.get_edited_preset().config).option("nozzle_diameter"))->values.size() > 1;
    bool single_extruder_multi_material = dynamic_cast<ConfigOptionBool*>((m_preset_bundle->printers.get_edited_preset().config).option("single_extruder_multi_material"))->value;

    auto wiping_dialog_button = wxGetApp().sidebar().get_wiping_dialog_button();
    if (wiping_dialog_button) {
        wiping_dialog_button->Show(wipe_tower_enabled && multiple_extruders && single_extruder_multi_material);
        wiping_dialog_button->GetParent()->Layout();
    }
}

void Tab::activate_option(const std::string& opt_key, const wxString& category)
{
    wxString page_title = translate_category(category, type());

    auto cur_item = m_treectrl->GetFirstVisibleItem();
    if (!cur_item)
        return;

    // We should to activate a tab with searched option, if it doesn't.
    // And do it before finding of the cur_item to avoid a case when Tab isn't activated jet and all treeItems are invisible
    wxGetApp().mainframe->select_tab(this);

    while (cur_item) {
        auto title = m_treectrl->GetItemText(cur_item);
        if (page_title != title) {
            cur_item = m_treectrl->GetNextVisible(cur_item);
            continue;
        }

        m_treectrl->SelectItem(cur_item);
        break;
    }

    auto set_focus = [](wxWindow* win) {
        win->SetFocus();
#ifdef WIN32
        if (TextInput* text = dynamic_cast<TextInput*>(win))
            text->SetSelection(-1, -1);
        else if (wxSpinCtrl* spin = dynamic_cast<wxSpinCtrl*>(win))
            spin->SetSelection(-1, -1);
#endif // WIN32
    };

    Field* field = get_field(opt_key);

    // focused selected field
    if (field)
        set_focus(field->getWindow());
    else if (category == "Single extruder MM setup") {
        // When we show and hide "Single extruder MM setup" page, 
        // related options are still in the search list
        // So, let's hightlighte a "single_extruder_multi_material" option, 
        // as a "way" to show hidden page again
        field = get_field("single_extruder_multi_material");
        if (field)
            set_focus(field->getWindow());
    }

    m_highlighter.init(get_custom_ctrl_with_blinking_ptr(opt_key));
}

void Tab::cache_config_diff(const std::vector<std::string>& selected_options, const DynamicPrintConfig* config/* = nullptr*/)
{
    m_cache_config.apply_only(config ? *config : m_presets->get_edited_preset().config, selected_options);
}

void Tab::apply_config_from_cache()
{
    bool was_applied = false;
    // check and apply extruders count for printer preset
    if (type() == Preset::TYPE_PRINTER)
        was_applied = static_cast<TabPrinter*>(this)->apply_extruder_cnt_from_cache();

    if (!m_cache_config.empty()) {
        m_presets->get_edited_preset().config.apply(m_cache_config);
        m_cache_config.clear();

        was_applied = true;
    }

    if (was_applied)
        update_dirty();
}


// Call a callback to update the selection of presets on the plater:
// To update the content of the selection boxes,
// to update the filament colors of the selection boxes,
// to update the "dirty" flags of the selection boxes,
// to update number of "filament" selection boxes when the number of extruders change.
void Tab::on_presets_changed()
{
    if (wxGetApp().plater() == nullptr)
        return;

    // Instead of PostEvent (EVT_TAB_PRESETS_CHANGED) just call update_presets
    wxGetApp().plater()->sidebar().update_presets(type());

    // Printer selected at the Printer tab, update "compatible" marks at the print and filament selectors.
    for (auto t: m_dependent_tabs)
    {
        Tab* tab = wxGetApp().get_tab(t);
        // If the printer tells us that the print or filament/sla_material preset has been switched or invalidated,
        // refresh the print or filament/sla_material tab page.
        // But if there are options, moved from the previously selected preset, update them to edited preset
        tab->apply_config_from_cache();
        tab->load_current_preset();
    }
    // clear m_dependent_tabs after first update from select_preset()
    // to avoid needless preset loading from update() function
    m_dependent_tabs.clear();

    // Update Project dirty state, update application title bar.
    if (wxGetApp().mainframe)
        wxGetApp().plater()->update_project_dirty_from_presets();
}

void Tab::build_preset_description_line(ConfigOptionsGroup* optgroup)
{
    auto description_line = [this](wxWindow* parent) {
        return description_line_widget(parent, &m_parent_preset_description_line);
    };

    auto detach_preset_btn = [this](wxWindow* parent) {
        m_detach_preset_btn = new ScalableButton(parent, wxID_ANY, "lock_open_sys", _L("Detach from system preset"), 
                                                 wxDefaultSize, wxDefaultPosition, wxBU_LEFT | wxBU_EXACTFIT);
        ScalableButton* btn = m_detach_preset_btn;
        btn->SetFont(Slic3r::GUI::wxGetApp().normal_font());

        auto sizer = new wxBoxSizer(wxHORIZONTAL);
        sizer->Add(btn);

        btn->Bind(wxEVT_BUTTON, [this, parent](wxCommandEvent&)
        {
            bool system = m_presets->get_edited_preset().is_system;
            bool dirty  = m_presets->get_edited_preset().is_dirty;
            wxString msg_text = system ? 
                _(L("A copy of the current system preset will be created, which will be detached from the system preset.")) :
                _(L("The current custom preset will be detached from the parent system preset."));
            if (dirty) {
                msg_text += "\n\n";
                msg_text += _(L("Modifications to the current profile will be saved."));
            }
            msg_text += "\n\n";
            msg_text += _(L("This action is not revertible.\nDo you want to proceed?"));

            //wxMessageDialog dialog(parent, msg_text, _(L("Detach preset")), wxICON_WARNING | wxYES_NO | wxCANCEL);
            MessageDialog dialog(parent, msg_text, _(L("Detach preset")), wxICON_WARNING | wxYES_NO | wxCANCEL);
            if (dialog.ShowModal() == wxID_YES)
                save_preset(m_presets->get_edited_preset().is_system ? std::string() : m_presets->get_edited_preset().name, true);
        });

        btn->Hide();

        return sizer;
    };

    Line line = Line{ "", "" };
    line.full_width = 1;

    line.append_widget(description_line);
    line.append_widget(detach_preset_btn);
    optgroup->append_line(line);
}

void Tab::update_preset_description_line()
{
    const Preset* parent = m_presets->get_selected_preset_parent();
    const Preset& preset = m_presets->get_edited_preset();

    wxString description_line;

    if (preset.is_default) {
        description_line = _(L("This is a default preset."));
    } else if (preset.is_system) {
        description_line = _(L("This is a system preset."));
    } else if (parent == nullptr) {
        description_line = _(L("Current preset is inherited from the default preset."));
    } else {
        std::string name = parent->name;
        boost::replace_all(name, "&", "&&");
        description_line = _(L("Current preset is inherited from")) + ":\n\t" + from_u8(name);
    }

    if (preset.is_default || preset.is_system)
        description_line += "\n\t" + _(L("It can't be deleted or modified.")) +
                            "\n\t" + _(L("Any modifications should be saved as a new preset inherited from this one.")) +
                            "\n\t" + _(L("To do that please specify a new name for the preset."));

    if (parent && parent->vendor)
    {
        description_line += "\n\n" + _(L("Additional information:")) + "\n";
        description_line += "\t" + _(L("vendor")) + ": " + (type() == Slic3r::Preset::TYPE_PRINTER ? "\n\t\t" : "") + parent->vendor->name +
                            ", ver: " + parent->vendor->config_version.to_string();
        if (type() == Slic3r::Preset::TYPE_PRINTER) {
            const std::string &printer_model = preset.config.opt_string("printer_model");
            if (! printer_model.empty())
                description_line += "\n\n\t" + _(L("printer model")) + ": \n\t\t" + printer_model;
            switch (preset.printer_technology()) {
            case ptFFF:
            {
                //FIXME add prefered_sla_material_profile for SLA
                const std::string              &default_print_profile = preset.config.opt_string("default_print_profile");
                const std::vector<std::string> &default_filament_profiles = preset.config.option<ConfigOptionStrings>("default_filament_profile")->values;
                if (!default_print_profile.empty())
                    description_line += "\n\n\t" + _(L("default print profile")) + ": \n\t\t" + default_print_profile;
                if (!default_filament_profiles.empty())
                {
                    description_line += "\n\n\t" + _(L("default filament profile")) + ": \n\t\t";
                    for (const std::string& profile : default_filament_profiles) {
                        if (&profile != &*default_filament_profiles.begin())
                            description_line += ", ";
                        description_line += from_u8(profile);
                    }
                }
                break;
            }
            case ptSLA:
            {
                //FIXME add prefered_sla_material_profile for SLA
                const std::string &default_sla_material_profile = preset.config.opt_string("default_sla_material_profile");
                if (!default_sla_material_profile.empty())
                    description_line += "\n\n\t" + _(L("default SLA material profile")) + ": \n\t\t" + default_sla_material_profile;

                const std::string &default_sla_print_profile = preset.config.opt_string("default_sla_print_profile");
                if (!default_sla_print_profile.empty())
                    description_line += "\n\n\t" + _(L("default SLA print profile")) + ": \n\t\t" + default_sla_print_profile;
                break;
            }
            default: break;
            }
        }
        else if (!preset.alias.empty())
        {
            description_line += "\n\n\t" + _(L("full profile name"))     + ": \n\t\t" + preset.name;
            description_line += "\n\t"   + _(L("symbolic profile name")) + ": \n\t\t" + preset.alias;
        }
    }

    if (m_parent_preset_description_line)
        m_parent_preset_description_line->SetText(description_line, false);

    if (m_detach_preset_btn)
        m_detach_preset_btn->Show(parent && parent->is_system && !preset.is_default);
    Layout();
}

void Tab::update_frequently_changed_parameters()
{
    PrinterTechnology pt = get_printer_technology();
    wxGetApp().plater()->sidebar().og_freq_chng_params(pt)->reload_config();

    if (supports_printer_technology(ptFFF))
        update_wiping_button_visibility();
}

void Tab::update_script_presets()
{
    for (PageShp& page : m_pages)
        page->update_script_presets();
}

t_change Tab::set_or_add(t_change previous, t_change toadd) {
    if (previous == nullptr)
        return toadd;
    else
        return [previous, toadd](t_config_option_key opt_key, boost::any value) {
        try {
            toadd(opt_key, value);
            previous(opt_key, value);

        }
        catch (const std::exception & ex) {
            std::cerr << "Exception while calling group event about "<<opt_key<<": " << ex.what();
            throw ex;
        }
    };
}

std::vector<Slic3r::GUI::PageShp> Tab::create_pages(std::string setting_type_name, int idx_page, Preset::Type type_override)
{
    //search for the file
    const boost::filesystem::path ui_layout_file = Slic3r::GUI::get_app_config()->layout_config_path() / setting_type_name;
    if (!boost::filesystem::exists(ui_layout_file)) {
        std::cerr << "Error: cannot create " << setting_type_name << "settings, cannot find file " << ui_layout_file << "\n";
        return {};
    } else
        Slic3r::slic3r_log->info("settings gui") << "create settings  " << setting_type_name << "\n";

    if (type_override == Preset::Type::TYPE_INVALID) {
        type_override = this->type();
    }

    bool no_page_yet = true;
#ifdef __WXMSW__
    /* Workaround for correct layout of controls inside the created page:
     * In some _strange_ way we should we should imitate page resizing.
     */
/*    auto layout_page = [this](PageShp page)
    {
        const wxSize& sz = page->GetSize();
        page->SetSize(sz.x + 1, sz.y + 1);
        page->SetSize(sz);
    };*/
#endif
    std::vector<Slic3r::GUI::PageShp> pages;
    Slic3r::GUI::PageShp current_page;
    ConfigOptionsGroupShp current_group;
    Line current_line{ "", "" };
    bool in_line = false;
    int height = 0;
    bool logs = false;

    //read file
    //std::ifstream filestream(ui_layout_file.c_str());
    boost::nowide::ifstream filestream(ui_layout_file.string());
    std::string full_line;
    while (std::getline(filestream, full_line)) {
        //remove spaces
        boost::algorithm::trim(full_line);
        if (full_line.size() < 4 || full_line[0] == '#') continue;
        //get main command
        if (boost::starts_with(full_line, "logs"))
        {
            logs = true;
        }
        else if (boost::starts_with(full_line, "page"))
        {
#ifdef __WXMSW__
//            if(!no_page_yet)
//                layout_page(current_page);
#endif
            no_page_yet = false;
            if (in_line) {
                current_group->append_line(current_line);
                if (logs) Slic3r::slic3r_log->info("settings gui") << "add line\n";
                in_line = false;
            }
            std::vector<std::string> params;
            boost::split(params, full_line, boost::is_any_of(":"));
            for (std::string &str : params) {
                while (str.size() > 1 && (str.front() == ' ' || str.front() == '\t')) str = str.substr(1, str.size() - 1);
                while (str.size() > 1 && (str.back() == ' ' || str.back() == '\t')) str = str.substr(0, str.size() - 1);
            }
            if (params.size() < 2) std::cerr << "error, you need to add the title and icon of the page example: page:awsome page:shell, \n";
            if (params.size() < 2) continue;
            if (params.size() == 2) params.push_back("wrench");

<<<<<<< HEAD
            wxString label = _(params[params.size()-2]);

            for (int i = 1; i < params.size() - 1; i++) {
                if (params[i] == "idx")
                {
                    label = label + " " + std::to_string(int(idx_page + 1));
                }
            }

            if(logs) Slic3r::slic3r_log->info("settings gui") << "create page " << label.c_str() <<" : "<< params[params.size() - 1] << "\n";
            pages.push_back(create_options_page(label, params[params.size() - 1]));
            current_page = pages.back();
        }
        else if (boost::starts_with(full_line, "end_page"))
        {
            if (in_line) {
                current_group->append_line(current_line);
                if (logs) Slic3r::slic3r_log->info("settings gui") << "add line\n";
                in_line = false;
            }
            current_page.reset();
        }
        else if (boost::starts_with(full_line, "group"))
        {
            if (in_line) {
                current_group->append_line(current_line);
                if (logs) Slic3r::slic3r_log->info("settings gui") << "add line\n";
                in_line = false;
            }
            std::vector<std::string> params;
            boost::split(params, full_line, boost::is_any_of(":"));
            for (std::string &str : params) {
                while (str.size() > 1 && (str.front() == ' ' || str.front() == '\t')) str = str.substr(1, str.size() - 1);
                while (str.size() > 1 && (str.back() == ' ' || str.back() == '\t')) str = str.substr(0, str.size() - 1);
            }
            bool no_title = false;
            bool no_search = false;
            for (int i = 1; i < params.size() - 1; i++) {
                if (params[i] == "nolabel")
                {
                    no_title = true;
                    std::cerr << "Warning: 'nolabel' is deprecated, please replace it by 'no_title' in your " << setting_type_name << " ui file";
                }
                if (params[i] == "no_title")
                    no_title = true;
                if ("no_search" == params[i])
                    no_search = true;
            }
            
            current_group = current_page->new_optgroup(_(params.back()), no_title, !no_search, type_override);
            for (int i = 1; i < params.size() - 1; i++) {
                if (boost::starts_with(params[i], "title_width$")) {
                    current_group->title_width = atoi(params[i].substr(strlen("title_width$")).c_str());
                }
                else if (params[i].find("label_width$") != std::string::npos)
                {
                    current_group->label_width = atoi(params[i].substr(strlen("label_width$")).c_str());
                }
                else if (params[i].find("sidetext_width$") != std::string::npos)
                {
                    current_group->sidetext_width = atoi(params[i].substr(strlen("sidetext_width$")).c_str());
                } else if (params[i] == "extruders_count_event") {
                    TabPrinter* tab = nullptr;
                    if ((tab = dynamic_cast<TabPrinter*>(this)) == nullptr) continue;
                    current_group->m_on_change = set_or_add(current_group->m_on_change,
                        [this, tab, current_group_wk = ConfigOptionsGroupWkp(current_group)]
                        (t_config_option_key opt_key, boost::any value) {
                        auto current_group_sh = current_group_wk.lock();
                        if (!current_group_sh)
                            return;
                        // optgroup->get_value() return int for def.type == coInt,
                        // Thus, there should be boost::any_cast<int> !
                        // Otherwise, boost::any_cast<size_t> causes an "unhandled unknown exception"
                        if (opt_key == "extruders_count" || opt_key == "single_extruder_multi_material") {
                            size_t extruders_count = size_t(boost::any_cast<int>(current_group_sh->get_value("extruders_count")));
                            if (opt_key == "extruders_count") {
                                tab->extruders_count_changed(extruders_count);
                            } else if (opt_key == "single_extruder_multi_material") {
                                tab->build_unregular_pages(false);
                                wxGetApp().sidebar().update_objects_list_extruder_column(extruders_count);
                            }
                            init_options_list(); // m_options_list should be updated before UI updating
                            update_dirty();
                            if (opt_key == "single_extruder_multi_material") { // the single_extruder_multimaterial was added to force pages
                                on_value_change(opt_key, value);                      // rebuild - let's make sure the on_value_change is not skipped

                                if (boost::any_cast<bool>(value) && tab->m_extruders_count > 1) {
                                    SuppressBackgroundProcessingUpdate sbpu;
                                    std::vector<double> nozzle_diameters = static_cast<const ConfigOptionFloats*>(m_config->option("nozzle_diameter"))->values;
                                    const double frst_diam = nozzle_diameters[0];

                                    for (auto cur_diam : nozzle_diameters) {
                                        // if value is differs from first nozzle diameter value
                                        if (fabs(cur_diam - frst_diam) > EPSILON) {
                                            const wxString msg_text = _L("Single Extruder Multi Material is selected, \n"
                                                "and all extruders must have the same diameter.\n"
                                                "Do you want to change the diameter for all extruders to first extruder nozzle diameter value?");
                                            MessageDialog dialog(parent(), msg_text, _L("Nozzle diameter"), wxICON_WARNING | wxYES_NO);

                                            DynamicPrintConfig new_conf = *m_config;
                                            if (dialog.ShowModal() == wxID_YES) {
                                                for (size_t i = 1; i < nozzle_diameters.size(); i++)
                                                    nozzle_diameters[i] = frst_diam;

                                                new_conf.set_key_value("nozzle_diameter", (new ConfigOptionFloats(nozzle_diameters))->set_is_extruder_size(true));
                                            } else
                                                new_conf.set_key_value("single_extruder_multi_material", new ConfigOptionBool(false));

                                            load_config(new_conf);
                                            break;
                                        }
                                    }
                                }
=======
        optgroup = page->new_optgroup(L("Output file"));
        optgroup->append_single_option_line("gcode_comments");
        optgroup->append_single_option_line("gcode_label_objects");
        Option option = optgroup->get_option("output_filename_format");
        option.opt.full_width = true;
        optgroup->append_single_option_line(option);

        
>>>>>>> a9cbc920

                                m_preset_bundle->update_compatible(PresetSelectCompatibleType::Never);
                                // Upadte related comboboxes on Sidebar and Tabs
                                Sidebar &sidebar = wxGetApp().plater()->sidebar();
                                for (const Preset::Type &type : {Preset::TYPE_FFF_PRINT, Preset::TYPE_FFF_FILAMENT}) {
                                    sidebar.update_presets(type);
                                    wxGetApp().get_tab(type)->update_tab_ui();
                                }
                            }
                        }
                    });
                } else if (params[i] == "milling_count_event") {
                    TabPrinter* tab = nullptr;
                    if ((tab = dynamic_cast<TabPrinter*>(this)) == nullptr) continue;
                    current_group->m_on_change = set_or_add(current_group->m_on_change,
                        [this, tab, current_group_wk = ConfigOptionsGroupWkp(current_group)]
                        (t_config_option_key opt_key, boost::any value) {
                        auto current_group_sh = current_group_wk.lock();
                        if (!current_group_sh)
                            return;
                        // optgroup->get_value() return int for def.type == coInt,
                        // Thus, there should be boost::any_cast<int> !
                        // Otherwise, boost::any_cast<size_t> causes an "unhandled unknown exception"
                        if (opt_key == "milling_count") {
                            size_t milling_count = size_t(boost::any_cast<int>(current_group_sh->get_value("milling_count")));
                            tab->milling_count_changed(milling_count);
                            init_options_list(); // m_options_list should be updated before UI updating
                            update_dirty();
                        }
                    });
                }
                else if (params[i] == "silent_mode_event") {
                    TabPrinter* tab = nullptr;
                    if ((tab = dynamic_cast<TabPrinter*>(this)) == nullptr) continue;
                    current_group->m_on_change = set_or_add(current_group->m_on_change, [this, tab](t_config_option_key opt_key, boost::any value) {
                        tab->update_fff(); //check for kinematic rebuild
                        tab->build_unregular_pages(false);
                    });
                }
                else if (params[i] == "filename_format_event") {
                    current_group->m_on_change = set_or_add(current_group->m_on_change, [this](t_config_option_key opt_key, boost::any value) {
						//TODO check if it works
                        update_dirty();
                        if (opt_key == "gcode_binary") {
                            const bool is_binary = m_config->opt_bool("gcode_binary");
                            std::string output_filename_format = m_config->opt_string("output_filename_format");
                            bool modified = false;
                            if (is_binary && boost::iends_with(output_filename_format, ".gcode")) {
                                output_filename_format = output_filename_format.substr(0, output_filename_format.length() - 5) + "bgcode";
                                modified = true;
                            }
                            else if (!is_binary && boost::iends_with(output_filename_format, ".bgcode")) {
                                output_filename_format = output_filename_format.substr(0, output_filename_format.length() - 6) + "gcode";
                                modified = true;
                            }
                            if (modified) {
                                DynamicPrintConfig new_conf = *m_config;
                                auto off_option = static_cast<ConfigOptionString*>(m_config->option("output_filename_format")->clone());
                                off_option->value = output_filename_format;
                                new_conf.set_key_value("output_filename_format", off_option);
                                load_config(new_conf);
                            }
                            update_dirty();
                            update();
                        } else
                            on_value_change(opt_key, value);
                    });
                }
                else if (params[i] == "material_density_event") {
                    current_group->m_on_change = set_or_add(current_group->m_on_change, [this](t_config_option_key opt_key, boost::any value)
                    {
                        DynamicPrintConfig new_conf = *m_config;

                        if (opt_key == "bottle_volume") {
                            double new_bottle_weight = boost::any_cast<double>(value) / (new_conf.option("material_density")->get_float() * 1000);
                            new_conf.set_key_value("bottle_weight", new ConfigOptionFloat(new_bottle_weight));
                        }
                        if (opt_key == "bottle_weight") {
                            double new_bottle_volume = boost::any_cast<double>(value)*(new_conf.option("material_density")->get_float() * 1000);
                            new_conf.set_key_value("bottle_volume", new ConfigOptionFloat(new_bottle_volume));
                        }
                        if (opt_key == "material_density") {
                            double new_bottle_volume = new_conf.option("bottle_weight")->get_float() * boost::any_cast<double>(value) * 1000;
                            new_conf.set_key_value("bottle_volume", new ConfigOptionFloat(new_bottle_volume));
                        }

                        load_config(new_conf);

                        if (opt_key == "bottle_volume" || opt_key == "bottle_cost") {
                            wxGetApp().sidebar().update_sliced_info_sizer();
                            wxGetApp().sidebar().Layout();
                        }
                    });
                } else if (params[i] == "filament_spool_weight_event") {
                    current_group->m_on_change = set_or_add(current_group->m_on_change, [this](t_config_option_key opt_key, boost::any value)
                        {
                            update_dirty();
                            if (opt_key == "filament_spool_weight") {
                                // Change of this option influences for an update of "Sliced Info"
                                wxGetApp().sidebar().update_sliced_info_sizer();
                                wxGetApp().sidebar().Layout();
                            }
                            // this will be done by the lambda added by new_optgroup()
                            //else on_value_change(opt_key, value);
                        });
                } else if (params[i] == "validate_gcode") {
                    current_group->m_on_change = set_or_add(current_group->m_on_change, [this, current_group_wk = ConfigOptionsGroupWkp(current_group)]
                        (t_config_option_key opt_key, boost::any value) {
                        auto current_group_sh = current_group_wk.lock();
                        if (!current_group_sh)
                        //validate_custom_gcode_cb(this, current_group, opt_key, value);
                        this->validate_custom_gcodes_was_shown = !Tab::validate_custom_gcode(current_group_sh->title, boost::any_cast<std::string>(value));
                        // these will be done by the lambda added by new_optgroup()
                        //this->update_dirty();
                        //this->on_value_change(opt_key, value);
                    });
                } else if (params[i] == "edit_gcode") {
                    current_group->edit_custom_gcode = [this](const t_config_option_key &opt_key) { edit_custom_gcode(opt_key); };
                }
            }
            if (logs) Slic3r::slic3r_log->info("settings gui") << "create group " << params.back() << "\n";
        }
        else if (boost::starts_with(full_line, "end_group"))
        {
            if (in_line) {
                current_group->append_line(current_line);
                if (logs) Slic3r::slic3r_log->info("settings gui") << "add line\n";
                in_line = false;
            }
            current_group.reset();
        }
        else if (boost::starts_with(full_line, "line"))
        {
            if (in_line) {
                current_group->append_line(current_line);
                if (logs) Slic3r::slic3r_log->info("settings gui") << "add line\n";
                in_line = false;
            }
            std::vector<std::string> params;
            boost::split(params, full_line, boost::is_any_of(":"));
            for (std::string& str : params) {
                while (str.size() > 1 && (str.front() == ' ' || str.front() == '\t')) str = str.substr(1, str.size() - 1);
                while (str.size() > 1 && (str.back() == ' ' || str.back() == '\t')) str = str.substr(0, str.size() - 1);
            }

            current_line = { _L(params.empty()?"":params.back().c_str()), wxString{""} };
            for (int i = 1; i < params.size() - 1; i++) {
                if (boost::starts_with(params[i], "url$")) { // only on line
                    current_line.label_path = params[i].substr(strlen("url$"));
                }
            }
            in_line = true;
            if (logs) Slic3r::slic3r_log->info("settings gui") << "create line " << (params.empty() ? "" : params.back()) << "\n";
        }
        else if (boost::starts_with(full_line, "end_line"))
        {
            if (in_line  && !current_line.get_options().empty()) {
                current_group->append_line(current_line);
                if (logs) Slic3r::slic3r_log->info("settings gui") << "add line\n";
            }
            in_line = false;
        }
        else if (boost::starts_with(full_line, "setting"))
        {
            std::vector<std::string> params;
            boost::split(params, full_line, boost::is_any_of(":"));
            for (std::string& str : params) {
                while (str.size() > 1 && (str.front() == ' ' || str.front() == '\t')) str = str.substr(1, str.size() - 1);
                while (str.size() > 1 && (str.back() == ' ' || str.back() == '\t')) str = str.substr(0, str.size() - 1);
            }

            bool is_script = std::find(params.begin(), params.end(), "script") != params.end();

            if (is_script && !this->m_script_exec.is_intialized()) {
                BOOST_LOG_TRIVIAL(error) << "Error: trying to creater a scripted widget for '"<< setting_type_name << "' but the .as file doesn't exist or can't be parsed";
                continue;
            }
            std::string setting_id = "";
            if (params.size() > 1) setting_id = params.back();
            if (setting_id.size() < 2) continue;
            if (!m_config->has(setting_id) && !is_script) {
                std::cerr << "No " << setting_id << " in ConfigOptionsGroup config, tab " << setting_type_name << ".\n";
                continue;
            }

            int id = -1;
            for (int i = 1; i < params.size() - 1; i++) {
                if (boost::starts_with(params[i], "id$"))
                    id = atoi(params[i].substr(strlen("id$")).c_str());
                else if (params[i] == "idx")
                    id = idx_page;
            }

            if (setting_id == "compatible_printers") {
                create_line_with_widget(current_group.get(), "compatible_printers", "", [this, id](wxWindow* parent) {
                    return compatible_widget_create(parent, m_compatible_printers, id);
                    });
                continue;
            } else if (setting_id == "compatible_prints") {
                create_line_with_widget(current_group.get(), "compatible_prints", "", [this, id](wxWindow* parent) {
                    return compatible_widget_create(parent, m_compatible_prints, id);
                    });
                continue;
            }

            Option option = is_script ? 
                Option(ConfigOptionDef{}, setting_id) : 
                current_group->create_option_from_def(setting_id, id);
            if (is_script) {
                option.opt.opt_key = setting_id;
                option.opt.label = setting_id;
                option.opt.type = coBool;
                //option.opt.set_default_value(new ConfigOptionBool(false));
                option.opt.gui_type = ConfigOptionDef::GUIType::undefined;
                option.opt.is_script = true;
                option.script = &this->m_script_exec;
            }
            if (current_group->label_width >= 0)
                option.opt.label_width = current_group->label_width;
            if (current_group->sidetext_width >= 0)
                option.opt.sidetext_width = current_group->sidetext_width;

            // global before the loop because can be overriden
            if (height > 0)
                option.opt.height = height;
            
            auto fct_add_enum = [this, &option](std::string& str_list, ConfigOptionDef::GUIType type)->bool {
                std::vector<std::string> enum_strs;
                boost::split(enum_strs, str_list, boost::is_any_of("$"));
                if (enum_strs.size() > 2 && enum_strs.size() % 2 == 1) {
                    return false;
                }
                std::vector<std::pair<std::string,std::string>> values_2_labels;
                for (size_t idx = 1; idx < enum_strs.size(); idx += 2) {
                    values_2_labels.emplace_back(enum_strs[idx], enum_strs[idx + 1]);
                }
                // create enum_def in option.opt
                option.opt.set_enum_values(type, values_2_labels);
                //option.opt.gui_flags = "show_value";
                return true;
            };

            bool need_to_notified_search = false;
            bool colored = false;
            bool custom_label = false;
            std::string label_path;
            for (int i = 1; i < params.size() - 1; i++) {
                if (params[i] == "simple")
                {
                    option.opt.mode = ConfigOptionMode::comSimpleAE;
                }
                else if (params[i] == "advanced")
                {
                    option.opt.mode = ConfigOptionMode::comAdvancedE;
                }
                else if (params[i] == "expert")
                {
                    option.opt.mode = ConfigOptionMode::comExpert;
                }
                else if (boost::starts_with(params[i], "tags"))
                {
                    option.opt.mode = comNone;
                    std::vector<std::string> tag_strs;
                    boost::split(tag_strs, params[i], boost::is_any_of("$"));
                    for (size_t idx = 1; idx < tag_strs.size(); ++idx) {
                        auto it = ConfigOptionDef::names_2_tag_mode.find(tag_strs[idx]);
                        if (it == ConfigOptionDef::names_2_tag_mode.end()) {
                            if (ConfigOptionDef::names_2_tag_mode.size() > 62) { //full
                                continue;
                            }
                            ConfigOptionDef::names_2_tag_mode[tag_strs[idx]] = (ConfigOptionMode)(((uint64_t)1) << ConfigOptionDef::names_2_tag_mode.size());
                            it = ConfigOptionDef::names_2_tag_mode.find(tag_strs[idx]);
                        }
                        option.opt.mode |= it->second;
                    }
                }
                else if (params[i] == "full_label$")
                {
                    if (params[i].size() > strlen("full_label$") && params[i][strlen("full_label")] == '$') {
                        option.opt.full_label = (params[i].substr(strlen("full_label$")));
                    } else {
                        option.opt.label = option.opt.full_label;
                    }
                    need_to_notified_search = true;
                }
                else if (params[i] == "is_gcode")
                {
                    option.opt.is_code = true;
                }
                else if (boost::starts_with(params[i], "label$"))
                {
                    // store current label into full_label if no full_label to prevent rpoblem in the rest of the gui (all empty).
                    if (option.opt.full_label.empty() && !is_script)
                        option.opt.full_label = option.opt.label;
                    option.opt.label = (params[i].substr(strlen("label$")));
                    if (is_script && option.opt.full_label.empty()) 
                        option.opt.full_label = option.opt.label;
                    need_to_notified_search = true;
                }
                else if (boost::starts_with(params[i], "label_width$")) {
                    option.opt.label_width = atoi(params[i].substr(strlen("label_width$")).c_str());
                }
                else if (boost::starts_with(params[i], "label_left")) {
                    option.opt.aligned_label_left = true;
                }
                else if (boost::starts_with(params[i], "sidetext$"))
                {
                    option.opt.sidetext = (params[i].substr(strlen("sidetext$")));
                }
                else if (boost::starts_with(params[i], "sidetext_width$"))
                {
                    option.opt.sidetext_width = atoi(params[i].substr(strlen("sidetext_width$")).c_str());
                }
                else if (params[i] == "full_width") {
                    option.opt.full_width = true;
                }
                else if (boost::starts_with(params[i], "width$")) {
                    option.opt.width = atoi(params[i].substr(strlen("width$")).c_str());
#ifdef __WXGTK3__
                    option.opt.width += 4; // add width for the big [-][+] buttons
#endif
                }
                else if (boost::starts_with(params[i], "height$")) {
                    option.opt.height = atoi(params[i].substr(strlen("height$")).c_str());
                }
                else if (boost::starts_with(params[i], "precision$")) {
                    option.opt.precision = atoi(params[i].substr(strlen("precision$")).c_str());
                }
                else if (params[i] == "color") {
                    colored = true;
                }
                else if (boost::starts_with(params[i], "url$")) { // only on line
                    label_path = params[i].substr(strlen("url$"));
                }
                else if (boost::starts_with(params[i], "tooltip$"))
                {
                    option.opt.tooltip = (params[i].substr(strlen("tooltip$")));
                    boost::replace_all(option.opt.tooltip, "\\n", "\n");
                    boost::replace_all(option.opt.tooltip, "\\t", "\t");
                    boost::replace_all(option.opt.tooltip, "\\.", ":");
                    boost::replace_all(option.opt.tooltip, "\\£", "$");
                    need_to_notified_search = true;
                }
                else if (boost::starts_with(params[i], "max_literal$"))
                {
                    if(params[i].back() == '%')
                        option.opt.max_literal = { boost::lexical_cast<double>(
                            params[i].substr(strlen("max_literal$"), params[i].size() - (strlen("max_literal$")+1)).c_str()), true };
                    else
                        option.opt.max_literal = { boost::lexical_cast<double>(
                            params[i].substr(strlen("max_literal$")).c_str()), false };

                } else if (is_script) {
                    //be careful, "floatX" has to deteted before "float".
                    // TODO: set default value
                    if (params[i] == "bools") {
                        option.opt.type = coBools;
                        option.opt.set_default_value(new ConfigOptionBools{ false });
                    } else if (boost::starts_with(params[i], "ints")) {
                        option.opt.type = coInts;
                        option.opt.set_default_value(new ConfigOptionInts{ 0 });
                        fct_add_enum(params[i], ConfigOptionDef::GUIType::i_enum_open);
                    } else if (boost::starts_with(params[i], "floats_or_percents")) {
                        option.opt.type = coFloatsOrPercents;
                        option.opt.set_default_value(new ConfigOptionFloatsOrPercents{ FloatOrPercent{0.f, false} });
                        fct_add_enum(params[i], ConfigOptionDef::GUIType::f_enum_open);
                    } else if (boost::starts_with(params[i], "floats")) {
                        option.opt.type = coFloats;
                        option.opt.set_default_value(new ConfigOptionFloats{ 0. });
                        fct_add_enum(params[i], ConfigOptionDef::GUIType::f_enum_open);
                    } else if (boost::starts_with(params[i], "percents")) {
                        option.opt.type = coPercents;
                        option.opt.set_default_value(new ConfigOptionPercents{ 0 });
                        fct_add_enum(params[i], ConfigOptionDef::GUIType::f_enum_open);
                    } else if (boost::starts_with(params[i], "strings")) {
                        option.opt.type = coStrings;
                        option.opt.set_default_value(new ConfigOptionString{ "" });
                        fct_add_enum(params[i], ConfigOptionDef::GUIType::select_open);
                    } else if (params[i] == "bool") {
                        option.opt.type = coBool;
                        option.opt.set_default_value(new ConfigOptionBool(false));
                    } else if (boost::starts_with(params[i], "int")) {
                        option.opt.type = coInt;
                        option.opt.set_default_value(new ConfigOptionInt(0));
                    } else if (boost::starts_with(params[i], "float_or_percent")) {
                        option.opt.type = coFloatOrPercent;
                        option.opt.set_default_value(new ConfigOptionFloatOrPercent(0.f, false));
                    } else if (boost::starts_with(params[i], "float")) {
                        option.opt.type = coFloat;
                        option.opt.set_default_value(new ConfigOptionFloat(0.));
                    } else if (boost::starts_with(params[i], "percent")) {
                        option.opt.type = coPercent;
                        option.opt.set_default_value(new ConfigOptionPercent(0));
                    } else if (boost::starts_with(params[i], "string")) {
                        option.opt.type = coString;
                        option.opt.set_default_value(new ConfigOptionString(""));
                    } else if (boost::starts_with(params[i], "enum")) {
                        option.opt.type = coEnum;
                        std::vector<std::string> enum_strs;
                        boost::split(enum_strs, params[i], boost::is_any_of("$"));
                        if (enum_strs.size() < 3 || enum_strs.size() % 2 == 0) {
                            if (logs) Slic3r::slic3r_log->info("settings gui") << "Error: odd number of enum values: should be a key/value list ("<< option.opt.opt_key <<")";
                            continue;
                        }
                        std::vector<std::pair<std::string,std::string>> values_2_labels;
                        for (size_t idx = 1; idx < enum_strs.size(); idx += 2) {
                            values_2_labels.emplace_back(enum_strs[idx], enum_strs[idx + 1]);
                        }
                        // create enum_def in option.opt
                        option.opt.set_enum_as_closed_for_scripted_enum(values_2_labels); // fake closed
                        // set the first value as default
                        ConfigOption* default_opt = option.opt.create_default_option();
                        default_opt->set_enum_int(0); // should be generic_enum, set to first.
                        option.opt.set_default_value(default_opt);
                    } else if (boost::starts_with(params[i], "depends")) {
                        std::vector<std::string> depends_str;
                        boost::split(depends_str, params[i], boost::is_any_of("$"));
                        for (size_t idx = 1; idx < depends_str.size(); ++idx) {
                            Tab::depsid_2_tabtype_scriptids[depends_str[idx]].emplace_back(this->type(), option.opt.opt_key);
                            option.opt.depends_on.push_back(depends_str[idx]);
                        }
                    }
                }
            }


            current_group->register_to_search(option.opt.opt_key, option.opt, id, false);
            //if (need_to_notified_search)
            //    Search::OptionsSearcher::register_label_override(option.opt.opt_key, option.opt.label, option.opt.full_label, option.opt.tooltip);

            if (is_script) {
                //register on tab to get the icons
                this->m_options_script[option.opt.opt_key] = 0;
                //register for research
                wxGetApp().sidebar().get_searcher().append_script_option(option.opt, type_override, id);
            }

            if (!in_line) {
                if (colored) {
                    Line l = current_group->create_single_option_line(option, label_path.empty() ? "" : label_path);
                    l.set_label_colour(&m_default_label_clr);
                    current_group->append_line(l);
                } else {
                    current_group->append_line(current_group->create_single_option_line(option, label_path.empty() ? "" : label_path));
                }
            } else {
                current_line.append_option(option);
            }
            if (logs) Slic3r::slic3r_log->info("settings gui") << "create setting " << setting_id <<"  with label "<< option.opt.label << "and height "<< option.opt.height<<" fw:"<< option.opt.full_width << "\n";
        } else if (boost::starts_with(full_line, "height")) {
            std::string arg = "";
            if (size_t dblp_pos = full_line.find(":"); full_line.size() > 6 && dblp_pos != std::string::npos)
                arg = full_line.substr(dblp_pos + 1, full_line.size() - 1 - dblp_pos);
            while (arg.size() > 1 && (arg.back() == ' ' || arg.back() == '\t')) arg = arg.substr(0, arg.size() - 1);
            height = atoi(arg.c_str());
        } else if (full_line == "freq_purging_volumes") {
            // hack (see FreqChangedParams::init() in plater.cpp)
            current_line.label_tooltip = full_line;
        } else if (full_line == "update_nozzle_diameter") {
            current_group
                ->m_on_change = set_or_add(current_group->m_on_change, [this,
                                                                        idx_page](const t_config_option_key &opt_key,
                                                                                  boost::any                 value) {
                TabPrinter *tab = nullptr;
                if ((tab = dynamic_cast<TabPrinter *>(this)) == nullptr)
                    return;
                if (m_config->opt_bool("single_extruder_multi_material") && tab->m_extruders_count > 1 &&
                    opt_key.find("nozzle_diameter") != std::string::npos) {
                    SuppressBackgroundProcessingUpdate sbpu;
                    const double                       new_nd = boost::any_cast<double>(value);
                    std::vector<double>                nozzle_diameters =
                        static_cast<const ConfigOptionFloats *>(m_config->option("nozzle_diameter"))->values;

                    // if value was changed
                    if (fabs(nozzle_diameters[idx_page == 0 ? 1 : 0] - new_nd) > EPSILON) {
                        const wxString msg_text = _L(
                            "This is a single extruder multimaterial printer, diameters of all extruders "
                            "will be set to the new value. Do you want to proceed?");
                        wxMessageDialog dialog(parent(), msg_text, _L("Nozzle diameter"), wxICON_WARNING | wxYES_NO);

                        DynamicPrintConfig new_conf = *m_config;
                        if (dialog.ShowModal() == wxID_YES) {
                            for (size_t i = 0; i < nozzle_diameters.size(); i++) {
                                if (i == idx_page)
                                    continue;
                                nozzle_diameters[i] = new_nd;
                            }
                        } else
                            nozzle_diameters[idx_page] = nozzle_diameters[idx_page == 0 ? 1 : 0];

                        new_conf.set_key_value("nozzle_diameter",
                                               (new ConfigOptionFloats(nozzle_diameters))->set_is_extruder_size(true));
                        load_config(new_conf);
                    }
                }

                update();
            });
        } else {
            // no in-line command detected, to be safe we will close the current line if any.
            if (in_line) {
                current_group->append_line(current_line);
                if (logs)
                    Slic3r::slic3r_log->info("settings gui") << "add line\n";
                in_line = false;
            }
            //now find next command
            if (boost::starts_with(full_line, "recommended_thin_wall_thickness_description")) {
                TabPrint *tab = nullptr;
                if ((tab = dynamic_cast<TabPrint *>(this)) == nullptr)
                    continue;
                current_line            = {"", ""};
                current_line.full_width = 1;
                current_line.widget     = [this, tab](wxWindow *parent) {
                    return description_line_widget(parent, &(tab->m_recommended_thin_wall_thickness_description_line));
                };
                current_group->append_line(current_line);
                current_page->descriptions.push_back("wall_thickness");
            } else if (boost::starts_with(full_line, "recommended_extrusion_width_description")) {
                TabPrint *tab = nullptr;
                if ((tab = dynamic_cast<TabPrint *>(this)) == nullptr)
                    continue;
                current_line            = {"", ""};
                current_line.full_width = 1;
                current_line.widget     = [this, tab](wxWindow *parent) {
                    // return description_line_widget(parent, &(tab->m_recommended_extrusion_width_description_line));

                    auto               sizer    = new wxBoxSizer(wxVERTICAL);
                    wxCollapsiblePane *collpane = new wxCollapsiblePane(parent, wxID_ANY, _L("Help / Details:"));
                    wxGetApp().UpdateDarkUI(collpane);
                    // add the pane with a zero proportion value to the 'sz' sizer which contains it
                    sizer->Add(collpane, 0, wxGROW | wxALL, 5);
                    // now add a test label in the collapsible pane using a sizer to layout it:
                    wxWindow *win = collpane->GetPane();
                    collpane->Bind(wxEVT_COLLAPSIBLEPANE_CHANGED, [tab](wxEvent &) { tab->Layout(); });

                    const wxBitmapBundle *bmp_width     = get_bmp_bundle("explanation_width", 80);
                    wxStaticBitmap *image_width   = new wxStaticBitmap(win, wxID_ANY, bmp_width->GetBitmap(wxDefaultSize));
                    const wxBitmapBundle *bmp_spacing   = get_bmp_bundle("explanation_spacing", 80);
                    wxStaticBitmap *image_spacing = new wxStaticBitmap(win, wxID_ANY, bmp_spacing->GetBitmap(wxDefaultSize));
                    auto            sizerV        = new wxBoxSizer(wxVERTICAL);
                    auto            sizerH2       = new wxBoxSizer(wxHORIZONTAL);
                    auto            sizerH3       = new wxBoxSizer(wxHORIZONTAL);
                    sizerH2->Add(image_width, 1, 0, 0);
                    sizerH2->Add(image_spacing, 1, 0, 0);
                    sizerV->Add(sizerH2);
                    ogStaticText *text =
                        new ogStaticText(win, _L("If the perimeter overlap is set at 100%, the yellow areas should "
                                                 "be filled by the overlap.\nIf overlap is at 0%, width = spacing."));
                    text->SetFont(wxGetApp().normal_font());
                    sizerH3->Add(text, 1, wxEXPAND | wxALL, 0);
                    sizerV->Add(sizerH3);

                    win->SetSizer(sizerV);

                    sizerV->SetSizeHints(win);
                    collpane->Collapse(true);

                    return sizer;
                };
                current_group->append_line(current_line);
                current_page->descriptions.push_back("extrusion_width");
            } else if (boost::starts_with(full_line, "top_bottom_shell_thickness_explanation")) {
                TabPrint *tab = nullptr;
                if ((tab = dynamic_cast<TabPrint *>(this)) == nullptr)
                    continue;
                current_line            = {"", ""};
                current_line.full_width = 1;
                current_line.widget     = [this, tab](wxWindow *parent) {
                    return description_line_widget(parent, &(tab->m_top_bottom_shell_thickness_explanation));
                };
                current_group->append_line(current_line);
                current_page->descriptions.push_back("top_bottom_shell");
            } else if (boost::starts_with(full_line, "parent_preset_description")) {
                build_preset_description_line(current_group.get());
                current_page->descriptions.push_back("parent_preset");
            } else if (boost::starts_with(full_line, "cooling_description")) {
                TabFilament *tab = nullptr;
                if ((tab = dynamic_cast<TabFilament *>(this)) == nullptr)
                    continue;
                current_line            = Line{"", ""};
                current_line.full_width = 1;
                current_line.widget     = [this, tab](wxWindow *parent) {
                    return description_line_widget(parent, &(tab->m_cooling_description_line));
                };
                current_group->append_line(current_line);
                current_page->descriptions.push_back("cooling");
            } else if (boost::starts_with(full_line, "volumetric_speed_description")) {
                TabFilament *tab = nullptr;
                if ((tab = dynamic_cast<TabFilament *>(this)) == nullptr)
                    continue;
                current_line            = Line{"", ""};
                current_line.full_width = 1;
                current_line.widget     = [this, tab](wxWindow *parent) {
                    return description_line_widget(parent, &(tab->m_volumetric_speed_description_line));
                };
                current_group->append_line(current_line);
                current_page->descriptions.push_back("volumetric_speed");
            } else if (boost::starts_with(full_line, "support_object_elevation_description")) {
                TabSLAPrint *tab = nullptr;
                if ((tab = dynamic_cast<TabSLAPrint *>(this)) == nullptr)
                    continue;
                current_line            = {"", ""};
                current_line.full_width = 1;
                current_line.widget     = [this, tab](wxWindow *parent) {
                    return description_line_widget(parent, &(tab->m_support_object_elevation_description_line));
                };
                current_group->append_line(current_line);
                current_page->descriptions.push_back("support_object_elevation");
            } else if (boost::starts_with(full_line, "print_host_upload_description")) {
                TabPrinter *tab = nullptr;
                if ((tab = dynamic_cast<TabPrinter *>(this)) == nullptr)
                    continue;
                wxString description_line_text =
                    wxString::Format(_L(""
                                        "Note: All parameters from this group are moved to the Physical Printer "
                                        "settings (see changelog).\n\n"
                                        "A new Physical Printer profile is created by clicking on the \"cog\" icon "
                                        "right of the Printer profiles combo box, "
                                        "by selecting the \"Add physical printer\" item in the Printer combo box. "
                                        "The Physical Printer profile editor opens "
                                        "also when clicking on the \"cog\" icon in the Printer settings tab. The "
                                        "Physical Printer profiles are being stored "
                                        "into %s/physical_printer directory."),
                                     SLIC3R_APP_KEY);

                current_line            = {"", ""};
                current_line.full_width = 1;
                current_line.widget     = [tab, description_line_text](wxWindow *parent) {
                    return tab->description_line_widget(parent,
                                                        tab->m_presets->get_selected_preset().printer_technology() ==
                                                                ptFFF ?
                                                                &tab->m_fff_print_host_upload_description_line :
                                                                &tab->m_sla_print_host_upload_description_line,
                                                        description_line_text);
                };
                current_group->append_line(current_line);
                current_page->descriptions.push_back("print_host_upload");
            } else if (boost::starts_with(full_line, "post_process_explanation")) {
                TabPrint *tab = nullptr;
                if ((tab = dynamic_cast<TabPrint *>(this)) == nullptr)
                    continue;
                current_line            = {"", ""};
                current_line.full_width = 1;
                current_line.widget     = [this, tab](wxWindow *parent) {
                    return description_line_widget(parent, &(tab->m_post_process_explanation));
                };
                current_group->append_line(current_line);
                current_page->descriptions.push_back("post_process_explanation");
            } else if (boost::starts_with(full_line, "filament_ramming_parameters")) {
                Line thisline = current_group->create_single_option_line(
                    "filament_ramming_parameters"); // { _(L("Ramming")), "" };
                thisline.widget = [this](wxWindow *parent) {
                    auto ramming_dialog_btn = new wxButton(parent, wxID_ANY, _(L("Ramming settings")) + dots,
                                                           wxDefaultPosition, wxDefaultSize, wxBU_EXACTFIT);
                    ramming_dialog_btn->SetFont(Slic3r::GUI::wxGetApp().normal_font());
                    wxGetApp().SetWindowVariantForButton(ramming_dialog_btn);
                    wxGetApp().UpdateDarkUI(ramming_dialog_btn);
                    auto sizer = new wxBoxSizer(wxHORIZONTAL);
                    sizer->Add(ramming_dialog_btn);

                    ramming_dialog_btn->Bind(wxEVT_BUTTON, ([this](wxCommandEvent &e) {
                                                 RammingDialog dlg(this, (m_config->option<ConfigOptionStrings>(
                                                                              "filament_ramming_parameters"))
                                                                             ->get_at(0));
                                                 if (dlg.ShowModal() == wxID_OK)
                                                     (m_config->option<ConfigOptionStrings>(
                                                          "filament_ramming_parameters"))
                                                         ->get_at(0) = dlg.get_parameters();
                                                 update_changed_ui();
                                             }));
                    return sizer;
                };
                current_group->append_line(thisline);
            } else if (full_line == "bed_shape") {
                TabPrinter *tab = nullptr;
                if ((tab = dynamic_cast<TabPrinter *>(this)) == nullptr)
                    continue;
                create_line_with_widget(current_group.get(), "bed_shape", "custom-svg-and-png-bed-textures_124612",
                                        [tab](wxWindow *parent) { return tab->create_bed_shape_widget(parent); });
            } else if (boost::starts_with(full_line, "vector_line:")) {
                // extract setting name
                std::string opt_key = full_line.substr(strlen("vector_line:"));
                // create the line
                std::shared_ptr<VectorManager> manager = std::make_shared<VectorManager>();
                this->m_vector_managers.push_back(manager);
                manager->set_cb_edited([this]() {
                    update_dirty();
                    toggle_options();
                    wxGetApp().mainframe->on_config_changed(m_config); // invalidate print
                });
                current_line            = current_group->create_single_option_line(opt_key);
                current_line.label_path = "";
                current_line.widget     = [this, manager, current_page, opt_key](wxWindow *parent) {
                    auto create_btn = [parent](ScalableButton **btn, const wxString &label,
                                               const std::string &icon_name) {
                        *btn = new ScalableButton(parent, wxID_ANY, icon_name, " " + label + " ", wxDefaultSize,
                                                  wxDefaultPosition, wxBU_LEFT | wxBU_EXACTFIT, true);
                        (*btn)->SetFont(wxGetApp().normal_font());
                        (*btn)->SetSize((*btn)->GetBestSize());
                    };
                    ScalableButton *add_btn;
                    create_btn(&add_btn, _L("Add"), "add_copies");
                    add_btn->Bind(wxEVT_BUTTON, [manager](wxCommandEvent e) { manager->push_back(""); });
                    ScalableButton *del_btn;
                    create_btn(&del_btn, _L("Delete"), "cross");
                    del_btn->Bind(wxEVT_BUTTON, [manager](wxCommandEvent e) { manager->pop_back(); });
                    wxSizer *line_sizer = new wxBoxSizer(wxHORIZONTAL);
                    line_sizer->Add(add_btn, 0, wxALIGN_CENTER_VERTICAL | wxRIGHT | wxLEFT, em_unit(parent));
                    line_sizer->Add(del_btn, 0, wxALIGN_CENTER_VERTICAL | wxRIGHT | wxLEFT, em_unit(parent));
                    parent->GetParent()->Layout();
                    return line_sizer;
                };
                current_group->append_line(current_line);

                current_line            = {"", ""};
                current_line.full_width = 1;
                current_line.widget     = [this, manager, current_page, opt_key](wxWindow *parent) {
                    auto sizer = manager->init(this->m_config, parent, current_page, opt_key);
                    return sizer;
                };
                current_group->append_line(current_line);
            } else if (full_line == "gcode_substitutions") {
                TabPrint *tab = nullptr;
                if ((tab = dynamic_cast<TabPrint *>(this)) == nullptr)
                    continue;
                create_line_with_widget(current_group.get(), "gcode_substitutions", "g-code-substitutions_301694",
                                        [tab](wxWindow *parent) {
                                            return tab->create_manage_substitution_widget(parent);
                                        });
                current_line            = {"", ""};
                current_line.full_width = 1;
                current_line.widget     = [this, tab](wxWindow *parent) {
                    return tab->create_substitutions_widget(parent);
                };
                current_group->append_line(current_line);
                current_page->descriptions.push_back("substitutions_widget");
            } else if (full_line == "extruders_count") {
                ConfigOptionDef def;
                def.type    = coInt, def.set_default_value(new ConfigOptionInt(1));
                def.label   = L("Extruders");
                def.tooltip = L("Number of extruders of the printer.");
                def.min     = 1;
                def.max     = 256;
                def.mode    = comAdvancedE | comPrusa;
                Option option(def, "extruders_count");
                current_group->append_single_option_line(option);
            } else if (full_line == "milling_count") {
                ConfigOptionDef def;
                def.type    = coInt, def.set_default_value(new ConfigOptionInt(0));
                def.label   = L("Milling cutters");
                def.tooltip = L("Number of milling heads.");
                def.min     = 0;
                def.mode    = comAdvancedE | comSuSi;
                Option option(def, "milling_count");
                current_group->append_single_option_line(option);
            } else if (full_line == "reset_to_filament_color") {
                TabPrinter *tab = nullptr;
                if ((tab = dynamic_cast<TabPrinter *>(this)) == nullptr)
                    continue;
                widget_t reset_to_filament_color = [this, idx_page, tab](wxWindow *parent) -> wxBoxSizer * {
                    ScalableButton* btn = new ScalableButton(parent, wxID_ANY, "undo", _L("Reset to Filament Color"),
                                                     wxDefaultSize, wxDefaultPosition, wxBU_LEFT | wxBU_EXACTFIT);
                    btn->SetFont(Slic3r::GUI::wxGetApp().normal_font());
                    btn->SetSize(btn->GetBestSize());
                    wxBoxSizer *sizer = new wxBoxSizer(wxHORIZONTAL);
                    sizer->Add(btn);

                    btn->Bind(wxEVT_BUTTON, [this, idx_page](wxCommandEvent &e) {
                        std::vector<std::string> colors =
                            static_cast<const ConfigOptionStrings *>(m_config->option("extruder_colour"))->values;
                        colors[idx_page] = "";

                        DynamicPrintConfig new_conf = *m_config;
                        new_conf.set_key_value("extruder_colour",
                                               (new ConfigOptionStrings(colors))->set_is_extruder_size(true));
                        load_config(new_conf);

                        update_dirty();
                        update();
                    });
                    parent->Bind(wxEVT_UPDATE_UI, [this, idx_page](wxUpdateUIEvent& evt) {
                        evt.Enable(!static_cast<const ConfigOptionStrings*>(m_config->option("extruder_colour"))->values[idx_page].empty());
                    }, btn->GetId());
                    return sizer;
                };
                current_line = current_group->create_single_option_line("extruder_colour", "", idx_page);
                current_line.append_widget(reset_to_filament_color);
                current_group->append_line(current_line);
            } else {
                //these will need a new page
                // I don't think it's needed to do special things for theses.
                if (boost::starts_with(full_line, "filament_overrides_page"))
                {
                    TabFilament *tab = nullptr;
                    if ((tab = dynamic_cast<TabFilament *>(this)) == nullptr)
                        continue;
                    pages.push_back(tab->create_filament_overrides_page());
                }
                else if (full_line == "unregular_pages")
                {
                    TabPrinter *tab = nullptr;
                    if ((tab = dynamic_cast<TabPrinter *>(this)) == nullptr)
                        continue;
                    tab->m_unregular_page_pos = pages.size();
                } 
            }
        }
    }

   /* fs::ifstream inFileUTF(ui_layout_file);tyj
    std::wbuffer_convert<std::codecvt_utf8<wchar_t>> inFilebufConverted(inFileUTF.rdbuf());
    std::wistream inFileConverted(&inFilebufConverted);
    for (std::wstring s; getline(inFileConverted, s); )
    {
        std::wcout << p_list_utf.c_str() << '\n' << s << '\n';
        if (fs::exists(s))
            std::wcout << "File exists!\n";
        else
            std::wcout << "File DOES NOT exist!\n";
    }*/
#ifdef __WXMSW__
//    if (!no_page_yet)
//        layout_page(current_page);
#endif

    if(logs) Slic3r::slic3r_log->info("settings gui") << "END create settings  " << setting_type_name << "\n";

    return pages;
}

void TabPrint::build()
{
    m_presets = &m_preset_bundle->fff_prints;
    load_initial_data();
    append(this->m_pages, create_pages("print.ui"));
}

void TabPrint::update_description_lines()
{
    Tab::update_description_lines();

    if (m_preset_bundle->printers.get_selected_preset().printer_technology() == ptSLA)
        return;

    if (m_active_page && m_recommended_thin_wall_thickness_description_line
        && std::find(m_active_page->descriptions.begin(), m_active_page->descriptions.end(), "wall_thickness") != m_active_page->descriptions.end())
    {
        m_recommended_thin_wall_thickness_description_line->SetText(
            from_u8(PresetHints::recommended_thin_wall_thickness(*m_preset_bundle)));
    }
    if (m_active_page && m_top_bottom_shell_thickness_explanation
        && std::find(m_active_page->descriptions.begin(), m_active_page->descriptions.end(), "top_bottom_shell") != m_active_page->descriptions.end())
    {
        m_top_bottom_shell_thickness_explanation->SetText(
            from_u8(PresetHints::top_bottom_shell_thickness_explanation(*m_preset_bundle)));
    }
    if (m_active_page && m_recommended_extrusion_width_description_line
        && std::find(m_active_page->descriptions.begin(), m_active_page->descriptions.end(), "extrusion_width") != m_active_page->descriptions.end())
    {
        m_recommended_extrusion_width_description_line->SetText(
            from_u8(PresetHints::recommended_extrusion_width(*m_preset_bundle)));
    }

    if (m_active_page && m_post_process_explanation && std::find(m_active_page->descriptions.begin(), m_active_page->descriptions.end(), "post_process_explanation") != m_active_page->descriptions.end()) {
        m_post_process_explanation->SetText(
            _L("Post processing scripts shall modify G-code file in place."));
//        m_post_process_explanation->SetPathEnd("post-processing-scripts_283913");
    }
        // update G-code substitutions from the current configuration
    if (m_active_page && m_subst_manager.is_active() &&std::find(m_active_page->descriptions.begin(), m_active_page->descriptions.end(), "substitutions_widget") != m_active_page->descriptions.end()) {
        m_subst_manager.update_from_config();
        if (m_del_all_substitutions_btn)
            m_del_all_substitutions_btn->Show(!m_subst_manager.is_empty_substitutions());
    }
    // update vector managers
    for (std::shared_ptr<VectorManager> manager : m_vector_managers) {
        if (m_active_page && manager->is_active() && manager->get_page() && manager->get_page() == m_active_page) {
            manager->update_from_config();
        }
    }
}

void TabPrint::toggle_options()
{
    if (!m_active_page) return;

    m_config_manipulation.toggle_print_fff_options(m_config);

    // toogle scripted fields
    // TODO: shouldn't work with arrays. fix it
    if (m_active_page)
        for (auto [key, id] : this->m_options_script) {
            for (const ConfigOptionsGroupShp &optgrp : m_active_page->m_optgroups) {
                if (optgrp) {
                    const Option *opt = optgrp->get_option_def(key);
                    if (opt && opt->opt.is_script && opt->script) {
                        Field *field = optgrp->get_field(key);
                        if (field)
                            field->toggle(opt->script->call_script_function_is_enable(opt->opt));
                    }
                }
            }
        }
}

void TabPrint::update()
{
    if (m_preset_bundle->printers.get_selected_preset().printer_technology() == ptSLA)
        return; // ys_FIXME

    m_update_cnt++;

    // see https://github.com/prusa3d/PrusaSlicer/issues/6814
    // ysFIXME: It's temporary workaround and should be clewer reworked:
    // Note: This workaround works till "support_material" and "overhangs" is exclusive sets of mutually no-exclusive parameters.
    // But it should be corrected when we will have more such sets.
    // Disable check of the compatibility of the "support_material" and "overhangs" options for saved user profile
    // NOTE: Initialization of the support_material_overhangs_queried value have to be processed just ones
    if (!m_config_manipulation.is_initialized_support_material_overhangs_queried())
    {
        const Preset& selected_preset = m_preset_bundle->fff_prints.get_selected_preset();
        bool is_user_and_saved_preset = !selected_preset.is_system && !selected_preset.is_dirty;
        bool support_material_overhangs_queried = m_config->opt_bool("support_material") && m_config->option("overhangs_width_speed")->get_float() == 0;
        m_config_manipulation.initialize_support_material_overhangs_queried(is_user_and_saved_preset && support_material_overhangs_queried);
    }

    m_config_manipulation.update_print_fff_config(m_config, true);

    update_description_lines();
    Layout();

    m_update_cnt--;

    if (m_update_cnt==0) {
        toggle_options();

        // update() could be called during undo/redo execution
        // Update of objectList can cause a crash in this case (because m_objects doesn't match ObjectList) 
        if (!wxGetApp().plater()->inside_snapshot_capture())
            wxGetApp().obj_list()->update_and_show_object_settings_item();

        wxGetApp().mainframe->on_config_changed(m_config);
    }
}

void TabPrint::clear_pages()
{
    Tab::clear_pages();

    m_recommended_thin_wall_thickness_description_line = nullptr;
    m_recommended_extrusion_width_description_line = nullptr;
    m_top_bottom_shell_thickness_explanation = nullptr;
    m_post_process_explanation = nullptr;

    m_del_all_substitutions_btn = nullptr;
}

bool Tab::validate_custom_gcode(const wxString& title, const std::string& gcode)
{
    std::vector<std::string> tags;
    bool invalid = GCodeProcessor::contains_reserved_tags(gcode, 5, tags);
    if (invalid) {
        std::string lines = ":\n";
        for (const std::string& keyword : tags)
            lines += ";" + keyword + "\n";
        wxString reports = format_wxstr(
            _L_PLURAL("The following line %s contains reserved keywords.\nPlease remove it, as it may cause problems in G-code visualization and printing time estimation.", 
                      "The following lines %s contain reserved keywords.\nPlease remove them, as they may cause problems in G-code visualization and printing time estimation.", 
                      tags.size()),
            lines);
        //wxMessageDialog dialog(wxGetApp().mainframe, reports, _L("Found reserved keywords in") + " " + _(title), wxICON_WARNING | wxOK);
        MessageDialog dialog(wxGetApp().mainframe, reports, _L("Found reserved keywords in") + " " + _(title), wxICON_WARNING | wxOK);
        dialog.ShowModal();
    }
    return !invalid;
}

//already done in the current_group->m_on_change lambda
//static void validate_custom_gcode_cb(Tab* tab, const wxString& title, const t_config_option_key& opt_key, const boost::any& value) {
//    tab->validate_custom_gcodes_was_shown = !Tab::validate_custom_gcode(title, boost::any_cast<std::string>(value));
//    tab->update_dirty();
//    tab->on_value_change(opt_key, value);
//}

void Tab::edit_custom_gcode(const t_config_option_key& opt_key)
{
    EditGCodeDialog dlg = EditGCodeDialog(this, opt_key, get_custom_gcode(opt_key));
    if (dlg.ShowModal() == wxID_OK) {
        set_custom_gcode(opt_key, dlg.get_edited_gcode());
        update_dirty();
        update();
    }
}

const std::string& Tab::get_custom_gcode(const t_config_option_key& opt_key)
{
    return m_config->opt_string(opt_key);
}

void Tab::set_custom_gcode(const t_config_option_key& opt_key, const std::string& value)
{
    DynamicPrintConfig new_conf = *m_config;
    new_conf.set_key_value(opt_key, new ConfigOptionString(value));
    load_config(new_conf);
}

const std::string& TabFilament::get_custom_gcode(const t_config_option_key& opt_key)
{
    return m_config->opt_string(opt_key, size_t(0));
}

void TabFilament::set_custom_gcode(const t_config_option_key& opt_key, const std::string& value)
{
    std::vector<std::string> gcodes = static_cast<const ConfigOptionStrings*>(m_config->option(opt_key))->values;
    gcodes[0] = value;

    DynamicPrintConfig new_conf = *m_config;
    new_conf.set_key_value(opt_key, new ConfigOptionStrings(gcodes));
    load_config(new_conf);
}

void TabFilament::create_line_with_near_label_widget(ConfigOptionsGroupShp optgroup, const std::string& opt_key, int opt_index/* = 0*/)
{
        Line line {"",""};
        if (opt_key == "filament_retract_lift_above" || opt_key == "filament_retract_lift_below") {
            Option opt = optgroup->get_option_and_register(opt_key, 0);
            opt.opt.label = opt.opt.get_full_label();
            line = optgroup->create_single_option_line(opt);
        } else {
            line = optgroup->create_single_option_line(optgroup->get_option_and_register(opt_key, 0));
        }

    line.near_label_widget = [this, optgroup_wk = ConfigOptionsGroupWkp(optgroup), opt_key, opt_index](wxWindow* parent) {
        wxWindow* check_box = CheckBox::GetNewWin(parent);
        wxGetApp().UpdateDarkUI(check_box);

        check_box->Bind(wxEVT_CHECKBOX, [optgroup_wk, opt_key, opt_index](wxCommandEvent& evt) {
                const bool is_checked = evt.IsChecked();
            if (auto optgroup_sh = optgroup_wk.lock(); optgroup_sh) {
                if (Field *field = optgroup_sh->get_fieldc(opt_key, opt_index); field != nullptr) {
                    field->toggle(is_checked);
                    if (is_checked)
                        field->set_last_meaningful_value();
                    else
                        field->set_na_value();
                }
            }
        });

            m_overrides_options[opt_key] = check_box;
            return check_box;
        };

        optgroup->append_line(line);
}

void TabFilament::update_line_with_near_label_widget(ConfigOptionsGroupShp optgroup, const std::string& opt_key, int opt_index/* = 0*/, bool is_checked/* = true*/)
{
    if (!m_overrides_options[opt_key])
        return;
    m_overrides_options[opt_key]->Enable(is_checked);

    is_checked &= !m_config->option(opt_key)->is_nil();
    CheckBox::SetValue(m_overrides_options[opt_key], is_checked);

    Field* field = optgroup->get_fieldc(opt_key, opt_index);
    if (field != nullptr)
        field->toggle(is_checked);
}

<<<<<<< HEAD
std::vector<std::pair<std::string, std::vector<std::string>>> fff_filament_override_option_keys {
=======
std::vector<std::pair<std::string, std::vector<std::string>>> filament_overrides_option_keys {
>>>>>>> a9cbc920
    {"Travel lift", {
        "filament_retract_lift",
        "filament_travel_ramping_lift",
        "filament_travel_max_lift",
        "filament_travel_slope",
        "filament_travel_lift_before_obstacle",
        "filament_retract_lift_above",
        "filament_retract_lift_below"
    }},
    {"Retraction", {
        "filament_retract_length",
        "filament_retract_speed",
        "filament_deretract_speed",
        "filament_retract_restart_extra",
        "filament_retract_before_travel",
        "filament_retract_lift_before_travel",
        "filament_retract_layer_change",


    }},
    {"Retraction when tool is disabled", {
        "filament_retract_length_toolchange",
        "filament_retract_restart_extra_toolchange"
    }},
    {"Wipe", {
        "filament_wipe",
        "filament_retract_before_wipe",
        "filament_wipe_extra_perimeter",
        "filament_wipe_inside_depth",
        "filament_wipe_inside_end",
        "filament_wipe_inside_start",
        "filament_wipe_only_crossing",
        "filament_wipe_speed",
    }},
    {"Others", {
        "filament_seam_gap",
    }},
};

PageShp TabFilament::create_filament_overrides_page()
{
    PageShp page = create_options_page(L("Filament Overrides"), "wrench");

    const int extruder_idx = 0; // #ys_FIXME

<<<<<<< HEAD
    for (const auto&[title, keys] : fff_filament_override_option_keys) {
=======
    for (const auto&[title, keys] : filament_overrides_option_keys) {
>>>>>>> a9cbc920
        ConfigOptionsGroupShp optgroup = page->new_optgroup(L(title));
        for (const std::string &opt_key : keys) {
            create_line_with_near_label_widget(optgroup, opt_key, extruder_idx);
        }
    }

    return page;
}

std::optional<ConfigOptionsGroupShp> get_option_group_for_filament_overrides(const Page* page, const std::string& title) {
    auto og_it = std::find_if(
        page->m_optgroups.begin(), page->m_optgroups.end(),
        [&](const ConfigOptionsGroupShp& og) {
            return og->title == title;
        }
    );
    if (og_it == page->m_optgroups.end()) {
        assert(false);
        return {};
    }
    return *og_it;
}

void TabFilament::update_filament_overrides_page()
{
    if (!m_active_page || m_active_page->title() != "Filament Overrides")
        return;
    Page* page = m_active_page;


    const int extruder_idx = 0; // #ys_FIXME

    const bool have_retract_length = (
        m_config->option("filament_retract_length")->is_nil()
        || m_config->opt_float("filament_retract_length", extruder_idx) > 0
    );

    const bool uses_ramping_lift = (
        m_config->option("filament_travel_ramping_lift")->is_nil()
        || m_config->opt_bool("filament_travel_ramping_lift", extruder_idx)
    );

    const bool is_lifting =  (
        m_config->option("filament_travel_max_lift")->is_nil()
        || m_config->opt_float("filament_travel_max_lift", extruder_idx) > 0
        || m_config->option("filament_retract_lift")->is_nil()
        || m_config->opt_float("filament_retract_lift", extruder_idx) > 0
    );

<<<<<<< HEAD
    for (const auto&[title, keys] : fff_filament_override_option_keys) {
        std::optional<ConfigOptionsGroupShp> optgroup{get_option_group_for_filament_overrides(page, title)};
=======
    for (const auto&[title, keys] : filament_overrides_option_keys) {
        std::optional<ConfigOptionsGroupShp> optgroup{get_option_group(page, title)};
>>>>>>> a9cbc920
        if (!optgroup) {
            continue;
        }

        for (const std::string& opt_key : keys) {
            bool is_checked{true};
            if (
                title == "Retraction"
                && opt_key != "filament_retract_length"
                && !have_retract_length
            ) {
                is_checked = false;
            }

            if (
                title == "Travel lift"
                && uses_ramping_lift
                && opt_key == "filament_retract_lift"
                && !m_config->option("filament_travel_ramping_lift")->is_nil()
                && m_config->opt_bool("filament_travel_ramping_lift", extruder_idx)
            ) {
                is_checked = false;
            }

            if (
                title == "Travel lift"
                && !is_lifting
                && (
                    opt_key == "filament_retract_lift_above"
                    || opt_key == "filament_retract_lift_below"
                )
            ) {
                is_checked = false;
            }

            if (
                title == "Travel lift"
                && !uses_ramping_lift
                && opt_key != "filament_travel_ramping_lift"
                && opt_key != "filament_retract_lift"
                && opt_key != "filament_retract_lift_above"
                && opt_key != "filament_retract_lift_below"
            ) {
                is_checked = false;
            }

            update_line_with_near_label_widget(*optgroup, opt_key, extruder_idx, is_checked);
        }
    }
}

void TabFilament::create_extruder_combobox()
{
    m_extruders_cb = new BitmapComboBox(this, wxID_ANY, wxEmptyString, wxDefaultPosition, wxSize(12 * m_em_unit, -1), 0, nullptr, wxCB_READONLY);
    m_extruders_cb->Hide();

    m_extruders_cb->Bind(wxEVT_COMBOBOX, [this](wxCommandEvent&) {
        set_active_extruder(m_extruders_cb->GetSelection());
    });

    m_h_buttons_sizer->AddSpacer(3*em_unit(this));
    m_h_buttons_sizer->Add(m_extruders_cb, 0, wxALIGN_CENTER_VERTICAL);
}

void TabFilament::update_extruder_combobox_visibility()
{
    const size_t extruder_cnt = static_cast<const ConfigOptionFloats*>(m_preset_bundle->printers.get_edited_preset().config.option("nozzle_diameter"))->values.size();
    m_extruders_cb->Show(extruder_cnt > 1);
}

void TabFilament::update_extruder_combobox()
{
    const size_t extruder_cnt = m_preset_bundle->printers.get_selected_preset().printer_technology() == ptSLA ? m_extruders_cb->GetCount() :
                                static_cast<const ConfigOptionFloats*>(m_preset_bundle->printers.get_edited_preset().config.option("nozzle_diameter"))->values.size();

    if (extruder_cnt != m_extruders_cb->GetCount()) {
        m_extruders_cb->Clear();
        for (size_t id = 1; id <= extruder_cnt; id++)
            m_extruders_cb->Append(format_wxstr("%1% %2%", _L("Extruder"), id), *get_bmp_bundle("funnel"));
    }

    if (m_active_extruder >= int(extruder_cnt)) {
        m_active_extruder = 0;
        // update selected and, as a result, editing preset
        const std::string& preset_name = m_preset_bundle->extruders_filaments[0].get_selected_preset_name();
        m_presets->select_preset_by_name(preset_name, true);

        // To avoid inconsistance between value of active_extruder in FilamentTab and TabPresetComboBox,
        // which can causes a crash on switch preset from MM printer to SM printer
        m_presets_choice->set_active_extruder(m_active_extruder);
    }

    m_extruders_cb->SetSelection(m_active_extruder);
    m_extruders_cb->Show(extruder_cnt > 1);
}

bool TabFilament::set_active_extruder(int new_selected_extruder)
{
    if (m_active_extruder == new_selected_extruder)
        return true;

    const int old_extruder_id = m_active_extruder;
    m_active_extruder = new_selected_extruder;
    m_presets_choice->set_active_extruder(m_active_extruder);

    if (!select_preset(m_preset_bundle->extruders_filaments[m_active_extruder].get_selected_preset_name())) {
        m_active_extruder = old_extruder_id;
        m_presets_choice->set_active_extruder(m_active_extruder);
        m_extruders_cb->SetSelection(m_active_extruder);
        return false;
    }

    if (m_active_extruder != m_extruders_cb->GetSelection())
        m_extruders_cb->Select(m_active_extruder);

    return true;
}

void TabFilament::build()
{
    // add extruder combobox
    create_extruder_combobox();

    m_presets = &m_preset_bundle->filaments;
    load_initial_data();
    append(this->m_pages, create_pages("filament.ui"));

}

void TabFilament::update_volumetric_flow_preset_hints()
{
    wxString text;
    try {
        text = from_u8(PresetHints::maximum_volumetric_flow_description(*m_preset_bundle));
    } catch (std::exception &ex) {
        text = _(L("Volumetric flow hints not available")) + "\n\n" + from_u8(ex.what());
    }
    if(m_volumetric_speed_description_line)
        m_volumetric_speed_description_line->SetText(text);
}

void TabFilament::update_description_lines()
{
    Tab::update_description_lines();

    if (!m_active_page)
        return;

    if (std::find(m_active_page->descriptions.begin(), m_active_page->descriptions.end(), "cooling") != m_active_page->descriptions.end() && m_cooling_description_line)
        m_cooling_description_line->SetText(from_u8(PresetHints::cooling_description(m_presets->get_edited_preset(), m_preset_bundle->printers.get_edited_preset())));
    if (std::find(m_active_page->descriptions.begin(), m_active_page->descriptions.end(), "volumetric_speed") != m_active_page->descriptions.end() && m_volumetric_speed_description_line)
        this->update_volumetric_flow_preset_hints();
}

void TabFilament::toggle_options()
{ //TODO: check prusa changes
    if (!m_active_page)
        return;

    //if ( std::find(m_active_page->descriptions.begin(), m_active_page->descriptions.end(), "cooling") != m_active_page->descriptions.end())
    {
        // bool fan_always_on = m_config->opt_bool("fan_always_on", 0);

        //get_field("max_fan_speed")->toggle(m_config->opt_float("fan_below_layer_time", 0) > 0);
        //toggle_option("min_print_speed", m_config->opt_float("slowdown_below_layer_time", 0) > 0);

        // hidden 'cooling', it's now deactivated.
             //for (auto el : { "min_fan_speed", "disable_fan_first_layers" })
        //for (auto el : { "max_fan_speed", "fan_below_layer_time", "slowdown_below_layer_time", "min_print_speed" })
        //    get_field(el)->toggle(cooling);


        //for (auto el : { "min_fan_speed", "disable_fan_first_layers" })
        //    get_field(el)->toggle(fan_always_on);

        toggle_option("max_fan_speed", 
            m_config->opt_float("fan_below_layer_time", 0) > 0 
            || m_config->opt_float("slowdown_below_layer_time", 0) > 0);

        bool dynamic_fan_speeds = m_config->opt_bool("enable_dynamic_fan_speeds", 0);
        for (int i = 0; i < 4; i++) {
            toggle_option("overhang_fan_speed_"+std::to_string(i),dynamic_fan_speeds);
        }
    }

    //if (m_active_page->title() == "Advanced")
    {
        bool multitool_ramming = m_config->opt_bool("filament_multitool_ramming", 0);
        toggle_option("filament_multitool_ramming_volume", multitool_ramming);
        toggle_option("filament_multitool_ramming_flow", multitool_ramming);
    }

    //if (m_active_page->title() == "Filament Overrides")
        update_filament_overrides_page();

    //if (m_active_page->title() == "Filament")
    {
        Page* page = m_active_page;

        const auto og_it = std::find_if(page->m_optgroups.begin(), page->m_optgroups.end(), 
            [](const ConfigOptionsGroupShp og) { return og->get_field("idle_temperature") != nullptr; });
        if (og_it != page->m_optgroups.end())
            update_line_with_near_label_widget(*og_it, "idle_temperature");
    }
}

void TabFilament::update()
{
    if (m_preset_bundle->printers.get_selected_preset().printer_technology() == ptSLA)
        return; // ys_FIXME

    m_update_cnt++;

    update_description_lines();
    Layout();

    toggle_options();

    m_update_cnt--;

    if (m_update_cnt == 0 && wxGetApp().mainframe)
        wxGetApp().mainframe->on_config_changed(m_config);
}

void TabFilament::clear_pages()
{
    Tab::clear_pages();

    m_volumetric_speed_description_line = nullptr;
    m_cooling_description_line = nullptr;

    for (auto& over_opt : m_overrides_options)
        over_opt.second = nullptr;
}

void TabFilament::msw_rescale()
{
    for (const auto& over_opt : m_overrides_options)
        if (wxWindow* win = over_opt.second)
            win->SetInitialSize(win->GetBestSize());
    Tab::msw_rescale();
}

void TabFilament::sys_color_changed()
{
    wxGetApp().UpdateDarkUI(m_extruders_cb);
    m_extruders_cb->Clear();
    update_extruder_combobox();

    Tab::sys_color_changed();

    for (const auto& over_opt : m_overrides_options)
        if (wxWindow* check_box = over_opt.second) {
            wxGetApp().UpdateDarkUI(check_box);
            CheckBox::SysColorChanged(check_box);
        }
}



void TabFilament::load_current_preset()
{
    const std::string& selected_filament_name = m_presets->get_selected_preset_name();
    if (m_active_extruder < 0) {
        // active extruder was invalidated before load new project file or configuration,
        // so we have to update active extruder selection from selected filament
        const std::string& edited_filament_name = m_presets->get_edited_preset().name;
        assert(!selected_filament_name.empty() && selected_filament_name == edited_filament_name);

        for (int i = 0; i < int(m_preset_bundle->extruders_filaments.size()); i++) {
            const std::string& selected_extr_filament_name = m_preset_bundle->extruders_filaments[i].get_selected_preset_name();
            if (selected_extr_filament_name == edited_filament_name) {
                m_active_extruder = i;
                break;
            }
        }
        assert(m_active_extruder >= 0);

        m_presets_choice->set_active_extruder(m_active_extruder);
        if (m_active_extruder != m_extruders_cb->GetSelection())
            m_extruders_cb->Select(m_active_extruder);
    }

    assert(m_active_extruder >= 0 && size_t(m_active_extruder) < m_preset_bundle->extruders_filaments.size());
    const std::string& selected_extr_filament_name = m_preset_bundle->extruders_filaments[m_active_extruder].get_selected_preset_name();
    if (selected_extr_filament_name != selected_filament_name) {
        m_presets->select_preset_by_name(selected_extr_filament_name, false);

        // To avoid inconsistance between value of active_extruder in FilamentTab and TabPresetComboBox,
        // which can causes a crash on switch preset from MM printer to SM printer
        m_presets_choice->set_active_extruder(m_active_extruder);
    }

    Tab::load_current_preset();
}

bool TabFilament::select_preset_by_name(const std::string &name_w_suffix, bool force)
{
    const bool is_selected_filament      = Tab::select_preset_by_name(name_w_suffix, force);
    const bool is_selected_extr_filament = m_preset_bundle->extruders_filaments[m_active_extruder].select_filament(name_w_suffix, force);
    return is_selected_filament && is_selected_extr_filament;
}

bool TabFilament::save_current_preset(const std::string &new_name, bool detach)
{
    m_preset_bundle->cache_extruder_filaments_names();
    const bool is_saved = Tab::save_current_preset(new_name, detach);
    if (is_saved) {
        m_preset_bundle->reset_extruder_filaments();
        m_preset_bundle->extruders_filaments[m_active_extruder].select_filament(m_presets->get_idx_selected());
    }
    return is_saved;
}

bool TabFilament::delete_current_preset()
{
    m_preset_bundle->cache_extruder_filaments_names();
    const bool is_deleted = Tab::delete_current_preset();
    if (is_deleted)
        m_preset_bundle->reset_extruder_filaments();
    return is_deleted;
}

wxSizer* Tab::description_line_widget(wxWindow* parent, ogStaticText* *StaticText, wxString text /*= wxEmptyString*/)
{
    *StaticText = new ogStaticText(parent, text);

//	auto font = (new wxSystemSettings)->GetFont(wxSYS_DEFAULT_GUI_FONT);
    (*StaticText)->SetFont(wxGetApp().normal_font());

    auto sizer = new wxBoxSizer(wxHORIZONTAL);
    sizer->Add(*StaticText, 1, wxEXPAND|wxALL, 0);
    return sizer;
}

bool Tab::saved_preset_is_dirty() const { return m_presets->saved_is_dirty(); }
void Tab::update_saved_preset_from_current_preset() { m_presets->update_saved_preset_from_current_preset(); }
bool Tab::current_preset_is_dirty() const { return m_presets->current_is_dirty(); }

void TabPrinter::build()
{
    m_presets = &m_preset_bundle->printers;
    m_printer_technology = m_presets->get_selected_preset().printer_technology();

    // For DiffPresetDialog we use options list which is saved in Searcher class.
    // Options for the Searcher is added in the moment of pages creation.
    // So, build first of all printer pages for non-selected printer technology...
    std::string def_preset_name = "- default " + std::string(m_printer_technology == ptSLA ? "FFF" : "SLA") + " -";
    m_config = &m_presets->find_preset(def_preset_name)->config;
    m_printer_technology == ptSLA ? build_fff() : build_sla();
    if (m_printer_technology == ptSLA)
        m_extruders_count_old = 0;// revert this value 

    // ... and than for selected printer technology
    load_initial_data();
    m_printer_technology == ptSLA ? build_sla() : build_fff();
}

static wxString get_info_klipper_string()
{
    return _L("Emitting machine limits to G-code is not supported with Klipper G-code flavor.\n"
              "The option was switched to \"Use for time estimate\".");
}

void TabPrinter::build_fff()
{
    if (!m_pages.empty())
        m_pages.resize(0);
    // to avoid redundant memory allocation / deallocation during extruders count changing
    m_pages.reserve(30);

    auto* nozzle_diameter = dynamic_cast<const ConfigOptionFloats*>(m_config->option("nozzle_diameter"));
    m_initial_extruders_count = m_extruders_count = nozzle_diameter->values.size();
    wxGetApp().sidebar().update_objects_list_extruder_column(m_initial_extruders_count);

    auto* milling_diameter = dynamic_cast<const ConfigOptionFloats*>(m_config->option("milling_diameter"));
    m_initial_milling_count = m_milling_count = milling_diameter->values.size();

    const Preset* parent_preset = m_printer_technology == ptSLA ? nullptr // just for first build, if SLA printer preset is selected 
                                  : m_presets->get_selected_preset_parent();
    m_sys_extruders_count = parent_preset == nullptr ? 0 :
        static_cast<const ConfigOptionFloats*>(parent_preset->config.option("nozzle_diameter"))->values.size();
    m_sys_milling_count = parent_preset == nullptr ? 0 :
        static_cast<const ConfigOptionFloats*>(parent_preset->config.option("milling_diameter"))->values.size();

<<<<<<< HEAD
    append(this->m_pages, create_pages("printer_fff.ui"));
=======
                                    load_config(new_conf);
                                    break;
                                }
                            }
                        }

                        m_preset_bundle->update_compatible(PresetSelectCompatibleType::Never);
                        // Upadte related comboboxes on Sidebar and Tabs
                        Sidebar& sidebar = wxGetApp().plater()->sidebar();
                        for (const Preset::Type& type : {Preset::TYPE_PRINT, Preset::TYPE_FILAMENT}) {
                            sidebar.update_presets(type);
                            wxGetApp().get_tab(type)->update_tab_ui();
                        }
                    }
                }
                else {
                    update_dirty();
                    on_value_change(opt_key, value);
                }
            });
        };

        build_print_host_upload_group(page.get());

        optgroup = page->new_optgroup(L("Firmware"));
        optgroup->append_single_option_line("gcode_flavor");

        option = optgroup->get_option("thumbnails");
        option.opt.full_width = true;
        optgroup->append_single_option_line(option);

        optgroup->append_single_option_line("silent_mode");
        optgroup->append_single_option_line("remaining_times");
        optgroup->append_single_option_line("binary_gcode");

        optgroup->m_on_change = [this](t_config_option_key opt_key, boost::any value) {
            wxTheApp->CallAfter([this, opt_key, value]() {
                if (opt_key == "thumbnails" && m_config->has("thumbnails_format")) {
                    // to backward compatibility we need to update "thumbnails_format" from new "thumbnails"
                    if (const std::string val = boost::any_cast<std::string>(value); !value.empty()) {
                        auto [thumbnails_list, errors] = GCodeThumbnails::make_and_check_thumbnail_list(val);

                        if (errors != enum_bitmask<ThumbnailError>()) {
                            // TRN: First argument is parameter name, the second one is the value.
                            std::string error_str = format(_u8L("Invalid value provided for parameter %1%: %2%"), "thumbnails", val);
                            error_str += GCodeThumbnails::get_error_string(errors);
                            InfoDialog(parent(), _L("G-code flavor is switched"), from_u8(error_str)).ShowModal();
                        }

                        if (!thumbnails_list.empty()) {
                            GCodeThumbnailsFormat old_format = GCodeThumbnailsFormat(m_config->option("thumbnails_format")->getInt());
                            GCodeThumbnailsFormat new_format = thumbnails_list.begin()->first;
                            if (old_format != new_format) {
                                DynamicPrintConfig new_conf = *m_config;

                                auto* opt = m_config->option("thumbnails_format")->clone();
                                opt->setInt(int(new_format));
                                new_conf.set_key_value("thumbnails_format", opt);

                                load_config(new_conf);
                            }
                        }
                    }
                }
                if (opt_key == "silent_mode") {
                    bool val = boost::any_cast<bool>(value);
                    if (m_use_silent_mode != val) {
                        m_rebuild_kinematics_page = true;
                        m_use_silent_mode = val;
                    }
                }
                if (opt_key == "gcode_flavor") {
                    const GCodeFlavor flavor = static_cast<GCodeFlavor>(boost::any_cast<int>(value));
                    bool supports_travel_acceleration = GCodeWriter::supports_separate_travel_acceleration(flavor);
                    bool supports_min_feedrates       = (flavor == gcfMarlinFirmware || flavor == gcfMarlinLegacy);
                    if (supports_travel_acceleration != m_supports_travel_acceleration || supports_min_feedrates != m_supports_min_feedrates) {
                        m_rebuild_kinematics_page = true;
                        m_supports_travel_acceleration = supports_travel_acceleration;
                        m_supports_min_feedrates = supports_min_feedrates;
                    }

                    const bool is_emit_to_gcode = m_config->option("machine_limits_usage")->getInt() == static_cast<int>(MachineLimitsUsage::EmitToGCode);
                    if ((flavor == gcfKlipper && is_emit_to_gcode) || (!m_supports_min_feedrates && m_use_silent_mode)) {
                        DynamicPrintConfig new_conf = *m_config;
                        wxString msg;

                        if (flavor == gcfKlipper && is_emit_to_gcode) {
                            msg = get_info_klipper_string();

                            auto machine_limits_usage = static_cast<ConfigOptionEnum<MachineLimitsUsage>*>(m_config->option("machine_limits_usage")->clone());
                            machine_limits_usage->value = MachineLimitsUsage::TimeEstimateOnly;
                            new_conf.set_key_value("machine_limits_usage", machine_limits_usage);
                        }

                        if (!m_supports_min_feedrates && m_use_silent_mode) {
                            if (!msg.IsEmpty())
                                msg += "\n\n";
                            msg += _L("The selected G-code flavor does not support the machine limitation for Stealth mode.\n"
                                      "Stealth mode will not be applied and will be disabled.");

                            auto silent_mode = static_cast<ConfigOptionBool*>(m_config->option("silent_mode")->clone());
                            silent_mode->value = false;
                            new_conf.set_key_value("silent_mode", silent_mode);
                        }

                        InfoDialog(parent(), _L("G-code flavor is switched"), msg).ShowModal();
                        load_config(new_conf);
                    }
                }
                build_unregular_pages();
                update_dirty();
                on_value_change(opt_key, value);
            });
        };

        optgroup = page->new_optgroup(L("Advanced"));
        optgroup->append_single_option_line("use_relative_e_distances");
        optgroup->append_single_option_line("use_firmware_retraction");
        optgroup->append_single_option_line("use_volumetric_e");
        optgroup->append_single_option_line("variable_layer_height");

    const int gcode_field_height = 15; // 150
    const int notes_field_height = 25; // 250
    page = add_options_page(L("Custom G-code"), "cog");
        optgroup = page->new_optgroup(L("Start G-code"), 0);
        optgroup->m_on_change = [this, &optgroup_title = optgroup->title](const t_config_option_key& opt_key, const boost::any& value) {
            validate_custom_gcode_cb(this, optgroup_title, opt_key, value);
        };
        optgroup->edit_custom_gcode = [this](const t_config_option_key& opt_key) { edit_custom_gcode(opt_key); };
        option = optgroup->get_option("start_gcode");
        option.opt.full_width = true;
        option.opt.is_code = true;
        option.opt.height = 3 * gcode_field_height;//150;
        optgroup->append_single_option_line(option);

        optgroup = page->new_optgroup(L("Start G-Code options"));
        optgroup->append_single_option_line("autoemit_temperature_commands");

        optgroup = page->new_optgroup(L("End G-code"), 0);
        optgroup->m_on_change = [this, &optgroup_title = optgroup->title](const t_config_option_key& opt_key, const boost::any& value) {
            validate_custom_gcode_cb(this, optgroup_title, opt_key, value);
        };
        optgroup->edit_custom_gcode = [this](const t_config_option_key& opt_key) { edit_custom_gcode(opt_key); };
        option = optgroup->get_option("end_gcode");
        option.opt.full_width = true;
        option.opt.is_code = true;
        option.opt.height = 1.75 * gcode_field_height;//150;
        optgroup->append_single_option_line(option);

        optgroup = page->new_optgroup(L("Before layer change G-code"), 0);
        optgroup->m_on_change = [this, &optgroup_title = optgroup->title](const t_config_option_key& opt_key, const boost::any& value) {
            validate_custom_gcode_cb(this, optgroup_title, opt_key, value);
        };
        optgroup->edit_custom_gcode = [this](const t_config_option_key& opt_key) { edit_custom_gcode(opt_key); };
        option = optgroup->get_option("before_layer_gcode");
        option.opt.full_width = true;
        option.opt.is_code = true;
        option.opt.height = gcode_field_height;//150;
        optgroup->append_single_option_line(option);
>>>>>>> a9cbc920


    if (m_unregular_page_pos >= 0) {
        TabPrinter* tab = nullptr;
        if ((tab = dynamic_cast<TabPrinter*>(this)) != nullptr)
            tab->build_unregular_pages(true);
    }

}

void TabPrinter::build_sla()
{
    if (!m_pages.empty())
        m_pages.resize(0);

    append(this->m_pages, create_pages("printer_sla.ui"));

}


void TabPrinter::extruders_count_changed(size_t extruders_count)
{
    bool is_count_changed = false;
    bool is_updated_mm_filament_presets = false;
    if (m_extruders_count != extruders_count) {
        m_extruders_count = extruders_count;
        m_preset_bundle->printers.get_edited_preset().set_num_extruders(extruders_count);
        is_count_changed = is_updated_mm_filament_presets = true;
    }
    else if (m_extruders_count == 1 &&
             m_preset_bundle->project_config.option<ConfigOptionFloats>("wiping_volumes_matrix")->values.size()>1) {
        is_updated_mm_filament_presets = true;
    }

    if (is_updated_mm_filament_presets) {
        m_preset_bundle->update_multi_material_filament_presets();
        m_preset_bundle->update_filaments_compatible(PresetSelectCompatibleType::OnlyIfWasCompatible);
    }


    if (is_count_changed) {
        /* This function should be call in any case because of correct updating/rebuilding
         * of unregular pages of a Printer Settings
         * But now that is only varies extruders & milling, it's not really needed to do bouble-update everytime.
         * It also crate bugs as some gui can't rebuild the tree two times.
         */
        build_unregular_pages(false);

        //propagate change
        on_value_change("extruders_count", (int)extruders_count);
        //update default tool_name => not used, no need to do that
        //ConfigOptionStrings* names = this->m_config->option<ConfigOptionStrings>("tool_name");
        //for (size_t ss = 0; ss < names->values.size(); ss++)
        //    if (names->values[ss] == "")
        //        names->values[ss] = std::to_string(ss);
        //update gui
        wxGetApp().sidebar().update_objects_list_extruder_column(extruders_count);
    }
}

void TabPrinter::milling_count_changed(size_t milling_count)
{
    bool is_count_changed = false;
    if (m_milling_count != milling_count) {
        m_milling_count = milling_count;
        m_preset_bundle->printers.get_edited_preset().set_num_milling(milling_count);
        is_count_changed = true;
    }

    if (is_count_changed) {
        /* This function should be call in any case because of correct updating/rebuilding
         * of unregular pages of a Printer Settings
         */
        build_unregular_pages(false);

        //propagate change
        on_value_change("milling_count", milling_count);
        //wxGetApp().sidebar().update_objects_list_milling_column(milling_count);
    }
}

void TabPrinter::append_option_line_kinematics(ConfigOptionsGroupShp optgroup, const std::string opt_key, const std::string override_sidetext)
{
    Option option = optgroup->get_option_and_register(opt_key, 0);
    if (!override_sidetext.empty()) {
        option.opt.sidetext = override_sidetext;
        option.opt.sidetext_width = override_sidetext.length() + 1;
    }
    Line line = Line{ _(option.opt.full_label), "" };
    option.opt.width = 10;
    line.append_option(option);
    if (m_use_silent_mode
        || m_printer_technology == ptSLA // just for first build, if SLA printer preset is selected 
        ) {
        option = optgroup->get_option_and_register(opt_key, 1);
        if (!override_sidetext.empty()) {
            option.opt.sidetext = override_sidetext;
            option.opt.sidetext_width = override_sidetext.length() + 1;
        }
        option.opt.width = 10;
        line.append_option(option);
    }
    optgroup->append_line(line);
}

PageShp TabPrinter::build_kinematics_page()
{
    PageShp page = create_options_page(L("Machine limits"), "cog");
    ConfigOptionsGroupShp optgroup;
    Line line{ "", "" };
    GCodeFlavor flavor = m_config->option<ConfigOptionEnum<GCodeFlavor>>("gcode_flavor")->value;
    optgroup = page->new_optgroup(_L("Time estimation compensation"));
    if (flavor != gcfMarlinLegacy && flavor != gcfMarlinFirmware) {
        optgroup->append_single_option_line("time_estimation_compensation");
    }
    line = { _L("Flat time compensation"), wxString{""} };
    line.append_option(optgroup->get_option_and_register("time_start_gcode"));
    line.append_option(optgroup->get_option_and_register("time_toolchange"));
    optgroup->append_line(line);
    { // like optgroup->append_single_option_line("time_cost"); but with sidetext_width set
        Option option = optgroup->get_option_and_register("time_cost");
        option.opt.sidetext_width = 8;
        optgroup->append_single_option_line(option);
    }

    optgroup = page->new_optgroup(_L("Machine Limits"));
    optgroup->append_single_option_line("machine_limits_usage");
    line = { "", "" };
    line.full_width = 1;
    line.widget = [this](wxWindow* parent) {
        return description_line_widget(parent, &m_machine_limits_description_line);
    };
    optgroup->append_line(line);
    page->descriptions.push_back("machine_limits");

    //TODO: check that if it's not annoying.
    optgroup->m_on_change = [this](const t_config_option_key& opt_key, boost::any value)
    {
        if (opt_key == "machine_limits_usage" &&
            static_cast<MachineLimitsUsage>(boost::any_cast<int>(value)) == MachineLimitsUsage::EmitToGCode &&
            m_config->option<ConfigOptionEnum<GCodeFlavor>>("gcode_flavor")->value == gcfKlipper)
        {
            DynamicPrintConfig new_conf = *m_config;

            auto machine_limits_usage = static_cast<ConfigOptionEnum<MachineLimitsUsage>*>(m_config->option("machine_limits_usage")->clone());
            machine_limits_usage->value = MachineLimitsUsage::TimeEstimateOnly;

            new_conf.set_key_value("machine_limits_usage", machine_limits_usage);

            InfoDialog(parent(), wxEmptyString, get_info_klipper_string()).ShowModal();
            load_config(new_conf);
        }

        update_dirty();
        update();
    };

    if (m_use_silent_mode) {
        // Legend for OptionsGroups
        optgroup = page->new_optgroup("");
        auto line = Line{ "", "" };

        ConfigOptionDef def;
        def.type = coString;
        def.width = 15;
        def.gui_type = ConfigOptionDef::GUIType::legend;
        def.mode = comAdvancedE | comPrusa;
        def.tooltip = L("Values in this column are for Normal mode");
        def.set_default_value(new ConfigOptionString{ _u8L("Normal").data() });

        auto option = Option(def, "full_power_legend");
        line.append_option(option);

        def.tooltip = L("Values in this column are for Stealth mode");
        def.set_default_value(new ConfigOptionString{ _u8L("Stealth").data() });
        option = Option(def, "silent_legend");
        line.append_option(option);

        optgroup->append_line(line);
    }

    const std::vector<std::string> axes{ "x", "y", "z", "e" };
    optgroup = page->new_optgroup(L("Maximum feedrates"));
    for (const std::string& axis : axes) {
        append_option_line_kinematics(optgroup, "machine_max_feedrate_" + axis);
    }

    optgroup = page->new_optgroup(L("Maximum accelerations"));
    for (const std::string& axis : axes) {
        append_option_line_kinematics(optgroup, "machine_max_acceleration_" + axis);
    }
    append_option_line_kinematics(optgroup, "machine_max_acceleration_extruding");
    append_option_line_kinematics(optgroup, "machine_max_acceleration_retracting");
    append_option_line_kinematics(optgroup, "machine_max_acceleration_travel");

    optgroup = page->new_optgroup(L("Jerk limits"));
<<<<<<< HEAD
    for (const std::string& axis : axes) {
        append_option_line_kinematics(optgroup, "machine_max_jerk_" + axis);
=======
        for (const std::string &axis : axes)	{
            append_option_line(optgroup, "machine_max_jerk_" + axis);
        }

        if (m_supports_min_feedrates) {
            optgroup = page->new_optgroup(L("Minimum feedrates"));
            append_option_line(optgroup, "machine_min_extruding_rate");
            append_option_line(optgroup, "machine_min_travel_rate");
        }

    return page;
}

const std::vector<std::string> extruder_options = {
    "min_layer_height", "max_layer_height", "extruder_offset",
    "retract_length", "retract_lift", "retract_lift_above", "retract_lift_below",
    "retract_speed", "deretract_speed", "retract_restart_extra", "retract_before_travel",
    "retract_layer_change", "wipe", "retract_before_wipe", "travel_ramping_lift",
    "travel_slope", "travel_max_lift", "travel_lift_before_obstacle",
    "retract_length_toolchange", "retract_restart_extra_toolchange",
};

void TabPrinter::build_extruder_pages(size_t n_before_extruders)
{
    for (auto extruder_idx = m_extruders_count_old; extruder_idx < m_extruders_count; ++extruder_idx) {
        //# build page
        const wxString&page_name = wxString::Format("Extruder %d", int(extruder_idx + 1));
        auto           page      = add_options_page(page_name, "funnel", true);
        m_pages.insert(m_pages.begin() + n_before_extruders + extruder_idx, page);

        auto optgroup = page->new_optgroup(L("Size"));
        optgroup->append_single_option_line("nozzle_diameter", "", extruder_idx);

        optgroup->m_on_change = [this, extruder_idx](const t_config_option_key&opt_key, boost::any value)
        {
            const bool is_single_extruder_MM = m_config->opt_bool("single_extruder_multi_material");
            const bool is_nozzle_diameter_changed = opt_key.find_first_of("nozzle_diameter") != std::string::npos;

            if (is_single_extruder_MM && m_extruders_count > 1 && is_nozzle_diameter_changed)
            {
                SuppressBackgroundProcessingUpdate sbpu;
                const double new_nd = boost::any_cast<double>(value);
                std::vector<double> nozzle_diameters = static_cast<const ConfigOptionFloats*>(m_config->option("nozzle_diameter"))->values;

                // if value was changed
                if (fabs(nozzle_diameters[extruder_idx == 0 ? 1 : 0] - new_nd) > EPSILON)
                {
                    const wxString msg_text = _L("This is a single extruder multimaterial printer, diameters of all extruders "
                                                 "will be set to the new value. Do you want to proceed?");
                    //wxMessageDialog dialog(parent(), msg_text, _(L("Nozzle diameter")), wxICON_WARNING | wxYES_NO);
                    MessageDialog dialog(parent(), msg_text, _L("Nozzle diameter"), wxICON_WARNING | wxYES_NO);

                    DynamicPrintConfig new_conf = *m_config;
                    if (dialog.ShowModal() == wxID_YES) {
                        for (size_t i = 0; i < nozzle_diameters.size(); i++) {
                            if (i==extruder_idx)
                                continue;
                            nozzle_diameters[i] = new_nd;
                        }
                    }
                    else
                        nozzle_diameters[extruder_idx] = nozzle_diameters[extruder_idx == 0 ? 1 : 0];

                    new_conf.set_key_value("nozzle_diameter", new ConfigOptionFloats(nozzle_diameters));
                    load_config(new_conf);
                }
            }

            if (is_nozzle_diameter_changed) {
                if (extruder_idx == 0)
                    // Mark the print & filament enabled if they are compatible with the currently selected preset.
                    // If saving the preset changes compatibility with other presets, keep the now incompatible dependent presets selected, however with a "red flag" icon showing that they are no more compatible.
                    m_preset_bundle->update_compatible(PresetSelectCompatibleType::Never);
                else
                    m_preset_bundle->update_filaments_compatible(PresetSelectCompatibleType::Never, extruder_idx);
            }

            update_dirty();
            update();
        };

        optgroup = page->new_optgroup(L("Preview"));

        auto reset_to_filament_color = [this, extruder_idx](wxWindow*parent) {
            ScalableButton* btn = new ScalableButton(parent, wxID_ANY, "undo", _L("Reset to Filament Color"),
                                                     wxDefaultSize, wxDefaultPosition, wxBU_LEFT | wxBU_EXACTFIT);
            btn->SetFont(wxGetApp().normal_font());
            btn->SetSize(btn->GetBestSize());
            auto sizer = new wxBoxSizer(wxHORIZONTAL);
            sizer->Add(btn);

            btn->Bind(wxEVT_BUTTON, [this, extruder_idx](wxCommandEvent&e)
            {
                std::vector<std::string> colors = static_cast<const ConfigOptionStrings*>(m_config->option("extruder_colour"))->values;
                colors[extruder_idx]            = "";

                DynamicPrintConfig new_conf = *m_config;
                new_conf.set_key_value("extruder_colour", new ConfigOptionStrings(colors));
                load_config(new_conf);

                update_dirty();
                update();
            });

            parent->Bind(wxEVT_UPDATE_UI, [this, extruder_idx](wxUpdateUIEvent& evt) {
                evt.Enable(!static_cast<const ConfigOptionStrings*>(m_config->option("extruder_colour"))->values[extruder_idx].empty());
            }, btn->GetId());

            return sizer;
        };
        Line line = optgroup->create_single_option_line("extruder_colour", "", extruder_idx);
        line.append_widget(reset_to_filament_color);
        optgroup->append_line(line);

        optgroup = page->new_optgroup("");

        auto copy_settings_btn = 
        line            = { "", ""};
        line.full_width = 1;
        line.widget = [this, extruder_idx](wxWindow* parent) {
            ScalableButton* btn = new ScalableButton(parent, wxID_ANY, "copy", _L("Apply below setting to other extruders"),
                                                     wxDefaultSize, wxDefaultPosition, wxBU_LEFT | wxBU_EXACTFIT);
            auto sizer = new wxBoxSizer(wxHORIZONTAL);
            sizer->Add(btn);

            btn->Bind(wxEVT_BUTTON, [this, extruder_idx](wxCommandEvent& e) {
                DynamicPrintConfig new_conf = *m_config;

                for (const std::string& opt : extruder_options) {
                    const ConfigOption* other_opt = m_config->option(opt);
                    for (size_t extruder = 0; extruder < m_extruders_count; ++extruder) {
                        if (extruder == extruder_idx)
                            continue;
                        static_cast<ConfigOptionVectorBase*>(new_conf.option(opt, false))->set_at(other_opt, extruder, extruder_idx);
                    }
                }
                load_config(new_conf);

                update_dirty();
                update();
            });

            auto has_changes = [this]() {
                auto dirty_options = m_presets->current_dirty_options(true);
#if 1
                dirty_options.erase(std::remove_if(dirty_options.begin(), dirty_options.end(), 
                    [](const std::string& opt) { return opt.find("extruder_colour") != std::string::npos || opt.find("nozzle_diameter") != std::string::npos; }), dirty_options.end());
                return !dirty_options.empty();
#else
                // if we wont to apply enable status for each extruder separately
                for (const std::string& opt : extruder_options)
                    if (std::find(dirty_options.begin(), dirty_options.end(), opt+"#"+std::to_string(extruder_idx)) != dirty_options.end())
                        return true;
                return false;
#endif
            };

            parent->Bind(wxEVT_UPDATE_UI, [this, has_changes](wxUpdateUIEvent& evt) {
                evt.Enable(m_extruders_count > 1 && has_changes());
            }, btn->GetId());

            return sizer;
        };
        optgroup->append_line(line);

        optgroup = page->new_optgroup(L("Layer height limits"));
        optgroup->append_single_option_line("min_layer_height", "", extruder_idx);
        optgroup->append_single_option_line("max_layer_height", "", extruder_idx);

        optgroup = page->new_optgroup(L("Position (for multi-extruder printers)"));
        optgroup->append_single_option_line("extruder_offset", "", extruder_idx);

        optgroup = page->new_optgroup(L("Travel lift"));
        optgroup->append_single_option_line("retract_lift", "", extruder_idx);
        optgroup->append_single_option_line("travel_ramping_lift", "", extruder_idx);
        optgroup->append_single_option_line("travel_max_lift", "", extruder_idx);
        optgroup->append_single_option_line("travel_slope", "", extruder_idx);
        optgroup->append_single_option_line("travel_lift_before_obstacle", "", extruder_idx);

        line = { L("Only lift"), "" };
        line.append_option(optgroup->get_option("retract_lift_above", extruder_idx));
        line.append_option(optgroup->get_option("retract_lift_below", extruder_idx));
        optgroup->append_line(line);

        optgroup = page->new_optgroup(L("Retraction"));
        optgroup->append_single_option_line("retract_length", "", extruder_idx);
        optgroup->append_single_option_line("retract_speed", "", extruder_idx);
        optgroup->append_single_option_line("deretract_speed", "", extruder_idx);
        optgroup->append_single_option_line("retract_restart_extra", "", extruder_idx);
        optgroup->append_single_option_line("retract_before_travel", "", extruder_idx);
        optgroup->append_single_option_line("retract_layer_change", "", extruder_idx);
        optgroup->append_single_option_line("wipe", "", extruder_idx);
        optgroup->append_single_option_line("retract_before_wipe", "", extruder_idx);

        optgroup = page->new_optgroup(L("Retraction when tool is disabled (advanced settings for multi-extruder setups)"));
        optgroup->append_single_option_line("retract_length_toolchange", "", extruder_idx);
        optgroup->append_single_option_line("retract_restart_extra_toolchange", "", extruder_idx);
>>>>>>> a9cbc920
    }

    optgroup = page->new_optgroup(L("Minimum feedrates"));
    append_option_line_kinematics(optgroup, "machine_min_extruding_rate");
    append_option_line_kinematics(optgroup, "machine_min_travel_rate");
    return page;
}

/* Previous name build_extruder_pages().
 *
 * This function was renamed because of now it implements not just an extruder pages building,
 * but "Machine limits" and "Single extruder MM setup" too
 * (These pages can changes according to the another values of a current preset)
 * */
void TabPrinter::build_unregular_pages(bool from_initial_build/* = false*/)
{
    size_t		n_before_extruders = m_unregular_page_pos;			//	Count of pages before Extruder pages
    bool changed = false;
    GCodeFlavor flavor = m_config->option<ConfigOptionEnum<GCodeFlavor>>("gcode_flavor")->value;

    /* ! Freeze/Thaw in this function is needed to avoid call OnPaint() for erased pages
     * and be cause of application crash, when try to change Preset in moment,
     * when one of unregular pages is selected.
     *  */
    Freeze();

    // Add/delete Kinematics page
    size_t kinematic_page_id = 0;
    for (size_t i = 0; i < m_pages.size(); ++i) { // first make sure it's not there already
        if (m_pages[i]->title().find(L("Machine limits")) != std::string::npos) {
            if (m_rebuild_kinematics_page)
                m_pages.erase(m_pages.begin() + i);
            else
                kinematic_page_id = i;
            n_before_extruders = i;
            break;
        }
    }

    if (kinematic_page_id < n_before_extruders) {
        auto page = build_kinematics_page();
        changed = true;
        m_rebuild_kinematics_page = false;
        m_pages.insert(m_pages.begin() + n_before_extruders, page);
    }

    n_before_extruders++; // kinematic page is always here

    if (m_has_single_extruder_MM_page && (!m_config->opt_bool("single_extruder_multi_material") || m_extruders_count == 1))
    {
        // if we have a single extruder MM setup, add a page with configuration options:
        for (size_t i = 0; i < m_pages.size(); ++i) // first make sure it's not there already
            if (m_pages[i]->title().find(L("Single extruder MM setup")) != std::string::npos) {
                m_pages.erase(m_pages.begin() + i);
                changed = true;
                break;
            }
        m_has_single_extruder_MM_page = false;
    }
    if (m_extruders_count > 1 && m_config->opt_bool("single_extruder_multi_material") && !m_has_single_extruder_MM_page) {
        // create a page, but pretend it's an extruder page, so we can add it to m_pages ourselves
        PageShp page = create_options_page(L("Single extruder MM setup"), "printer");
        ConfigOptionsGroupShp optgroup = page->new_optgroup(L("Single extruder multimaterial parameters"));
        optgroup->append_single_option_line("cooling_tube_retraction");
        optgroup->append_single_option_line("cooling_tube_length");
        optgroup->append_single_option_line("parking_pos_retraction");
        optgroup->append_single_option_line("extra_loading_move");
        optgroup->append_single_option_line("high_current_on_filament_swap");
        optgroup = page->new_optgroup(_(L("Advanced wipe tower purge volume calculs")));
        optgroup->append_single_option_line("wipe_advanced");
        optgroup->append_single_option_line("wipe_advanced_nozzle_melted_volume");
        optgroup->append_single_option_line("wipe_advanced_multiplier");
        optgroup->append_single_option_line("wipe_advanced_algo");
        m_pages.insert(m_pages.begin() + n_before_extruders, page);
        m_has_single_extruder_MM_page = true;
        changed = true;
    }
    if(m_has_single_extruder_MM_page)
        n_before_extruders++;

    // Build missed extruder pages
    for (size_t extruder_idx = m_extruders_count_old; extruder_idx < m_extruders_count; ++extruder_idx) {
        std::vector<PageShp> pages = this->create_pages("extruder.ui", extruder_idx);
        assert(pages.size() == 1);
        if (m_pages.size() > n_before_extruders + 1)
            m_pages.insert(m_pages.begin() + n_before_extruders + extruder_idx, pages[0]);
        changed = true;
    }
    // # remove extra pages
    if (m_extruders_count < m_extruders_count_old) {
        m_pages.erase(m_pages.begin() + n_before_extruders + m_extruders_count,
            m_pages.begin() + n_before_extruders + m_extruders_count_old);
        changed = true;
    }
    m_extruders_count_old = m_extruders_count;

    // Build missed milling pages
    for (size_t milling_idx = m_milling_count_old; milling_idx < m_milling_count; ++milling_idx) {
        std::vector<PageShp> pages = this->create_pages("milling.ui", milling_idx);
        assert(pages.size() == 1);
        if (m_pages.size() > n_before_extruders + 1)
            m_pages.insert(m_pages.begin() + n_before_extruders + m_extruders_count + milling_idx, pages[0]);
        changed = true;

    }
    // # remove extra pages
    if (m_milling_count < m_milling_count_old) {
        m_pages.erase(m_pages.begin() + n_before_extruders + m_extruders_count + m_milling_count,
            m_pages.begin() + n_before_extruders + m_extruders_count + m_milling_count_old);
        changed = true;
    }
    m_milling_count_old = m_milling_count;

    Thaw();

    if(changed)

    if (from_initial_build && m_printer_technology == ptSLA)
        return; // next part of code is no needed to execute at this moment

    rebuild_page_tree();

    // Reload preset pages with current configuration values
    reload_config();
}

// this gets executed after preset is loaded and before GUI fields are updated
void TabPrinter::on_preset_loaded()
{
    // update the extruders count field
    auto   *nozzle_diameter = dynamic_cast<const ConfigOptionFloats*>(m_config->option("nozzle_diameter"));
    size_t extruders_count = nozzle_diameter->values.size();
    // update the GUI field according to the number of nozzle diameters supplied
    extruders_count_changed(extruders_count);

    //same for milling
    auto* milling_diameter = dynamic_cast<const ConfigOptionFloats*>(m_config->option("milling_diameter"));
    size_t milling_count = milling_diameter->values.size();
    milling_count_changed(milling_count);
}

void TabPrinter::update_pages()
{
    // update m_pages ONLY if printer technology is changed
    const PrinterTechnology new_printer_technology = m_presets->get_edited_preset().printer_technology();
    if (new_printer_technology == m_printer_technology)
        return;

    //clear all active pages before switching
    clear_pages();

    // set m_pages to m_pages_(technology before changing)
    m_printer_technology == ptFFF ? m_pages.swap(m_pages_fff) : m_pages.swap(m_pages_sla);

    // build Tab according to the technology, if it's not exist jet OR
    // set m_pages_(technology after changing) to m_pages
    // m_printer_technology will be set by Tab::load_current_preset()
    if (new_printer_technology == ptFFF)
    {
        if (m_pages_fff.empty())
        {
            build_fff();
            if (m_extruders_count > 1)
            {
                m_preset_bundle->update_multi_material_filament_presets();
                m_preset_bundle->update_filaments_compatible(PresetSelectCompatibleType::OnlyIfWasCompatible);
                on_value_change("extruders_count", int32_t(m_extruders_count));
            }
        }
        else
            m_pages.swap(m_pages_fff);

         wxGetApp().sidebar().update_objects_list_extruder_column(m_extruders_count);
    }
    else
        m_pages_sla.empty() ? build_sla() : m_pages.swap(m_pages_sla);

    rebuild_page_tree();
}

void TabPrinter::reload_config()
{
    Tab::reload_config();

    // "extruders_count" doesn't update from the update_config(),
    // so update it implicitly
    if (m_active_page && m_active_page->get_field("extruders_count"))
        m_active_page->set_value("extruders_count", int(m_extruders_count));
    if (m_active_page && m_active_page->get_field("milling_count"))
        m_active_page->set_value("milling_count", int(m_milling_count));
}

void TabPrinter::activate_selected_page(std::function<void()> throw_if_canceled)
{
    Tab::activate_selected_page(throw_if_canceled);

    // "extruders_count" doesn't update from the update_config(),
    // so update it implicitly
    if (m_active_page && m_active_page->get_field("extruders_count"))
        m_active_page->set_value("extruders_count", int(m_extruders_count));
    if (m_active_page && m_active_page->get_field("milling_count"))
        m_active_page->set_value("milling_count", int(m_milling_count));
}

void TabPrinter::clear_pages()
{
    Tab::clear_pages();

    m_machine_limits_description_line           = nullptr;
    m_fff_print_host_upload_description_line    = nullptr;
    m_sla_print_host_upload_description_line    = nullptr;
}

void TabPrinter::toggle_options()
{
    if (!m_active_page || m_presets->get_edited_preset().printer_technology() != ptFFF)
        return;

    const DynamicPrintConfig& print_config = m_preset_bundle->fff_prints.get_edited_preset().config;
    const DynamicPrintConfig& filament_config = m_preset_bundle->filaments.get_edited_preset().config;
    const DynamicPrintConfig& printer_config = m_preset_bundle->printers.get_edited_preset().config;

    // Print config values
    DynamicPrintConfig full_print_config;
    full_print_config.apply(print_config);
    full_print_config.apply(filament_config);
    full_print_config.apply(printer_config);

    bool have_multiple_extruders = m_extruders_count > 1;
    toggle_option("toolchange_gcode", have_multiple_extruders);
    toggle_option("single_extruder_multi_material", have_multiple_extruders);

    //thumbnails
    toggle_option("thumbnails_color", m_config->opt_bool("thumbnails_custom_color"));
    const ConfigOptionEnum<GCodeThumbnailsFormat>* thumbnails_format = m_config->option<ConfigOptionEnum<GCodeThumbnailsFormat>>("thumbnails_format");
    if (thumbnails_format) {
        toggle_option("thumbnails_end_file", thumbnails_format->value != (GCodeThumbnailsFormat::BIQU));
        toggle_option("thumbnails_tag_format", thumbnails_format->value != (GCodeThumbnailsFormat::BIQU));
    }

    //firmware
    toggle_option("remaining_times_type", m_config->opt_bool("remaining_times"));
	
    toggle_option("arc_fitting_tolerance", m_config->option("arc_fitting")->get_int() != int(ArcFittingType::Disabled));

    auto flavor = m_config->option<ConfigOptionEnum<GCodeFlavor>>("gcode_flavor")->value;
    bool is_marlin_flavor = flavor == gcfMarlinLegacy || flavor == gcfMarlinFirmware;
    // Disable silent mode for non-marlin firmwares.
    toggle_option("silent_mode", is_marlin_flavor);

    if (m_last_gcode_flavor != uint8_t(m_config->option<ConfigOptionEnum<GCodeFlavor>>("gcode_flavor")->value)) {
        m_last_gcode_flavor = uint8_t(m_config->option<ConfigOptionEnum<GCodeFlavor>>("gcode_flavor")->value);
        m_rebuild_kinematics_page = true;
    }

    if (m_use_silent_mode != (m_last_gcode_flavor == gcfMarlinLegacy || m_last_gcode_flavor == gcfMarlinFirmware) && m_config->opt_bool("silent_mode")) {
        m_rebuild_kinematics_page = true;
        m_use_silent_mode = (m_last_gcode_flavor == gcfMarlinLegacy || m_last_gcode_flavor == gcfMarlinFirmware) && m_config->opt_bool("silent_mode");
    }

    wxString extruder_number;
    long val;
    if (m_active_page->title().StartsWith("Extruder ", &extruder_number) && extruder_number.ToLong(&val) &&
        val > 0 && (size_t)val <= m_extruders_count)
    {
        size_t i = size_t(val) - 1;
        bool have_retract_length = m_config->opt_float("retract_length", i) > 0;
        const bool ramping_lift = m_config->opt_bool("travel_ramping_lift", i);
        const bool lifts_z = (ramping_lift && m_config->opt_float("travel_max_lift", i) > 0)
                          || (! ramping_lift && m_config->opt_float("retract_lift", i) > 0);

        toggle_option("travel_max_lift", ramping_lift, i);
        toggle_option("travel_slope", ramping_lift, i);
        toggle_option("retract_lift", ! ramping_lift, i); // now possible outside retraction

        // when using firmware retraction, firmware decides retraction length
        bool use_firmware_retraction = m_config->opt_bool("use_firmware_retraction");
        toggle_option("retract_length", !use_firmware_retraction, i);

        // retraction only if have retraction length or we're using firmware retraction
        bool retraction = (have_retract_length || use_firmware_retraction);

        
        // user can customize travel length if we have retraction length or we"re using
        // firmware retraction
        toggle_option("retract_before_travel", have_retract_length || use_firmware_retraction, i);
        
        // user can customize other retraction options if retraction is enabled
        std::vector<std::string> vec = {"retract_layer_change" };
        // now possible outside retraction
        // for (auto el : vec) {
            // toggle_option(el, retraction, i);
        // }

        bool has_lift = /*retraction &&  now possible outside retraction */ m_config->opt_float("retract_lift", i) > 0;
        // retract lift above / below only applies if using retract lift
        vec.resize(0);
        vec = { "retract_lift_above", "retract_lift_below", "retract_lift_top", "retract_lift_first_layer", "retract_lift_before_travel"};
        for (auto el : vec) {
            toggle_option(el, has_lift, i);
        }

        // some options only apply when not using firmware retraction
        vec.resize(0);
        vec = { "retract_speed", "deretract_speed", "retract_before_wipe", "retract_restart_extra", "wipe", "wipe_speed" , "wipe_only_crossing"};
        for (auto el : vec) {
            toggle_option(el, retraction && !use_firmware_retraction, i);
        }

        bool wipe = m_config->opt_bool("wipe", i) && have_retract_length;
        vec.resize(0);
        vec = { "retract_before_wipe", "wipe_only_crossing", "wipe_speed" };
        for (auto el : vec) {
            toggle_option(el, wipe, i);
        }

        // wipe_only_crossing can only work if avoid_crossing_perimeters
        toggle_option("wipe_only_crossing", full_print_config.opt_bool("avoid_crossing_perimeters"), i);

        if (use_firmware_retraction && wipe) {
            //wxMessageDialog dialog(parent(),
            MessageDialog dialog(parent(),
                _(L("The Wipe option is not available when using the Firmware Retraction mode.\n"
                    "\nShall I disable it in order to enable Firmware Retraction?")),
                _(L("Firmware Retraction")), wxICON_WARNING | wxYES | wxNO);

            DynamicPrintConfig new_conf = *m_config;
            if (dialog.ShowModal() == wxID_YES) {
                auto wipe = static_cast<ConfigOptionBools*>(m_config->option("wipe")->clone());
                for (size_t w = 0; w < wipe->values.size(); w++)
                    wipe->values[w] = false;
                new_conf.set_key_value("wipe", wipe);
            } else {
                new_conf.set_key_value("use_firmware_retraction", new ConfigOptionBool(false));
            }
            load_config(new_conf);
        }

        toggle_option("travel_lift_before_obstacle", ramping_lift, i);

        toggle_option("retract_length_toolchange", have_multiple_extruders, i);

        bool toolchange_retraction = m_config->opt_float("retract_length_toolchange", i) > 0;
        Field *field = get_field("retract_restart_extra_toolchange", i);
        if (field)
            field->toggle(have_multiple_extruders && toolchange_retraction);
    }
    if (m_has_single_extruder_MM_page) {
        bool have_advanced_wipe_volume = m_config->opt_bool("wipe_advanced");
        for (auto el : { "wipe_advanced_nozzle_melted_volume", "wipe_advanced_multiplier", "wipe_advanced_algo" }) {
            Field *field = get_field(el);
            if (field)
                field->toggle(have_advanced_wipe_volume);
        }
    }

    if (std::find(m_active_page->descriptions.begin(), m_active_page->descriptions.end(), "machine_limits") != m_active_page->descriptions.end() && m_machine_limits_description_line) {

        const auto *machine_limits_usage = m_config->option<ConfigOptionEnum<MachineLimitsUsage>>("machine_limits_usage");
        bool enabled = machine_limits_usage->value != MachineLimitsUsage::Ignore;
        bool silent_mode = (m_last_gcode_flavor == gcfMarlinLegacy || m_last_gcode_flavor == gcfMarlinFirmware) && m_config->opt_bool("silent_mode");
        int  max_field = silent_mode ? 2 : 1;
        for (const std::string &opt : Preset::machine_limits_options())
            for (int i = 0; i < max_field; ++i)
                toggle_option(opt, enabled, i);

        update_machine_limits_description(machine_limits_usage->value);
    }

    //z step checks
    double z_step = m_config->opt_float("z_step");
    if(z_step > 0){
        int64_t z_step_Mlong = (int64_t)(z_step * 1000000.);
        DynamicPrintConfig new_conf;
        bool has_changed = false;
        const std::vector<double>& nozzle_diameters = m_config->option<ConfigOptionFloats>("nozzle_diameter")->values;
        const std::vector<FloatOrPercent>& min_layer_height = m_config->option<ConfigOptionFloatsOrPercents>("min_layer_height")->values;
        for (int i = 0; i < min_layer_height.size(); i++) {
            if(!min_layer_height[i].percent)
                if (min_layer_height[i].value != 0 && (int64_t)(min_layer_height[i].value * 1000000.) % z_step_Mlong != 0) {
                    if (!has_changed)
                        new_conf = *m_config;
                    new_conf.option<ConfigOptionFloatsOrPercents>("min_layer_height")->values[i].value = std::max(z_step, Slic3r::check_z_step(min_layer_height[i].value, z_step));
                    has_changed = true;
                }
        }
        std::vector<FloatOrPercent> max_layer_height = m_config->option<ConfigOptionFloatsOrPercents>("max_layer_height")->values;
        for (int i = 0; i < max_layer_height.size(); i++) {
            if (!max_layer_height[i].percent)
                if ((int64_t)(max_layer_height[i].value * 1000000.) % z_step_Mlong != 0) {
                    if (!has_changed)
                        new_conf = *m_config;
                    new_conf.option<ConfigOptionFloatsOrPercents>("max_layer_height")->values[i].value = std::max(z_step, Slic3r::check_z_step(max_layer_height[i].value, z_step));
                    has_changed = true;
                }
        }
        if (has_changed) {
            load_config(new_conf);
        }
    }
}

void TabPrinter::update()
{
    m_update_cnt++;
    m_presets->get_edited_preset().printer_technology() == ptFFF ? update_fff() : update_sla();
    m_update_cnt--;

    update_description_lines();
    Layout();

    if (m_update_cnt == 0)
        wxGetApp().mainframe->on_config_changed(m_config);
}

void TabPrinter::update_fff()
{
    if (m_use_silent_mode != m_config->opt_bool("silent_mode")) {
        m_rebuild_kinematics_page = true;
        m_use_silent_mode = m_config->opt_bool("silent_mode");
    }

    // not used
    //const auto flavor = m_config->option<ConfigOptionEnum<GCodeFlavor>>("gcode_flavor")->value;
    //bool supports_travel_acceleration = (flavor == gcfMarlinFirmware || flavor == gcfRepRap);
    //bool supports_min_feedrates = (flavor == gcfMarlinFirmware || flavor == gcfMarlinLegacy);
    //if (m_supports_travel_acceleration != supports_travel_acceleration || m_supports_min_feedrates != supports_min_feedrates) {
    //    m_rebuild_kinematics_page = true;
    //    m_supports_travel_acceleration = supports_travel_acceleration;
    //    m_supports_min_feedrates = supports_min_feedrates;
    //}
    //
    //const bool is_emit_to_gcode = m_config->option("machine_limits_usage")->getInt() == static_cast<int>(MachineLimitsUsage::EmitToGCode);
    //if ((flavor == gcfKlipper && is_emit_to_gcode) || (!m_supports_min_feedrates && m_use_silent_mode)) {
    //    DynamicPrintConfig new_conf = *m_config;
    //    wxString           msg;

    //    if (flavor == gcfKlipper && is_emit_to_gcode) {
    //        msg = get_info_klipper_string();

    //        auto machine_limits_usage = static_cast<ConfigOptionEnum<MachineLimitsUsage> *>(
    //            m_config->option("machine_limits_usage")->clone());
    //        machine_limits_usage->value = MachineLimitsUsage::TimeEstimateOnly;
    //        new_conf.set_key_value("machine_limits_usage", machine_limits_usage);
    //    }

    //    if (!m_supports_min_feedrates && m_use_silent_mode) {
    //        if (!msg.IsEmpty())
    //            msg += "\n\n";
    //        msg += _L("The selected G-code flavor does not support the machine limitation for Stealth mode.\n"
    //                  "Stealth mode will not be applied and will be disabled.");

    //        auto silent_mode   = static_cast<ConfigOptionBool *>(m_config->option("silent_mode")->clone());
    //        silent_mode->value = false;
    //        new_conf.set_key_value("silent_mode", silent_mode);
    //    }

    //    InfoDialog(parent(), _L("G-code flavor is switched"), msg).ShowModal();
    //    load_config(new_conf);
    //}

    toggle_options();
}

void TabPrinter::update_sla()
{ ; }

void Tab::update_ui_items_related_on_parent_preset(const Preset* selected_preset_parent)
{
    m_is_default_preset = selected_preset_parent != nullptr && selected_preset_parent->is_default;

    m_bmp_non_system = selected_preset_parent ? &m_bmp_value_unlock : &m_bmp_white_bullet;
    m_ttg_non_system = selected_preset_parent ? &m_ttg_value_unlock : &m_ttg_white_bullet_ns;
    m_tt_non_system  = selected_preset_parent ? &m_tt_value_unlock  : &m_ttg_white_bullet_ns;
    m_tt_non_system_script = selected_preset_parent ? &m_tt_value_unlock_script : &m_ttg_white_bullet_ns;
}

// Initialize the UI from the current preset
void Tab::load_current_preset()
{
    const Preset& preset = m_presets->get_edited_preset();

    update_btns_enabling();

    update();
    if (type() == Slic3r::Preset::TYPE_PRINTER) {
        // For the printer profile, generate the extruder pages.
        if (preset.printer_technology() == ptFFF)
            on_preset_loaded();
        else
            wxGetApp().sidebar().update_objects_list_extruder_column(1);
    }
    // Reload preset pages with the new configuration values.
    reload_config();

    update_ui_items_related_on_parent_preset(m_presets->get_selected_preset_parent());


    // apply duplicate_distance for print preset
    if (type() == Preset::TYPE_FFF_PRINT || type() == Preset::TYPE_SLA_PRINT) {
        wxGetApp().mainframe->plater()->canvas3D()->set_arrange_settings(m_presets->get_edited_preset().config, m_presets->get_edited_preset().printer_technology());
    }

//	m_undo_to_sys_btn->Enable(!preset.is_default);

#if 0
    // use CallAfter because some field triggers schedule on_change calls using CallAfter,
    // and we don't want them to be called after this update_dirty() as they would mark the
    // preset dirty again
    // (not sure this is true anymore now that update_dirty is idempotent)
    wxTheApp->CallAfter([this]
#endif
    {
        // checking out if this Tab exists till this moment
        if (!wxGetApp().checked_tab(this))
            return;
        update_tab_ui();

        // update show/hide tabs
        //merill note: this is a bit of anti-inheritance pattern
        if (type() == Slic3r::Preset::TYPE_PRINTER) {
            const PrinterTechnology printer_technology = m_presets->get_edited_preset().printer_technology();
            const PrinterTechnology old_printer_technology = static_cast<TabPrinter*>(this)->m_printer_technology;
            if (printer_technology != old_printer_technology)
            {
                // The change of the technology requires to remove some of unrelated Tabs
                // During this action, wxNoteBook::RemovePage invoke wxEVT_NOTEBOOK_PAGE_CHANGED
                // and as a result a function select_active_page() is called fron Tab::OnActive()
                // But we don't need it. So, to avoid activation of the page, set m_active_page to NULL 
                // till unusable Tabs will be deleted
                Page* tmp_page = m_active_page;
                m_active_page = nullptr;
                for (auto tab : wxGetApp().tabs_list) {
                    if (tab->type() == Preset::TYPE_PRINTER) { // Printer tab shouln't be swapped
                        int cur_selection = wxGetApp().tab_panel()->GetSelection();
#ifdef _USE_CUSTOM_NOTEBOOK
                        //update icon
                        int icon_size = 0;
                        try {
                            icon_size = atoi(wxGetApp().app_config->get("tab_icon_size").c_str());
                        }
                        catch (std::exception e) {}
                        if (icon_size > 0) {
                            Notebook* notebook = dynamic_cast<Notebook*>(wxGetApp().tab_panel());
                            notebook->SetPageImage(notebook->FindFirstBtPage(tab), tab->icon_name(icon_size, printer_technology), icon_size);
                        }
#endif
                        if (cur_selection != 0)
                            wxGetApp().tab_panel()->SetSelection(wxGetApp().tab_panel()->GetPageCount() - 1);
                        continue;
                    }
                    if (tab->supports_printer_technology(printer_technology))
                    {
                        //search the other one to be replaced
                        for (auto tab_old : wxGetApp().tabs_list) {
                            if ((tab->type() & Preset::TYPE_TAB) == (tab_old->type() & Preset::TYPE_TAB) && tab_old->supports_printer_technology(old_printer_technology) ) {
                                wxGetApp().mainframe->change_tab(tab_old, tab);
//#ifdef _MSW_DARK_MODE // maybe it's needed???
//                        if (!wxGetApp().tabs_as_menu()) {
//                            std::string bmp_name = tab->type() == Slic3r::Preset::TYPE_FFF_FILAMENT      ? "spool" :
//                                                   tab->type() == Slic3r::Preset::TYPE_SLA_MATERIAL  ? "resin" : "cog";
//                            tab->Hide(); // #ys_WORKAROUND : Hide tab before inserting to avoid unwanted rendering of the tab
//                            dynamic_cast<Notebook*>(wxGetApp().tab_panel())->InsertBtPage(wxGetApp().tab_panel()->FindPage(this), tab, tab->title(), bmp_name);
//                        }
//                        else
//#                            
                            }
                        }
                    }
                }
                //wxGetApp().mainframe->update_layout();
                static_cast<TabPrinter*>(this)->m_printer_technology = printer_technology;
                m_active_page = tmp_page;
//#ifdef _MSW_DARK_MODE // change_tab already call update_icon, no need to re-do it here.
//                if (!wxGetApp().tabs_as_menu())
//                    dynamic_cast<Notebook*>(wxGetApp().tab_panel())->SetPageImage(wxGetApp().tab_panel()->FindPage(this), printer_technology == ptFFF ? "printer" : "sla_printer");
//#endif
            }
            on_presets_changed();
            if (printer_technology == ptFFF) {
                static_cast<TabPrinter*>(this)->m_initial_extruders_count = static_cast<const ConfigOptionFloats*>(m_presets->get_selected_preset().config.option("nozzle_diameter"))->values.size(); //static_cast<TabPrinter*>(this)->m_extruders_count;
                const Preset* parent_preset = m_presets->get_selected_preset_parent();
                static_cast<TabPrinter*>(this)->m_sys_extruders_count = parent_preset == nullptr ? 0 :
                    static_cast<const ConfigOptionFloats*>(parent_preset->config.option("nozzle_diameter"))->values.size();
                static_cast<TabPrinter*>(this)->m_initial_milling_count = static_cast<TabPrinter*>(this)->m_milling_count;
                static_cast<TabPrinter*>(this)->m_sys_milling_count = parent_preset == nullptr ? 0 :
                    static_cast<const ConfigOptionFloats*>(parent_preset->config.option("milling_diameter"))->values.size();
            }
        }
        else {
            on_presets_changed();
            if ((type() & Preset::TYPE_PRINT1) != 0)
                update_frequently_changed_parameters();

            //update width/spacing links
            if (type() == Preset::TYPE_FFF_PRINT) {
                //verify that spacings are set
                if (m_config && !m_config->update_phony({
                        &wxGetApp().preset_bundle->prints(wxGetApp().plater()->printer_technology()).get_edited_preset().config,
                        &wxGetApp().preset_bundle->materials(wxGetApp().plater()->printer_technology()).get_edited_preset().config,
                        &wxGetApp().preset_bundle->printers.get_edited_preset().config
                    }).empty()) {
                    update_dirty(); // will call on_presets_changed() again
                    reload_config();
                }
            }
        }

        m_opt_status_value = (m_presets->get_selected_preset_parent() ? osSystemValue : 0) | osInitValue;
        init_options_list();
        update_visibility();
        update_changed_ui();
    }
#if 0
    );
#endif
}

//Regerenerate content of the page tree.
void Tab::rebuild_page_tree()
{
    // get label of the currently selected item
    const auto sel_item = m_treectrl->GetSelection();
    const auto selected = sel_item ? m_treectrl->GetItemText(sel_item) : "";
    const auto rootItem = m_treectrl->GetRootItem();

    wxTreeItemId item;

    // Delete/Append events invoke wxEVT_TREE_SEL_CHANGED event.
    // To avoid redundant clear/activate functions call
    // suppress activate page before page_tree rebuilding
    m_disable_tree_sel_changed_event = true;
    m_treectrl->DeleteChildren(rootItem);

    for (auto p : m_pages)
    {
        if (!p->get_show())
            continue;
        auto itemId = m_treectrl->AppendItem(rootItem, translate_category(p->title(), type()), p->iconID());
        m_treectrl->SetItemTextColour(itemId, p->get_item_colour());
        m_treectrl->SetItemFont(itemId, wxGetApp().normal_font());
        if (translate_category(p->title(), type()) == selected)
            item = itemId;
    }
    if (!item) {
        // this is triggered on first load, so we don't disable the sel change event
        item = m_treectrl->GetFirstVisibleItem();
    }

    // allow activate page before selection of a page_tree item
    m_disable_tree_sel_changed_event = false;
    if (item)
        m_treectrl->SelectItem(item);
}

void Tab::update_btns_enabling()
{
    const Preset &preset = m_presets->get_edited_preset();
    // we can save any preset taht is not default/system and is modified.
    m_btn_save_preset->Enable(!preset.is_default && !preset.is_system && preset.is_dirty && !preset.name.empty());
    // we can delete any preset from the physical printer and any user preset
    m_btn_delete_preset->Enable((type() == Preset::TYPE_PRINTER && m_preset_bundle->physical_printers.has_selection())
                              || (!preset.is_default && !preset.is_system));
    m_btn_rename_preset->Enable(!preset.is_default && !preset.is_system && !preset.is_external && 
                              !wxGetApp().preset_bundle->physical_printers.has_selection());

    if (m_btn_edit_ph_printer)
        m_btn_edit_ph_printer->SetToolTip( m_preset_bundle->physical_printers.has_selection() ?
                                           _L("Edit physical printer") : _L("Add physical printer"));
    m_h_buttons_sizer->Layout();
}

void Tab::update_preset_choice()
{
    m_presets_choice->update();
    update_btns_enabling();
}

// Called by the UI combo box when the user switches profiles, and also to delete the current profile.
// Select a preset by a name.If !defined(name), then the default preset is selected.
// If the current profile is modified, user is asked to save the changes.
bool Tab::select_preset(std::string preset_name, bool delete_current /*=false*/, const std::string& last_selected_ph_printer_name/* =""*/)
{
    if (preset_name.empty()) {
        if (delete_current) {
            // Find an alternate preset to be selected after the current preset is deleted.
            const std::deque<Preset> &presets 		= m_presets->get_presets();
            size_t    				  idx_current   = m_presets->get_idx_selected();
            // Find the next visible preset.
            size_t 				      idx_new       = idx_current + 1;
            if (idx_new < presets.size())
                for (; idx_new < presets.size() && ! presets[idx_new].is_visible; ++ idx_new) ;
            if (idx_new == presets.size())
                for (idx_new = idx_current - 1; idx_new > 0 && ! presets[idx_new].is_visible; -- idx_new);
            preset_name = presets[idx_new].name;
        } else {
            // If no name is provided, select the "-- default --" preset.
            preset_name = m_presets->default_preset().name;
        }
    }
    assert(! delete_current || (m_presets->get_edited_preset().name != preset_name && m_presets->get_edited_preset().is_user()));
    bool current_dirty = ! delete_current && m_presets->current_is_dirty();
    bool print_tab     = m_presets->type() == Preset::TYPE_FFF_PRINT || m_presets->type() == Preset::TYPE_SLA_PRINT;
    bool printer_tab   = m_presets->type() == Preset::TYPE_PRINTER;
    bool canceled      = false;
    bool technology_changed = false;
    m_dependent_tabs.clear();
    if (current_dirty && ! may_discard_current_dirty_preset(nullptr, preset_name)) {
        canceled = true;
    } else if (print_tab) {
        // Before switching the print profile to a new one, verify, whether the currently active filament or SLA material
        // are compatible with the new print.
        // If it is not compatible and the current filament or SLA material are dirty, let user decide
        // whether to discard the changes or keep the current print selection.
        PresetWithVendorProfile printer_profile = m_preset_bundle->printers.get_edited_preset_with_vendor_profile();
        PrinterTechnology  printer_technology = printer_profile.preset.printer_technology();
        PresetCollection  &dependent = (printer_technology == ptFFF) ? m_preset_bundle->filaments : m_preset_bundle->sla_materials;
        bool 			   old_preset_dirty = dependent.current_is_dirty();
        bool 			   new_preset_compatible = is_compatible_with_print(dependent.get_edited_preset_with_vendor_profile(), 
            m_presets->get_preset_with_vendor_profile(*m_presets->find_preset(preset_name, true)), printer_profile);
        if (! canceled)
            canceled = old_preset_dirty && ! new_preset_compatible && ! may_discard_current_dirty_preset(&dependent, preset_name);
        if (! canceled) {
            // The preset will be switched to a different, compatible preset, or the '-- default --'.
            m_dependent_tabs.emplace_back((printer_technology == ptFFF) ? Preset::Type::TYPE_FFF_FILAMENT : Preset::Type::TYPE_SLA_MATERIAL);
            if (old_preset_dirty && ! new_preset_compatible)
                dependent.discard_current_changes();
        }
    } else if (printer_tab) {
        // Before switching the printer to a new one, verify, whether the currently active print and filament
        // are compatible with the new printer.
        // If they are not compatible and the current print or filament are dirty, let user decide
        // whether to discard the changes or keep the current printer selection.
        //
        // With the introduction of the SLA printer types, we need to support switching between
        // the FFF and SLA printers.
        const Preset 		&new_printer_preset     = *m_presets->find_preset(preset_name, true);
        const PresetWithVendorProfile new_printer_preset_with_vendor_profile = m_presets->get_preset_with_vendor_profile(new_printer_preset);
        PrinterTechnology    old_printer_technology = m_presets->get_edited_preset().printer_technology();
        PrinterTechnology    new_printer_technology = new_printer_preset.printer_technology();
        if (new_printer_technology == ptSLA && old_printer_technology == ptFFF && !wxGetApp().may_switch_to_SLA_preset(_L("New printer preset selected")))
            canceled = true;
        else {
            struct PresetUpdate {
                Preset::Type         tab_type;
                PresetCollection 	*presets;
                PrinterTechnology    technology;
                bool    	         old_preset_dirty;
                bool         	     new_preset_compatible;
            };
            std::vector<PresetUpdate> updates = {
                { Preset::Type::TYPE_FFF_PRINT,     &m_preset_bundle->fff_prints,   ptFFF },
                { Preset::Type::TYPE_SLA_PRINT,     &m_preset_bundle->sla_prints,   ptSLA },
                { Preset::Type::TYPE_FFF_FILAMENT,  &m_preset_bundle->filaments,    ptFFF },
                { Preset::Type::TYPE_SLA_MATERIAL,  &m_preset_bundle->sla_materials,ptSLA }
            };
            for (PresetUpdate &pu : updates) {
                pu.old_preset_dirty = (old_printer_technology == pu.technology) && pu.presets->current_is_dirty();
                pu.new_preset_compatible = (new_printer_technology == pu.technology) && is_compatible_with_printer(pu.presets->get_edited_preset_with_vendor_profile(), new_printer_preset_with_vendor_profile);
                bool force_update_edited_preset = false;
                if (pu.tab_type == Preset::TYPE_FFF_FILAMENT && pu.new_preset_compatible) {
                    // check if edited preset will be still correct after selection new printer 
                    const int active_extruder    = dynamic_cast<const TabFilament*>(wxGetApp().get_tab(Preset::TYPE_FFF_FILAMENT))->get_active_extruder();
                    const int extruder_count_new = int(dynamic_cast<const ConfigOptionFloats*>(new_printer_preset.config.option("nozzle_diameter"))->size());
                    // if active_extruder is bigger than extruders_count,
                    // then it means that edited filament preset will be changed and we have to check this changes
                    force_update_edited_preset = active_extruder >= extruder_count_new;
                }
                if (!canceled)
                    canceled = pu.old_preset_dirty && (!pu.new_preset_compatible || force_update_edited_preset) && !may_discard_current_dirty_preset(pu.presets, preset_name);
            }
            if (!canceled) {
                for (PresetUpdate &pu : updates) {
                    // The preset will be switched to a different, compatible preset, or the '-- default --'.
                    if (pu.technology == new_printer_technology)
                        m_dependent_tabs.emplace_back(pu.tab_type);
                    if (pu.old_preset_dirty && !pu.new_preset_compatible)
                        pu.presets->discard_current_changes();
                }
            }
        }
        if (! canceled)
            technology_changed = old_printer_technology != new_printer_technology;
    }

    if (! canceled && delete_current) {
        // Delete the file and select some other reasonable preset.
        // It does not matter which preset will be made active as the preset will be re-selected from the preset_name variable.
        // The 'external' presets will only be removed from the preset list, their files will not be deleted.
        try {
            // cache previously selected names
            delete_current_preset();
        } catch (const std::exception & /* e */) {
            //FIXME add some error reporting!
            canceled = true;
        }
    }

    if (canceled) {
        if (type() == Preset::TYPE_PRINTER) {
            if (!last_selected_ph_printer_name.empty() &&
                m_presets->get_edited_preset().name == PhysicalPrinter::get_preset_name(last_selected_ph_printer_name)) {
                // If preset selection was canceled and previously was selected physical printer, we should select it back
                m_preset_bundle->physical_printers.select_printer(last_selected_ph_printer_name);
            }
            else if (m_preset_bundle->physical_printers.has_selection()) {
                // If preset selection was canceled and physical printer was selected
                // we must disable selection marker for the physical printers
                m_preset_bundle->physical_printers.unselect_printer();
            }
        }

        // ! update preset combobox, to revert previously selection
        update_tab_ui();

        // Trigger the on_presets_changed event so that we also restore the previous value in the plater selector,
        // if this action was initiated from the plater.
        on_presets_changed();
    } else {
        if (current_dirty)
            m_presets->discard_current_changes();

        const bool is_selected = select_preset_by_name(preset_name, false) || delete_current;
        assert(m_presets->get_edited_preset().name == preset_name || ! is_selected);
        // Mark the print & filament enabled if they are compatible with the currently selected preset.
        // The following method should not discard changes of current print or filament presets on change of a printer profile,
        // if they are compatible with the current printer.
        auto update_compatible_type = [delete_current](bool technology_changed, bool on_page, bool show_incompatible_presets) {
            return (delete_current || technology_changed) ? PresetSelectCompatibleType::Always :
                   on_page                                ? PresetSelectCompatibleType::Never  :
                   show_incompatible_presets              ? PresetSelectCompatibleType::OnlyIfWasCompatible : PresetSelectCompatibleType::Always;
        };
        if (current_dirty || delete_current || print_tab || printer_tab)
            m_preset_bundle->update_compatible(
                update_compatible_type(technology_changed, print_tab,   (print_tab ? this : wxGetApp().get_tab(Preset::TYPE_FFF_PRINT))->m_show_incompatible_presets),
                update_compatible_type(technology_changed, false, 		wxGetApp().get_tab(Preset::TYPE_FFF_FILAMENT)->m_show_incompatible_presets));
        // Initialize the UI from the current preset.
        if (printer_tab)
            static_cast<TabPrinter*>(this)->update_pages();

        if (! is_selected && printer_tab)
        {
            /* There is a case, when :
             * after Config Wizard applying we try to select previously selected preset, but
             * in a current configuration this one:
             *  1. doesn't exist now,
             *  2. have another printer_technology
             * So, it is necessary to update list of dependent tabs
             * to the corresponding printer_technology
             */
            const PrinterTechnology printer_technology = m_presets->get_edited_preset().printer_technology();
            if (printer_technology == ptFFF && m_dependent_tabs.front() != Preset::Type::TYPE_FFF_PRINT)
                m_dependent_tabs = { Preset::Type::TYPE_FFF_PRINT, Preset::Type::TYPE_FFF_FILAMENT };
            else if (printer_technology == ptSLA && m_dependent_tabs.front() != Preset::Type::TYPE_SLA_PRINT)
                m_dependent_tabs = { Preset::Type::TYPE_SLA_PRINT, Preset::Type::TYPE_SLA_MATERIAL };
        }

        // check if there is something in the cache to move to the new selected preset
        apply_config_from_cache();

        load_current_preset();
    }

    if (technology_changed)
        wxGetApp().mainframe->technology_changed();

    return !canceled;
}

// If the current preset is dirty, the user is asked whether the changes may be discarded.
// if the current preset was not dirty, or the user agreed to discard the changes, 1 is returned.
bool Tab::may_discard_current_dirty_preset(PresetCollection* presets /*= nullptr*/, const std::string& new_printer_name /*= ""*/)
{
    if (presets == nullptr) presets = m_presets;

    UnsavedChangesDialog dlg(type(), presets, new_printer_name);
    if (wxGetApp().app_config->get("default_action_on_select_preset") == "none" && dlg.ShowModal() == wxID_CANCEL)
        return false;

    if (dlg.save_preset())  // save selected changes
    {
        const std::vector<std::string>& unselected_options = dlg.get_unselected_options(presets->type());
        const std::string& name = dlg.get_preset_name();

        if (type() == presets->type()) // save changes for the current preset from this tab
        {
            // revert unselected options to the old values
            presets->get_edited_preset().config.apply_only(presets->get_selected_preset().config, unselected_options);
            save_preset(name);
        }
        else
        {
            m_preset_bundle->save_changes_for_preset(name, presets->type(), unselected_options);

            // If filament preset is saved for multi-material printer preset,
            // there are cases when filament comboboxs are updated for old (non-modified) colors,
            // but in full_config a filament_colors option aren't.
            if (presets->type() == Preset::TYPE_FFF_FILAMENT && wxGetApp().extruders_edited_cnt() > 1)
                wxGetApp().plater()->force_filament_colors_update();
        }
    }
    else if (dlg.transfer_changes()) // move selected changes
    {
        std::vector<std::string> selected_options = dlg.get_selected_options();
        if (type() == presets->type()) // move changes for the current preset from this tab
        {
            if (type() == Preset::TYPE_PRINTER) {
                auto it = std::find(selected_options.begin(), selected_options.end(), "extruders_count");
                if (it != selected_options.end()) {
                    // erase "extruders_count" option from the list
                    selected_options.erase(it);
                    // cache the extruders count
                    static_cast<TabPrinter*>(this)->cache_extruder_cnt();
                }
            }

            // copy selected options to the cache from edited preset
            cache_config_diff(selected_options);
        }
        else
            wxGetApp().get_tab(presets->type())->cache_config_diff(selected_options);
    }

    return true;
}

void Tab::clear_pages()
{
    // invalidated highlighter, if any exists
    m_highlighter.invalidate();
    m_page_sizer->Clear(true);
    // clear pages from the controlls
    for (auto p : m_pages)
        p->clear();

    // nulling pointers
    m_parent_preset_description_line = nullptr;
    m_detach_preset_btn = nullptr;

    m_compatible_printers.checkbox  = nullptr;
    m_compatible_printers.btn       = nullptr;

    m_compatible_prints.checkbox    = nullptr;
    m_compatible_prints.btn         = nullptr;
}

void Tab::update_description_lines()
{
    //    if (m_active_page && m_active_page->title() == "Dependencies" && m_parent_preset_description_line)
    if (m_active_page && m_parent_preset_description_line &&
        std::find(m_active_page->descriptions.begin(), m_active_page->descriptions.end(), "parent_preset") !=
            m_active_page->descriptions.end()) {
        update_preset_description_line();
    }
}

void Tab::activate_selected_page(std::function<void()> throw_if_canceled)
{
    if (!m_active_page)
        return;

    m_active_page->activate(m_mode, throw_if_canceled);

    if (m_active_page->title() == "Dependencies") {
        if (m_compatible_printers.checkbox)
            this->compatible_widget_reload(m_compatible_printers);
        if (m_compatible_prints.checkbox)
            this->compatible_widget_reload(m_compatible_prints);
    }

    update_changed_ui();
    update_description_lines();
    toggle_options();
}

#ifdef WIN32
// Override the wxCheckForInterrupt to process inperruptions just from key or mouse
// and to avoid an unwanted early call of CallAfter()
static bool CheckForInterrupt(wxWindow* wnd)
{
    wxCHECK(wnd, false);

    MSG msg;
    while (::PeekMessage(&msg, ((HWND)((wnd)->GetHWND())), WM_KEYFIRST, WM_KEYLAST, PM_REMOVE))
    {
        ::TranslateMessage(&msg);
        ::DispatchMessage(&msg);
    }
    while (::PeekMessage(&msg, ((HWND)((wnd)->GetHWND())), WM_MOUSEFIRST, WM_MOUSELAST, PM_REMOVE))
    {
        ::TranslateMessage(&msg);
        ::DispatchMessage(&msg);
    }
    return true;
}
#endif //WIN32

bool Tab::tree_sel_change_delayed()
{
    // There is a bug related to Ubuntu overlay scrollbars, see https://github.com/prusa3d/PrusaSlicer/issues/898 and https://github.com/prusa3d/PrusaSlicer/issues/952.
    // The issue apparently manifests when Show()ing a window with overlay scrollbars while the UI is frozen. For this reason,
    // we will Thaw the UI prematurely on Linux. This means destroing the no_updates object prematurely.
#ifdef __linux__
    std::unique_ptr<wxWindowUpdateLocker> no_updates(new wxWindowUpdateLocker(this));
#else
    /* On Windows we use DoubleBuffering during rendering,
     * so on Window is no needed to call a Freeze/Thaw functions.
     * But under OSX (builds compiled with MacOSX10.14.sdk) wxStaticBitmap rendering is broken without Freeze/Thaw call.
     */
//#ifdef __WXOSX__  // Use Freeze/Thaw to avoid flickering during clear/activate new page
    wxWindowUpdateLocker noUpdates(this);
//#endif
#endif

    Page* page = nullptr;
    const auto sel_item = m_treectrl->GetSelection();
    const auto selection = sel_item ? m_treectrl->GetItemText(sel_item) : "";
    for (auto p : m_pages)
        if (translate_category(p->title(), type()) == selection)
        {
            page = p.get();
            m_is_nonsys_values = page->m_is_nonsys_values;
            m_is_modified_values = page->m_is_modified_values;
            break;
        }
    if (page == nullptr || m_active_page == page)
        return false;

    // clear pages from the controls
    m_active_page = page;
    
    auto throw_if_canceled = std::function<void()>([this](){
#ifdef WIN32
            CheckForInterrupt(m_treectrl);
            if (m_page_switch_planned)
                throw UIBuildCanceled();
#else // WIN32
            (void)this; // silence warning
#endif
        });

    try {
        clear_pages();
        throw_if_canceled();

        if (wxGetApp().mainframe!=nullptr && wxGetApp().mainframe->is_active_and_shown_tab(this))
            activate_selected_page(throw_if_canceled);

    #ifdef __linux__
        no_updates.reset(nullptr);
    #endif

    update_undo_buttons();
        throw_if_canceled();

        m_hsizer->Layout();
        throw_if_canceled();
        Refresh();
    } catch (const UIBuildCanceled&) {
        if (m_active_page)
            m_active_page->clear();
        return true;
    }

    return false;
}

void Tab::OnKeyDown(wxKeyEvent& event)
{
    if (event.GetKeyCode() == WXK_TAB)
        m_treectrl->Navigate(event.ShiftDown() ? wxNavigationKeyEvent::IsBackward : wxNavigationKeyEvent::IsForward);
    else
        event.Skip();
}

void Tab::compare_preset()
{
    wxGetApp().mainframe->diff_dialog.show(type());
}

void Tab::transfer_options(const std::string &name_from, const std::string &name_to, std::vector<std::string> options)
{
    if (options.empty())
        return;

    Preset* preset_from = m_presets->find_preset(name_from);
    Preset* preset_to = m_presets->find_preset(name_to);

    if (m_type == Preset::TYPE_PRINTER) {
         auto it = std::find(options.begin(), options.end(), "extruders_count");
         if (it != options.end()) {
             // erase "extruders_count" option from the list
             options.erase(it);
             // cache the extruders count
             static_cast<TabPrinter*>(this)->cache_extruder_cnt(&preset_from->config);
         }
    }
    cache_config_diff(options, &preset_from->config);

    if (name_to != m_presets->get_edited_preset().name )
        select_preset(preset_to->name);

    apply_config_from_cache();
    load_current_preset();
}

// Save the current preset into file.
// This removes the "dirty" flag of the preset, possibly creates a new preset under a new name,
// and activates the new preset.
// Wizard calls save_preset with a name "My Settings", otherwise no name is provided and this method
// opens a Slic3r::GUI::SavePresetDialog dialog.
void Tab::save_preset(std::string name /*= ""*/, bool detach)
{
    // since buttons(and choices too) don't get focus on Mac, we set focus manually
    // to the treectrl so that the EVT_* events are fired for the input field having
    // focus currently.is there anything better than this ?
//!	m_treectrl->OnSetFocus();

    Preset& edited_preset = m_presets->get_edited_preset();
    bool from_template = false;
    std::string edited_printer;
    if (m_type == Preset::TYPE_FFF_FILAMENT && edited_preset.vendor && edited_preset.vendor->templates_profile) {
        edited_printer = wxGetApp().preset_bundle->printers.get_edited_preset().config.opt_string("printer_model");
        from_template = !edited_printer.empty();
    }

    if (name.empty()) {
        SavePresetDialog dlg(m_parent, { type() }, detach ? _u8L("Detached") : "", from_template);
        auto result = dlg.ShowModal();
        // OK => ADD, APPLY => RENAME
        if (result != wxID_OK && result != wxID_APPLY)
            return;
        name = dlg.get_name();
        if (from_template)
            from_template = dlg.get_template_filament_checkbox();
    }

    // Print bed has to be updated, when printer preset is detached from the system preset
    if (detach && type() == Preset::TYPE_PRINTER)
        m_config->opt_string("printer_model", true) = "";

    // Update compatible printers
    if (from_template && !edited_printer.empty()) {
        std::string cond = edited_preset.compatible_printers_condition();
        if (!cond.empty())
            cond += " and ";
        cond += "printer_model == \"" + edited_printer + "\"";
        edited_preset.config.opt_string("compatible_printers_condition") = cond;
    }

    // Save the preset into Slic3r::data_dir / presets / section_name / preset_name.ini
    save_current_preset(name, detach);

    // Print bed has to be updated, when printer preset is detached from the system preset
    if (detach && type() == Preset::TYPE_PRINTER)
        wxGetApp().mainframe->on_config_changed(m_config);


    // Mark the print & filament enabled if they are compatible with the currently selected preset.
    // If saving the preset changes compatibility with other presets, keep the now incompatible dependent presets selected, however with a "red flag" icon showing that they are no more compatible.
    m_preset_bundle->update_compatible(PresetSelectCompatibleType::Never);
    // Add the new item into the UI component, remove dirty flags and activate the saved item.
    update_tab_ui();
    // Update the selection boxes at the plater.
    on_presets_changed();
    // If current profile is saved, "delete/rename preset" buttons have to be shown
    update_btns_enabling();

    if (type() == Preset::TYPE_PRINTER)
        static_cast<TabPrinter*>(this)->m_initial_extruders_count = static_cast<TabPrinter*>(this)->m_extruders_count;
    if (type() == Preset::TYPE_PRINTER)
        static_cast<TabPrinter*>(this)->m_initial_milling_count = static_cast<TabPrinter*>(this)->m_milling_count;

    // Parent preset is "default" after detaching, so we should to update UI values, related on parent preset  
    if (detach)
        update_ui_items_related_on_parent_preset(m_presets->get_selected_preset_parent());

    update_changed_ui();

    /* If filament preset is saved for multi-material printer preset, 
     * there are cases when filament comboboxs are updated for old (non-modified) colors, 
     * but in full_config a filament_colors option aren't.*/
    if (type() == Preset::TYPE_FFF_FILAMENT && wxGetApp().extruders_edited_cnt() > 1)
        wxGetApp().plater()->force_filament_colors_update();

    {
        // Profile compatiblity is updated first when the profile is saved.
        // Update profile selection combo boxes at the depending tabs to reflect modifications in profile compatibility.
        std::vector<Preset::Type> dependent;
        switch (type()) {
        case Preset::TYPE_FFF_PRINT:
            dependent = { Preset::TYPE_FFF_FILAMENT };
            break;
        case Preset::TYPE_SLA_PRINT:
            dependent = { Preset::TYPE_SLA_MATERIAL };
            break;
        case Preset::TYPE_PRINTER:
            if (static_cast<const TabPrinter*>(this)->m_printer_technology == ptFFF)
                dependent = { Preset::TYPE_FFF_PRINT, Preset::TYPE_FFF_FILAMENT };
            else
                dependent = { Preset::TYPE_SLA_PRINT, Preset::TYPE_SLA_MATERIAL };
            break;
        default:
            break;
        }
        for (Preset::Type preset_type : dependent)
            wxGetApp().get_tab(preset_type)->update_tab_ui();
    }

    // update preset comboboxes in DiffPresetDlg
    wxGetApp().mainframe->diff_dialog.update_presets(type());

    //when "Detach from system preset" makes the btton disappear after click on it and detaching of the profile from system profile
    if (detach)
        update_description_lines();
}

void Tab::rename_preset()
{
    if (m_presets_choice->is_selected_physical_printer())
        return;

    wxString msg;

    if (m_type == Preset::TYPE_PRINTER && !m_preset_bundle->physical_printers.empty()) {
        // Check preset for rename in physical printers
        std::vector<std::string> ph_printers = m_preset_bundle->physical_printers.get_printers_with_preset(m_presets->get_selected_preset().name);
        if (!ph_printers.empty()) {
            msg += _L_PLURAL("The physical printer below is based on the preset, you are going to rename.",
                "The physical printers below are based on the preset, you are going to rename.", ph_printers.size());
            for (const std::string& printer : ph_printers)
                msg += "\n    \"" + from_u8(printer) + "\",";
            msg.RemoveLast();
            msg += "\n" + _L_PLURAL("Note, that the selected preset will be renamed in this printer too.",
                "Note, that the selected preset will be renamed in these printers too.", ph_printers.size()) + "\n\n";
        }
    }

    // get new name

    SavePresetDialog dlg(m_parent, m_type, msg);
    if (dlg.ShowModal() != wxID_OK)
        return;

    const std::string new_name = dlg.get_name();
    if (new_name.empty() || new_name == m_presets->get_selected_preset().name)
        return;

    // Note: selected preset can be changed, if in SavePresetDialog was selected name of existing preset
    Preset& selected_preset = m_presets->get_selected_preset();
    Preset& edited_preset   = m_presets->get_edited_preset();

    const std::string old_name      = selected_preset.name;
    const std::string old_file_name = selected_preset.file;

    assert(old_name == edited_preset.name);

    using namespace boost;
    try {
        // rename selected and edited presets

        selected_preset.name = new_name;
        replace_last(selected_preset.file, old_name, new_name);

        edited_preset.name = new_name;
        replace_last(edited_preset.file, old_name, new_name);

        // rename file with renamed preset configuration

        filesystem::rename(old_file_name, selected_preset.file);

        // rename selected preset in printers, if it's needed

        if (!msg.IsEmpty())
            m_preset_bundle->physical_printers.rename_preset_in_printers(old_name, new_name);
    }
    catch (const exception& ex) {
        const std::string exception = diagnostic_information(ex);
        printf("Can't rename a preset : %s", exception.c_str());
    }

    // sort presets after renaming
    std::sort(m_presets->begin(), m_presets->end());
    // update selection
    select_preset_by_name(new_name, true);

    m_presets_choice->update();
    on_presets_changed();
}

// Called for a currently selected preset.
void Tab::delete_preset()
{
    auto current_preset = m_presets->get_selected_preset();
    // Don't let the user delete the ' - default - ' configuration.
    wxString action = current_preset.is_external ? _L("remove") : _L("delete");

    PhysicalPrinterCollection& physical_printers = m_preset_bundle->physical_printers;
    wxString msg;
    if (m_presets_choice->is_selected_physical_printer())
    {
        PhysicalPrinter& printer = physical_printers.get_selected_printer();
        if (printer.preset_names.size() == 1) {
            if (m_presets_choice->del_physical_printer(_L("It's a last preset for this physical printer.")))
                Layout();
            return;
        }
        
        msg = format_wxstr(_L("Are you sure you want to delete \"%1%\" preset from the physical printer \"%2%\"?"), current_preset.name, printer.name);
    }
    else
    {
        if (type() == Preset::TYPE_PRINTER && !physical_printers.empty())
        {
            // Check preset for delete in physical printers
            // Ask a customer about next action, if there is a printer with just one preset and this preset is equal to delete
            std::vector<std::string> ph_printers        = physical_printers.get_printers_with_preset(current_preset.name, false);
            std::vector<std::string> ph_printers_only   = physical_printers.get_printers_with_only_preset(current_preset.name);

            if (!ph_printers.empty()) {
                msg += _L_PLURAL("The physical printer below is based on the preset, you are going to delete.", 
                                 "The physical printers below are based on the preset, you are going to delete.", ph_printers.size());
                for (const std::string& printer : ph_printers)
                    msg += "\n    \"" + from_u8(printer) + "\",";
                msg.RemoveLast();
                msg += "\n" + _L_PLURAL("Note, that the selected preset will be deleted from this printer too.", 
                                        "Note, that the selected preset will be deleted from these printers too.", ph_printers.size()) + "\n\n";
            }

            if (!ph_printers_only.empty()) {
                msg += _L_PLURAL("The physical printer below is based only on the preset, you are going to delete.", 
                                 "The physical printers below are based only on the preset, you are going to delete.", ph_printers_only.size());
                for (const std::string& printer : ph_printers_only)
                    msg += "\n    \"" + from_u8(printer) + "\",";
                msg.RemoveLast();
                msg += "\n" + _L_PLURAL("Note, that this printer will be deleted after deleting the selected preset.",
                                        "Note, that these printers will be deleted after deleting the selected preset.", ph_printers_only.size()) + "\n\n";
            }
        }

        // TRN "remove/delete"
        msg += from_u8((boost::format(_u8L("Are you sure you want to %1% the selected preset?")) % action).str());
    }

    action = current_preset.is_external ? _L("Remove") : _L("Delete");
    // TRN Settings Tabs: Button in toolbar: "Remove/Delete"
    wxString title = format_wxstr(_L("%1% Preset"), action);
    if (current_preset.is_default ||
        //wxID_YES != wxMessageDialog(parent(), msg, title, wxYES_NO | wxNO_DEFAULT | wxICON_QUESTION).ShowModal())
        wxID_YES != MessageDialog(parent(), msg, title, wxYES_NO | wxNO_DEFAULT | wxICON_QUESTION).ShowModal())
        return;

    // if we just delete preset from the physical printer
    if (m_presets_choice->is_selected_physical_printer()) {
        PhysicalPrinter& printer = physical_printers.get_selected_printer();

        // just delete this preset from the current physical printer
        printer.delete_preset(m_presets->get_edited_preset().name);
        // select first from the possible presets for this printer
        physical_printers.select_printer(printer);

        this->select_preset(physical_printers.get_selected_printer_preset_name());
        return;
    }

    // delete selected preset from printers and printer, if it's needed
    if (type() == Preset::TYPE_PRINTER && !physical_printers.empty())
        physical_printers.delete_preset_from_printers(current_preset.name);

    // Select will handle of the preset dependencies, of saving & closing the depending profiles, and
    // finally of deleting the preset.
    this->select_preset("", true);
}

void Tab::toggle_show_hide_incompatible()
{
    m_show_incompatible_presets = !m_show_incompatible_presets;
    update_compatibility_ui();
}

void Tab::update_compatibility_ui()
{
    m_btn_hide_incompatible_presets->SetBitmap(*get_bmp_bundle(m_show_incompatible_presets ? "flag_red" : "flag_green"));
    m_btn_hide_incompatible_presets->SetToolTip(m_show_incompatible_presets ?
<<<<<<< HEAD
        _L("Both compatible and incompatible presets are shown. Click to hide presets not compatible with the current printer.") :
        _L("Only compatible presets are shown. Click to show both the presets compatible and not compatible with the current printer."));
=======
        "Both compatible an incompatible presets are shown. Click to hide presets not compatible with the current printer." :
        "Only compatible presets are shown. Click to show both the presets compatible and not compatible with the current printer.");

    m_presets_choice->set_show_incompatible_presets(m_show_incompatible_presets);
    m_presets_choice->update();
>>>>>>> a9cbc920
}

void Tab::update_ui_from_settings()
{
<<<<<<< HEAD
    // Show the 'show / hide presets' button only for the print and filament tabs, and only if enabled
    // in application preferences.
    m_show_btn_incompatible_presets = wxGetApp().app_config->get("show_incompatible_presets")[0] == '1' ? true : false;
    bool show = m_show_btn_incompatible_presets && type() != Slic3r::Preset::TYPE_PRINTER;
=======
    // Show the 'show / hide presets' button only for the print and filament tabs
    if (m_type == Slic3r::Preset::TYPE_PRINTER)
        return;

    // and only if enabled in application preferences.
    bool show = wxGetApp().app_config->get_bool("show_incompatible_presets");
    if (m_show_btn_incompatible_presets == show)
        return;

    m_show_btn_incompatible_presets = show;
    m_btn_hide_incompatible_presets->Show(m_show_btn_incompatible_presets);
>>>>>>> a9cbc920
    Layout();
    
    if (show)
        update_compatibility_ui();
    else {
        m_presets_choice->set_show_incompatible_presets(false);
        m_presets_choice->update();
    }
}

void Tab::create_line_with_widget(ConfigOptionsGroup* optgroup, const std::string& opt_key, const std::string& path, widget_t widget)
{
    Line line = optgroup->create_single_option_line(opt_key);
    line.widget = widget;
    line.label_path = path;

    // set default undo ui
    line.set_undo_bitmap(&m_bmp_white_bullet);
    line.set_undo_to_sys_bitmap(&m_bmp_white_bullet);
    line.set_undo_tooltip(&m_tt_white_bullet);
    line.set_undo_to_sys_tooltip(&m_tt_white_bullet);
    line.set_label_colour(&m_default_label_clr);

    optgroup->append_line(line);
}

// Return a callback to create a Tab widget to mark the preferences as compatible / incompatible to the current printer.
wxSizer* Tab::compatible_widget_create(wxWindow* parent, PresetDependencies &deps, int setting_idx)
{
    deps.checkbox = CheckBox::GetNewWin(parent, _L("All"));
    deps.checkbox->SetFont(Slic3r::GUI::wxGetApp().normal_font());
    wxGetApp().UpdateDarkUI(deps.checkbox);
    deps.btn = new ScalableButton(parent, wxID_ANY, "printer", format_wxstr(" %s %s", _L("Set"), dots),
                                  wxDefaultSize, wxDefaultPosition, wxBU_LEFT | wxBU_EXACTFIT);
    deps.btn->SetFont(Slic3r::GUI::wxGetApp().normal_font());
    deps.btn->SetSize(deps.btn->GetBestSize());

    auto sizer = new wxBoxSizer(wxHORIZONTAL);
    sizer->Add((deps.checkbox), 0, wxALIGN_CENTER_VERTICAL);
    sizer->Add((deps.btn), 0, wxALIGN_CENTER_VERTICAL);

    deps.checkbox->Bind(wxEVT_CHECKBOX, ([this, &deps, setting_idx](wxCommandEvent e)
    {
        const bool is_checked = CheckBox::GetValue(deps.checkbox);
        deps.btn->Enable(!is_checked);
        // All printers have been made compatible with this preset.
        if (is_checked)
            this->load_key_value(deps.key_list, std::vector<std::string> {});
        this->get_field(deps.key_condition, setting_idx)->toggle(is_checked);
        this->update_changed_ui();
    }) );

    deps.btn->Bind(wxEVT_BUTTON, ([this, parent, &deps](wxCommandEvent e)
    {
        // Collect names of non-default non-external profiles.
        PrinterTechnology printer_technology = m_preset_bundle->printers.get_edited_preset().printer_technology();
        PresetCollection &depending_presets  = (deps.type == Preset::TYPE_PRINTER) ? m_preset_bundle->printers : m_preset_bundle->prints(printer_technology);
        wxArrayString presets;
        for (size_t idx = 0; idx < depending_presets.size(); ++ idx)
        {
            Preset& preset = depending_presets.preset(idx);
            bool add = ! preset.is_default && ! preset.is_external;
            if (add && deps.type == Preset::TYPE_PRINTER)
                // Only add printers with the same technology as the active printer.
                add &= preset.printer_technology() == printer_technology;
            if (add)
                presets.Add(from_u8(preset.name));
        }

        wxMultiChoiceDialog dlg(parent, deps.dialog_title, deps.dialog_label, presets);
        wxGetApp().UpdateDlgDarkUI(&dlg);
        // Collect and set indices of depending_presets marked as compatible.
        wxArrayInt selections;
        auto *compatible_printers = dynamic_cast<const ConfigOptionStrings*>(m_config->option(deps.key_list));
        if (compatible_printers != nullptr || !compatible_printers->values.empty())
            for (auto preset_name : compatible_printers->values)
                for (size_t idx = 0; idx < presets.GetCount(); ++idx)
                    if (presets[idx] == preset_name) {
                        selections.Add(idx);
                        break;
                    }
        dlg.SetSelections(selections);
        std::vector<std::string> value;
        // Show the dialog.
        if (dlg.ShowModal() == wxID_OK) {
            selections.Clear();
            selections = dlg.GetSelections();
            for (auto idx : selections)
                value.push_back(presets[idx].ToUTF8().data());
            if (value.empty()) {
                CheckBox::SetValue(deps.checkbox, true);
                deps.btn->Disable();
            }
            // All depending_presets have been made compatible with this preset.
            this->load_key_value(deps.key_list, value);
            this->update_changed_ui();
        }
    }));

    return sizer;
}

// G-code substitutions

void SubstitutionManager::init(DynamicPrintConfig* config, wxWindow* parent, wxFlexGridSizer* grid_sizer)
{
    m_config = config;
    m_parent = parent;
    m_grid_sizer = grid_sizer;
    m_em = em_unit(parent);

    m_substitutions = m_config->option<ConfigOptionStrings>("gcode_substitutions")->values;
    m_chb_match_single_lines.clear();
}

void SubstitutionManager::validate_length()
{
    if ((m_substitutions.size() % 4) != 0) {
        WarningDialog(m_parent, "Value of gcode_substitutions parameter will be cut to valid length",
            "Invalid length of gcode_substitutions parameter").ShowModal();
        m_substitutions.resize(m_substitutions.size() - (m_substitutions.size() % 4));
        // save changes from m_substitutions to config 
        m_config->option<ConfigOptionStrings>("gcode_substitutions")->values = m_substitutions;
    }
}

bool SubstitutionManager::is_compatible_with_ui()
{
    if (int(m_substitutions.size() / 4) != m_grid_sizer->GetEffectiveRowsCount() - 1) {
        ErrorDialog(m_parent, "Invalid compatibility between UI and BE", false).ShowModal();
        return false;
    }
    return true;
};

bool SubstitutionManager::is_valid_id(int substitution_id, const wxString& message)
{
    if (int(m_substitutions.size() / 4) < substitution_id) {
        ErrorDialog(m_parent, message, false).ShowModal();
        return false;
    }
    return true;
}

void SubstitutionManager::create_legend()
{
    if (!m_grid_sizer->IsEmpty())
        return;
    // name of the first column is empty
    m_grid_sizer->Add(new wxStaticText(m_parent, wxID_ANY, wxEmptyString));

    // Legend for another columns
    auto legend_sizer = new wxBoxSizer(wxHORIZONTAL); // "Find", "Replace", "Notes"
    legend_sizer->Add(new wxStaticText(m_parent, wxID_ANY, _L("Find")), 3, wxEXPAND);
    legend_sizer->Add(new wxStaticText(m_parent, wxID_ANY, _L("Replace with")), 3, wxEXPAND);
    legend_sizer->Add(new wxStaticText(m_parent, wxID_ANY, _L("Notes")), 2, wxEXPAND);

    m_grid_sizer->Add(legend_sizer, 1, wxEXPAND);
}

// delete substitution_id from substitutions
void SubstitutionManager::delete_substitution(int substitution_id)
{
    validate_length();
    if (!is_valid_id(substitution_id, "Invalid substitution_id to delete"))
        return;

    // delete substitution
    std::vector<std::string>& substitutions = m_config->option<ConfigOptionStrings>("gcode_substitutions")->values;
    substitutions.erase(std::next(substitutions.begin(), substitution_id * 4), std::next(substitutions.begin(), substitution_id * 4 + 4));

    call_ui_update();

    // update grid_sizer
    update_from_config();
}

// Add substitution line
void SubstitutionManager::add_substitution(int substitution_id,
    const std::string& plain_pattern,
    const std::string& format,
    const std::string& params,
    const std::string& notes)
{
    bool call_after_layout = false;
    
    if (substitution_id < 0) {
        if (m_grid_sizer->IsEmpty()) {
            create_legend();
        }
        substitution_id = m_grid_sizer->GetEffectiveRowsCount() - 1;

        // create new substitution
        // it have to be added to config too
        for (size_t i = 0; i < 4; i ++)
            m_substitutions.push_back(std::string());

        // save changes from config to m_substitutions
        m_config->option<ConfigOptionStrings>("gcode_substitutions")->values = m_substitutions;

        call_after_layout = true;
    }

    auto del_btn = new ScalableButton(m_parent, wxID_ANY, "cross");
    del_btn->Bind(wxEVT_BUTTON, [substitution_id, this](wxEvent&) {
        delete_substitution(substitution_id);
    });

    m_grid_sizer->Add(del_btn, 0, wxALIGN_CENTER_VERTICAL | wxRIGHT | wxLEFT, int(0.5 * m_em));

    auto top_sizer = new wxBoxSizer(wxHORIZONTAL);
    auto add_text_editor = [substitution_id, top_sizer, this](const wxString& value, int opt_pos, int proportion) {
        auto editor = new ::TextInput(m_parent, value, "", "", wxDefaultPosition, wxSize(15 * m_em, wxDefaultCoord), wxTE_PROCESS_ENTER);

        editor->SetFont(wxGetApp().normal_font());
        wxGetApp().UpdateDarkUI(editor);
        top_sizer->Add(editor, proportion, wxALIGN_CENTER_VERTICAL | wxRIGHT, m_em);

        editor->Bind(wxEVT_TEXT_ENTER, [this, editor, substitution_id, opt_pos](wxEvent& e) {
#if !defined(__WXGTK__)
            e.Skip();
#endif // __WXGTK__
            edit_substitution(substitution_id, opt_pos, into_u8(editor->GetValue()));
        });

        editor->Bind(wxEVT_KILL_FOCUS, [this, editor, substitution_id, opt_pos](wxEvent& e) {
            e.Skip();
            edit_substitution(substitution_id, opt_pos, into_u8(editor->GetValue()));
        });
    };

    add_text_editor(from_u8(plain_pattern), 0, 3);
    add_text_editor(from_u8(format),        1, 3);
    add_text_editor(from_u8(notes),         3, 2);

    auto params_sizer = new wxBoxSizer(wxHORIZONTAL);
    bool regexp              = strchr(params.c_str(), 'r') != nullptr || strchr(params.c_str(), 'R') != nullptr;
    bool case_insensitive    = strchr(params.c_str(), 'i') != nullptr || strchr(params.c_str(), 'I') != nullptr;
    bool whole_word          = strchr(params.c_str(), 'w') != nullptr || strchr(params.c_str(), 'W') != nullptr;
    bool match_single_line   = strchr(params.c_str(), 's') != nullptr || strchr(params.c_str(), 'S') != nullptr;

    auto chb_regexp = CheckBox::GetNewWin(m_parent, _L("Regular expression"));
    CheckBox::SetValue(chb_regexp, regexp);
    params_sizer->Add(chb_regexp, 0, wxALIGN_CENTER_VERTICAL | wxRIGHT, m_em);

    auto chb_case_insensitive = CheckBox::GetNewWin(m_parent, _L("Case insensitive"));
    CheckBox::SetValue(chb_case_insensitive, case_insensitive);
    params_sizer->Add(chb_case_insensitive, 0, wxALIGN_CENTER_VERTICAL | wxRIGHT | wxLEFT, m_em);

    auto chb_whole_word = CheckBox::GetNewWin(m_parent, _L("Whole word"));
    CheckBox::SetValue(chb_whole_word, whole_word);
    params_sizer->Add(chb_whole_word, 0, wxALIGN_CENTER_VERTICAL | wxRIGHT | wxLEFT, m_em);

    auto chb_match_single_line = CheckBox::GetNewWin(m_parent, _L("Match single line"));
    CheckBox::SetValue(chb_match_single_line, match_single_line);
    chb_match_single_line->Show(regexp);
    m_chb_match_single_lines.emplace_back(chb_match_single_line);

    params_sizer->Add(chb_match_single_line, 0, wxALIGN_CENTER_VERTICAL | wxRIGHT | wxLEFT, m_em);

    for (wxWindow* chb : std::initializer_list<wxWindow*>{ chb_regexp, chb_case_insensitive, chb_whole_word, chb_match_single_line }) {
        chb->SetFont(wxGetApp().normal_font());
        chb->Bind(wxEVT_CHECKBOX, [this, substitution_id, chb_regexp, chb_case_insensitive, chb_whole_word, chb_match_single_line](wxCommandEvent e) {
            std::string value = std::string();
            if (CheckBox::GetValue(chb_regexp))
                value += "r";
            if (CheckBox::GetValue(chb_case_insensitive))
                value += "i";
            if (CheckBox::GetValue(chb_whole_word))
                value += "w";
            if (CheckBox::GetValue(chb_match_single_line))
                value += "s";

            chb_match_single_line->Show(CheckBox::GetValue(chb_regexp));
            m_grid_sizer->Layout();

            edit_substitution(substitution_id, 2, value);
        });
    }

    auto v_sizer = new wxBoxSizer(wxVERTICAL);
    v_sizer->Add(top_sizer, 1, wxEXPAND);
    v_sizer->Add(params_sizer, 1, wxEXPAND|wxTOP|wxBOTTOM, int(0.5* m_em));
    m_grid_sizer->Add(v_sizer, 1, wxEXPAND);

    if (call_after_layout) {
        m_parent->GetParent()->Layout();
        call_ui_update();
    }
}

void SubstitutionManager::update_from_config()
{
    std::vector<std::string>& subst = m_config->option<ConfigOptionStrings>("gcode_substitutions")->values;
    if (m_substitutions == subst && m_grid_sizer->IsShown(1)) {
        // just update visibility for chb_match_single_lines
        int subst_id = 0;
        assert(m_chb_match_single_lines.size() == size_t(subst.size()/4));
        for (size_t i = 0; i < subst.size(); i += 4) {
            const std::string& params = subst[i + 2];
            const bool         regexp = strchr(params.c_str(), 'r') != nullptr || strchr(params.c_str(), 'R') != nullptr;
            m_chb_match_single_lines[subst_id++]->Show(regexp);
        }

        // "gcode_substitutions" values didn't changed in config. There is no need to update/recreate controls
        return;
    }

    m_substitutions = subst;

    if (!m_grid_sizer->IsEmpty()) {
        m_grid_sizer->Clear(true);
        m_chb_match_single_lines.clear();
    }

    if (subst.empty())
        hide_delete_all_btn();
    else
        create_legend();

    validate_length();

    int subst_id = 0;
    for (size_t i = 0; i < subst.size(); i += 4)
        add_substitution(subst_id++, subst[i], subst[i + 1], subst[i + 2], subst[i + 3]);

    m_parent->GetParent()->Layout();
}

void SubstitutionManager::delete_all()
{
    m_substitutions.clear();
    m_config->option<ConfigOptionStrings>("gcode_substitutions")->values.clear();
    call_ui_update();

    if (!m_grid_sizer->IsEmpty()) {
        m_grid_sizer->Clear(true);
        m_chb_match_single_lines.clear();
    }

    m_parent->GetParent()->Layout();
}

void SubstitutionManager::edit_substitution(int substitution_id, int opt_pos, const std::string& value)
{
    validate_length();
    if(!is_compatible_with_ui() || !is_valid_id(substitution_id, "Invalid substitution_id to edit"))
        return;

    m_substitutions[substitution_id * 4 + opt_pos] = value;
    // save changes from m_substitutions to config 
    m_config->option<ConfigOptionStrings>("gcode_substitutions")->values = m_substitutions;

    call_ui_update();
}

bool SubstitutionManager::is_empty_substitutions()
{
    return m_config->option<ConfigOptionStrings>("gcode_substitutions")->values.empty();
}

// Return a callback to create a TabPrint widget to edit G-code substitutions
wxSizer* TabPrint::create_manage_substitution_widget(wxWindow* parent)
{
    auto create_btn = [parent](ScalableButton** btn, const wxString& label, const std::string& icon_name) {
        *btn = new ScalableButton(parent, wxID_ANY, icon_name, " " + label + " ", wxDefaultSize, wxDefaultPosition, wxBU_LEFT | wxBU_EXACTFIT);
        (*btn)->SetFont(wxGetApp().normal_font());
        (*btn)->SetSize((*btn)->GetBestSize());
    };

    ScalableButton* add_substitution_btn;
    create_btn(&add_substitution_btn, _L("Add"), "add_copies");
    add_substitution_btn->Bind(wxEVT_BUTTON, [this](wxCommandEvent e) {
        m_subst_manager.add_substitution();
        m_del_all_substitutions_btn->Show();
    });

    create_btn(&m_del_all_substitutions_btn, _L("Delete all"), "cross");
    m_del_all_substitutions_btn->Bind(wxEVT_BUTTON, [this, parent](wxCommandEvent e) {
        if (MessageDialog(parent, _L("Are you sure you want to delete all substitutions?"), SLIC3R_APP_NAME, wxYES_NO | wxCANCEL | wxICON_QUESTION).
            ShowModal() != wxID_YES)
            return;
        m_subst_manager.delete_all();
        m_del_all_substitutions_btn->Hide();
    });

    auto sizer = new wxBoxSizer(wxHORIZONTAL);
    sizer->Add(add_substitution_btn,        0, wxALIGN_CENTER_VERTICAL | wxRIGHT | wxLEFT, em_unit(parent));
    sizer->Add(m_del_all_substitutions_btn, 0, wxALIGN_CENTER_VERTICAL | wxRIGHT | wxLEFT, em_unit(parent));

    parent->GetParent()->Layout();
    return sizer;
}

// Return a callback to create a TabPrint widget to edit G-code substitutions
wxSizer* TabPrint::create_substitutions_widget(wxWindow* parent)
{
    wxFlexGridSizer* grid_sizer = new wxFlexGridSizer(2, 5, wxGetApp().em_unit()); // delete_button,  edit column contains "Find", "Replace", "Notes"
    grid_sizer->SetFlexibleDirection(wxBOTH);
    grid_sizer->AddGrowableCol(1);

    m_subst_manager.init(m_config, parent, grid_sizer);
    m_subst_manager.set_cb_edited_substitution([this]() {
        update_dirty();
        Layout();
        wxGetApp().mainframe->on_config_changed(m_config); // invalidate print
    });
    m_subst_manager.set_cb_hide_delete_all_btn([this]() {
        m_del_all_substitutions_btn->Hide();
    });

    parent->GetParent()->Layout();
    return grid_sizer;
}

// vectormanager
wxSizer *VectorManager::init(DynamicPrintConfig *config, wxWindow *parent, PageShp page, const std::string &opt_key)
{
    m_opt_key       = opt_key;
    m_opt_type      = config->get_option_def(opt_key)->type;
    m_config        = config;
    m_parent        = parent;
    m_page          = page;
    m_grid_sizer    = new wxBoxSizer(wxHORIZONTAL);
    m_em            = em_unit(parent);
    // use a wxFlexGridSizer in-between to let some free space at the right and not force the input to grow to full width
    wxFlexGridSizer *line_sizer = new wxFlexGridSizer(2, 1, 0);
    line_sizer->SetFlexibleDirection(wxHORIZONTAL);
    line_sizer->AddGrowableCol(1);
    //wxSizer *line_sizer = new wxBoxSizer(wxHORIZONTAL);
    line_sizer->Add(m_grid_sizer);
    //line_sizer->AddStretchSpacer();
    return line_sizer;
}

bool VectorManager::is_compatibile_with_ui()
{
    const std::vector<double> &values = m_config->option<ConfigOptionFloats>(m_opt_key)->values;
    if (int(values.size()) != m_grid_sizer->GetItemCount()) {
        ErrorDialog(m_parent,
                    std::string("Invalid compatibility between UI and BE: ") + std::to_string(values.size()) +
                        std::string("=!=") + std::to_string(m_grid_sizer->GetItemCount()),
                    false)
            .ShowModal();
        return false;
    }
    return true;
};

// delete substitution_id from substitutions
void VectorManager::pop_back()
{
    if (m_grid_sizer->IsEmpty()) {
        return;
    }

    // delete substitution
    std::vector<double> &values = m_config->option<ConfigOptionFloats>(m_opt_key)->values;
    values.pop_back();

    call_ui_update();

    // update grid_sizer
    // note: grid-> Remove(size-1) isn't enough to destroy the extra entry, also need to destroy it. clear(true) + update is easier
    m_grid_sizer->Clear(true);
    update_from_config();
}

// Add substitution line
void VectorManager::push_back(const std::string &str_value)
{
    bool call_after_layout = false;

    std::vector<double> &values = m_config->option<ConfigOptionFloats>(m_opt_key)->values;

    if (str_value == "") {
        // create new substitution
        // it have to be added to config too
        values.push_back(0);

        call_after_layout = true;
    }

    const size_t idx_value = m_grid_sizer->GetItemCount();

    wxTextCtrl *editor = new wxTextCtrl(m_parent, wxID_ANY, str_value == "" ? "0" : str_value, wxDefaultPosition,
                                       wxSize(4 * m_em, wxDefaultCoord),
                                     wxTE_PROCESS_ENTER
#ifdef _WIN32
                                         | wxBORDER_SIMPLE
#endif
    );

    editor->SetFont(wxGetApp().normal_font());
    wxGetApp().UpdateDarkUI(editor);

    editor->Bind(wxEVT_TEXT_ENTER, [this, editor, idx_value](wxEvent &e) {
#if !defined(__WXGTK__)
         e.Skip();
#endif // __WXGTK__
        edit_value(idx_value, into_u8(editor->GetValue()));
    });

    editor->Bind(wxEVT_KILL_FOCUS, [this, editor, idx_value](wxEvent &e) {
        e.Skip();
        edit_value(idx_value, into_u8(editor->GetValue()));
    });
    m_grid_sizer->Add(editor);
    if (call_after_layout) {
        m_parent->GetParent()->Layout();
        call_ui_update();
    }
}

void VectorManager::update_from_config()
{
    if (!m_grid_sizer->IsEmpty())
        m_grid_sizer->Clear(true);
    //while (m_grid_sizer->GetItemCount() > 2) { m_grid_sizer->Remove(m_grid_sizer->GetItemCount() - 1); }

    switch (m_opt_type) {
    case coBools: {
        std::vector<int32_t> &values = m_config->option<ConfigOptionInts>(m_opt_key)->values;
        if (values.empty())
            clear();
        else
            for (size_t i = 0; i < values.size(); i++) push_back(values[i]?"true":"false");
        break;
    }
    case coInts: {
        std::vector<int32_t> &values = m_config->option<ConfigOptionInts>(m_opt_key)->values;
        if (values.empty())
            clear();
        else
            for (size_t i = 0; i < values.size(); i++) push_back(std::to_string(values[i]));
        break;
    }
    case coFloats: {
        std::vector<double> &values = m_config->option<ConfigOptionFloats>(m_opt_key)->values;
        if (values.empty())
            clear();
        else
            for (size_t i = 0; i < values.size(); i++) push_back(to_string_nozero(values[i], 6));
        break;
    }
    case coPercents: {
        std::vector<double> &values = m_config->option<ConfigOptionPercents>(m_opt_key)->values;
        if (values.empty())
            clear();
        else
            for (size_t i = 0; i < values.size(); i++) push_back(to_string_nozero(values[i], 6));
        break;
    }
    case coFloatsOrPercents: {
        std::vector<FloatOrPercent> &values = m_config->option<ConfigOptionFloatsOrPercents>(m_opt_key)->values;
        if (values.empty())
            clear();
        else
            for (size_t i = 0; i < values.size(); i++) push_back(to_string_nozero(values[i].value, 6) + (values[i].percent?"%":""));
        break;
    }
    case coPoints: {
        assert(false); // todo
        break;
    }
    }

    m_parent->GetParent()->Layout();
}

void VectorManager::clear()
{
    ((ConfigOptionVectorBase*)m_config->option(m_opt_key))->clear();
    call_ui_update();

    if (!m_grid_sizer->IsEmpty())
        m_grid_sizer->Clear(true);
    //while (m_grid_sizer->GetItemCount() > 2) { m_grid_sizer->Remove(m_grid_sizer->GetItemCount() - 1); }

    m_parent->GetParent()->Layout();
}

void VectorManager::edit_value(int idx_value, const std::string &str_value)
{
    if (!is_compatibile_with_ui())
        return;
    switch (m_opt_type) {
    case coBools: {
        std::vector<uint8_t> &values = m_config->option<ConfigOptionBools>(m_opt_key)->values;
        std::string        lower  = str_value;
        boost::to_lower(lower);
        bool is_val       = str_value == "1" || lower == "true";
        values[idx_value] = is_val;
        break;
    }
    case coInts: {
        std::vector<int32_t> &values  = m_config->option<ConfigOptionInts>(m_opt_key)->values;
        int32_t               int_val = (int32_t) string_to_double_decimal_point(str_value);
        values[idx_value]             = int_val;
        break;
    }
    case coFloats: {
        std::vector<double> &values    = m_config->option<ConfigOptionFloats>(m_opt_key)->values;
        double               float_val = string_to_double_decimal_point(str_value);
        values[idx_value]              = float_val;
        break;
    }
    case coPercents: {
        std::vector<double> &values    = m_config->option<ConfigOptionPercents>(m_opt_key)->values;
        double               float_val = string_to_double_decimal_point(str_value);
        values[idx_value]              = float_val;
        break;
    }
    case coFloatsOrPercents: {
        std::vector<FloatOrPercent> &values = m_config->option<ConfigOptionFloatsOrPercents>(m_opt_key)->values;
        std::string                  trimed = str_value;
        boost::trim(trimed);
        bool   has_percent = !trimed.empty() && trimed.back() == '%';
        double float_val = string_to_double_decimal_point(has_percent ? trimed.substr(0, trimed.size() - 1) : trimed);
        values[idx_value] = FloatOrPercent{float_val, has_percent};
        break;
    }
    case coPoints: {
        assert(false);  // todo
        break;
    }
    }
    call_ui_update();
}

bool VectorManager::is_empty_vector()
{
    return((ConfigOptionVectorBase*)m_config->option(m_opt_key))->size() == 0;
}

// Return a callback to create a TabPrinter widget to edit bed shape
wxSizer* TabPrinter::create_bed_shape_widget(wxWindow* parent)
{
    ScalableButton* btn = new ScalableButton(parent, wxID_ANY, "printer", " " + _(L("Set")) + " " + dots,
        wxDefaultSize, wxDefaultPosition, wxBU_LEFT | wxBU_EXACTFIT);
    btn->SetFont(wxGetApp().normal_font());
    btn->SetSize(btn->GetBestSize());

    auto sizer = new wxBoxSizer(wxHORIZONTAL);
    sizer->Add(btn, 0, wxALIGN_CENTER_VERTICAL);

    btn->Bind(wxEVT_BUTTON, ([this](wxCommandEvent e)
        {
            BedShapeDialog dlg(this);
            dlg.build_dialog(*m_config->option<ConfigOptionPoints>("bed_shape"),
                *m_config->option<ConfigOptionString>("bed_custom_texture"),
                *m_config->option<ConfigOptionString>("bed_custom_model"));
            if (dlg.ShowModal() == wxID_OK) {
                const std::vector<Vec2d>& shape = dlg.get_shape();
                const std::string& custom_texture = dlg.get_custom_texture();
                const std::string& custom_model = dlg.get_custom_model();
                if (!shape.empty())
                {
                    load_key_value("bed_shape", shape);
                    load_key_value("bed_custom_texture", custom_texture);
                    load_key_value("bed_custom_model", custom_model);
                    update_changed_ui();
                }
            }
        }));

    // may be it is not a best place, but 
    // add information about Category/Grope for "bed_custom_texture" and "bed_custom_model" as a copy from "bed_shape" option
    {
        Search::OptionsSearcher& searcher = wxGetApp().sidebar().get_searcher();
        const Search::GroupAndCategory& gc = searcher.get_group_and_category(std::to_string(int(Preset::Type::TYPE_PRINTER)) + ";" + "bed_shape", ConfigOptionMode::comNone);
        searcher.add_key("bed_custom_texture", type(), gc.group, gc.category, *m_config->def()->get("bed_custom_texture"));
        searcher.add_key("bed_custom_model", type(), gc.group, gc.category, *m_config->def()->get("bed_custom_model"));
    }

    return sizer;
}

void TabPrinter::cache_extruder_cnt(const DynamicPrintConfig* config/* = nullptr*/)
{
    const DynamicPrintConfig& cached_config = config ? *config : m_presets->get_edited_preset().config;
    if (Preset::printer_technology(cached_config) == ptSLA)
        return;

    // get extruders count 
    auto* nozzle_diameter = dynamic_cast<const ConfigOptionFloats*>(cached_config.option("nozzle_diameter"));
    m_cache_extruder_count = nozzle_diameter->values.size(); //m_extruders_count;
    m_cache_milling_count = m_milling_count;
}

bool TabPrinter::apply_extruder_cnt_from_cache()
{
    if (m_presets->get_edited_preset().printer_technology() == ptSLA)
        return false;

    if (m_cache_milling_count > 0) {
        m_presets->get_edited_preset().set_num_milling(m_cache_milling_count);
        m_cache_milling_count = 0;
    }

    if (m_cache_extruder_count > 0) {
        m_presets->get_edited_preset().set_num_extruders(m_cache_extruder_count);
//        extruders_count_changed(m_cache_extruder_count);
        m_cache_extruder_count = 0;
        return true;
    }
    return false;
}

void TabPrinter::update_machine_limits_description(const MachineLimitsUsage usage)
{
    GCodeFlavor flavor = m_config->option<ConfigOptionEnum<GCodeFlavor>>("gcode_flavor")->value;
    wxString text;
    switch (usage) {
    case MachineLimitsUsage::EmitToGCode:
        text = _L("Machine limits will be emitted to G-code and used to estimate print time."
            " They are also used as safegard when generating gcode");
        text += " "+ _L("(even if the acceleration is set to 3000 in the print profile, if this is at 1500, it won't export a gcode that will tell to go over 1500).");
        if (flavor != gcfMarlinLegacy || flavor == gcfMarlinFirmware)
            text += "\n" + _L("Grey values means that they can't be send to your firmware (no g-code available).");
        break;
    case MachineLimitsUsage::TimeEstimateOnly:
        text = _L("Machine limits will NOT be emitted to G-code, however they will be used to estimate print time"
                ", which may therefore not be accurate as the printer may apply a different set of machine limits."
                " They are also used as safegard when generating gcode");
        text += " " + _L("(even if the acceleration is set to 3000 in the print profile, if this is at 1500, it won't export a gcode that will tell to go over 1500).");
        break;
    case MachineLimitsUsage::Limits:
        text = _L("Machine limits are used as safegard when generating gcode");
        text += " " + _L("(even if the acceleration is set to 3000 in the print profile, if this is at 1500, it won't export a gcode that will tell to go over 1500).");
        break;
    case MachineLimitsUsage::Ignore:
        text = _L("Machine limits are disabled. They are not used for anything.");
        break;
    default: assert(false);
    }
    if(m_machine_limits_description_line)
        m_machine_limits_description_line->SetText(text);

    //update fields used
    //no need to worry for "silent" version, as it's only for marlin.
    if (usage == MachineLimitsUsage::EmitToGCode) {
        wxColour grey_color(128, 128, 128);
        wxColour black_color = wxGetApp().get_label_clr_default();//wxSystemSettings::GetColour(wxSYS_COLOUR_WINDOWTEXT);
        Field* field;
        std::vector<std::string> axes{ "x", "y", "z", "e" };

        wxColour color = (std::set<uint8_t>{gcfKlipper, gcfMach3, gcfMachinekit, gcfMakerWare, gcfSailfish, gcfTeacup}.count(flavor) > 0) ? grey_color : black_color;
            for (const std::string& axis : axes) {
                field = m_active_page->get_field("machine_max_feedrate_" + axis, 0);
                if (field) dynamic_cast<TextInput*>(field->getWindow())->SetForegroundColour(color);
            }
        color = (std::set<uint8_t>{gcfKlipper, gcfSmoothie, gcfMach3, gcfMachinekit, gcfMakerWare, gcfSailfish, gcfTeacup}.count(flavor) > 0) ? grey_color : black_color;
            for (const std::string& axis : axes) {
                field = m_active_page->get_field("machine_max_acceleration_" + axis, 0);
                if (field) dynamic_cast<TextInput*>(field->getWindow())->SetForegroundColour(color);
            }
        color = (std::set<uint8_t>{gcfSmoothie, gcfMach3, gcfMachinekit, gcfMakerWare, gcfSailfish, gcfTeacup}.count(flavor) > 0) ? grey_color : black_color;
        {
            field = m_active_page->get_field("machine_max_acceleration_extruding", 0);
            if (field) dynamic_cast<TextInput*>(field->getWindow())->SetForegroundColour(color);
        }
        color = (flavor != gcfMarlinLegacy && flavor != gcfMarlinFirmware) ? grey_color : black_color;
        {
            field = m_active_page->get_field("machine_max_acceleration_retracting", 0);
            if (field) dynamic_cast<TextInput*>(field->getWindow())->SetForegroundColour(color);
        }
        color = (std::set<uint8_t>{gcfSmoothie, gcfMach3, gcfMachinekit, gcfMakerWare, gcfSailfish, gcfTeacup}.count(flavor) > 0) ? grey_color : black_color;
        {
            field = m_active_page->get_field("machine_max_acceleration_travel", 0);
            if (field) dynamic_cast<TextInput*>(field->getWindow())->SetForegroundColour(color);
        }
        color = (std::set<uint8_t>{gcfKlipper, gcfMach3, gcfMachinekit, gcfMakerWare, gcfSailfish, gcfTeacup}.count(flavor) > 0) ? grey_color : black_color;
            for (const std::string& axis : axes) {
                field = m_active_page->get_field("machine_max_jerk_" + axis, 0);
                if (field) dynamic_cast<TextInput*>(field->getWindow())->SetForegroundColour(color);
            }
        color = (flavor != gcfMarlinLegacy && m_last_gcode_flavor != gcfMarlinFirmware && flavor != gcfRepRap) ? grey_color : black_color;
        {
            field = m_active_page->get_field("machine_min_extruding_rate", 0);
            if (field) dynamic_cast<TextInput*>(field->getWindow())->SetForegroundColour(color);
        }
        color = (flavor != gcfMarlinLegacy && m_last_gcode_flavor != gcfMarlinFirmware) ? grey_color : black_color;
        {
            field = m_active_page->get_field("machine_min_travel_rate", 0);
            if (field) dynamic_cast<TextInput*>(field->getWindow())->SetForegroundColour(color);
        }
    } else {
        Field* field;
        std::vector<std::string> axes{ "x", "y", "z", "e" };
        const wxColour color = wxGetApp().get_label_clr_default();//wxSystemSettings::GetColour(wxSYS_COLOUR_WINDOWTEXT);
        for (const std::string& axis : axes) {
            field = m_active_page->get_field("machine_max_feedrate_" + axis, 0);
            if (field) dynamic_cast<TextInput*>(field->getWindow())->SetForegroundColour(color);
        }
        for (const std::string& axis : axes) {
            field = m_active_page->get_field("machine_max_acceleration_" + axis, 0);
            if (field) dynamic_cast<TextInput*>(field->getWindow())->SetForegroundColour(color);
        }
        field = m_active_page->get_field("machine_max_acceleration_extruding", 0);
        if (field) dynamic_cast<TextInput*>(field->getWindow())->SetForegroundColour(color);
        field = m_active_page->get_field("machine_max_acceleration_retracting", 0);
        if (field) dynamic_cast<TextInput*>(field->getWindow())->SetForegroundColour(color);
        field = m_active_page->get_field("machine_max_acceleration_travel", 0);
        if (field) dynamic_cast<TextInput*>(field->getWindow())->SetForegroundColour(color);
        for (const std::string& axis : axes) {
            field = m_active_page->get_field("machine_max_jerk_" + axis, 0);
            if (field) dynamic_cast<TextInput*>(field->getWindow())->SetForegroundColour(color);
        }
        field = m_active_page->get_field("machine_min_extruding_rate", 0);
        if (field) dynamic_cast<TextInput*>(field->getWindow())->SetForegroundColour(color);
        field = m_active_page->get_field("machine_min_travel_rate", 0);
        if (field) dynamic_cast<TextInput*>(field->getWindow())->SetForegroundColour(color);
    }
}

void Tab::compatible_widget_reload(PresetDependencies &deps)
{
    if (deps.btn == nullptr) return; // check if it has been initalised (should be, but someone may want to remove it from the ui)

    Field* field = this->get_field(deps.key_condition);
    if (!field)
        return;

    bool has_any = ! m_config->option<ConfigOptionStrings>(deps.key_list)->values.empty();
    has_any ? deps.btn->Enable() : deps.btn->Disable();
    CheckBox::SetValue(deps.checkbox, !has_any);

    field->toggle(! has_any);
}

void Tab::fill_icon_descriptions()
{
    m_icon_descriptions.emplace_back(&m_bmp_value_lock, L("LOCKED LOCK"),
        // TRN Description for "LOCKED LOCK"
        L("indicates that the settings are the same as the system (or default) values for the current option group"));

    m_icon_descriptions.emplace_back(&m_bmp_value_unlock, L("UNLOCKED LOCK"),
        // TRN Description for "UNLOCKED LOCK"
        L("indicates that some settings were changed and are not equal to the system (or default) values for "
        "the current option group.\n"
        "Click the UNLOCKED LOCK icon to reset all settings for current option group to "
        "the system (or default) values."));

    m_icon_descriptions.emplace_back(&m_bmp_white_bullet, L("WHITE BULLET"),
        // TRN Description for "WHITE BULLET"
        L("for the left button: indicates a non-system (or non-default) preset,\n"
          "for the right button: indicates that the settings hasn't been modified."));

    m_icon_descriptions.emplace_back(&m_bmp_value_revert, L("BACK ARROW"),
        // TRN Description for "BACK ARROW"
        L("indicates that the settings were changed and are not equal to the last saved preset for "
        "the current option group.\n"
        "Click the BACK ARROW icon to reset all settings for the current option group to "
        "the last saved preset."));

    m_icon_descriptions.emplace_back(&m_bmp_edit_value, L("EDIT VALUE"),
        // TRN Description for "EDIT VALUE" in the Help dialog (the icon is currently used only to edit custom gcodes).
        L("clicking this icon opens a dialog allowing to edit this value."));
}

void Tab::set_tooltips_text()
{
    // --- Tooltip text for reset buttons (for whole options group)
    // Text to be shown on the "Revert to system" aka "Lock to system" button next to each input field.
    m_ttg_value_lock =		_(L("LOCKED LOCK icon indicates that the settings are the same as the system (or default) values "
                                "for the current option group"));
    m_ttg_value_unlock =	_(L("UNLOCKED LOCK icon indicates that some settings were changed and are not equal "
                                "to the system (or default) values for the current option group.\n"
                                "Click to reset all settings for current option group to the system (or default) values."));
    m_ttg_white_bullet_ns =	_(L("WHITE BULLET icon indicates a non system (or non default) preset."));
    m_ttg_non_system =		&m_ttg_white_bullet_ns;
    // Text to be shown on the "Undo user changes" button next to each input field.
    m_ttg_white_bullet =	_(L("WHITE BULLET icon indicates that the settings are the same as in the last saved "
                                "preset for the current option group."));
    m_ttg_value_revert =	_(L("BACK ARROW icon indicates that the settings were changed and are not equal to "
                                "the last saved preset for the current option group.\n"
                                "Click to reset all settings for the current option group to the last saved preset."));

    // --- Tooltip text for reset buttons (for each option in group)
    // Text to be shown on the "Revert to system" aka "Lock to system" button next to each input field.
    m_tt_value_lock =		_(L("LOCKED LOCK icon indicates that the value is the same as the system (or default) value."));
    m_tt_value_unlock =		_(L("UNLOCKED LOCK icon indicates that the value was changed and is not equal "
                                "to the system (or default) value.\n"
                                "Click to reset current value to the system (or default) value."));
    // 	m_tt_white_bullet_ns=	_(L("WHITE BULLET icon indicates a non system preset."));
    m_tt_non_system =		&m_ttg_white_bullet_ns;
    // Text to be shown on the "Undo user changes" button next to each input field.
    m_tt_white_bullet =		_(L("WHITE BULLET icon indicates that the value is the same as in the last saved preset."));
    m_tt_value_revert =		_(L("BACK ARROW icon indicates that the value was changed and is not equal to the last saved preset.\n"
                                "Click to reset current value to the last saved preset."));
    // Text for scripted gitwget icon/button
    m_tt_value_lock_script = _(L("LOCKED LOCK icon indicates that the values this widget control are all the same as the system (or default) values."));
    m_tt_value_unlock_script = _(L("UNLOCKED LOCK icon indicates that the values this widget control were changed and at least one is not equal "
        "to the system (or default) value.\n"
        "Click to reset current all values to the system (or default) values."));
    m_tt_white_bullet_script = _(L("WHITE BULLET icon indicates that the values this widget control are all the same as in the last saved preset."));
    m_tt_value_revert_script = _(L("BACK ARROW icon indicates that the values this widget control were changed and at least one is not equal to the last saved preset.\n"
        "Click to reset current all values to the last saved preset."));
}

bool Tab::select_preset_by_name(const std::string &name_w_suffix, bool force)
{
    return m_presets->select_preset_by_name(name_w_suffix, force);
}

bool Tab::save_current_preset(const std::string& new_name, bool detach)
{
    return m_presets->save_current_preset(new_name, detach);
}

bool Tab::delete_current_preset()
{
    return m_presets->delete_current_preset();
}

Page::Page(wxWindow* parent, const wxString& title, int iconID) :
        m_parent(parent),
        m_title(title),
        m_iconID(iconID)
{
    m_vsizer = (wxBoxSizer*)parent->GetSizer();
    m_item_color = &wxGetApp().get_label_clr_default();
}

void Page::reload_config()
{
    for (auto group : m_optgroups)
        group->reload_config();
}

void Page::update_script_presets()
{
    for (auto group : m_optgroups)
        group->update_script_presets();
}

void Page::update_visibility(ConfigOptionMode mode, bool update_contolls_visibility)
{
    bool ret_val = false;
    for (auto group : m_optgroups) {
        if (update_contolls_visibility && group->get_grid_sizer() ? //if not created, use the method that works 
            group->update_visibility(mode) :  // update visibility for all controlls in group
            group->is_visible(mode)           // just detect visibility for the group
            ) {
            // now that it's updated, don't consider the legend groups, uless it's the only thing in the page
            ret_val |= (!(group->is_legend_line() && m_optgroups.size() > 1));
        }
    }

    m_show = ret_val;
}

void Page::activate(ConfigOptionMode mode, std::function<void()> throw_if_canceled)
{
    for (auto group : m_optgroups) {
        if (!group->activate(throw_if_canceled))
            continue;
        m_vsizer->Add(group->sizer, 0, wxEXPAND | (group->is_legend_line() ? (wxLEFT|wxTOP) : wxALL), 10);
        group->update_visibility(mode);
        group->reload_config();
        throw_if_canceled();
    }
}

void Page::clear()
{
    for (auto group : m_optgroups)
        group->clear();
}

void Page::msw_rescale()
{
    for (auto group : m_optgroups)
        group->msw_rescale();
}

void Page::sys_color_changed()
{
    for (auto group : m_optgroups)
        group->sys_color_changed();
}

void Page::refresh()
{
    for (auto group : m_optgroups)
        group->refresh();
}

Field* Page::get_field(const t_config_option_key& opt_key, int opt_index /*= -1*/) const
{
    Field* field = nullptr;
    for (auto opt : m_optgroups) {
        field = opt->get_fieldc(opt_key, opt_index);
        if (field != nullptr)
            return field;
    }
    return field;
}

Line* Page::get_line(const t_config_option_key& opt_key)
{
    for (auto opt : m_optgroups)
        if (Line* line = opt->get_line(opt_key))
            return line;
    return nullptr;
}

bool Page::set_value(const t_config_option_key& opt_key, const boost::any& value) {
    bool changed = false;
    for(auto optgroup: m_optgroups) {
        if (optgroup->set_value(opt_key, value))
            changed = true ;
    }
    return changed;
}

// package Slic3r::GUI::Tab::Page;
ConfigOptionsGroupShp Page::new_optgroup(const wxString& title, bool no_title /*= false*/, bool is_tab_opt /*= true*/, Preset::Type type_override /* INVALID*/)
{
    //! config_ have to be "right"
    ConfigOptionsGroupShp optgroup = std::make_shared<ConfigOptionsGroup>(m_parent, title, m_config, is_tab_opt);
    optgroup->no_title = no_title;
    if (no_title)
        optgroup->title_width = 0;

#ifdef __WXOSX__
    auto tab = parent()->GetParent()->GetParent();// GetParent()->GetParent();
#else
    auto tab = parent()->GetParent();// GetParent();
#endif
    optgroup->set_config_category_and_type(m_title, 
        type_override == Preset::Type::TYPE_INVALID ? static_cast<Tab*>(tab)->type() : type_override);
    optgroup->m_on_change = [tab](t_config_option_key opt_key, boost::any value) {
        //! This function will be called from OptionGroup.
        //! Using of CallAfter is redundant.
        //! And in some cases it causes update() function to be recalled again
//!        wxTheApp->CallAfter([this, opt_key, value]() {
            static_cast<Tab*>(tab)->update_dirty();
            static_cast<Tab*>(tab)->on_value_change(opt_key, value);
//!        });
    };

    optgroup->m_get_initial_config = [tab]() {
        DynamicPrintConfig config = static_cast<Tab*>(tab)->m_presets->get_selected_preset().config;
        return config;
    };

    optgroup->m_get_sys_config = [tab]() {
        DynamicPrintConfig config = static_cast<Tab*>(tab)->m_presets->get_selected_preset_parent()->config;
        return config;
    };

    optgroup->have_sys_config = [tab]() {
        return static_cast<Tab*>(tab)->m_presets->get_selected_preset_parent() != nullptr;
    };

    optgroup->rescale_extra_column_item = [](wxWindow* win) {
        auto *ctrl = dynamic_cast<wxStaticBitmap*>(win);
        if (ctrl == nullptr)
            return;

        ctrl->SetBitmap(reinterpret_cast<ScalableBitmap*>(ctrl->GetClientData())->bmp());
    };

    m_optgroups.push_back(optgroup);

    return optgroup;
}

const ConfigOptionsGroupShp Page::get_optgroup(const wxString& title) const
{
    for (ConfigOptionsGroupShp optgroup : m_optgroups) {
        if (optgroup->title == title)
            return optgroup;
    }

    return nullptr;
}

void TabSLAMaterial::build()
{
    m_presets = &m_preset_bundle->sla_materials;
    load_initial_data();

<<<<<<< HEAD
    append(this->m_pages, create_pages("sla_material.ui"));
=======
    auto page = add_options_page(L("Material"), "resin");

    auto optgroup = page->new_optgroup(L("Material"));
    optgroup->append_single_option_line("material_colour");
    optgroup->append_single_option_line("bottle_cost");
    optgroup->append_single_option_line("bottle_volume");
    optgroup->append_single_option_line("bottle_weight");
    optgroup->append_single_option_line("material_density");

    optgroup->m_on_change = [this](t_config_option_key opt_key, boost::any value)
    {
        if (opt_key == "material_colour") {
            update_dirty();
            on_value_change(opt_key, value); 
            return;
        }

        DynamicPrintConfig new_conf = *m_config;

        if (opt_key == "bottle_volume") {
            double new_bottle_weight =  boost::any_cast<double>(value)*(new_conf.option("material_density")->getFloat() / 1000);
            new_conf.set_key_value("bottle_weight", new ConfigOptionFloat(new_bottle_weight));
        }
        if (opt_key == "bottle_weight") {
            double new_bottle_volume =  boost::any_cast<double>(value)/new_conf.option("material_density")->getFloat() * 1000;
            new_conf.set_key_value("bottle_volume", new ConfigOptionFloat(new_bottle_volume));
        }
        if (opt_key == "material_density") {
            double new_bottle_volume = new_conf.option("bottle_weight")->getFloat() / boost::any_cast<double>(value) * 1000;
            new_conf.set_key_value("bottle_volume", new ConfigOptionFloat(new_bottle_volume));
        }

        load_config(new_conf);

        update_dirty();

        // Change of any from those options influences for an update of "Sliced Info"
        wxGetApp().sidebar().update_sliced_info_sizer();
        wxGetApp().sidebar().Layout();
    };

    optgroup = page->new_optgroup(L("Layers"));
    optgroup->append_single_option_line("initial_layer_height");

    optgroup = page->new_optgroup(L("Exposure"));
    optgroup->append_single_option_line("exposure_time");
    optgroup->append_single_option_line("initial_exposure_time");

    optgroup = page->new_optgroup(L("Corrections"));
    auto line = Line{ m_config->def()->get("material_correction")->full_label, "" };
    for (auto& axis : { "X", "Y", "Z" }) {
        auto opt = optgroup->get_option(std::string("material_correction_") + char(std::tolower(axis[0])));
        opt.opt.label = axis;
        line.append_option(opt);
    }

    optgroup->append_line(line);

    add_material_overrides_page();

    page = add_options_page(L("Notes"), "note");
    optgroup = page->new_optgroup(L("Notes"), 0);
    optgroup->label_width = 0;
    Option option = optgroup->get_option("material_notes");
    option.opt.full_width = true;
    option.opt.height = 25;//250;
    optgroup->append_single_option_line(option);

    page = add_options_page(L("Dependencies"), "wrench");
    optgroup = page->new_optgroup(L("Profile dependencies"));

    create_line_with_widget(optgroup.get(), "compatible_printers", "", [this](wxWindow* parent) {
        return compatible_widget_create(parent, m_compatible_printers);
    });
    
    option = optgroup->get_option("compatible_printers_condition");
    option.opt.full_width = true;
    optgroup->append_single_option_line(option);

    create_line_with_widget(optgroup.get(), "compatible_prints", "", [this](wxWindow* parent) {
        return compatible_widget_create(parent, m_compatible_prints);
    });
>>>>>>> a9cbc920

}

void TabSLAMaterial::toggle_options()
{
    const Preset &current_printer = wxGetApp().preset_bundle->printers.get_edited_preset();
    std::string model = current_printer.config.opt_string("printer_model");
    m_config_manipulation.toggle_field("material_print_speed", model != "SL1");

    if (m_active_page->title() == "Material Overrides")
        update_material_overrides_page();
}

void TabSLAMaterial::update()
{
    if (m_preset_bundle->printers.get_selected_preset().printer_technology() == ptFFF)
        return;

    toggle_options();

    update_description_lines();
    Layout();

// #ys_FIXME. Just a template for this function
//     m_update_cnt++;
//     ! something to update
//     m_update_cnt--;
//
//     if (m_update_cnt == 0)
        wxGetApp().mainframe->on_config_changed(m_config);
}
/*
static void add_options_into_line(ConfigOptionsGroupShp &optgroup,
                                  const std::vector<SamePair<std::string>> &prefixes,
                                  const std::string &optkey,
                                  const std::string &preprefix = std::string())
{
    auto opt = optgroup->get_option(preprefix + prefixes.front().first + optkey);
    Line line{ opt.opt.label, "" };
    line.full_width = 1;
    for (auto &prefix : prefixes) {
        opt = optgroup->get_option(preprefix + prefix.first + optkey);
        opt.opt.label = prefix.second;
        opt.opt.width = 12; // TODO
        line.append_option(opt);
    }
    optgroup->append_line(line);
}
<<<<<<< HEAD
*/
=======

void TabSLAPrint::build_sla_support_params(const std::vector<SamePair<std::string>> &prefixes,
                                           const Slic3r::GUI::PageShp &page)
{

    auto optgroup = page->new_optgroup(L("Support head"));
    add_options_into_line(optgroup, prefixes, "support_head_front_diameter");
    add_options_into_line(optgroup, prefixes, "support_head_penetration");
    add_options_into_line(optgroup, prefixes, "support_head_width");

    optgroup = page->new_optgroup(L("Support pillar"));
    add_options_into_line(optgroup, prefixes, "support_pillar_diameter");
    add_options_into_line(optgroup, prefixes, "support_small_pillar_diameter_percent");
    add_options_into_line(optgroup, prefixes, "support_max_bridges_on_pillar");

    add_options_into_line(optgroup, prefixes, "support_pillar_connection_mode");
    add_options_into_line(optgroup, prefixes, "support_buildplate_only");
    add_options_into_line(optgroup, prefixes, "support_pillar_widening_factor");
    add_options_into_line(optgroup, prefixes, "support_max_weight_on_model");
    add_options_into_line(optgroup, prefixes, "support_base_diameter");
    add_options_into_line(optgroup, prefixes, "support_base_height");
    add_options_into_line(optgroup, prefixes, "support_base_safety_distance");

    // Mirrored parameter from Pad page for toggling elevation on the same page
    add_options_into_line(optgroup, prefixes, "support_object_elevation");

    Line line{ "", "" };
    line.full_width = 1;
    line.widget = [this](wxWindow* parent) {
        return description_line_widget(parent, &m_support_object_elevation_description_line);
    };
    optgroup->append_line(line);

    optgroup = page->new_optgroup(L("Connection of the support sticks and junctions"));
    add_options_into_line(optgroup, prefixes, "support_critical_angle");
    add_options_into_line(optgroup, prefixes, "support_max_bridge_length");
    add_options_into_line(optgroup, prefixes, "support_max_pillar_link_distance");
}

static std::vector<std::string> get_override_opt_kyes_for_line(const std::string& title, const std::string& key)
{
    const std::string preprefix = "material_ow_";

    std::vector<std::string> opt_keys;
    opt_keys.reserve(3);

    if (title == "Support head" || title == "Support pillar") {
        for (auto& prefix : { "", "branching" })
            opt_keys.push_back(preprefix + prefix + key);
    }
    else if (key == "relative_correction") {
        for (auto& axis : { "x", "y", "z" })
            opt_keys.push_back(preprefix + key + "_" + char(axis[0]));
    }
    else
        opt_keys.push_back(preprefix + key);

    return opt_keys;
}

void TabSLAMaterial::create_line_with_near_label_widget(ConfigOptionsGroupShp optgroup, const std::string& key)
{
    if (optgroup->title == "Support head" || optgroup->title == "Support pillar")
        add_options_into_line(optgroup, { {"", L("Default")}, {"branching", L("Branching")} }, key, "material_ow_");
    else {
        const std::string opt_key = std::string("material_ow_") + key;
        if (key == "relative_correction") {
            Line line = Line{ m_preset_bundle->printers.get_edited_preset().config.def()->get("relative_correction")->full_label, "" };
            for (auto& axis : { "X", "Y", "Z" }) {
                auto opt = optgroup->get_option(opt_key + "_" + char(std::tolower(axis[0])));
                opt.opt.label = axis;
                line.append_option(opt);
            }
            optgroup->append_line(line);
        }
        else
            optgroup->append_single_option_line(opt_key);
    }

    Line* line = optgroup->get_last_line();
    if (!line)
        return;

    line->near_label_widget = [this, optgroup_wk = ConfigOptionsGroupWkp(optgroup), key](wxWindow* parent) {
        wxWindow* check_box = CheckBox::GetNewWin(parent);
        wxGetApp().UpdateDarkUI(check_box);

        check_box->Bind(wxEVT_CHECKBOX, [this, optgroup_wk, key](wxCommandEvent& evt) {
            const bool is_checked = evt.IsChecked();
            if (auto optgroup_sh = optgroup_wk.lock(); optgroup_sh) {
                auto opt_keys = get_override_opt_kyes_for_line(optgroup_sh->title.ToStdString(), key);
                for (const std::string& opt_key : opt_keys)
                    if (Field* field = optgroup_sh->get_fieldc(opt_key, 0); field != nullptr) {
                        field->toggle(is_checked);
                        if (is_checked)
                            field->set_last_meaningful_value();
                        else
                            field->set_na_value();
                    }
            }

            toggle_options();
        });

        m_overrides_options[key] = check_box;
        return check_box;
    };
}

std::vector<std::pair<std::string, std::vector<std::string>>> material_overrides_option_keys{
    {"Support head", {
        "support_head_front_diameter",
        "support_head_penetration",
        "support_head_width"
    }},
    {"Support pillar", {
        "support_pillar_diameter",
    }},
    {"Automatic generation", {
        "support_points_density_relative"
    }},
    {"Corrections", {
        "relative_correction",
        "elefant_foot_compensation"
    }}
};

void TabSLAMaterial::add_material_overrides_page()
{
    // TRN: Page title in Material Settings in SLA mode.
    PageShp page = add_options_page(L("Material Overrides"), "wrench");

    for (const auto& [title, keys] : material_overrides_option_keys) {
        ConfigOptionsGroupShp optgroup = page->new_optgroup(L(title));
        for (const std::string& opt_key : keys) {
            create_line_with_near_label_widget(optgroup, opt_key);
        }
    }
}

void TabSLAMaterial::update_line_with_near_label_widget(ConfigOptionsGroupShp optgroup, const std::string& key, bool is_checked/* = true*/)
{
    if (!m_overrides_options[key])
        return;

    const std::string preprefix = "material_ow_";

    std::vector<std::string> opt_keys;
    opt_keys.reserve(3);

    if (optgroup->title == "Support head" || optgroup->title == "Support pillar") {
        for (auto& prefix : { "", "branching" }) {
            std::string opt_key = preprefix + prefix + key;
            is_checked = !m_config->option(opt_key)->is_nil();
            opt_keys.push_back(opt_key);
        }
    }
    else if (key == "relative_correction") {
        for (auto& axis : { "x", "y", "z" }) {
            std::string opt_key = preprefix + key + "_" + char(axis[0]);
            is_checked = !m_config->option(opt_key)->is_nil();
            opt_keys.push_back(opt_key);
        }
    }
    else {
        std::string opt_key = preprefix + key;
        is_checked = !m_config->option(opt_key)->is_nil();
        opt_keys.push_back(opt_key);
    }

    CheckBox::SetValue(m_overrides_options[key], is_checked);

    for (const std::string& opt_key : opt_keys) {
        Field* field = optgroup->get_field(opt_key);
        if (field != nullptr)
            field->toggle(is_checked);
    }
}

void TabSLAMaterial::update_material_overrides_page()
{
    if (!m_active_page || m_active_page->title() != "Material Overrides")
        return;
    Page* page = m_active_page;

    for (const auto& [title, keys] : material_overrides_option_keys) {
        std::optional<ConfigOptionsGroupShp> optgroup{ get_option_group(page, title) };
        if (!optgroup) {
            continue;
        }

        for (const std::string& key : keys) {
            update_line_with_near_label_widget(*optgroup, key);
        }
    }
}

>>>>>>> a9cbc920
void TabSLAPrint::build()
{
    m_presets = &m_preset_bundle->sla_prints;
    load_initial_data();


    append(this->m_pages, create_pages("sla_print.ui"));

}

void TabSLAPrint::update_description_lines()
{
    Tab::update_description_lines();

    if (m_active_page && m_active_page->title() == "Supports")
    {
        bool is_visible = m_config->def()->get("support_object_elevation")->mode <= m_mode;
        if (m_support_object_elevation_description_line)
        {
            m_support_object_elevation_description_line->Show(is_visible);
            if (is_visible)
            {
                bool elev = !m_config->opt_bool("pad_enable") || !m_config->opt_bool("pad_around_object");
                m_support_object_elevation_description_line->SetText(elev ? "" :
                    format_wxstr(_L("\"%1%\" is disabled because \"%2%\" is on in \"%3%\" category.\n"
                        "To enable \"%1%\", please switch off \"%2%\"")
                        , _L("Object elevation"), _L("Pad around object"), _L("Pad")));
            }
        }
    }
}

void TabSLAPrint::toggle_options()
{
    if (m_active_page)
        m_config_manipulation.toggle_print_sla_options(m_config);
}

void TabSLAPrint::update()
{
    if (m_preset_bundle->printers.get_selected_preset().printer_technology() == ptFFF)
        return;

    m_update_cnt++;

    update_description_lines();
    Layout();

    m_update_cnt--;

    if (m_update_cnt == 0) {
        toggle_options();

        // update() could be called during undo/redo execution
        // Update of objectList can cause a crash in this case (because m_objects doesn't match ObjectList) 
        if (!wxGetApp().plater()->inside_snapshot_capture())
            wxGetApp().obj_list()->update_and_show_object_settings_item();

        wxGetApp().mainframe->on_config_changed(m_config);
    }
}

void TabSLAPrint::clear_pages()
{
    Tab::clear_pages();

    m_support_object_elevation_description_line = nullptr;
}

ConfigManipulation Tab::get_config_manipulation()
{
    auto load_config = [this]()
    {
        update_dirty();
        // Initialize UI components with the config values.
        reload_config();
        update();
    };

    auto cb_toggle_field = [this](const t_config_option_key& opt_key, bool toggle, int opt_index) {
        return toggle_option(opt_key, toggle, opt_index);
    };

    auto cb_value_change = [this](const std::string &opt_key, const boost::any &value) {
        return on_value_change(opt_key, value);
    };

    return ConfigManipulation(load_config, cb_toggle_field, cb_value_change, nullptr, this);
}


} // GUI
} // Slic3r<|MERGE_RESOLUTION|>--- conflicted
+++ resolved
@@ -839,11 +839,7 @@
     m_options_list.clear();
 
     for (const std::string& opt_key : m_config->keys())
-<<<<<<< HEAD
-        emplace_option(opt_key);//, m_type != Preset::TYPE_FILAMENT && !PresetCollection::is_independent_from_extruder_number_option(opt_key)
-=======
-        emplace_option(opt_key, m_type != Preset::TYPE_FILAMENT && m_type != Preset::TYPE_SLA_MATERIAL && !PresetCollection::is_independent_from_extruder_number_option(opt_key));
->>>>>>> a9cbc920
+        emplace_option(opt_key);//, m_type != Preset::TYPE_FILAMENT && m_type != Preset::TYPE_SLA_MATERIAL && !PresetCollection::is_independent_from_extruder_number_option(opt_key)
 }
 
 template<class T>
@@ -1791,7 +1787,6 @@
             if (params.size() < 2) continue;
             if (params.size() == 2) params.push_back("wrench");
 
-<<<<<<< HEAD
             wxString label = _(params[params.size()-2]);
 
             for (int i = 1; i < params.size() - 1; i++) {
@@ -1905,16 +1900,6 @@
                                         }
                                     }
                                 }
-=======
-        optgroup = page->new_optgroup(L("Output file"));
-        optgroup->append_single_option_line("gcode_comments");
-        optgroup->append_single_option_line("gcode_label_objects");
-        Option option = optgroup->get_option("output_filename_format");
-        option.opt.full_width = true;
-        optgroup->append_single_option_line(option);
-
-        
->>>>>>> a9cbc920
 
                                 m_preset_bundle->update_compatible(PresetSelectCompatibleType::Never);
                                 // Upadte related comboboxes on Sidebar and Tabs
@@ -1952,35 +1937,6 @@
                     current_group->m_on_change = set_or_add(current_group->m_on_change, [this, tab](t_config_option_key opt_key, boost::any value) {
                         tab->update_fff(); //check for kinematic rebuild
                         tab->build_unregular_pages(false);
-                    });
-                }
-                else if (params[i] == "filename_format_event") {
-                    current_group->m_on_change = set_or_add(current_group->m_on_change, [this](t_config_option_key opt_key, boost::any value) {
-						//TODO check if it works
-                        update_dirty();
-                        if (opt_key == "gcode_binary") {
-                            const bool is_binary = m_config->opt_bool("gcode_binary");
-                            std::string output_filename_format = m_config->opt_string("output_filename_format");
-                            bool modified = false;
-                            if (is_binary && boost::iends_with(output_filename_format, ".gcode")) {
-                                output_filename_format = output_filename_format.substr(0, output_filename_format.length() - 5) + "bgcode";
-                                modified = true;
-                            }
-                            else if (!is_binary && boost::iends_with(output_filename_format, ".bgcode")) {
-                                output_filename_format = output_filename_format.substr(0, output_filename_format.length() - 6) + "gcode";
-                                modified = true;
-                            }
-                            if (modified) {
-                                DynamicPrintConfig new_conf = *m_config;
-                                auto off_option = static_cast<ConfigOptionString*>(m_config->option("output_filename_format")->clone());
-                                off_option->value = output_filename_format;
-                                new_conf.set_key_value("output_filename_format", off_option);
-                                load_config(new_conf);
-                            }
-                            update_dirty();
-                            update();
-                        } else
-                            on_value_change(opt_key, value);
                     });
                 }
                 else if (params[i] == "material_density_event") {
@@ -2714,6 +2670,13 @@
                         continue;
                     pages.push_back(tab->create_filament_overrides_page());
                 }
+                else if (boost::starts_with(full_line, "material_overrides_page"))
+                {
+                    TabSLAMaterial *tab = nullptr;
+                    if ((tab = dynamic_cast<TabSLAMaterial *>(this)) == nullptr)
+                        continue;
+                    pages.push_back(tab->create_material_overrides_page());
+                }
                 else if (full_line == "unregular_pages")
                 {
                     TabPrinter *tab = nullptr;
@@ -2986,11 +2949,7 @@
         field->toggle(is_checked);
 }
 
-<<<<<<< HEAD
 std::vector<std::pair<std::string, std::vector<std::string>>> fff_filament_override_option_keys {
-=======
-std::vector<std::pair<std::string, std::vector<std::string>>> filament_overrides_option_keys {
->>>>>>> a9cbc920
     {"Travel lift", {
         "filament_retract_lift",
         "filament_travel_ramping_lift",
@@ -3036,11 +2995,7 @@
 
     const int extruder_idx = 0; // #ys_FIXME
 
-<<<<<<< HEAD
     for (const auto&[title, keys] : fff_filament_override_option_keys) {
-=======
-    for (const auto&[title, keys] : filament_overrides_option_keys) {
->>>>>>> a9cbc920
         ConfigOptionsGroupShp optgroup = page->new_optgroup(L(title));
         for (const std::string &opt_key : keys) {
             create_line_with_near_label_widget(optgroup, opt_key, extruder_idx);
@@ -3090,13 +3045,8 @@
         || m_config->opt_float("filament_retract_lift", extruder_idx) > 0
     );
 
-<<<<<<< HEAD
     for (const auto&[title, keys] : fff_filament_override_option_keys) {
         std::optional<ConfigOptionsGroupShp> optgroup{get_option_group_for_filament_overrides(page, title)};
-=======
-    for (const auto&[title, keys] : filament_overrides_option_keys) {
-        std::optional<ConfigOptionsGroupShp> optgroup{get_option_group(page, title)};
->>>>>>> a9cbc920
         if (!optgroup) {
             continue;
         }
@@ -3482,169 +3432,7 @@
     m_sys_milling_count = parent_preset == nullptr ? 0 :
         static_cast<const ConfigOptionFloats*>(parent_preset->config.option("milling_diameter"))->values.size();
 
-<<<<<<< HEAD
     append(this->m_pages, create_pages("printer_fff.ui"));
-=======
-                                    load_config(new_conf);
-                                    break;
-                                }
-                            }
-                        }
-
-                        m_preset_bundle->update_compatible(PresetSelectCompatibleType::Never);
-                        // Upadte related comboboxes on Sidebar and Tabs
-                        Sidebar& sidebar = wxGetApp().plater()->sidebar();
-                        for (const Preset::Type& type : {Preset::TYPE_PRINT, Preset::TYPE_FILAMENT}) {
-                            sidebar.update_presets(type);
-                            wxGetApp().get_tab(type)->update_tab_ui();
-                        }
-                    }
-                }
-                else {
-                    update_dirty();
-                    on_value_change(opt_key, value);
-                }
-            });
-        };
-
-        build_print_host_upload_group(page.get());
-
-        optgroup = page->new_optgroup(L("Firmware"));
-        optgroup->append_single_option_line("gcode_flavor");
-
-        option = optgroup->get_option("thumbnails");
-        option.opt.full_width = true;
-        optgroup->append_single_option_line(option);
-
-        optgroup->append_single_option_line("silent_mode");
-        optgroup->append_single_option_line("remaining_times");
-        optgroup->append_single_option_line("binary_gcode");
-
-        optgroup->m_on_change = [this](t_config_option_key opt_key, boost::any value) {
-            wxTheApp->CallAfter([this, opt_key, value]() {
-                if (opt_key == "thumbnails" && m_config->has("thumbnails_format")) {
-                    // to backward compatibility we need to update "thumbnails_format" from new "thumbnails"
-                    if (const std::string val = boost::any_cast<std::string>(value); !value.empty()) {
-                        auto [thumbnails_list, errors] = GCodeThumbnails::make_and_check_thumbnail_list(val);
-
-                        if (errors != enum_bitmask<ThumbnailError>()) {
-                            // TRN: First argument is parameter name, the second one is the value.
-                            std::string error_str = format(_u8L("Invalid value provided for parameter %1%: %2%"), "thumbnails", val);
-                            error_str += GCodeThumbnails::get_error_string(errors);
-                            InfoDialog(parent(), _L("G-code flavor is switched"), from_u8(error_str)).ShowModal();
-                        }
-
-                        if (!thumbnails_list.empty()) {
-                            GCodeThumbnailsFormat old_format = GCodeThumbnailsFormat(m_config->option("thumbnails_format")->getInt());
-                            GCodeThumbnailsFormat new_format = thumbnails_list.begin()->first;
-                            if (old_format != new_format) {
-                                DynamicPrintConfig new_conf = *m_config;
-
-                                auto* opt = m_config->option("thumbnails_format")->clone();
-                                opt->setInt(int(new_format));
-                                new_conf.set_key_value("thumbnails_format", opt);
-
-                                load_config(new_conf);
-                            }
-                        }
-                    }
-                }
-                if (opt_key == "silent_mode") {
-                    bool val = boost::any_cast<bool>(value);
-                    if (m_use_silent_mode != val) {
-                        m_rebuild_kinematics_page = true;
-                        m_use_silent_mode = val;
-                    }
-                }
-                if (opt_key == "gcode_flavor") {
-                    const GCodeFlavor flavor = static_cast<GCodeFlavor>(boost::any_cast<int>(value));
-                    bool supports_travel_acceleration = GCodeWriter::supports_separate_travel_acceleration(flavor);
-                    bool supports_min_feedrates       = (flavor == gcfMarlinFirmware || flavor == gcfMarlinLegacy);
-                    if (supports_travel_acceleration != m_supports_travel_acceleration || supports_min_feedrates != m_supports_min_feedrates) {
-                        m_rebuild_kinematics_page = true;
-                        m_supports_travel_acceleration = supports_travel_acceleration;
-                        m_supports_min_feedrates = supports_min_feedrates;
-                    }
-
-                    const bool is_emit_to_gcode = m_config->option("machine_limits_usage")->getInt() == static_cast<int>(MachineLimitsUsage::EmitToGCode);
-                    if ((flavor == gcfKlipper && is_emit_to_gcode) || (!m_supports_min_feedrates && m_use_silent_mode)) {
-                        DynamicPrintConfig new_conf = *m_config;
-                        wxString msg;
-
-                        if (flavor == gcfKlipper && is_emit_to_gcode) {
-                            msg = get_info_klipper_string();
-
-                            auto machine_limits_usage = static_cast<ConfigOptionEnum<MachineLimitsUsage>*>(m_config->option("machine_limits_usage")->clone());
-                            machine_limits_usage->value = MachineLimitsUsage::TimeEstimateOnly;
-                            new_conf.set_key_value("machine_limits_usage", machine_limits_usage);
-                        }
-
-                        if (!m_supports_min_feedrates && m_use_silent_mode) {
-                            if (!msg.IsEmpty())
-                                msg += "\n\n";
-                            msg += _L("The selected G-code flavor does not support the machine limitation for Stealth mode.\n"
-                                      "Stealth mode will not be applied and will be disabled.");
-
-                            auto silent_mode = static_cast<ConfigOptionBool*>(m_config->option("silent_mode")->clone());
-                            silent_mode->value = false;
-                            new_conf.set_key_value("silent_mode", silent_mode);
-                        }
-
-                        InfoDialog(parent(), _L("G-code flavor is switched"), msg).ShowModal();
-                        load_config(new_conf);
-                    }
-                }
-                build_unregular_pages();
-                update_dirty();
-                on_value_change(opt_key, value);
-            });
-        };
-
-        optgroup = page->new_optgroup(L("Advanced"));
-        optgroup->append_single_option_line("use_relative_e_distances");
-        optgroup->append_single_option_line("use_firmware_retraction");
-        optgroup->append_single_option_line("use_volumetric_e");
-        optgroup->append_single_option_line("variable_layer_height");
-
-    const int gcode_field_height = 15; // 150
-    const int notes_field_height = 25; // 250
-    page = add_options_page(L("Custom G-code"), "cog");
-        optgroup = page->new_optgroup(L("Start G-code"), 0);
-        optgroup->m_on_change = [this, &optgroup_title = optgroup->title](const t_config_option_key& opt_key, const boost::any& value) {
-            validate_custom_gcode_cb(this, optgroup_title, opt_key, value);
-        };
-        optgroup->edit_custom_gcode = [this](const t_config_option_key& opt_key) { edit_custom_gcode(opt_key); };
-        option = optgroup->get_option("start_gcode");
-        option.opt.full_width = true;
-        option.opt.is_code = true;
-        option.opt.height = 3 * gcode_field_height;//150;
-        optgroup->append_single_option_line(option);
-
-        optgroup = page->new_optgroup(L("Start G-Code options"));
-        optgroup->append_single_option_line("autoemit_temperature_commands");
-
-        optgroup = page->new_optgroup(L("End G-code"), 0);
-        optgroup->m_on_change = [this, &optgroup_title = optgroup->title](const t_config_option_key& opt_key, const boost::any& value) {
-            validate_custom_gcode_cb(this, optgroup_title, opt_key, value);
-        };
-        optgroup->edit_custom_gcode = [this](const t_config_option_key& opt_key) { edit_custom_gcode(opt_key); };
-        option = optgroup->get_option("end_gcode");
-        option.opt.full_width = true;
-        option.opt.is_code = true;
-        option.opt.height = 1.75 * gcode_field_height;//150;
-        optgroup->append_single_option_line(option);
-
-        optgroup = page->new_optgroup(L("Before layer change G-code"), 0);
-        optgroup->m_on_change = [this, &optgroup_title = optgroup->title](const t_config_option_key& opt_key, const boost::any& value) {
-            validate_custom_gcode_cb(this, optgroup_title, opt_key, value);
-        };
-        optgroup->edit_custom_gcode = [this](const t_config_option_key& opt_key) { edit_custom_gcode(opt_key); };
-        option = optgroup->get_option("before_layer_gcode");
-        option.opt.full_width = true;
-        option.opt.is_code = true;
-        option.opt.height = gcode_field_height;//150;
-        optgroup->append_single_option_line(option);
->>>>>>> a9cbc920
 
 
     if (m_unregular_page_pos >= 0) {
@@ -3841,208 +3629,8 @@
     append_option_line_kinematics(optgroup, "machine_max_acceleration_travel");
 
     optgroup = page->new_optgroup(L("Jerk limits"));
-<<<<<<< HEAD
     for (const std::string& axis : axes) {
         append_option_line_kinematics(optgroup, "machine_max_jerk_" + axis);
-=======
-        for (const std::string &axis : axes)	{
-            append_option_line(optgroup, "machine_max_jerk_" + axis);
-        }
-
-        if (m_supports_min_feedrates) {
-            optgroup = page->new_optgroup(L("Minimum feedrates"));
-            append_option_line(optgroup, "machine_min_extruding_rate");
-            append_option_line(optgroup, "machine_min_travel_rate");
-        }
-
-    return page;
-}
-
-const std::vector<std::string> extruder_options = {
-    "min_layer_height", "max_layer_height", "extruder_offset",
-    "retract_length", "retract_lift", "retract_lift_above", "retract_lift_below",
-    "retract_speed", "deretract_speed", "retract_restart_extra", "retract_before_travel",
-    "retract_layer_change", "wipe", "retract_before_wipe", "travel_ramping_lift",
-    "travel_slope", "travel_max_lift", "travel_lift_before_obstacle",
-    "retract_length_toolchange", "retract_restart_extra_toolchange",
-};
-
-void TabPrinter::build_extruder_pages(size_t n_before_extruders)
-{
-    for (auto extruder_idx = m_extruders_count_old; extruder_idx < m_extruders_count; ++extruder_idx) {
-        //# build page
-        const wxString&page_name = wxString::Format("Extruder %d", int(extruder_idx + 1));
-        auto           page      = add_options_page(page_name, "funnel", true);
-        m_pages.insert(m_pages.begin() + n_before_extruders + extruder_idx, page);
-
-        auto optgroup = page->new_optgroup(L("Size"));
-        optgroup->append_single_option_line("nozzle_diameter", "", extruder_idx);
-
-        optgroup->m_on_change = [this, extruder_idx](const t_config_option_key&opt_key, boost::any value)
-        {
-            const bool is_single_extruder_MM = m_config->opt_bool("single_extruder_multi_material");
-            const bool is_nozzle_diameter_changed = opt_key.find_first_of("nozzle_diameter") != std::string::npos;
-
-            if (is_single_extruder_MM && m_extruders_count > 1 && is_nozzle_diameter_changed)
-            {
-                SuppressBackgroundProcessingUpdate sbpu;
-                const double new_nd = boost::any_cast<double>(value);
-                std::vector<double> nozzle_diameters = static_cast<const ConfigOptionFloats*>(m_config->option("nozzle_diameter"))->values;
-
-                // if value was changed
-                if (fabs(nozzle_diameters[extruder_idx == 0 ? 1 : 0] - new_nd) > EPSILON)
-                {
-                    const wxString msg_text = _L("This is a single extruder multimaterial printer, diameters of all extruders "
-                                                 "will be set to the new value. Do you want to proceed?");
-                    //wxMessageDialog dialog(parent(), msg_text, _(L("Nozzle diameter")), wxICON_WARNING | wxYES_NO);
-                    MessageDialog dialog(parent(), msg_text, _L("Nozzle diameter"), wxICON_WARNING | wxYES_NO);
-
-                    DynamicPrintConfig new_conf = *m_config;
-                    if (dialog.ShowModal() == wxID_YES) {
-                        for (size_t i = 0; i < nozzle_diameters.size(); i++) {
-                            if (i==extruder_idx)
-                                continue;
-                            nozzle_diameters[i] = new_nd;
-                        }
-                    }
-                    else
-                        nozzle_diameters[extruder_idx] = nozzle_diameters[extruder_idx == 0 ? 1 : 0];
-
-                    new_conf.set_key_value("nozzle_diameter", new ConfigOptionFloats(nozzle_diameters));
-                    load_config(new_conf);
-                }
-            }
-
-            if (is_nozzle_diameter_changed) {
-                if (extruder_idx == 0)
-                    // Mark the print & filament enabled if they are compatible with the currently selected preset.
-                    // If saving the preset changes compatibility with other presets, keep the now incompatible dependent presets selected, however with a "red flag" icon showing that they are no more compatible.
-                    m_preset_bundle->update_compatible(PresetSelectCompatibleType::Never);
-                else
-                    m_preset_bundle->update_filaments_compatible(PresetSelectCompatibleType::Never, extruder_idx);
-            }
-
-            update_dirty();
-            update();
-        };
-
-        optgroup = page->new_optgroup(L("Preview"));
-
-        auto reset_to_filament_color = [this, extruder_idx](wxWindow*parent) {
-            ScalableButton* btn = new ScalableButton(parent, wxID_ANY, "undo", _L("Reset to Filament Color"),
-                                                     wxDefaultSize, wxDefaultPosition, wxBU_LEFT | wxBU_EXACTFIT);
-            btn->SetFont(wxGetApp().normal_font());
-            btn->SetSize(btn->GetBestSize());
-            auto sizer = new wxBoxSizer(wxHORIZONTAL);
-            sizer->Add(btn);
-
-            btn->Bind(wxEVT_BUTTON, [this, extruder_idx](wxCommandEvent&e)
-            {
-                std::vector<std::string> colors = static_cast<const ConfigOptionStrings*>(m_config->option("extruder_colour"))->values;
-                colors[extruder_idx]            = "";
-
-                DynamicPrintConfig new_conf = *m_config;
-                new_conf.set_key_value("extruder_colour", new ConfigOptionStrings(colors));
-                load_config(new_conf);
-
-                update_dirty();
-                update();
-            });
-
-            parent->Bind(wxEVT_UPDATE_UI, [this, extruder_idx](wxUpdateUIEvent& evt) {
-                evt.Enable(!static_cast<const ConfigOptionStrings*>(m_config->option("extruder_colour"))->values[extruder_idx].empty());
-            }, btn->GetId());
-
-            return sizer;
-        };
-        Line line = optgroup->create_single_option_line("extruder_colour", "", extruder_idx);
-        line.append_widget(reset_to_filament_color);
-        optgroup->append_line(line);
-
-        optgroup = page->new_optgroup("");
-
-        auto copy_settings_btn = 
-        line            = { "", ""};
-        line.full_width = 1;
-        line.widget = [this, extruder_idx](wxWindow* parent) {
-            ScalableButton* btn = new ScalableButton(parent, wxID_ANY, "copy", _L("Apply below setting to other extruders"),
-                                                     wxDefaultSize, wxDefaultPosition, wxBU_LEFT | wxBU_EXACTFIT);
-            auto sizer = new wxBoxSizer(wxHORIZONTAL);
-            sizer->Add(btn);
-
-            btn->Bind(wxEVT_BUTTON, [this, extruder_idx](wxCommandEvent& e) {
-                DynamicPrintConfig new_conf = *m_config;
-
-                for (const std::string& opt : extruder_options) {
-                    const ConfigOption* other_opt = m_config->option(opt);
-                    for (size_t extruder = 0; extruder < m_extruders_count; ++extruder) {
-                        if (extruder == extruder_idx)
-                            continue;
-                        static_cast<ConfigOptionVectorBase*>(new_conf.option(opt, false))->set_at(other_opt, extruder, extruder_idx);
-                    }
-                }
-                load_config(new_conf);
-
-                update_dirty();
-                update();
-            });
-
-            auto has_changes = [this]() {
-                auto dirty_options = m_presets->current_dirty_options(true);
-#if 1
-                dirty_options.erase(std::remove_if(dirty_options.begin(), dirty_options.end(), 
-                    [](const std::string& opt) { return opt.find("extruder_colour") != std::string::npos || opt.find("nozzle_diameter") != std::string::npos; }), dirty_options.end());
-                return !dirty_options.empty();
-#else
-                // if we wont to apply enable status for each extruder separately
-                for (const std::string& opt : extruder_options)
-                    if (std::find(dirty_options.begin(), dirty_options.end(), opt+"#"+std::to_string(extruder_idx)) != dirty_options.end())
-                        return true;
-                return false;
-#endif
-            };
-
-            parent->Bind(wxEVT_UPDATE_UI, [this, has_changes](wxUpdateUIEvent& evt) {
-                evt.Enable(m_extruders_count > 1 && has_changes());
-            }, btn->GetId());
-
-            return sizer;
-        };
-        optgroup->append_line(line);
-
-        optgroup = page->new_optgroup(L("Layer height limits"));
-        optgroup->append_single_option_line("min_layer_height", "", extruder_idx);
-        optgroup->append_single_option_line("max_layer_height", "", extruder_idx);
-
-        optgroup = page->new_optgroup(L("Position (for multi-extruder printers)"));
-        optgroup->append_single_option_line("extruder_offset", "", extruder_idx);
-
-        optgroup = page->new_optgroup(L("Travel lift"));
-        optgroup->append_single_option_line("retract_lift", "", extruder_idx);
-        optgroup->append_single_option_line("travel_ramping_lift", "", extruder_idx);
-        optgroup->append_single_option_line("travel_max_lift", "", extruder_idx);
-        optgroup->append_single_option_line("travel_slope", "", extruder_idx);
-        optgroup->append_single_option_line("travel_lift_before_obstacle", "", extruder_idx);
-
-        line = { L("Only lift"), "" };
-        line.append_option(optgroup->get_option("retract_lift_above", extruder_idx));
-        line.append_option(optgroup->get_option("retract_lift_below", extruder_idx));
-        optgroup->append_line(line);
-
-        optgroup = page->new_optgroup(L("Retraction"));
-        optgroup->append_single_option_line("retract_length", "", extruder_idx);
-        optgroup->append_single_option_line("retract_speed", "", extruder_idx);
-        optgroup->append_single_option_line("deretract_speed", "", extruder_idx);
-        optgroup->append_single_option_line("retract_restart_extra", "", extruder_idx);
-        optgroup->append_single_option_line("retract_before_travel", "", extruder_idx);
-        optgroup->append_single_option_line("retract_layer_change", "", extruder_idx);
-        optgroup->append_single_option_line("wipe", "", extruder_idx);
-        optgroup->append_single_option_line("retract_before_wipe", "", extruder_idx);
-
-        optgroup = page->new_optgroup(L("Retraction when tool is disabled (advanced settings for multi-extruder setups)"));
-        optgroup->append_single_option_line("retract_length_toolchange", "", extruder_idx);
-        optgroup->append_single_option_line("retract_restart_extra_toolchange", "", extruder_idx);
->>>>>>> a9cbc920
     }
 
     optgroup = page->new_optgroup(L("Minimum feedrates"));
@@ -5427,28 +5015,17 @@
 {
     m_btn_hide_incompatible_presets->SetBitmap(*get_bmp_bundle(m_show_incompatible_presets ? "flag_red" : "flag_green"));
     m_btn_hide_incompatible_presets->SetToolTip(m_show_incompatible_presets ?
-<<<<<<< HEAD
         _L("Both compatible and incompatible presets are shown. Click to hide presets not compatible with the current printer.") :
         _L("Only compatible presets are shown. Click to show both the presets compatible and not compatible with the current printer."));
-=======
-        "Both compatible an incompatible presets are shown. Click to hide presets not compatible with the current printer." :
-        "Only compatible presets are shown. Click to show both the presets compatible and not compatible with the current printer.");
 
     m_presets_choice->set_show_incompatible_presets(m_show_incompatible_presets);
     m_presets_choice->update();
->>>>>>> a9cbc920
 }
 
 void Tab::update_ui_from_settings()
 {
-<<<<<<< HEAD
-    // Show the 'show / hide presets' button only for the print and filament tabs, and only if enabled
-    // in application preferences.
-    m_show_btn_incompatible_presets = wxGetApp().app_config->get("show_incompatible_presets")[0] == '1' ? true : false;
-    bool show = m_show_btn_incompatible_presets && type() != Slic3r::Preset::TYPE_PRINTER;
-=======
     // Show the 'show / hide presets' button only for the print and filament tabs
-    if (m_type == Slic3r::Preset::TYPE_PRINTER)
+    if (type() == Slic3r::Preset::TYPE_PRINTER)
         return;
 
     // and only if enabled in application preferences.
@@ -5458,7 +5035,6 @@
 
     m_show_btn_incompatible_presets = show;
     m_btn_hide_incompatible_presets->Show(m_show_btn_incompatible_presets);
->>>>>>> a9cbc920
     Layout();
     
     if (show)
@@ -5466,7 +5042,7 @@
     else {
         m_presets_choice->set_show_incompatible_presets(false);
         m_presets_choice->update();
-    }
+        }
 }
 
 void Tab::create_line_with_widget(ConfigOptionsGroup* optgroup, const std::string& opt_key, const std::string& path, widget_t widget)
@@ -6544,92 +6120,7 @@
     m_presets = &m_preset_bundle->sla_materials;
     load_initial_data();
 
-<<<<<<< HEAD
     append(this->m_pages, create_pages("sla_material.ui"));
-=======
-    auto page = add_options_page(L("Material"), "resin");
-
-    auto optgroup = page->new_optgroup(L("Material"));
-    optgroup->append_single_option_line("material_colour");
-    optgroup->append_single_option_line("bottle_cost");
-    optgroup->append_single_option_line("bottle_volume");
-    optgroup->append_single_option_line("bottle_weight");
-    optgroup->append_single_option_line("material_density");
-
-    optgroup->m_on_change = [this](t_config_option_key opt_key, boost::any value)
-    {
-        if (opt_key == "material_colour") {
-            update_dirty();
-            on_value_change(opt_key, value); 
-            return;
-        }
-
-        DynamicPrintConfig new_conf = *m_config;
-
-        if (opt_key == "bottle_volume") {
-            double new_bottle_weight =  boost::any_cast<double>(value)*(new_conf.option("material_density")->getFloat() / 1000);
-            new_conf.set_key_value("bottle_weight", new ConfigOptionFloat(new_bottle_weight));
-        }
-        if (opt_key == "bottle_weight") {
-            double new_bottle_volume =  boost::any_cast<double>(value)/new_conf.option("material_density")->getFloat() * 1000;
-            new_conf.set_key_value("bottle_volume", new ConfigOptionFloat(new_bottle_volume));
-        }
-        if (opt_key == "material_density") {
-            double new_bottle_volume = new_conf.option("bottle_weight")->getFloat() / boost::any_cast<double>(value) * 1000;
-            new_conf.set_key_value("bottle_volume", new ConfigOptionFloat(new_bottle_volume));
-        }
-
-        load_config(new_conf);
-
-        update_dirty();
-
-        // Change of any from those options influences for an update of "Sliced Info"
-        wxGetApp().sidebar().update_sliced_info_sizer();
-        wxGetApp().sidebar().Layout();
-    };
-
-    optgroup = page->new_optgroup(L("Layers"));
-    optgroup->append_single_option_line("initial_layer_height");
-
-    optgroup = page->new_optgroup(L("Exposure"));
-    optgroup->append_single_option_line("exposure_time");
-    optgroup->append_single_option_line("initial_exposure_time");
-
-    optgroup = page->new_optgroup(L("Corrections"));
-    auto line = Line{ m_config->def()->get("material_correction")->full_label, "" };
-    for (auto& axis : { "X", "Y", "Z" }) {
-        auto opt = optgroup->get_option(std::string("material_correction_") + char(std::tolower(axis[0])));
-        opt.opt.label = axis;
-        line.append_option(opt);
-    }
-
-    optgroup->append_line(line);
-
-    add_material_overrides_page();
-
-    page = add_options_page(L("Notes"), "note");
-    optgroup = page->new_optgroup(L("Notes"), 0);
-    optgroup->label_width = 0;
-    Option option = optgroup->get_option("material_notes");
-    option.opt.full_width = true;
-    option.opt.height = 25;//250;
-    optgroup->append_single_option_line(option);
-
-    page = add_options_page(L("Dependencies"), "wrench");
-    optgroup = page->new_optgroup(L("Profile dependencies"));
-
-    create_line_with_widget(optgroup.get(), "compatible_printers", "", [this](wxWindow* parent) {
-        return compatible_widget_create(parent, m_compatible_printers);
-    });
-    
-    option = optgroup->get_option("compatible_printers_condition");
-    option.opt.full_width = true;
-    optgroup->append_single_option_line(option);
-
-    create_line_with_widget(optgroup.get(), "compatible_prints", "", [this](wxWindow* parent) {
-        return compatible_widget_create(parent, m_compatible_prints);
-    });
->>>>>>> a9cbc920
 
 }
 
@@ -6661,64 +6152,23 @@
 //     if (m_update_cnt == 0)
         wxGetApp().mainframe->on_config_changed(m_config);
 }
-/*
+
 static void add_options_into_line(ConfigOptionsGroupShp &optgroup,
                                   const std::vector<SamePair<std::string>> &prefixes,
                                   const std::string &optkey,
                                   const std::string &preprefix = std::string())
 {
-    auto opt = optgroup->get_option(preprefix + prefixes.front().first + optkey);
+    auto opt = optgroup->get_option_and_register(preprefix + prefixes.front().first + optkey, 0);
     Line line{ opt.opt.label, "" };
     line.full_width = 1;
     for (auto &prefix : prefixes) {
-        opt = optgroup->get_option(preprefix + prefix.first + optkey);
+        opt = optgroup->get_option_and_register(preprefix + prefix.first + optkey, 0);
         opt.opt.label = prefix.second;
         opt.opt.width = 12; // TODO
         line.append_option(opt);
     }
     optgroup->append_line(line);
 }
-<<<<<<< HEAD
-*/
-=======
-
-void TabSLAPrint::build_sla_support_params(const std::vector<SamePair<std::string>> &prefixes,
-                                           const Slic3r::GUI::PageShp &page)
-{
-
-    auto optgroup = page->new_optgroup(L("Support head"));
-    add_options_into_line(optgroup, prefixes, "support_head_front_diameter");
-    add_options_into_line(optgroup, prefixes, "support_head_penetration");
-    add_options_into_line(optgroup, prefixes, "support_head_width");
-
-    optgroup = page->new_optgroup(L("Support pillar"));
-    add_options_into_line(optgroup, prefixes, "support_pillar_diameter");
-    add_options_into_line(optgroup, prefixes, "support_small_pillar_diameter_percent");
-    add_options_into_line(optgroup, prefixes, "support_max_bridges_on_pillar");
-
-    add_options_into_line(optgroup, prefixes, "support_pillar_connection_mode");
-    add_options_into_line(optgroup, prefixes, "support_buildplate_only");
-    add_options_into_line(optgroup, prefixes, "support_pillar_widening_factor");
-    add_options_into_line(optgroup, prefixes, "support_max_weight_on_model");
-    add_options_into_line(optgroup, prefixes, "support_base_diameter");
-    add_options_into_line(optgroup, prefixes, "support_base_height");
-    add_options_into_line(optgroup, prefixes, "support_base_safety_distance");
-
-    // Mirrored parameter from Pad page for toggling elevation on the same page
-    add_options_into_line(optgroup, prefixes, "support_object_elevation");
-
-    Line line{ "", "" };
-    line.full_width = 1;
-    line.widget = [this](wxWindow* parent) {
-        return description_line_widget(parent, &m_support_object_elevation_description_line);
-    };
-    optgroup->append_line(line);
-
-    optgroup = page->new_optgroup(L("Connection of the support sticks and junctions"));
-    add_options_into_line(optgroup, prefixes, "support_critical_angle");
-    add_options_into_line(optgroup, prefixes, "support_max_bridge_length");
-    add_options_into_line(optgroup, prefixes, "support_max_pillar_link_distance");
-}
 
 static std::vector<std::string> get_override_opt_kyes_for_line(const std::string& title, const std::string& key)
 {
@@ -6744,13 +6194,13 @@
 void TabSLAMaterial::create_line_with_near_label_widget(ConfigOptionsGroupShp optgroup, const std::string& key)
 {
     if (optgroup->title == "Support head" || optgroup->title == "Support pillar")
-        add_options_into_line(optgroup, { {"", L("Default")}, {"branching", L("Branching")} }, key, "material_ow_");
+        add_options_into_line(optgroup, { {"", L("Default")}, {"branching", L("Branching")} }, key, "material_ow_"); //TODO shouldn't be "_material_ow" ? 2.7
     else {
         const std::string opt_key = std::string("material_ow_") + key;
         if (key == "relative_correction") {
             Line line = Line{ m_preset_bundle->printers.get_edited_preset().config.def()->get("relative_correction")->full_label, "" };
             for (auto& axis : { "X", "Y", "Z" }) {
-                auto opt = optgroup->get_option(opt_key + "_" + char(std::tolower(axis[0])));
+                auto opt = optgroup->get_option_and_register(opt_key + "_" + char(std::tolower(axis[0])), 0);
                 opt.opt.label = axis;
                 line.append_option(opt);
             }
@@ -6804,14 +6254,14 @@
     }},
     {"Corrections", {
         "relative_correction",
-        "elefant_foot_compensation"
+        "first_layer_size_compensation"
     }}
 };
 
-void TabSLAMaterial::add_material_overrides_page()
+PageShp TabSLAMaterial::create_material_overrides_page()
 {
     // TRN: Page title in Material Settings in SLA mode.
-    PageShp page = add_options_page(L("Material Overrides"), "wrench");
+    PageShp page = create_options_page(L("Material Overrides"), "wrench");
 
     for (const auto& [title, keys] : material_overrides_option_keys) {
         ConfigOptionsGroupShp optgroup = page->new_optgroup(L(title));
@@ -6819,6 +6269,8 @@
             create_line_with_near_label_widget(optgroup, opt_key);
         }
     }
+
+    return page;
 }
 
 void TabSLAMaterial::update_line_with_near_label_widget(ConfigOptionsGroupShp optgroup, const std::string& key, bool is_checked/* = true*/)
@@ -6867,7 +6319,7 @@
     Page* page = m_active_page;
 
     for (const auto& [title, keys] : material_overrides_option_keys) {
-        std::optional<ConfigOptionsGroupShp> optgroup{ get_option_group(page, title) };
+        std::optional<ConfigOptionsGroupShp> optgroup{get_option_group_for_filament_overrides(page, title)};
         if (!optgroup) {
             continue;
         }
@@ -6878,7 +6330,6 @@
     }
 }
 
->>>>>>> a9cbc920
 void TabSLAPrint::build()
 {
     m_presets = &m_preset_bundle->sla_prints;
