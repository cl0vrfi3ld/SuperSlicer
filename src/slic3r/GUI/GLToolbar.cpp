<<<<<<< HEAD
=======
///|/ Copyright (c) Prusa Research 2018 - 2022 Enrico Turri @enricoturri1966, David Kocík @kocikdav, Lukáš Matěna @lukasmatena, Oleksandra Iushchenko @YuSanka, Vojtěch Bubník @bubnikv, Vojtěch Král @vojtechkral
///|/
///|/ PrusaSlicer is released under the terms of the AGPLv3 or higher
///|/
#include "libslic3r/Point.hpp"
>>>>>>> 3284959e
#include "libslic3r/libslic3r.h"
#include "libslic3r/AppConfig.hpp"
#include "libslic3r/Point.hpp"

#include "GLToolbar.hpp"

#include "slic3r/GUI/GLCanvas3D.hpp"
#include "slic3r/GUI/GUI_App.hpp"
#include "slic3r/GUI/Camera.hpp"
#include "slic3r/GUI/Plater.hpp"

#include <wx/event.h>
#include <wx/bitmap.h>
#include <wx/dcmemory.h>
#include <wx/settings.h>
#include <wx/glcanvas.h>

namespace Slic3r {
namespace GUI {

wxDEFINE_EVENT(EVT_GLTOOLBAR_ADD, SimpleEvent);
wxDEFINE_EVENT(EVT_GLTOOLBAR_DELETE, SimpleEvent);
wxDEFINE_EVENT(EVT_GLTOOLBAR_DELETE_ALL, SimpleEvent);
wxDEFINE_EVENT(EVT_GLTOOLBAR_ARRANGE, SimpleEvent);
wxDEFINE_EVENT(EVT_GLTOOLBAR_COPY, SimpleEvent);
wxDEFINE_EVENT(EVT_GLTOOLBAR_PASTE, SimpleEvent);
wxDEFINE_EVENT(EVT_GLTOOLBAR_MORE, SimpleEvent);
wxDEFINE_EVENT(EVT_GLTOOLBAR_FEWER, SimpleEvent);
wxDEFINE_EVENT(EVT_GLTOOLBAR_SPLIT_OBJECTS, SimpleEvent);
wxDEFINE_EVENT(EVT_GLTOOLBAR_SPLIT_VOLUMES, SimpleEvent);
wxDEFINE_EVENT(EVT_GLTOOLBAR_LAYERSEDITING, SimpleEvent);

wxDEFINE_EVENT(EVT_GLVIEWTOOLBAR_3D, SimpleEvent);
wxDEFINE_EVENT(EVT_GLVIEWTOOLBAR_PREVIEW, SimpleEvent);

const GLToolbarItem::ActionCallback GLToolbarItem::Default_Action_Callback = [](){};
const GLToolbarItem::VisibilityCallback GLToolbarItem::Default_Visibility_Callback = []()->bool { return true; };
const GLToolbarItem::EnablingCallback GLToolbarItem::Default_Enabling_Callback = []()->bool { return true; };
const GLToolbarItem::RenderCallback GLToolbarItem::Default_Render_Callback = [](float, float, float, float){};

GLToolbarItem::Data::Option::Option()
    : toggable(false)
    , action_callback(Default_Action_Callback)
    , render_callback(nullptr)
{
}

GLToolbarItem::Data::Data()
    : name("")
    , icon_filename("")
    , tooltip("")
    , additional_tooltip("")
    , sprite_id(-1)
    , visible(true)
    , visibility_callback(Default_Visibility_Callback)
    , enabling_callback(Default_Enabling_Callback)
{
}

GLToolbarItem::GLToolbarItem(GLToolbarItem::EType type, const GLToolbarItem::Data& data)
    : m_type(type)
    , m_state(Normal)
    , m_data(data)
    , m_last_action_type(Undefined)
    , m_highlight_state(NotHighlighted)
{
}

bool GLToolbarItem::update_visibility()
{
    bool visible = m_data.visibility_callback();
    bool ret = (m_data.visible != visible);
    if (ret)
        m_data.visible = visible;
    // Return false for separator as it would always return true.
    return is_separator() ? false : ret;
}

bool GLToolbarItem::update_enabled_state()
{
    bool enabled = m_data.enabling_callback();
    bool ret = (is_enabled() != enabled);
    if (ret)
        m_state = enabled ? GLToolbarItem::Normal : GLToolbarItem::Disabled;

    return ret;
}

void GLToolbarItem::render(const GLCanvas3D& parent, unsigned int tex_id, float left, float right, float bottom, float top, unsigned int tex_width, unsigned int tex_height, unsigned int icon_size) const
{
    auto uvs = [this](unsigned int tex_width, unsigned int tex_height, unsigned int icon_size) -> GLTexture::Quad_UVs {
        assert(tex_width != 0 && tex_height != 0);
        GLTexture::Quad_UVs ret;
        // tiles in the texture are spaced by 1 pixel
        const float icon_size_px = (float)(tex_width - 1) / ((float)Num_States + (float)Num_Rendered_Highlight_States);
        const char render_state = (m_highlight_state ==  NotHighlighted ? m_state : Num_States + m_highlight_state);
        const float inv_tex_width = 1.0f / (float)tex_width;
        const float inv_tex_height = 1.0f / (float)tex_height;
        // tiles in the texture are spaced by 1 pixel
        const float u_offset = 1.0f * inv_tex_width;
        const float v_offset = 1.0f * inv_tex_height;
        const float du = icon_size_px * inv_tex_width;
        const float dv = icon_size_px * inv_tex_height;
        const float left = u_offset + (float)render_state * du;
        const float right = left + du - u_offset;
        const float top = v_offset + (float)m_data.sprite_id * dv;
        const float bottom = top + dv - v_offset;
        ret.left_top = { left, top };
        ret.left_bottom = { left, bottom };
        ret.right_bottom = { right, bottom };
        ret.right_top = { right, top };
        return ret;
    };

    GLTexture::render_sub_texture(tex_id, left, right, bottom, top, uvs(tex_width, tex_height, icon_size));

    if (is_pressed()) {
        const Size cnv_size = parent.get_canvas_size();
        const float cnv_w = (float)cnv_size.get_width();
        const float cnv_h = (float)cnv_size.get_height();

        const float out_left   = (0.5f * left + 0.5f) * cnv_w;
        const float out_right  = (0.5f * right + 0.5f) * cnv_w;
        const float out_top    = (0.5f * top + 0.5f) * cnv_h;
        const float out_bottom = (0.5f * bottom + 0.5f) * cnv_h;
        if (m_last_action_type == Left && m_data.left.can_render())
            m_data.left.render_callback(out_left, out_right, out_bottom, out_top);
        else if (m_last_action_type == Right && m_data.right.can_render())
            m_data.right.render_callback(out_left, out_right, out_bottom, out_top);
    }
}

BackgroundTexture::Metadata::Metadata()
    : filename("")
    , left(0)
    , right(0)
    , top(0)
    , bottom(0)
{
}

const float GLToolbar::Default_Icons_Size = 40.0f;

GLToolbar::Layout::Layout()
    : type(Horizontal)
    , horizontal_orientation(HO_Center)
    , vertical_orientation(VO_Center)
    , top(0.0f)
    , left(0.0f)
    , border(0.0f)
    , separator_size(0.0f)
    , gap_size(0.0f)
    , icons_size(Default_Icons_Size)
    , scale(1.0f)
    , width(0.0f)
    , height(0.0f)
    , dirty(true)
{
}

GLToolbar::GLToolbar(GLToolbar::EType type, const std::string& name)
    : m_type(type)
    , m_name(name)
    , m_enabled(false)
    , m_icons_texture_dirty(true)
    , m_pressed_toggable_id(-1)
{
}

GLToolbar::~GLToolbar()
{
    for (GLToolbarItem* item : m_items)
    {
        delete item;
    }
}

bool GLToolbar::init(const BackgroundTexture::Metadata& background_texture)
{
    if (m_background_texture.texture.get_id() != 0)
        return true;

    std::string path = resources_dir() + "/icons/";
    bool res = false;

    if (!background_texture.filename.empty())
        res = m_background_texture.texture.load_from_file(path + background_texture.filename, false, GLTexture::SingleThreaded, false);

    if (res)
        m_background_texture.metadata = background_texture;

    return res;
}

bool GLToolbar::init_arrow(const std::string& filename)
{
    if (m_arrow_texture.get_id() != 0)
        return true;

    const std::string path = resources_dir() + "/icons/";
    return (!filename.empty()) ? m_arrow_texture.load_from_svg_file(path + filename, false, false, false, 512) : false;
}

GLToolbar::Layout::EType GLToolbar::get_layout_type() const
{
    return m_layout.type;
}

void GLToolbar::set_layout_type(GLToolbar::Layout::EType type)
{
    m_layout.type = type;
    m_layout.dirty = true;
}

void GLToolbar::set_position(float top, float left)
{
    m_layout.top = top;
    m_layout.left = left;
}

void GLToolbar::set_border(float border)
{
    m_layout.border = border;
    m_layout.dirty = true;
}

void GLToolbar::set_separator_size(float size)
{
    m_layout.separator_size = size;
    m_layout.dirty = true;
}

void GLToolbar::set_gap_size(float size)
{
    m_layout.gap_size = size;
    m_layout.dirty = true;
}

void GLToolbar::set_icons_size(float size)
{
    if (m_layout.icons_size != size)
    {
        m_layout.icons_size = size;
        m_layout.dirty = true;
        m_icons_texture_dirty = true;
    }
}

void GLToolbar::set_scale(float scale)
{
    if (m_layout.scale != scale) {
        m_layout.scale = scale;
        m_layout.dirty = true;
        m_icons_texture_dirty = true;
    }
}

bool GLToolbar::add_item(const GLToolbarItem::Data& data)
{
    GLToolbarItem* item = new GLToolbarItem(GLToolbarItem::Action, data);
    if (item == nullptr)
        return false;

    m_items.push_back(item);
    m_layout.dirty = true;
    return true;
}

bool GLToolbar::add_separator()
{
    GLToolbarItem::Data data;
    GLToolbarItem* item = new GLToolbarItem(GLToolbarItem::Separator, data);
    if (item == nullptr)
        return false;

    m_items.push_back(item);
    m_layout.dirty = true;
    return true;
}

float GLToolbar::get_width()
{
    if (m_layout.dirty)
        calc_layout();

    return m_layout.width;
}

float GLToolbar::get_height()
{
    if (m_layout.dirty)
        calc_layout();

    return m_layout.height;
}

void GLToolbar::select_item(const std::string& name)
{
    if (is_item_disabled(name))
        return;

    for (GLToolbarItem* item : m_items)
    {
        if (!item->is_disabled())
        {
            bool hover = item->is_hovered();
            item->set_state((item->get_name() == name) ? (hover ? GLToolbarItem::HoverPressed : GLToolbarItem::Pressed) : (hover ? GLToolbarItem::Hover : GLToolbarItem::Normal));
        }
    }
}

bool GLToolbar::is_item_pressed(const std::string& name) const
{
    for (const GLToolbarItem* item : m_items)
    {
        if (item->get_name() == name)
            return item->is_pressed();
    }

    return false;
}

bool GLToolbar::is_item_disabled(const std::string& name) const
{
    for (const GLToolbarItem* item : m_items)
    {
        if (item->get_name() == name)
            return item->is_disabled();
    }

    return false;
}

bool GLToolbar::is_item_visible(const std::string& name) const
{
    for (const GLToolbarItem* item : m_items)
    {
        if (item->get_name() == name)
            return item->is_visible();
    }

    return false;
}

bool GLToolbar::is_any_item_pressed() const
{
    for (const GLToolbarItem* item : m_items)
    {
        if (item->is_pressed())
            return true;
    }

    return false;
}

int GLToolbar::get_item_id(const std::string& name) const
{
    for (int i = 0; i < (int)m_items.size(); ++i)
    {
        if (m_items[i]->get_name() == name)
            return i;
    }

    return -1;
}

std::string GLToolbar::get_tooltip() const
{
    std::string tooltip;

    for (GLToolbarItem* item : m_items)
    {
        if (item->is_hovered())
        {
            tooltip = item->get_tooltip();
            if (!item->is_pressed())
            {
                const std::string& additional_tooltip = item->get_additional_tooltip();
                if (!additional_tooltip.empty())
                    tooltip += "\n" + additional_tooltip;

                break;
            }
        }
    }

    return tooltip;
}

void GLToolbar::get_additional_tooltip(int item_id, std::string& text)
{
    if (0 <= item_id && item_id < (int)m_items.size())
    {
        text = m_items[item_id]->get_additional_tooltip();
        return;
    }

    text.clear();
}

void GLToolbar::set_additional_tooltip(int item_id, const std::string& text)
{
    if (0 <= item_id && item_id < (int)m_items.size())
        m_items[item_id]->set_additional_tooltip(text);
}

void GLToolbar::set_tooltip(int item_id, const std::string& text)
{
    if (0 <= item_id && item_id < (int)m_items.size())
        m_items[item_id]->set_tooltip(text);
}

bool GLToolbar::update_items_state()
{
    bool ret = false;
    ret |= update_items_visibility();
    ret |= update_items_enabled_state();
    if (!is_any_item_pressed())
        m_pressed_toggable_id = -1;

    return ret;
}

void GLToolbar::render(const GLCanvas3D& parent)
{
    if (!m_enabled || m_items.empty())
        return;

    if (m_icons_texture_dirty)
        generate_icons_texture();

    switch (m_layout.type)
    {
    default:
    case Layout::Horizontal: { render_horizontal(parent); break; }
    case Layout::Vertical:   { render_vertical(parent); break; }
    }
}

bool GLToolbar::on_mouse(wxMouseEvent& evt, GLCanvas3D& parent)
{
    if (!m_enabled)
        return false;

    const Vec2d mouse_pos((double)evt.GetX(), (double)evt.GetY());
    bool processed = false;

    // mouse anywhere
    if (!evt.Dragging() && !evt.Leaving() && !evt.Entering() && m_mouse_capture.parent != nullptr) {
        if (m_mouse_capture.any() && (evt.LeftUp() || evt.MiddleUp() || evt.RightUp())) {
            // prevents loosing selection into the scene if mouse down was done inside the toolbar and mouse up was down outside it,
            // as when switching between views
            m_mouse_capture.reset();
            return true;
        }
        m_mouse_capture.reset();
    }

    if (evt.Moving())
        update_hover_state(mouse_pos, parent);
    else if (evt.LeftUp()) {
        if (m_mouse_capture.left) {
            processed = true;
            m_mouse_capture.left = false;
        }
        else
            return false;
    }
    else if (evt.MiddleUp()) {
        if (m_mouse_capture.middle) {
            processed = true;
            m_mouse_capture.middle = false;
        }
        else
            return false;
    }
    else if (evt.RightUp()) {
        if (m_mouse_capture.right) {
            processed = true;
            m_mouse_capture.right = false;
        }
        else
            return false;
    }
    else if (evt.Dragging()) {
        if (m_mouse_capture.any())
            // if the button down was done on this toolbar, prevent from dragging into the scene
            processed = true;
        else
            return false;
    }

    const int item_id = contains_mouse(mouse_pos, parent);
    if (item_id != -1) {
        // mouse inside toolbar
        if (evt.LeftDown() || evt.LeftDClick()) {
            m_mouse_capture.left = true;
            m_mouse_capture.parent = &parent;
            processed = true;
            if (item_id != -2 && !m_items[item_id]->is_separator() && !m_items[item_id]->is_disabled() &&
                (m_pressed_toggable_id == -1 || m_items[item_id]->get_last_action_type() == GLToolbarItem::Left)) {
                // mouse is inside an icon
                do_action(GLToolbarItem::Left, item_id, parent, true);
                parent.set_as_dirty();
            }
        }
        else if (evt.MiddleDown()) {
            m_mouse_capture.middle = true;
            m_mouse_capture.parent = &parent;
        }
        else if (evt.RightDown()) {
            m_mouse_capture.right = true;
            m_mouse_capture.parent = &parent;
            processed = true;
            if (item_id != -2 && !m_items[item_id]->is_separator() && !m_items[item_id]->is_disabled() &&
                (m_pressed_toggable_id == -1 || m_items[item_id]->get_last_action_type() == GLToolbarItem::Right)) {
                // mouse is inside an icon
                do_action(GLToolbarItem::Right, item_id, parent, true);
                parent.set_as_dirty();
            }
        }
    }

    return processed;
}

void GLToolbar::calc_layout()
{
    switch (m_layout.type)
    {
    default:
    case Layout::Horizontal:
    {
        m_layout.width = get_width_horizontal();
        m_layout.height = get_height_horizontal();
        break;
    }
    case Layout::Vertical:
    {
        m_layout.width = get_width_vertical();
        m_layout.height = get_height_vertical();
        break;
    }
    }

    m_layout.dirty = false;
}

float GLToolbar::get_width_horizontal() const
{
    return get_main_size();
}

float GLToolbar::get_width_vertical() const
{
    return (2.0f * m_layout.border + m_layout.icons_size) * m_layout.scale;
}

float GLToolbar::get_height_horizontal() const
{
    return (2.0f * m_layout.border + m_layout.icons_size) * m_layout.scale;
}

float GLToolbar::get_height_vertical() const
{
    return get_main_size();
}

float GLToolbar::get_main_size() const
{
    float size = 2.0f * m_layout.border;
    for (unsigned int i = 0; i < (unsigned int)m_items.size(); ++i)
    {
        if (!m_items[i]->is_visible())
            continue;

        if (m_items[i]->is_separator())
            size += m_layout.separator_size;
        else
            size += (float)m_layout.icons_size;
    }

    if (m_items.size() > 1)
        size += ((float)m_items.size() - 1.0f) * m_layout.gap_size;

    return size * m_layout.scale;
}

int GLToolbar::get_visible_items_cnt() const
{
    int cnt = 0;
    for (unsigned int i = 0; i < (unsigned int)m_items.size(); ++i)
        if (m_items[i]->is_visible() && !m_items[i]->is_separator())
            cnt++;

    return cnt;
}

void GLToolbar::do_action(GLToolbarItem::EActionType type, int item_id, GLCanvas3D& parent, bool check_hover)
{
    if (m_pressed_toggable_id == -1 || m_pressed_toggable_id == item_id) {
        if (0 <= item_id && item_id < (int)m_items.size()) {
            GLToolbarItem* item = m_items[item_id];
            if (item != nullptr && !item->is_separator() && !item->is_disabled() && (!check_hover || item->is_hovered())) {
                if ((type == GLToolbarItem::Right && item->is_right_toggable()) ||
                    (type == GLToolbarItem::Left && item->is_left_toggable())) {
                    GLToolbarItem::EState state = item->get_state();
                    if (state == GLToolbarItem::Hover)
                        item->set_state(GLToolbarItem::HoverPressed);
                    else if (state == GLToolbarItem::HoverPressed)
                        item->set_state(GLToolbarItem::Hover);
                    else if (state == GLToolbarItem::Pressed)
                        item->set_state(GLToolbarItem::Normal);
                    else if (state == GLToolbarItem::Normal)
                        item->set_state(GLToolbarItem::Pressed);

                    m_pressed_toggable_id = item->is_pressed() ? item_id : -1;
                    item->reset_last_action_type();

                    parent.render();
                    switch (type)
                    {
                    default:
                    case GLToolbarItem::Left:  { item->do_left_action(); break; }
                    case GLToolbarItem::Right: { item->do_right_action(); break; }
                    }
                }
                else {
                    if (m_type == Radio)
                        select_item(item->get_name());
                    else
                        item->set_state(item->is_hovered() ? GLToolbarItem::HoverPressed : GLToolbarItem::Pressed);

                    item->reset_last_action_type();
                    parent.render();
                    switch (type)
                    {
                    default:
                    case GLToolbarItem::Left: { item->do_left_action(); break; }
                    case GLToolbarItem::Right: { item->do_right_action(); break; }
                    }

                    if (m_type == Normal && item->get_state() != GLToolbarItem::Disabled) {
                        // the item may get disabled during the action, if not, set it back to hover state
                        item->set_state(GLToolbarItem::Hover);
                        parent.render();
                    }
                }
            }
        }
    }
}

void GLToolbar::update_hover_state(const Vec2d& mouse_pos, GLCanvas3D& parent)
{
    if (!m_enabled)
        return;

    switch (m_layout.type)
    {
    default:
    case Layout::Horizontal: { update_hover_state_horizontal(mouse_pos, parent); break; }
    case Layout::Vertical:   { update_hover_state_vertical(mouse_pos, parent); break; }
    }
}

void GLToolbar::update_hover_state_horizontal(const Vec2d& mouse_pos, GLCanvas3D& parent)
{
    const Size cnv_size = parent.get_canvas_size();
    const Vec2d scaled_mouse_pos((mouse_pos.x() - 0.5 * (double)cnv_size.get_width()), (0.5 * (double)cnv_size.get_height() - mouse_pos.y()));

    const float icons_size = m_layout.icons_size * m_layout.scale;
    const float separator_size = m_layout.separator_size * m_layout.scale;
    const float gap_size = m_layout.gap_size * m_layout.scale;
    const float border = m_layout.border * m_layout.scale;

    const float separator_stride = separator_size + gap_size;
    const float icon_stride = icons_size + gap_size;

    float left = m_layout.left + border;
    float top  = m_layout.top - border;

    for (GLToolbarItem* item : m_items) {
        if (!item->is_visible())
            continue;

        if (item->is_separator())
            left += separator_stride;
        else {
            const float right = left + icons_size;
            const float bottom = top - icons_size;

            const GLToolbarItem::EState state = item->get_state();
            bool inside = (left <= (float)scaled_mouse_pos.x()) &&
                          ((float)scaled_mouse_pos.x() <= right) &&
                          (bottom <= (float)scaled_mouse_pos.y()) &&
                          ((float)scaled_mouse_pos.y() <= top);

            switch (state)
            {
            case GLToolbarItem::Normal:
            {
                if (inside) {
                    item->set_state(GLToolbarItem::Hover);
                    parent.set_as_dirty();
                }

                break;
            }
            case GLToolbarItem::Hover:
            {
                if (!inside) {
                    item->set_state(GLToolbarItem::Normal);
                    parent.set_as_dirty();
                }

                break;
            }
            case GLToolbarItem::Pressed:
            {
                if (inside) {
                    item->set_state(GLToolbarItem::HoverPressed);
                    parent.set_as_dirty();
                }

                break;
            }
            case GLToolbarItem::HoverPressed:
            {
                if (!inside) {
                    item->set_state(GLToolbarItem::Pressed);
                    parent.set_as_dirty();
                }

                break;
            }
            case GLToolbarItem::Disabled:
            {
                if (inside) {
                    item->set_state(GLToolbarItem::HoverDisabled);
                    parent.set_as_dirty();
                }

                break;
            }
            case GLToolbarItem::HoverDisabled:
            {
                if (!inside) {
                    item->set_state(GLToolbarItem::Disabled);
                    parent.set_as_dirty();
                }

                break;
            }
            default:
            {
                break;
            }
            }

            left += icon_stride;
        }
    }
}

void GLToolbar::update_hover_state_vertical(const Vec2d& mouse_pos, GLCanvas3D& parent)
{
    const Size cnv_size = parent.get_canvas_size();
    const Vec2d scaled_mouse_pos((mouse_pos.x() - 0.5 * (double)cnv_size.get_width()), (0.5 * (double)cnv_size.get_height() - mouse_pos.y()));

    const float icons_size = m_layout.icons_size * m_layout.scale;
    const float separator_size = m_layout.separator_size * m_layout.scale;
    const float gap_size = m_layout.gap_size * m_layout.scale;
    const float border = m_layout.border * m_layout.scale;

    const float separator_stride = separator_size + gap_size;
    const float icon_stride = icons_size + gap_size;

    float left = m_layout.left + border;
    float top  = m_layout.top - border;

    for (GLToolbarItem* item : m_items) {
        if (!item->is_visible())
            continue;

        if (item->is_separator())
            top -= separator_stride;
        else {
            const float right  = left + icons_size;
            const float bottom = top - icons_size;

            GLToolbarItem::EState state = item->get_state();
            const bool inside = (left <= (float)scaled_mouse_pos.x()) &&
                                ((float)scaled_mouse_pos.x() <= right) &&
                                (bottom <= (float)scaled_mouse_pos.y()) &&
                                ((float)scaled_mouse_pos.y() <= top);

            switch (state)
            {
            case GLToolbarItem::Normal:
            {
                if (inside) {
                    item->set_state(GLToolbarItem::Hover);
                    parent.set_as_dirty();
                }

                break;
            }
            case GLToolbarItem::Hover:
            {
                if (!inside) {
                    item->set_state(GLToolbarItem::Normal);
                    parent.set_as_dirty();
                }

                break;
            }
            case GLToolbarItem::Pressed:
            {
                if (inside) {
                    item->set_state(GLToolbarItem::HoverPressed);
                    parent.set_as_dirty();
                }

                break;
            }
            case GLToolbarItem::HoverPressed:
            {
                if (!inside) {
                    item->set_state(GLToolbarItem::Pressed);
                    parent.set_as_dirty();
                }

                break;
            }
            case GLToolbarItem::Disabled:
            {
                if (inside) {
                    item->set_state(GLToolbarItem::HoverDisabled);
                    parent.set_as_dirty();
                }

                break;
            }
            case GLToolbarItem::HoverDisabled:
            {
                if (!inside) {
                    item->set_state(GLToolbarItem::Disabled);
                    parent.set_as_dirty();
                }

                break;
            }
            default:
            {
                break;
            }
            }

            top -= icon_stride;
        }
    }
}

GLToolbarItem* GLToolbar::get_item(const std::string& item_name)
{
    if (!m_enabled)
        return nullptr;

    for (GLToolbarItem* item : m_items) {
        if (item->get_name() == item_name)
            return item;
    }
    return nullptr;
}

int GLToolbar::contains_mouse(const Vec2d& mouse_pos, const GLCanvas3D& parent) const
{
    if (!m_enabled)
        return -1;

    switch (m_layout.type)
    {
    default:
    case Layout::Horizontal: { return contains_mouse_horizontal(mouse_pos, parent); }
    case Layout::Vertical:   { return contains_mouse_vertical(mouse_pos, parent); }
    }
}

int GLToolbar::contains_mouse_horizontal(const Vec2d& mouse_pos, const GLCanvas3D& parent) const
{
    const Size cnv_size = parent.get_canvas_size();
    const Vec2d scaled_mouse_pos((mouse_pos.x() - 0.5 * (double)cnv_size.get_width()), (0.5 * (double)cnv_size.get_height() - mouse_pos.y()));

    const float icons_size = m_layout.icons_size * m_layout.scale;
    const float separator_size = m_layout.separator_size * m_layout.scale;
    const float gap_size = m_layout.gap_size * m_layout.scale;
    const float border = m_layout.border * m_layout.scale;

    float left = m_layout.left + border;
    const float top  = m_layout.top - border;

    for (size_t id = 0; id < m_items.size(); ++id) {
        GLToolbarItem* item = m_items[id];

        if (!item->is_visible())
            continue;

        if (item->is_separator()) {
            float right = left + separator_size;
            const float bottom = top - icons_size;

            // mouse inside the separator
            if (left <= (float)scaled_mouse_pos.x() &&
                (float)scaled_mouse_pos.x() <= right &&
                bottom <= (float)scaled_mouse_pos.y() &&
                (float)scaled_mouse_pos.y() <= top)
                return id;

            left = right;
            right += gap_size;

            if (id < m_items.size() - 1) {
                // mouse inside the gap
                if (left <= (float)scaled_mouse_pos.x() &&
                    (float)scaled_mouse_pos.x() <= right &&
                    bottom <= (float)scaled_mouse_pos.y() &&
                    (float)scaled_mouse_pos.y() <= top)
                    return -2;
            }

            left = right;
        }
        else {
            float right = left + icons_size;
            const float bottom = top - icons_size;

            // mouse inside the icon
            if (left <= (float)scaled_mouse_pos.x() &&
                (float)scaled_mouse_pos.x() <= right &&
                bottom <= (float)scaled_mouse_pos.y() &&
                (float)scaled_mouse_pos.y() <= top)
                return id;

            left = right;
            right += gap_size;

            if (id < m_items.size() - 1) {
                // mouse inside the gap
                if (left <= (float)scaled_mouse_pos.x() &&
                    (float)scaled_mouse_pos.x() <= right &&
                    bottom <= (float)scaled_mouse_pos.y() &&
                    (float)scaled_mouse_pos.y() <= top)
                    return -2;
            }

            left = right;
        }
    }

    return -1;
}

int GLToolbar::contains_mouse_vertical(const Vec2d& mouse_pos, const GLCanvas3D& parent) const
{
    const Size cnv_size = parent.get_canvas_size();
    const Vec2d scaled_mouse_pos((mouse_pos.x() - 0.5 * (double)cnv_size.get_width()), (0.5 * (double)cnv_size.get_height() - mouse_pos.y()));

    const float icons_size = m_layout.icons_size * m_layout.scale;
    const float separator_size = m_layout.separator_size * m_layout.scale;
    const float gap_size = m_layout.gap_size * m_layout.scale;
    const float border = m_layout.border * m_layout.scale;

    const float left = m_layout.left + border;
    float top = m_layout.top - border;

    for (size_t id = 0; id < m_items.size(); ++id) {
        GLToolbarItem* item = m_items[id];

        if (!item->is_visible())
            continue;

        if (item->is_separator()) {
            const float right = left + icons_size;
            float bottom = top - separator_size;

            // mouse inside the separator
            if (left <= (float)scaled_mouse_pos.x() &&
                (float)scaled_mouse_pos.x() <= right &&
                bottom <= (float)scaled_mouse_pos.y() &&
                (float)scaled_mouse_pos.y() <= top)
                return id;

            top = bottom;
            bottom -= gap_size;

            if (id < m_items.size() - 1) {
                // mouse inside the gap
                if (left <= (float)scaled_mouse_pos.x() &&
                    (float)scaled_mouse_pos.x() <= right &&
                    bottom <= (float)scaled_mouse_pos.y() &&
                    (float)scaled_mouse_pos.y() <= top)
                    return -2;
            }

            top = bottom;
        }
        else {
            const float right = left + icons_size;
            float bottom = top - icons_size;

            // mouse inside the icon
            if (left <= (float)scaled_mouse_pos.x() &&
                (float)scaled_mouse_pos.x() <= right &&
                bottom <= (float)scaled_mouse_pos.y() &&
                (float)scaled_mouse_pos.y() <= top)
                return id;

            top = bottom;
            bottom -= gap_size;

            if (id < m_items.size() - 1) {
                // mouse inside the gap
                if (left <= (float)scaled_mouse_pos.x() &&
                    (float)scaled_mouse_pos.x() <= right &&
                    bottom <= (float)scaled_mouse_pos.y() &&
                    (float)scaled_mouse_pos.y() <= top)
                    return -2;
            }

            top = bottom;
        }
    }

    return -1;
}

void GLToolbar::render_background(float left, float top, float right, float bottom, float border_w, float border_h) const
{
    const unsigned int tex_id = m_background_texture.texture.get_id();
    const float tex_width = (float)m_background_texture.texture.get_width();
    const float tex_height = (float)m_background_texture.texture.get_height();
    if (tex_id != 0 && tex_width > 0.0f && tex_height > 0.0f) {
        const float inv_tex_width  = 1.0f / tex_width;
        const float inv_tex_height = 1.0f / tex_height;

        const float internal_left   = left + border_w;
        const float internal_right  = right - border_w;
        const float internal_top    = top - border_h;
        const float internal_bottom = bottom + border_w;

        const float left_uv   = 0.0f;
        const float right_uv  = 1.0f;
        const float top_uv    = 1.0f;
        const float bottom_uv = 0.0f;

        const float internal_left_uv = (float)m_background_texture.metadata.left * inv_tex_width;
        const float internal_right_uv = 1.0f - (float)m_background_texture.metadata.right * inv_tex_width;
        const float internal_top_uv = 1.0f - (float)m_background_texture.metadata.top * inv_tex_height;
        const float internal_bottom_uv = (float)m_background_texture.metadata.bottom * inv_tex_height;

        // top-left corner
        if (m_layout.horizontal_orientation == Layout::HO_Left || m_layout.vertical_orientation == Layout::VO_Top)
            GLTexture::render_sub_texture(tex_id, left, internal_left, internal_top, top, { { internal_left_uv, internal_bottom_uv }, { internal_right_uv, internal_bottom_uv }, { internal_right_uv, internal_top_uv }, { internal_left_uv, internal_top_uv } });
        else
            GLTexture::render_sub_texture(tex_id, left, internal_left, internal_top, top, { { left_uv, internal_top_uv }, { internal_left_uv, internal_top_uv }, { internal_left_uv, top_uv }, { left_uv, top_uv } });

        // top edge
        if (m_layout.vertical_orientation == Layout::VO_Top)
            GLTexture::render_sub_texture(tex_id, internal_left, internal_right, internal_top, top, { { internal_left_uv, internal_bottom_uv }, { internal_right_uv, internal_bottom_uv }, { internal_right_uv, internal_top_uv }, { internal_left_uv, internal_top_uv } });
        else
            GLTexture::render_sub_texture(tex_id, internal_left, internal_right, internal_top, top, { { internal_left_uv, internal_top_uv }, { internal_right_uv, internal_top_uv }, { internal_right_uv, top_uv }, { internal_left_uv, top_uv } });

        // top-right corner
        if (m_layout.horizontal_orientation == Layout::HO_Right || m_layout.vertical_orientation == Layout::VO_Top)
            GLTexture::render_sub_texture(tex_id, internal_right, right, internal_top, top, { { internal_left_uv, internal_bottom_uv }, { internal_right_uv, internal_bottom_uv }, { internal_right_uv, internal_top_uv }, { internal_left_uv, internal_top_uv } });
        else
            GLTexture::render_sub_texture(tex_id, internal_right, right, internal_top, top, { { internal_right_uv, internal_top_uv }, { right_uv, internal_top_uv }, { right_uv, top_uv }, { internal_right_uv, top_uv } });

        // center-left edge
        if (m_layout.horizontal_orientation == Layout::HO_Left)
            GLTexture::render_sub_texture(tex_id, left, internal_left, internal_bottom, internal_top, { { internal_left_uv, internal_bottom_uv }, { internal_right_uv, internal_bottom_uv }, { internal_right_uv, internal_top_uv }, { internal_left_uv, internal_top_uv } });
        else
            GLTexture::render_sub_texture(tex_id, left, internal_left, internal_bottom, internal_top, { { left_uv, internal_bottom_uv }, { internal_left_uv, internal_bottom_uv }, { internal_left_uv, internal_top_uv }, { left_uv, internal_top_uv } });

        // center
        GLTexture::render_sub_texture(tex_id, internal_left, internal_right, internal_bottom, internal_top, { { internal_left_uv, internal_bottom_uv }, { internal_right_uv, internal_bottom_uv }, { internal_right_uv, internal_top_uv }, { internal_left_uv, internal_top_uv } });

        // center-right edge
        if (m_layout.horizontal_orientation == Layout::HO_Right)
            GLTexture::render_sub_texture(tex_id, internal_right, right, internal_bottom, internal_top, { { internal_left_uv, internal_bottom_uv }, { internal_right_uv, internal_bottom_uv }, { internal_right_uv, internal_top_uv }, { internal_left_uv, internal_top_uv } });
        else
            GLTexture::render_sub_texture(tex_id, internal_right, right, internal_bottom, internal_top, { { internal_right_uv, internal_bottom_uv }, { right_uv, internal_bottom_uv }, { right_uv, internal_top_uv }, { internal_right_uv, internal_top_uv } });

        // bottom-left corner
        if (m_layout.horizontal_orientation == Layout::HO_Left || m_layout.vertical_orientation == Layout::VO_Bottom)
            GLTexture::render_sub_texture(tex_id, left, internal_left, bottom, internal_bottom, { { internal_left_uv, internal_bottom_uv }, { internal_right_uv, internal_bottom_uv }, { internal_right_uv, internal_top_uv }, { internal_left_uv, internal_top_uv } });
        else
            GLTexture::render_sub_texture(tex_id, left, internal_left, bottom, internal_bottom, { { left_uv, bottom_uv }, { internal_left_uv, bottom_uv }, { internal_left_uv, internal_bottom_uv }, { left_uv, internal_bottom_uv } });

        // bottom edge
        if (m_layout.vertical_orientation == Layout::VO_Bottom)
            GLTexture::render_sub_texture(tex_id, internal_left, internal_right, bottom, internal_bottom, { { internal_left_uv, internal_bottom_uv }, { internal_right_uv, internal_bottom_uv }, { internal_right_uv, internal_top_uv }, { internal_left_uv, internal_top_uv } });
        else
            GLTexture::render_sub_texture(tex_id, internal_left, internal_right, bottom, internal_bottom, { { internal_left_uv, bottom_uv }, { internal_right_uv, bottom_uv }, { internal_right_uv, internal_bottom_uv }, { internal_left_uv, internal_bottom_uv } });

        // bottom-right corner
        if (m_layout.horizontal_orientation == Layout::HO_Right || m_layout.vertical_orientation == Layout::VO_Bottom)
            GLTexture::render_sub_texture(tex_id, internal_right, right, bottom, internal_bottom, { { internal_left_uv, internal_bottom_uv }, { internal_right_uv, internal_bottom_uv }, { internal_right_uv, internal_top_uv }, { internal_left_uv, internal_top_uv } });
        else
            GLTexture::render_sub_texture(tex_id, internal_right, right, bottom, internal_bottom, { { internal_right_uv, bottom_uv }, { right_uv, bottom_uv }, { right_uv, internal_bottom_uv }, { internal_right_uv, internal_bottom_uv } });
    }
}

void GLToolbar::render_arrow(const GLCanvas3D& parent, GLToolbarItem* highlighted_item)
{
    // arrow texture not initialized
    if (m_arrow_texture.get_id() == 0)
        return;

    const Size cnv_size = parent.get_canvas_size();
    const float cnv_w = (float)cnv_size.get_width();
    const float cnv_h = (float)cnv_size.get_height();

    if (cnv_w == 0 || cnv_h == 0)
        return;

    const float inv_cnv_w = 1.0f / cnv_w;
    const float inv_cnv_h = 1.0f / cnv_h;

    const float icons_size_x = 2.0f * m_layout.icons_size * m_layout.scale * inv_cnv_w;
    const float icons_size_y = 2.0f * m_layout.icons_size * m_layout.scale * inv_cnv_h;
    const float separator_size = 2.0f * m_layout.separator_size * m_layout.scale * inv_cnv_w;
    const float gap_size = 2.0f * m_layout.gap_size * m_layout.scale * inv_cnv_w;
    const float border_x = 2.0f * m_layout.border * m_layout.scale * inv_cnv_w;
    const float border_y = 2.0f * m_layout.border * m_layout.scale * inv_cnv_h;

    const float separator_stride = separator_size + gap_size;
    const float icon_stride = icons_size_x + gap_size;

    float left = 2.0f * m_layout.left * inv_cnv_w + border_x;
    float top = 2.0f * m_layout.top * inv_cnv_h - 2.0f * border_y - icons_size_y;

    bool found = false;
    for (const GLToolbarItem* item : m_items) {
        if (!item->is_visible())
            continue;

        if (item->is_separator())
            left += separator_stride;
        else {
            if (item->get_name() == highlighted_item->get_name()) {
                found = true;
                break;
            }
            left += icon_stride;
        }
    }
    if (!found)
        return;

    const float right = left + icons_size_x;

    const unsigned int tex_id = m_arrow_texture.get_id();
    // arrow width and height
    const float arr_tex_width = (float)m_arrow_texture.get_width();
    const float arr_tex_height = (float)m_arrow_texture.get_height();
    if (tex_id != 0 && arr_tex_width > 0.0f && arr_tex_height > 0.0f) {
        const float arrow_size_x = 2.0f * m_layout.scale * arr_tex_width * inv_cnv_w;
        const float arrow_size_y = 2.0f * m_layout.scale * arr_tex_height * inv_cnv_h;

        const float left_uv   = 0.0f;
        const float right_uv  = 1.0f;
        const float top_uv    = 1.0f;
        const float bottom_uv = 0.0f;

        top -= border_y;
        const float bottom = top - arrow_size_y * icons_size_x / arrow_size_x;

        GLTexture::render_sub_texture(tex_id, left, right, bottom, top, { { left_uv, top_uv }, { right_uv, top_uv }, { right_uv, bottom_uv }, { left_uv, bottom_uv } });
    }
}

void GLToolbar::render_horizontal(const GLCanvas3D& parent)
{
    const Size cnv_size = parent.get_canvas_size();
    const float cnv_w = (float)cnv_size.get_width();
    const float cnv_h = (float)cnv_size.get_height();

    if (cnv_w == 0 || cnv_h == 0)
        return;

    const unsigned int tex_id = m_icons_texture.get_id();
    const int tex_width = m_icons_texture.get_width();
    const int tex_height = m_icons_texture.get_height();

    if (tex_id == 0 || tex_width <= 0 || tex_height <= 0)
        return;

    const float inv_cnv_w = 1.0f / cnv_w;
    const float inv_cnv_h = 1.0f / cnv_h;

    const float icons_size_x = 2.0f * m_layout.icons_size * m_layout.scale * inv_cnv_w;
    const float icons_size_y = 2.0f * m_layout.icons_size * m_layout.scale * inv_cnv_h;
    const float separator_size = 2.0f * m_layout.separator_size * m_layout.scale * inv_cnv_w;
    const float gap_size = 2.0f * m_layout.gap_size * m_layout.scale * inv_cnv_w;
    const float border_w = 2.0f * m_layout.border * m_layout.scale * inv_cnv_w;
    const float border_h = 2.0f * m_layout.border * m_layout.scale * inv_cnv_h;
    const float width = 2.0f * get_width() * inv_cnv_w;
    const float height = 2.0f * get_height() * inv_cnv_h;

    const float separator_stride = separator_size + gap_size;
    const float icon_stride = icons_size_x + gap_size;

    float left   = 2.0f * m_layout.left * inv_cnv_w;
    float top    = 2.0f * m_layout.top * inv_cnv_h;
    const float right  = left + width;
    const float bottom = top - height;

    render_background(left, top, right, bottom, border_w, border_h);

    left += border_w;
    top  -= border_h;

    // renders icons
    for (const GLToolbarItem* item : m_items) {
        if (!item->is_visible())
            continue;

        if (item->is_separator())
            left += separator_stride;
        else {
            item->render(parent, tex_id, left, left + icons_size_x, top - icons_size_y, top, (unsigned int)tex_width, (unsigned int)tex_height, (unsigned int)(m_layout.icons_size * m_layout.scale));
            left += icon_stride;
        }
    }
}

void GLToolbar::render_vertical(const GLCanvas3D& parent)
{
    const Size cnv_size = parent.get_canvas_size();
    const float cnv_w = (float)cnv_size.get_width();
    const float cnv_h = (float)cnv_size.get_height();

    if (cnv_w == 0 || cnv_h == 0)
        return;

    const unsigned int tex_id = m_icons_texture.get_id();
    const int tex_width = m_icons_texture.get_width();
    const int tex_height = m_icons_texture.get_height();

    if (tex_id == 0 || tex_width <= 0 || tex_height <= 0)
        return;

    const float inv_cnv_w = 1.0f / cnv_w;
    const float inv_cnv_h = 1.0f / cnv_h;

    const float icons_size_x = 2.0f * m_layout.icons_size * m_layout.scale * inv_cnv_w;
    const float icons_size_y = 2.0f * m_layout.icons_size * m_layout.scale * inv_cnv_h;
    const float separator_size = 2.0f * m_layout.separator_size * m_layout.scale * inv_cnv_h;
    const float gap_size = 2.0f * m_layout.gap_size * m_layout.scale * inv_cnv_h;
    const float border_w = 2.0f * m_layout.border * m_layout.scale * inv_cnv_w;
    const float border_h = 2.0f * m_layout.border * m_layout.scale * inv_cnv_h;
    const float width = 2.0f * get_width() * inv_cnv_w;
    const float height = 2.0f * get_height() * inv_cnv_h;

    const float separator_stride = separator_size + gap_size;
    const float icon_stride = icons_size_y + gap_size;

    float left         = 2.0f * m_layout.left * inv_cnv_w;
    float top          = 2.0f * m_layout.top * inv_cnv_h;
    const float right  = left + width;
    const float bottom = top - height;

    render_background(left, top, right, bottom, border_w, border_h);

    left += border_w;
    top  -= border_h;

    // renders icons
    for (const GLToolbarItem* item : m_items) {
        if (!item->is_visible())
            continue;

        if (item->is_separator())
            top -= separator_stride;
        else {
            item->render(parent, tex_id, left, left + icons_size_x, top - icons_size_y, top, (unsigned int)tex_width, (unsigned int)tex_height, (unsigned int)(m_layout.icons_size * m_layout.scale));
            top -= icon_stride;
        }
    }
}

bool GLToolbar::generate_icons_texture()
{
    std::string path = resources_dir() + "/icons/";
    std::vector<std::string> filenames;
    for (GLToolbarItem* item : m_items) {
        const std::string& icon_filename = item->get_icon_filename();
        if (!icon_filename.empty())
            filenames.push_back(path + icon_filename);
    }

    std::vector<std::pair<int, bool>> states;
    if (m_type == Normal) {
        states.push_back({ 1, false }); // Normal
        states.push_back({ 0, false }); // Pressed
        states.push_back({ 2, false }); // Disabled
        states.push_back({ 0, false }); // Hover
        states.push_back({ 0, false }); // HoverPressed
        states.push_back({ 2, false }); // HoverDisabled
        states.push_back({ 0, false }); // HighlightedShown
        states.push_back({ 2, false }); // HighlightedHidden
    }
    else {
        states.push_back({ 1, false }); // Normal
        states.push_back({ 1, true });  // Pressed
        states.push_back({ 1, false }); // Disabled
        states.push_back({ 0, false }); // Hover
        states.push_back({ 1, true });  // HoverPressed
        states.push_back({ 1, false }); // HoverDisabled
        states.push_back({ 0, false }); // HighlightedShown
        states.push_back({ 1, false }); // HighlightedHidden
    }

    unsigned int sprite_size_px = (unsigned int)(m_layout.icons_size * m_layout.scale);
//    // force even size
//    if (sprite_size_px % 2 != 0)
//        sprite_size_px += 1;

    uint32_t color = Slic3r::GUI::wxGetApp().app_config->create_color(0.86f, 0.93f, AppConfig::EAppColorType::Platter);
    bool res = m_icons_texture.load_from_svg_files_as_sprites_array(filenames, states, sprite_size_px, false, color);
    if (res)
        m_icons_texture_dirty = false;

    return res;
}

bool GLToolbar::update_items_visibility()
{
    bool ret = false;

    for (GLToolbarItem* item : m_items) {
        ret |= item->update_visibility();
    }

    if (ret)
        m_layout.dirty = true;

    // updates separators visibility to avoid having two of them consecutive
    bool any_item_visible = false;
    for (GLToolbarItem* item : m_items) {
        if (!item->is_separator())
            any_item_visible |= item->is_visible();
        else {
            item->set_visible(any_item_visible);
            any_item_visible = false;
        }
    }

    return ret;
}

bool GLToolbar::update_items_enabled_state()
{
    bool ret = false;

    for (int i = 0; i < (int)m_items.size(); ++i)
    {
        GLToolbarItem* item = m_items[i];
        ret |= item->update_enabled_state();
        if (item->is_enabled() && (m_pressed_toggable_id != -1) && (m_pressed_toggable_id != i))
        {
            ret = true;
            item->set_state(GLToolbarItem::Disabled);
        }
    }

    if (ret)
        m_layout.dirty = true;

    return ret;
}

} // namespace GUI
} // namespace Slic3r<|MERGE_RESOLUTION|>--- conflicted
+++ resolved
@@ -1,11 +1,7 @@
-<<<<<<< HEAD
-=======
 ///|/ Copyright (c) Prusa Research 2018 - 2022 Enrico Turri @enricoturri1966, David Kocík @kocikdav, Lukáš Matěna @lukasmatena, Oleksandra Iushchenko @YuSanka, Vojtěch Bubník @bubnikv, Vojtěch Král @vojtechkral
 ///|/
 ///|/ PrusaSlicer is released under the terms of the AGPLv3 or higher
 ///|/
-#include "libslic3r/Point.hpp"
->>>>>>> 3284959e
 #include "libslic3r/libslic3r.h"
 #include "libslic3r/AppConfig.hpp"
 #include "libslic3r/Point.hpp"
