--- conflicted
+++ resolved
@@ -32,139 +32,20 @@
 #include <boost/property_tree/ptree.hpp>
 
 static const float GROUND_Z = -0.02f;
-<<<<<<< HEAD
-static const std::array<float, 4> DEFAULT_GRID_COLOR = { 0.9f, 0.9f, 0.9f, 0.6f };
-static const std::array<float, 4> DEFAULT_MODEL_COLOR = { 0.235f, 0.235f, 0.235f, 1.0f };
-static const std::array<float, 4> PICKING_MODEL_COLOR = { 0.0f, 0.0f, 0.0f, 1.0f };
-=======
 static const Slic3r::ColorRGBA DEFAULT_MODEL_COLOR             = Slic3r::ColorRGBA::DARK_GRAY();
 static const Slic3r::ColorRGBA PICKING_MODEL_COLOR             = Slic3r::ColorRGBA::BLACK();
 static const Slic3r::ColorRGBA DEFAULT_SOLID_GRID_COLOR        = { 0.9f, 0.9f, 0.9f, 1.0f };
 static const Slic3r::ColorRGBA DEFAULT_TRANSPARENT_GRID_COLOR  = { 0.9f, 0.9f, 0.9f, 0.6f };
->>>>>>> 3284959e
 
 namespace Slic3r {
 namespace GUI {
 
-<<<<<<< HEAD
-bool GeometryBuffer::set_from_triangles(const std::vector<Vec2f> &triangles, float z)
-{
-    if (triangles.empty()) {
-        m_vertices.clear();
-        return false;
-    }
-
-    assert(triangles.size() % 3 == 0);
-    m_vertices = std::vector<Vertex>(triangles.size(), Vertex());
-
-    Vec2f min = triangles.front();
-    Vec2f max = min;
-
-    for (size_t v_count = 0; v_count < triangles.size(); ++ v_count) {
-        const Vec2f &p = triangles[v_count];
-        Vertex      &v = m_vertices[v_count];
-        v.position   = Vec3f(p.x(), p.y(), z);
-        v.tex_coords = p;
-        min = min.cwiseMin(p).eval();
-        max = max.cwiseMax(p).eval();
-    }
-
-    Vec2f size = max - min;
-    if (size.x() != 0.f && size.y() != 0.f) {
-        Vec2f inv_size = size.cwiseInverse();
-        inv_size.y() *= -1;
-        for (Vertex& v : m_vertices) {
-            v.tex_coords -= min;
-            v.tex_coords.x() *= inv_size.x();
-            v.tex_coords.y() *= inv_size.y();
-        }
-    }
-
-    return true;
-}
-
-bool GeometryBuffer::set_from_lines(const Lines& lines, float z)
-{
-    m_vertices.clear();
-
-    unsigned int v_size = 2 * (unsigned int)lines.size();
-    if (v_size == 0)
-        return false;
-
-    m_vertices = std::vector<Vertex>(v_size, Vertex());
-
-    unsigned int v_count = 0;
-    for (const Line& l : lines) {
-        Vertex& v1 = m_vertices[v_count];
-        v1.position[0] = unscale<float>(l.a(0));
-        v1.position[1] = unscale<float>(l.a(1));
-        v1.position[2] = z;
-        ++v_count;
-
-        Vertex& v2 = m_vertices[v_count];
-        v2.position[0] = unscale<float>(l.b(0));
-        v2.position[1] = unscale<float>(l.b(1));
-        v2.position[2] = z;
-        ++v_count;
-    }
-
-    return true;
-}
-
-const float* GeometryBuffer::get_vertices_data() const
-{
-    return (m_vertices.size() > 0) ? (const float*)m_vertices.data() : nullptr;
-}
-
-const float Bed3D::Axes::DefaultStemRadius = 0.5f;
-const float Bed3D::Axes::DefaultStemLength = 25.0f;
-const float Bed3D::Axes::DefaultTipRadius = 2.5f * Bed3D::Axes::DefaultStemRadius;
-const float Bed3D::Axes::DefaultTipLength = 5.0f;
-
-void Bed3D::Axes::render() const
-{
-    auto render_axis = [this](const Transform3f& transform) {
-        glsafe(::glPushMatrix());
-        glsafe(::glMultMatrixf(transform.data()));
-        m_arrow.render();
-        glsafe(::glPopMatrix());
-    };
-
-    if (!m_arrow.is_initialized())
-        const_cast<GLModel*>(&m_arrow)->init_from(stilized_arrow(16, DefaultTipRadius, DefaultTipLength, DefaultStemRadius, m_stem_length));
-
-    GLShaderProgram* shader = wxGetApp().get_shader("gouraud_light");
-    if (shader == nullptr)
-        return;
-
-    glsafe(::glEnable(GL_DEPTH_TEST));
-
-    shader->start_using();
-    shader->set_uniform("emission_factor", 0.0f);
-
-    // x axis
-    const_cast<GLModel*>(&m_arrow)->set_color(-1, { 0.75f, 0.0f, 0.0f, 1.0f });
-    render_axis(Geometry::assemble_transform(m_origin, { 0.0, 0.5 * M_PI, 0.0 }).cast<float>());
-
-    // y axis
-    const_cast<GLModel*>(&m_arrow)->set_color(-1, { 0.0f, 0.75f, 0.0f, 1.0f });
-    render_axis(Geometry::assemble_transform(m_origin, { -0.5 * M_PI, 0.0, 0.0 }).cast<float>());
-
-    // z axis
-    const_cast<GLModel*>(&m_arrow)->set_color(-1, { 0.0f, 0.0f, 0.75f, 1.0f });
-    render_axis(Geometry::assemble_transform(m_origin).cast<float>());
-
-    shader->stop_using();
-
-    glsafe(::glDisable(GL_DEPTH_TEST));
-}
-
 Bed3D::Bed3D()
 {
     this->m_model_color = DEFAULT_MODEL_COLOR;
-    this->m_grid_color = DEFAULT_GRID_COLOR;
+    this->m_grid_color = DEFAULT_TRANSPARENT_GRID_COLOR;
     {
-        //try to load splashscreen from ui file
+        //try to load color from ui file
         boost::property_tree::ptree tree_colors;
         boost::filesystem::path path_colors = Slic3r::GUI::get_app_config()->layout_config_path() / "colors.ini";
         try {
@@ -177,17 +58,17 @@
             if (color_code.length() > 5) {
                 wxColour color;
                 color.Set((color_code[0] == '#') ? color_code : ("#" + color_code));
-                this->m_model_color[0] = color.Red() / 256.f;
-                this->m_model_color[1] = color.Green() / 256.f;
-                this->m_model_color[2] = color.Blue() / 256.f;
+                this->m_model_color.r(color.Red() / 256.f);
+                this->m_model_color.g(color.Green() / 256.f);
+                this->m_model_color.b(color.Blue() / 256.f);
             }
             color_code = tree_colors.get<std::string>("Gui_plater_grid");
             if (color_code.length() > 5) {
                 wxColour color;
                 color.Set((color_code[0] == '#') ? color_code : ("#" + color_code));
-                this->m_grid_color[0] = color.Red() / 256.f;
-                this->m_grid_color[1] = color.Green() / 256.f;
-                this->m_grid_color[2] = color.Blue() / 256.f;
+                this->m_grid_color.r(color.Red() / 256.f);
+                this->m_grid_color.g(color.Green() / 256.f);
+                this->m_grid_color.b(color.Blue() / 256.f);
             }
         }
         catch (const std::ifstream::failure& err) {
@@ -200,8 +81,6 @@
 
 }
 
-=======
->>>>>>> 3284959e
 bool Bed3D::set_shape(const Pointfs& bed_shape, const double max_print_height, const std::string& custom_texture, const std::string& custom_model, bool force_as_custom)
 {
     auto check_texture = [](const std::string& texture) {
@@ -226,12 +105,11 @@
         texture = system_texture;
         m_texture_with_grid = system_with_grid;
     }
+
     std::string texture_filename = custom_texture.empty() ? texture : custom_texture;
     if (! texture_filename.empty() && ! check_texture(texture_filename)) {
         BOOST_LOG_TRIVIAL(error) << "Unable to load bed texture: " << texture_filename;
         texture_filename.clear();
-    } else {
-
     }
 
     std::string model_filename = custom_model.empty() ? model : custom_model;
@@ -386,7 +264,7 @@
         register_raycasters_for_picking(init_data, Transform3d::Identity());
 
     m_triangles.init_from(std::move(init_data));
-    m_triangles.set_color(DEFAULT_MODEL_COLOR);
+    m_triangles.set_color(m_model_color);
 }
 
 void Bed3D::init_gridlines()
@@ -401,17 +279,13 @@
     const coord_t step = scale_(10.0);
 
     Polylines axes_lines;
-<<<<<<< HEAD
     Polylines axes_lines_big;
     Polylines axes_lines_small;
-    coord_t square = scale_(5);
-    while (bed_bbox.radius() > square * 100) {
-        square *= 10;
-    }
-    for (coord_t x = bed_bbox.min.x(), idx= 0; x <= bed_bbox.max.x(); x += square, idx++) {
-=======
-    for (coord_t x = bed_bbox.min.x(); x <= bed_bbox.max.x(); x += step) {
->>>>>>> 3284959e
+    coord_t step = scale_(5);
+    while (bed_bbox.radius() > step * 100) {
+        step *= 10;
+    }
+    for (coord_t x = bed_bbox.min.x(), idx= 0; x <= bed_bbox.max.x(); x += step, idx++) {
         Polyline line;
         line.append(Point(x, bed_bbox.min.y()));
         line.append(Point(x, bed_bbox.max.y()));
@@ -422,11 +296,7 @@
         else
             axes_lines.push_back(line);
     }
-<<<<<<< HEAD
-    for (coord_t y = bed_bbox.min.y(), idx = 0; y <= bed_bbox.max.y(); y += square, idx++) {
-=======
-    for (coord_t y = bed_bbox.min.y(); y <= bed_bbox.max.y(); y += step) {
->>>>>>> 3284959e
+    for (coord_t y = bed_bbox.min.y(), idx = 0; y <= bed_bbox.max.y(); y += step, idx++) {
         Polyline line;
         line.append(Point(bed_bbox.min.x(), y));
         line.append(Point(bed_bbox.max.x(), y));
@@ -439,39 +309,33 @@
     }
 
     // clip with a slightly grown expolygon because our lines lay on the contours and may get erroneously clipped
-<<<<<<< HEAD
-    Lines gridlines = to_lines(intersection_pl(axes_lines, offset(poly, (float)SCALED_EPSILON)));
-    Lines gridlines_big = to_lines(intersection_pl(axes_lines_big, offset(poly, (float)SCALED_EPSILON)));
-    Lines gridlines_small = to_lines(intersection_pl(axes_lines_small, offset(poly, (float)SCALED_EPSILON)));
-=======
-    Lines gridlines = to_lines(intersection_pl(axes_lines, offset(m_contour, float(SCALED_EPSILON))));
->>>>>>> 3284959e
+    Polygons contour_offset = offset(m_contour, float(SCALED_EPSILON);
+    Lines gridlines = to_lines(intersection_pl(axes_lines, contour_offset)));
+    Lines gridlines_big = to_lines(intersection_pl(axes_lines_big, contour_offset));
+    Lines gridlines_small = to_lines(intersection_pl(axes_lines_small, contour_offset));
 
     // append bed contours
     Lines contour_lines = to_lines(m_contour);
     std::copy(contour_lines.begin(), contour_lines.end(), std::back_inserter(gridlines));
 
-<<<<<<< HEAD
-    if (!m_gridlines.set_from_lines(gridlines, GROUND_Z))
-        BOOST_LOG_TRIVIAL(error) << "Unable to create bed grid lines";
-    if (!m_gridlines_big.set_from_lines(gridlines_big, GROUND_Z))
-        BOOST_LOG_TRIVIAL(error) << "Unable to create bed big grid lines";
-    if (!m_gridlines_small.set_from_lines(gridlines_small, GROUND_Z))
-        BOOST_LOG_TRIVIAL(error) << "Unable to create bed grid lines";
-=======
-    GLModel::Geometry init_data;
-    init_data.format = { GLModel::Geometry::EPrimitiveType::Lines, GLModel::Geometry::EVertexLayout::P3 };
-    init_data.reserve_vertices(2 * gridlines.size());
-    init_data.reserve_indices(2 * gridlines.size());
-
-    for (const Slic3r::Line& l : gridlines) {
-        init_data.add_vertex(Vec3f(unscale<float>(l.a.x()), unscale<float>(l.a.y()), GROUND_Z));
-        init_data.add_vertex(Vec3f(unscale<float>(l.b.x()), unscale<float>(l.b.y()), GROUND_Z));
-        const unsigned int vertices_counter = (unsigned int)init_data.vertices_count();
-        init_data.add_line(vertices_counter - 2, vertices_counter - 1);
-    }
-
-    m_gridlines.init_from(std::move(init_data));
+    auto createGrid = [](const Lines &grid_lines, GLModel &model_to_fill){
+	    GLModel::Geometry init_data;
+	    init_data.format = { GLModel::Geometry::EPrimitiveType::Lines, GLModel::Geometry::EVertexLayout::P3 };
+	    init_data.reserve_vertices(2 * grid_lines.size());
+	    init_data.reserve_indices(2 * grid_lines.size());
+
+	    for (const Slic3r::Line& l : grid_lines) {
+	        init_data.add_vertex(Vec3f(unscale<float>(l.a.x()), unscale<float>(l.a.y()), GROUND_Z));
+	        init_data.add_vertex(Vec3f(unscale<float>(l.b.x()), unscale<float>(l.b.y()), GROUND_Z));
+	        const unsigned int vertices_counter = (unsigned int)init_data.vertices_count();
+	        init_data.add_line(vertices_counter - 2, vertices_counter - 1);
+	    }
+
+	    model_to_fill.init_from(std::move(init_data));
+    }
+    createGrid(gridlines, m_gridlines);
+    createGrid(gridlines_big, m_gridlines_big);
+    createGrid(gridlines_small, m_gridlines_small);
 }
 
 void Bed3D::init_contourlines()
@@ -498,7 +362,6 @@
 
     m_contourlines.init_from(std::move(init_data));
     m_contourlines.set_color({ 1.0f, 1.0f, 1.0f, 0.5f });
->>>>>>> 3284959e
 }
 
 // Try to match the print bed shape with the shape of an active profile. If such a match exists,
@@ -531,6 +394,34 @@
         m_axes.render(Transform3d::Identity(), 0.25f);
 }
 
+void Bed3D::render_grid(bool bottom, bool has_model)
+{
+    // draw grid
+    ColorRGBA grid_color = m_grid_color.data();
+    if (has_model && !bottom)
+        grid_color = DEFAULT_SOLID_GRID_COLOR;
+    else if (bottom)
+        grid_color = DEFAULT_TRANSPARENT_GRID_COLOR;
+#if ENABLE_GL_CORE_PROFILE
+    if (!OpenGLManager::get_gl_info().is_core_profile())
+#endif // ENABLE_GL_CORE_PROFILE
+        glsafe(::glLineWidth(0.5f * m_scale_factor));
+    m_gridlines_small.set_color(grid_color);
+    m_gridlines_small.render();
+#if ENABLE_GL_CORE_PROFILE
+    if (!OpenGLManager::get_gl_info().is_core_profile())
+#endif // ENABLE_GL_CORE_PROFILE
+         glsafe(::glLineWidth(1.5f * m_scale_factor));
+    m_gridlines.set_color(grid_color);
+    m_gridlines.render();
+#if ENABLE_GL_CORE_PROFILE
+    if (!OpenGLManager::get_gl_info().is_core_profile())
+#endif // ENABLE_GL_CORE_PROFILE
+        glsafe(::glLineWidth(3.0f * m_scale_factor));
+    m_gridlines_big.set_color(grid_color);
+    m_gridlines_big.render();
+}
+
 void Bed3D::render_system(GLCanvas3D& canvas, const Transform3d& view_matrix, const Transform3d& projection_matrix, bool bottom, bool show_texture)
 {
     if (!bottom)
@@ -551,68 +442,40 @@
     }
     std::string texture_absolute_filename = m_texture_path.generic_string();
 
-<<<<<<< HEAD
-    if (texture->get_id() == 0 || texture->get_source() != texture_absolute_filename) {
-        texture->reset();
-=======
-    if (m_texture.get_id() == 0 || m_texture.get_source() != m_texture_filename) {
+    if (m_texture.get_id() == 0 || m_texture.get_source() != texture_absolute_filename) {
         m_texture.reset();
->>>>>>> 3284959e
 
         if (boost::algorithm::iends_with(texture_absolute_filename, ".svg")) {
             // use higher resolution images if graphic card and opengl version allow
             GLint max_tex_size = OpenGLManager::get_gl_info().get_max_tex_size();
-<<<<<<< HEAD
-            if (temp_texture->get_id() == 0 || temp_texture->get_source() != texture_absolute_filename) {
+            if (m_temp_texture.get_id() == 0 || m_temp_texture.get_source() != texture_absolute_filename) {
                 // generate a temporary lower resolution texture to show while no main texture levels have been compressed
-                if (!temp_texture->load_from_svg_file(texture_absolute_filename, false, false, false, max_tex_size / 8)) {
-                    render_default(bottom, false);
-=======
-            if (m_temp_texture.get_id() == 0 || m_temp_texture.get_source() != m_texture_filename) {
-                // generate a temporary lower resolution texture to show while no main texture levels have been compressed
-                if (!m_temp_texture.load_from_svg_file(m_texture_filename, false, false, false, max_tex_size / 8)) {
+                if (!m_temp_texture.load_from_svg_file(texture_absolute_filename, false, false, false, max_tex_size / 8)) {
                     render_default(bottom, false, true, view_matrix, projection_matrix);
->>>>>>> 3284959e
                     return;
                 }
                 canvas.request_extra_frame();
             }
 
             // starts generating the main texture, compression will run asynchronously
-<<<<<<< HEAD
-            if (!texture->load_from_svg_file(texture_absolute_filename, true, true, true, max_tex_size)) {
-                render_default(bottom, false);
-=======
-            if (!m_texture.load_from_svg_file(m_texture_filename, true, true, true, max_tex_size)) {
+            if (!m_texture.load_from_svg_file(texture_absolute_filename, true, true, true, max_tex_size)) {
                 render_default(bottom, false, true, view_matrix, projection_matrix);
->>>>>>> 3284959e
                 return;
             }
         } 
         else if (boost::algorithm::iends_with(texture_absolute_filename, ".png")) {
             // generate a temporary lower resolution texture to show while no main texture levels have been compressed
-<<<<<<< HEAD
-            if (temp_texture->get_id() == 0 || temp_texture->get_source() != texture_absolute_filename) {
-                if (!temp_texture->load_from_file(texture_absolute_filename, false, GLTexture::None, false)) {
-                    render_default(bottom, false);
-=======
-            if (m_temp_texture.get_id() == 0 || m_temp_texture.get_source() != m_texture_filename) {
-                if (!m_temp_texture.load_from_file(m_texture_filename, false, GLTexture::None, false)) {
+            if (m_temp_texture.get_id() == 0 || m_temp_texture.get_source() != texture_absolute_filename) {
+                if (!m_temp_texture.load_from_file(texture_absolute_filename, false, GLTexture::None, false)) {
                     render_default(bottom, false, true, view_matrix, projection_matrix);
->>>>>>> 3284959e
                     return;
                 }
                 canvas.request_extra_frame();
             }
 
             // starts generating the main texture, compression will run asynchronously
-<<<<<<< HEAD
-            if (!texture->load_from_file(texture_absolute_filename, true, GLTexture::MultiThreaded, true)) {
-                render_default(bottom, false);
-=======
-            if (!m_texture.load_from_file(m_texture_filename, true, GLTexture::MultiThreaded, true)) {
+            if (!m_texture.load_from_file(texture_absolute_filename, true, GLTexture::MultiThreaded, true)) {
                 render_default(bottom, false, true, view_matrix, projection_matrix);
->>>>>>> 3284959e
                 return;
             }
         }
@@ -632,59 +495,7 @@
         canvas.request_extra_frame();
     }
 
-<<<<<<< HEAD
-    if (m_triangles.get_vertices_count() > 0) {
-        GLShaderProgram* shader = wxGetApp().get_shader("printbed");
-        if (shader != nullptr) {
-            shader->start_using();
-            shader->set_uniform("transparent_background", bottom);
-            shader->set_uniform("svg_source", boost::algorithm::iends_with(m_texture.get_source(), ".svg"));
-
-            unsigned int* vbo_id = const_cast<unsigned int*>(&m_vbo_id);
-
-            if (*vbo_id == 0) {
-                glsafe(::glGenBuffers(1, vbo_id));
-                glsafe(::glBindBuffer(GL_ARRAY_BUFFER, *vbo_id));
-                glsafe(::glBufferData(GL_ARRAY_BUFFER, (GLsizeiptr)m_triangles.get_vertices_data_size(), (const GLvoid*)m_triangles.get_vertices_data(), GL_STATIC_DRAW));
-                glsafe(::glBindBuffer(GL_ARRAY_BUFFER, 0));
-            }
-
-            glsafe(::glEnable(GL_DEPTH_TEST));
-            if (bottom)
-                glsafe(::glDepthMask(GL_FALSE));
-
-            glsafe(::glEnable(GL_BLEND));
-            glsafe(::glBlendFunc(GL_SRC_ALPHA, GL_ONE_MINUS_SRC_ALPHA));
-
-            if (bottom)
-                glsafe(::glFrontFace(GL_CW));
-
-            if (this->m_texture_with_grid) {
-                glsafe(::glDisable(GL_DEPTH_TEST));
-                glsafe(::glDisable(GL_BLEND));
-                glsafe(::glEnableClientState(GL_VERTEX_ARRAY));
-                if (!bottom)
-                    glsafe(::glColor4f(0.9f, 0.9f, 0.9f, 1.0f));
-                else if (bottom)
-                    glsafe(::glColor4f(0.9f, 0.9f, 0.9f, 0.6f));
-                glsafe(::glLineWidth(0.5f * m_scale_factor));
-                glsafe(::glVertexPointer(3, GL_FLOAT, m_gridlines_small.get_vertex_data_size(), (GLvoid*)m_gridlines_small.get_vertices_data()));
-                glsafe(::glDrawArrays(GL_LINES, 0, (GLsizei)m_gridlines_small.get_vertices_count()));
-                glsafe(::glLineWidth(1.5f * m_scale_factor));
-                glsafe(::glVertexPointer(3, GL_FLOAT, m_gridlines.get_vertex_data_size(), (GLvoid*)m_gridlines.get_vertices_data()));
-                glsafe(::glDrawArrays(GL_LINES, 0, (GLsizei)m_gridlines.get_vertices_count()));
-                glsafe(::glLineWidth(3.0f * m_scale_factor));
-                glsafe(::glVertexPointer(3, GL_FLOAT, m_gridlines_big.get_vertex_data_size(), (GLvoid*)m_gridlines_big.get_vertices_data()));
-                glsafe(::glDrawArrays(GL_LINES, 0, (GLsizei)m_gridlines_big.get_vertices_count()));
-                glsafe(::glDisableClientState(GL_VERTEX_ARRAY));
-                glsafe(::glEnable(GL_DEPTH_TEST));
-                glsafe(::glEnable(GL_BLEND));
-            }
-
-            unsigned int stride = m_triangles.get_vertex_data_size();
-=======
     init_triangles();
->>>>>>> 3284959e
 
     GLShaderProgram* shader = wxGetApp().get_shader("printbed");
     if (shader != nullptr) {
@@ -704,6 +515,15 @@
         if (bottom)
             glsafe(::glFrontFace(GL_CW));
 
+        // if m_texture_with_grid, show a grid on top of texture.                             
+        if (this->m_texture_with_grid) {
+            glsafe(::glDisable(GL_DEPTH_TEST));
+            glsafe(::glDisable(GL_BLEND));
+            render_grid(bottom, true);
+            glsafe(::glEnable(GL_DEPTH_TEST));
+            glsafe(::glEnable(GL_BLEND));
+        }
+
         // show the temporary texture while no compressed data is available
         GLuint tex_id = (GLuint)m_temp_texture.get_id();
         if (tex_id == 0)
@@ -729,17 +549,9 @@
     if (m_model_filename.empty())
         return;
 
-<<<<<<< HEAD
     std::string model_absolute_filename = m_model_path.generic_string();
-
-    GLModel* model = const_cast<GLModel*>(&m_model);
-
-    if (model->get_filename() != model_absolute_filename && model->init_from_file(model_absolute_filename)) {
-        model->set_color(-1, DEFAULT_MODEL_COLOR);
-=======
-    if (m_model.model.get_filename() != m_model_filename && m_model.model.init_from_file(m_model_filename)) {
+    if (m_model.model.get_filename() != model_absolute_filename && m_model.model.init_from_file(model_absolute_filename)) {
         m_model.model.set_color(DEFAULT_MODEL_COLOR);
->>>>>>> 3284959e
 
         // move the model so that its origin (0.0, 0.0, 0.0) goes into the bed shape center and a bit down to avoid z-fighting with the texture quad
         m_model_offset = to_3d(m_build_volume.bounding_volume2d().center(), -0.03);
@@ -813,45 +625,13 @@
         if (!has_model && !bottom) {
             // draw background
             glsafe(::glDepthMask(GL_FALSE));
-<<<<<<< HEAD
-            glsafe(::glColor4fv(picking ? PICKING_MODEL_COLOR.data() : m_model_color.data()));
-            glsafe(::glNormal3d(0.0f, 0.0f, 1.0f));
-            glsafe(::glVertexPointer(3, GL_FLOAT, m_triangles.get_vertex_data_size(), (GLvoid*)m_triangles.get_vertices_data()));
-            glsafe(::glDrawArrays(GL_TRIANGLES, 0, (GLsizei)triangles_vcount));
-=======
             m_triangles.render();
->>>>>>> 3284959e
             glsafe(::glDepthMask(GL_TRUE));
         }
 
         if (show_texture) {
-            // draw grid
-<<<<<<< HEAD
-            if (has_model && !bottom)
-                glsafe(::glColor4f(0.9f, 0.9f, 0.9f, 1.0f));
-            else if (bottom)
-                glsafe(::glColor4f(0.9f, 0.9f, 0.9f, 0.6f));
-            else
-                glsafe(::glColor4fv(m_grid_color.data()));
-            glsafe(::glLineWidth(0.5f * m_scale_factor));
-            glsafe(::glVertexPointer(3, GL_FLOAT, m_gridlines_small.get_vertex_data_size(), (GLvoid*)m_gridlines_small.get_vertices_data()));
-            glsafe(::glDrawArrays(GL_LINES, 0, (GLsizei)m_gridlines_small.get_vertices_count()));
-            glsafe(::glLineWidth(1.5f * m_scale_factor));
-            glsafe(::glVertexPointer(3, GL_FLOAT, m_gridlines.get_vertex_data_size(), (GLvoid*)m_gridlines.get_vertices_data()));
-            glsafe(::glDrawArrays(GL_LINES, 0, (GLsizei)m_gridlines.get_vertices_count()));
-            glsafe(::glLineWidth(3.0f * m_scale_factor));
-            glsafe(::glVertexPointer(3, GL_FLOAT, m_gridlines_big.get_vertex_data_size(), (GLvoid*)m_gridlines_big.get_vertices_data()));
-            glsafe(::glDrawArrays(GL_LINES, 0, (GLsizei)m_gridlines_big.get_vertices_count()));
-=======
-#if ENABLE_GL_CORE_PROFILE
-            if (!OpenGLManager::get_gl_info().is_core_profile())
-#endif // ENABLE_GL_CORE_PROFILE
-                glsafe(::glLineWidth(1.5f * m_scale_factor));
-            m_gridlines.set_color(has_model && !bottom ? DEFAULT_SOLID_GRID_COLOR : DEFAULT_TRANSPARENT_GRID_COLOR);
-            m_gridlines.render();
->>>>>>> 3284959e
-        }
-        else
+            render_grid(bottom, has_model);
+        } else
             render_contour(view_matrix, projection_matrix);
 
         glsafe(::glDisable(GL_BLEND));
