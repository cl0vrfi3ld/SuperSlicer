///|/ Copyright (c) Prusa Research 2017 - 2023 Oleksandra Iushchenko @YuSanka, Lukáš Matěna @lukasmatena, Vojtěch Bubník @bubnikv, Vojtěch Král @vojtechkral, Enrico Turri @enricoturri1966
///|/
///|/ PrusaSlicer is released under the terms of the AGPLv3 or higher
///|/
#ifndef SLIC3R_GUI_FIELD_HPP
#define SLIC3R_GUI_FIELD_HPP

#include <wx/wxprec.h>
#ifndef WX_PRECOMP
    #include <wx/wx.h>
#endif

#include <memory>
#include <cstdint>
#include <functional>
#include <boost/any.hpp>

#include <wx/spinctrl.h>
#include <wx/bmpcbox.h>
#include <wx/clrpicker.h>

#include "libslic3r/libslic3r.h"
#include "libslic3r/Config.hpp"
#include "libslic3r/Utils.hpp"

#include "GUI.hpp"
#include "wxExtensions.hpp"
#include "Widgets/CheckBox.hpp"
#include "Widgets/SwitchButton.hpp"
#include "Widgets/SpinInput.hpp"
#include "Widgets/TextInput.hpp"

#ifdef __WXMSW__
#define wxMSW true
#else
#define wxMSW false
#endif

namespace Slic3r { namespace GUI {

class Field;
using t_field = std::unique_ptr<Field>;
using t_kill_focus = std::function<void(const std::string&)>;
using t_change = std::function<void(const t_config_option_key&, const boost::any&)>;
using t_back_to_init = std::function<void(const std::string&)>;

wxString double_to_string(double const value, const int max_precision = 6);
wxString get_points_string(const std::vector<Vec2d>& values);
// return {invalid_val, out_of_range_val}
std::pair<bool, bool> get_strings_points(const wxString &str, double min, double max, std::vector<Vec2d> &out_values);

class UndoValueUIManager
{
	struct UndoValueUI {
		// Bitmap and Tooltip text for m_Undo_btn. The wxButton will be updated only if the new wxBitmap pointer differs from the currently rendered one.
		const ScalableBitmap* undo_bitmap{ nullptr };
		const wxString* undo_tooltip{ nullptr };
		// Bitmap and Tooltip text for m_Undo_to_sys_btn. The wxButton will be updated only if the new wxBitmap pointer differs from the currently rendered one.
		const ScalableBitmap* undo_to_sys_bitmap{ nullptr };
		const wxString* undo_to_sys_tooltip{ nullptr };
		// Color for Label. The wxColour will be updated only if the new wxColour pointer differs from the currently rendered one.
		const wxColour* label_color{ nullptr };
		// State of the blinker icon
		bool					blink{ false };

		bool 	set_undo_bitmap(const ScalableBitmap* bmp) {
			if (undo_bitmap != bmp) {
				undo_bitmap = bmp;
				return true;
			}
			return false;
		}

		bool 	set_undo_to_sys_bitmap(const ScalableBitmap* bmp) {
			if (undo_to_sys_bitmap != bmp) {
				undo_to_sys_bitmap = bmp;
				return true;
			}
			return false;
		}

		bool	set_label_colour(const wxColour* clr) {
			if (label_color != clr) {
				label_color = clr;
			}
			return false;
		}

		bool 	set_undo_tooltip(const wxString* tip) {
			if (undo_tooltip != tip) {
				undo_tooltip = tip;
				return true;
			}
			return false;
		}

		bool 	set_undo_to_sys_tooltip(const wxString* tip) {
			if (undo_to_sys_tooltip != tip) {
				undo_to_sys_tooltip = tip;
				return true;
			}
			return false;
		}
	};

	UndoValueUI m_undo_ui;

	struct EditValueUI {
		// Bitmap and Tooltip text for m_Edit_btn. The wxButton will be updated only if the new wxBitmap pointer differs from the currently rendered one.
		const ScalableBitmap*	bitmap{ nullptr };
		wxString				tooltip { wxEmptyString };

		bool 	set_bitmap(const ScalableBitmap* bmp) {
			if (bitmap != bmp) {
				bitmap = bmp;
				return true;
			}
			return false;
		}

		bool 	set_tooltip(const wxString& tip) {
			if (tooltip != tip) {
				tooltip = tip;
				return true;
			}
			return false;
		}
	};

	EditValueUI m_edit_ui;

public:
	UndoValueUIManager() {}
	~UndoValueUIManager() {}

	bool 	set_undo_bitmap(const ScalableBitmap* bmp)			{ return m_undo_ui.set_undo_bitmap(bmp); }
	bool 	set_undo_to_sys_bitmap(const ScalableBitmap* bmp)	{ return m_undo_ui.set_undo_to_sys_bitmap(bmp); }
	bool	set_label_colour(const wxColour* clr)				{ return m_undo_ui.set_label_colour(clr); }
	bool 	set_undo_tooltip(const wxString* tip)				{ return m_undo_ui.set_undo_tooltip(tip); }
	bool 	set_undo_to_sys_tooltip(const wxString* tip)		{ return m_undo_ui.set_undo_to_sys_tooltip(tip); }	

	bool 	set_edit_bitmap(const ScalableBitmap* bmp)			{ return m_edit_ui.set_bitmap(bmp); }
	bool 	set_edit_tooltip(const wxString& tip)				{ return m_edit_ui.set_tooltip(tip); }

	// ui items used for revert line value
	bool					has_undo_ui()			const { return m_undo_ui.undo_bitmap != nullptr; }
	const wxBitmapBundle&	undo_bitmap()			const { return m_undo_ui.undo_bitmap->bmp(); }
	const wxString*			undo_tooltip()			const { return m_undo_ui.undo_tooltip; }
	const wxBitmapBundle&	undo_to_sys_bitmap()	const { return m_undo_ui.undo_to_sys_bitmap->bmp(); }
	const wxString*			undo_to_sys_tooltip()	const { return m_undo_ui.undo_to_sys_tooltip; }
	const wxColour*			label_color()			const { return m_undo_ui.label_color; }

	// Extentions

	// Search blinker
	const bool				blink()					const { return m_undo_ui.blink; }
	bool*					get_blink_ptr()				  { return &m_undo_ui.blink; }

	// Edit field button
	bool					has_edit_ui()			const { return !m_edit_ui.tooltip.IsEmpty(); }
	const wxBitmapBundle*	edit_bitmap()			const { return &m_edit_ui.bitmap->bmp(); }
	const wxString*			edit_tooltip()			const { return &m_edit_ui.tooltip; }
};


class Field;
class RichTooltipTimer : public wxTimer
{
	Field*				m_field;
public:
	bool				m_is_rich_tooltip_ready = false;
	wxWindow*			m_current_rich_tooltip  = nullptr;
	wxWindow*			m_previous_focus		= nullptr;
	wxString			m_value;
	wxWindow*			m_window2				= nullptr; //for point
	wxWindow*			m_current_window		= nullptr; //for point
	RichTooltipTimer(Field* field) : m_field(field) {};

	void Notify() override;
};

class Field : public UndoValueUIManager
{
protected:
    // factory function to defer and enforce creation of derived type. 
	virtual void	PostInitialize();
    
    /// Finish constructing the Field's wxWidget-related properties, including setting its own sizer, etc.
    virtual void	BUILD() = 0;

    /// Call the attached on_kill_focus method. 
	//! It's important to use wxEvent instead of wxFocusEvent,
	//! in another case we can't unfocused control at all
	void			on_kill_focus();
    /// Call the attached on_change method. 
    void			on_change_field();

    class EnterPressed {
    public:
        EnterPressed(Field* field) : 
            m_parent(field){ m_parent->set_enter_pressed(true);  }
        ~EnterPressed()    { m_parent->set_enter_pressed(false); }
    private:
        Field* m_parent;
    };

public:
    /// Call the attached m_back_to_initial_value method. 
	void			on_back_to_initial_value();
    /// Call the attached m_back_to_sys_value method. 
	void			on_back_to_sys_value();
    /// Call the attached m_fn_edit_value method. 
	void			on_edit_value();

public:
    /// parent wx item, opportunity to refactor (probably not necessary - data duplication)
    wxWindow*		m_parent {nullptr};

    /// Function object to store callback passed in from owning object.
	t_kill_focus	m_on_kill_focus {nullptr};

	/// Function object to store callback passed in from owning object.
	t_change		m_on_change{ nullptr };

	/// Function object to store callback passed in from owning object.
	t_back_to_init	m_back_to_initial_value{ nullptr };
	t_back_to_init	m_back_to_sys_value{ nullptr };

	/// Callback function to edit field value 
	t_back_to_init	m_fn_edit_value{ nullptr };

	// This is used to avoid recursive invocation of the field change/update by wxWidgets.
    bool			m_disable_change_event {false};
    bool			m_is_modified_value {false};
    bool            m_is_nonsys_value{true};

    /// Copy of ConfigOption for deduction purposes
    const ConfigOptionDef			m_opt {ConfigOptionDef()};
	const t_config_option_key		m_opt_id;//! {""};
	int								m_opt_idx = -1;

	// for saving state
    bool                            m_is_enable{true};

	double							opt_height{ 0.0 };
	bool							parent_is_custom_ctrl{ false };

    /// Sets a value for this control.
    /// subclasses should overload with a specific version
    /// Postcondition: Method does not fire the on_change event.
    virtual void        set_any_value(const boost::any &value, bool change_event) = 0;
    virtual void        set_last_meaningful_value() {}
    virtual void        set_na_value() {}

    /// Gets a boost::any representing this control.
    /// subclasses should overload with a specific version
    virtual boost::any&	get_value() = 0;

    virtual void		enable() = 0;
    virtual void		disable() = 0;

	/// Fires the enable or disable function, based on the input.
    inline void			toggle(bool en) {
		m_is_enable = en;
		en ? enable() : disable();
	}
    inline bool is_enabled() const { return m_is_enable; }

	virtual wxString	get_tooltip_text(const wxString& default_string);
	// hack via richtooltip that are also hacked
	RichTooltipTimer	m_rich_tooltip_timer;
	virtual wxString	get_rich_tooltip_text(const wxString& default_string);
	virtual wxString	get_rich_tooltip_title(const wxString& default_string);
	void				set_tooltip(const wxString& default_string, wxWindow* window = nullptr);

    void				field_changed() { on_change_field(); }

    Field(const ConfigOptionDef& opt, const t_config_option_key& id) : m_opt(opt), m_opt_id(id), m_rich_tooltip_timer(this) {}
    Field(wxWindow* parent, const ConfigOptionDef& opt, const t_config_option_key& id) : m_parent(parent), m_opt(opt), m_opt_id(id), m_rich_tooltip_timer(this) {}
    virtual ~Field();

    /// If you don't know what you are getting back, check both methods for nullptr. 
    virtual wxSizer*	getSizer()  { return nullptr; }
    virtual wxWindow*	getWindow() { return nullptr; }

    bool is_matched(const std::string &string, const std::string &pattern);

    /// Factory method for generating new derived classes.
    template<class T>
    static t_field Create(wxWindow* parent, const ConfigOptionDef& opt, const t_config_option_key& id)// interface for creating shared objects
    {
        auto p = Slic3r::make_unique<T>(parent, opt, id);
        p->PostInitialize();
		return std::move(p); //!p;
    }

    virtual void msw_rescale();
    virtual void sys_color_changed();

    bool get_enter_pressed() const { return bEnterPressed; }
    void set_enter_pressed(bool pressed) { bEnterPressed = pressed; }

	// Values of width to alignments of fields
	static int def_width()			;
	static int def_width_wider()	;
	static int def_width_thinner()	;

protected:
	// current value
	boost::any			m_value;
	// last validated value
	wxString			m_last_validated_value;

    int                 m_em_unit;

    bool    bEnterPressed = false;

	inline static bool warn_zero_gapfillspeed = false;
    
	friend class OptionsGroup;
};

class TextField : public Field
{
    using Field::Field;
protected:
    TextField(const ConfigOptionDef &opt, const t_config_option_key &id) : Field(opt, id) {}
    TextField(wxWindow *parent, const ConfigOptionDef &opt, const t_config_option_key &id) : Field(parent, opt, id)
    {}
    ~TextField() {}

    void get_value_by_opt_type(wxString &str, const bool check_value = true);
    bool get_vector_value(const wxString &str, ConfigOptionVectorBase &reader);
    virtual void set_text_value(const std::string &str, bool change_event = false) = 0;

    // last meaningful value (can be whatever the child class want it to be)
    wxString m_last_meaningful_value;
};

/// Convenience function, accepts a const reference to t_field and checks to see whether 
/// or not both wx pointers are null.
inline bool is_bad_field(const t_field& obj) { return obj->getSizer() == nullptr && obj->getWindow() == nullptr; }

/// Covenience function to determine whether this field is a valid window field.
inline bool is_window_field(const t_field& obj) { return !is_bad_field(obj) && obj->getWindow() != nullptr && obj->getSizer() == nullptr; }

/// Covenience function to determine whether this field is a valid sizer field.
inline bool is_sizer_field(const t_field& obj) { return !is_bad_field(obj) && obj->getSizer() != nullptr; }

<<<<<<< HEAD
using text_ctrl = ::TextInput; //wxTextCtrl

class TextCtrl : public Field {
    using Field::Field;
=======
class TextCtrl : public TextField {
    using TextField::TextField;
>>>>>>> 0670fbfb
#ifdef __WXGTK__
	bool	bChangedValueEvent = true;
    void    change_field_value(wxEvent& event);
#endif //__WXGTK__

public:
    TextCtrl(const ConfigOptionDef &opt, const t_config_option_key &id) : TextField(opt, id) {}
	TextCtrl(wxWindow* parent, const ConfigOptionDef& opt, const t_config_option_key& id) : TextField(parent, opt, id) {}
	~TextCtrl() {}

    void BUILD() override;
    bool value_was_changed();
    // Propagate value from field to the OptionGroupe and Config after kill_focus/ENTER
    void propagate_value();
    wxWindow* window {nullptr};

<<<<<<< HEAD
    void	set_value(const std::string& value, bool change_event = false) {
		m_disable_change_event = !change_event;
        dynamic_cast<text_ctrl*>(window)->SetValue(wxString(value));
		m_disable_change_event = false;
    }
	void	set_value(const boost::any& value, bool change_event = false) override;
=======
    void	set_text_value(const std::string &value, bool change_event = false) override;
	void	set_any_value(const boost::any& value, bool change_event = false) override;
>>>>>>> 0670fbfb
    void    set_last_meaningful_value() override;
    void	set_na_value() override;

	boost::any&		get_value() override;

    void            msw_rescale() override;
    
    void			enable() override;
    void			disable() override;
    wxWindow* 		getWindow() override { return window; }
};

class CheckBox : public Field {
	using Field::Field;
    bool            m_is_na_val {false};
<<<<<<< HEAD
=======
    // last meaningful value (can be whatever the child class want it to be)
    uint8_t         m_last_meaningful_value;

    void            set_widget_value(bool new_val);
>>>>>>> 0670fbfb
public:
	CheckBox(const ConfigOptionDef& opt, const t_config_option_key& id) : Field(opt, id) {}
	CheckBox(wxWindow* parent, const ConfigOptionDef& opt, const t_config_option_key& id) : Field(parent, opt, id) {}
	~CheckBox() {}

	static wxWindow*	GetNewWin(wxWindow* parent, const wxString& label = wxEmptyString);
	static void			SetValue(wxWindow* win, bool value);
	static bool			GetValue(wxWindow* win);
	static void			Rescale(wxWindow* win);
	static void			SysColorChanged(wxWindow* win);

	wxWindow*		window{ nullptr };
	void			BUILD() override;

<<<<<<< HEAD
	void			set_value(const bool value, bool change_event = false);
	void			set_value(const boost::any& value, bool change_event = false) override;
=======
	void			set_bool_value(const bool value, bool change_event = false) {
		m_disable_change_event = !change_event;
		dynamic_cast<wxCheckBox*>(window)->SetValue(value);
		m_disable_change_event = false;
	}
    void            set_any_value(const boost::any &value, bool change_event = false) override;
>>>>>>> 0670fbfb
    void            set_last_meaningful_value() override;
	void            set_na_value() override;
	boost::any&		get_value() override;

    void            msw_rescale() override;
	void            sys_color_changed() override;

	void			enable() override;
	void			disable() override;
	wxWindow*		getWindow() override { return window; }

private:
	void SetValue(bool value);
	//bool GetValue();
};

class SpinCtrl : public Field {
	using Field::Field;
private:
	static const int UNDEF_VALUE = INT_MIN;

public:
	SpinCtrl(const ConfigOptionDef& opt, const t_config_option_key& id) : Field(opt, id), tmp_value(UNDEF_VALUE) {}
	SpinCtrl(wxWindow* parent, const ConfigOptionDef& opt, const t_config_option_key& id) : Field(parent, opt, id), tmp_value(UNDEF_VALUE) {}
	~SpinCtrl() {}

	int				tmp_value;

	wxWindow*		window{ nullptr };
	void			BUILD() override;
    /// Propagate value from field to the OptionGroupe and Config after kill_focus/ENTER
    void	        propagate_value() ;
<<<<<<< HEAD
/*
    void			set_value(const std::string& value, bool change_event = false) {
=======

    void			set_text_value(const std::string& value, bool change_event = false) {
>>>>>>> 0670fbfb
		m_disable_change_event = !change_event;
		dynamic_cast<::SpinInput*>(window)->SetValue(value);
		m_disable_change_event = false;
    }
    void            set_any_value(const boost::any &value, bool change_event = false) override {
		m_disable_change_event = !change_event;
		tmp_value = boost::any_cast<int>(value);
        m_value = value;
		dynamic_cast<::SpinInput*>(window)->SetValue(tmp_value);
		m_disable_change_event = false;
	}
*/
    void            set_value(const boost::any& value, bool change_event = false) override;
    void            set_last_meaningful_value() override;
    void            set_na_value() override;

	boost::any&		get_value() override;
/*
	boost::any&		get_value() override {
		int value = static_cast<::SpinInput*>(window)->GetValue();
		return m_value = value;
	}
*/
    void            msw_rescale() override;

	void			enable()  override { dynamic_cast<::SpinInput*>(window)->Enable(); }
	void			disable() override { dynamic_cast<::SpinInput*>(window)->Disable(); }
	wxWindow*		getWindow() override { return window; }
};

<<<<<<< HEAD
class Choice : public Field {
	using Field::Field;
=======
class Choice : public TextField
{
	using TextField::TextField;
protected:
    //used by get_value when it's an enum
    //convert the value from the select to the enum value. store it in m_value
    void convert_to_enum_value(int32_t idx_val);
	int32_t idx_from_enum_value(int32_t enum_val);
>>>>>>> 0670fbfb
public:
    Choice(const ConfigOptionDef &opt, const t_config_option_key &id) : TextField(opt, id) {}
    Choice(wxWindow *parent, const ConfigOptionDef &opt, const t_config_option_key &id) : TextField(parent, opt, id)
    {}
	~Choice() {}

	wxWindow*		window{ nullptr };
	void			BUILD() override;
	// Propagate value from field to the OptionGroupe and Config after kill_focus/ENTER
	void			propagate_value();

    /* Under OSX: wxBitmapComboBox->GetWindowStyle() returns some weard value, 
     * so let use a flag, which has TRUE value for a control without wxCB_READONLY style
     */
    bool            m_is_editable     { false };
    bool            m_is_dropped      { false };
    bool            m_suppress_scroll { false };
    int             m_last_selected   { wxNOT_FOUND };

	void			set_selection();
    void            set_text_value(const std::string &value, bool change_event = false);
    void            set_any_value(const boost::any &value, bool change_event = false) override;
	void			set_values(const std::vector<std::string> &values);
	void			set_values(const wxArrayString &values);
	boost::any&		get_value() override;

    void            msw_rescale() override;

	void			enable() override ;//{ dynamic_cast<wxBitmapComboBox*>(window)->Enable(); };
	void			disable() override;//{ dynamic_cast<wxBitmapComboBox*>(window)->Disable(); };
	wxWindow*		getWindow() override { return window; }

    void            suppress_scroll();
};

class ColourPicker : public Field {
	using Field::Field;

    void            set_undef_value(wxColourPickerCtrl* field);
public:
	ColourPicker(const ConfigOptionDef& opt, const t_config_option_key& id) : Field(opt, id) {}
	ColourPicker(wxWindow* parent, const ConfigOptionDef& opt, const t_config_option_key& id) : Field(parent, opt, id) {}
	~ColourPicker() {}

	wxWindow*		window{ nullptr };
	void			BUILD()  override;

	void			set_text_value(const std::string& value, bool change_event = false) {
		m_disable_change_event = !change_event;
		dynamic_cast<wxColourPickerCtrl*>(window)->SetColour(value);
		m_disable_change_event = false;
	 	}
    void            set_any_value(const boost::any &value, bool change_event = false) override;
	boost::any&		get_value() override;
    void            msw_rescale() override;
    void            sys_color_changed() override;

    void			enable() override { dynamic_cast<wxColourPickerCtrl*>(window)->Enable(); }
    void			disable() override{ dynamic_cast<wxColourPickerCtrl*>(window)->Disable(); }
	wxWindow*		getWindow() override { return window; }
};

class PointCtrl : public Field {
	using Field::Field;
public:
	PointCtrl(const ConfigOptionDef& opt, const t_config_option_key& id) : Field(opt, id) {}
	PointCtrl(wxWindow* parent, const ConfigOptionDef& opt, const t_config_option_key& id) : Field(parent, opt, id) {}
	~PointCtrl();

	wxSizer*		sizer{ nullptr };
	text_ctrl*		x_textctrl{ nullptr };
	text_ctrl*		y_textctrl{ nullptr };

	void			BUILD()  override;
	bool			value_was_changed(text_ctrl* win);
    // Propagate value from field to the OptionGroupe and Config after kill_focus/ENTER
<<<<<<< HEAD
    void            propagate_value(text_ctrl* win);
	void			set_value(const Vec2d& value, bool change_event = false);
	void			set_value(const boost::any& value, bool change_event = false) override;
=======
    void            propagate_value(wxTextCtrl* win);
	void			set_vec2d_value(const Vec2d& value, bool change_event = false);
    void            set_any_value(const boost::any &value, bool change_event = false) override;
>>>>>>> 0670fbfb
	boost::any&		get_value() override;

    void            msw_rescale() override;
	void            sys_color_changed() override;

	void			enable() override {
		x_textctrl->Enable();
		y_textctrl->Enable(); }
	void			disable() override{
		x_textctrl->Disable();
		y_textctrl->Disable(); }
	wxSizer*		getSizer() override { return sizer; }
	//for height
	wxWindow*		getWindow() override { return dynamic_cast<wxWindow*>(x_textctrl); }
};

class StaticText : public Field {
	using Field::Field;
public:
	StaticText(const ConfigOptionDef& opt, const t_config_option_key& id) : Field(opt, id) {}
	StaticText(wxWindow* parent, const ConfigOptionDef& opt, const t_config_option_key& id) : Field(parent, opt, id) {}
	~StaticText() {}

	wxWindow*		window{ nullptr };
	void			BUILD()  override;

	void			set_text_value(const std::string& value, bool change_event = false) {
		m_disable_change_event = !change_event;
		dynamic_cast<wxStaticText*>(window)->SetLabel(wxString::FromUTF8(value.data()));
		m_disable_change_event = false;
	}
	void			set_any_value(const boost::any& value, bool change_event = false) override {
		m_disable_change_event = !change_event;
		dynamic_cast<wxStaticText*>(window)->SetLabel(boost::any_cast<wxString>(value));
		m_disable_change_event = false;
	}

	boost::any&		get_value()override { return m_value; }

    void            msw_rescale() override;

    void			enable() override { dynamic_cast<wxStaticText*>(window)->Enable(); }
    void			disable() override{ dynamic_cast<wxStaticText*>(window)->Disable(); }
	wxWindow*		getWindow() override { return window; }
};

class SliderCtrl : public Field {
	using Field::Field;
public:
	SliderCtrl(const ConfigOptionDef& opt, const t_config_option_key& id) : Field(opt, id) {}
	SliderCtrl(wxWindow* parent, const ConfigOptionDef& opt, const t_config_option_key& id) : Field(parent, opt, id) {}
	~SliderCtrl() {}

	wxSizer*		m_sizer{ nullptr };
	wxTextCtrl*		m_textctrl{ nullptr };
	wxSlider*		m_slider{ nullptr };

	int				m_scale = 10;

	void			BUILD()  override;

	void			set_int_value(const int value, bool change_event = false);
	void			set_any_value(const boost::any& value, bool change_event = false) override;
	boost::any&		get_value() override;

	void			enable() override {
		m_slider->Enable();
		m_textctrl->Enable();
		m_textctrl->SetEditable(true);
	}
	void			disable() override{
		m_slider->Disable();
		m_textctrl->Disable();
		m_textctrl->SetEditable(false);
	}
	wxSizer*		getSizer() override { return m_sizer; }
	wxWindow*		getWindow() override { return dynamic_cast<wxWindow*>(m_slider); }
};

} // GUI
} // Slic3r

#endif /* SLIC3R_GUI_FIELD_HPP */<|MERGE_RESOLUTION|>--- conflicted
+++ resolved
@@ -347,15 +347,10 @@
 /// Covenience function to determine whether this field is a valid sizer field.
 inline bool is_sizer_field(const t_field& obj) { return !is_bad_field(obj) && obj->getSizer() != nullptr; }
 
-<<<<<<< HEAD
 using text_ctrl = ::TextInput; //wxTextCtrl
 
-class TextCtrl : public Field {
-    using Field::Field;
-=======
 class TextCtrl : public TextField {
     using TextField::TextField;
->>>>>>> 0670fbfb
 #ifdef __WXGTK__
 	bool	bChangedValueEvent = true;
     void    change_field_value(wxEvent& event);
@@ -372,17 +367,8 @@
     void propagate_value();
     wxWindow* window {nullptr};
 
-<<<<<<< HEAD
-    void	set_value(const std::string& value, bool change_event = false) {
-		m_disable_change_event = !change_event;
-        dynamic_cast<text_ctrl*>(window)->SetValue(wxString(value));
-		m_disable_change_event = false;
-    }
-	void	set_value(const boost::any& value, bool change_event = false) override;
-=======
     void	set_text_value(const std::string &value, bool change_event = false) override;
 	void	set_any_value(const boost::any& value, bool change_event = false) override;
->>>>>>> 0670fbfb
     void    set_last_meaningful_value() override;
     void	set_na_value() override;
 
@@ -398,13 +384,8 @@
 class CheckBox : public Field {
 	using Field::Field;
     bool            m_is_na_val {false};
-<<<<<<< HEAD
-=======
     // last meaningful value (can be whatever the child class want it to be)
     uint8_t         m_last_meaningful_value;
-
-    void            set_widget_value(bool new_val);
->>>>>>> 0670fbfb
 public:
 	CheckBox(const ConfigOptionDef& opt, const t_config_option_key& id) : Field(opt, id) {}
 	CheckBox(wxWindow* parent, const ConfigOptionDef& opt, const t_config_option_key& id) : Field(parent, opt, id) {}
@@ -419,17 +400,8 @@
 	wxWindow*		window{ nullptr };
 	void			BUILD() override;
 
-<<<<<<< HEAD
-	void			set_value(const bool value, bool change_event = false);
-	void			set_value(const boost::any& value, bool change_event = false) override;
-=======
-	void			set_bool_value(const bool value, bool change_event = false) {
-		m_disable_change_event = !change_event;
-		dynamic_cast<wxCheckBox*>(window)->SetValue(value);
-		m_disable_change_event = false;
-	}
+	void			set_bool_value(const bool value, bool change_event = false);
     void            set_any_value(const boost::any &value, bool change_event = false) override;
->>>>>>> 0670fbfb
     void            set_last_meaningful_value() override;
 	void            set_na_value() override;
 	boost::any&		get_value() override;
@@ -450,25 +422,21 @@
 	using Field::Field;
 private:
 	static const int UNDEF_VALUE = INT_MIN;
+    int32_t          m_last_meaningful_value;
 
 public:
 	SpinCtrl(const ConfigOptionDef& opt, const t_config_option_key& id) : Field(opt, id), tmp_value(UNDEF_VALUE) {}
 	SpinCtrl(wxWindow* parent, const ConfigOptionDef& opt, const t_config_option_key& id) : Field(parent, opt, id), tmp_value(UNDEF_VALUE) {}
 	~SpinCtrl() {}
 
-	int				tmp_value;
+	int32_t         tmp_value;
 
 	wxWindow*		window{ nullptr };
 	void			BUILD() override;
     /// Propagate value from field to the OptionGroupe and Config after kill_focus/ENTER
     void	        propagate_value() ;
-<<<<<<< HEAD
 /*
-    void			set_value(const std::string& value, bool change_event = false) {
-=======
-
     void			set_text_value(const std::string& value, bool change_event = false) {
->>>>>>> 0670fbfb
 		m_disable_change_event = !change_event;
 		dynamic_cast<::SpinInput*>(window)->SetValue(value);
 		m_disable_change_event = false;
@@ -481,7 +449,7 @@
 		m_disable_change_event = false;
 	}
 */
-    void            set_value(const boost::any& value, bool change_event = false) override;
+    void            set_any_value(const boost::any& value, bool change_event = false) override;
     void            set_last_meaningful_value() override;
     void            set_na_value() override;
 
@@ -499,19 +467,9 @@
 	wxWindow*		getWindow() override { return window; }
 };
 
-<<<<<<< HEAD
-class Choice : public Field {
-	using Field::Field;
-=======
 class Choice : public TextField
 {
 	using TextField::TextField;
-protected:
-    //used by get_value when it's an enum
-    //convert the value from the select to the enum value. store it in m_value
-    void convert_to_enum_value(int32_t idx_val);
-	int32_t idx_from_enum_value(int32_t enum_val);
->>>>>>> 0670fbfb
 public:
     Choice(const ConfigOptionDef &opt, const t_config_option_key &id) : TextField(opt, id) {}
     Choice(wxWindow *parent, const ConfigOptionDef &opt, const t_config_option_key &id) : TextField(parent, opt, id)
@@ -588,15 +546,9 @@
 	void			BUILD()  override;
 	bool			value_was_changed(text_ctrl* win);
     // Propagate value from field to the OptionGroupe and Config after kill_focus/ENTER
-<<<<<<< HEAD
     void            propagate_value(text_ctrl* win);
-	void			set_value(const Vec2d& value, bool change_event = false);
-	void			set_value(const boost::any& value, bool change_event = false) override;
-=======
-    void            propagate_value(wxTextCtrl* win);
 	void			set_vec2d_value(const Vec2d& value, bool change_event = false);
     void            set_any_value(const boost::any &value, bool change_event = false) override;
->>>>>>> 0670fbfb
 	boost::any&		get_value() override;
 
     void            msw_rescale() override;
