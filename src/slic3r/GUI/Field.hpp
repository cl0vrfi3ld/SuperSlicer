--- conflicted
+++ resolved
@@ -44,28 +44,8 @@
 using t_change = std::function<void(const t_config_option_key&, const boost::any&)>;
 using t_back_to_init = std::function<void(const std::string&)>;
 
-<<<<<<< HEAD
 wxString double_to_string(double const value, const int max_precision = 6);
 wxString get_points_string(const std::vector<Vec2d>& values);
-
-class Field;
-class RichTooltipTimer : public wxTimer
-{
-	Field*				m_field;
-public:
-	bool				m_is_rich_tooltip_ready = false;
-	wxWindow*			m_current_rich_tooltip  = nullptr;
-	wxWindow*			m_previous_focus		= nullptr;
-	wxString			m_value;
-	wxWindow*			m_window2				= nullptr; //for point
-	wxWindow*			m_current_window		= nullptr; //for point
-	RichTooltipTimer(Field* field) : m_field(field) {};
-
-	void Notify() override;
-};
-=======
-wxString double_to_string(double const value, const int max_precision = 4);
->>>>>>> 3284959e
 
 class UndoValueUIManager
 {
@@ -181,6 +161,22 @@
 };
 
 
+class Field;
+class RichTooltipTimer : public wxTimer
+{
+	Field*				m_field;
+public:
+	bool				m_is_rich_tooltip_ready = false;
+	wxWindow*			m_current_rich_tooltip  = nullptr;
+	wxWindow*			m_previous_focus		= nullptr;
+	wxString			m_value;
+	wxWindow*			m_window2				= nullptr; //for point
+	wxWindow*			m_current_window		= nullptr; //for point
+	RichTooltipTimer(Field* field) : m_field(field) {};
+
+	void Notify() override;
+};
+
 class Field : public UndoValueUIManager
 {
 protected:
@@ -369,8 +365,6 @@
 class CheckBox : public Field {
 	using Field::Field;
     bool            m_is_na_val {false};
-
-    void            set_widget_value(bool new_val);
 public:
 	CheckBox(const ConfigOptionDef& opt, const t_config_option_key& id) : Field(opt, id) {}
 	CheckBox(wxWindow* parent, const ConfigOptionDef& opt, const t_config_option_key& id) : Field(parent, opt, id) {}
@@ -394,13 +388,8 @@
     void            msw_rescale() override;
 	void            sys_color_changed() override;
 
-<<<<<<< HEAD
-	void			enable() override { window->Enable(true); }
-	void			disable() override { window->Enable(false); }
-=======
 	void			enable() override;
 	void			disable() override;
->>>>>>> 3284959e
 	wxWindow*		getWindow() override { return window; }
 
 private:
@@ -458,11 +447,6 @@
 
 class Choice : public Field {
 	using Field::Field;
-protected:
-    //used by get_value when it's an enum
-    //convert the value from the select to the enum value. store it in m_value
-    void convert_to_enum_value(int32_t idx_val);
-	int32_t idx_from_enum_value(int32_t enum_val);
 public:
 	Choice(const ConfigOptionDef& opt, const t_config_option_key& id) : Field(opt, id) {}
 	Choice(wxWindow* parent, const ConfigOptionDef& opt, const t_config_option_key& id) : Field(parent, opt, id) {}
