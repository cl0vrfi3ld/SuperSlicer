--- conflicted
+++ resolved
@@ -27,12 +27,8 @@
 class BuildVolume;
 class Model;
 class ModelObject;
-<<<<<<< HEAD
-
-=======
 enum class ModelObjectCutAttribute : int;
 using ModelObjectCutAttributes = enum_bitmask<ModelObjectCutAttribute>;
->>>>>>> 215e845c
 class ModelInstance;
 class PrintBase;
 class Print;
@@ -43,12 +39,8 @@
 using ModelInstancePtrs = std::vector<ModelInstance*>;
 
 namespace UndoRedo {
-<<<<<<< HEAD
 	class Stack;
-=======
-    class Stack;
     enum class SnapshotType : unsigned char;
->>>>>>> 215e845c
     struct Snapshot;
 }
 
@@ -168,7 +160,7 @@
     SLAPrint& sla_print();
     const PrintBase* current_print() const;
 
-    bool check_project_unsaved_changes();
+    //bool check_project_unsaved_changes(); // del and use save_project_if_dirty
     bool ask_for_new_project(std::string project_name = "");
     bool new_project(std::string project_name = "");
     void load_project();
@@ -181,14 +173,11 @@
     void reload_gcode_from_disk();
     void refresh_print();
 
-    std::vector<size_t> load_files(const std::vector<boost::filesystem::path>& input_files, bool load_model = true, bool load_config = true, bool update_dirs = true, bool imperial_units = false);
+    //std::vector<size_t> load_files(const std::vector<boost::filesystem::path>& input_files, bool load_model = true, bool load_config = true, bool update_dirs = true, bool imperial_units = false);
     // To be called when providing a list of files to the GUI slic3r on command line.
-<<<<<<< HEAD
-    std::vector<size_t> load_files(const std::vector<std::string>& input_files, bool load_model = true, bool load_config = true, bool update_dirs = true, bool imperial_units = false);
-#if ENABLE_DRAG_AND_DROP_FIX
-=======
-    std::vector<size_t> load_files(const std::vector<std::string>& input_files, bool load_model = true, bool load_config = true, bool imperial_units = false);
->>>>>>> 215e845c
+    //std::vector<size_t> load_files(const std::vector<std::string>& input_files, bool load_model = true, bool load_config = true, bool update_dirs = true, bool imperial_units = false);
+    std::vector<size_t> load_files(const std::vector<boost::filesystem::path>& input_files, bool load_model, bool load_config, bool update_dirs, bool imperial_units);
+    std::vector<size_t> load_files(const std::vector<std::string>& input_files,             bool load_model, bool load_config, bool update_dirs, bool imperial_units);
     // to be called on drag and drop
     bool load_files(const wxArrayString& filenames);
 
@@ -221,6 +210,7 @@
     void select_all();
     void deselect_all();
     void remove(size_t obj_idx);
+    void reset();
     void reset_with_confirm();
     void delete_object_from_model(size_t obj_idx);
     void remove_selected();
@@ -238,11 +228,7 @@
     void export_gcode(bool prefer_removable);
     void export_stl(bool extended = false, bool selection_only = false);
     void export_amf();
-<<<<<<< HEAD
-    void save_project_as_3mf(const boost::filesystem::path& output_path = boost::filesystem::path());
-=======
     bool export_3mf(const boost::filesystem::path& output_path = boost::filesystem::path());
->>>>>>> 215e845c
     void reload_from_disk();
     void replace_with_stl();
     void reload_all_from_disk();
@@ -392,13 +378,9 @@
 
     void init_notification_manager();
 
-<<<<<<< HEAD
-	// ROII wrapper for suppressing the Undo / Redo snapshot to be taken.
-=======
     void bring_instance_forward();
     
-    // ROII wrapper for suppressing the Undo / Redo snapshot to be taken.
->>>>>>> 215e845c
+	// ROII wrapper for suppressing the Undo / Redo snapshot to be taken.
 	class SuppressSnapshots
 	{
 	public:
