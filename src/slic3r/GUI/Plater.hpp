///|/ Copyright (c) Prusa Research 2018 - 2023 Tomáš Mészáros @tamasmeszaros, Oleksandra Iushchenko @YuSanka, Enrico Turri @enricoturri1966, David Kocík @kocikdav, Lukáš Hejl @hejllukas, Vojtěch Bubník @bubnikv, Lukáš Matěna @lukasmatena, Pavel Mikuš @Godrak, Filip Sykala @Jony01, Vojtěch Král @vojtechkral
///|/
///|/ ported from lib/Slic3r/GUI/Plater.pm:
///|/ Copyright (c) Prusa Research 2016 - 2019 Vojtěch Bubník @bubnikv, Vojtěch Král @vojtechkral, Enrico Turri @enricoturri1966, Oleksandra Iushchenko @YuSanka, Lukáš Matěna @lukasmatena, Tomáš Mészáros @tamasmeszaros
///|/ Copyright (c) 2018 Martin Loidl @LoidlM
///|/ Copyright (c) 2017 Matthias Gazzari @qtux
///|/ Copyright (c) Slic3r 2012 - 2016 Alessandro Ranellucci @alranel
///|/ Copyright (c) 2017 Joseph Lenox @lordofhyphens
///|/ Copyright (c) 2015 Daren Schwenke
///|/ Copyright (c) 2014 Mark Hindess
///|/ Copyright (c) 2012 Mike Sheldrake @mesheldrake
///|/ Copyright (c) 2012 Henrik Brix Andersen @henrikbrixandersen
///|/ Copyright (c) 2012 Sam Wong
///|/
///|/ PrusaSlicer is released under the terms of the AGPLv3 or higher
///|/
#ifndef slic3r_Plater_hpp_
#define slic3r_Plater_hpp_

#include <memory>
#include <vector>
#include <boost/filesystem/path.hpp>

#include <wx/panel.h>

#include "Selection.hpp"

#include "libslic3r/enum_bitmask.hpp"
#include "libslic3r/Preset.hpp"
#include "libslic3r/BoundingBox.hpp"
#include "libslic3r/GCode/GCodeProcessor.hpp"
#include "Jobs/Job.hpp"
#include "Jobs/Worker.hpp"
#include "Search.hpp"
#include "GUI_Preview.hpp"
#include "ProjectDirtyStateManager.hpp"
#include "wxExtensions.hpp"

class wxButton;
class ScalableButton;
class wxScrolledWindow;
class wxString;

namespace Slic3r {

class BuildVolume;
class Model;
class ModelObject;
class ModelInstance;
class PrintBase;
class Print;
class SLAPrint;
enum PrintObjectStep : unsigned int;
enum SLAPrintObjectStep : unsigned int;
enum class ConversionType : int;

using ModelInstancePtrs = std::vector<ModelInstance*>;

namespace UndoRedo {
	class Stack;
    enum class SnapshotType : unsigned char;
    struct Snapshot;
}

namespace GUI {

class MainFrame;
class ConfigOptionsGroup;
class ObjectManipulation;
class ObjectSettings;
class ObjectLayers;
class ObjectList;
class GLCanvas3D;
class Mouse3DController;
class NotificationManager;
struct Camera;
class GLToolbar;
class PlaterPresetComboBox;

using t_optgroups = std::vector <std::shared_ptr<ConfigOptionsGroup>>;

class Plater;
enum class ActionButtonType : int;

class Sidebar : public wxPanel
{
    ConfigOptionMode    m_mode{ConfigOptionMode::comSimple};
public:
    Sidebar(Plater *parent);
    Sidebar(Sidebar &&) = delete;
    Sidebar(const Sidebar &) = delete;
    Sidebar &operator=(Sidebar &&) = delete;
    Sidebar &operator=(const Sidebar &) = delete;
    ~Sidebar();

    void init_freq_params();
    void init_filament_combo(PlaterPresetComboBox **combo, const int extr_idx);
    void remove_unused_filament_combos(const size_t current_extruder_count);
    void update_all_preset_comboboxes();
    void update_presets(Slic3r::Preset::Type preset_type);
    void update_mode_sizer() const;
    void change_top_border_for_mode_sizer(bool increase_border);
    void update_reslice_btn_tooltip() const;
    void msw_rescale();
    void sys_color_changed();
    void update_mode_markers();
    void search();
    void jump_to_option(size_t selected);
    void jump_to_option(const std::string& opt_key, Preset::Type type, const std::wstring& category);
    // jump to option which is represented by composite key : "opt_key;tab_name"
    void jump_to_option(const std::string& composite_key);

    ObjectManipulation*     obj_manipul();
    ObjectList*             obj_list();
    ObjectSettings*         obj_settings();
    ObjectLayers*           obj_layers();
    wxScrolledWindow*       scrolled_panel();
    wxPanel*                presets_panel();
    
    ConfigOptionsGroup*     og_freq_chng_params(PrinterTechnology tech);
    wxButton*               get_wiping_dialog_button();
    void                    update_objects_list_extruder_column(size_t extruders_count);
    void                    show_info_sizer();
    void                    show_sliced_info_sizer(const bool show);
    void                    update_sliced_info_sizer();
    void                    enable_buttons(bool enable);
    void                    set_btn_label(const ActionButtonType btn_type, const wxString& label) const;
    bool                    show_reslice(bool show) const;
	bool                    show_export(bool show) const;
	bool                    show_send(bool show) const;
    bool                    show_eject(bool show)const;
	bool                    show_export_removable(bool show) const;
	bool                    get_eject_shown() const;
    bool                    is_multifilament();
    void                    update_mode();
    bool                    is_collapsed();
    void                    collapse(bool collapse);
    void                    check_and_update_searcher(bool respect_mode = false);
    void                    update_ui_from_settings();

#ifdef _USE_CUSTOM_NOTEBOOK
    void                    show_mode_sizer(bool show);
#endif

    std::vector<PlaterPresetComboBox*>&   combos_filament();
    Search::OptionsSearcher&        get_searcher();
    std::string&                    get_search_line();

private:
    struct priv;
    std::unique_ptr<priv> p;
};

class Plater: public wxPanel
{
public:
    using fs_path = boost::filesystem::path;

    Plater(wxWindow *parent, MainFrame *main_frame);
    void init_after_tabs();
    Plater(Plater &&) = delete;
    Plater(const Plater &) = delete;
    Plater &operator=(Plater &&) = delete;
    Plater &operator=(const Plater &) = delete;
    ~Plater() = default;

    const ProjectDirtyStateManager& get_dirty() const;
    bool is_project_dirty() const;
    bool is_presets_dirty() const;
    void update_project_dirty_from_presets();
    int  save_project_if_dirty(const wxString& reason);
    void reset_project_dirty_after_save();
    void reset_project_dirty_initial_presets();
#if ENABLE_PROJECT_DIRTY_STATE_DEBUG_WINDOW
    void render_project_state_debug_window() const;
#endif // ENABLE_PROJECT_DIRTY_STATE_DEBUG_WINDOW

    bool is_project_temp() const;

    Sidebar& sidebar();
    const Model& model() const;
    Model& model();
    const Print& fff_print() const;
    Print& fff_print();
    const SLAPrint& sla_print() const;
    SLAPrint& sla_print();
    const PrintBase* current_print() const;

    bool new_project(std::string project_name = "");
    void load_project();
    void load_project(const wxString& filename);
    void add_model(bool imperial_units = false);
    void import_zip_archive();
    void import_sl1_archive();
    void extract_config_from_project();
    void load_gcode();
    void load_gcode(const wxString& filename);
    void reload_gcode_from_disk();
    void convert_gcode_to_ascii();
    void convert_gcode_to_binary();
    void refresh_print();

    //std::vector<size_t> load_files(const std::vector<boost::filesystem::path>& input_files, bool load_model = true, bool load_config = true, bool update_dirs = true, bool imperial_units = false);
    // To be called when providing a list of files to the GUI slic3r on command line.
    //std::vector<size_t> load_files(const std::vector<std::string>& input_files, bool load_model = true, bool load_config = true, bool update_dirs = true, bool imperial_units = false);
    std::vector<size_t> load_files(const std::vector<boost::filesystem::path>& input_files, bool load_model, bool load_config, bool update_dirs, bool imperial_units);
    std::vector<size_t> load_files(const std::vector<std::string>& input_files,             bool load_model, bool load_config, bool update_dirs, bool imperial_units);
    // to be called on drag and drop
    bool load_files(const wxArrayString& filenames, bool delete_after_load = false);
    void notify_about_installed_presets();

    bool preview_zip_archive(const boost::filesystem::path& input_file);

    const wxString& get_last_loaded_gcode() const { return m_last_loaded_gcode; }

    enum class UpdateParams {
        FORCE_FULL_SCREEN_REFRESH = 1,
        FORCE_BACKGROUND_PROCESSING_UPDATE = 2,
        POSTPONE_VALIDATION_ERROR_MESSAGE = 4,
    };
    void update(unsigned int flags = 0);

    // Get the worker handling the UI jobs (arrange, fill bed, etc...)
    // Here is an example of starting up an ad-hoc job:
    //    queue_job(
    //        get_ui_job_worker(),
    //        [](Job::Ctl &ctl) {
    //            // Executed in the worker thread
    //
    //            CursorSetterRAII cursor_setter{ctl};
    //            std::string msg = "Running";
    //
    //            ctl.update_status(0, msg);
    //            for (int i = 0; i < 100; i++) {
    //                usleep(100000);
    //                if (ctl.was_canceled()) break;
    //                ctl.update_status(i + 1, msg);
    //            }
    //            ctl.update_status(100, msg);
    //        },
    //        [](bool, std::exception_ptr &e) {
    //            // Executed in UI thread after the work is done
    //
    //            try {
    //                if (e) std::rethrow_exception(e);
    //            } catch (std::exception &e) {
    //                BOOST_LOG_TRIVIAL(error) << e.what();
    //            }
    //            e = nullptr;
    //        });
    // This would result in quick run of the progress indicator notification
    // from 0 to 100. Use replace_job() instead of queue_job() to cancel all
    // pending jobs.
    Worker& get_ui_job_worker();
    const Worker & get_ui_job_worker() const;

    void select_view(const std::string& direction);
    void select_view_3D(const std::string& name);
    void set_force_preview(Preview::ForceState force);
    Preview::ForceState get_force_preview();

    bool is_preview_shown() const;
    bool is_preview_loaded() const;
    bool is_view3D_shown() const;

    bool are_view3D_labels_shown() const;
    void show_view3D_labels(bool show);

    bool is_legend_shown() const;
    void show_legend(bool show);

    bool is_sidebar_collapsed() const;
    void collapse_sidebar(bool show);

    bool is_view3D_layers_editing_enabled() const;

    // Called after the Preferences dialog is closed and the program settings are saved.
    // Update the UI based on the current preferences.
    void update_ui_from_settings();

    void select_all();
    void deselect_all();
    void remove(size_t obj_idx);
    void reset();
    void reset_with_confirm();
    bool delete_object_from_model(size_t obj_idx);
    void remove_selected();
    void increase_instances(size_t num = 1, int obj_idx = -1, int inst_idx = -1);
    void decrease_instances(size_t num = 1, int obj_idx = -1);
    void set_number_of_copies();
    void fill_bed_with_instances();
    bool is_selection_empty() const;
    void scale_selection_to_fit_print_volume();
    void convert_unit(ConversionType conv_type);
    void toggle_layers_editing(bool enable);

    void apply_cut_object_to_model(size_t init_obj_idx, const ModelObjectPtrs& cut_objects);

    std::string get_export_path();
    void export_gcode(bool prefer_removable);
<<<<<<< HEAD
    void export_platter();
    void export_stl(std::string path, bool extended = false, bool selection_only = false);
=======
    void export_stl_obj(bool extended = false, bool selection_only = false);
>>>>>>> 3284959e
    void export_amf();
    bool export_3mf(const boost::filesystem::path& output_path = boost::filesystem::path());
    void reload_from_disk();
    void replace_with_stl();
    void reload_all_from_disk();
    bool has_toolpaths_to_export() const;
    void export_toolpaths_to_obj() const;
    void reslice();
    void reslice_FFF_until_step(PrintObjectStep step, const ModelObject &object, bool postpone_error_messages = false);
    void reslice_SLA_until_step(SLAPrintObjectStep step, const ModelObject &object, bool postpone_error_messages = false);

    void clear_before_change_mesh(int obj_idx, const std::string &notification_msg);
    void changed_mesh(int obj_idx);

    void changed_object(ModelObject &object);
    void changed_object(int obj_idx);
    void changed_objects(const std::vector<size_t>& object_idxs);
    void schedule_background_process(bool schedule = true);
    bool is_background_process_update_scheduled() const;
    void suppress_background_process(const bool stop_background_process) ;
    void send_gcode();
	void eject_drive();

    void take_snapshot(const std::string &snapshot_name);
    void take_snapshot(const wxString &snapshot_name);
    void take_snapshot(const std::string &snapshot_name, UndoRedo::SnapshotType snapshot_type);
    void take_snapshot(const wxString &snapshot_name, UndoRedo::SnapshotType snapshot_type);

    void undo();
    void redo();
    void undo_to(int selection);
    void redo_to(int selection);
    bool undo_redo_string_getter(const bool is_undo, int idx, const char** out_text);
    void undo_redo_topmost_string_getter(const bool is_undo, std::string& out_text);
    bool search_string_getter(int idx, const char** label, const char** tooltip);
    // For the memory statistics. 
    const Slic3r::UndoRedo::Stack& undo_redo_stack_main() const;
    void clear_undo_redo_stack_main();
    // Enter / leave the Gizmos specific Undo / Redo stack. To be used by the SLA support point editing gizmo.
    void enter_gizmos_stack();
    void leave_gizmos_stack();

    void on_extruders_change(size_t extruders_count);
    bool update_filament_colors_in_full_config();
    void on_config_change(const DynamicPrintConfig &config);
    void force_filament_colors_update();
    void force_filament_cb_update();
    void force_print_bed_update();
    // On activating the parent window.
    void on_activate();
    std::vector<std::string> get_extruder_colors_from_plater_config(const GCodeProcessorResult* const result = nullptr) const;
    std::vector<std::string> get_colors_for_color_print(const GCodeProcessorResult* const result = nullptr) const;

    void update_menus();
    void show_action_buttons(const bool is_ready_to_slice) const;
    void show_action_buttons() const;

    wxString get_project_filename(const wxString& extension = wxEmptyString) const;
    void set_project_filename(const wxString& filename);

    bool is_export_gcode_scheduled() const;
    
    const Selection& get_selection() const;
    int get_selected_object_idx();
    bool is_single_full_object_selection() const;
    GLCanvas3D* canvas3D();
    const GLCanvas3D * canvas3D() const;
    GLCanvas3D* get_current_canvas3D();
    
    void arrange();
    void arrange(Worker &w, bool selected);

    void set_current_canvas_as_dirty();
    void unbind_canvas_event_handlers();
    void reset_canvas_volumes();

    PrinterTechnology   printer_technology() const;
    const DynamicPrintConfig * config() const;
    bool                set_printer_technology(PrinterTechnology printer_technology);

    void copy_selection_to_clipboard();
    void paste_from_clipboard();
    void search(bool plater_is_active);
    void mirror(Axis axis);
    void split_object();
    void split_volume();

    bool can_delete() const;
    bool can_delete_all() const;
    bool can_increase_instances() const;
    bool can_decrease_instances(int obj_idx = -1) const;
    bool can_set_instance_to_object() const;
    bool can_fix_through_winsdk() const;
    bool can_simplify() const;
    bool can_split_to_objects() const;
    bool can_split_to_volumes() const;
    bool can_arrange() const;
    bool can_layers_editing() const;
    bool can_paste_from_clipboard() const;
    bool can_copy_to_clipboard() const;
    bool can_undo() const;
    bool can_redo() const;
    bool can_reload_from_disk() const;
    bool can_replace_with_stl() const;
    bool can_mirror() const;
    bool can_split(bool to_objects) const;
    bool can_scale_to_print_volume() const;

    void msw_rescale();
    void sys_color_changed();

    bool init_view_toolbar();
    void enable_view_toolbar(bool enable);
    bool init_collapse_toolbar();
    void enable_collapse_toolbar(bool enable);

    const Camera& get_camera() const;
    Camera& get_camera();

#if ENABLE_ENVIRONMENT_MAP
    void init_environment_texture();
    unsigned int get_environment_texture_id() const;
#endif // ENABLE_ENVIRONMENT_MAP

    const BuildVolume& build_volume() const;

    const GLToolbar& get_view_toolbar() const;
    GLToolbar& get_view_toolbar();

    const GLToolbar& get_collapse_toolbar() const;
    GLToolbar& get_collapse_toolbar();

    void set_preview_layers_slider_values_range(int bottom, int top);

    void update_preview_moves_slider();
    void enable_preview_moves_slider(bool enable);

    void reset_gcode_toolpaths();
    void reset_last_loaded_gcode() { m_last_loaded_gcode = ""; }

    const Mouse3DController& get_mouse3d_controller() const;
    Mouse3DController& get_mouse3d_controller();

	void set_bed_shape() const;
    void set_bed_shape(const Pointfs& shape, const double max_print_height, const std::string& custom_texture, const std::string& custom_model, bool force_as_custom = false) const;
    void set_default_bed_shape() const;

    NotificationManager * get_notification_manager();
    const NotificationManager * get_notification_manager() const;

    void init_notification_manager();

    void bring_instance_forward();
    
	// ROII wrapper for suppressing the Undo / Redo snapshot to be taken.
	class SuppressSnapshots
	{
	public:
		SuppressSnapshots(Plater *plater) : m_plater(plater)
		{
			m_plater->suppress_snapshots();
		}
		~SuppressSnapshots()
		{
			m_plater->allow_snapshots();
		}
	private:
		Plater *m_plater;
	};

    // RAII wrapper for taking an Undo / Redo snapshot while disabling the snapshot taking by the methods called from inside this snapshot.
	class TakeSnapshot
	{
	public:
        TakeSnapshot(Plater *plater, const std::string &snapshot_name);
		TakeSnapshot(Plater *plater, const wxString &snapshot_name) : m_plater(plater)
		{
			m_plater->take_snapshot(snapshot_name);
			m_plater->suppress_snapshots();
		}
        TakeSnapshot(Plater* plater, const std::string& snapshot_name, UndoRedo::SnapshotType snapshot_type);
        TakeSnapshot(Plater *plater, const wxString &snapshot_name, UndoRedo::SnapshotType snapshot_type) : m_plater(plater)
        {
            m_plater->take_snapshot(snapshot_name, snapshot_type);
            m_plater->suppress_snapshots();
        }

		~TakeSnapshot()
		{
			m_plater->allow_snapshots();
		}
	private:
		Plater *m_plater;
	};

    bool inside_snapshot_capture();

    void toggle_render_statistic_dialog();
    bool is_render_statistic_dialog_visible() const;

    void set_keep_current_preview_type(bool value);

	// Wrapper around wxWindow::PopupMenu to suppress error messages popping out while tracking the popup menu.
	bool PopupMenu(wxMenu *menu, const wxPoint& pos = wxDefaultPosition);
    bool PopupMenu(wxMenu *menu, int x, int y) { return this->PopupMenu(menu, wxPoint(x, y)); }

    // get same Plater/ObjectList menus
    wxMenu* object_menu();
    wxMenu* part_menu();
    wxMenu* text_part_menu();
    wxMenu* svg_part_menu();
    wxMenu* sla_object_menu();
    wxMenu* default_menu();
    wxMenu* instance_menu();
    wxMenu* layer_menu();
    wxMenu* multi_selection_menu();

    static bool has_illegal_filename_characters(const wxString& name);
    static bool has_illegal_filename_characters(const std::string& name);
    static void show_illegal_characters_warning(wxWindow* parent);

private:
    void reslice_until_step_inner(int step, const ModelObject &object, bool postpone_error_messages);

    struct priv;
    std::unique_ptr<priv> p;

    // Set true during PopupMenu() tracking to suppress immediate error message boxes.
    // The error messages are collected to m_tracking_popup_menu_error_message instead and these error messages
    // are shown after the pop-up dialog closes.
    bool 	 m_tracking_popup_menu = false;
    wxString m_tracking_popup_menu_error_message;

    wxString m_last_loaded_gcode;

    void suppress_snapshots();
    void allow_snapshots();

    friend class SuppressBackgroundProcessingUpdate;
};

class SuppressBackgroundProcessingUpdate
{
public:
    SuppressBackgroundProcessingUpdate();
    ~SuppressBackgroundProcessingUpdate();
private:
    bool m_was_scheduled;
};

class PlaterAfterLoadAutoArrange
{
    bool m_enabled{ false };

public:
    PlaterAfterLoadAutoArrange();
    ~PlaterAfterLoadAutoArrange();
    void disable() { m_enabled = false; }
};

} // namespace GUI
} // namespace Slic3r

#endif<|MERGE_RESOLUTION|>--- conflicted
+++ resolved
@@ -298,12 +298,8 @@
 
     std::string get_export_path();
     void export_gcode(bool prefer_removable);
-<<<<<<< HEAD
     void export_platter();
-    void export_stl(std::string path, bool extended = false, bool selection_only = false);
-=======
-    void export_stl_obj(bool extended = false, bool selection_only = false);
->>>>>>> 3284959e
+    void export_stl_obj(std::string path, bool extended = false, bool selection_only = false);
     void export_amf();
     bool export_3mf(const boost::filesystem::path& output_path = boost::filesystem::path());
     void reload_from_disk();
