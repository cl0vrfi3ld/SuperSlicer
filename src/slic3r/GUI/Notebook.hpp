///|/ Copyright (c) Prusa Research 2021 - 2022 Oleksandra Iushchenko @YuSanka, Lukáš Matěna @lukasmatena, Lukáš Hejl @hejllukas
///|/
///|/ PrusaSlicer is released under the terms of the AGPLv3 or higher
///|/
#ifndef slic3r_Notebook_hpp_
#define slic3r_Notebook_hpp_

#ifdef _WIN32

#include <wx/bookctrl.h>

namespace Slic3r {
    namespace GUI {
        class ModeSizer;
    }
}
class ScalableButton;

// custom message the ButtonsListCtrl sends to its parent (Notebook) to notify a selection change:
wxDECLARE_EVENT(wxCUSTOMEVT_NOTEBOOK_SEL_CHANGED, wxCommandEvent);
wxDECLARE_EVENT(wxCUSTOMEVT_NOTEBOOK_BT_PRESSED, wxCommandEvent);

class ButtonsListCtrl : public wxControl
{
public:
    ButtonsListCtrl(wxWindow* parent, bool add_mode_buttons = false);
    ~ButtonsListCtrl() {}

    void OnPaint(wxPaintEvent&);
    void SetSelection(int sel);
    int  GetSelection() { return m_selection; }
    void UpdateMode();
    void Rescale();
<<<<<<< HEAD
    bool InsertPage(size_t n, const wxString& text, bool bSelect = false, const std::string& bmp_name = "", const int bmp_size = 16);
=======
    void OnColorsChanged();
    void UpdateModeMarkers();
    bool InsertPage(size_t n, const wxString& text, bool bSelect = false, const std::string& bmp_name = "");
>>>>>>> 3284959e
    void RemovePage(size_t n);
    bool InsertSpacer(size_t n, int size);
    void RemoveSpacer(size_t n);
    bool HasSpacer(size_t n);
    bool SetPageImage(size_t n, const std::string& bmp_name, const int bmp_size = -1) const;
    bool SetPageImage(size_t n, const wxBitmap& bmp) const;
    void SetPageText(size_t n, const wxString& strText);
    wxString GetPageText(size_t n) const;
    ScalableButton* GetPageButton(size_t n);

private:
    wxWindow*                       m_parent;
    wxFlexGridSizer*                m_buttons_sizer;
    wxBoxSizer*                     m_sizer;
    std::vector<ScalableButton*>    m_pageButtons;
    std::vector<bool>               m_spacers;
    int                             m_selection {-1};
    int                             m_btn_margin;
    int                             m_line_margin;
    Slic3r::GUI::ModeSizer*         m_mode_sizer {nullptr};
};

// A tabpane but with custom buttons.
// The top buttons are stored in ButtonsListCtrl.
// The panes are stored here, in the wxBookCtrlBase.
// It's possible to add "fake" button that link to an existing pane.
// This notebook selection and tab count don't include the fake buttons. Use the new functions for that.
// It's possible to set icons for the buttons, but they have no index as it's managed in the ButtonsListCtrl
class Notebook: public wxBookCtrlBase
{
public:
    Notebook(wxWindow * parent,
                 wxWindowID winid = wxID_ANY,
                 const wxPoint & pos = wxDefaultPosition,
                 const wxSize & size = wxDefaultSize,
                 long style = 0,
                 bool add_mode_buttons = false)
    {
        Init();
        Create(parent, winid, pos, size, style, add_mode_buttons);
    }

    bool Create(wxWindow * parent,
                wxWindowID winid = wxID_ANY,
                const wxPoint & pos = wxDefaultPosition,
                const wxSize & size = wxDefaultSize,
                long style = 0,
                bool add_mode_buttons = false)
    {
        if (!wxBookCtrlBase::Create(parent, winid, pos, size, style | wxBK_TOP))
            return false;

        m_bookctrl = new ButtonsListCtrl(this, add_mode_buttons);

        wxSizer* mainSizer = new wxBoxSizer(IsVertical() ? wxVERTICAL : wxHORIZONTAL);

        if (style & wxBK_RIGHT || style & wxBK_BOTTOM)
            mainSizer->Add(0, 0, 1, wxEXPAND, 0);

        m_controlSizer = new wxBoxSizer(IsVertical() ? wxHORIZONTAL : wxVERTICAL);
        m_controlSizer->Add(m_bookctrl, wxSizerFlags(1).Expand());
        wxSizerFlags flags;
        if (IsVertical())
            flags.Expand();
        else
            flags.CentreVertical();
        mainSizer->Add(m_controlSizer, flags.Border(wxALL, m_controlMargin));
        SetSizer(mainSizer);

        this->Bind(wxCUSTOMEVT_NOTEBOOK_SEL_CHANGED, [this](wxCommandEvent& evt)
        {                    
            if (int page_idx = evt.GetId(); page_idx >= 0)
                SetBtSelection(page_idx);
        });

        this->Bind(wxEVT_NAVIGATION_KEY, &Notebook::OnNavigationKey, this);

        return true;
    }


    // Methods specific to this class.

    // A method allowing to add a new page without any label (which is unused
    // by this control) and show it immediately.
    bool ShowNewPage(wxWindow * page)
    {
        return AddPage(page, wxString(), ""/*true *//* select it */);
    }


    // Set effect to use for showing/hiding pages.
    void SetEffects(wxShowEffect showEffect, wxShowEffect hideEffect)
    {
        m_showEffect = showEffect;
        m_hideEffect = hideEffect;
    }

    // Or the same effect for both of them.
    void SetEffect(wxShowEffect effect)
    {
        SetEffects(effect, effect);
    }

    // And the same for time outs.
    void SetEffectsTimeouts(unsigned showTimeout, unsigned hideTimeout)
    {
        m_showTimeout = showTimeout;
        m_hideTimeout = hideTimeout;
    }

    void SetEffectTimeout(unsigned timeout)
    {
        SetEffectsTimeouts(timeout, timeout);
    }


    // Implement base class pure virtual methods.

    // adds a new page to the control
    bool AddBtPage(wxWindow* page,
                 const wxString& text,
                 const std::string& bmp_name,
                 bool bSelect = false)
    {
        DoInvalidateBestSize();
        return InsertBtPage(GetPageCount(), page, text, bmp_name, bSelect);
    }

    // Page management
    bool InsertPage(size_t n,
                            wxWindow * page,
                            const wxString & text,
                            bool bSelect = false,
                            int imageId = NO_IMAGE) override
    {
        //update btidx_to_tabpage
        while (btidx_to_tabpage.size() < n)
            btidx_to_tabpage.push_back(-1);
        int16_t last = -1;
        for (int i = 0; i < n; i++)
            if (btidx_to_tabpage[i] >= 0)
                last = i;
        for (int i = 0; i < btidx_to_tabpage.size(); i++)
            if (btidx_to_tabpage[i] > last)
                btidx_to_tabpage[i]++;
        btidx_to_tabpage.insert(btidx_to_tabpage.begin() + n, last + 1);

        if (!wxBookCtrlBase::InsertPage(last + 1, page, text, bSelect, imageId))
            return false;

        GetBtnsListCtrl()->InsertPage(n, text, bSelect);

        if (!DoSetSelectionAfterInsertion(n, bSelect))
            page->Hide();
        else
            EmitEventSelChanged(last + 1);

        return true;
    }

    void EmitEventSelChanged(int16_t new_sel);

    bool InsertBtPage(size_t n,
        wxWindow* page,
        const wxString& text,
        const std::string& bmp_name = "",
        const int bmp_size = 16,
        bool bSelect = false)
    {

        //update btidx_to_tabpage
        while (btidx_to_tabpage.size() < n)
            btidx_to_tabpage.push_back(-1);
        int16_t last = -1;
        for (int i = 0; i < n; i++)
            if (btidx_to_tabpage[i] >= 0)
                last = btidx_to_tabpage[i];
        for (int i = 0; i < btidx_to_tabpage.size(); i++)
            if (btidx_to_tabpage[i] > last)
                btidx_to_tabpage[i]++;
        btidx_to_tabpage.insert(btidx_to_tabpage.begin() + n, last + 1);

        //create the tab
        if (!wxBookCtrlBase::InsertPage(last + 1, page, text, bSelect))
            return false;

        //create the button
        GetBtnsListCtrl()->InsertPage(n, text, bSelect, bmp_size > 0 ? bmp_name : "", bmp_size);

        if (bSelect)
            SetBtSelection(n);

        return true;
    }

    void InsertFakeBtPage(size_t n,
        const int page_idx,
        const wxString& text,
        const std::string& bmp_name = "",
        const int bmp_size = 16,
        bool bSelect = false)
    {
        //update btidx_to_tabpage
        while (btidx_to_tabpage.size() < n)
            btidx_to_tabpage.push_back(-1);
        btidx_to_tabpage.insert(btidx_to_tabpage.begin() + n, page_idx);

        //create the button
        GetBtnsListCtrl()->InsertPage(n, text, bSelect, bmp_size > 0 ? bmp_name : "", bmp_size);


        if (bSelect)
            SetBtSelection(n);

    }

    //// get number of pages in the dialog
    //virtual size_t GetPageCount() const override { 
    //    return btidx_to_tabpage.size();
    //}

    //// get the panel which represents the given page
    wxWindow* GetBtPage(size_t n) const {
        assert(n < btidx_to_tabpage.size());
        return wxBookCtrlBase::GetPage(n < btidx_to_tabpage.size() ? btidx_to_tabpage[n] : 0);
    }
    size_t FindFirstBtPage(wxWindow* win) const {
        int n = FindPage(win);
        for (size_t i = 0; i < btidx_to_tabpage.size(); i++)
            if (btidx_to_tabpage[i] == int16_t(n)) {
                return i;
            }
        return -1;
    }

    size_t GetBtSize() const { return btidx_to_tabpage.size(); }

    // get the currently selected page or wxNOT_FOUND if none
    //private:
    //int _selection_override = int(-2);
    //public:
    int GetBtSelection() const
    {
        // little hack for DoSetSelection
        //if (_selection_override != int(-2)) return _selection_override;
        ButtonsListCtrl* btns = GetBtnsListCtrl();
        if (btns == nullptr) return wxNOT_FOUND; //can happen
        int n = GetBtnsListCtrl()->GetSelection();
        assert(n < int(btidx_to_tabpage.size()));
        return n;
    }

    int SetBtSelection(size_t n)
    {
        ButtonsListCtrl* btns = GetBtnsListCtrl();
        if (btns == nullptr) return wxNOT_FOUND;
        btns->SetSelection(n);
        assert(n < (btidx_to_tabpage.size()));
        int16_t real_page = n < btidx_to_tabpage.size() ? btidx_to_tabpage[n] : wxNOT_FOUND;
        if (real_page >= 0) {
            //shortcut to avoid reimplementing it
            // it calls GetSelection() to compare with real_page, so here is a little hack
            //_selection_override = m_selection;
            int ret = DoSetSelection(real_page, SetSelection_SendEvent);
            //_selection_override = int(-2);

            // check that only the selected page is visible and others are hidden:
            for (size_t page = 0; page < m_pages.size(); page++)
                if (page != real_page)
                    m_pages[page]->Hide();

            EmitEventSelChanged(n);

            return ret;
        }
        assert(false);
        return wxNOT_FOUND;
    }

    void CleanBt() {
        ButtonsListCtrl* btns = GetBtnsListCtrl();
        if (btns == nullptr) return;
        for (size_t i = btidx_to_tabpage.size(); i > 0; i--) {
            if (btidx_to_tabpage[i - 1] == int16_t(-1)) {
                btns->RemovePage(i - 1);
                btidx_to_tabpage.erase(btidx_to_tabpage.begin() + i - 1);
            }
        }
    }

    wxWindow* RemoveBtPage(size_t bt_page)
    {
        wxWindow* const win = wxBookCtrlBase::DoRemovePage(bt_page);
        if (win)
        {
            int16_t real_page = bt_page < btidx_to_tabpage.size() ? btidx_to_tabpage[bt_page] : -1;
            GetBtnsListCtrl()->RemovePage(bt_page);
            btidx_to_tabpage.erase(btidx_to_tabpage.begin() + bt_page);
            if (real_page >= 0) {
                DoSetSelectionAfterRemoval(real_page);
                for (int i = bt_page; i < btidx_to_tabpage.size(); i++)
                    if (btidx_to_tabpage[i] > real_page)
                        btidx_to_tabpage[i]--;
                    else if (btidx_to_tabpage[i] == real_page)
                        btidx_to_tabpage[i] = -1;
            }
        }

        return win;
    }

    //virtual int ChangeBtSelection(size_t n)
    //{
    //    ButtonsListCtrl* btns = GetBtnsListCtrl();
    //    if (btns == nullptr) return wxNOT_FOUND;
    //    btns->SetSelection(n);
    //    assert(n < (btidx_to_tabpage.size()));
    //    int16_t real_page = n < btidx_to_tabpage.size() ? btidx_to_tabpage[n] : -1;
    //    if (real_page >= 0) {
    //        //shortcut to avoid reimplementing it
    //        // it calls GetSelection() to compare with real_page, so here is a little hack
    //        //_selection_override = m_selection;
    //        int ret = DoSetSelection(real_page);
    //        //_selection_override = int(-2);
    //        EmitEventSelChanged(n);
    //        return ret;
    //    }
    //    assert(false);
    //    return wxNOT_FOUND;
    //}


    // prefer using SetBtSelection
    virtual int SetSelection(size_t n) override
    {
        // get the first compatible button
        size_t bt_page = 0;
        for(size_t i=0;i< btidx_to_tabpage.size();i++)
            if (btidx_to_tabpage[i] == int16_t(n)) {
                bt_page = i;
                break;
            }
        GetBtnsListCtrl()->SetSelection(bt_page);
        int ret = DoSetSelection(n, SetSelection_SendEvent);

        // check that only the selected page is visible and others are hidden:
        for (size_t page = 0; page < m_pages.size(); page++)
            if (page != n)
                m_pages[page]->Hide();

        return ret;
    }

    // prefer using SetBtSelection
    virtual int ChangeSelection(size_t n) override
    {
        // get the first compatible button
        size_t bt_page = 0;
        for (size_t i = 0; i < btidx_to_tabpage.size(); i++)
            if (btidx_to_tabpage[i] == int16_t(n)) {
                bt_page = i;
                break;
            }
        GetBtnsListCtrl()->SetSelection(bt_page);
        return DoSetSelection(n);
    }

    // set/get the title of a page
    // Neither labels nor images are supported but we still store the labels
    // just in case the user code attaches some importance to them.
    virtual bool SetPageText(size_t n, const wxString & strText) override
    {
        wxCHECK_MSG(n < GetBtSize(), false, wxS("Invalid page"));
        assert(n < GetBtSize());
        GetBtnsListCtrl()->SetPageText(n, strText);

        return true;
    }

    virtual wxString GetPageText(size_t n) const override
    {
        wxCHECK_MSG(n < GetBtSize(), wxString(), wxS("Invalid page"));
        assert(n < GetBtSize());
        return GetBtnsListCtrl()->GetPageText(n);
    }

    // sets/returns item's image index in the current image list
    virtual bool SetPageImage(size_t n, int imageId) override
    {
        wxCHECK_MSG(n < GetBtSize(), wxString(), wxS("Invalid page"));
        assert(n < GetBtSize());
        return GetBtnsListCtrl()->SetPageImage(n, this->GetImageList()->GetBitmap(imageId));
    }

    virtual int GetPageImage(size_t WXUNUSED(n)) const override
    {
        return NO_IMAGE;
    }

    bool SetPageImage(size_t n, const std::string& bmp_name, const int bmp_size)
    {
        wxCHECK_MSG(n < GetBtSize(), wxString(), wxS("Invalid page"));
        assert(n < GetBtSize());
        return GetBtnsListCtrl()->SetPageImage(n, bmp_name, bmp_size);
    }

    // Override some wxWindow methods too.
    virtual void SetFocus() override
    {
        wxWindow* const page = GetCurrentPage();
        if (page)
            page->SetFocus();
    }

    ButtonsListCtrl* GetBtnsListCtrl() const { return static_cast<ButtonsListCtrl*>(m_bookctrl); }

    void UpdateMode()
    {
        GetBtnsListCtrl()->UpdateMode();
    }

    void Rescale()
    {
        GetBtnsListCtrl()->Rescale();
    }

    void OnColorsChanged()
    {
        GetBtnsListCtrl()->OnColorsChanged();
    }

    void UpdateModeMarkers()
    {
        GetBtnsListCtrl()->UpdateModeMarkers();
    }

    void OnNavigationKey(wxNavigationKeyEvent& event)
    {
        if (event.IsWindowChange()) {
            // change pages
            AdvanceSelection(event.GetDirection());
        }
        else {
            // we get this event in 3 cases
            //
            // a) one of our pages might have generated it because the user TABbed
            // out from it in which case we should propagate the event upwards and
            // our parent will take care of setting the focus to prev/next sibling
            //
            // or
            //
            // b) the parent panel wants to give the focus to us so that we
            // forward it to our selected page. We can't deal with this in
            // OnSetFocus() because we don't know which direction the focus came
            // from in this case and so can't choose between setting the focus to
            // first or last panel child
            //
            // or
            //
            // c) we ourselves (see MSWTranslateMessage) generated the event
            //
            wxWindow* const parent = GetParent();

            // the wxObject* casts are required to avoid MinGW GCC 2.95.3 ICE
            const bool isFromParent = event.GetEventObject() == (wxObject*)parent;
            const bool isFromSelf = event.GetEventObject() == (wxObject*)this;
            const bool isForward = event.GetDirection();

            if (isFromSelf && !isForward)
            {
                // focus is currently on notebook tab and should leave
                // it backwards (Shift-TAB)
                event.SetCurrentFocus(this);
                parent->HandleWindowEvent(event);
            }
            else if (isFromParent || isFromSelf)
            {
                // no, it doesn't come from child, case (b) or (c): forward to a
                // page but only if entering notebook page (i.e. direction is
                // backwards (Shift-TAB) comething from out-of-notebook, or
                // direction is forward (TAB) from ourselves),
                if (m_selection != wxNOT_FOUND &&
                    (!event.GetDirection() || isFromSelf))
                {
                    // so that the page knows that the event comes from it's parent
                    // and is being propagated downwards
                    event.SetEventObject(this);

                    wxWindow* page = m_pages[m_selection];
                    if (!page->HandleWindowEvent(event))
                    {
                        page->SetFocus();
                    }
                    //else: page manages focus inside it itself
                }
                else // otherwise set the focus to the notebook itself
                {
                    SetFocus();
                }
            }
            else
            {
                // it comes from our child, case (a), pass to the parent, but only
                // if the direction is forwards. Otherwise set the focus to the
                // notebook itself. The notebook is always the 'first' control of a
                // page.
                if (!isForward)
                {
                    SetFocus();
                }
                else if (parent)
                {
                    event.SetCurrentFocus(this);
                    parent->HandleWindowEvent(event);
                }
            }
        }
    }

protected:
    virtual void UpdateSelectedPage(size_t newsel) override
    {
        // even if Nothing to do here, but must be overridden to avoid the assert in
        // the base class version.
    }

    virtual wxBookCtrlEvent * CreatePageChangingEvent() const override
    {
        return new wxBookCtrlEvent(wxEVT_BOOKCTRL_PAGE_CHANGING,
                                   GetId());
    }

    virtual void MakeChangedEvent(wxBookCtrlEvent & event) override
    {
        event.SetEventType(wxEVT_BOOKCTRL_PAGE_CHANGED);
    }

    virtual wxWindow * DoRemovePage(size_t page) override
    {
        wxWindow* const win = wxBookCtrlBase::DoRemovePage(page);
        if (win)
        {
            // get the first compatible button
            for (size_t i = 0; i < btidx_to_tabpage.size(); i++)
                if (btidx_to_tabpage[i] == int16_t(page)) {
                    GetBtnsListCtrl()->RemovePage(i);
                    btidx_to_tabpage.erase(btidx_to_tabpage.begin() + i);
                    --i;
                }
            for (int i = 0; i < btidx_to_tabpage.size(); i++)
                if (btidx_to_tabpage[i] > page)
                    btidx_to_tabpage[i]--;
                else if(btidx_to_tabpage[i] == page)
                    btidx_to_tabpage[i] = -1;
            CleanBt();
            if (page >= 0)
                DoSetSelectionAfterRemoval(page);
        }

        return win;
    }

    virtual void DoSize() override
    {
        wxWindow* const page = GetCurrentPage();
        if (page)
            page->SetSize(GetPageRect());
    }

    virtual void DoShowPage(wxWindow * page, bool show) override
    {
        if (show)
            page->ShowWithEffect(m_showEffect, m_showTimeout);
        else
            page->HideWithEffect(m_hideEffect, m_hideTimeout);
    }

private:
    void Init()
    {
        // We don't need any border as we don't have anything to separate the
        // page contents from.
        SetInternalBorder(0);

        // No effects by default.
        m_showEffect =
        m_hideEffect = wxSHOW_EFFECT_NONE;

        m_showTimeout =
        m_hideTimeout = 0;
    }

    wxShowEffect m_showEffect,
                 m_hideEffect;

    unsigned m_showTimeout,
             m_hideTimeout;

    std::vector<int16_t> btidx_to_tabpage;

    ButtonsListCtrl* m_ctrl{ nullptr };

};
#endif // _WIN32
#endif // slic3r_Notebook_hpp_<|MERGE_RESOLUTION|>--- conflicted
+++ resolved
@@ -31,13 +31,9 @@
     int  GetSelection() { return m_selection; }
     void UpdateMode();
     void Rescale();
-<<<<<<< HEAD
-    bool InsertPage(size_t n, const wxString& text, bool bSelect = false, const std::string& bmp_name = "", const int bmp_size = 16);
-=======
     void OnColorsChanged();
     void UpdateModeMarkers();
-    bool InsertPage(size_t n, const wxString& text, bool bSelect = false, const std::string& bmp_name = "");
->>>>>>> 3284959e
+    bool InsertPage(size_t n, const wxString& text, bool bSelect = false, const std::string& bmp_name = "", const int bmp_size = 16);
     void RemovePage(size_t n);
     bool InsertSpacer(size_t n, int size);
     void RemoveSpacer(size_t n);
