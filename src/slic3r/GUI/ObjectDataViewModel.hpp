#ifndef slic3r_GUI_ObjectDataViewModel_hpp_
#define slic3r_GUI_ObjectDataViewModel_hpp_

#include <wx/dataview.h>
#include <vector>
<<<<<<< HEAD
#include "libslic3r/Config.hpp"
=======
#include <map>
>>>>>>> 215e845c

#include "ExtraRenderers.hpp"

namespace Slic3r {

enum class ModelVolumeType : int;

namespace GUI {

typedef double                          coordf_t;
typedef std::pair<coordf_t, coordf_t>   t_layer_height_range;

// ----------------------------------------------------------------------------
// ObjectDataViewModelNode: a node inside ObjectDataViewModel
// ----------------------------------------------------------------------------
enum ItemType {
    itUndef         = 0,
    itObject        = 1,
    itVolume        = 2,
    itInstanceRoot  = 4,
    itInstance      = 8,
    itSettings      = 16,
    itLayerRoot     = 32,
    itLayer         = 64,
    itInfo          = 128
};

enum ColumnNumber
{
    colName         = 0,    // item name
    colPrint           ,    // printable property
    colExtruder        ,    // extruder selection
    colEditing         ,    // item editing
};

enum PrintIndicator
{
    piUndef         = 0,    // no print indicator
    piPrintable        ,    // printable
    piUnprintable      ,    // unprintable
};

enum class InfoItemType
{
    Undef,
    CustomSupports,
    CustomSeam,
    MmuSegmentation,
    Sinking,
    VariableLayerHeight
};

class ObjectDataViewModelNode;
WX_DEFINE_ARRAY_PTR(ObjectDataViewModelNode*, MyObjectTreeModelNodePtrArray);

class ObjectDataViewModelNode
{
    ObjectDataViewModelNode*	    m_parent;
    MyObjectTreeModelNodePtrArray   m_children;
    wxBitmap                        m_empty_bmp;
    size_t                          m_volumes_cnt = 0;
    std::vector< Slic3r::OptionCategory >      m_opt_categories;
    t_layer_height_range            m_layer_range = { 0.0f, 0.0f };

    wxString				        m_name;
    wxBitmap&                       m_bmp = m_empty_bmp;
    ItemType				        m_type;
    int                             m_idx = -1;
    bool					        m_container = false;
    wxString				        m_extruder = "default";
    wxBitmap                        m_extruder_bmp;
    wxBitmap				        m_action_icon;
    PrintIndicator                  m_printable {piUndef};
    wxBitmap				        m_printable_icon;
    std::string                     m_warning_icon_name{ "" };

    std::string                     m_action_icon_name = "";
    ModelVolumeType                 m_volume_type;
    InfoItemType                    m_info_item_type {InfoItemType::Undef};

public:
    ObjectDataViewModelNode(const wxString& name,
                            const wxString& extruder):
        m_parent(NULL),
        m_name(name),
        m_type(itObject),
        m_extruder(extruder)
    {
        set_action_and_extruder_icons();
        init_container();
	}

    ObjectDataViewModelNode(ObjectDataViewModelNode* parent,
                            const wxString& sub_obj_name,
                            Slic3r::ModelVolumeType type,
                            const wxBitmap& bmp,
                            const wxString& extruder,
                            const int idx = -1,
                            const std::string& warning_icon_name = std::string());

    ObjectDataViewModelNode(ObjectDataViewModelNode* parent,
                            const t_layer_height_range& layer_range,
                            const int idx = -1,
                            const wxString& extruder = wxEmptyString );

    ObjectDataViewModelNode(ObjectDataViewModelNode* parent, const ItemType type);
    ObjectDataViewModelNode(ObjectDataViewModelNode* parent, const InfoItemType type);

    ~ObjectDataViewModelNode()
    {
        // free all our children nodes
        size_t count = m_children.GetCount();
        for (size_t i = 0; i < count; i++)
        {
            ObjectDataViewModelNode *child = m_children[i];
            delete child;
        }
#ifndef NDEBUG
        // Indicate that the object was deleted.
        m_idx = -2;
#endif /* NDEBUG */
    }

	void init_container();
	bool IsContainer() const
	{
		return m_container;
	}

    ObjectDataViewModelNode* GetParent()
    {
        assert(m_parent == nullptr || m_parent->valid());
        return m_parent;
    }
    MyObjectTreeModelNodePtrArray& GetChildren()
    {
        return m_children;
    }
    ObjectDataViewModelNode* GetNthChild(unsigned int n)
    {
        return m_children.Item(n);
    }
    void Insert(ObjectDataViewModelNode* child, unsigned int n)
    {
        if (!m_container)
            m_container = true;
        m_children.Insert(child, n);
    }
    void Append(ObjectDataViewModelNode* child)
    {
        if (!m_container)
            m_container = true;
        m_children.Add(child);
    }
    void RemoveAllChildren()
    {
        if (GetChildCount() == 0)
            return;
        for (int id = int(GetChildCount()) - 1; id >= 0; --id)
        {
            if (m_children.Item(id)->GetChildCount() > 0)
                m_children[id]->RemoveAllChildren();
            auto node = m_children[id];
            m_children.RemoveAt(id);
            delete node;
        }
    }

    size_t GetChildCount() const
    {
        return m_children.GetCount();
    }

    bool            SetValue(const wxVariant &variant, unsigned int col);
    void            SetVolumeType(ModelVolumeType type) { m_volume_type = type; }
    void            SetBitmap(const wxBitmap &icon) { m_bmp = icon; }
    void            SetExtruder(const wxString &extruder) { m_extruder = extruder; }
    void            SetWarningBitmap(const wxBitmap& icon, const std::string& warning_icon_name) { m_bmp = icon; m_warning_icon_name = warning_icon_name; }
    const wxBitmap& GetBitmap() const               { return m_bmp; }
    const wxString& GetName() const                 { return m_name; }
    ItemType        GetType() const                 { return m_type; }
    InfoItemType    GetInfoItemType() const         { return m_info_item_type; }
	void			SetIdx(const int& idx);
	int             GetIdx() const                  { return m_idx; }
    ModelVolumeType GetVolumeType()                 { return m_volume_type; }
	t_layer_height_range    GetLayerRange() const   { return m_layer_range; }
    wxString        GetExtruder()                   { return m_extruder; }
    PrintIndicator  IsPrintable() const             { return m_printable; }
    void            UpdateExtruderAndColorIcon(wxString extruder = "");

    // use this function only for childrens
    void AssignAllVal(ObjectDataViewModelNode& from_node)
    {
        // ! Don't overwrite other values because of equality of this values for all children --
        m_name = from_node.m_name;
        m_bmp = from_node.m_bmp;
        m_idx = from_node.m_idx;
        m_extruder = from_node.m_extruder;
        m_type = from_node.m_type;
    }

    bool SwapChildrens(int frst_id, int scnd_id) {
        if (GetChildCount() < 2 ||
            frst_id < 0 || (size_t)frst_id >= GetChildCount() ||
            scnd_id < 0 || (size_t)scnd_id >= GetChildCount())
            return false;

        ObjectDataViewModelNode new_scnd = *GetNthChild(frst_id);
        ObjectDataViewModelNode new_frst = *GetNthChild(scnd_id);

        new_scnd.m_idx = m_children.Item(scnd_id)->m_idx;
        new_frst.m_idx = m_children.Item(frst_id)->m_idx;

        m_children.Item(frst_id)->AssignAllVal(new_frst);
        m_children.Item(scnd_id)->AssignAllVal(new_scnd);
        return true;
    }

    // Set action and extruder(if any exist) icons for node
    void        set_action_and_extruder_icons();
    // set extruder icon for node
    void        set_extruder_icon();
	// Set printable icon for node
    void        set_printable_icon(PrintIndicator printable);
    // Set warning icon for node
    void        set_warning_icon(const std::string& warning_icon);

    void        update_settings_digest_bitmaps();
    bool        update_settings_digest(const std::vector<Slic3r::OptionCategory>& categories);
    int         volume_type() const { return int(m_volume_type); }
    void        msw_rescale();

#ifndef NDEBUG
    bool 		valid();
#endif /* NDEBUG */
    bool        invalid() const { return m_idx < -1; }
    bool        has_warning_icon() const { return !m_warning_icon_name.empty(); }

private:
    friend class ObjectDataViewModel;
};


// ----------------------------------------------------------------------------
// ObjectDataViewModel
// ----------------------------------------------------------------------------

// custom message the model sends to associated control to notify a last volume deleted from the object:
wxDECLARE_EVENT(wxCUSTOMEVT_LAST_VOLUME_IS_DELETED, wxCommandEvent);

class ObjectDataViewModel :public wxDataViewModel
{
    std::vector<ObjectDataViewModelNode*>       m_objects;
    std::vector<wxBitmap>                       m_volume_bmps;
    std::map<InfoItemType, wxBitmap>            m_info_bmps;
    wxBitmap                                    m_empty_bmp;
    wxBitmap                                    m_warning_bmp;
    wxBitmap                                    m_warning_manifold_bmp;

    wxDataViewCtrl*                             m_ctrl { nullptr };

public:
    ObjectDataViewModel();
    ~ObjectDataViewModel();

    wxDataViewItem Add( const wxString &name,
                        const int extruder,
                        const std::string& warning_icon_name = std::string());
    wxDataViewItem AddVolumeChild(  const wxDataViewItem &parent_item,
                                    const wxString &name,
                                    const Slic3r::ModelVolumeType volume_type,
                                    const std::string& warning_icon_name = std::string(),
                                    const int extruder = 0,
                                    const bool create_frst_child = true);
    wxDataViewItem AddSettingsChild(const wxDataViewItem &parent_item);
    wxDataViewItem AddInfoChild(const wxDataViewItem &parent_item, InfoItemType info_type);
    wxDataViewItem AddInstanceChild(const wxDataViewItem &parent_item, size_t num);
    wxDataViewItem AddInstanceChild(const wxDataViewItem &parent_item, const std::vector<bool>& print_indicator);
    wxDataViewItem AddLayersRoot(const wxDataViewItem &parent_item);
    wxDataViewItem AddLayersChild(  const wxDataViewItem &parent_item,
                                    const t_layer_height_range& layer_range,
                                    const int extruder = 0,
                                    const int index = -1);
    size_t         GetItemIndexForFirstVolume(ObjectDataViewModelNode* node_parent);
    wxDataViewItem Delete(const wxDataViewItem &item);
    wxDataViewItem DeleteLastInstance(const wxDataViewItem &parent_item, size_t num);
    void DeleteAll();
    void DeleteChildren(wxDataViewItem& parent);
    void DeleteVolumeChildren(wxDataViewItem& parent);
    void DeleteSettings(const wxDataViewItem& parent);
    wxDataViewItem GetItemById(int obj_idx);
    wxDataViewItem GetItemById(const int obj_idx, const int sub_obj_idx, const ItemType parent_type);
    wxDataViewItem GetItemByVolumeId(int obj_idx, int volume_idx);
    wxDataViewItem GetItemByInstanceId(int obj_idx, int inst_idx);
    wxDataViewItem GetItemByLayerId(int obj_idx, int layer_idx);
    wxDataViewItem GetItemByLayerRange(const int obj_idx, const t_layer_height_range& layer_range);
    int  GetItemIdByLayerRange(const int obj_idx, const t_layer_height_range& layer_range);
    int  GetIdByItem(const wxDataViewItem& item) const;
    int  GetIdByItemAndType(const wxDataViewItem& item, const ItemType type) const;
    int  GetObjectIdByItem(const wxDataViewItem& item) const;
    int  GetVolumeIdByItem(const wxDataViewItem& item) const;
    int  GetInstanceIdByItem(const wxDataViewItem& item) const;
    int  GetLayerIdByItem(const wxDataViewItem& item) const;
    void GetItemInfo(const wxDataViewItem& item, ItemType& type, int& obj_idx, int& idx);
    int  GetRowByItem(const wxDataViewItem& item) const;
    bool IsEmpty() { return m_objects.empty(); }
    bool InvalidItem(const wxDataViewItem& item);

    // helper method for wxLog

    wxString    GetName(const wxDataViewItem &item) const;
    wxBitmap&   GetBitmap(const wxDataViewItem &item) const;
    wxString    GetExtruder(const wxDataViewItem &item) const;
    int         GetExtruderNumber(const wxDataViewItem &item) const;

    // helper methods to change the model

    unsigned int    GetColumnCount() const override { return 3;}
    wxString        GetColumnType(unsigned int col) const override;

    void GetValue(  wxVariant &variant,
                    const wxDataViewItem &item,
                    unsigned int col) const override;
    bool SetValue(  const wxVariant &variant,
                    const wxDataViewItem &item,
                    unsigned int col) override;
    bool SetValue(  const wxVariant &variant,
                    const int item_idx,
                    unsigned int col);

    void SetExtruder(const wxString& extruder, wxDataViewItem item);
    bool SetName    (const wxString& new_name, wxDataViewItem item);

    // For parent move child from cur_volume_id place to new_volume_id
    // Remaining items will moved up/down accordingly
    wxDataViewItem  ReorganizeChildren( const int cur_volume_id,
                                        const int new_volume_id,
                                        const wxDataViewItem &parent);
    wxDataViewItem  ReorganizeObjects( int current_id, int new_id);

    bool    IsEnabled(const wxDataViewItem &item, unsigned int col) const override;

    wxDataViewItem  GetParent(const wxDataViewItem &item) const override;
    // get object item
    wxDataViewItem          GetTopParent(const wxDataViewItem &item) const;
    bool            IsContainer(const wxDataViewItem &item) const override;
    unsigned int    GetChildren(const wxDataViewItem &parent, wxDataViewItemArray &array) const override;
    void GetAllChildren(const wxDataViewItem &parent,wxDataViewItemArray &array) const;
    // Is the container just a header or an item with all columns
    // In our case it is an item with all columns
    bool    HasContainerColumns(const wxDataViewItem& WXUNUSED(item)) const override {	return true; }
    bool    HasInfoItem(InfoItemType type) const;

    ItemType        GetItemType(const wxDataViewItem &item) const;
    InfoItemType    GetInfoItemType(const wxDataViewItem &item) const;
    wxDataViewItem  GetItemByType(  const wxDataViewItem &parent_item,
                                    ItemType type) const;
    wxDataViewItem  GetSettingsItem(const wxDataViewItem &item) const;
    wxDataViewItem  GetInstanceRootItem(const wxDataViewItem &item) const;
    wxDataViewItem  GetLayerRootItem(const wxDataViewItem &item) const;
    wxDataViewItem  GetInfoItemByType(const wxDataViewItem &parent_item, InfoItemType type) const;

    bool    IsSettingsItem(const wxDataViewItem &item) const;
    void    UpdateSettingsDigest(   const wxDataViewItem &item,
                                    const std::vector<Slic3r::OptionCategory>& categories);

    bool    IsPrintable(const wxDataViewItem &item) const;
    void    UpdateObjectPrintable(wxDataViewItem parent_item);
    void    UpdateInstancesPrintable(wxDataViewItem parent_item);

    void    SetVolumeType(const wxDataViewItem &item, const Slic3r::ModelVolumeType type);
    ModelVolumeType GetVolumeType(const wxDataViewItem &item);
    wxDataViewItem SetPrintableState( PrintIndicator printable, int obj_idx,
                                      int subobj_idx = -1, 
                                      ItemType subobj_type = itInstance);
    wxDataViewItem SetObjectPrintableState(PrintIndicator printable, wxDataViewItem obj_item);

    void    SetAssociatedControl(wxDataViewCtrl* ctrl) { m_ctrl = ctrl; }
    // Rescale bitmaps for existing Items
    void    Rescale();

    wxBitmap    GetVolumeIcon(const Slic3r::ModelVolumeType vol_type,
                              const std::string& warning_icon_name = std::string());
    void        AddWarningIcon(const wxDataViewItem& item, const std::string& warning_name);
    void        DeleteWarningIcon(const wxDataViewItem& item, const bool unmark_object = false);
    void        UpdateWarningIcon(const wxDataViewItem& item, const std::string& warning_name);
    bool        HasWarningIcon(const wxDataViewItem& item) const;
    t_layer_height_range    GetLayerRangeByItem(const wxDataViewItem& item) const;

    bool        UpdateColumValues(unsigned col);
    void        UpdateExtruderBitmap(wxDataViewItem item);
    void        UpdateVolumesExtruderBitmap(wxDataViewItem object_item);
    int         GetDefaultExtruderIdx(wxDataViewItem item);

private:
    wxDataViewItem  AddRoot(const wxDataViewItem& parent_item, const ItemType root_type);
    wxDataViewItem  AddInstanceRoot(const wxDataViewItem& parent_item);
    void            AddAllChildren(const wxDataViewItem& parent);

    wxBitmap&       GetWarningBitmap(const std::string& warning_icon_name);
};


}
}


#endif // slic3r_GUI_ObjectDataViewModel_hpp_<|MERGE_RESOLUTION|>--- conflicted
+++ resolved
@@ -3,11 +3,9 @@
 
 #include <wx/dataview.h>
 #include <vector>
-<<<<<<< HEAD
+#include <map>
+
 #include "libslic3r/Config.hpp"
-=======
-#include <map>
->>>>>>> 215e845c
 
 #include "ExtraRenderers.hpp"
 
