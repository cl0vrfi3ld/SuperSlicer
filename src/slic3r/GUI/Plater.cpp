--- conflicted
+++ resolved
@@ -1359,7 +1359,7 @@
 #if ENABLE_GCODE_VIEWER
     if (wxGetApp().is_editor())
 #endif // ENABLE_GCODE_VIEWER
-        wxGetApp().app_config->set("collapsed_sidebar", collapse ? "1" : "0");
+    wxGetApp().app_config->set("collapsed_sidebar", collapse ? "1" : "0");
 }
 
 
@@ -1434,11 +1434,7 @@
         else if (paths.size() == 1) {
                 plater->load_gcode(from_path(paths.front()));
                 return true;
-<<<<<<< HEAD
-    }
-=======
         } 
->>>>>>> bb79966d
         return false;
     }
 #endif // ENABLE_GCODE_VIEWER
@@ -1940,60 +1936,60 @@
 #if ENABLE_GCODE_VIEWER
     if (wxGetApp().is_editor()) {
 #endif // ENABLE_GCODE_VIEWER
-        // Preset change event
-        sidebar->Bind(wxEVT_COMBOBOX, &priv::on_select_preset, this);
-        sidebar->Bind(EVT_OBJ_LIST_OBJECT_SELECT, [this](wxEvent&) { priv::selection_changed(); });
-        sidebar->Bind(EVT_SCHEDULE_BACKGROUND_PROCESS, [this](SimpleEvent&) { this->schedule_background_process(); });
+    // Preset change event
+    sidebar->Bind(wxEVT_COMBOBOX, &priv::on_select_preset, this);
+    sidebar->Bind(EVT_OBJ_LIST_OBJECT_SELECT, [this](wxEvent&) { priv::selection_changed(); });
+    sidebar->Bind(EVT_SCHEDULE_BACKGROUND_PROCESS, [this](SimpleEvent&) { this->schedule_background_process(); });
 #if ENABLE_GCODE_VIEWER
     }
 #endif // ENABLE_GCODE_VIEWER
 
-     wxGLCanvas* view3D_canvas = view3D->get_wxglcanvas();
+    wxGLCanvas* view3D_canvas = view3D->get_wxglcanvas();
 
 #if ENABLE_GCODE_VIEWER
      if (wxGetApp().is_editor()) {
 #endif // ENABLE_GCODE_VIEWER
-        // 3DScene events:
-        view3D_canvas->Bind(EVT_GLCANVAS_SCHEDULE_BACKGROUND_PROCESS, [this](SimpleEvent&) { this->schedule_background_process(); });
-        view3D_canvas->Bind(EVT_GLCANVAS_OBJECT_SELECT, &priv::on_object_select, this);
-        view3D_canvas->Bind(EVT_GLCANVAS_RIGHT_CLICK, &priv::on_right_click, this);
-        view3D_canvas->Bind(EVT_GLCANVAS_REMOVE_OBJECT, [q](SimpleEvent&) { q->remove_selected(); });
-        view3D_canvas->Bind(EVT_GLCANVAS_ARRANGE, [this](SimpleEvent&) { this->q->arrange(); });
-        view3D_canvas->Bind(EVT_GLCANVAS_SELECT_ALL, [this](SimpleEvent&) { this->q->select_all(); });
-        view3D_canvas->Bind(EVT_GLCANVAS_QUESTION_MARK, [](SimpleEvent&) { wxGetApp().keyboard_shortcuts(); });
+    // 3DScene events:
+    view3D_canvas->Bind(EVT_GLCANVAS_SCHEDULE_BACKGROUND_PROCESS, [this](SimpleEvent&) { this->schedule_background_process(); });
+    view3D_canvas->Bind(EVT_GLCANVAS_OBJECT_SELECT, &priv::on_object_select, this);
+    view3D_canvas->Bind(EVT_GLCANVAS_RIGHT_CLICK, &priv::on_right_click, this);
+    view3D_canvas->Bind(EVT_GLCANVAS_REMOVE_OBJECT, [q](SimpleEvent&) { q->remove_selected(); });
+    view3D_canvas->Bind(EVT_GLCANVAS_ARRANGE, [this](SimpleEvent&) { this->q->arrange(); });
+    view3D_canvas->Bind(EVT_GLCANVAS_SELECT_ALL, [this](SimpleEvent&) { this->q->select_all(); });
+    view3D_canvas->Bind(EVT_GLCANVAS_QUESTION_MARK, [](SimpleEvent&) { wxGetApp().keyboard_shortcuts(); });
         view3D_canvas->Bind(EVT_GLCANVAS_INCREASE_INSTANCES, [this](Event<int>& evt)
-            { if (evt.data == 1) this->q->increase_instances(); else if (this->can_decrease_instances()) this->q->decrease_instances(); });
-        view3D_canvas->Bind(EVT_GLCANVAS_INSTANCE_MOVED, [this](SimpleEvent&) { update(); });
-        view3D_canvas->Bind(EVT_GLCANVAS_FORCE_UPDATE, [this](SimpleEvent&) { update(); });
-        view3D_canvas->Bind(EVT_GLCANVAS_WIPETOWER_MOVED, &priv::on_wipetower_moved, this);
-        view3D_canvas->Bind(EVT_GLCANVAS_WIPETOWER_ROTATED, &priv::on_wipetower_rotated, this);
-        view3D_canvas->Bind(EVT_GLCANVAS_INSTANCE_ROTATED, [this](SimpleEvent&) { update(); });
-        view3D_canvas->Bind(EVT_GLCANVAS_INSTANCE_SCALED, [this](SimpleEvent&) { update(); });
+        { if (evt.data == 1) this->q->increase_instances(); else if (this->can_decrease_instances()) this->q->decrease_instances(); });
+    view3D_canvas->Bind(EVT_GLCANVAS_INSTANCE_MOVED, [this](SimpleEvent&) { update(); });
+    view3D_canvas->Bind(EVT_GLCANVAS_FORCE_UPDATE, [this](SimpleEvent&) { update(); });
+    view3D_canvas->Bind(EVT_GLCANVAS_WIPETOWER_MOVED, &priv::on_wipetower_moved, this);
+    view3D_canvas->Bind(EVT_GLCANVAS_WIPETOWER_ROTATED, &priv::on_wipetower_rotated, this);
+    view3D_canvas->Bind(EVT_GLCANVAS_INSTANCE_ROTATED, [this](SimpleEvent&) { update(); });
+    view3D_canvas->Bind(EVT_GLCANVAS_INSTANCE_SCALED, [this](SimpleEvent&) { update(); });
         view3D_canvas->Bind(EVT_GLCANVAS_ENABLE_ACTION_BUTTONS, [this](Event<bool>& evt) { this->sidebar->enable_buttons(evt.data); });
-        view3D_canvas->Bind(EVT_GLCANVAS_UPDATE_GEOMETRY, &priv::on_update_geometry, this);
-        view3D_canvas->Bind(EVT_GLCANVAS_MOUSE_DRAGGING_FINISHED, &priv::on_3dcanvas_mouse_dragging_finished, this);
-        view3D_canvas->Bind(EVT_GLCANVAS_TAB, [this](SimpleEvent&) { select_next_view_3D(); });
-        view3D_canvas->Bind(EVT_GLCANVAS_RESETGIZMOS, [this](SimpleEvent&) { reset_all_gizmos(); });
-        view3D_canvas->Bind(EVT_GLCANVAS_UNDO, [this](SimpleEvent&) { this->undo(); });
-        view3D_canvas->Bind(EVT_GLCANVAS_REDO, [this](SimpleEvent&) { this->redo(); });
-        view3D_canvas->Bind(EVT_GLCANVAS_COLLAPSE_SIDEBAR, [this](SimpleEvent&) { this->q->collapse_sidebar(!this->q->is_sidebar_collapsed());  });
-        view3D_canvas->Bind(EVT_GLCANVAS_RESET_LAYER_HEIGHT_PROFILE, [this](SimpleEvent&) { this->view3D->get_canvas3d()->reset_layer_height_profile(); });
-        view3D_canvas->Bind(EVT_GLCANVAS_ADAPTIVE_LAYER_HEIGHT_PROFILE, [this](Event<float>& evt) { this->view3D->get_canvas3d()->adaptive_layer_height_profile(evt.data); });
-        view3D_canvas->Bind(EVT_GLCANVAS_SMOOTH_LAYER_HEIGHT_PROFILE, [this](HeightProfileSmoothEvent& evt) { this->view3D->get_canvas3d()->smooth_layer_height_profile(evt.data); });
-        view3D_canvas->Bind(EVT_GLCANVAS_RELOAD_FROM_DISK, [this](SimpleEvent&) { this->reload_all_from_disk(); });
-
-        // 3DScene/Toolbar:
-        view3D_canvas->Bind(EVT_GLTOOLBAR_ADD, &priv::on_action_add, this);
-        view3D_canvas->Bind(EVT_GLTOOLBAR_DELETE, [q](SimpleEvent&) { q->remove_selected(); });
-        view3D_canvas->Bind(EVT_GLTOOLBAR_DELETE_ALL, [q](SimpleEvent&) { q->reset_with_confirm(); });
-        view3D_canvas->Bind(EVT_GLTOOLBAR_ARRANGE, [this](SimpleEvent&) { this->q->arrange(); });
-        view3D_canvas->Bind(EVT_GLTOOLBAR_COPY, [q](SimpleEvent&) { q->copy_selection_to_clipboard(); });
-        view3D_canvas->Bind(EVT_GLTOOLBAR_PASTE, [q](SimpleEvent&) { q->paste_from_clipboard(); });
-        view3D_canvas->Bind(EVT_GLTOOLBAR_MORE, [q](SimpleEvent&) { q->increase_instances(); });
-        view3D_canvas->Bind(EVT_GLTOOLBAR_FEWER, [q](SimpleEvent&) { q->decrease_instances(); });
-        view3D_canvas->Bind(EVT_GLTOOLBAR_SPLIT_OBJECTS, &priv::on_action_split_objects, this);
-        view3D_canvas->Bind(EVT_GLTOOLBAR_SPLIT_VOLUMES, &priv::on_action_split_volumes, this);
-        view3D_canvas->Bind(EVT_GLTOOLBAR_LAYERSEDITING, &priv::on_action_layersediting, this);
+    view3D_canvas->Bind(EVT_GLCANVAS_UPDATE_GEOMETRY, &priv::on_update_geometry, this);
+    view3D_canvas->Bind(EVT_GLCANVAS_MOUSE_DRAGGING_FINISHED, &priv::on_3dcanvas_mouse_dragging_finished, this);
+    view3D_canvas->Bind(EVT_GLCANVAS_TAB, [this](SimpleEvent&) { select_next_view_3D(); });
+    view3D_canvas->Bind(EVT_GLCANVAS_RESETGIZMOS, [this](SimpleEvent&) { reset_all_gizmos(); });
+    view3D_canvas->Bind(EVT_GLCANVAS_UNDO, [this](SimpleEvent&) { this->undo(); });
+    view3D_canvas->Bind(EVT_GLCANVAS_REDO, [this](SimpleEvent&) { this->redo(); });
+    view3D_canvas->Bind(EVT_GLCANVAS_COLLAPSE_SIDEBAR, [this](SimpleEvent&) { this->q->collapse_sidebar(!this->q->is_sidebar_collapsed());  });
+    view3D_canvas->Bind(EVT_GLCANVAS_RESET_LAYER_HEIGHT_PROFILE, [this](SimpleEvent&) { this->view3D->get_canvas3d()->reset_layer_height_profile(); });
+    view3D_canvas->Bind(EVT_GLCANVAS_ADAPTIVE_LAYER_HEIGHT_PROFILE, [this](Event<float>& evt) { this->view3D->get_canvas3d()->adaptive_layer_height_profile(evt.data); });
+    view3D_canvas->Bind(EVT_GLCANVAS_SMOOTH_LAYER_HEIGHT_PROFILE, [this](HeightProfileSmoothEvent& evt) { this->view3D->get_canvas3d()->smooth_layer_height_profile(evt.data); });
+    view3D_canvas->Bind(EVT_GLCANVAS_RELOAD_FROM_DISK, [this](SimpleEvent&) { this->reload_all_from_disk(); });
+
+    // 3DScene/Toolbar:
+    view3D_canvas->Bind(EVT_GLTOOLBAR_ADD, &priv::on_action_add, this);
+    view3D_canvas->Bind(EVT_GLTOOLBAR_DELETE, [q](SimpleEvent&) { q->remove_selected(); });
+    view3D_canvas->Bind(EVT_GLTOOLBAR_DELETE_ALL, [q](SimpleEvent&) { q->reset_with_confirm(); });
+    view3D_canvas->Bind(EVT_GLTOOLBAR_ARRANGE, [this](SimpleEvent&) { this->q->arrange(); });
+    view3D_canvas->Bind(EVT_GLTOOLBAR_COPY, [q](SimpleEvent&) { q->copy_selection_to_clipboard(); });
+    view3D_canvas->Bind(EVT_GLTOOLBAR_PASTE, [q](SimpleEvent&) { q->paste_from_clipboard(); });
+    view3D_canvas->Bind(EVT_GLTOOLBAR_MORE, [q](SimpleEvent&) { q->increase_instances(); });
+    view3D_canvas->Bind(EVT_GLTOOLBAR_FEWER, [q](SimpleEvent&) { q->decrease_instances(); });
+    view3D_canvas->Bind(EVT_GLTOOLBAR_SPLIT_OBJECTS, &priv::on_action_split_objects, this);
+    view3D_canvas->Bind(EVT_GLTOOLBAR_SPLIT_VOLUMES, &priv::on_action_split_volumes, this);
+    view3D_canvas->Bind(EVT_GLTOOLBAR_LAYERSEDITING, &priv::on_action_layersediting, this);
 #if ENABLE_GCODE_VIEWER
     }
 #endif // ENABLE_GCODE_VIEWER
@@ -2012,25 +2008,17 @@
     preview->get_wxglcanvas()->Bind(EVT_GLCANVAS_EDIT_COLOR_CHANGE, [this](wxKeyEvent& evt) { preview->edit_double_slider(evt); });
 #endif // ENABLE_GCODE_VIEWER
 
-<<<<<<< HEAD
-    q->Bind(EVT_SLICING_COMPLETED, &priv::on_slicing_completed, this);
-    q->Bind(EVT_PROCESS_COMPLETED, &priv::on_process_completed, this);
-	q->Bind(EVT_EXPORT_BEGAN, &priv::on_export_began, this);
-    q->Bind(EVT_GLVIEWTOOLBAR_3D, [q](SimpleEvent&) { q->select_view_3D("3D"); });
-    q->Bind(EVT_GLVIEWTOOLBAR_PREVIEW, [q](SimpleEvent&) { q->select_view_3D("Preview"); });
-=======
 #if ENABLE_GCODE_VIEWER
     if (wxGetApp().is_editor()) {
 #endif // ENABLE_GCODE_VIEWER
-        q->Bind(EVT_SLICING_COMPLETED, &priv::on_slicing_completed, this);
-        q->Bind(EVT_PROCESS_COMPLETED, &priv::on_process_completed, this);
-        q->Bind(EVT_EXPORT_BEGAN, &priv::on_export_began, this);
-        q->Bind(EVT_GLVIEWTOOLBAR_3D, [q](SimpleEvent&) { q->select_view_3D("3D"); });
-        q->Bind(EVT_GLVIEWTOOLBAR_PREVIEW, [q](SimpleEvent&) { q->select_view_3D("Preview"); });
+    q->Bind(EVT_SLICING_COMPLETED, &priv::on_slicing_completed, this);
+    q->Bind(EVT_PROCESS_COMPLETED, &priv::on_process_completed, this);
+    q->Bind(EVT_EXPORT_BEGAN, &priv::on_export_began, this);
+    q->Bind(EVT_GLVIEWTOOLBAR_3D, [q](SimpleEvent&) { q->select_view_3D("3D"); });
+    q->Bind(EVT_GLVIEWTOOLBAR_PREVIEW, [q](SimpleEvent&) { q->select_view_3D("Preview"); });
 #if ENABLE_GCODE_VIEWER
     }
 #endif // ENABLE_GCODE_VIEWER
->>>>>>> bb79966d
 
     // Drop target:
     q->SetDropTarget(new PlaterDropTarget(q));   // if my understanding is right, wxWindow takes the owenership
@@ -2111,8 +2099,8 @@
 #if ENABLE_GCODE_VIEWER
     if (wxGetApp().is_editor()) {
 #endif // ENABLE_GCODE_VIEWER
-        bool is_collapsed = wxGetApp().app_config->get("collapsed_sidebar") == "1";
-        sidebar->collapse(is_collapsed);
+    bool is_collapsed = wxGetApp().app_config->get("collapsed_sidebar") == "1";
+    sidebar->collapse(is_collapsed);
 #if ENABLE_GCODE_VIEWER
     }
 #endif // ENABLE_GCODE_VIEWER
@@ -4102,13 +4090,6 @@
         return false;
 
     view_toolbar.select_item("3D");
-<<<<<<< HEAD
-
-#if ENABLE_GCODE_VIEWER
-    if (wxGetApp().is_editor())
-#endif // ENABLE_GCODE_VIEWER
-=======
->>>>>>> bb79966d
     view_toolbar.set_enabled(true);
 
     return true;
