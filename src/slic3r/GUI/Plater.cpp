--- conflicted
+++ resolved
@@ -2318,7 +2318,7 @@
 
             for (ModelObject* model_object : model.objects) {
                 if (!type_3mf && !type_zip_amf)
-                    model_object->center_around_origin(false);
+                model_object->center_around_origin(false);
                 model_object->ensure_on_bed();
             }
 
@@ -2472,9 +2472,9 @@
 
     if (m_update_objects_list_on_loading)
     {
-        for (const size_t idx : obj_idxs) {
-            wxGetApp().obj_list()->add_object_to_list(idx);
-        }
+    for (const size_t idx : obj_idxs) {
+        wxGetApp().obj_list()->add_object_to_list(idx);
+    }
     }
 
     update();
@@ -3169,7 +3169,7 @@
     for (size_t i = 0; i < model.objects.size(); ++i)
     {
         view3D->get_canvas3d()->update_instance_printable_state_for_object(i);
-    }
+}
 
     // re-enable render 
     view3D->get_canvas3d()->enable_render(true);
@@ -3255,16 +3255,12 @@
     }
     else if (current_panel == preview)
     {
-<<<<<<< HEAD
-        this->q->reslice();        
-=======
         // see: Plater::priv::object_list_changed()
         // FIXME: it may be better to have a single function making this check and let it be called wherever needed
         bool export_in_progress = this->background_process.is_export_scheduled();
         bool model_fits = view3D->check_volumes_outside_state() != ModelInstance::PVS_Partly_Outside;
         if (!model.objects.empty() && !export_in_progress && model_fits)
             this->q->reslice();
->>>>>>> 4e22761f
         // keeps current gcode preview, if any
         preview->reload_print(true);
         preview->set_canvas_as_dirty();
@@ -3465,45 +3461,45 @@
     {
         // If in 3DScene is(are) selected volume(s), but right button was clicked on empty space
         if (evt.data.second)
-            return; 
+        return;
 
         menu = printer_technology == ptSLA ? &sla_object_menu :
-               get_selection().is_single_full_instance() ? // show "Object menu" for each FullInstance instead of FullObject
-               &object_menu : &part_menu;
-
-        sidebar->obj_list()->append_menu_item_settings(menu);
-
-        if (printer_technology != ptSLA)
-            sidebar->obj_list()->append_menu_item_change_extruder(menu);
-
-        if (menu != &part_menu)
-        {
-            /* Remove/Prepend "increase/decrease instances" menu items according to the view mode.
-             * Suppress to show those items for a Simple mode
-             */
-            const MenuIdentifier id = printer_technology == ptSLA ? miObjectSLA : miObjectFFF;
-            if (wxGetApp().get_mode() == comSimple) {
+                   get_selection().is_single_full_instance() ? // show "Object menu" for each FullInstance instead of FullObject
+                   &object_menu : &part_menu;
+
+    sidebar->obj_list()->append_menu_item_settings(menu);
+
+    if (printer_technology != ptSLA)
+        sidebar->obj_list()->append_menu_item_change_extruder(menu);
+
+    if (menu != &part_menu)
+    {
+        /* Remove/Prepend "increase/decrease instances" menu items according to the view mode.
+         * Suppress to show those items for a Simple mode
+         */
+        const MenuIdentifier id = printer_technology == ptSLA ? miObjectSLA : miObjectFFF;
+        if (wxGetApp().get_mode() == comSimple) {
                 if (menu->FindItem(_(L("Add instance"))) != wxNOT_FOUND)
-                {
-                    /* Detach an items from the menu, but don't delete them
-                     * so that they can be added back later
-                     * (after switching to the Advanced/Expert mode)
-                     */
-                    menu->Remove(items_increase[id]);
-                    menu->Remove(items_decrease[id]);
-                    menu->Remove(items_set_number_of_copies[id]);
-                }
+            {
+                /* Detach an items from the menu, but don't delete them
+                 * so that they can be added back later
+                 * (after switching to the Advanced/Expert mode)
+                 */
+                menu->Remove(items_increase[id]);
+                menu->Remove(items_decrease[id]);
+                menu->Remove(items_set_number_of_copies[id]);
             }
-            else {
+        }
+        else {
                 if (menu->FindItem(_(L("Add instance"))) == wxNOT_FOUND)
-                {
-                    // Prepend items to the menu, if those aren't not there
-                    menu->Prepend(items_set_number_of_copies[id]);
-                    menu->Prepend(items_decrease[id]);
-                    menu->Prepend(items_increase[id]);
-                }
+            {
+                // Prepend items to the menu, if those aren't not there
+                menu->Prepend(items_set_number_of_copies[id]);
+                menu->Prepend(items_decrease[id]);
+                menu->Prepend(items_increase[id]);
             }
         }
+    }
     }
 
     if (q != nullptr && menu) {
@@ -4038,7 +4034,6 @@
     const UndoRedo::Snapshot snapshot_copy = *it_snapshot;
     // Do the jump in time.
     if (it_snapshot->timestamp < this->undo_redo_stack().active_snapshot_time() ?
-<<<<<<< HEAD
 		this->undo_redo_stack().undo(model, this->view3D->get_canvas3d()->get_selection(), this->view3D->get_canvas3d()->get_gizmos_manager(), top_snapshot_data, it_snapshot->timestamp) :
 		this->undo_redo_stack().redo(model, this->view3D->get_canvas3d()->get_gizmos_manager(), it_snapshot->timestamp)) {
 		if (printer_technology_changed) {
@@ -4046,24 +4041,12 @@
 		    AppConfig *app_config = wxGetApp().app_config;
     		app_config->set("presets", "printer", (new_printer_technology == ptFFF) ? m_last_fff_printer_profile_name : m_last_sla_printer_profile_name);
 			wxGetApp().preset_bundle->load_presets(*app_config);
+			// load_current_presets() calls Tab::load_current_preset() -> TabPrint::update() -> Object_list::update_and_show_object_settings_item(),
+			// but the Object list still keeps pointer to the old Model. Avoid a crash by removing selection first.
+			this->sidebar->obj_list()->unselect_objects();
         	// Load the currently selected preset into the GUI, update the preset selection box.
         	// This also switches the printer technology based on the printer technology of the active printer profile.
         	wxGetApp().load_current_presets();
-=======
-        this->undo_redo_stack().undo(model, this->view3D->get_canvas3d()->get_selection(), this->view3D->get_canvas3d()->get_gizmos_manager(), top_snapshot_data, it_snapshot->timestamp) :
-        this->undo_redo_stack().redo(model, this->view3D->get_canvas3d()->get_gizmos_manager(), it_snapshot->timestamp)) {
-        if (printer_technology_changed) {
-            // Switch to the other printer technology. Switch to the last printer active for that particular technology.
-            AppConfig *app_config = wxGetApp().app_config;
-            app_config->set("presets", "printer", (new_printer_technology == ptFFF) ? m_last_fff_printer_profile_name : m_last_sla_printer_profile_name);
-            wxGetApp().preset_bundle->load_presets(*app_config);
-			// load_current_presets() calls Tab::load_current_preset() -> TabPrint::update() -> Object_list::update_and_show_object_settings_item(),
-			// but the Object list still keeps pointer to the old Model. Avoid a crash by removing selection first.
-			this->sidebar->obj_list()->unselect_objects();
-            // Load the currently selected preset into the GUI, update the preset selection box.
-            // This also switches the printer technology based on the printer technology of the active printer profile.
-            wxGetApp().load_current_presets();
->>>>>>> 4e22761f
         }
         //FIXME updating the Print config from the Wipe tower config values at the ModelWipeTower.
         // This is a workaround until we refactor the Wipe Tower position / orientation to live solely inside the Model, not in the Print config.
@@ -4241,16 +4224,11 @@
 std::vector<size_t> Plater::load_files(const std::vector<fs::path>& input_files, bool load_model, bool load_config) { return p->load_files(input_files, load_model, load_config); }
 
 // To be called when providing a list of files to the GUI slic3r on command line.
-<<<<<<< HEAD
-void Plater::load_files(const std::vector<std::string>& input_files, bool load_model, bool load_config)
+std::vector<size_t> Plater::load_files(const std::vector<std::string>& input_files, bool load_model, bool load_config)
 { 
-=======
-std::vector<size_t> Plater::load_files(const std::vector<std::string>& input_files, bool load_model, bool load_config)
-{
->>>>>>> 4e22761f
     std::vector<fs::path> paths;
     paths.reserve(input_files.size());
-    for (const std::string& path : input_files)
+    for (const std::string &path : input_files)
         paths.emplace_back(path);
     return p->load_files(paths, load_model, load_config);
 }
@@ -4359,11 +4337,7 @@
 
     ModelObject* model_object = p->model.objects[obj_idx];
 
-<<<<<<< HEAD
-    const auto num = wxGetNumberFromUser( " ", _("Enter the number of copies:"), 
-=======
     const int num = wxGetNumberFromUser( " ", _("Enter the number of copies:"),
->>>>>>> 4e22761f
                                     _("Copies of the selected object"), model_object->instances.size(), 0, 1000, this );
     if (num < 0)
         return;
