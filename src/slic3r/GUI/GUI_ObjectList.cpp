--- conflicted
+++ resolved
@@ -1107,12 +1107,12 @@
 
 void ObjectList::copy()
 {
-        wxPostEvent((wxEvtHandler*)wxGetApp().plater()->canvas3D()->get_wxglcanvas(), SimpleEvent(EVT_GLTOOLBAR_COPY));
+    wxPostEvent((wxEvtHandler*)wxGetApp().plater()->canvas3D()->get_wxglcanvas(), SimpleEvent(EVT_GLTOOLBAR_COPY));
 }
 
 void ObjectList::paste()
 {
-        wxPostEvent((wxEvtHandler*)wxGetApp().plater()->canvas3D()->get_wxglcanvas(), SimpleEvent(EVT_GLTOOLBAR_PASTE));
+    wxPostEvent((wxEvtHandler*)wxGetApp().plater()->canvas3D()->get_wxglcanvas(), SimpleEvent(EVT_GLTOOLBAR_PASTE));
 }
 
 bool ObjectList::copy_to_clipboard()
@@ -4268,10 +4268,6 @@
         }
     }
 
-<<<<<<< HEAD
-    const wxString names[] = { _L("Part"), _L("Negative Volume"), _L("Modifier"), _L("Support Blocker"), _L("Support Enforcer"), _L("Seam Position") };
-    auto new_type = ModelVolumeType(wxGetApp().GetSingleChoiceIndex(_L("Type:"), _L("Select type of part"), wxArrayString(6, names), int(type)));
-=======
     const bool is_cut_object = obj->is_cut();
     wxArrayString                   names;
     std::vector<ModelVolumeType>    types;
@@ -4296,13 +4292,16 @@
             types.emplace_back(type_id);
     }
 
+    if (printer_technology() != ptSLA) {
+        names.Add(_L("Seam Position"));
+        types.emplace_back(ModelVolumeType::SEAM_POSITION);
+    }
     int selection = 0;
     if (auto it = std::find(types.begin(), types.end(), type); it != types.end())
         selection = it - types.begin();
 
     auto choice = wxGetApp().GetSingleChoiceIndex(_L("Type:"), _L("Select type of part"), names, selection);
     const auto new_type = choice >= 0 ? types[choice] : ModelVolumeType::INVALID;
->>>>>>> 3284959e
 
 	if (new_type == type || new_type == ModelVolumeType::INVALID)
         return;
