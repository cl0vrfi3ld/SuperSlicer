#include "ImGuiWrapper.hpp"

#include <cstdio>
#include <vector>
#include <cmath>
#include <stdexcept>

#include <boost/format.hpp>
#include <boost/log/trivial.hpp>
#include <boost/filesystem.hpp>
#if ENABLE_ENHANCED_IMGUI_SLIDER_FLOAT
#include <boost/algorithm/string/predicate.hpp>
#include <boost/nowide/convert.hpp>
#endif // ENABLE_ENHANCED_IMGUI_SLIDER_FLOAT

#include <wx/string.h>
#include <wx/event.h>
#include <wx/clipbrd.h>
#include <wx/debug.h>

#include <GL/glew.h>

#ifndef IMGUI_DEFINE_MATH_OPERATORS
#define IMGUI_DEFINE_MATH_OPERATORS
#endif
#include <imgui/imgui_internal.h>

#include "libslic3r/libslic3r.h"
#include "libslic3r/AppConfig.hpp"
#include "libslic3r/Utils.hpp"
#include "3DScene.hpp"
#include "GUI.hpp"
#include "GUI_App.hpp"
#include "I18N.hpp"
#include "Search.hpp"
<<<<<<< HEAD
#include "wxExtensions.hpp"
=======
#include "BitmapCache.hpp"
>>>>>>> 215e845c

#include "../Utils/MacDarkMode.hpp"
#include "nanosvg/nanosvg.h"
#include "nanosvg/nanosvgrast.h"

namespace Slic3r {
namespace GUI {


static const std::map<const wchar_t, std::string> font_icons = {
    {ImGui::PrintIconMarker       , "cog"                           },
    {ImGui::PrinterIconMarker     , "printer"                       },
    {ImGui::PrinterSlaIconMarker  , "sla_printer"                   },
    {ImGui::FilamentIconMarker    , "spool"                         },
    {ImGui::MaterialIconMarker    , "resin"                         },
    {ImGui::MinimalizeButton      , "notification_minimalize"       },
    {ImGui::MinimalizeHoverButton , "notification_minimalize_hover" },
    {ImGui::RightArrowButton      , "notification_right"            },
    {ImGui::RightArrowHoverButton , "notification_right_hover"      },
    {ImGui::PreferencesButton      , "notification_preferences"      },
    {ImGui::PreferencesHoverButton , "notification_preferences_hover"},
#if ENABLE_ENHANCED_IMGUI_SLIDER_FLOAT
    {ImGui::SliderFloatEditBtnIcon, "edit_button"                    },
#endif // ENABLE_ENHANCED_IMGUI_SLIDER_FLOAT
};
static const std::map<const wchar_t, std::string> font_icons_large = {
    {ImGui::CloseNotifButton        , "notification_close"              },
    {ImGui::CloseNotifHoverButton   , "notification_close_hover"        },
    {ImGui::EjectButton             , "notification_eject_sd"           },
    {ImGui::EjectHoverButton        , "notification_eject_sd_hover"     },
    {ImGui::WarningMarker           , "notification_warning"            },
    {ImGui::ErrorMarker             , "notification_error"              },
    {ImGui::CancelButton            , "notification_cancel"             },
    {ImGui::CancelHoverButton       , "notification_cancel_hover"       },
//    {ImGui::SinkingObjectMarker     , "move"                            },
//    {ImGui::CustomSupportsMarker    , "fdm_supports"                    },
//    {ImGui::CustomSeamMarker        , "seam"                            },
//    {ImGui::MmuSegmentationMarker   , "mmu_segmentation"                },
//    {ImGui::VarLayerHeightMarker    , "layers"                          },
    {ImGui::DocumentationButton     , "notification_documentation"      },
    {ImGui::DocumentationHoverButton, "notification_documentation_hover"},
    {ImGui::InfoMarker              , "notification_info"               },
    
};

static const std::map<const wchar_t, std::string> font_icons_extra_large = {
    {ImGui::ClippyMarker            , "notification_clippy"             },

};

const ImVec4 ImGuiWrapper::COL_GREY_DARK         = { 0.333f, 0.333f, 0.333f, 1.0f };
const ImVec4 ImGuiWrapper::COL_GREY_LIGHT        = { 0.4f, 0.4f, 0.4f, 1.0f };
//const ImVec4 ImGuiWrapper::COL_ORANGE_DARK       = { 0.757f, 0.404f, 0.216f, 1.0f };
//const ImVec4 ImGuiWrapper::COL_ORANGE_LIGHT      = { 1.0f, 0.49f, 0.216f, 1.0f };
//const ImVec4 ImGuiWrapper::COL_BLUE_DARK         = { 0.0f, 0.28f, 0.78f, 1.0f }; //0047c7
//const ImVec4 ImGuiWrapper::COL_BLUE_LIGHT        = { 0.13f, 0.45f, 0.92f, 1.0f }; //2172eb
const ImVec4 ImGuiWrapper::COL_WINDOW_BACKGROUND = { 0.133f, 0.133f, 0.133f, 0.8f };
//const ImVec4 ImGuiWrapper::COL_BUTTON_BACKGROUND = COL_BLUE_DARK;
//const ImVec4 ImGuiWrapper::COL_BUTTON_HOVERED    = COL_BLUE_LIGHT;
//const ImVec4 ImGuiWrapper::COL_BUTTON_ACTIVE     = ImGuiWrapper::COL_BUTTON_HOVERED;

bool ImGuiWrapper::COL_LOADED   = false;
ImVec4 ImGuiWrapper::COL_DARK   = { 0.0f, 0.28f, 0.78f, 1.0f }; //0047c7
ImVec4 ImGuiWrapper::COL_LIGHT  = { 0.13f, 0.45f, 0.92f, 1.0f }; //2172eb

void ImGuiWrapper::load_colors()
{
    uint32_t dark_color = color_from_hex(Slic3r::GUI::wxGetApp().app_config->get("color_very_dark"));
    uint32_t light_color = color_from_hex(Slic3r::GUI::wxGetApp().app_config->get("color_dark"));
    ImGuiWrapper::COL_DARK = { (dark_color & 0xFF) / 255.f, ((dark_color & 0xFF00) >> 8) / 255.f, ((dark_color & 0xFF0000) >> 16) / 255.f, 1.0f };
    ImGuiWrapper::COL_LIGHT = { (light_color & 0xFF) / 255.f, ((light_color & 0xFF00) >> 8) / 255.f, ((light_color & 0xFF0000) >> 16) / 255.f, 1.0f };
}

ImVec4 ImGuiWrapper::get_COL_DARK() {
    if (!ImGuiWrapper::COL_LOADED) {
        load_colors();
    }
    return ImGuiWrapper::COL_DARK;
}

ImVec4 ImGuiWrapper::get_COL_LIGHT() {
    if (!ImGuiWrapper::COL_LOADED) {
        load_colors();
    }
    return ImGuiWrapper::COL_LIGHT;
}


ImGuiWrapper::ImGuiWrapper()
{
    ImGui::CreateContext();

    init_input();
    init_style();

    ImGui::GetIO().IniFilename = nullptr;
}

ImGuiWrapper::~ImGuiWrapper()
{
    destroy_font();
    ImGui::DestroyContext();
}

void ImGuiWrapper::set_language(const std::string &language)
{
    if (m_new_frame_open) {
        // ImGUI internally locks the font between NewFrame() and EndFrame()
        // NewFrame() might've been called here because of input from the 3D scene;
        // call EndFrame()
        ImGui::EndFrame();
        m_new_frame_open = false;
    }

    const ImWchar *ranges = nullptr;
    size_t idx = language.find('_');
    std::string lang = (idx == std::string::npos) ? language : language.substr(0, idx);
    static const ImWchar ranges_latin2[] =
    {
        0x0020, 0x00FF, // Basic Latin + Latin Supplement
        0x0100, 0x017F, // Latin Extended-A
        0,
    };
    static const ImWchar ranges_turkish[] = {
        0x0020, 0x01FF, // Basic Latin + Latin Supplement
        0x0100, 0x017F, // Latin Extended-A
        0x0180, 0x01FF, // Turkish
        0,
    };
    static const ImWchar ranges_hungarian[] = {
        0x0020, 0x01FF, // Basic Latin + Latin Supplement
        0x2011, 0x20AC, // hungarian
        0x27E8, 0x27E9, // hungarian
        0,
    };
    static const ImWchar ranges_vietnamese[] =
    {
        0x0020, 0x00FF, // Basic Latin
        0x0102, 0x0103,
        0x0110, 0x0111,
        0x0128, 0x0129,
        0x0168, 0x0169,
        0x01A0, 0x01A1,
        0x01AF, 0x01B0,
        0x1EA0, 0x1EF9,
        0,
    };
    m_font_cjk = false;
    if (lang == "cs" || lang == "pl") {
        ranges = ranges_latin2;
    } else if (lang == "ru" || lang == "uk") {
        ranges = ImGui::GetIO().Fonts->GetGlyphRangesCyrillic(); // Default + about 400 Cyrillic characters
    } else if (lang == "tr") {
        ranges = ranges_turkish;
    } else if (lang == "vi") {
        ranges = ranges_vietnamese;
    } else if (lang == "hu") {
        ranges = ranges_hungarian;
    } else if (lang == "ja") {
        ranges = ImGui::GetIO().Fonts->GetGlyphRangesJapanese(); // Default + Hiragana, Katakana, Half-Width, Selection of 1946 Ideographs
        m_font_cjk = true;
    } else if (lang == "ko") {
        ranges = ImGui::GetIO().Fonts->GetGlyphRangesKorean(); // Default + Korean characters
        m_font_cjk = true;
    } else if (lang == "zh") {
        ranges = (language == "zh_TW") ?
            // Traditional Chinese
            // Default + Half-Width + Japanese Hiragana/Katakana + full set of about 21000 CJK Unified Ideographs
            ImGui::GetIO().Fonts->GetGlyphRangesChineseFull() :
            // Simplified Chinese
            // Default + Half-Width + Japanese Hiragana/Katakana + set of 2500 CJK Unified Ideographs for common simplified Chinese
            ImGui::GetIO().Fonts->GetGlyphRangesChineseSimplifiedCommon();
        m_font_cjk = true;
    } else if (lang == "th") {
        ranges = ImGui::GetIO().Fonts->GetGlyphRangesThai(); // Default + Thai characters
    } else {
        ranges = ImGui::GetIO().Fonts->GetGlyphRangesDefault(); // Basic Latin, Extended Latin
    }

    if (ranges != m_glyph_ranges) {
        m_glyph_ranges = ranges;
        destroy_font();
    }
}

void ImGuiWrapper::set_display_size(float w, float h)
{
    ImGuiIO& io = ImGui::GetIO();
    io.DisplaySize = ImVec2(w, h);
    io.DisplayFramebufferScale = ImVec2(1.0f, 1.0f);
}

void ImGuiWrapper::set_scaling(float font_size, float scale_style, float scale_both)
{
    font_size *= scale_both;
    scale_style *= scale_both;

    if (m_font_size == font_size && m_style_scaling == scale_style) {
        return;
    }

    m_font_size = font_size;

    ImGui::GetStyle().ScaleAllSizes(scale_style / m_style_scaling);
    m_style_scaling = scale_style;

    destroy_font();
}

bool ImGuiWrapper::update_mouse_data(wxMouseEvent& evt)
{
    if (! display_initialized()) {
        return false;
    }

    ImGuiIO& io = ImGui::GetIO();
    io.MousePos = ImVec2((float)evt.GetX(), (float)evt.GetY());
    io.MouseDown[0] = evt.LeftIsDown();
    io.MouseDown[1] = evt.RightIsDown();
    io.MouseDown[2] = evt.MiddleIsDown();
    float wheel_delta = static_cast<float>(evt.GetWheelDelta());
    if (wheel_delta != 0.0f)
        io.MouseWheel = static_cast<float>(evt.GetWheelRotation()) / wheel_delta;

    unsigned buttons = (evt.LeftIsDown() ? 1 : 0) | (evt.RightIsDown() ? 2 : 0) | (evt.MiddleIsDown() ? 4 : 0);
    m_mouse_buttons = buttons;

    if (want_mouse())
        new_frame();
    return want_mouse();
}

bool ImGuiWrapper::update_key_data(wxKeyEvent &evt)
{
    if (! display_initialized()) {
        return false;
    }

    ImGuiIO& io = ImGui::GetIO();

    if (evt.GetEventType() == wxEVT_CHAR) {
        // Char event
        const auto key = evt.GetUnicodeKey();
        if (key != 0) {
            io.AddInputCharacter(key);
        }
    } else {
        // Key up/down event
        int key = evt.GetKeyCode();
        wxCHECK_MSG(key >= 0 && key < IM_ARRAYSIZE(io.KeysDown), false, "Received invalid key code");

        io.KeysDown[key] = evt.GetEventType() == wxEVT_KEY_DOWN;
        io.KeyShift = evt.ShiftDown();
        io.KeyCtrl = evt.ControlDown();
        io.KeyAlt = evt.AltDown();
        io.KeySuper = evt.MetaDown();
    }
    bool ret = want_keyboard() || want_text_input();
    if (ret)
        new_frame();
    return ret;
}

void ImGuiWrapper::new_frame()
{
    if (m_new_frame_open) {
        return;
    }

    if (m_font_texture == 0) {
        init_font(true);
    }

    ImGui::NewFrame();
    m_new_frame_open = true;
}

void ImGuiWrapper::render()
{
    ImGui::Render();
    render_draw_data(ImGui::GetDrawData());
    m_new_frame_open = false;
}

ImVec2 ImGuiWrapper::calc_text_size(const wxString &text, float wrap_width) const
{
    auto text_utf8 = into_u8(text);
    ImVec2 size = ImGui::CalcTextSize(text_utf8.c_str(), NULL, false, wrap_width);

/*#ifdef __linux__
    size.x *= m_style_scaling;
    size.y *= m_style_scaling;
#endif*/

    return size;
}

ImVec2 ImGuiWrapper::calc_button_size(const wxString &text, const ImVec2 &button_size) const
{
    const ImVec2        text_size = this->calc_text_size(text);
    const ImGuiContext &g         = *GImGui;
    const ImGuiStyle   &style     = g.Style;

    return ImGui::CalcItemSize(button_size, text_size.x + style.FramePadding.x * 2.0f, text_size.y + style.FramePadding.y * 2.0f);
}

ImVec2 ImGuiWrapper::get_item_spacing() const
{
    const ImGuiContext &g     = *GImGui;
    const ImGuiStyle   &style = g.Style;
    return style.ItemSpacing;
}

float ImGuiWrapper::get_slider_float_height() const
{
    const ImGuiContext& g = *GImGui;
    const ImGuiStyle& style = g.Style;
    return g.FontSize + style.FramePadding.y * 2.0f + style.ItemSpacing.y;
}

void ImGuiWrapper::set_next_window_pos(float x, float y, int flag, float pivot_x, float pivot_y)
{
    ImGui::SetNextWindowPos(ImVec2(x, y), (ImGuiCond)flag, ImVec2(pivot_x, pivot_y));
    ImGui::SetNextWindowSize(ImVec2(0.0, 0.0));
}

void ImGuiWrapper::set_next_window_bg_alpha(float alpha)
{
    ImGui::SetNextWindowBgAlpha(alpha);
}

void ImGuiWrapper::set_next_window_size(float x, float y, ImGuiCond cond)
{
	ImGui::SetNextWindowSize(ImVec2(x, y), cond);
}

bool ImGuiWrapper::begin(const std::string &name, int flags)
{
    return ImGui::Begin(name.c_str(), nullptr, (ImGuiWindowFlags)flags);
}

bool ImGuiWrapper::begin(const wxString &name, int flags)
{
    return begin(into_u8(name), flags);
}

bool ImGuiWrapper::begin(const std::string& name, bool* close, int flags)
{
    return ImGui::Begin(name.c_str(), close, (ImGuiWindowFlags)flags);
}

bool ImGuiWrapper::begin(const wxString& name, bool* close, int flags)
{
    return begin(into_u8(name), close, flags);
}

void ImGuiWrapper::end()
{
    ImGui::End();
}

bool ImGuiWrapper::button(const wxString &label)
{
    auto label_utf8 = into_u8(label);
    return ImGui::Button(label_utf8.c_str());
}

bool ImGuiWrapper::button(const wxString& label, float width, float height)
{
	auto label_utf8 = into_u8(label);
	return ImGui::Button(label_utf8.c_str(), ImVec2(width, height));
}

bool ImGuiWrapper::radio_button(const wxString &label, bool active)
{
    auto label_utf8 = into_u8(label);
    return ImGui::RadioButton(label_utf8.c_str(), active);
}

bool ImGuiWrapper::image_button()
{
	return false;
}

bool ImGuiWrapper::input_double(const std::string &label, const double &value, const std::string &format)
{
    return ImGui::InputDouble(label.c_str(), const_cast<double*>(&value), 0.0f, 0.0f, format.c_str(), ImGuiInputTextFlags_CharsDecimal);
}

bool ImGuiWrapper::input_double(const wxString &label, const double &value, const std::string &format)
{
    auto label_utf8 = into_u8(label);
    return input_double(label_utf8, value, format);
}

bool ImGuiWrapper::input_vec3(const std::string &label, const Vec3d &value, float width, const std::string &format)
{
    bool value_changed = false;

    ImGui::BeginGroup();

    for (int i = 0; i < 3; ++i)
    {
        std::string item_label = (i == 0) ? "X" : ((i == 1) ? "Y" : "Z");
        ImGui::PushID(i);
        ImGui::PushItemWidth(width);
        value_changed |= ImGui::InputDouble(item_label.c_str(), const_cast<double*>(&value(i)), 0.0f, 0.0f, format.c_str());
        ImGui::PopID();
    }
    ImGui::EndGroup();

    return value_changed;
}

bool ImGuiWrapper::checkbox(const wxString &label, bool &value)
{
    auto label_utf8 = into_u8(label);
    return ImGui::Checkbox(label_utf8.c_str(), &value);
}

void ImGuiWrapper::text(const char *label)
{
    ImGui::Text("%s", label);
}

void ImGuiWrapper::text(const std::string &label)
{
    this->text(label.c_str());
}

void ImGuiWrapper::text(const wxString &label)
{
    auto label_utf8 = into_u8(label);
    this->text(label_utf8.c_str());
}

void ImGuiWrapper::text_colored(const ImVec4& color, const char* label)
{
    ImGui::TextColored(color, "%s", label);
}

void ImGuiWrapper::text_colored(const ImVec4& color, const std::string& label)
{
    this->text_colored(color, label.c_str());
}

void ImGuiWrapper::text_colored(const ImVec4& color, const wxString& label)
{
    auto label_utf8 = into_u8(label);
    this->text_colored(color, label_utf8.c_str());
}

void ImGuiWrapper::text_wrapped(const char *label, float wrap_width)
{
    ImGui::PushTextWrapPos(ImGui::GetCursorPos().x + wrap_width);
    this->text(label);
    ImGui::PopTextWrapPos();
}

void ImGuiWrapper::text_wrapped(const std::string &label, float wrap_width)
{
    this->text_wrapped(label.c_str(), wrap_width);
}

void ImGuiWrapper::text_wrapped(const wxString &label, float wrap_width)
{
    auto label_utf8 = into_u8(label);
    this->text_wrapped(label_utf8.c_str(), wrap_width);
}

void ImGuiWrapper::tooltip(const char *label, float wrap_width)
{
    ImGui::BeginTooltip();
    ImGui::PushTextWrapPos(wrap_width);
    ImGui::TextUnformatted(label);
    ImGui::PopTextWrapPos();
    ImGui::EndTooltip();
}

void ImGuiWrapper::tooltip(const wxString &label, float wrap_width)
{
    ImGui::BeginTooltip();
    ImGui::PushTextWrapPos(wrap_width);
    ImGui::TextUnformatted(label.ToUTF8().data());
    ImGui::PopTextWrapPos();
    ImGui::EndTooltip();
}

#if ENABLE_ENHANCED_IMGUI_SLIDER_FLOAT
ImVec2 ImGuiWrapper::get_slider_icon_size() const
{
    return this->calc_button_size(std::wstring(&ImGui::SliderFloatEditBtnIcon, 1));
}

bool ImGuiWrapper::slider_float(const char* label, float* v, float v_min, float v_max, const char* format/* = "%.3f"*/, float power/* = 1.0f*/, bool clamp /*= true*/, const wxString& tooltip /*= ""*/, bool show_edit_btn /*= true*/)
{
    const float max_tooltip_width = ImGui::GetFontSize() * 20.0f;

    // let the label string start with "##" to hide the automatic label from ImGui::SliderFloat()
    bool label_visible = !boost::algorithm::istarts_with(label, "##");
    std::string str_label = label_visible ? std::string("##") + std::string(label) : std::string(label);

    // removes 2nd evenience of "##", if present
    std::string::size_type pos = str_label.find("##", 2);
    if (pos != std::string::npos)
        str_label = str_label.substr(0, pos) + str_label.substr(pos + 2);

    bool ret = ImGui::SliderFloat(str_label.c_str(), v, v_min, v_max, format, power);

    m_last_slider_status.hovered = ImGui::IsItemHovered();
    m_last_slider_status.edited = ImGui::IsItemEdited();
    m_last_slider_status.clicked = ImGui::IsItemClicked();
    m_last_slider_status.deactivated_after_edit = ImGui::IsItemDeactivatedAfterEdit();

    if (!tooltip.empty() && ImGui::IsItemHovered())
        this->tooltip(into_u8(tooltip).c_str(), max_tooltip_width);

    if (clamp)
        *v = std::clamp(*v, v_min, v_max);

    const ImGuiStyle& style = ImGui::GetStyle();
    if (show_edit_btn) {
        ImGui::PushStyleVar(ImGuiStyleVar_ItemSpacing, { 1, style.ItemSpacing.y });
        ImGui::SameLine();
        std::wstring btn_name = ImGui::SliderFloatEditBtnIcon + boost::nowide::widen(str_label);
        ImGui::PushStyleColor(ImGuiCol_Button, { 0.25f, 0.25f, 0.25f, 0.0f });
        ImGui::PushStyleColor(ImGuiCol_ButtonHovered, { 0.5f, 0.5f, 0.5f, 1.0f });
        ImGui::PushStyleColor(ImGuiCol_ButtonActive, { 0.5f, 0.5f, 0.5f, 1.0f });
        if (ImGui::Button(into_u8(btn_name).c_str())) {
            ImGui::SetKeyboardFocusHere(-1);
            this->set_requires_extra_frame();
        }
        ImGui::PopStyleColor(3);
        if (ImGui::IsItemHovered())
            this->tooltip(into_u8(_L("Edit")).c_str(), max_tooltip_width);

        ImGui::PopStyleVar();
    }

    if (label_visible) {
        // if the label is visible, hide the part of it that should be hidden
        std::string out_label = std::string(label);
        std::string::size_type pos = out_label.find("##");
        if (pos != std::string::npos)
            out_label = out_label.substr(0, pos);

        ImGui::PushStyleVar(ImGuiStyleVar_ItemSpacing, { 1, style.ItemSpacing.y });
        ImGui::SameLine();
        this->text(out_label.c_str());
        ImGui::PopStyleVar();
    }

    return ret;
}

bool ImGuiWrapper::slider_float(const std::string& label, float* v, float v_min, float v_max, const char* format/* = "%.3f"*/, float power/* = 1.0f*/, bool clamp /*= true*/, const wxString& tooltip /*= ""*/, bool show_edit_btn /*= true*/)
{
    return this->slider_float(label.c_str(), v, v_min, v_max, format, power, clamp, tooltip, show_edit_btn);
}

bool ImGuiWrapper::slider_float(const wxString& label, float* v, float v_min, float v_max, const char* format/* = "%.3f"*/, float power/* = 1.0f*/, bool clamp /*= true*/, const wxString& tooltip /*= ""*/, bool show_edit_btn /*= true*/)
{
    auto label_utf8 = into_u8(label);
    return this->slider_float(label_utf8.c_str(), v, v_min, v_max, format, power, clamp, tooltip, show_edit_btn);
}
#else
bool ImGuiWrapper::slider_float(const char* label, float* v, float v_min, float v_max, const char* format/* = "%.3f"*/, float power/* = 1.0f*/, bool clamp /*= true*/)
{
    bool ret = ImGui::SliderFloat(label, v, v_min, v_max, format, power);
    if (clamp)
        *v = std::clamp(*v, v_min, v_max);
    return ret;
}

bool ImGuiWrapper::slider_float(const std::string& label, float* v, float v_min, float v_max, const char* format/* = "%.3f"*/, float power/* = 1.0f*/, bool clamp /*= true*/)
{
    return this->slider_float(label.c_str(), v, v_min, v_max, format, power, clamp);
}

bool ImGuiWrapper::slider_float(const wxString& label, float* v, float v_min, float v_max, const char* format/* = "%.3f"*/, float power/* = 1.0f*/, bool clamp /*= true*/)
{
    auto label_utf8 = into_u8(label);
    return this->slider_float(label_utf8.c_str(), v, v_min, v_max, format, power, clamp);
}
#endif // ENABLE_ENHANCED_IMGUI_SLIDER_FLOAT

bool ImGuiWrapper::combo(const wxString& label, const std::vector<std::string>& options, int& selection)
{
    // this is to force the label to the left of the widget:
    text(label);
    ImGui::SameLine();

    int selection_out = selection;
    bool res = false;

    const char *selection_str = selection < int(options.size()) && selection >= 0 ? options[selection].c_str() : "";
    if (ImGui::BeginCombo("", selection_str)) {
        for (int i = 0; i < (int)options.size(); i++) {
            if (ImGui::Selectable(options[i].c_str(), i == selection)) {
                selection_out = i;
            }
        }

        ImGui::EndCombo();
        res = true;
    }

    selection = selection_out;
    return res;
}

// Scroll up for one item 
static void scroll_up()
{
    ImGuiContext& g = *GImGui;
    ImGuiWindow* window = g.CurrentWindow;

    float item_size_y = window->DC.PrevLineSize.y + g.Style.ItemSpacing.y;
    float win_top = window->Scroll.y;

    ImGui::SetScrollY(win_top - item_size_y);
}

// Scroll down for one item 
static void scroll_down()
{
    ImGuiContext& g = *GImGui;
    ImGuiWindow* window = g.CurrentWindow;

    float item_size_y = window->DC.PrevLineSize.y + g.Style.ItemSpacing.y;
    float win_top = window->Scroll.y;

    ImGui::SetScrollY(win_top + item_size_y);
}

static void process_mouse_wheel(int& mouse_wheel)
{
    if (mouse_wheel > 0)
        scroll_up();
    else if (mouse_wheel < 0)
        scroll_down();
    mouse_wheel = 0;
}

bool ImGuiWrapper::undo_redo_list(const ImVec2& size, const bool is_undo, bool (*items_getter)(const bool , int , const char**), int& hovered, int& selected, int& mouse_wheel)
{
    bool is_hovered = false;
    ImGui::ListBoxHeader("", size);

    int i=0;
    const char* item_text;
    while (items_getter(is_undo, i, &item_text)) {
        ImGui::Selectable(item_text, i < hovered);

        if (ImGui::IsItemHovered()) {
            ImGui::SetTooltip("%s", item_text);
            hovered = i;
            is_hovered = true;
        }

        if (ImGui::IsItemClicked())
            selected = i;
        i++;
    }

    if (is_hovered)
        process_mouse_wheel(mouse_wheel);

    ImGui::ListBoxFooter();
    return is_hovered;
}

// It's a copy of IMGui::Selactable function.
// But a little beat modified to change a label text.
// If item is hovered we should use another color for highlighted letters.
// To do that we push a ColorMarkerHovered symbol at the very beginning of the label
// This symbol will be used to a color selection for the highlighted letters.
// see imgui_draw.cpp, void ImFont::RenderText()
static bool selectable(const char* label, bool selected, ImGuiSelectableFlags flags = 0, const ImVec2& size_arg = ImVec2(0, 0))
{
    ImGuiWindow* window = ImGui::GetCurrentWindow();
    if (window->SkipItems)
        return false;

    ImGuiContext& g = *GImGui;
    const ImGuiStyle& style = g.Style;

    // Submit label or explicit size to ItemSize(), whereas ItemAdd() will submit a larger/spanning rectangle.
    ImGuiID id = window->GetID(label);
    ImVec2 label_size = ImGui::CalcTextSize(label, NULL, true);
    ImVec2 size(size_arg.x != 0.0f ? size_arg.x : label_size.x, size_arg.y != 0.0f ? size_arg.y : label_size.y);
    ImVec2 pos = window->DC.CursorPos;
    pos.y += window->DC.CurrLineTextBaseOffset;
    ImGui::ItemSize(size, 0.0f);

    // Fill horizontal space
    // We don't support (size < 0.0f) in Selectable() because the ItemSpacing extension would make explicitly right-aligned sizes not visibly match other widgets.
    const bool span_all_columns = (flags & ImGuiSelectableFlags_SpanAllColumns) != 0;
    const float min_x = span_all_columns ? window->ParentWorkRect.Min.x : pos.x;
    const float max_x = span_all_columns ? window->ParentWorkRect.Max.x : window->WorkRect.Max.x;
    if (size_arg.x == 0.0f || (flags & ImGuiSelectableFlags_SpanAvailWidth))
        size.x = ImMax(label_size.x, max_x - min_x);

    // Text stays at the submission position, but bounding box may be extended on both sides
    const ImVec2 text_min = pos;
    const ImVec2 text_max(min_x + size.x, pos.y + size.y);

    // Selectables are meant to be tightly packed together with no click-gap, so we extend their box to cover spacing between selectable.
    ImRect bb(min_x, pos.y, text_max.x, text_max.y);
    if ((flags & ImGuiSelectableFlags_NoPadWithHalfSpacing) == 0)
    {
        const float spacing_x = span_all_columns ? 0.0f : style.ItemSpacing.x;
        const float spacing_y = style.ItemSpacing.y;
        const float spacing_L = IM_FLOOR(spacing_x * 0.50f);
        const float spacing_U = IM_FLOOR(spacing_y * 0.50f);
        bb.Min.x -= spacing_L;
        bb.Min.y -= spacing_U;
        bb.Max.x += (spacing_x - spacing_L);
        bb.Max.y += (spacing_y - spacing_U);
    }
    //if (g.IO.KeyCtrl) { GetForegroundDrawList()->AddRect(bb.Min, bb.Max, IM_COL32(0, 255, 0, 255)); }

    // Modify ClipRect for the ItemAdd(), faster than doing a PushColumnsBackground/PushTableBackground for every Selectable..
    const float backup_clip_rect_min_x = window->ClipRect.Min.x;
    const float backup_clip_rect_max_x = window->ClipRect.Max.x;
    if (span_all_columns)
    {
        window->ClipRect.Min.x = window->ParentWorkRect.Min.x;
        window->ClipRect.Max.x = window->ParentWorkRect.Max.x;
    }

    bool item_add;
    if (flags & ImGuiSelectableFlags_Disabled)
    {
        ImGuiItemFlags backup_item_flags = g.CurrentItemFlags;
        g.CurrentItemFlags |= ImGuiItemFlags_Disabled | ImGuiItemFlags_NoNavDefaultFocus;
        item_add = ImGui::ItemAdd(bb, id);
        g.CurrentItemFlags = backup_item_flags;
    }
    else
    {
        item_add = ImGui::ItemAdd(bb, id);
    }

    if (span_all_columns)
    {
        window->ClipRect.Min.x = backup_clip_rect_min_x;
        window->ClipRect.Max.x = backup_clip_rect_max_x;
    }

    if (!item_add)
        return false;

    // FIXME: We can standardize the behavior of those two, we could also keep the fast path of override ClipRect + full push on render only,
    // which would be advantageous since most selectable are not selected.
    if (span_all_columns && window->DC.CurrentColumns)
        ImGui::PushColumnsBackground();
    else if (span_all_columns && g.CurrentTable)
        ImGui::TablePushBackgroundChannel();

    // We use NoHoldingActiveID on menus so user can click and _hold_ on a menu then drag to browse child entries
    ImGuiButtonFlags button_flags = 0;
    if (flags & ImGuiSelectableFlags_NoHoldingActiveID) { button_flags |= ImGuiButtonFlags_NoHoldingActiveId; }
    if (flags & ImGuiSelectableFlags_SelectOnClick)     { button_flags |= ImGuiButtonFlags_PressedOnClick; }
    if (flags & ImGuiSelectableFlags_SelectOnRelease)   { button_flags |= ImGuiButtonFlags_PressedOnRelease; }
    if (flags & ImGuiSelectableFlags_Disabled)          { button_flags |= ImGuiButtonFlags_Disabled; }
    if (flags & ImGuiSelectableFlags_AllowDoubleClick)  { button_flags |= ImGuiButtonFlags_PressedOnClickRelease | ImGuiButtonFlags_PressedOnDoubleClick; }
    if (flags & ImGuiSelectableFlags_AllowItemOverlap)  { button_flags |= ImGuiButtonFlags_AllowItemOverlap; }

    if (flags & ImGuiSelectableFlags_Disabled)
        selected = false;

    const bool was_selected = selected;
    bool hovered, held;
    bool pressed = ImGui::ButtonBehavior(bb, id, &hovered, &held, button_flags);

    // Update NavId when clicking or when Hovering (this doesn't happen on most widgets), so navigation can be resumed with gamepad/keyboard
    if (pressed || (hovered && (flags & ImGuiSelectableFlags_SetNavIdOnHover)))
    {
        if (!g.NavDisableMouseHover && g.NavWindow == window && g.NavLayer == window->DC.NavLayerCurrent)
        {
            ImGui::SetNavID(id, window->DC.NavLayerCurrent, window->DC.NavFocusScopeIdCurrent, ImRect(bb.Min - window->Pos, bb.Max - window->Pos));
            g.NavDisableHighlight = true;
        }
    }
    if (pressed)
        ImGui::MarkItemEdited(id);

    if (flags & ImGuiSelectableFlags_AllowItemOverlap)
        ImGui::SetItemAllowOverlap();

    // In this branch, Selectable() cannot toggle the selection so this will never trigger.
    if (selected != was_selected) //-V547
        window->DC.LastItemStatusFlags |= ImGuiItemStatusFlags_ToggledSelection;

    // Render
    if (held && (flags & ImGuiSelectableFlags_DrawHoveredWhenHeld))
        hovered = true;
    if (hovered || selected)
    {
        const ImU32 col = ImGui::GetColorU32((held && hovered) ? ImGuiCol_HeaderActive : hovered ? ImGuiCol_HeaderHovered : ImGuiCol_Header);
        ImGui::RenderFrame(bb.Min, bb.Max, col, false, 0.0f);
        ImGui::RenderNavHighlight(bb, id, ImGuiNavHighlightFlags_TypeThin | ImGuiNavHighlightFlags_NoRounding);
    }

    if (span_all_columns && window->DC.CurrentColumns)
        ImGui::PopColumnsBackground();
    else if (span_all_columns && g.CurrentTable)
        ImGui::TablePopBackgroundChannel();

    // mark a label with a ColorMarkerHovered, if item is hovered
    char marked_label[512]; //255 symbols is not enough for translated string (e.t. to Russian)
    if (hovered)
        sprintf(marked_label, "%c%s", ImGui::ColorMarkerHovered, label);
    else
        strcpy(marked_label, label);

    if (flags & ImGuiSelectableFlags_Disabled) ImGui::PushStyleColor(ImGuiCol_Text, style.Colors[ImGuiCol_TextDisabled]);
    ImGui::RenderTextClipped(text_min, text_max, marked_label, NULL, &label_size, style.SelectableTextAlign, &bb);
    if (flags & ImGuiSelectableFlags_Disabled) ImGui::PopStyleColor();

    // Automatically close popups
    if (pressed && (window->Flags & ImGuiWindowFlags_Popup) && !(flags & ImGuiSelectableFlags_DontClosePopups) && !(g.CurrentItemFlags & ImGuiItemFlags_SelectableDontClosePopup))
        ImGui::CloseCurrentPopup();

    IMGUI_TEST_ENGINE_ITEM_INFO(id, label, window->DC.LastItemStatusFlags);
    return pressed;
}

// Scroll so that the hovered item is at the top of the window
static void scroll_y(int hover_id)
{
    if (hover_id < 0)
        return;
    ImGuiContext& g = *GImGui;
    ImGuiWindow* window = g.CurrentWindow;

    float item_size_y = window->DC.PrevLineSize.y + g.Style.ItemSpacing.y;
    float item_delta = 0.5 * item_size_y;

    float item_top = item_size_y * hover_id;
    float item_bottom = item_top + item_size_y;

    float win_top = window->Scroll.y;
    float win_bottom = window->Scroll.y + window->Size.y;

    if (item_bottom + item_delta >= win_bottom)
        ImGui::SetScrollY(win_top + item_size_y);
    else if (item_top - item_delta <= win_top)
        ImGui::SetScrollY(win_top - item_size_y);
}

// Use this function instead of ImGui::IsKeyPressed.
// ImGui::IsKeyPressed is related for *GImGui.IO.KeysDownDuration[user_key_index]
// And after first key pressing IsKeyPressed() return "true" always even if key wasn't pressed
static void process_key_down(ImGuiKey imgui_key, std::function<void()> f)
{
    if (ImGui::IsKeyDown(ImGui::GetKeyIndex(imgui_key)))
    {
        f();
        // set KeysDown to false to avoid redundant key down processing
        ImGuiContext& g = *GImGui;
        g.IO.KeysDown[ImGui::GetKeyIndex(imgui_key)] = false;
    }
}

void ImGuiWrapper::search_list(const ImVec2& size_, bool (*items_getter)(int, const char** label, const char** tooltip), char* search_str,
                               Search::OptionViewParameters& view_params, int& selected, bool& edited, int& mouse_wheel, bool is_localized)
{
    int& hovered_id = view_params.hovered_id;
    // ImGui::ListBoxHeader("", size);
    {   
        // rewrote part of function to add a TextInput instead of label Text
        ImGuiContext& g = *GImGui;
        ImGuiWindow* window = ImGui::GetCurrentWindow();
        if (window->SkipItems)
            return ;

        const ImGuiStyle& style = g.Style;

        // Size default to hold ~7 items. Fractional number of items helps seeing that we can scroll down/up without looking at scrollbar.
        ImVec2 size = ImGui::CalcItemSize(size_, ImGui::CalcItemWidth(), ImGui::GetTextLineHeightWithSpacing() * 7.4f + style.ItemSpacing.y);
        ImRect frame_bb(window->DC.CursorPos, ImVec2(window->DC.CursorPos.x + size.x, window->DC.CursorPos.y + size.y));

        ImRect bb(frame_bb.Min, frame_bb.Max);
        window->DC.LastItemRect = bb; // Forward storage for ListBoxFooter.. dodgy.
        g.NextItemData.ClearFlags();

        if (!ImGui::IsRectVisible(bb.Min, bb.Max))
        {
            ImGui::ItemSize(bb.GetSize(), style.FramePadding.y);
            ImGui::ItemAdd(bb, 0, &frame_bb);
            return ;
        }

        ImGui::BeginGroup();

        const ImGuiID id = ImGui::GetID(search_str);
        ImVec2 search_size = ImVec2(size.x, ImGui::GetTextLineHeightWithSpacing() + style.ItemSpacing.y);

        if (!ImGui::IsAnyItemFocused() && !ImGui::IsAnyItemActive() && !ImGui::IsMouseClicked(0))
            ImGui::SetKeyboardFocusHere(0);

        // The press on Esc key invokes editing of InputText (removes last changes)
        // So we should save previous value...
        std::string str = search_str;
        ImGui::InputTextEx("", NULL, search_str, 40, search_size, ImGuiInputTextFlags_AutoSelectAll, NULL, NULL);
        edited = ImGui::IsItemEdited();
        if (edited)
            hovered_id = 0;

        process_key_down(ImGuiKey_Escape, [&selected, search_str, str]() {
            // use 9999 to mark selection as a Esc key
            selected = 9999;
            // ... and when Esc key was pressed, than revert search_str value
            strcpy(search_str, str.c_str());
        });

        ImGui::BeginChildFrame(id, frame_bb.GetSize());
    }

    int i = 0;
    const char* item_text;
    const char* tooltip;
    int mouse_hovered = -1;

    while (items_getter(i, &item_text, &tooltip))
    {
        selectable(item_text, i == hovered_id);

        if (ImGui::IsItemHovered()) {
            ImGui::SetTooltip("%s", /*item_text*/tooltip);
                hovered_id = -1;
            mouse_hovered = i;
        }

        if (ImGui::IsItemClicked())
            selected = i;
        i++;
    }

    // Process mouse wheel
    if (mouse_hovered > 0)
        process_mouse_wheel(mouse_wheel);

    // process Up/DownArrows and Enter
    process_key_down(ImGuiKey_UpArrow, [&hovered_id, mouse_hovered]() {
        if (mouse_hovered > 0)
            scroll_up();
        else {
            if (hovered_id > 0)
                --hovered_id;
            scroll_y(hovered_id);
        }
    });

    process_key_down(ImGuiKey_DownArrow, [&hovered_id, mouse_hovered, i]() {
        if (mouse_hovered > 0)
            scroll_down();
        else {
            if (hovered_id < 0)
                hovered_id = 0;
            else if (hovered_id < i - 1)
                ++hovered_id;
            scroll_y(hovered_id);
        }
    });

    process_key_down(ImGuiKey_Enter, [&selected, hovered_id]() {
        selected = hovered_id;
    });

    ImGui::ListBoxFooter();

    auto check_box = [&edited, this](const wxString& label, bool& check) {
        ImGui::SameLine();
        bool ch = check;
        checkbox(label, ch);
        if (ImGui::IsItemClicked()) {
            check = !check;
            edited = true;
        }
    };

    ImGui::AlignTextToFramePadding();

    // add checkboxes for show/hide Categories and Groups
    text(_L("Use for search")+":");
    check_box(_L("Category"),   view_params.category);
    if (is_localized)
        check_box(_L("Search in English"), view_params.english);
    check_box(_L("Exact pattern"), view_params.exact);
}

void ImGuiWrapper::title(const std::string& str)
{
    text(str);
    ImGui::Separator();
}

void ImGuiWrapper::disabled_begin(bool disabled)
{
    wxCHECK_RET(!m_disabled, "ImGUI: Unbalanced disabled_begin() call");

    if (disabled) {
        ImGui::PushItemFlag(ImGuiItemFlags_Disabled, true);
        ImGui::PushStyleVar(ImGuiStyleVar_Alpha, ImGui::GetStyle().Alpha * 0.5f);
        m_disabled = true;
    }
}

void ImGuiWrapper::disabled_end()
{
    if (m_disabled) {
        ImGui::PopItemFlag();
        ImGui::PopStyleVar();
        m_disabled = false;
    }
}

bool ImGuiWrapper::want_mouse() const
{
    return ImGui::GetIO().WantCaptureMouse;
}

bool ImGuiWrapper::want_keyboard() const
{
    return ImGui::GetIO().WantCaptureKeyboard;
}

bool ImGuiWrapper::want_text_input() const
{
    return ImGui::GetIO().WantTextInput;
}

bool ImGuiWrapper::want_any_input() const
{
    const auto io = ImGui::GetIO();
    return io.WantCaptureMouse || io.WantCaptureKeyboard || io.WantTextInput;
}

#ifdef __APPLE__
static const ImWchar ranges_keyboard_shortcuts[] =
{
    0x21E7, 0x21E7, // OSX Shift Key symbol
    0x2318, 0x2318, // OSX Command Key symbol
    0x2325, 0x2325, // OSX Option Key symbol
    0,
};
#endif // __APPLE__


std::vector<unsigned char> ImGuiWrapper::load_svg(const std::string& bitmap_name, unsigned target_width, unsigned target_height)
{
    std::vector<unsigned char> empty_vector;

    NSVGimage* image = BitmapCache::nsvgParseFromFileWithReplace(Slic3r::var(bitmap_name + ".svg").c_str(), "px", 96.0f, { { "\"#808080\"", "\"#FFFFFF\"" } });
    if (image == nullptr)
        return empty_vector;

    float svg_scale = target_height != 0 ?
        (float)target_height / image->height : target_width != 0 ?
        (float)target_width / image->width : 1;

    int   width = (int)(svg_scale * image->width + 0.5f);
    int   height = (int)(svg_scale * image->height + 0.5f);
    int   n_pixels = width * height;
    if (n_pixels <= 0) {
        ::nsvgDelete(image);
        return empty_vector;
    }

    NSVGrasterizer* rast = ::nsvgCreateRasterizer();
    if (rast == nullptr) {
        ::nsvgDelete(image);
        return empty_vector;
    }

    std::vector<unsigned char> data(n_pixels * 4, 0);
    ::nsvgRasterize(rast, image, 0, 0, svg_scale, data.data(), width, height, width * 4);
    ::nsvgDeleteRasterizer(rast);
    ::nsvgDelete(image);

    return data;
}

void ImGuiWrapper::init_font(bool compress)
{
    destroy_font();

    ImGuiIO& io = ImGui::GetIO();
    io.Fonts->Clear();

    // Create ranges of characters from m_glyph_ranges, possibly adding some OS specific special characters.
	ImVector<ImWchar> ranges;
	ImFontAtlas::GlyphRangesBuilder builder;
	builder.AddRanges(m_glyph_ranges);
#ifdef __APPLE__
	if (m_font_cjk)
		// Apple keyboard shortcuts are only contained in the CJK fonts.
		builder.AddRanges(ranges_keyboard_shortcuts);
#endif
	builder.BuildRanges(&ranges); // Build the final result (ordered ranges with all the unique characters submitted)

    //FIXME replace with io.Fonts->AddFontFromMemoryTTF(buf_decompressed_data, (int)buf_decompressed_size, m_font_size, nullptr, ranges.Data);
    //https://github.com/ocornut/imgui/issues/220
	ImFont* font = io.Fonts->AddFontFromFileTTF((boost::filesystem::path(Slic3r::resources_dir()) / "fonts" / (m_font_cjk ? "NotoSansCJK-Regular.ttc" : "NotoSans-Regular.ttf")).string().c_str(), m_font_size, nullptr, ranges.Data);
    if (font == nullptr) {
        font = io.Fonts->AddFontDefault();
        if (font == nullptr) {
            throw Slic3r::RuntimeError("ImGui: Could not load deafult font");
        }
    }

#ifdef __APPLE__
    ImFontConfig config;
    config.MergeMode = true;
    if (! m_font_cjk) {
		// Apple keyboard shortcuts are only contained in the CJK fonts.
<<<<<<< HEAD
		ImFont *font_cjk = io.Fonts->AddFontFromFileTTF((boost::filesystem::path(Slic3r::resources_dir()) / "fonts" / "NotoSansCJK-Regular.ttc").string().c_str(), m_font_size, &config, ranges_keyboard_shortcuts);
=======
        [[maybe_unused]]ImFont *font_cjk = io.Fonts->AddFontFromFileTTF((Slic3r::resources_dir() + "/fonts/NotoSansCJK-Regular.ttc").c_str(), m_font_size, &config, ranges_keyboard_shortcuts);
>>>>>>> 215e845c
        assert(font_cjk != nullptr);
    }
#endif

    float font_scale = m_font_size/15;
    int icon_sz = lround(16 * font_scale); // default size of icon is 16 px

    int rect_id = io.Fonts->CustomRects.Size;  // id of the rectangle added next
    // add rectangles for the icons to the font atlas
    for (auto& icon : font_icons)
        io.Fonts->AddCustomRectFontGlyph(font, icon.first, icon_sz, icon_sz, 3.0 * font_scale + icon_sz);
    for (auto& icon : font_icons_large)
        io.Fonts->AddCustomRectFontGlyph(font, icon.first, icon_sz * 2, icon_sz * 2, 3.0 * font_scale + icon_sz * 2);
    for (auto& icon : font_icons_extra_large)
        io.Fonts->AddCustomRectFontGlyph(font, icon.first, icon_sz * 4, icon_sz * 4, 3.0 * font_scale + icon_sz * 4);

    // Build texture atlas
    unsigned char* pixels;
    int width, height;
    io.Fonts->GetTexDataAsRGBA32(&pixels, &width, &height);   // Load as RGBA 32-bits (75% of the memory is wasted, but default font is so small) because it is more likely to be compatible with user's existing shaders. If your ImTextureId represent a higher-level concept than just a GL texture id, consider calling GetTexDataAsAlpha8() instead to save on GPU memory.

    // Fill rectangles from the SVG-icons
    for (auto icon : font_icons) {
        if (const ImFontAtlas::CustomRect* rect = io.Fonts->GetCustomRectByIndex(rect_id)) {
            assert(rect->Width == icon_sz);
            assert(rect->Height == icon_sz);
            std::vector<unsigned char> raw_data = load_svg(icon.second, icon_sz, icon_sz);
            const ImU32* pIn = (ImU32*)raw_data.data();
            for (int y = 0; y < icon_sz; y++) {
                ImU32* pOut = (ImU32*)pixels + (rect->Y + y) * width + (rect->X);
                for (int x = 0; x < icon_sz; x++)
                    *pOut++ = *pIn++;
            }
        }
        rect_id++;
    }

    icon_sz *= 2; // default size of large icon is 32 px
    for (auto icon : font_icons_large) {
        if (const ImFontAtlas::CustomRect* rect = io.Fonts->GetCustomRectByIndex(rect_id)) {
            assert(rect->Width == icon_sz);
            assert(rect->Height == icon_sz);
            std::vector<unsigned char> raw_data = load_svg(icon.second, icon_sz, icon_sz);
            const ImU32* pIn = (ImU32*)raw_data.data();
            for (int y = 0; y < icon_sz; y++) {
                ImU32* pOut = (ImU32*)pixels + (rect->Y + y) * width + (rect->X);
                for (int x = 0; x < icon_sz; x++)
                    *pOut++ = *pIn++;
            }
        }
        rect_id++;
    }

    icon_sz *= 2; // default size of extra large icon is 64 px
    for (auto icon : font_icons_extra_large) {
        if (const ImFontAtlas::CustomRect* rect = io.Fonts->GetCustomRectByIndex(rect_id)) {
            assert(rect->Width == icon_sz);
            assert(rect->Height == icon_sz);
            std::vector<unsigned char> raw_data = load_svg(icon.second, icon_sz, icon_sz);
            const ImU32* pIn = (ImU32*)raw_data.data();
            for (int y = 0; y < icon_sz; y++) {
                ImU32* pOut = (ImU32*)pixels + (rect->Y + y) * width + (rect->X);
                for (int x = 0; x < icon_sz; x++)
                    *pOut++ = *pIn++;
            }
        }
        rect_id++;
    }

    // Upload texture to graphics system
    GLint last_texture;
    glsafe(::glGetIntegerv(GL_TEXTURE_BINDING_2D, &last_texture));
    glsafe(::glGenTextures(1, &m_font_texture));
    glsafe(::glBindTexture(GL_TEXTURE_2D, m_font_texture));
    glsafe(::glTexParameteri(GL_TEXTURE_2D, GL_TEXTURE_MIN_FILTER, GL_LINEAR));
    glsafe(::glTexParameteri(GL_TEXTURE_2D, GL_TEXTURE_MAG_FILTER, GL_LINEAR));
    glsafe(::glPixelStorei(GL_UNPACK_ROW_LENGTH, 0));
    if (compress && GLEW_EXT_texture_compression_s3tc)
        glsafe(::glTexImage2D(GL_TEXTURE_2D, 0, GL_COMPRESSED_RGBA_S3TC_DXT5_EXT, width, height, 0, GL_RGBA, GL_UNSIGNED_BYTE, pixels));
    else
        glsafe(::glTexImage2D(GL_TEXTURE_2D, 0, GL_RGBA, width, height, 0, GL_RGBA, GL_UNSIGNED_BYTE, pixels));

    // Store our identifier
    io.Fonts->TexID = (ImTextureID)(intptr_t)m_font_texture;

    // Restore state
    glsafe(::glBindTexture(GL_TEXTURE_2D, last_texture));
}

void ImGuiWrapper::init_input()
{
    ImGuiIO& io = ImGui::GetIO();

    // Keyboard mapping. ImGui will use those indices to peek into the io.KeysDown[] array.
    io.KeyMap[ImGuiKey_Tab] = WXK_TAB;
    io.KeyMap[ImGuiKey_LeftArrow] = WXK_LEFT;
    io.KeyMap[ImGuiKey_RightArrow] = WXK_RIGHT;
    io.KeyMap[ImGuiKey_UpArrow] = WXK_UP;
    io.KeyMap[ImGuiKey_DownArrow] = WXK_DOWN;
    io.KeyMap[ImGuiKey_PageUp] = WXK_PAGEUP;
    io.KeyMap[ImGuiKey_PageDown] = WXK_PAGEDOWN;
    io.KeyMap[ImGuiKey_Home] = WXK_HOME;
    io.KeyMap[ImGuiKey_End] = WXK_END;
    io.KeyMap[ImGuiKey_Insert] = WXK_INSERT;
    io.KeyMap[ImGuiKey_Delete] = WXK_DELETE;
    io.KeyMap[ImGuiKey_Backspace] = WXK_BACK;
    io.KeyMap[ImGuiKey_Space] = WXK_SPACE;
    io.KeyMap[ImGuiKey_Enter] = WXK_RETURN;
    io.KeyMap[ImGuiKey_KeyPadEnter] = WXK_NUMPAD_ENTER;
    io.KeyMap[ImGuiKey_Escape] = WXK_ESCAPE;
    io.KeyMap[ImGuiKey_A] = 'A';
    io.KeyMap[ImGuiKey_C] = 'C';
    io.KeyMap[ImGuiKey_V] = 'V';
    io.KeyMap[ImGuiKey_X] = 'X';
    io.KeyMap[ImGuiKey_Y] = 'Y';
    io.KeyMap[ImGuiKey_Z] = 'Z';

    // Don't let imgui special-case Mac, wxWidgets already do that
    io.ConfigMacOSXBehaviors = false;

    // Setup clipboard interaction callbacks
    io.SetClipboardTextFn = clipboard_set;
    io.GetClipboardTextFn = clipboard_get;
    io.ClipboardUserData = this;
}

void ImGuiWrapper::init_style()
{
    ImGuiStyle &style = ImGui::GetStyle();

    auto set_color = [&](ImGuiCol_ entity, ImVec4 color) {
        style.Colors[entity] = color;
    };

    // Window
    style.WindowRounding = 4.0f;
    set_color(ImGuiCol_WindowBg, COL_WINDOW_BACKGROUND);
    set_color(ImGuiCol_TitleBgActive, get_COL_DARK());

    // Generics
    set_color(ImGuiCol_FrameBg, COL_GREY_DARK);
    set_color(ImGuiCol_FrameBgHovered, COL_GREY_LIGHT);
    set_color(ImGuiCol_FrameBgActive, COL_GREY_LIGHT);

    // Text selection
    set_color(ImGuiCol_TextSelectedBg, get_COL_DARK());

    // Buttons
    set_color(ImGuiCol_Button, get_COL_DARK()); //COL_BUTTON_BACKGROUND);
    set_color(ImGuiCol_ButtonHovered, get_COL_LIGHT()); //COL_BUTTON_HOVERED);
    set_color(ImGuiCol_ButtonActive, get_COL_LIGHT()); //COL_BUTTON_ACTIVE);

    // Checkbox
    set_color(ImGuiCol_CheckMark, get_COL_LIGHT());

    // ComboBox items
    set_color(ImGuiCol_Header, get_COL_DARK());
    set_color(ImGuiCol_HeaderHovered, get_COL_LIGHT());
    set_color(ImGuiCol_HeaderActive, get_COL_LIGHT());

    // Slider
    set_color(ImGuiCol_SliderGrab, get_COL_DARK());
    set_color(ImGuiCol_SliderGrabActive, get_COL_LIGHT());

    // Separator
    set_color(ImGuiCol_Separator, get_COL_LIGHT());

    // Tabs
    set_color(ImGuiCol_Tab, get_COL_DARK());
    set_color(ImGuiCol_TabHovered, get_COL_LIGHT());
    set_color(ImGuiCol_TabActive, get_COL_LIGHT());
    set_color(ImGuiCol_TabUnfocused, COL_GREY_DARK);
    set_color(ImGuiCol_TabUnfocusedActive, COL_GREY_LIGHT);

    // Scrollbars
    set_color(ImGuiCol_ScrollbarGrab, COL_ORANGE_DARK);
    set_color(ImGuiCol_ScrollbarGrabHovered, COL_ORANGE_LIGHT);
    set_color(ImGuiCol_ScrollbarGrabActive, COL_ORANGE_LIGHT);
}

void ImGuiWrapper::render_draw_data(ImDrawData *draw_data)
{
    // Avoid rendering when minimized, scale coordinates for retina displays (screen coordinates != framebuffer coordinates)
    ImGuiIO& io = ImGui::GetIO();
    int fb_width = (int)(draw_data->DisplaySize.x * io.DisplayFramebufferScale.x);
    int fb_height = (int)(draw_data->DisplaySize.y * io.DisplayFramebufferScale.y);
    if (fb_width == 0 || fb_height == 0)
        return;
    draw_data->ScaleClipRects(io.DisplayFramebufferScale);

    // We are using the OpenGL fixed pipeline to make the example code simpler to read!
    // Setup render state: alpha-blending enabled, no face culling, no depth testing, scissor enabled, vertex/texcoord/color pointers, polygon fill.
    GLint last_texture; glsafe(::glGetIntegerv(GL_TEXTURE_BINDING_2D, &last_texture));
    GLint last_polygon_mode[2]; glsafe(::glGetIntegerv(GL_POLYGON_MODE, last_polygon_mode));
    GLint last_viewport[4]; glsafe(::glGetIntegerv(GL_VIEWPORT, last_viewport));
    GLint last_scissor_box[4]; glsafe(::glGetIntegerv(GL_SCISSOR_BOX, last_scissor_box));
    glsafe(::glPushAttrib(GL_ENABLE_BIT | GL_COLOR_BUFFER_BIT | GL_TRANSFORM_BIT));
    glsafe(::glEnable(GL_BLEND));
    glsafe(::glBlendFunc(GL_SRC_ALPHA, GL_ONE_MINUS_SRC_ALPHA));
    glsafe(::glDisable(GL_CULL_FACE));
    glsafe(::glDisable(GL_DEPTH_TEST));
    glsafe(::glDisable(GL_LIGHTING));
    glsafe(::glDisable(GL_COLOR_MATERIAL));
    glsafe(::glEnable(GL_SCISSOR_TEST));
    glsafe(::glEnableClientState(GL_VERTEX_ARRAY));
    glsafe(::glEnableClientState(GL_TEXTURE_COORD_ARRAY));
    glsafe(::glEnableClientState(GL_COLOR_ARRAY));
    glsafe(::glEnable(GL_TEXTURE_2D));
    glsafe(::glPolygonMode(GL_FRONT_AND_BACK, GL_FILL));
    glsafe(::glTexEnvi(GL_TEXTURE_ENV, GL_TEXTURE_ENV_MODE, GL_MODULATE));
    GLint texture_env_mode = GL_MODULATE;
    glsafe(::glGetTexEnviv(GL_TEXTURE_ENV, GL_TEXTURE_ENV_MODE, &texture_env_mode));
    glsafe(::glTexEnvi(GL_TEXTURE_ENV, GL_TEXTURE_ENV_MODE, GL_MODULATE));
    //glUseProgram(0); // You may want this if using this code in an OpenGL 3+ context where shaders may be bound

    // Setup viewport, orthographic projection matrix
    // Our visible imgui space lies from draw_data->DisplayPps (top left) to draw_data->DisplayPos+data_data->DisplaySize (bottom right). DisplayMin is typically (0,0) for single viewport apps.
    glsafe(::glViewport(0, 0, (GLsizei)fb_width, (GLsizei)fb_height));
    glsafe(::glMatrixMode(GL_PROJECTION));
    glsafe(::glPushMatrix());
    glsafe(::glLoadIdentity());
    glsafe(::glOrtho(draw_data->DisplayPos.x, draw_data->DisplayPos.x + draw_data->DisplaySize.x, draw_data->DisplayPos.y + draw_data->DisplaySize.y, draw_data->DisplayPos.y, -1.0f, +1.0f));
    glsafe(::glMatrixMode(GL_MODELVIEW));
    glsafe(::glPushMatrix());
    glsafe(::glLoadIdentity());

    // Render command lists
    ImVec2 pos = draw_data->DisplayPos;
    for (int n = 0; n < draw_data->CmdListsCount; n++)
    {
        const ImDrawList* cmd_list = draw_data->CmdLists[n];
        const ImDrawVert* vtx_buffer = cmd_list->VtxBuffer.Data;
        const ImDrawIdx* idx_buffer = cmd_list->IdxBuffer.Data;
        glsafe(::glVertexPointer(2, GL_FLOAT, sizeof(ImDrawVert), (const GLvoid*)((const char*)vtx_buffer + IM_OFFSETOF(ImDrawVert, pos))));
        glsafe(::glTexCoordPointer(2, GL_FLOAT, sizeof(ImDrawVert), (const GLvoid*)((const char*)vtx_buffer + IM_OFFSETOF(ImDrawVert, uv))));
        glsafe(::glColorPointer(4, GL_UNSIGNED_BYTE, sizeof(ImDrawVert), (const GLvoid*)((const char*)vtx_buffer + IM_OFFSETOF(ImDrawVert, col))));

        for (int cmd_i = 0; cmd_i < cmd_list->CmdBuffer.Size; cmd_i++)
        {
            const ImDrawCmd* pcmd = &cmd_list->CmdBuffer[cmd_i];
            if (pcmd->UserCallback)
            {
                // User callback (registered via ImDrawList::AddCallback)
                pcmd->UserCallback(cmd_list, pcmd);
            }
            else
            {
                ImVec4 clip_rect = ImVec4(pcmd->ClipRect.x - pos.x, pcmd->ClipRect.y - pos.y, pcmd->ClipRect.z - pos.x, pcmd->ClipRect.w - pos.y);
                if (clip_rect.x < fb_width && clip_rect.y < fb_height && clip_rect.z >= 0.0f && clip_rect.w >= 0.0f)
                {
                    // Apply scissor/clipping rectangle
                    glsafe(::glScissor((int)clip_rect.x, (int)(fb_height - clip_rect.w), (int)(clip_rect.z - clip_rect.x), (int)(clip_rect.w - clip_rect.y)));

                    // Bind texture, Draw
                    glsafe(::glBindTexture(GL_TEXTURE_2D, (GLuint)(intptr_t)pcmd->TextureId));
                    glsafe(::glDrawElements(GL_TRIANGLES, (GLsizei)pcmd->ElemCount, sizeof(ImDrawIdx) == 2 ? GL_UNSIGNED_SHORT : GL_UNSIGNED_INT, idx_buffer));
                }
            }
            idx_buffer += pcmd->ElemCount;
        }
    }

    // Restore modified state
    glsafe(::glTexEnvi(GL_TEXTURE_ENV, GL_TEXTURE_ENV_MODE, texture_env_mode));
    glsafe(::glDisableClientState(GL_COLOR_ARRAY));
    glsafe(::glDisableClientState(GL_TEXTURE_COORD_ARRAY));
    glsafe(::glDisableClientState(GL_VERTEX_ARRAY));
    glsafe(::glBindTexture(GL_TEXTURE_2D, (GLuint)last_texture));
    glsafe(::glMatrixMode(GL_MODELVIEW));
    glsafe(::glPopMatrix());
    glsafe(::glMatrixMode(GL_PROJECTION));
    glsafe(::glPopMatrix());
    glsafe(::glPopAttrib());
    glsafe(::glPolygonMode(GL_FRONT, (GLenum)last_polygon_mode[0]); glPolygonMode(GL_BACK, (GLenum)last_polygon_mode[1]));
    glsafe(::glViewport(last_viewport[0], last_viewport[1], (GLsizei)last_viewport[2], (GLsizei)last_viewport[3]));
    glsafe(::glScissor(last_scissor_box[0], last_scissor_box[1], (GLsizei)last_scissor_box[2], (GLsizei)last_scissor_box[3]));
}

bool ImGuiWrapper::display_initialized() const
{
    const ImGuiIO& io = ImGui::GetIO();
    return io.DisplaySize.x >= 0.0f && io.DisplaySize.y >= 0.0f;
}

void ImGuiWrapper::destroy_font()
{
    if (m_font_texture != 0) {
        ImGuiIO& io = ImGui::GetIO();
        io.Fonts->TexID = 0;
        glsafe(::glDeleteTextures(1, &m_font_texture));
        m_font_texture = 0;
    }
}

const char* ImGuiWrapper::clipboard_get(void* user_data)
{
    ImGuiWrapper *self = reinterpret_cast<ImGuiWrapper*>(user_data);

    const char* res = "";

    if (wxTheClipboard->Open()) {
        if (wxTheClipboard->IsSupported(wxDF_TEXT)) {
            wxTextDataObject data;
            wxTheClipboard->GetData(data);

            if (data.GetTextLength() > 0) {
                self->m_clipboard_text = into_u8(data.GetText());
                res = self->m_clipboard_text.c_str();
            }
        }

        wxTheClipboard->Close();
    }

    return res;
}

void ImGuiWrapper::clipboard_set(void* /* user_data */, const char* text)
{
    if (wxTheClipboard->Open()) {
        wxTheClipboard->SetData(new wxTextDataObject(wxString::FromUTF8(text)));   // object owned by the clipboard
        wxTheClipboard->Close();
    }
}


} // namespace GUI
} // namespace Slic3r<|MERGE_RESOLUTION|>--- conflicted
+++ resolved
@@ -33,11 +33,8 @@
 #include "GUI_App.hpp"
 #include "I18N.hpp"
 #include "Search.hpp"
-<<<<<<< HEAD
+#include "BitmapCache.hpp"
 #include "wxExtensions.hpp"
-=======
-#include "BitmapCache.hpp"
->>>>>>> 215e845c
 
 #include "../Utils/MacDarkMode.hpp"
 #include "nanosvg/nanosvg.h"
@@ -90,8 +87,8 @@
 
 const ImVec4 ImGuiWrapper::COL_GREY_DARK         = { 0.333f, 0.333f, 0.333f, 1.0f };
 const ImVec4 ImGuiWrapper::COL_GREY_LIGHT        = { 0.4f, 0.4f, 0.4f, 1.0f };
-//const ImVec4 ImGuiWrapper::COL_ORANGE_DARK       = { 0.757f, 0.404f, 0.216f, 1.0f };
-//const ImVec4 ImGuiWrapper::COL_ORANGE_LIGHT      = { 1.0f, 0.49f, 0.216f, 1.0f };
+//const ImVec4 ImGuiWrapper::get_COL_DARK       = { 0.757f, 0.404f, 0.216f, 1.0f };
+//const ImVec4 ImGuiWrapper::get_COL_LIGHT      = { 1.0f, 0.49f, 0.216f, 1.0f };
 //const ImVec4 ImGuiWrapper::COL_BLUE_DARK         = { 0.0f, 0.28f, 0.78f, 1.0f }; //0047c7
 //const ImVec4 ImGuiWrapper::COL_BLUE_LIGHT        = { 0.13f, 0.45f, 0.92f, 1.0f }; //2172eb
 const ImVec4 ImGuiWrapper::COL_WINDOW_BACKGROUND = { 0.133f, 0.133f, 0.133f, 0.8f };
@@ -1157,11 +1154,7 @@
     config.MergeMode = true;
     if (! m_font_cjk) {
 		// Apple keyboard shortcuts are only contained in the CJK fonts.
-<<<<<<< HEAD
-		ImFont *font_cjk = io.Fonts->AddFontFromFileTTF((boost::filesystem::path(Slic3r::resources_dir()) / "fonts" / "NotoSansCJK-Regular.ttc").string().c_str(), m_font_size, &config, ranges_keyboard_shortcuts);
-=======
-        [[maybe_unused]]ImFont *font_cjk = io.Fonts->AddFontFromFileTTF((Slic3r::resources_dir() + "/fonts/NotoSansCJK-Regular.ttc").c_str(), m_font_size, &config, ranges_keyboard_shortcuts);
->>>>>>> 215e845c
+        [[maybe_unused]]ImFont *font_cjk = io.Fonts->AddFontFromFileTTF((boost::filesystem::path(Slic3r::resources_dir()) / "fonts" / "NotoSansCJK-Regular.ttc").string().c_str(), m_font_size, &config, ranges_keyboard_shortcuts);
         assert(font_cjk != nullptr);
     }
 #endif
@@ -1337,9 +1330,9 @@
     set_color(ImGuiCol_TabUnfocusedActive, COL_GREY_LIGHT);
 
     // Scrollbars
-    set_color(ImGuiCol_ScrollbarGrab, COL_ORANGE_DARK);
-    set_color(ImGuiCol_ScrollbarGrabHovered, COL_ORANGE_LIGHT);
-    set_color(ImGuiCol_ScrollbarGrabActive, COL_ORANGE_LIGHT);
+    set_color(ImGuiCol_ScrollbarGrab, get_COL_DARK());
+    set_color(ImGuiCol_ScrollbarGrabHovered, get_COL_LIGHT());
+    set_color(ImGuiCol_ScrollbarGrabActive, get_COL_LIGHT());
 }
 
 void ImGuiWrapper::render_draw_data(ImDrawData *draw_data)
