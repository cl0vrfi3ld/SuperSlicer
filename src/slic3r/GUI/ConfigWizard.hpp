--- conflicted
+++ resolved
@@ -25,9 +25,7 @@
 
 namespace GUI {
 
-<<<<<<< HEAD
 //#define ALLOW_PRUSA_FIRST "PrusaResearch"
-=======
 namespace DownloaderUtils {
     class Worker : public wxBoxSizer
     {
@@ -58,7 +56,6 @@
 #endif // __linux__
     };
 }
->>>>>>> 3284959e
 
 class ConfigWizard: public DPIDialog
 {
