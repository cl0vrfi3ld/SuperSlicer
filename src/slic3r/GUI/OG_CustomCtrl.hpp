///|/ Copyright (c) Prusa Research 2020 - 2023 Oleksandra Iushchenko @YuSanka, David Kocík @kocikdav
///|/
///|/ PrusaSlicer is released under the terms of the AGPLv3 or higher
///|/
#ifndef slic3r_OG_CustomCtrl_hpp_
#define slic3r_OG_CustomCtrl_hpp_

#include <wx/stattext.h>
#include <wx/settings.h>

#include <map>
#include <functional>

#include "libslic3r/Config.hpp"
#include "libslic3r/PrintConfig.hpp"

#include "OptionsGroup.hpp"

// Translate the ifdef 
#ifdef __WXOSX__
    #define wxOSX true
#else
    #define wxOSX false
#endif

namespace Slic3r { namespace GUI {

//  Static text shown among the options.
class OG_CustomCtrl :public wxPanel
{
    static int m_has_icon;
    wxFont  m_font;
    int     m_v_gap;
    int     m_h_gap;
    int     m_em_unit;

    wxSize  m_bmp_mode_sz;
    wxSize  m_bmp_blinking_sz;

    int     m_max_win_width{0};

    struct CtrlLine {
        wxCoord           height  { wxDefaultCoord };
        OG_CustomCtrl*    ctrl    { nullptr };
        const Line&       og_line;

        bool draw_just_act_buttons  { false };
        std::vector<bool> is_visible;
        bool is_line_visible        { true };
        bool draw_mode_bitmap       { true };
        bool is_focused             { false };

        CtrlLine(   wxCoord         height,
                    OG_CustomCtrl*  ctrl,
                    const Line&     og_line,
                    bool            draw_just_act_buttons = false,
                    bool            draw_mode_bitmap = true);
        ~CtrlLine() { ctrl = nullptr; }

        int     get_max_win_width();
        void    correct_items_positions();
        void    msw_rescale();
        void    update_visibility(ConfigOptionMode mode);

        void render_separator(wxDC& dc, wxCoord v_pos);

        void    render(wxDC& dc, wxCoord v_pos);
        wxCoord draw_mode_bmp(wxDC& dc, wxCoord v_pos);
        wxCoord draw_text      (wxDC& dc, wxPoint pos, const wxString& text, const wxString& tooltip, const wxColour* color, int width, bool is_url = false, bool align_right = false);
        wxPoint draw_blinking_bmp(wxDC& dc, wxPoint pos, bool is_blinking);
        wxPoint draw_act_bmps(wxDC& dc, wxPoint pos, const wxBitmapBundle& bmp_undo_to_sys, const wxBitmapBundle& bmp_undo, bool is_blinking, size_t rect_id = 0);
        wxCoord draw_edit_bmp(wxDC& dc, wxPoint pos, const wxBitmapBundle* bmp_edit);
        bool    launch_browser() const;
        bool    is_separator() const { return og_line.is_separator(); }

        std::vector<wxRect> rects_undo_icon;
        std::vector<wxRect> rects_undo_to_sys_icon;
<<<<<<< HEAD
        std::vector<std::pair<wxRect, wxString>> rects_tooltip;
=======
        std::vector<wxRect> rects_edit_icon;
        wxRect              rect_label;
>>>>>>> 3284959e
    };

    std::vector<CtrlLine> ctrl_lines;

public:
    OG_CustomCtrl(  wxWindow* parent,
                    OptionsGroup* og,
                    const wxPoint& pos = wxDefaultPosition,
                    const wxSize& size = wxDefaultSize,
                    const wxValidator& val = wxDefaultValidator,
                    const wxString& name = wxEmptyString);
    ~OG_CustomCtrl() {}

    void    OnPaint(wxPaintEvent&);
    void    OnMotion(wxMouseEvent& event);
    void    OnLeftDown(wxMouseEvent& event);
    void    OnLeaveWin(wxMouseEvent& event);

    void    init_ctrl_lines();
    bool    update_visibility(ConfigOptionMode mode);
    void    correct_window_position(wxWindow* win, const Line& line, Field* field = nullptr);
    void    correct_widgets_position(wxSizer* widget, const Line& line, Field* field = nullptr);
    void    init_max_win_width();
    void    set_max_win_width(int max_win_width);
    int     get_max_win_width() { return m_max_win_width; }

    void    msw_rescale();
    void    sys_color_changed();

    wxPoint get_pos(const Line& line, Field* field = nullptr);
    int     get_height(const Line& line);

    OptionsGroup*  opt_group;

};

}}

#endif /* slic3r_OG_CustomCtrl_hpp_ */<|MERGE_RESOLUTION|>--- conflicted
+++ resolved
@@ -75,12 +75,8 @@
 
         std::vector<wxRect> rects_undo_icon;
         std::vector<wxRect> rects_undo_to_sys_icon;
-<<<<<<< HEAD
         std::vector<std::pair<wxRect, wxString>> rects_tooltip;
-=======
         std::vector<wxRect> rects_edit_icon;
-        wxRect              rect_label;
->>>>>>> 3284959e
     };
 
     std::vector<CtrlLine> ctrl_lines;
