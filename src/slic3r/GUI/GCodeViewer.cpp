--- conflicted
+++ resolved
@@ -380,6 +380,58 @@
 
 GCodeViewer::GCodeViewer()
 {
+    //load Extrusion colors
+    {
+        this->Extrusion_Role_Colors = {
+            { 0.75f, 0.75f, 0.75f },   // erNone
+            { 1.00f, 0.90f, 0.30f },   // erPerimeter
+            { 1.00f, 0.49f, 0.22f },   // erExternalPerimeter
+            { 0.12f, 0.12f, 1.00f },   // erOverhangPerimeter
+            { 0.69f, 0.19f, 0.16f },   // erInternalInfill
+            { 0.59f, 0.33f, 0.80f },   // erSolidInfill
+            { 0.94f, 0.25f, 0.25f },   // erTopSolidInfill
+            { 1.00f, 0.55f, 0.41f },   // erIroning
+            { 0.30f, 0.50f, 0.73f },   // erBridgeInfill
+            { 0.00f, 1.00f, 0.40f },   // erThinWall
+            { 1.00f, 1.00f, 1.00f },   // erGapFill
+            { 0.00f, 0.53f, 0.43f },   // erSkirt
+            { 0.00f, 1.00f, 0.00f },   // erSupportMaterial
+            { 0.00f, 0.50f, 0.00f },   // erSupportMaterialInterface
+            { 0.70f, 0.89f, 0.67f },   // erWipeTower
+            { 0.70f, 0.70f, 0.70f },   // erMilling
+            { 0.37f, 0.82f, 0.58f },   // erCustom
+            { 0.00f, 0.00f, 0.00f }    // erMixed
+        };
+
+
+        //try to load colors from ui file
+        boost::property_tree::ptree tree_colors;
+        boost::filesystem::path path_colors = boost::filesystem::path(resources_dir()) / "ui_layout" / "colors.ini";
+        try {
+            boost::nowide::ifstream ifs;
+            ifs.imbue(boost::locale::generator()("en_US.UTF-8"));
+            ifs.open(path_colors.string());
+            boost::property_tree::read_ini(ifs, tree_colors);
+
+            for (int i = 0; i < Extrusion_Role_Colors.size(); i++) {
+                std::string color_code = tree_colors.get<std::string>(ExtrusionEntity::role_to_string((ExtrusionRole)i));
+                if (color_code.length() > 5) {
+                    wxColour color;
+                    color.Set((color_code[0] == '#') ? color_code : ("#" + color_code));
+                    Extrusion_Role_Colors[i][0] = color.Red() / 256.f;
+                    Extrusion_Role_Colors[i][1] = color.Green() / 256.f;
+                    Extrusion_Role_Colors[i][2] = color.Blue() / 256.f;
+                }
+            }
+        }
+        catch (const std::ifstream::failure & err) {
+            trace(1, (std::string("The color file cannot be loaded. Reason: ") + err.what(), path_colors.string()).c_str());
+        }
+        catch (const std::runtime_error & err) {
+            trace(1, (std::string("Failed loading the color file. Reason: ") + err.what(), path_colors.string()).c_str());
+        }
+    }
+
     // initializes non OpenGL data of TBuffers
     // OpenGL data are initialized into render().init_gl_data()
     for (size_t i = 0; i < m_buffers.size(); ++i) {
@@ -587,8 +639,9 @@
     m_paths_bounding_box = BoundingBoxf3();
     m_max_bounding_box = BoundingBoxf3();
     m_tool_colors = std::vector<Color>();
-
-    m_extruders_count = 0;    m_filament_colors = std::vector<Color>();
+    m_extruders_count = 0;
+    m_extruders_count = 0;
+    m_filament_colors = std::vector<Color>();
     m_extruder_ids = std::vector<unsigned char>();
     m_extrusions.reset_role_visibility_flags();
     m_extrusions.reset_ranges();
@@ -606,30 +659,17 @@
 void GCodeViewer::render() const
 {
     auto init_gl_data = [this]() {
-<<<<<<< HEAD
-            // initializes opengl data of TBuffers
-            for (size_t i = 0; i < m_buffers.size(); ++i) {
-                TBuffer& buffer = m_buffers[i];
-            switch (buffer_type(i)) {
+        // initializes opengl data of TBuffers
+        for (size_t i = 0; i < m_buffers.size(); ++i) {
+            TBuffer& buffer = const_cast<TBuffer&>(m_buffers[i]);
+            switch (buffer_type(i))
+            {
                 default: { break; }
                 case EMoveType::Tool_change:
                 case EMoveType::Color_change:
                 case EMoveType::Pause_Print:
                 case EMoveType::Custom_GCode:
                 case EMoveType::Retract:
-=======
-        // initializes opengl data of TBuffers
-        for (size_t i = 0; i < m_buffers.size(); ++i) {
-            TBuffer& buffer = const_cast<TBuffer&>(m_buffers[i]);
-            switch (buffer_type(i))
-            {
-            default: { break; }
-            case EMoveType::Tool_change:
-            case EMoveType::Color_change:
-            case EMoveType::Pause_Print:
-            case EMoveType::Custom_GCode:
-            case EMoveType::Retract:
->>>>>>> d17958df
             case EMoveType::Unretract: {
                     buffer.shader = wxGetApp().is_glsl_version_greater_or_equal_to(1, 20) ? "options_120" : "options_110";
                     break;
@@ -646,16 +686,6 @@
                 }
             }
 
-<<<<<<< HEAD
-            // initializes tool marker
-            m_sequential_view.marker.init();
-
-            // initializes point sizes
-            std::array<int, 2> point_sizes;
-            ::glGetIntegerv(GL_ALIASED_POINT_SIZE_RANGE, point_sizes.data());
-            m_detected_point_sizes = { static_cast<float>(point_sizes[0]), static_cast<float>(point_sizes[1]) };
-        m_gl_data_initialized = true;
-=======
         // initializes tool marker
         const_cast<SequentialView*>(&m_sequential_view)->marker.init();
 
@@ -664,7 +694,6 @@
         ::glGetIntegerv(GL_ALIASED_POINT_SIZE_RANGE, point_sizes.data());
         *const_cast<std::array<float, 2>*>(&m_detected_point_sizes) = { static_cast<float>(point_sizes[0]), static_cast<float>(point_sizes[1]) };
         *const_cast<bool*>(&m_gl_data_initialized) = true;
->>>>>>> d17958df
     };
 
 #if ENABLE_GCODE_VIEWER_STATISTICS
@@ -681,16 +710,10 @@
 
     glsafe(::glEnable(GL_DEPTH_TEST));
     render_toolpaths();
-<<<<<<< HEAD
-    if (m_sequential_view.current.last != m_sequential_view.endpoints.last) {
-    m_sequential_view.marker.set_world_position(m_sequential_view.current_position);
-    m_sequential_view.marker.render();
-=======
     SequentialView* sequential_view = const_cast<SequentialView*>(&m_sequential_view);
     if (sequential_view->current.last != sequential_view->endpoints.last) {
         sequential_view->marker.set_world_position(sequential_view->current_position);
         sequential_view->marker.render();
->>>>>>> d17958df
     }
     render_shells();
     render_legend();
@@ -858,11 +881,7 @@
     }
 
     fprintf(fp, "# G-Code Toolpaths Materials\n");
-<<<<<<< HEAD
     fprintf(fp, "# Generated by " SLIC3R_BUILD_ID " " SLIC3R_BASED_ON "\n");
-=======
-    fprintf(fp, "# Generated by %s-%s based on Slic3r\n", SLIC3R_APP_NAME, SLIC3R_VERSION);
->>>>>>> d17958df
 
     unsigned int colors_count = 1;
     for (const Color& color : colors) {
@@ -882,11 +901,7 @@
     }
 
     fprintf(fp, "# G-Code Toolpaths\n");
-<<<<<<< HEAD
     fprintf(fp, "# Generated by " SLIC3R_BUILD_ID " " SLIC3R_BASED_ON "\n");
-=======
-    fprintf(fp, "# Generated by %s-%s based on Slic3r\n", SLIC3R_APP_NAME, SLIC3R_VERSION);
->>>>>>> d17958df
     fprintf(fp, "\nmtllib ./%s\n", mat_filename.filename().string().c_str());
 
 #if ENABLE_SPLITTED_VERTEX_BUFFER
@@ -1221,106 +1236,7 @@
     fclose(fp);
 }
 
-<<<<<<< HEAD
-void GCodeViewer::init()
-{
-    if (m_initialized)
-        return;
-
-    //load Extrusion colors
-    {
-        this->Extrusion_Role_Colors = {
-            { 0.75f, 0.75f, 0.75f },   // erNone
-            { 1.00f, 0.90f, 0.30f },   // erPerimeter
-            { 1.00f, 0.49f, 0.22f },   // erExternalPerimeter
-            { 0.12f, 0.12f, 1.00f },   // erOverhangPerimeter
-            { 0.69f, 0.19f, 0.16f },   // erInternalInfill
-            { 0.59f, 0.33f, 0.80f },   // erSolidInfill
-            { 0.94f, 0.25f, 0.25f },   // erTopSolidInfill
-            { 1.00f, 0.55f, 0.41f },   // erIroning
-            { 0.30f, 0.50f, 0.73f },   // erBridgeInfill
-            { 0.00f, 1.00f, 0.40f },   // erThinWall
-            { 1.00f, 1.00f, 1.00f },   // erGapFill
-            { 0.00f, 0.53f, 0.43f },   // erSkirt
-            { 0.00f, 1.00f, 0.00f },   // erSupportMaterial
-            { 0.00f, 0.50f, 0.00f },   // erSupportMaterialInterface
-            { 0.70f, 0.89f, 0.67f },   // erWipeTower
-            { 0.70f, 0.70f, 0.70f },   // erMilling
-            { 0.37f, 0.82f, 0.58f },   // erCustom
-            { 0.00f, 0.00f, 0.00f }    // erMixed
-        };
-
-
-        //try to load colors from ui file
-        boost::property_tree::ptree tree_colors;
-        boost::filesystem::path path_colors = boost::filesystem::path(resources_dir()) / "ui_layout" / "colors.ini";
-        try {
-            boost::nowide::ifstream ifs;
-            ifs.imbue(boost::locale::generator()("en_US.UTF-8"));
-            ifs.open(path_colors.string());
-            boost::property_tree::read_ini(ifs, tree_colors);
-
-            for (int i = 0; i < Extrusion_Role_Colors.size(); i++) {
-                std::string color_code = tree_colors.get<std::string>(ExtrusionEntity::role_to_string((ExtrusionRole)i));
-                if (color_code.length() > 5) {
-                    wxColour color;
-                    color.Set((color_code[0] == '#') ? color_code : ("#" + color_code));
-                    Extrusion_Role_Colors[i][0] = color.Red() / 256.f;
-                    Extrusion_Role_Colors[i][1] = color.Green() / 256.f;
-                    Extrusion_Role_Colors[i][2] = color.Blue() / 256.f;
-                }
-            }
-        }
-        catch (const std::ifstream::failure & err) {
-            trace(1, (std::string("The color file cannot be loaded. Reason: ") + err.what(), path_colors.string()).c_str());
-        }
-        catch (const std::runtime_error & err) {
-            trace(1, (std::string("Failed loading the color file. Reason: ") + err.what(), path_colors.string()).c_str());
-        }
-    }
-
-    // initializes non opengl data of TBuffers
-    for (size_t i = 0; i < m_buffers.size(); ++i) {
-        TBuffer& buffer = m_buffers[i];
-        switch (buffer_type(i))
-        {
-        default: { break; }
-        case EMoveType::Tool_change:
-        case EMoveType::Color_change:
-        case EMoveType::Pause_Print:
-        case EMoveType::Custom_GCode:
-        case EMoveType::Retract:
-        case EMoveType::Unretract:
-        {
-            buffer.render_primitive_type = TBuffer::ERenderPrimitiveType::Point;
-            buffer.vertices.format = VBuffer::EFormat::Position;
-            break;
-        }
-        case EMoveType::Wipe:
-        case EMoveType::Extrude:
-        {
-            buffer.render_primitive_type = TBuffer::ERenderPrimitiveType::Triangle;
-            buffer.vertices.format = VBuffer::EFormat::PositionNormal3;
-            break;
-        }
-        case EMoveType::Travel:
-        {
-            buffer.render_primitive_type = TBuffer::ERenderPrimitiveType::Line;
-            buffer.vertices.format = VBuffer::EFormat::PositionNormal1;
-            break;
-        }
-        }
-    }
-
-    set_toolpath_move_type_visible(EMoveType::Extrude, true);
-//    m_sequential_view.skip_invisible_moves = true;
-
-    m_initialized = true;
-}
-
-=======
 #if ENABLE_SPLITTED_VERTEX_BUFFER
->>>>>>> d17958df
 void GCodeViewer::load_toolpaths(const GCodeProcessor::Result& gcode_result)
 {
     // max index buffer size, in bytes
@@ -1883,20 +1799,10 @@
         }
     }
 
-<<<<<<< HEAD
-        EMoveType type = buffer_type(id);
-        if (type == EMoveType::Pause_Print || type == EMoveType::Custom_GCode) {
-            const float* const last_z = options_zs.empty() ? nullptr : &options_zs.back();
-            float z = static_cast<double>(curr.position[2]);
-            if (last_z == nullptr || z < *last_z - EPSILON || *last_z + EPSILON < z)
-                options_zs.emplace_back(curr.position[2]);
-    }
-=======
     for (MultiVertexBuffer& v_multibuffer : vertices) {
         for (VertexBuffer& v_buffer : v_multibuffer) {
             v_buffer.shrink_to_fit();
         }
->>>>>>> d17958df
     }
 
     // move the wipe toolpaths half height up to render them on proper position
@@ -2135,20 +2041,16 @@
             else
                 m_layers.get_endpoints().back().last = i;
             // extruder ids
-        m_extruder_ids.emplace_back(move.extruder_id);
+            m_extruder_ids.emplace_back(move.extruder_id);
             // roles
-        if (i > 0)
-            m_roles.emplace_back(move.extrusion_role);
-    }
+            if (i > 0)
+                m_roles.emplace_back(move.extrusion_role);
+        }
         else if (move.type == EMoveType::Travel) {
             if (i - last_travel_s_id > 1 && !m_layers.empty())
                 m_layers.get_endpoints().back().last = i;
 
             last_travel_s_id = i;
-<<<<<<< HEAD
-    }
-    }
-=======
         }
     }
 
@@ -2616,7 +2518,7 @@
             const float* const last_z = options_zs.empty() ? nullptr : &options_zs.back();
             if (last_z == nullptr || curr.position[2] < *last_z - EPSILON || *last_z + EPSILON < curr.position[2])
                 options_zs.emplace_back(curr.position[2]);
-        }
+    }
     }
 
     // move the wipe toolpaths half height up to render them on proper position
@@ -2797,17 +2699,17 @@
             else
                 m_layers.get_endpoints().back().last = i;
             // extruder ids
-            m_extruder_ids.emplace_back(move.extruder_id);
+        m_extruder_ids.emplace_back(move.extruder_id);
             // roles
-            if (i > 0)
-                m_roles.emplace_back(move.extrusion_role);
-        }
+        if (i > 0)
+            m_roles.emplace_back(move.extrusion_role);
+    }
         else if (move.type == EMoveType::Travel) {
             if (i - last_travel_s_id > 1 && !m_layers.empty())
                 m_layers.get_endpoints().back().last = i;
 
             last_travel_s_id = i;
-        }
+    }
     }
 
     // set layers z range
@@ -2919,8 +2821,13 @@
         case EViewType::Width:          { color = m_extrusions.ranges.width.get_color_at(path.width); break; }
         case EViewType::Feedrate:       { color = m_extrusions.ranges.feedrate.get_color_at(path.feedrate); break; }
         case EViewType::FanSpeed:       { color = m_extrusions.ranges.fan_speed.get_color_at(path.fan_speed); break; }
+        case EViewType::LayerTime:      { color = m_extrusions.ranges.layer_duration.get_color_at(path.layer_time); break; }
+        case EViewType::LayerTimeLog:   { color = m_extrusions.ranges.layer_duration.get_color_at(path.layer_time, true); break; }
+        case EViewType::Chronology:     { color = m_extrusions.ranges.elapsed_time.get_color_at(path.elapsed_time); break; }
         case EViewType::VolumetricRate: { color = m_extrusions.ranges.volumetric_rate.get_color_at(path.volumetric_rate); break; }
         case EViewType::Tool:           { color = m_tool_colors[path.extruder_id]; break; }
+        case EViewType::Filament:       { color = m_filament_colors[path.extruder_id]; break; }
+        case EViewType::ExtruderTemp:   { color = m_extrusions.ranges.extruder_temp.get_color_at(path.extruder_temp); break; }
         case EViewType::ColorPrint:     {
             if (path.cp_color_id >= static_cast<unsigned char>(m_tool_colors.size())) {
                 color = { 0.5f, 0.5f, 0.5f };
@@ -3182,7 +3089,6 @@
             break;
         }
         }
->>>>>>> d17958df
 
 #if ENABLE_REDUCED_TOOLPATHS_SEGMENT_CAPS
         if (size_in_indices == 0)
@@ -3379,13 +3285,8 @@
         case EViewType::Width:          { color = m_extrusions.ranges.width.get_color_at(path.width); break; }
         case EViewType::Feedrate:       { color = m_extrusions.ranges.feedrate.get_color_at(path.feedrate); break; }
         case EViewType::FanSpeed:       { color = m_extrusions.ranges.fan_speed.get_color_at(path.fan_speed); break; }
-        case EViewType::LayerTime:      { color = m_extrusions.ranges.layer_duration.get_color_at(path.layer_time); break; }
-        case EViewType::LayerTimeLog:   { color = m_extrusions.ranges.layer_duration.get_color_at(path.layer_time, true); break; }
-        case EViewType::Chronology:     { color = m_extrusions.ranges.elapsed_time.get_color_at(path.elapsed_time); break; }
         case EViewType::VolumetricRate: { color = m_extrusions.ranges.volumetric_rate.get_color_at(path.volumetric_rate); break; }
         case EViewType::Tool:           { color = m_tool_colors[path.extruder_id]; break; }
-        case EViewType::Filament:       { color = m_filament_colors[path.extruder_id]; break; }
-        case EViewType::ExtruderTemp:   { color = m_extrusions.ranges.extruder_temp.get_color_at(path.extruder_temp); break; }
         case EViewType::ColorPrint:     {
             if (path.cp_color_id >= static_cast<unsigned char>(m_tool_colors.size())) {
                 color = { 0.5f, 0.5f, 0.5f };
