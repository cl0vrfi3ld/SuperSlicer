#include "libslic3r/libslic3r.h"
#include "GCodeViewer.hpp"

#include "libslic3r/Print.hpp"
#include "libslic3r/Geometry.hpp"
#include "libslic3r/Model.hpp"
#include "libslic3r/Utils.hpp"
#include "GUI_App.hpp"
#include "MainFrame.hpp"
#include "Plater.hpp"
#include "libslic3r/PresetBundle.hpp"
#include "Camera.hpp"
#include "I18N.hpp"
#include "GUI_Utils.hpp"
#include "GUI.hpp"
#include "DoubleSlider.hpp"
#include "GLCanvas3D.hpp"
#include "GLToolbar.hpp"
#include "GUI_Preview.hpp"
#include <imgui/imgui_internal.h>

#include <GL/glew.h>
#include <boost/locale/generator.hpp>
#include <boost/log/trivial.hpp>
#include <boost/nowide/cstdio.hpp>
#include <boost/nowide/fstream.hpp>
#include <boost/property_tree/ptree.hpp>
#include <boost/property_tree/ini_parser.hpp>
#include <wx/progdlg.h>
#include <wx/numformatter.h>

#include <array>
#include <algorithm>
#include <chrono>

namespace Slic3r {
namespace GUI {

static unsigned char buffer_id(EMoveType type) {
    return static_cast<unsigned char>(type) - static_cast<unsigned char>(EMoveType::Retract);
}

static EMoveType buffer_type(unsigned char id) {
    return static_cast<EMoveType>(static_cast<unsigned char>(EMoveType::Retract) + id);
}

static std::array<float, 3> decode_color(const std::string& color) {
    static const float INV_255 = 1.0f / 255.0f;

    std::array<float, 3> ret = { 0.0f, 0.0f, 0.0f };
    const char* c = color.data() + 1;
    if (color.size() == 7 && color.front() == '#') {
        for (size_t j = 0; j < 3; ++j) {
            int digit1 = hex_digit_to_int(*c++);
            int digit2 = hex_digit_to_int(*c++);
            if (digit1 == -1 || digit2 == -1)
                break;

            ret[j] = float(digit1 * 16 + digit2) * INV_255;
        }
    }
    return ret;
}

static std::vector<std::array<float, 3>> decode_colors(const std::vector<std::string>& colors) {
    std::vector<std::array<float, 3>> output(colors.size(), { 0.0f, 0.0f, 0.0f });
    for (size_t i = 0; i < colors.size(); ++i) {
        output[i] = decode_color(colors[i]);
    }
    return output;
}

static float round_to_nearest(float value, unsigned int decimals)
{
    float res = 0.0f;
    if (decimals == 0)
        res = std::round(value);
    else {
        char buf[64];
        sprintf(buf, "%.*g", decimals, value);
        res = std::stof(buf);
    }
    return res;
}

void GCodeViewer::VBuffer::reset()
{
    // release gpu memory
    if (id > 0) {
        glsafe(::glDeleteBuffers(1, &id));
        id = 0;
    }

    count = 0;
}

void GCodeViewer::IBuffer::reset()
{
    // release gpu memory
    if (id > 0) {
        glsafe(::glDeleteBuffers(1, &id));
        id = 0;
    }

    count = 0;
}

bool GCodeViewer::Path::matches(const GCodeProcessor::MoveVertex& move) const
{
    switch (move.type)
    {
    case EMoveType::Tool_change:
    case EMoveType::Color_change:
    case EMoveType::Pause_Print:
    case EMoveType::Custom_GCode:
    case EMoveType::Retract:
    case EMoveType::Unretract:
    case EMoveType::Extrude: {
        // use rounding to reduce the number of generated paths
        return type == move.type && move.position[2] <= first.position[2] && role == move.extrusion_role && height == round_to_nearest(move.height, 2) &&
            width == round_to_nearest(move.width, 2) && feedrate == move.feedrate && fan_speed == move.fan_speed &&
            volumetric_rate == round_to_nearest(move.volumetric_rate(), 2) && extruder_id == move.extruder_id &&
            cp_color_id == move.cp_color_id && extruder_temp == move.temperature;
    }
    case EMoveType::Travel: {
        return type == move.type && feedrate == move.feedrate && extruder_id == move.extruder_id && cp_color_id == move.cp_color_id;
    }
    default: { return false; }
    }
}

void GCodeViewer::TBuffer::reset()
{
    // release gpu memory
    vertices.reset();
    for (IBuffer& buffer : indices) {
        buffer.reset();
    }

    // release cpu memory
    indices = std::vector<IBuffer>();
    paths = std::vector<Path>();
    render_paths = std::vector<RenderPath>();
}

void GCodeViewer::TBuffer::add_path(const GCodeProcessor::MoveVertex& move, unsigned int b_id, size_t i_id, size_t s_id)
{
    Path::Endpoint endpoint = { b_id, i_id, s_id, move.position };
    // use rounding to reduce the number of generated paths
    paths.push_back({ move.type, move.extrusion_role, endpoint, endpoint, move.delta_extruder,
        round_to_nearest(move.height, 2), round_to_nearest(move.width, 2), move.feedrate, move.fan_speed,
        round_to_nearest(move.volumetric_rate(), 2), move.extruder_id, move.cp_color_id, move.layer_duration, move.time, move.temperature });
} 

float GCodeViewer::Extrusions::Range::step_size(bool log) const
{
    if (log)
    {
        float min_range = min;
        if (min_range == 0)
            min_range = 0.001f;
        return (std::log(max / min_range) / (static_cast<float>(Range_Colors.size()) - 1.0f));
    } else
        return (max - min) / (static_cast<float>(Range_Colors.size()) - 1.0f);
}

GCodeViewer::Color GCodeViewer::Extrusions::Range::get_color_at(float value, bool log) const
{
    // Input value scaled to the colors range
    const float step = step_size(log);
    float global_t;
    if (log)
    {
        float min_range = min;
        if (min_range == 0)
            min_range = 0.001f;
        global_t = (step != 0.0f) ? std::max(0.0f, std::log(value / min_range)) / step : 0.0f; // lower limit of 0.0f
    } else
        global_t = (step != 0.0f) ? std::max(0.0f, value - min) / step : 0.0f; // lower limit of 0.0f

    const size_t color_max_idx = Range_Colors.size() - 1;

    // Compute the two colors just below (low) and above (high) the input value
    const size_t color_low_idx = std::clamp<size_t>(static_cast<size_t>(global_t), 0, color_max_idx);
    const size_t color_high_idx = std::clamp<size_t>(color_low_idx + 1, 0, color_max_idx);

    // Compute how far the value is between the low and high colors so that they can be interpolated
    const float local_t = std::clamp(global_t - static_cast<float>(color_low_idx), 0.0f, 1.0f);

    // Interpolate between the low and high colors to find exactly which color the input value should get
    Color ret;
    for (unsigned int i = 0; i < 3; ++i) {
        ret[i] = lerp(Range_Colors[color_low_idx][i], Range_Colors[color_high_idx][i], local_t);
    }
    return ret;
}

void GCodeViewer::SequentialView::Marker::init()
{
    m_model.init_from(stilized_arrow(16, 2.0f, 4.0f, 1.0f, 8.0f));
}

void GCodeViewer::SequentialView::Marker::set_world_position(const Vec3f& position)
{    
    m_world_position = position;
    m_world_transform = (Geometry::assemble_transform((position + m_z_offset * Vec3f::UnitZ()).cast<double>()) * Geometry::assemble_transform(m_model.get_bounding_box().size()[2] * Vec3d::UnitZ(), { M_PI, 0.0, 0.0 })).cast<float>();
}

void GCodeViewer::SequentialView::Marker::render() const
{
    if (!m_visible)
        return;

    GLShaderProgram* shader = wxGetApp().get_shader("gouraud_light");
    if (shader == nullptr)
        return;

    glsafe(::glEnable(GL_BLEND));
    glsafe(::glBlendFunc(GL_SRC_ALPHA, GL_ONE_MINUS_SRC_ALPHA));

    shader->start_using();
    shader->set_uniform("uniform_color", m_color);

    glsafe(::glPushMatrix());
    glsafe(::glMultMatrixf(m_world_transform.data()));

    m_model.render();

    glsafe(::glPopMatrix());

    shader->stop_using();

    glsafe(::glDisable(GL_BLEND));

    static float last_window_width = 0.0f;
    static size_t last_text_length = 0;

    ImGuiWrapper& imgui = *wxGetApp().imgui();
    Size cnv_size = wxGetApp().plater()->get_current_canvas3D()->get_canvas_size();
    imgui.set_next_window_pos(0.5f * static_cast<float>(cnv_size.get_width()), static_cast<float>(cnv_size.get_height()), ImGuiCond_Always, 0.5f, 1.0f);
    ImGui::PushStyleVar(ImGuiStyleVar_WindowRounding, 0.0f);
    ImGui::SetNextWindowBgAlpha(0.25f);
    imgui.begin(std::string("ToolPosition"), ImGuiWindowFlags_AlwaysAutoResize | ImGuiWindowFlags_NoDecoration | ImGuiWindowFlags_NoMove);
    imgui.text_colored(ImGuiWrapper::COL_BLUE_LIGHT, _u8L("Tool position") + ":");
    ImGui::SameLine();
    char buf[1024];
    sprintf(buf, "X: %.2f, Y: %.2f, Z: %.2f", m_world_position(0), m_world_position(1), m_world_position(2));
    imgui.text(std::string(buf));

    // force extra frame to automatically update window size
    float width = ImGui::GetWindowWidth();
    size_t length = strlen(buf);
    if (width != last_window_width || length != last_text_length) {
        last_window_width = width;
        last_text_length = length;
        wxGetApp().plater()->get_current_canvas3D()->set_as_dirty();
        wxGetApp().plater()->get_current_canvas3D()->request_extra_frame();
    }

    imgui.end();
    ImGui::PopStyleVar();
}

const std::vector<GCodeViewer::Color> GCodeViewer::Options_Colors {{
    { 0.803f, 0.135f, 0.839f },   // Retractions
    { 0.287f, 0.679f, 0.810f },   // Unretractions
    { 0.758f, 0.744f, 0.389f },   // ToolChanges
    { 0.856f, 0.582f, 0.546f },   // ColorChanges
    { 0.322f, 0.942f, 0.512f },   // PausePrints
    { 0.886f, 0.825f, 0.262f }    // CustomGCodes
}};

const std::vector<GCodeViewer::Color> GCodeViewer::Travel_Colors {{
    { 0.219f, 0.282f, 0.609f }, // Move
    { 0.112f, 0.422f, 0.103f }, // Extrude
    { 0.505f, 0.064f, 0.028f }  // Retract
}};

#if ENABLE_SHOW_WIPE_MOVES
const GCodeViewer::Color GCodeViewer::Wipe_Color = { 1.0f, 1.0f, 0.0f };
#endif // ENABLE_SHOW_WIPE_MOVES

const std::vector<GCodeViewer::Color> GCodeViewer::Range_Colors {{
    { 0.043f, 0.173f, 0.478f }, // bluish
    { 0.075f, 0.349f, 0.522f },
    { 0.110f, 0.533f, 0.569f },
    { 0.016f, 0.839f, 0.059f },
    { 0.667f, 0.949f, 0.000f },
    { 0.988f, 0.975f, 0.012f },
    { 0.961f, 0.808f, 0.039f },
    { 0.890f, 0.533f, 0.125f },
    { 0.820f, 0.408f, 0.188f },
    { 0.761f, 0.322f, 0.235f },
    { 0.581f, 0.149f, 0.087f }  // reddish
}};

void GCodeViewer::load(const GCodeProcessor::Result& gcode_result, const Print& print, bool initialized)
{
    init();

    // avoid processing if called with the same gcode_result
    if (m_last_result_id == gcode_result.id)
        return;

    m_last_result_id = gcode_result.id;

    // release gpu memory, if used
    reset();

    load_toolpaths(gcode_result);
    if (m_layers.empty())
        return;

    m_settings_ids = gcode_result.settings_ids;

    if (wxGetApp().is_editor())
        load_shells(print, initialized);
    else {
        Pointfs bed_shape;
        std::string texture;
        std::string model;

        if (!gcode_result.bed_shape.empty()) {
            // bed shape detected in the gcode
            bed_shape = gcode_result.bed_shape;
            auto bundle = wxGetApp().preset_bundle;
            if (bundle != nullptr && !m_settings_ids.printer.empty()) {
                const Preset* preset = bundle->printers.find_preset(m_settings_ids.printer);
                if (preset != nullptr) {
                    model = PresetUtils::system_printer_bed_model(*preset);
                    texture = PresetUtils::system_printer_bed_texture(*preset);
                }
            }
        }
        else {
            // adjust printbed size in dependence of toolpaths bbox
            const double margin = 10.0;
            Vec2d min(m_paths_bounding_box.min(0) - margin, m_paths_bounding_box.min(1) - margin);
            Vec2d max(m_paths_bounding_box.max(0) + margin, m_paths_bounding_box.max(1) + margin);

            Vec2d size = max - min;
            bed_shape = {
                { min(0), min(1) },
                { max(0), min(1) },
                { max(0), min(1) + 0.442265 * size[1]},
                { max(0) - 10.0, min(1) + 0.4711325 * size[1]},
                { max(0) + 10.0, min(1) + 0.5288675 * size[1]},
                { max(0), min(1) + 0.557735 * size[1]},
                { max(0), max(1) },
                { min(0) + 0.557735 * size[0], max(1)},
                { min(0) + 0.5288675 * size[0], max(1) - 10.0},
                { min(0) + 0.4711325 * size[0], max(1) + 10.0},
                { min(0) + 0.442265 * size[0], max(1)},
                { min(0), max(1) } };
        }

        wxGetApp().plater()->set_bed_shape(bed_shape, texture, model, gcode_result.bed_shape.empty());
    }

    m_time_statistics = gcode_result.time_statistics;
}

void GCodeViewer::refresh(const GCodeProcessor::Result& gcode_result, const std::vector<std::string>& str_tool_colors)
{
#if ENABLE_GCODE_VIEWER_STATISTICS
    auto start_time = std::chrono::high_resolution_clock::now();
#endif // ENABLE_GCODE_VIEWER_STATISTICS

    if (m_moves_count == 0)
        return;

    wxBusyCursor busy;

    if (m_view_type == EViewType::Tool && !gcode_result.extruder_colors.empty())
        // update tool colors from config stored in the gcode
        m_tool_colors = decode_colors(gcode_result.extruder_colors);
    else
        // update tool colors
        m_tool_colors = decode_colors(str_tool_colors);

<<<<<<< HEAD
    if (m_view_type == EViewType::Filament && !gcode_result.filament_colors.empty())
        // update tool colors from config stored in the gcode
        m_filament_colors = decode_colors(gcode_result.filament_colors);
    else
        // update tool colors
        m_filament_colors = decode_colors(str_tool_colors);
=======
    // ensure at least one (default) color is defined
    if (m_tool_colors.empty())
        m_tool_colors.push_back(decode_color("#FF8000"));
>>>>>>> 30d7ef2c

    // update ranges for coloring / legend
    m_extrusions.reset_ranges();
    for (size_t i = 0; i < m_moves_count; ++i) {
        // skip first vertex
        if (i == 0)
            continue;

        const GCodeProcessor::MoveVertex& curr = gcode_result.moves[i];

        switch (curr.type)
        {
        case EMoveType::Extrude:
        {
            m_extrusions.ranges.height.update_from(round_to_nearest(curr.height, 2));
            m_extrusions.ranges.width.update_from(round_to_nearest(curr.width, 2));
            m_extrusions.ranges.fan_speed.update_from(curr.fan_speed);
            if(curr.layer_duration > 0.f)
                m_extrusions.ranges.layer_duration.update_from(curr.layer_duration);
            m_extrusions.ranges.elapsed_time.update_from(curr.time);
            m_extrusions.ranges.volumetric_rate.update_from(round_to_nearest(curr.volumetric_rate(), 2));
            m_extrusions.ranges.extruder_temp.update_from(curr.temperature);
            [[fallthrough]];
        }
        case EMoveType::Travel:
        {
            if (m_buffers[buffer_id(curr.type)].visible)
                m_extrusions.ranges.feedrate.update_from(curr.feedrate);

            break;
        }
        default: { break; }
        }
    }

#if ENABLE_GCODE_VIEWER_STATISTICS
    m_statistics.refresh_time = std::chrono::duration_cast<std::chrono::milliseconds>(std::chrono::high_resolution_clock::now() - start_time).count();
#endif // ENABLE_GCODE_VIEWER_STATISTICS

    // update buffers' render paths
    refresh_render_paths(false, false);

    log_memory_used("Refreshed G-code extrusion paths, ");
}

void GCodeViewer::reset()
{
    m_initialized = false;
    m_gl_data_initialized = false;

    m_moves_count = 0;
    for (TBuffer& buffer : m_buffers) {
        buffer.reset();
    }

    m_paths_bounding_box = BoundingBoxf3();
    m_max_bounding_box = BoundingBoxf3();
    m_tool_colors = std::vector<Color>();

    m_extruders_count = 0;    m_filament_colors = std::vector<Color>();
    m_extruder_ids = std::vector<unsigned char>();
    m_extrusions.reset_role_visibility_flags();
    m_extrusions.reset_ranges();
    m_shells.volumes.clear();
    m_layers.reset();
    m_layers_z_range = { 0, 0 };
    m_roles = std::vector<ExtrusionRole>();
    m_time_statistics.reset();
    m_time_estimate_mode = PrintEstimatedTimeStatistics::ETimeMode::Normal;

#if ENABLE_GCODE_VIEWER_STATISTICS
    m_statistics.reset_all();
#endif // ENABLE_GCODE_VIEWER_STATISTICS
}

void GCodeViewer::render() const
{
    auto init_gl_data = [this]() {
            // initializes opengl data of TBuffers
            for (size_t i = 0; i < m_buffers.size(); ++i) {
                TBuffer& buffer = m_buffers[i];
            switch (buffer_type(i)) {
                default: { break; }
                case EMoveType::Tool_change:
                case EMoveType::Color_change:
                case EMoveType::Pause_Print:
                case EMoveType::Custom_GCode:
                case EMoveType::Retract:
            case EMoveType::Unretract: {
<<<<<<< HEAD
                    buffer.shader = wxGetApp().is_glsl_version_greater_or_equal_to(1, 20) ? "options_120" : "options_110";
                    break;
                }
=======
                buffer.shader = wxGetApp().is_glsl_version_greater_or_equal_to(1, 20) ? "options_120" : "options_110";
                break;
            }
#if ENABLE_SHOW_WIPE_MOVES
            case EMoveType::Wipe:
#endif // ENABLE_SHOW_WIPE_MOVES
>>>>>>> 30d7ef2c
            case EMoveType::Extrude: {
                    buffer.shader = "gouraud_light";
                    break;
                }
            case EMoveType::Travel: {
                    buffer.shader = "toolpaths_lines";
                    break;
                }
                }
            }

            // initializes tool marker
            m_sequential_view.marker.init();

            // initializes point sizes
            std::array<int, 2> point_sizes;
            ::glGetIntegerv(GL_ALIASED_POINT_SIZE_RANGE, point_sizes.data());
            m_detected_point_sizes = { static_cast<float>(point_sizes[0]), static_cast<float>(point_sizes[1]) };
        m_gl_data_initialized = true;
    };

#if ENABLE_GCODE_VIEWER_STATISTICS
    m_statistics.reset_opengl();
#endif // ENABLE_GCODE_VIEWER_STATISTICS

    // OpenGL data must be initialized after the glContext has been created.
    // This is ensured when this method is called by GLCanvas3D::_render_gcode().
    if (!m_gl_data_initialized)
    init_gl_data();

    if (m_roles.empty())
        return;

    glsafe(::glEnable(GL_DEPTH_TEST));
    render_toolpaths();
    if (m_sequential_view.current.last != m_sequential_view.endpoints.last) {
    m_sequential_view.marker.set_world_position(m_sequential_view.current_position);
    m_sequential_view.marker.render();
    }
    render_shells();
    render_legend();
#if ENABLE_GCODE_VIEWER_STATISTICS
    render_statistics();
#endif // ENABLE_GCODE_VIEWER_STATISTICS
}

void GCodeViewer::update_sequential_view_current(unsigned int first, unsigned int last)
{
    auto is_visible = [this](unsigned int id) {
        for (const TBuffer& buffer : m_buffers) {
            if (buffer.visible) {
                for (const Path& path : buffer.paths) {
                    if (path.first.s_id <= id && id <= path.last.s_id)
                        return true;
                }
            }
        }
        return false;
    };

    int first_diff = static_cast<int>(first) - static_cast<int>(m_sequential_view.last_current.first);
    int last_diff = static_cast<int>(last) - static_cast<int>(m_sequential_view.last_current.last);

    unsigned int new_first = first;
    unsigned int new_last = last;

    if (m_sequential_view.skip_invisible_moves) {
        while (!is_visible(new_first)) {
            if (first_diff > 0)
                ++new_first;
            else
                --new_first;
        }

        while (!is_visible(new_last)) {
            if (last_diff > 0)
                ++new_last;
            else
                --new_last;
        }
    }

    m_sequential_view.current.first = new_first;
    m_sequential_view.current.last = new_last;
    m_sequential_view.last_current = m_sequential_view.current;

    refresh_render_paths(true, true);

    if (new_first != first || new_last != last)
        wxGetApp().plater()->update_preview_moves_slider();
}

bool GCodeViewer::is_toolpath_move_type_visible(EMoveType type) const
{
    size_t id = static_cast<size_t>(buffer_id(type));
    return (id < m_buffers.size()) ? m_buffers[id].visible : false;
}

void GCodeViewer::set_toolpath_move_type_visible(EMoveType type, bool visible)
{
    size_t id = static_cast<size_t>(buffer_id(type));
    if (id < m_buffers.size())
        m_buffers[id].visible = visible;
}

unsigned int GCodeViewer::get_options_visibility_flags() const
{
    auto set_flag = [](unsigned int flags, unsigned int flag, bool active) {
        return active ? (flags | (1 << flag)) : flags;
    };

    unsigned int flags = 0;
    flags = set_flag(flags, static_cast<unsigned int>(Preview::OptionType::Travel), is_toolpath_move_type_visible(EMoveType::Travel));
#if ENABLE_SHOW_WIPE_MOVES
    flags = set_flag(flags, static_cast<unsigned int>(Preview::OptionType::Wipe), is_toolpath_move_type_visible(EMoveType::Wipe));
#endif // ENABLE_SHOW_WIPE_MOVES
    flags = set_flag(flags, static_cast<unsigned int>(Preview::OptionType::Retractions), is_toolpath_move_type_visible(EMoveType::Retract));
    flags = set_flag(flags, static_cast<unsigned int>(Preview::OptionType::Unretractions), is_toolpath_move_type_visible(EMoveType::Unretract));
    flags = set_flag(flags, static_cast<unsigned int>(Preview::OptionType::ToolChanges), is_toolpath_move_type_visible(EMoveType::Tool_change));
    flags = set_flag(flags, static_cast<unsigned int>(Preview::OptionType::ColorChanges), is_toolpath_move_type_visible(EMoveType::Color_change));
    flags = set_flag(flags, static_cast<unsigned int>(Preview::OptionType::PausePrints), is_toolpath_move_type_visible(EMoveType::Pause_Print));
    flags = set_flag(flags, static_cast<unsigned int>(Preview::OptionType::CustomGCodes), is_toolpath_move_type_visible(EMoveType::Custom_GCode));
    flags = set_flag(flags, static_cast<unsigned int>(Preview::OptionType::Shells), m_shells.visible);
    flags = set_flag(flags, static_cast<unsigned int>(Preview::OptionType::ToolMarker), m_sequential_view.marker.is_visible());
    flags = set_flag(flags, static_cast<unsigned int>(Preview::OptionType::Legend), is_legend_enabled());
    return flags;
}

void GCodeViewer::set_options_visibility_from_flags(unsigned int flags)
{
    auto is_flag_set = [flags](unsigned int flag) {
        return (flags & (1 << flag)) != 0;
    };

    set_toolpath_move_type_visible(EMoveType::Travel, is_flag_set(static_cast<unsigned int>(Preview::OptionType::Travel)));
#if ENABLE_SHOW_WIPE_MOVES
    set_toolpath_move_type_visible(EMoveType::Wipe, is_flag_set(static_cast<unsigned int>(Preview::OptionType::Wipe)));
#endif // ENABLE_SHOW_WIPE_MOVES
    set_toolpath_move_type_visible(EMoveType::Retract, is_flag_set(static_cast<unsigned int>(Preview::OptionType::Retractions)));
    set_toolpath_move_type_visible(EMoveType::Unretract, is_flag_set(static_cast<unsigned int>(Preview::OptionType::Unretractions)));
    set_toolpath_move_type_visible(EMoveType::Tool_change, is_flag_set(static_cast<unsigned int>(Preview::OptionType::ToolChanges)));
    set_toolpath_move_type_visible(EMoveType::Color_change, is_flag_set(static_cast<unsigned int>(Preview::OptionType::ColorChanges)));
    set_toolpath_move_type_visible(EMoveType::Pause_Print, is_flag_set(static_cast<unsigned int>(Preview::OptionType::PausePrints)));
    set_toolpath_move_type_visible(EMoveType::Custom_GCode, is_flag_set(static_cast<unsigned int>(Preview::OptionType::CustomGCodes)));
    m_shells.visible = is_flag_set(static_cast<unsigned int>(Preview::OptionType::Shells));
    m_sequential_view.marker.set_visible(is_flag_set(static_cast<unsigned int>(Preview::OptionType::ToolMarker)));
    enable_legend(is_flag_set(static_cast<unsigned int>(Preview::OptionType::Legend)));
}

void GCodeViewer::set_layers_z_range(const std::array<unsigned int, 2>& layers_z_range)
{
    bool keep_sequential_current_first = layers_z_range[0] >= m_layers_z_range[0];
    bool keep_sequential_current_last = layers_z_range[1] <= m_layers_z_range[1];
    m_layers_z_range = layers_z_range;
    refresh_render_paths(keep_sequential_current_first, keep_sequential_current_last);
    wxGetApp().plater()->update_preview_moves_slider();
}

void GCodeViewer::export_toolpaths_to_obj(const char* filename) const
{
    if (filename == nullptr)
        return;

    if (!has_data())
        return;

    wxBusyCursor busy;

    // the data needed is contained into the Extrude TBuffer
    const TBuffer& buffer = m_buffers[buffer_id(EMoveType::Extrude)];
    if (!buffer.has_data())
        return;

    // collect color information to generate materials
    std::vector<Color> colors;
    for (const RenderPath& path : buffer.render_paths) {
        colors.push_back(path.color);
    }

    // save materials file
    boost::filesystem::path mat_filename(filename);
    mat_filename.replace_extension("mtl");
    FILE* fp = boost::nowide::fopen(mat_filename.string().c_str(), "w");
    if (fp == nullptr) {
        BOOST_LOG_TRIVIAL(error) << "GCodeViewer::export_toolpaths_to_obj: Couldn't open " << mat_filename.string().c_str() << " for writing";
        return;
    }

    fprintf(fp, "# G-Code Toolpaths Materials\n");
    fprintf(fp, "# Generated by %s based on Slic3r\n", SLIC3R_BUILD_ID);

    unsigned int colors_count = 1;
    for (const Color& color : colors) {
        fprintf(fp, "\nnewmtl material_%d\n", colors_count++);
        fprintf(fp, "Ka 1 1 1\n");
        fprintf(fp, "Kd %f %f %f\n", color[0], color[1], color[2]);
        fprintf(fp, "Ks 0 0 0\n");
    }

    fclose(fp);

    // save geometry file
    fp = boost::nowide::fopen(filename, "w");
    if (fp == nullptr) {
        BOOST_LOG_TRIVIAL(error) << "GCodeViewer::export_toolpaths_to_obj: Couldn't open " << filename << " for writing";
        return;
    }

    fprintf(fp, "# G-Code Toolpaths\n");
    fprintf(fp, "# Generated by %s based on Slic3r\n", SLIC3R_BUILD_ID);
    fprintf(fp, "\nmtllib ./%s\n", mat_filename.filename().string().c_str());

    // get vertices data from vertex buffer on gpu
    size_t floats_per_vertex = buffer.vertices.vertex_size_floats();
    std::vector<float> vertices = std::vector<float>(buffer.vertices.count * floats_per_vertex);
    glsafe(::glBindBuffer(GL_ARRAY_BUFFER, buffer.vertices.id));
    glsafe(::glGetBufferSubData(GL_ARRAY_BUFFER, 0, buffer.vertices.data_size_bytes(), vertices.data()));
    glsafe(::glBindBuffer(GL_ARRAY_BUFFER, 0));

    // get indices data from index buffer on gpu
    MultiIndexBuffer indices;
    for (size_t i = 0; i < buffer.indices.size(); ++i) {
        indices.push_back(IndexBuffer(buffer.indices[i].count));
        glsafe(::glBindBuffer(GL_ELEMENT_ARRAY_BUFFER, buffer.indices[i].id));
        glsafe(::glGetBufferSubData(GL_ELEMENT_ARRAY_BUFFER, 0, static_cast<GLsizeiptr>(indices.back().size() * sizeof(unsigned int)), indices.back().data()));
        glsafe(::glBindBuffer(GL_ELEMENT_ARRAY_BUFFER, 0));
    }

    auto get_vertex = [&vertices, floats_per_vertex](unsigned int id) {
        // extract vertex from vector of floats
        unsigned int base_id = id * floats_per_vertex;
        return Vec3f(vertices[base_id + 0], vertices[base_id + 1], vertices[base_id + 2]);
    };

    struct Segment
    {
        Vec3f v1;
        Vec3f v2;
        Vec3f dir;
        Vec3f right;
        Vec3f up;
        Vec3f rl_displacement;
        Vec3f tb_displacement;
        float length;
    };

    auto generate_segment = [get_vertex](unsigned int start_id, unsigned int end_id, float half_width, float half_height) {
        auto local_basis = [](const Vec3f& dir) {
            // calculate local basis (dir, right, up) on given segment
            std::array<Vec3f, 3> ret;
            ret[0] = dir.normalized();
            if (std::abs(ret[0][2]) < EPSILON) {
                // segment parallel to XY plane
                ret[1] = { ret[0][1], -ret[0][0], 0.0f };
                ret[2] = Vec3f::UnitZ();
            }
            else if (std::abs(std::abs(ret[0].dot(Vec3f::UnitZ())) - 1.0f) < EPSILON) {
                // segment parallel to Z axis
                ret[1] = Vec3f::UnitX();
                ret[2] = Vec3f::UnitY();
            }
            else {
                ret[0] = dir.normalized();
                ret[1] = ret[0].cross(Vec3f::UnitZ()).normalized();
                ret[2] = ret[1].cross(ret[0]);
            }
            return ret;
        };

        Vec3f v1 = get_vertex(start_id) - half_height * Vec3f::UnitZ();
        Vec3f v2 = get_vertex(end_id) - half_height * Vec3f::UnitZ();
        float length = (v2 - v1).norm();
        const auto&& [dir, right, up] = local_basis(v2 - v1);
        return Segment({ v1, v2, dir, right, up, half_width * right, half_height * up, length });
    };

    size_t out_vertices_count = 0;
    unsigned int indices_per_segment = buffer.indices_per_segment();
    unsigned int start_vertex_offset = buffer.start_segment_vertex_offset();
    unsigned int end_vertex_offset = buffer.end_segment_vertex_offset();

    for (size_t i = 0; i < buffer.render_paths.size(); ++i) {
        // get paths segments from buffer paths
        const RenderPath& render_path = buffer.render_paths[i];
        const IndexBuffer& ibuffer = indices[render_path.index_buffer_id];
        const Path& path = buffer.paths[render_path.path_id];
        float half_width = 0.5f * path.width;
        // clamp height to avoid artifacts due to z-fighting when importing the obj file into blender and similar
        float half_height = std::max(0.5f * path.height, 0.005f);

        // generates vertices/normals/triangles
        std::vector<Vec3f> out_vertices;
        std::vector<Vec3f> out_normals;
        using Triangle = std::array<size_t, 3>;
        std::vector<Triangle> out_triangles;
        for (size_t j = 0; j < render_path.offsets.size(); ++j) {
            unsigned int start = static_cast<unsigned int>(render_path.offsets[j] / sizeof(unsigned int));
            unsigned int end = start + render_path.sizes[j];

            for (size_t k = start; k < end; k += static_cast<size_t>(indices_per_segment)) {
                Segment curr = generate_segment(ibuffer[k + start_vertex_offset], ibuffer[k + end_vertex_offset], half_width, half_height);
                if (k == start) {
                    // starting endpoint vertices/normals
                    out_vertices.push_back(curr.v1 + curr.rl_displacement); out_normals.push_back(curr.right);  // right
                    out_vertices.push_back(curr.v1 + curr.tb_displacement); out_normals.push_back(curr.up);     // top
                    out_vertices.push_back(curr.v1 - curr.rl_displacement); out_normals.push_back(-curr.right); // left
                    out_vertices.push_back(curr.v1 - curr.tb_displacement); out_normals.push_back(-curr.up);    // bottom
                    out_vertices_count += 4;

                    // starting cap triangles
                    size_t base_id = out_vertices_count - 4 + 1;
                    out_triangles.push_back({ base_id + 0, base_id + 1, base_id + 2 });
                    out_triangles.push_back({ base_id + 0, base_id + 2, base_id + 3 });
                }
                else {
                    // for the endpoint shared by the current and the previous segments
                    // we keep the top and bottom vertices of the previous vertices
                    // and add new left/right vertices for the current segment
                    out_vertices.push_back(curr.v1 + curr.rl_displacement); out_normals.push_back(curr.right);  // right
                    out_vertices.push_back(curr.v1 - curr.rl_displacement); out_normals.push_back(-curr.right); // left
                    out_vertices_count += 2;

                    size_t first_vertex_id = k - static_cast<size_t>(indices_per_segment);
                    Segment prev = generate_segment(ibuffer[first_vertex_id + start_vertex_offset], ibuffer[first_vertex_id + end_vertex_offset], half_width, half_height);
                    float disp = 0.0f;
                    float cos_dir = prev.dir.dot(curr.dir);
                    if (cos_dir > -0.9998477f) {
                        // if the angle between adjacent segments is smaller than 179 degrees
                        Vec3f med_dir = (prev.dir + curr.dir).normalized();
                        disp = half_width * ::tan(::acos(std::clamp(curr.dir.dot(med_dir), -1.0f, 1.0f)));
                    }

                    Vec3f disp_vec = disp * prev.dir;

                    bool is_right_turn = prev.up.dot(prev.dir.cross(curr.dir)) <= 0.0f;
                    if (cos_dir < 0.7071068f) {
                        // if the angle between two consecutive segments is greater than 45 degrees
                        // we add a cap in the outside corner 
                        // and displace the vertices in the inside corner to the same position, if possible
                        if (is_right_turn) {
                            // corner cap triangles (left)
                            size_t base_id = out_vertices_count - 6 + 1;
                            out_triangles.push_back({ base_id + 5, base_id + 2, base_id + 1 });
                            out_triangles.push_back({ base_id + 5, base_id + 3, base_id + 2 });

                            // update right vertices
                            if (disp > 0.0f && disp < prev.length && disp < curr.length) {
                                base_id = out_vertices.size() - 6;
                                out_vertices[base_id + 0] -= disp_vec;
                                out_vertices[base_id + 4] = out_vertices[base_id + 0];
                            }
                        }
                        else {
                            // corner cap triangles (right)
                            size_t base_id = out_vertices_count - 6 + 1;
                            out_triangles.push_back({ base_id + 0, base_id + 4, base_id + 1 });
                            out_triangles.push_back({ base_id + 0, base_id + 3, base_id + 4 });

                            // update left vertices
                            if (disp > 0.0f && disp < prev.length && disp < curr.length) {
                                base_id = out_vertices.size() - 6;
                                out_vertices[base_id + 2] -= disp_vec;
                                out_vertices[base_id + 5] = out_vertices[base_id + 2];
                            }
                        }
                    }
                    else {
                        // if the angle between two consecutive segments is lesser than 45 degrees
                        // displace the vertices to the same position
                        if (is_right_turn) {
                            size_t base_id = out_vertices.size() - 6;
                            // right
                            out_vertices[base_id + 0] -= disp_vec;
                            out_vertices[base_id + 4] = out_vertices[base_id + 0];
                            // left
                            out_vertices[base_id + 2] += disp_vec;
                            out_vertices[base_id + 5] = out_vertices[base_id + 2];
                        }
                        else {
                            size_t base_id = out_vertices.size() - 6;
                            // right
                            out_vertices[base_id + 0] += disp_vec;
                            out_vertices[base_id + 4] = out_vertices[base_id + 0];
                            // left
                            out_vertices[base_id + 2] -= disp_vec;
                            out_vertices[base_id + 5] = out_vertices[base_id + 2];
                        }
                    }
                }

                // current second endpoint vertices/normals
                out_vertices.push_back(curr.v2 + curr.rl_displacement); out_normals.push_back(curr.right);  // right
                out_vertices.push_back(curr.v2 + curr.tb_displacement); out_normals.push_back(curr.up);     // top
                out_vertices.push_back(curr.v2 - curr.rl_displacement); out_normals.push_back(-curr.right); // left
                out_vertices.push_back(curr.v2 - curr.tb_displacement); out_normals.push_back(-curr.up);    // bottom
                out_vertices_count += 4;

                // sides triangles
                if (k == start) {
                    size_t base_id = out_vertices_count - 8 + 1;
                    out_triangles.push_back({ base_id + 0, base_id + 4, base_id + 5 });
                    out_triangles.push_back({ base_id + 0, base_id + 5, base_id + 1 });
                    out_triangles.push_back({ base_id + 1, base_id + 5, base_id + 6 });
                    out_triangles.push_back({ base_id + 1, base_id + 6, base_id + 2 });
                    out_triangles.push_back({ base_id + 2, base_id + 6, base_id + 7 });
                    out_triangles.push_back({ base_id + 2, base_id + 7, base_id + 3 });
                    out_triangles.push_back({ base_id + 3, base_id + 7, base_id + 4 });
                    out_triangles.push_back({ base_id + 3, base_id + 4, base_id + 0 });
                }
                else {
                    size_t base_id = out_vertices_count - 10 + 1;
                    out_triangles.push_back({ base_id + 4, base_id + 6, base_id + 7 });
                    out_triangles.push_back({ base_id + 4, base_id + 7, base_id + 1 });
                    out_triangles.push_back({ base_id + 1, base_id + 7, base_id + 8 });
                    out_triangles.push_back({ base_id + 1, base_id + 8, base_id + 5 });
                    out_triangles.push_back({ base_id + 5, base_id + 8, base_id + 9 });
                    out_triangles.push_back({ base_id + 5, base_id + 9, base_id + 3 });
                    out_triangles.push_back({ base_id + 3, base_id + 9, base_id + 6 });
                    out_triangles.push_back({ base_id + 3, base_id + 6, base_id + 4 });
                }

                if (k + 2 == end) {
                    // ending cap triangles
                    size_t base_id = out_vertices_count - 4 + 1;
                    out_triangles.push_back({ base_id + 0, base_id + 2, base_id + 1 });
                    out_triangles.push_back({ base_id + 0, base_id + 3, base_id + 2 });
                }
            }
        }

        // save to file
        fprintf(fp, "\n# vertices path %zu\n", i + 1);
        for (const Vec3f& v : out_vertices) {
            fprintf(fp, "v %g %g %g\n", v[0], v[1], v[2]);
        }

        fprintf(fp, "\n# normals path %zu\n", i + 1);
        for (const Vec3f& n : out_normals) {
            fprintf(fp, "vn %g %g %g\n", n[0], n[1], n[2]);
        }

        fprintf(fp, "\n# material path %zu\n", i + 1);
        fprintf(fp, "usemtl material_%zu\n", i + 1);

        fprintf(fp, "\n# triangles path %zu\n", i + 1);
        for (const Triangle& t : out_triangles) {
            fprintf(fp, "f %zu//%zu %zu//%zu %zu//%zu\n", t[0], t[0], t[1], t[1], t[2], t[2]);
        }
    }

    fclose(fp);
}

void GCodeViewer::init()
{
    if (m_initialized)
        return;

    //load Extrusion colors
    {
        this->Extrusion_Role_Colors = {
            { 0.75f, 0.75f, 0.75f },   // erNone
            { 1.00f, 0.90f, 0.30f },   // erPerimeter
            { 1.00f, 0.49f, 0.22f },   // erExternalPerimeter
            { 0.12f, 0.12f, 1.00f },   // erOverhangPerimeter
            { 0.69f, 0.19f, 0.16f },   // erInternalInfill
            { 0.59f, 0.33f, 0.80f },   // erSolidInfill
            { 0.94f, 0.25f, 0.25f },   // erTopSolidInfill
            { 1.00f, 0.55f, 0.41f },   // erIroning
            { 0.30f, 0.50f, 0.73f },   // erBridgeInfill
            { 0.00f, 1.00f, 0.40f },   // erThinWall
            { 1.00f, 1.00f, 1.00f },   // erGapFill
            { 0.00f, 0.53f, 0.43f },   // erSkirt
            { 0.00f, 1.00f, 0.00f },   // erSupportMaterial
            { 0.00f, 0.50f, 0.00f },   // erSupportMaterialInterface
            { 0.70f, 0.89f, 0.67f },   // erWipeTower
            { 0.70f, 0.70f, 0.70f },   // erMilling
            { 0.37f, 0.82f, 0.58f },   // erCustom
            { 0.00f, 0.00f, 0.00f }    // erMixed
        };


        //try to load colors from ui file
        boost::property_tree::ptree tree_colors;
        boost::filesystem::path path_colors = boost::filesystem::path(resources_dir()) / "ui_layout" / "colors.ini";
        try {
            boost::nowide::ifstream ifs;
            ifs.imbue(boost::locale::generator()("en_US.UTF-8"));
            ifs.open(path_colors.string());
            boost::property_tree::read_ini(ifs, tree_colors);

            for (int i = 0; i < Extrusion_Role_Colors.size(); i++) {
                std::string color_code = tree_colors.get<std::string>(ExtrusionEntity::role_to_string((ExtrusionRole)i));
                if (color_code.length() > 5) {
                    wxColour color;
                    color.Set((color_code[0] == '#') ? color_code : ("#" + color_code));
                    Extrusion_Role_Colors[i][0] = color.Red() / 256.f;
                    Extrusion_Role_Colors[i][1] = color.Green() / 256.f;
                    Extrusion_Role_Colors[i][2] = color.Blue() / 256.f;
                }
            }
        }
        catch (const std::ifstream::failure & err) {
            trace(1, (std::string("The color file cannot be loaded. Reason: ") + err.what(), path_colors.string()).c_str());
        }
        catch (const std::runtime_error & err) {
            trace(1, (std::string("Failed loading the color file. Reason: ") + err.what(), path_colors.string()).c_str());
        }
    }

    // initializes non opengl data of TBuffers
    for (size_t i = 0; i < m_buffers.size(); ++i) {
        TBuffer& buffer = m_buffers[i];
        switch (buffer_type(i))
        {
        default: { break; }
        case EMoveType::Tool_change:
        case EMoveType::Color_change:
        case EMoveType::Pause_Print:
        case EMoveType::Custom_GCode:
        case EMoveType::Retract:
        case EMoveType::Unretract:
        {
            buffer.render_primitive_type = TBuffer::ERenderPrimitiveType::Point;
            buffer.vertices.format = VBuffer::EFormat::Position;
            break;
        }
#if ENABLE_SHOW_WIPE_MOVES
        case EMoveType::Wipe:
#endif // ENABLE_SHOW_WIPE_MOVES
        case EMoveType::Extrude:
        {
            buffer.render_primitive_type = TBuffer::ERenderPrimitiveType::Triangle;
            buffer.vertices.format = VBuffer::EFormat::PositionNormal3;
            break;
        }
        case EMoveType::Travel:
        {
            buffer.render_primitive_type = TBuffer::ERenderPrimitiveType::Line;
            buffer.vertices.format = VBuffer::EFormat::PositionNormal1;
            break;
        }
        }
    }

    set_toolpath_move_type_visible(EMoveType::Extrude, true);
//    m_sequential_view.skip_invisible_moves = true;

    m_initialized = true;
}

void GCodeViewer::load_toolpaths(const GCodeProcessor::Result& gcode_result)
{
#if ENABLE_GCODE_VIEWER_STATISTICS
    auto start_time = std::chrono::high_resolution_clock::now();
    m_statistics.results_size = SLIC3R_STDVEC_MEMSIZE(gcode_result.moves, GCodeProcessor::MoveVertex);
    m_statistics.results_time = gcode_result.time;
#endif // ENABLE_GCODE_VIEWER_STATISTICS

    // vertices data
    m_moves_count = gcode_result.moves.size();
    if (m_moves_count == 0)
        return;

    unsigned int progress_count = 0;
    static const unsigned int progress_threshold = 1000;
    wxProgressDialog* progress_dialog = wxGetApp().is_gcode_viewer() ?
        new wxProgressDialog(_L("Generating toolpaths"), "...",
            100, wxGetApp().plater(), wxPD_AUTO_HIDE | wxPD_APP_MODAL) : nullptr;

    m_extruders_count = gcode_result.extruders_count;

    for (size_t i = 0; i < m_moves_count; ++i) {
        const GCodeProcessor::MoveVertex& move = gcode_result.moves[i];
        if (wxGetApp().is_gcode_viewer())
            // for the gcode viewer we need all moves to correctly size the printbed
            m_paths_bounding_box.merge(move.position.cast<double>());
        else {
            if (move.type == EMoveType::Extrude && move.width != 0.0f && move.height != 0.0f)
                m_paths_bounding_box.merge(move.position.cast<double>());
        }
    }

    // max bounding box (account for tool marker)
    m_max_bounding_box = m_paths_bounding_box;
    m_max_bounding_box.merge(m_paths_bounding_box.max + m_sequential_view.marker.get_bounding_box().size()[2] * Vec3d::UnitZ());

    auto log_memory_usage = [this](const std::string& label, const std::vector<std::vector<float>>& vertices, const std::vector<MultiIndexBuffer>& indices) {
        long long vertices_size = 0;
        for (size_t i = 0; i < vertices.size(); ++i) {
            vertices_size += SLIC3R_STDVEC_MEMSIZE(vertices[i], float);
        }
        long long indices_size = 0;
        for (size_t i = 0; i < indices.size(); ++i) {
            for (size_t j = 0; j < indices[i].size(); ++j) {
                indices_size += SLIC3R_STDVEC_MEMSIZE(indices[i][j], unsigned int);
            }
        }
        log_memory_used(label, vertices_size + indices_size);
    };

    // format data into the buffers to be rendered as points
    auto add_vertices_as_point = [](const GCodeProcessor::MoveVertex& curr, std::vector<float>& buffer_vertices) {
        for (int j = 0; j < 3; ++j) {
            buffer_vertices.push_back(curr.position[j]);
        }
    };
    auto add_indices_as_point = [](const GCodeProcessor::MoveVertex& curr, TBuffer& buffer,
        unsigned int index_buffer_id, IndexBuffer& buffer_indices, size_t move_id) {
            buffer.add_path(curr, index_buffer_id, buffer_indices.size(), move_id);
            buffer_indices.push_back(static_cast<unsigned int>(buffer_indices.size()));
    };

    // format data into the buffers to be rendered as lines
    auto add_vertices_as_line = [](const GCodeProcessor::MoveVertex& prev, const GCodeProcessor::MoveVertex& curr,
        TBuffer& buffer, std::vector<float>& buffer_vertices) {
            // x component of the normal to the current segment (the normal is parallel to the XY plane)
            float normal_x = (curr.position - prev.position).normalized()[1];

            auto add_vertex = [&buffer_vertices, normal_x](const GCodeProcessor::MoveVertex& vertex) {
                // add position
                for (int j = 0; j < 3; ++j) {
                    buffer_vertices.push_back(vertex.position[j]);
                }
                // add normal x component
                buffer_vertices.push_back(normal_x);
            };

            // add previous vertex
            add_vertex(prev);
            // add current vertex
            add_vertex(curr);
    };
    auto add_indices_as_line = [](const GCodeProcessor::MoveVertex& prev, const GCodeProcessor::MoveVertex& curr, TBuffer& buffer,
        unsigned int index_buffer_id, IndexBuffer& buffer_indices, size_t move_id) {
            // x component of the normal to the current segment (the normal is parallel to the XY plane)
            float normal_x = (curr.position - prev.position).normalized()[1];

            if (prev.type != curr.type || !buffer.paths.back().matches(curr)) {
                // add starting index
                buffer_indices.push_back(static_cast<unsigned int>(buffer_indices.size()));
                buffer.add_path(curr, index_buffer_id, buffer_indices.size() - 1, move_id - 1);
                buffer.paths.back().first.position = prev.position;
            }

            Path& last_path = buffer.paths.back();
            if (last_path.first.i_id != last_path.last.i_id) {
                // add previous index
                buffer_indices.push_back(static_cast<unsigned int>(buffer_indices.size()));
            }

            // add current index
            buffer_indices.push_back(static_cast<unsigned int>(buffer_indices.size()));
            last_path.last = { index_buffer_id, buffer_indices.size() - 1, move_id, curr.position };
    };

    // format data into the buffers to be rendered as solid
    auto add_vertices_as_solid = [](const GCodeProcessor::MoveVertex& prev, const GCodeProcessor::MoveVertex& curr, TBuffer& buffer,
        std::vector<float>& buffer_vertices, size_t move_id) {
            static Vec3f prev_dir;
            static Vec3f prev_up;
            static float prev_length;
            auto store_vertex = [](std::vector<float>& buffer_vertices, const Vec3f& position, const Vec3f& normal) {
                // append position
                for (int j = 0; j < 3; ++j) {
                    buffer_vertices.push_back(position[j]);
                }
                // append normal
                for (int j = 0; j < 3; ++j) {
                    buffer_vertices.push_back(normal[j]);
                }
            };
            auto extract_position_at = [](const std::vector<float>& vertices, size_t id) {
                return Vec3f(vertices[id + 0], vertices[id + 1], vertices[id + 2]);
            };
            auto update_position_at = [](std::vector<float>& vertices, size_t id, const Vec3f& position) {
                vertices[id + 0] = position[0];
                vertices[id + 1] = position[1];
                vertices[id + 2] = position[2];
            };

            if (prev.type != curr.type || !buffer.paths.back().matches(curr)) {
                buffer.add_path(curr, 0, 0, move_id - 1);
                buffer.paths.back().first.position = prev.position;
            }

            unsigned int starting_vertices_size = static_cast<unsigned int>(buffer_vertices.size() / buffer.vertices.vertex_size_floats());

            Vec3f dir = (curr.position - prev.position).normalized();
            Vec3f right = (std::abs(std::abs(dir.dot(Vec3f::UnitZ())) - 1.0f) < EPSILON) ? -Vec3f::UnitY() : Vec3f(dir[1], -dir[0], 0.0f).normalized();
            Vec3f left = -right;
            Vec3f up = right.cross(dir);
            Vec3f down = -up;

            Path& last_path = buffer.paths.back();

            float half_width = 0.5f * last_path.width;
            float half_height = 0.5f * last_path.height;

            Vec3f prev_pos = prev.position - half_height * up;
            Vec3f curr_pos = curr.position - half_height * up;

            float length = (curr_pos - prev_pos).norm();
            if (last_path.vertices_count() == 1) {
                // 1st segment

                // vertices 1st endpoint
                store_vertex(buffer_vertices, prev_pos + half_height * up, up);
                store_vertex(buffer_vertices, prev_pos + half_width * right, right);
                store_vertex(buffer_vertices, prev_pos + half_height * down, down);
                store_vertex(buffer_vertices, prev_pos + half_width * left, left);

                // vertices 2nd endpoint
                store_vertex(buffer_vertices, curr_pos + half_height * up, up);
                store_vertex(buffer_vertices, curr_pos + half_width * right, right);
                store_vertex(buffer_vertices, curr_pos + half_height * down, down);
                store_vertex(buffer_vertices, curr_pos + half_width * left, left);
            }
            else {
                // any other segment
                float displacement = 0.0f;
                float cos_dir = prev_dir.dot(dir);
                if (cos_dir > -0.9998477f) {
                    // if the angle between adjacent segments is smaller than 179 degrees
                    Vec3f med_dir = (prev_dir + dir).normalized();
                    displacement = half_width * ::tan(::acos(std::clamp(dir.dot(med_dir), -1.0f, 1.0f)));
                }

                Vec3f displacement_vec = displacement * prev_dir;
                bool can_displace = displacement > 0.0f && displacement < prev_length&& displacement < length;

                size_t prev_right_id = (starting_vertices_size - 3) * buffer.vertices.vertex_size_floats();
                size_t prev_left_id = (starting_vertices_size - 1) * buffer.vertices.vertex_size_floats();
                Vec3f prev_right_pos = extract_position_at(buffer_vertices, prev_right_id);
                Vec3f prev_left_pos = extract_position_at(buffer_vertices, prev_left_id);

                bool is_right_turn = prev_up.dot(prev_dir.cross(dir)) <= 0.0f;
                // whether the angle between adjacent segments is greater than 45 degrees
                bool is_sharp = cos_dir < 0.7071068f;

                bool right_displaced = false;
                bool left_displaced = false;

                // displace the vertex (inner with respect to the corner) of the previous segment 2nd enpoint, if possible
                if (can_displace) {
                    if (is_right_turn) {
                        prev_right_pos -= displacement_vec;
                        update_position_at(buffer_vertices, prev_right_id, prev_right_pos);
                        right_displaced = true;
                    }
                    else {
                        prev_left_pos -= displacement_vec;
                        update_position_at(buffer_vertices, prev_left_id, prev_left_pos);
                        left_displaced = true;
                    }
                }

                if (!is_sharp) {
                    // displace the vertex (outer with respect to the corner) of the previous segment 2nd enpoint, if possible
                    if (can_displace) {
                        if (is_right_turn) {
                            prev_left_pos += displacement_vec;
                            update_position_at(buffer_vertices, prev_left_id, prev_left_pos);
                            left_displaced = true;
                        }
                        else {
                            prev_right_pos += displacement_vec;
                            update_position_at(buffer_vertices, prev_right_id, prev_right_pos);
                            right_displaced = true;
                        }
                    }

                    // vertices 1st endpoint (top and bottom are from previous segment 2nd endpoint)
                    // vertices position matches that of the previous segment 2nd endpoint, if displaced
                    store_vertex(buffer_vertices, right_displaced ? prev_right_pos : prev_pos + half_width * right, right);
                    store_vertex(buffer_vertices, left_displaced ? prev_left_pos : prev_pos + half_width * left, left);
                }
                else {
                    // vertices 1st endpoint (top and bottom are from previous segment 2nd endpoint)
                    // the inner corner vertex position matches that of the previous segment 2nd endpoint, if displaced
                    if (is_right_turn) {
                        store_vertex(buffer_vertices, right_displaced ? prev_right_pos : prev_pos + half_width * right, right);
                        store_vertex(buffer_vertices, prev_pos + half_width * left, left);
                    }
                    else {
                        store_vertex(buffer_vertices, prev_pos + half_width * right, right);
                        store_vertex(buffer_vertices, left_displaced ? prev_left_pos : prev_pos + half_width * left, left);
                    }
                }

                // vertices 2nd endpoint
                store_vertex(buffer_vertices, curr_pos + half_height * up, up);
                store_vertex(buffer_vertices, curr_pos + half_width * right, right);
                store_vertex(buffer_vertices, curr_pos + half_height * down, down);
                store_vertex(buffer_vertices, curr_pos + half_width * left, left);
            }

            last_path.last = { 0, 0, move_id, curr.position };
            prev_dir = dir;
            prev_up = up;
            prev_length = length;
    };

    auto add_indices_as_solid = [](const GCodeProcessor::MoveVertex& prev, const GCodeProcessor::MoveVertex& curr, TBuffer& buffer,
        size_t& buffer_vertices_size, unsigned int index_buffer_id, IndexBuffer& buffer_indices, size_t move_id) {
            static Vec3f prev_dir;
            static Vec3f prev_up;
            static float prev_length;
            auto store_triangle = [](IndexBuffer& buffer_indices, unsigned int i1, unsigned int i2, unsigned int i3) {
                buffer_indices.push_back(i1);
                buffer_indices.push_back(i2);
                buffer_indices.push_back(i3);
            };
            auto append_dummy_cap = [store_triangle](IndexBuffer& buffer_indices, unsigned int id) {
                store_triangle(buffer_indices, id, id, id);
                store_triangle(buffer_indices, id, id, id);
            };

            if (prev.type != curr.type || !buffer.paths.back().matches(curr)) {
                buffer.add_path(curr, index_buffer_id, buffer_indices.size(), move_id - 1);
                buffer.paths.back().first.position = prev.position;
            }

            unsigned int starting_vertices_size = static_cast<unsigned int>(buffer_vertices_size);

            Vec3f dir = (curr.position - prev.position).normalized();
            Vec3f right = (std::abs(std::abs(dir.dot(Vec3f::UnitZ())) - 1.0f) < EPSILON) ? -Vec3f::UnitY() : Vec3f(dir[1], -dir[0], 0.0f).normalized();
            Vec3f up = right.cross(dir);

            Path& last_path = buffer.paths.back();

            float half_width = 0.5f * last_path.width;
            float half_height = 0.5f * last_path.height;

            Vec3f prev_pos = prev.position - half_height * up;
            Vec3f curr_pos = curr.position - half_height * up;

            float length = (curr_pos - prev_pos).norm();
            if (last_path.vertices_count() == 1) {
                // 1st segment
                buffer_vertices_size += 8;

                // triangles starting cap
                store_triangle(buffer_indices, starting_vertices_size + 0, starting_vertices_size + 2, starting_vertices_size + 1);
                store_triangle(buffer_indices, starting_vertices_size + 0, starting_vertices_size + 3, starting_vertices_size + 2);

                // dummy triangles outer corner cap
                append_dummy_cap(buffer_indices, starting_vertices_size);

                // triangles sides
                store_triangle(buffer_indices, starting_vertices_size + 0, starting_vertices_size + 1, starting_vertices_size + 4);
                store_triangle(buffer_indices, starting_vertices_size + 1, starting_vertices_size + 5, starting_vertices_size + 4);
                store_triangle(buffer_indices, starting_vertices_size + 1, starting_vertices_size + 2, starting_vertices_size + 5);
                store_triangle(buffer_indices, starting_vertices_size + 2, starting_vertices_size + 6, starting_vertices_size + 5);
                store_triangle(buffer_indices, starting_vertices_size + 2, starting_vertices_size + 3, starting_vertices_size + 6);
                store_triangle(buffer_indices, starting_vertices_size + 3, starting_vertices_size + 7, starting_vertices_size + 6);
                store_triangle(buffer_indices, starting_vertices_size + 3, starting_vertices_size + 0, starting_vertices_size + 7);
                store_triangle(buffer_indices, starting_vertices_size + 0, starting_vertices_size + 4, starting_vertices_size + 7);

                // triangles ending cap
                store_triangle(buffer_indices, starting_vertices_size + 4, starting_vertices_size + 6, starting_vertices_size + 7);
                store_triangle(buffer_indices, starting_vertices_size + 4, starting_vertices_size + 5, starting_vertices_size + 6);
            }
            else {
                // any other segment
                float displacement = 0.0f;
                float cos_dir = prev_dir.dot(dir);
                if (cos_dir > -0.9998477f) {
                    // if the angle between adjacent segments is smaller than 179 degrees
                    Vec3f med_dir = (prev_dir + dir).normalized();
                    displacement = half_width * ::tan(::acos(std::clamp(dir.dot(med_dir), -1.0f, 1.0f)));
                }

                Vec3f displacement_vec = displacement * prev_dir;
                bool can_displace = displacement > 0.0f && displacement < prev_length && displacement < length;

                bool is_right_turn = prev_up.dot(prev_dir.cross(dir)) <= 0.0f;
                // whether the angle between adjacent segments is greater than 45 degrees
                bool is_sharp = cos_dir < 0.7071068f;

                bool right_displaced = false;
                bool left_displaced = false;

                if (!is_sharp) {
                    if (can_displace) {
                        if (is_right_turn)
                            left_displaced = true;
                        else
                            right_displaced = true;
                    }
                }

                buffer_vertices_size += 6;

                // triangles starting cap
                store_triangle(buffer_indices, starting_vertices_size - 4, starting_vertices_size - 2, starting_vertices_size + 0);
                store_triangle(buffer_indices, starting_vertices_size - 4, starting_vertices_size + 1, starting_vertices_size - 2);

                // triangles outer corner cap
                if (is_right_turn) {
                    if (left_displaced)
                        // dummy triangles
                        append_dummy_cap(buffer_indices, starting_vertices_size);
                    else {
                        store_triangle(buffer_indices, starting_vertices_size - 4, starting_vertices_size + 1, starting_vertices_size - 1);
                        store_triangle(buffer_indices, starting_vertices_size + 1, starting_vertices_size - 2, starting_vertices_size - 1);
                    }
                }
                else {
                    if (right_displaced)
                        // dummy triangles
                        append_dummy_cap(buffer_indices, starting_vertices_size);
                    else {
                        store_triangle(buffer_indices, starting_vertices_size - 4, starting_vertices_size - 3, starting_vertices_size + 0);
                        store_triangle(buffer_indices, starting_vertices_size - 3, starting_vertices_size - 2, starting_vertices_size + 0);
                    }
                }

                // triangles sides
                store_triangle(buffer_indices, starting_vertices_size - 4, starting_vertices_size + 0, starting_vertices_size + 2);
                store_triangle(buffer_indices, starting_vertices_size + 0, starting_vertices_size + 3, starting_vertices_size + 2);
                store_triangle(buffer_indices, starting_vertices_size + 0, starting_vertices_size - 2, starting_vertices_size + 3);
                store_triangle(buffer_indices, starting_vertices_size - 2, starting_vertices_size + 4, starting_vertices_size + 3);
                store_triangle(buffer_indices, starting_vertices_size - 2, starting_vertices_size + 1, starting_vertices_size + 4);
                store_triangle(buffer_indices, starting_vertices_size + 1, starting_vertices_size + 5, starting_vertices_size + 4);
                store_triangle(buffer_indices, starting_vertices_size + 1, starting_vertices_size - 4, starting_vertices_size + 5);
                store_triangle(buffer_indices, starting_vertices_size - 4, starting_vertices_size + 2, starting_vertices_size + 5);

                // triangles ending cap
                store_triangle(buffer_indices, starting_vertices_size + 2, starting_vertices_size + 4, starting_vertices_size + 5);
                store_triangle(buffer_indices, starting_vertices_size + 2, starting_vertices_size + 3, starting_vertices_size + 4);
            }

            last_path.last = { index_buffer_id, buffer_indices.size() - 1, move_id, curr.position };
            prev_dir = dir;
            prev_up = up;
            prev_length = length;
    };

    wxBusyCursor busy;

    // to reduce the peak in memory usage, we split the generation of the vertex and index buffers in two steps.
    // the data are deleted as soon as they are sent to the gpu.
    std::vector<std::vector<float>> vertices(m_buffers.size());
    std::vector<MultiIndexBuffer> indices(m_buffers.size());
#if ENABLE_SHOW_OPTION_POINT_LAYERS
    std::vector<float> options_zs;
#endif // ENABLE_SHOW_OPTION_POINT_LAYERS

    // toolpaths data -> extract vertices from result
    for (size_t i = 0; i < m_moves_count; ++i) {
        // skip first vertex
        if (i == 0)
            continue;

        ++progress_count;
        if (progress_dialog != nullptr && progress_count % progress_threshold == 0) {
            progress_dialog->Update(int(100.0f * float(i) / (2.0f * float(m_moves_count))),
                _L("Generating vertex buffer") + ": " + wxNumberFormatter::ToString(100.0 * double(i) / double(m_moves_count), 0, wxNumberFormatter::Style_None) + "%");
            progress_dialog->Fit();
            progress_count = 0;
        }

        const GCodeProcessor::MoveVertex& prev = gcode_result.moves[i - 1];
        const GCodeProcessor::MoveVertex& curr = gcode_result.moves[i];

        unsigned char id = buffer_id(curr.type);
        TBuffer& buffer = m_buffers[id];
        std::vector<float>& buffer_vertices = vertices[id];

        switch (buffer.render_primitive_type)
        {
        case TBuffer::ERenderPrimitiveType::Point: {
            add_vertices_as_point(curr, buffer_vertices);
            break;
        }
        case TBuffer::ERenderPrimitiveType::Line: {
            add_vertices_as_line(prev, curr, buffer, buffer_vertices);
            break;
        }
        case TBuffer::ERenderPrimitiveType::Triangle: {
            add_vertices_as_solid(prev, curr, buffer, buffer_vertices, i);
            break;
        }
        }

#if ENABLE_SHOW_OPTION_POINT_LAYERS
        EMoveType type = buffer_type(id);
        if (type == EMoveType::Pause_Print || type == EMoveType::Custom_GCode) {
            const float* const last_z = options_zs.empty() ? nullptr : &options_zs.back();
            float z = static_cast<double>(curr.position[2]);
            if (last_z == nullptr || z < *last_z - EPSILON || *last_z + EPSILON < z)
                options_zs.emplace_back(curr.position[2]);
    }
#endif // ENABLE_SHOW_OPTION_POINT_LAYERS
    }

#if ENABLE_SHOW_WIPE_MOVES
    // move the wipe toolpaths half height up to render them on proper position
    std::vector<float>& wipe_vertices = vertices[buffer_id(EMoveType::Wipe)];
    for (size_t i = 2; i < wipe_vertices.size(); i += 3) {
        wipe_vertices[i] += 0.5f * GCodeProcessor::Wipe_Height;
    }
#endif // ENABLE_SHOW_WIPE_MOVES

    log_memory_usage("Loaded G-code generated vertex buffers, ", vertices, indices);

    // toolpaths data -> send vertices data to gpu
    for (size_t i = 0; i < m_buffers.size(); ++i) {
        TBuffer& buffer = m_buffers[i];

        const std::vector<float>& buffer_vertices = vertices[i];
        buffer.vertices.count = buffer_vertices.size() / buffer.vertices.vertex_size_floats();
#if ENABLE_GCODE_VIEWER_STATISTICS
        m_statistics.vertices_gpu_size += buffer_vertices.size() * sizeof(float);
        m_statistics.max_vertices_in_vertex_buffer = std::max(m_statistics.max_vertices_in_vertex_buffer, static_cast<long long>(buffer.vertices.count));
#endif // ENABLE_GCODE_VIEWER_STATISTICS

        glsafe(::glGenBuffers(1, &buffer.vertices.id));
        glsafe(::glBindBuffer(GL_ARRAY_BUFFER, buffer.vertices.id));
        glsafe(::glBufferData(GL_ARRAY_BUFFER, buffer_vertices.size() * sizeof(float), buffer_vertices.data(), GL_STATIC_DRAW));
        glsafe(::glBindBuffer(GL_ARRAY_BUFFER, 0));
    }

    // dismiss vertices data, no more needed
    std::vector<std::vector<float>>().swap(vertices);

    // toolpaths data -> extract indices from result
    // ensure that at least one index buffer is defined for each multibuffer
    for (auto i : indices) {
        i.push_back(IndexBuffer());
    }
    // paths may have been filled while extracting vertices,
    // so reset them, they will be filled again while extracting indices
    for (TBuffer& buffer : m_buffers) {
        buffer.paths.clear();
    }
    // variable used to keep track of the current size (in vertices) of the vertex buffer
#if ENABLE_SHOW_WIPE_MOVES
    std::vector<size_t> curr_buffer_vertices_size(m_buffers.size(), 0);
#else
    size_t curr_buffer_vertices_size = 0;
#endif // ENABLE_SHOW_WIPE_MOVES
    for (size_t i = 0; i < m_moves_count; ++i) {
        // skip first vertex
        if (i == 0)
            continue;

        ++progress_count;
        if (progress_dialog != nullptr && progress_count % progress_threshold == 0) {
            progress_dialog->Update(int(100.0f * float(m_moves_count + i) / (2.0f * float(m_moves_count))),
                _L("Generating index buffers") + ": " + wxNumberFormatter::ToString(100.0 * double(i) / double(m_moves_count), 0, wxNumberFormatter::Style_None) + "%");
            progress_dialog->Fit();
            progress_count = 0;
        }

        const GCodeProcessor::MoveVertex& prev = gcode_result.moves[i - 1];
        const GCodeProcessor::MoveVertex& curr = gcode_result.moves[i];

        unsigned char id = buffer_id(curr.type);
        TBuffer& buffer = m_buffers[id];
        MultiIndexBuffer& buffer_indices = indices[id];
        if (buffer_indices.empty())
            buffer_indices.push_back(IndexBuffer());

        static const size_t THRESHOLD = 1024 * 1024 * 128;
        // if adding the indices for the current segment exceeds the threshold size of the current index buffer
        // create another index buffer, and move the current path indices into it
        if (buffer_indices.back().size() >= THRESHOLD - static_cast<size_t>(buffer.indices_per_segment())) {
            buffer_indices.push_back(IndexBuffer());
#if ENABLE_SHOW_WIPE_MOVES
            if (buffer.render_primitive_type != TBuffer::ERenderPrimitiveType::Point) {
#else
            if (curr.type == EMoveType::Extrude || curr.type == EMoveType::Travel) {
#endif // ENABLE_SHOW_WIPE_MOVES
                if (!(prev.type != curr.type || !buffer.paths.back().matches(curr))) {
                    Path& last_path = buffer.paths.back();
                    size_t delta_id = last_path.last.i_id - last_path.first.i_id;

                    // move indices of the last path from the previous into the new index buffer
                    IndexBuffer& src_buffer = buffer_indices[buffer_indices.size() - 2];
                    IndexBuffer& dst_buffer = buffer_indices[buffer_indices.size() - 1];
                    std::move(src_buffer.begin() + last_path.first.i_id, src_buffer.end(), std::back_inserter(dst_buffer));
                    src_buffer.erase(src_buffer.begin() + last_path.first.i_id, src_buffer.end());

                    // updates path indices
                    last_path.first.b_id = buffer_indices.size() - 1;
                    last_path.first.i_id = 0;
                    last_path.last.b_id = buffer_indices.size() - 1;
                    last_path.last.i_id = delta_id;
                }
            }
        }

        switch (buffer.render_primitive_type)
        {
        case TBuffer::ERenderPrimitiveType::Point: {
            add_indices_as_point(curr, buffer, static_cast<unsigned int>(buffer_indices.size()) - 1, buffer_indices.back(), i);
            break;
        }
        case TBuffer::ERenderPrimitiveType::Line: {
            add_indices_as_line(prev, curr, buffer, static_cast<unsigned int>(buffer_indices.size()) - 1, buffer_indices.back(), i);
            break;
        }
        case TBuffer::ERenderPrimitiveType::Triangle: {
#if ENABLE_SHOW_WIPE_MOVES
            add_indices_as_solid(prev, curr, buffer, curr_buffer_vertices_size[id], static_cast<unsigned int>(buffer_indices.size()) - 1, buffer_indices.back(), i);
#else
            add_indices_as_solid(prev, curr, buffer, curr_buffer_vertices_size, static_cast<unsigned int>(buffer_indices.size()) - 1, buffer_indices.back(), i);
#endif // ENABLE_SHOW_WIPE_MOVES
            break;
        }
        }
    }

    if (progress_dialog != nullptr) {
        progress_dialog->Update(100, "");
        progress_dialog->Fit();
    }

    log_memory_usage("Loaded G-code generated indices buffers, ", vertices, indices);

    // toolpaths data -> send indices data to gpu
    for (size_t i = 0; i < m_buffers.size(); ++i) {
        TBuffer& buffer = m_buffers[i];

        for (size_t j = 0; j < indices[i].size(); ++j) {
            const IndexBuffer& buffer_indices = indices[i][j];
            buffer.indices.push_back(IBuffer());
            IBuffer& ibuffer = buffer.indices.back();
            ibuffer.count = buffer_indices.size();
#if ENABLE_GCODE_VIEWER_STATISTICS
            m_statistics.indices_gpu_size += ibuffer.count * sizeof(unsigned int);
            m_statistics.max_indices_in_index_buffer = std::max(m_statistics.max_indices_in_index_buffer, static_cast<long long>(ibuffer.count));
#endif // ENABLE_GCODE_VIEWER_STATISTICS

            if (ibuffer.count > 0) {
                glsafe(::glGenBuffers(1, &ibuffer.id));
                glsafe(::glBindBuffer(GL_ELEMENT_ARRAY_BUFFER, ibuffer.id));
                glsafe(::glBufferData(GL_ELEMENT_ARRAY_BUFFER, buffer_indices.size() * sizeof(unsigned int), buffer_indices.data(), GL_STATIC_DRAW));
                glsafe(::glBindBuffer(GL_ELEMENT_ARRAY_BUFFER, 0));
            }
        }
    }

#if ENABLE_GCODE_VIEWER_STATISTICS
    for (const TBuffer& buffer : m_buffers) {
        m_statistics.paths_size += SLIC3R_STDVEC_MEMSIZE(buffer.paths, Path);
    }
    unsigned int travel_buffer_id = buffer_id(EMoveType::Travel);
    const MultiIndexBuffer& travel_buffer_indices = indices[travel_buffer_id];
    for (size_t i = 0; i < travel_buffer_indices.size(); ++i) {
        m_statistics.travel_segments_count = travel_buffer_indices[i].size() / m_buffers[travel_buffer_id].indices_per_segment();
    }
#if ENABLE_SHOW_WIPE_MOVES
    unsigned int wipe_buffer_id = buffer_id(EMoveType::Wipe);
    const MultiIndexBuffer& wipe_buffer_indices = indices[wipe_buffer_id];
    for (size_t i = 0; i < wipe_buffer_indices.size(); ++i) {
        m_statistics.wipe_segments_count = wipe_buffer_indices[i].size() / m_buffers[wipe_buffer_id].indices_per_segment();
    }
#endif // ENABLE_SHOW_WIPE_MOVES
    unsigned int extrude_buffer_id = buffer_id(EMoveType::Extrude);
    const MultiIndexBuffer& extrude_buffer_indices = indices[extrude_buffer_id];
    for (size_t i = 0; i < extrude_buffer_indices.size(); ++i) {
        m_statistics.extrude_segments_count = extrude_buffer_indices[i].size() / m_buffers[extrude_buffer_id].indices_per_segment();
    }
#endif // ENABLE_GCODE_VIEWER_STATISTICS

    // dismiss indices data, no more needed
    std::vector<MultiIndexBuffer>().swap(indices);

    // layers zs / roles / extruder ids / cp color ids -> extract from result
    size_t last_travel_s_id = 0;
    for (size_t i = 0; i < m_moves_count; ++i) {
        const GCodeProcessor::MoveVertex& move = gcode_result.moves[i];
        if (move.type == EMoveType::Extrude) {
            // layers zs
            const double* const last_z = m_layers.empty() ? nullptr : &m_layers.get_zs().back();
            double z = static_cast<double>(move.position[2]);
            if (last_z == nullptr || z < *last_z - EPSILON || *last_z + EPSILON < z)
                m_layers.append(z, { last_travel_s_id, i });
            else
                m_layers.get_endpoints().back().last = i;
            // extruder ids
        m_extruder_ids.emplace_back(move.extruder_id);
            // roles
        if (i > 0)
            m_roles.emplace_back(move.extrusion_role);
    }
        else if (move.type == EMoveType::Travel) {
            if (i - last_travel_s_id > 1 && !m_layers.empty())
                m_layers.get_endpoints().back().last = i;

            last_travel_s_id = i;
    }
    }

    // set layers z range
    if (!m_layers.empty())
        m_layers_z_range = { 0, static_cast<unsigned int>(m_layers.size() - 1) };

#if ENABLE_SHOW_OPTION_POINT_LAYERS
    // change color of paths whose layer contains option points
    if (!options_zs.empty()) {
        TBuffer& extrude_buffer = m_buffers[buffer_id(EMoveType::Extrude)];
        for (Path& path : extrude_buffer.paths) {
            float z = path.first.position[2];
            if (std::find_if(options_zs.begin(), options_zs.end(), [z](float f) { return f - EPSILON <= z && z <= f + EPSILON; }) != options_zs.end())
                path.cp_color_id = 255 - path.cp_color_id;
        }
    }
#endif // ENABLE_SHOW_OPTION_POINT_LAYERS

    // roles -> remove duplicates
    std::sort(m_roles.begin(), m_roles.end());
    m_roles.erase(std::unique(m_roles.begin(), m_roles.end()), m_roles.end());
    m_roles.shrink_to_fit();

    // extruder ids -> remove duplicates
    std::sort(m_extruder_ids.begin(), m_extruder_ids.end());
    m_extruder_ids.erase(std::unique(m_extruder_ids.begin(), m_extruder_ids.end()), m_extruder_ids.end());
    m_extruder_ids.shrink_to_fit();

    log_memory_usage("Loaded G-code generated extrusion paths, ", vertices, indices);

#if ENABLE_GCODE_VIEWER_STATISTICS
    m_statistics.load_time = std::chrono::duration_cast<std::chrono::milliseconds>(std::chrono::high_resolution_clock::now() - start_time).count();
#endif // ENABLE_GCODE_VIEWER_STATISTICS

    if (progress_dialog != nullptr)
        progress_dialog->Destroy();
}

void GCodeViewer::load_shells(const Print& print, bool initialized)
{
    if (print.objects().empty())
        // no shells, return
        return;

    // adds objects' volumes 
    int object_id = 0;
    for (const PrintObject* obj : print.objects()) {
        const ModelObject* model_obj = obj->model_object();

        std::vector<int> instance_ids(model_obj->instances.size());
        for (int i = 0; i < (int)model_obj->instances.size(); ++i) {
            instance_ids[i] = i;
        }

        m_shells.volumes.load_object(model_obj, object_id, instance_ids, "object", initialized);

        ++object_id;
    }

    if (wxGetApp().preset_bundle->printers.get_edited_preset().printer_technology() == ptFFF) {
        // adds wipe tower's volume
        double max_z = print.objects()[0]->model_object()->get_model()->bounding_box().max(2);
        const PrintConfig& config = print.config();
        size_t extruders_count = config.nozzle_diameter.size();
        if ((extruders_count > 1) && config.wipe_tower && !config.complete_objects) {
            const DynamicPrintConfig& print_config = wxGetApp().preset_bundle->prints.get_edited_preset().config;
            double layer_height = print_config.opt_float("layer_height");
            double first_layer_height = print_config.get_abs_value("first_layer_height", layer_height);
            double nozzle_diameter = print.config().nozzle_diameter.values[0];
            float depth = print.wipe_tower_data(extruders_count, first_layer_height, nozzle_diameter).depth;
            float brim_width = print.wipe_tower_data(extruders_count, first_layer_height, nozzle_diameter).brim_width;

            m_shells.volumes.load_wipe_tower_preview(1000, config.wipe_tower_x, config.wipe_tower_y, config.wipe_tower_width, depth, max_z, config.wipe_tower_rotation_angle,
                !print.is_step_done(psWipeTower), brim_width, initialized);
        }
    }

    // remove modifiers
    while (true) {
        GLVolumePtrs::iterator it = std::find_if(m_shells.volumes.volumes.begin(), m_shells.volumes.volumes.end(), [](GLVolume* volume) { return volume->is_modifier; });
        if (it != m_shells.volumes.volumes.end()) {
            delete (*it);
            m_shells.volumes.volumes.erase(it);
        }
        else
            break;
    } 

    for (GLVolume* volume : m_shells.volumes.volumes) {
        volume->zoom_to_volumes = false;
        volume->color[3] = 0.25f;
        volume->force_native_color = true;
        volume->set_render_color();
    }
}

void GCodeViewer::refresh_render_paths(bool keep_sequential_current_first, bool keep_sequential_current_last) const
{
#if ENABLE_GCODE_VIEWER_STATISTICS
    auto start_time = std::chrono::high_resolution_clock::now();
#endif // ENABLE_GCODE_VIEWER_STATISTICS

    auto extrusion_color = [this](const Path& path) {
        Color color;
        switch (m_view_type)
        {
        case EViewType::FeatureType:    { color = Extrusion_Role_Colors[static_cast<unsigned int>(path.role)]; break; }
        case EViewType::Height:         { color = m_extrusions.ranges.height.get_color_at(path.height); break; }
        case EViewType::Width:          { color = m_extrusions.ranges.width.get_color_at(path.width); break; }
        case EViewType::Feedrate:       { color = m_extrusions.ranges.feedrate.get_color_at(path.feedrate); break; }
        case EViewType::FanSpeed:       { color = m_extrusions.ranges.fan_speed.get_color_at(path.fan_speed); break; }
        case EViewType::LayerTime:      { color = m_extrusions.ranges.layer_duration.get_color_at(path.layer_time); break; }
        case EViewType::LayerTimeLog:   { color = m_extrusions.ranges.layer_duration.get_color_at(path.layer_time, true); break; }
        case EViewType::Chronology:     { color = m_extrusions.ranges.elapsed_time.get_color_at(path.elapsed_time); break; }
        case EViewType::VolumetricRate: { color = m_extrusions.ranges.volumetric_rate.get_color_at(path.volumetric_rate); break; }
        case EViewType::Tool:           { color = m_tool_colors[path.extruder_id]; break; }
        case EViewType::Filament:       { color = m_filament_colors[path.extruder_id]; break; }
        case EViewType::ExtruderTemp:   { color = m_extrusions.ranges.extruder_temp.get_color_at(path.extruder_temp); break; }
#if ENABLE_SHOW_OPTION_POINT_LAYERS
        case EViewType::ColorPrint:     {
            if (path.cp_color_id >= static_cast<unsigned char>(m_tool_colors.size())) {
                color = { 0.5f, 0.5f, 0.5f };
//                // complementary color
//                color = m_tool_colors[255 - path.cp_color_id];
//                color = { 1.0f - color[0], 1.0f - color[1], 1.0f - color[2] };
            }
            else
                color = m_tool_colors[path.cp_color_id];

            break;
        }
#else
        case EViewType::ColorPrint:     { color = m_tool_colors[path.cp_color_id]; break; }
#endif // ENABLE_SHOW_OPTION_POINT_LAYERS
        default:                        { color = { 1.0f, 1.0f, 1.0f }; break; }
        }

        return color;
    };

    auto travel_color = [this](const Path& path) {
        return (path.delta_extruder < 0.0f) ? Travel_Colors[2] /* Retract */ :
            ((path.delta_extruder > 0.0f) ? Travel_Colors[1] /* Extrude */ :
                Travel_Colors[0] /* Move */);
    };

    auto is_in_layers_range = [this](const Path& path, size_t min_id, size_t max_id) {
        auto in_layers_range = [this, min_id, max_id](size_t id) {
            return m_layers.get_endpoints_at(min_id).first <= id && id <= m_layers.get_endpoints_at(max_id).last;
        };

        return in_layers_range(path.first.s_id) || in_layers_range(path.last.s_id);
    };

    auto is_travel_in_layers_range = [this](size_t path_id, size_t min_id, size_t max_id) {
    auto is_in_z_range = [](const Path& path, double min_z, double max_z) {
        auto in_z_range = [min_z, max_z](double z) {
                return min_z - EPSILON < z&& z < max_z + EPSILON;
        };

        return in_z_range(path.first.position[2]) || in_z_range(path.last.position[2]);
    };

        const TBuffer& buffer = m_buffers[buffer_id(EMoveType::Travel)];
        if (path_id >= buffer.paths.size())
            return false;

        Path path = buffer.paths[path_id];
        size_t first = path_id;
        size_t last = path_id;

        // check adjacent paths
        while (first > 0 && path.first.position.isApprox(buffer.paths[first - 1].last.position)) {
            --first;
            path.first = buffer.paths[first].first;
        }
        while (last < buffer.paths.size() - 1 && path.last.position.isApprox(buffer.paths[last + 1].first.position)) {
            ++last;
            path.last = buffer.paths[last].last;
        }

        size_t min_s_id = m_layers.get_endpoints_at(min_id).first;
        size_t max_s_id = m_layers.get_endpoints_at(max_id).last;

        return (min_s_id <= path.first.s_id && path.first.s_id <= max_s_id) ||
            (min_s_id <= path.last.s_id && path.last.s_id <= max_s_id);
    };

#if ENABLE_GCODE_VIEWER_STATISTICS
    m_statistics.render_paths_size = 0;
#endif // ENABLE_GCODE_VIEWER_STATISTICS

    bool top_layer_only = get_app_config()->get("seq_top_layer_only") == "1";

    SequentialView::Endpoints global_endpoints = { m_moves_count , 0 };
    SequentialView::Endpoints top_layer_endpoints = global_endpoints;
    if (top_layer_only || !keep_sequential_current_first) m_sequential_view.current.first = 0;
    if (!keep_sequential_current_last) m_sequential_view.current.last = m_moves_count;

    // first pass: collect visible paths and update sequential view data
    std::vector<std::tuple<TBuffer*, unsigned int, unsigned int>> paths;
    for (TBuffer& buffer : m_buffers) {
        // reset render paths
        buffer.render_paths.clear();

        if (!buffer.visible)
            continue;

        for (size_t i = 0; i < buffer.paths.size(); ++i) {
            const Path& path = buffer.paths[i];
            if (path.type == EMoveType::Travel) {
                if (!is_travel_in_layers_range(i, m_layers_z_range[0], m_layers_z_range[1]))
                    continue;
            }
            else if (!is_in_layers_range(path, m_layers_z_range[0], m_layers_z_range[1]))
                continue;

            if (path.type == EMoveType::Extrude && !is_visible(path))
                continue;

            // store valid path
            paths.push_back({ &buffer, path.first.b_id, static_cast<unsigned int>(i) });

            global_endpoints.first = std::min(global_endpoints.first, path.first.s_id);
            global_endpoints.last = std::max(global_endpoints.last, path.last.s_id);

            if (top_layer_only) {
                if (path.type == EMoveType::Travel) {
                    if (is_travel_in_layers_range(i, m_layers_z_range[1], m_layers_z_range[1])) {
                        top_layer_endpoints.first = std::min(top_layer_endpoints.first, path.first.s_id);
                        top_layer_endpoints.last = std::max(top_layer_endpoints.last, path.last.s_id);
                    }
                }
                else if (is_in_layers_range(path, m_layers_z_range[1], m_layers_z_range[1])) {
                    top_layer_endpoints.first = std::min(top_layer_endpoints.first, path.first.s_id);
                    top_layer_endpoints.last = std::max(top_layer_endpoints.last, path.last.s_id);
                }
            }
        }
    }
    if (global_endpoints.first > global_endpoints.last) {
        global_endpoints = { 0 , m_moves_count };
        top_layer_endpoints = global_endpoints;
    }

    // update current sequential position
    m_sequential_view.current.first = !top_layer_only && keep_sequential_current_first ? std::clamp(m_sequential_view.current.first, global_endpoints.first, global_endpoints.last) : global_endpoints.first;
    m_sequential_view.current.last = keep_sequential_current_last ? std::clamp(m_sequential_view.current.last, global_endpoints.first, global_endpoints.last) : global_endpoints.last;

    // get the world position from gpu
    bool found = false;
    for (const TBuffer& buffer : m_buffers) {
        // searches the path containing the current position
        for (const Path& path : buffer.paths) {
            if (path.contains(m_sequential_view.current.last)) {
                unsigned int offset = static_cast<unsigned int>(m_sequential_view.current.last - path.first.s_id);
                if (offset > 0) {
                    if (buffer.render_primitive_type == TBuffer::ERenderPrimitiveType::Line)
                        offset = 2 * offset - 1;
                    else if (buffer.render_primitive_type == TBuffer::ERenderPrimitiveType::Triangle) {
                        unsigned int indices_count = buffer.indices_per_segment();
                        offset = indices_count * (offset - 1) + (indices_count - 6);
                    }
                }
                offset += static_cast<unsigned int>(path.first.i_id);

                // gets the index from the index buffer on gpu
                unsigned int index = 0;
                glsafe(::glBindBuffer(GL_ELEMENT_ARRAY_BUFFER, buffer.indices[path.first.b_id].id));
                glsafe(::glGetBufferSubData(GL_ELEMENT_ARRAY_BUFFER, static_cast<GLintptr>(offset * sizeof(unsigned int)), static_cast<GLsizeiptr>(sizeof(unsigned int)), static_cast<void*>(&index)));
                glsafe(::glBindBuffer(GL_ELEMENT_ARRAY_BUFFER, 0));

                // gets the position from the vertices buffer on gpu
                glsafe(::glBindBuffer(GL_ARRAY_BUFFER, buffer.vertices.id));
                glsafe(::glGetBufferSubData(GL_ARRAY_BUFFER, static_cast<GLintptr>(index * buffer.vertices.vertex_size_bytes()), static_cast<GLsizeiptr>(3 * sizeof(float)), static_cast<void*>(m_sequential_view.current_position.data())));
                glsafe(::glBindBuffer(GL_ARRAY_BUFFER, 0));
                found = true;
                break;
            }
        }
        if (found)
            break;
    }

    // second pass: filter paths by sequential data and collect them by color
    for (const auto& [buffer, index_buffer_id, path_id] : paths) {
        const Path& path = buffer->paths[path_id];
        if (m_sequential_view.current.last <= path.first.s_id || path.last.s_id <= m_sequential_view.current.first)
            continue;

        Color color;
        switch (path.type)
        {
        case EMoveType::Extrude: {
            if (!top_layer_only ||
                m_sequential_view.current.last == global_endpoints.last ||
                is_in_layers_range(path, m_layers_z_range[1], m_layers_z_range[1]))
                color = extrusion_color(path);
            else
                color = { 0.25f, 0.25f, 0.25f };

            break;
        }
        case EMoveType::Travel: {
            if (!top_layer_only || m_sequential_view.current.last == global_endpoints.last || is_travel_in_layers_range(path_id, m_layers_z_range[1], m_layers_z_range[1]))
                color = (m_view_type == EViewType::Feedrate || m_view_type == EViewType::Tool || m_view_type == EViewType::ColorPrint) ? extrusion_color(path) : travel_color(path);
            else
                color = { 0.25f, 0.25f, 0.25f };

            break;
        }
#if ENABLE_SHOW_WIPE_MOVES
        case EMoveType::Wipe: { color = Wipe_Color; break; }
#endif // ENABLE_SHOW_WIPE_MOVES
        default: { color = { 0.0f, 0.0f, 0.0f }; break; }
        }

        unsigned int ibuffer_id = index_buffer_id;
        auto it = std::find_if(buffer->render_paths.begin(), buffer->render_paths.end(),
            [color, ibuffer_id](const RenderPath& path) { return path.index_buffer_id == ibuffer_id && path.color == color; });
        if (it == buffer->render_paths.end()) {
            it = buffer->render_paths.insert(buffer->render_paths.end(), RenderPath());
            it->color = color;
            it->path_id = path_id;
            it->index_buffer_id = index_buffer_id;
        }

        unsigned int segments_count = std::min(m_sequential_view.current.last, path.last.s_id) - std::max(m_sequential_view.current.first, path.first.s_id) + 1;
        unsigned int size_in_indices = 0;
        switch (buffer->render_primitive_type)
        {
        case TBuffer::ERenderPrimitiveType::Point: { size_in_indices = segments_count; break; }
        case TBuffer::ERenderPrimitiveType::Line:
        case TBuffer::ERenderPrimitiveType::Triangle: { size_in_indices = buffer->indices_per_segment() * (segments_count - 1); break; }
        }
        it->sizes.push_back(size_in_indices);

        unsigned int delta_1st = 0;
        if (path.first.s_id < m_sequential_view.current.first && m_sequential_view.current.first <= path.last.s_id)
            delta_1st = m_sequential_view.current.first - path.first.s_id;

        if (buffer->render_primitive_type == TBuffer::ERenderPrimitiveType::Triangle)
            delta_1st *= buffer->indices_per_segment();

        it->offsets.push_back(static_cast<size_t>((path.first.i_id + delta_1st) * sizeof(unsigned int)));
    }

    // set sequential data to their final value
    m_sequential_view.endpoints = top_layer_only ? top_layer_endpoints : global_endpoints;
    m_sequential_view.current.first = !top_layer_only && keep_sequential_current_first ? std::clamp(m_sequential_view.current.first, m_sequential_view.endpoints.first, m_sequential_view.endpoints.last) : m_sequential_view.endpoints.first;

    wxGetApp().plater()->enable_preview_moves_slider(!paths.empty());

#if ENABLE_GCODE_VIEWER_STATISTICS
    for (const TBuffer& buffer : m_buffers) {
        m_statistics.render_paths_size += SLIC3R_STDVEC_MEMSIZE(buffer.render_paths, RenderPath);
        for (const RenderPath& path : buffer.render_paths) {
            m_statistics.render_paths_size += SLIC3R_STDVEC_MEMSIZE(path.sizes, unsigned int);
            m_statistics.render_paths_size += SLIC3R_STDVEC_MEMSIZE(path.offsets, size_t);
        }
    }
    m_statistics.refresh_paths_time = std::chrono::duration_cast<std::chrono::milliseconds>(std::chrono::high_resolution_clock::now() - start_time).count();
#endif // ENABLE_GCODE_VIEWER_STATISTICS
}

void GCodeViewer::render_toolpaths() const
{
#if ENABLE_FIXED_SCREEN_SIZE_POINT_MARKERS
    float point_size = 20.0f;
#else
    float point_size = 0.8f;
#endif // ENABLE_FIXED_SCREEN_SIZE_POINT_MARKERS
    std::array<float, 4> light_intensity = { 0.25f, 0.70f, 0.75f, 0.75f };
    const Camera& camera = wxGetApp().plater()->get_camera();
    double zoom = camera.get_zoom();
    const std::array<int, 4>& viewport = camera.get_viewport();
    float near_plane_height = camera.get_type() == Camera::Perspective ? static_cast<float>(viewport[3]) / (2.0f * static_cast<float>(2.0 * std::tan(0.5 * Geometry::deg2rad(camera.get_fov())))) :
        static_cast<float>(viewport[3]) * 0.0005;

    auto set_uniform_color = [](const std::array<float, 3>& color, GLShaderProgram& shader) {
        std::array<float, 4> color4 = { color[0], color[1], color[2], 1.0f };
        shader.set_uniform("uniform_color", color4);
    };

    auto render_as_points = [this, zoom, point_size, near_plane_height, set_uniform_color]
    (const TBuffer& buffer, unsigned int index_buffer_id, EOptionsColors color_id, GLShaderProgram& shader) {
        set_uniform_color(Options_Colors[static_cast<unsigned int>(color_id)], shader);
#if ENABLE_FIXED_SCREEN_SIZE_POINT_MARKERS
        shader.set_uniform("use_fixed_screen_size", 1);
#else
        shader.set_uniform("use_fixed_screen_size", 0);
#endif // ENABLE_FIXED_SCREEN_SIZE_POINT_MARKERS
        shader.set_uniform("zoom", zoom);
        shader.set_uniform("percent_outline_radius", 0.0f);
        shader.set_uniform("percent_center_radius", 0.33f);
        shader.set_uniform("point_size", point_size);
        shader.set_uniform("near_plane_height", near_plane_height);

        glsafe(::glEnable(GL_VERTEX_PROGRAM_POINT_SIZE));
        glsafe(::glEnable(GL_POINT_SPRITE));

        for (const RenderPath& path : buffer.render_paths) {
            if (path.index_buffer_id == index_buffer_id) {
                glsafe(::glMultiDrawElements(GL_POINTS, (const GLsizei*)path.sizes.data(), GL_UNSIGNED_INT, (const void* const*)path.offsets.data(), (GLsizei)path.sizes.size()));
#if ENABLE_GCODE_VIEWER_STATISTICS
                ++m_statistics.gl_multi_points_calls_count;
#endif // ENABLE_GCODE_VIEWER_STATISTICS
            }
        }

        glsafe(::glDisable(GL_POINT_SPRITE));
        glsafe(::glDisable(GL_VERTEX_PROGRAM_POINT_SIZE));
    };

    auto render_as_lines = [this, light_intensity, set_uniform_color](const TBuffer& buffer, unsigned int index_buffer_id, GLShaderProgram& shader) {
        shader.set_uniform("light_intensity", light_intensity);
        for (const RenderPath& path : buffer.render_paths) {
            if (path.index_buffer_id == index_buffer_id) {
                set_uniform_color(path.color, shader);
                glsafe(::glMultiDrawElements(GL_LINES, (const GLsizei*)path.sizes.data(), GL_UNSIGNED_INT, (const void* const*)path.offsets.data(), (GLsizei)path.sizes.size()));
#if ENABLE_GCODE_VIEWER_STATISTICS
                ++m_statistics.gl_multi_lines_calls_count;
#endif // ENABLE_GCODE_VIEWER_STATISTICS
            }
        }
    };

    auto render_as_triangles = [this, set_uniform_color](const TBuffer& buffer, unsigned int index_buffer_id, GLShaderProgram& shader) {
        for (const RenderPath& path : buffer.render_paths) {
            if (path.index_buffer_id == index_buffer_id) {
                set_uniform_color(path.color, shader);
                glsafe(::glMultiDrawElements(GL_TRIANGLES, (const GLsizei*)path.sizes.data(), GL_UNSIGNED_INT, (const void* const*)path.offsets.data(), (GLsizei)path.sizes.size()));
#if ENABLE_GCODE_VIEWER_STATISTICS
                ++m_statistics.gl_multi_triangles_calls_count;
#endif // ENABLE_GCODE_VIEWER_STATISTICS
            }
        }
    };

    auto line_width = [](double zoom) {
        return (zoom < 5.0) ? 1.0 : (1.0 + 5.0 * (zoom - 5.0) / (100.0 - 5.0));
    };

    glsafe(::glLineWidth(static_cast<GLfloat>(line_width(zoom))));

    unsigned char begin_id = buffer_id(EMoveType::Retract);
    unsigned char end_id = buffer_id(EMoveType::Count);

    for (unsigned char i = begin_id; i < end_id; ++i) {
        const TBuffer& buffer = m_buffers[i];
        if (!buffer.visible || !buffer.has_data())
            continue;

        GLShaderProgram* shader = wxGetApp().get_shader(buffer.shader.c_str());
        if (shader != nullptr) {
            shader->start_using();

            glsafe(::glBindBuffer(GL_ARRAY_BUFFER, buffer.vertices.id));
            glsafe(::glVertexPointer(buffer.vertices.position_size_floats(), GL_FLOAT, buffer.vertices.vertex_size_bytes(), (const void*)buffer.vertices.position_offset_size()));
            glsafe(::glEnableClientState(GL_VERTEX_ARRAY));
            bool has_normals = buffer.vertices.normal_size_floats() > 0;
            if (has_normals) {
                glsafe(::glNormalPointer(GL_FLOAT, buffer.vertices.vertex_size_bytes(), (const void*)buffer.vertices.normal_offset_size()));
                glsafe(::glEnableClientState(GL_NORMAL_ARRAY));
            }

            for (size_t j = 0; j < buffer.indices.size(); ++j) {
                glsafe(::glBindBuffer(GL_ELEMENT_ARRAY_BUFFER, buffer.indices[j].id));

                switch (buffer.render_primitive_type)
                {
                case TBuffer::ERenderPrimitiveType::Point:
                {
                    EOptionsColors color;
                    switch (buffer_type(i))
                    {
                    case EMoveType::Tool_change:  { color = EOptionsColors::ToolChanges; break; }
                    case EMoveType::Color_change: { color = EOptionsColors::ColorChanges; break; }
                    case EMoveType::Pause_Print:  { color = EOptionsColors::PausePrints; break; }
                    case EMoveType::Custom_GCode: { color = EOptionsColors::CustomGCodes; break; }
                    case EMoveType::Retract:      { color = EOptionsColors::Retractions; break; }
                    case EMoveType::Unretract:    { color = EOptionsColors::Unretractions; break; }
                    }
                    render_as_points(buffer, static_cast<unsigned int>(j), color, *shader);
                    break;
                }
                case TBuffer::ERenderPrimitiveType::Line:
                {
                    render_as_lines(buffer, static_cast<unsigned int>(j), *shader);
                    break;
                }
                case TBuffer::ERenderPrimitiveType::Triangle:
                {
                    render_as_triangles(buffer, static_cast<unsigned int>(j), *shader);
                    break;
                }
                }

                glsafe(::glBindBuffer(GL_ELEMENT_ARRAY_BUFFER, 0));
            }

            if (has_normals)
                glsafe(::glDisableClientState(GL_NORMAL_ARRAY));

            glsafe(::glDisableClientState(GL_VERTEX_ARRAY));
            glsafe(::glBindBuffer(GL_ARRAY_BUFFER, 0));

            shader->stop_using();
        }
    }
}

void GCodeViewer::render_shells() const
{
    if (!m_shells.visible || m_shells.volumes.empty())
        return;

    GLShaderProgram* shader = wxGetApp().get_shader("gouraud_light");
    if (shader == nullptr)
        return;

//    glsafe(::glDepthMask(GL_FALSE));

    shader->start_using();
    m_shells.volumes.render(GLVolumeCollection::Transparent, true, wxGetApp().plater()->get_camera().get_view_matrix());
    shader->stop_using();

//    glsafe(::glDepthMask(GL_TRUE));
}

void GCodeViewer::render_legend() const
{
    if (!m_legend_enabled)
        return;

    ImGuiWrapper& imgui = *wxGetApp().imgui();

    imgui.set_next_window_pos(0.0f, 0.0f, ImGuiCond_Always);
    ImGui::PushStyleVar(ImGuiStyleVar_WindowRounding, 0.0f);
    ImGui::SetNextWindowBgAlpha(0.6f);
    imgui.begin(std::string("Legend"), ImGuiWindowFlags_AlwaysAutoResize | ImGuiWindowFlags_NoDecoration | ImGuiWindowFlags_NoMove);

    ImDrawList* draw_list = ImGui::GetWindowDrawList();

    enum class EItemType : unsigned char
    {
        Rect,
        Circle,
        Hexagon,
        Line
    };

    const PrintEstimatedTimeStatistics::Mode& time_mode = m_time_statistics.modes[static_cast<size_t>(m_time_estimate_mode)];

    float icon_size = ImGui::GetTextLineHeight();
    float percent_bar_size = 2.0f * ImGui::GetTextLineHeight();

    auto append_item = [this, draw_list, icon_size, percent_bar_size, &imgui](EItemType type, const Color& color, const std::string& label,
        bool visible = true, const std::string& time = "", float percent = 0.0f, float max_percent = 0.0f, const std::array<float, 2>& offsets = { 0.0f, 0.0f },
        std::function<void()> callback = nullptr) {
            if (!visible)
                ImGui::PushStyleVar(ImGuiStyleVar_Alpha, 0.3333f);
            ImVec2 pos = ImGui::GetCursorScreenPos();
            switch (type) {
            default:
            case EItemType::Rect: {
                draw_list->AddRectFilled({ pos.x + 1.0f, pos.y + 1.0f }, { pos.x + icon_size - 1.0f, pos.y + icon_size - 1.0f },
                    ImGui::GetColorU32({ color[0], color[1], color[2], 1.0f }));
                break;
            }
            case EItemType::Circle: {
                ImVec2 center(0.5f * (pos.x + pos.x + icon_size), 0.5f * (pos.y + pos.y + icon_size));
                if (m_buffers[buffer_id(EMoveType::Retract)].shader == "options_120") {
                    draw_list->AddCircleFilled(center, 0.5f * icon_size,
                        ImGui::GetColorU32({ 0.5f * color[0], 0.5f * color[1], 0.5f * color[2], 1.0f }), 16);
                    float radius = 0.5f * icon_size;
                    draw_list->AddCircleFilled(center, radius, ImGui::GetColorU32({ color[0], color[1], color[2], 1.0f }), 16);
                    radius = 0.5f * icon_size * 0.01f * 33.0f;
                    draw_list->AddCircleFilled(center, radius, ImGui::GetColorU32({ 0.5f * color[0], 0.5f * color[1], 0.5f * color[2], 1.0f }), 16);
                }
                else
                    draw_list->AddCircleFilled(center, 0.5f * icon_size, ImGui::GetColorU32({ color[0], color[1], color[2], 1.0f }), 16);

                break;
            }
            case EItemType::Hexagon: {
                ImVec2 center(0.5f * (pos.x + pos.x + icon_size), 0.5f * (pos.y + pos.y + icon_size));
                draw_list->AddNgonFilled(center, 0.5f * icon_size, ImGui::GetColorU32({ color[0], color[1], color[2], 1.0f }), 6);
                break;
            }
            case EItemType::Line: {
                draw_list->AddLine({ pos.x + 1, pos.y + icon_size - 1 }, { pos.x + icon_size - 1, pos.y + 1 }, ImGui::GetColorU32({ color[0], color[1], color[2], 1.0f }), 3.0f);
                break;
            }
            }

            // draw text
            ImGui::Dummy({ icon_size, icon_size });
            ImGui::SameLine();
            if (callback != nullptr) {
                if (ImGui::MenuItem(label.c_str()))
                    callback();
                else {
                    // show tooltip
                    if (ImGui::IsItemHovered()) {
                        if (!visible)
                            ImGui::PopStyleVar();
                        ImGui::PushStyleColor(ImGuiCol_PopupBg, ImGuiWrapper::COL_WINDOW_BACKGROUND);
                        ImGui::BeginTooltip();
                        imgui.text(visible ? _u8L("Click to hide") : _u8L("Click to show"));
                        ImGui::EndTooltip();
                        ImGui::PopStyleColor();
                        if (!visible)
                            ImGui::PushStyleVar(ImGuiStyleVar_Alpha, 0.3333f);

                        // to avoid the tooltip to change size when moving the mouse
                        wxGetApp().plater()->get_current_canvas3D()->set_as_dirty();
                        wxGetApp().plater()->get_current_canvas3D()->request_extra_frame();
                    }
                }

                if (!time.empty()) {
                    ImGui::SameLine(offsets[0]);
                    imgui.text(time);
                    ImGui::SameLine(offsets[1]);
                    pos = ImGui::GetCursorScreenPos();
                    float width = std::max(1.0f, percent_bar_size * percent / max_percent);
                    draw_list->AddRectFilled({ pos.x, pos.y + 2.0f }, { pos.x + width, pos.y + icon_size - 2.0f },
                        ImGui::GetColorU32(ImGuiWrapper::COL_BLUE_LIGHT));
                    ImGui::Dummy({ percent_bar_size, icon_size });
                    ImGui::SameLine();
                    char buf[64];
                    ::sprintf(buf, "%.1f%%", 100.0f * percent);
                    ImGui::TextUnformatted((percent > 0.0f) ? buf : "");
                }
            }
            else
                imgui.text(label);

            if (!visible)
                ImGui::PopStyleVar();
    };

    auto append_range = [this, draw_list, &imgui, append_item](const Extrusions::Range& range, unsigned int decimals) {
        auto append_range_item = [this, draw_list, &imgui, append_item](int i, float value, unsigned int decimals) {
            char buf[1024];
            ::sprintf(buf, "%.*f", decimals, value);
            append_item(EItemType::Rect, Range_Colors[i], buf);
        };

        if (range.count == 1)
            // single item use case
            append_range_item(0, range.min, decimals);
        else if (range.count == 2) {
            append_range_item(static_cast<int>(Range_Colors.size()) - 1, range.max, decimals);
            append_range_item(0, range.min, decimals);
        } else {
            float step_size = range.step_size();
            for (int i = static_cast<int>(Range_Colors.size()) - 1; i >= 0; --i) {
                append_range_item(i, range.min + static_cast<float>(i)* step_size, decimals);
            }
        }
    };

    auto append_range_time = [this, draw_list, &imgui, append_item](const Extrusions::Range& range, bool is_log) {
        if (range.count == 1)
            // single item use case
            append_item(EItemType::Rect, Range_Colors[0], get_time_dhms(range.min));
        else if (range.count == 2) {
            append_item(EItemType::Rect, Range_Colors[static_cast<int>(Range_Colors.size()) - 1], get_time_dhms(range.max));
            append_item(EItemType::Rect, Range_Colors[0], get_time_dhms(range.min));
        } else {
            float step_size = range.step_size(is_log);
            for (int i = static_cast<int>(Range_Colors.size()) - 1; i >= 0; --i) {
                if(!is_log)
                    append_item(EItemType::Rect, Range_Colors[i], get_time_dhms(range.min + static_cast<float>(i)* step_size));
                else
                    append_item(EItemType::Rect, Range_Colors[i], get_time_dhms(std::exp(std::log(range.min) + static_cast<float>(i) * step_size)));
            }
        }
    };

    auto append_headers = [&imgui](const std::array<std::string, 3>& texts, const std::array<float, 2>& offsets) {
        imgui.text(texts[0]);
        ImGui::SameLine(offsets[0]);
        imgui.text(texts[1]);
        ImGui::SameLine(offsets[1]);
        imgui.text(texts[2]);
        ImGui::Separator();
    };

    auto max_width = [](const std::vector<std::string>& items, const std::string& title, float extra_size = 0.0f) {
        float ret = ImGui::CalcTextSize(title.c_str()).x;
        for (const std::string& item : items) {
            ret = std::max(ret, extra_size + ImGui::CalcTextSize(item.c_str()).x);
        }
        return ret;
    };

    auto calculate_offsets = [max_width](const std::vector<std::string>& labels, const std::vector<std::string>& times,
        const std::array<std::string, 2>& titles, float extra_size = 0.0f) {
            const ImGuiStyle& style = ImGui::GetStyle();
            std::array<float, 2> ret = { 0.0f, 0.0f };
            ret[0] = max_width(labels, titles[0], extra_size) + 3.0f * style.ItemSpacing.x;
            ret[1] = ret[0] + max_width(times, titles[1]) + style.ItemSpacing.x;
            return ret;
    };

    auto color_print_ranges = [this](unsigned char extruder_id, const std::vector<CustomGCode::Item>& custom_gcode_per_print_z) {
        std::vector<std::pair<Color, std::pair<double, double>>> ret;
        ret.reserve(custom_gcode_per_print_z.size());

        for (const auto& item : custom_gcode_per_print_z) {
            if (extruder_id + 1 != static_cast<unsigned char>(item.extruder))
                continue;

            if (item.type != ColorChange)
                continue;

            const std::vector<double> zs = m_layers.get_zs();
            auto lower_b = std::lower_bound(zs.begin(), zs.end(), item.print_z - Slic3r::DoubleSlider::epsilon());
            if (lower_b == zs.end())
                continue;

            double current_z = *lower_b;
            double previous_z = (lower_b == zs.begin()) ? 0.0 : *(--lower_b);

            // to avoid duplicate values, check adding values
            if (ret.empty() || !(ret.back().second.first == previous_z && ret.back().second.second == current_z))
                ret.push_back({ decode_color(item.color), { previous_z, current_z } });
        }

        return ret;
    };

    auto upto_label = [](double z) {
        char buf[64];
        ::sprintf(buf, "%.2f", z);
        return _u8L("up to") + " " + std::string(buf) + " " + _u8L("mm");
    };

    auto above_label = [](double z) {
        char buf[64];
        ::sprintf(buf, "%.2f", z);
        return _u8L("above") + " " + std::string(buf) + " " + _u8L("mm");
    };

    auto fromto_label = [](double z1, double z2) {
        char buf1[64];
        ::sprintf(buf1, "%.2f", z1);
        char buf2[64];
        ::sprintf(buf2, "%.2f", z2);
        return _u8L("from") + " " + std::string(buf1) + " " + _u8L("to") + " " + std::string(buf2) + " " + _u8L("mm");
    };

    auto role_time_and_percent = [this, time_mode](ExtrusionRole role) {
        auto it = std::find_if(time_mode.roles_times.begin(), time_mode.roles_times.end(), [role](const std::pair<ExtrusionRole, float>& item) { return role == item.first; });
        return (it != time_mode.roles_times.end()) ? std::make_pair(it->second, it->second / time_mode.time) : std::make_pair(0.0f, 0.0f);
    };

    // data used to properly align items in columns when showing time
    std::array<float, 2> offsets = { 0.0f, 0.0f };
    std::vector<std::string> labels;
    std::vector<std::string> times;
    std::vector<float> percents;
    float max_percent = 0.0f;

    if (m_view_type == EViewType::FeatureType) {
        // calculate offsets to align time/percentage data
        for (size_t i = 0; i < m_roles.size(); ++i) {
            ExtrusionRole role = m_roles[i];
            if (role < erCount) {
                labels.push_back(_u8L(ExtrusionEntity::role_to_string(role)));
                auto [time, percent] = role_time_and_percent(role);
                times.push_back((time > 0.0f) ? short_time(get_time_dhms(time)) : "");
                percents.push_back(percent);
                max_percent = std::max(max_percent, percent);
            }
        }

        offsets = calculate_offsets(labels, times, { _u8L("Feature type"), _u8L("Time") }, icon_size);
    }

    // extrusion paths section -> title
    switch (m_view_type)
    {
    case EViewType::FeatureType:
    {
        append_headers({ _u8L("Feature type"), _u8L("Time"), _u8L("Percentage") }, offsets);
        break;
    }
    case EViewType::Height:         { imgui.title(_u8L("Height (mm)")); break; }
    case EViewType::Width:          { imgui.title(_u8L("Width (mm)")); break; }
    case EViewType::Feedrate:       { imgui.title(_u8L("Speed (mm/s)")); break; }
    case EViewType::FanSpeed:       { imgui.title(_u8L("Fan Speed (%)")); break; }
    case EViewType::LayerTime:      { imgui.title(_u8L("Layer Time")); break; }
    case EViewType::LayerTimeLog:   { imgui.title(_u8L("Layer Time (log)")); break; }
    case EViewType::Chronology:     { imgui.title(_u8L("Chronology")); break; }
    case EViewType::VolumetricRate: { imgui.title(_u8L("Volumetric flow rate (mm³/s)")); break; }
    case EViewType::Tool:           { imgui.title(_u8L("Tool")); break; }
    case EViewType::Filament:       { imgui.title(_u8L("Filament")); break; }
    case EViewType::ColorPrint:     { imgui.title(_u8L("Color Print")); break; }
    case EViewType::ExtruderTemp:   { imgui.title(_u8L("Temperature")); break; }
    default: { break; }
    }

    // extrusion paths section -> items
    switch (m_view_type)
    {
    case EViewType::FeatureType:
    {
        for (size_t i = 0; i < m_roles.size(); ++i) {
            ExtrusionRole role = m_roles[i];
            if (role >= erCount)
                continue;
            bool visible = is_visible(role);
            append_item(EItemType::Rect, Extrusion_Role_Colors[static_cast<unsigned int>(role)], labels[i],
                visible, times[i], percents[i], max_percent, offsets, [this, role, visible]() {
                    m_extrusions.role_visibility_flags = visible ? m_extrusions.role_visibility_flags & ~(1 << role) : m_extrusions.role_visibility_flags | (1 << role);
                    // update buffers' render paths
                    refresh_render_paths(false, false);
                    wxGetApp().plater()->update_preview_moves_slider();
                    wxGetApp().plater()->get_current_canvas3D()->set_as_dirty();
                    wxGetApp().plater()->update_preview_bottom_toolbar();
                }
            );
        }
        break;
    }
    case EViewType::Height:         { append_range(m_extrusions.ranges.height, 3); break; }
    case EViewType::Width:          { append_range(m_extrusions.ranges.width, 3); break; }
    case EViewType::Feedrate:       { append_range(m_extrusions.ranges.feedrate, 1); break; }
    case EViewType::FanSpeed:       { append_range(m_extrusions.ranges.fan_speed, 0); break; }
    case EViewType::LayerTime:      { append_range_time(m_extrusions.ranges.layer_duration, false); break; }
    case EViewType::LayerTimeLog:   { append_range_time(m_extrusions.ranges.layer_duration, true); break; }
    case EViewType::Chronology:     { append_range_time(m_extrusions.ranges.elapsed_time, false); break; }
    case EViewType::VolumetricRate: { append_range(m_extrusions.ranges.volumetric_rate, 3); break; }
    case EViewType::Tool:
    {
        // shows only extruders actually used
        for (unsigned char i : m_extruder_ids) {
            append_item(EItemType::Rect, m_tool_colors[i], _u8L("Extruder") + " " + std::to_string(i + 1));
        }
        break;
    }
    case EViewType::Filament:
    {
        // shows only filament actually used
        for (unsigned char i : m_extruder_ids) {
            append_item(EItemType::Rect, m_filament_colors[i], _u8L("Filament") + " " + std::to_string(i + 1));
        }
        break;
    }
    case EViewType::ColorPrint:
    {
        const std::vector<CustomGCode::Item>& custom_gcode_per_print_z = wxGetApp().plater()->model().custom_gcode_per_print_z.gcodes;
        if (m_extruders_count == 1) { // single extruder use case
            std::vector<std::pair<Color, std::pair<double, double>>> cp_values = color_print_ranges(0, custom_gcode_per_print_z);
            const int items_cnt = static_cast<int>(cp_values.size());
            if (items_cnt == 0) { // There are no color changes, but there are some pause print or custom Gcode
                append_item(EItemType::Rect, m_tool_colors.front(), _u8L("Default color"));
            }
            else {
                for (int i = items_cnt; i >= 0; --i) {
                    // create label for color change item
                    if (i == 0) {
                        append_item(EItemType::Rect, m_tool_colors[0], upto_label(cp_values.front().second.first));
                        break;
                    }
                    else if (i == items_cnt) {
                        append_item(EItemType::Rect, cp_values[i - 1].first, above_label(cp_values[i - 1].second.second));
                        continue;
                    }
                    append_item(EItemType::Rect, cp_values[i - 1].first, fromto_label(cp_values[i - 1].second.second, cp_values[i].second.first));
                }
            }
        }
        else // multi extruder use case
        {
            // shows only extruders actually used
            for (unsigned char i : m_extruder_ids) {
                std::vector<std::pair<Color, std::pair<double, double>>> cp_values = color_print_ranges(i, custom_gcode_per_print_z);
                const int items_cnt = static_cast<int>(cp_values.size());
                if (items_cnt == 0) { // There are no color changes, but there are some pause print or custom Gcode
                    append_item(EItemType::Rect, m_tool_colors[i], _u8L("Extruder") + " " + std::to_string(i + 1) + " " + _u8L("default color"));
                }
                else {
                    for (int j = items_cnt; j >= 0; --j) {
                        // create label for color change item
                        std::string label = _u8L("Extruder") + " " + std::to_string(i + 1);
                        if (j == 0) {
                            label += " " + upto_label(cp_values.front().second.first);
                            append_item(EItemType::Rect, m_tool_colors[i], label);
                            break;
                        }
                        else if (j == items_cnt) {
                            label += " " + above_label(cp_values[j - 1].second.second);
                            append_item(EItemType::Rect, cp_values[j - 1].first, label);
                            continue;
                        }

                        label += " " + fromto_label(cp_values[j - 1].second.second, cp_values[j].second.first);
                        append_item(EItemType::Rect, cp_values[j - 1].first, label);
                    }
                }
            }
        }
        break;
    }
    case EViewType::ExtruderTemp: { append_range(m_extrusions.ranges.extruder_temp, 3); break; }
    default: { break; }
    }

    // partial estimated printing time section
    if (m_view_type == EViewType::ColorPrint) {
        using Times = std::pair<float, float>;
        using TimesList = std::vector<std::pair<CustomGCode::Type, Times>>;

        // helper structure containig the data needed to render the time items
        struct PartialTime
        {
            enum class EType : unsigned char
            {
                Print,
                ColorChange,
                Pause
            };
            EType type;
            int extruder_id;
            Color color1;
            Color color2;
            Times times;
        };
        using PartialTimes = std::vector<PartialTime>;

        auto generate_partial_times = [this](const TimesList& times) {
            PartialTimes items;

            std::vector<CustomGCode::Item> custom_gcode_per_print_z = wxGetApp().plater()->model().custom_gcode_per_print_z.gcodes;
            int extruders_count = wxGetApp().extruders_edited_cnt();
            std::vector<Color> last_color(extruders_count);
            for (int i = 0; i < extruders_count; ++i) {
                last_color[i] = m_tool_colors[i];
            }
            int last_extruder_id = 1;
            for (const auto& time_rec : times) {
                switch (time_rec.first)
                {
                case CustomGCode::PausePrint: {
                    auto it = std::find_if(custom_gcode_per_print_z.begin(), custom_gcode_per_print_z.end(), [time_rec](const CustomGCode::Item& item) { return item.type == time_rec.first; });
                    if (it != custom_gcode_per_print_z.end()) {
                        items.push_back({ PartialTime::EType::Print, it->extruder, last_color[it->extruder - 1], Color(), time_rec.second });
                        items.push_back({ PartialTime::EType::Pause, it->extruder, Color(), Color(), time_rec.second });
                        custom_gcode_per_print_z.erase(it);
                    }
                    break;
                }
                case CustomGCode::ColorChange: {
                    auto it = std::find_if(custom_gcode_per_print_z.begin(), custom_gcode_per_print_z.end(), [time_rec](const CustomGCode::Item& item) { return item.type == time_rec.first; });
                    if (it != custom_gcode_per_print_z.end()) {
                        items.push_back({ PartialTime::EType::Print, it->extruder, last_color[it->extruder - 1], Color(), time_rec.second });
                        items.push_back({ PartialTime::EType::ColorChange, it->extruder, last_color[it->extruder - 1], decode_color(it->color), time_rec.second });
                        last_color[it->extruder - 1] = decode_color(it->color);
                        last_extruder_id = it->extruder;
                        custom_gcode_per_print_z.erase(it);
                    }
                    else
                        items.push_back({ PartialTime::EType::Print, last_extruder_id, last_color[last_extruder_id - 1], Color(), time_rec.second });

                    break;
                }
                default: { break; }
                }
            }

            return items;
        };

        auto append_color_change = [this, &imgui](const Color& color1, const Color& color2, const std::array<float, 2>& offsets, const Times& times) {
            imgui.text(_u8L("Color change"));
            ImGui::SameLine();

            float icon_size = ImGui::GetTextLineHeight();
            ImDrawList* draw_list = ImGui::GetWindowDrawList();
            ImVec2 pos = ImGui::GetCursorScreenPos();
            pos.x -= 0.5f * ImGui::GetStyle().ItemSpacing.x;

            draw_list->AddRectFilled({ pos.x + 1.0f, pos.y + 1.0f }, { pos.x + icon_size - 1.0f, pos.y + icon_size - 1.0f },
                ImGui::GetColorU32({ color1[0], color1[1], color1[2], 1.0f }));
            pos.x += icon_size;
            draw_list->AddRectFilled({ pos.x + 1.0f, pos.y + 1.0f }, { pos.x + icon_size - 1.0f, pos.y + icon_size - 1.0f },
                ImGui::GetColorU32({ color2[0], color2[1], color2[2], 1.0f }));

            ImGui::SameLine(offsets[0]);
            imgui.text(short_time(get_time_dhms(times.second - times.first)));
        };

        auto append_print = [this, &imgui](const Color& color, const std::array<float, 2>& offsets, const Times& times) {
            imgui.text(_u8L("Print"));
            ImGui::SameLine();

            float icon_size = ImGui::GetTextLineHeight();
            ImDrawList* draw_list = ImGui::GetWindowDrawList();
            ImVec2 pos = ImGui::GetCursorScreenPos();
            pos.x -= 0.5f * ImGui::GetStyle().ItemSpacing.x;

            draw_list->AddRectFilled({ pos.x + 1.0f, pos.y + 1.0f }, { pos.x + icon_size - 1.0f, pos.y + icon_size - 1.0f },
                ImGui::GetColorU32({ color[0], color[1], color[2], 1.0f }));

            ImGui::SameLine(offsets[0]);
            imgui.text(short_time(get_time_dhms(times.second)));
            ImGui::SameLine(offsets[1]);
            imgui.text(short_time(get_time_dhms(times.first)));
        };

        PartialTimes partial_times = generate_partial_times(time_mode.custom_gcode_times);
        if (!partial_times.empty()) {
            labels.clear();
            times.clear();

            for (const PartialTime& item : partial_times) {
                switch (item.type)
                {
                case PartialTime::EType::Print: { labels.push_back(_u8L("Print")); break; }
                case PartialTime::EType::Pause: { labels.push_back(_u8L("Pause")); break; }
                case PartialTime::EType::ColorChange: { labels.push_back(_u8L("Color change")); break; }
                }
                times.push_back(short_time(get_time_dhms(item.times.second)));
            }
            offsets = calculate_offsets(labels, times, { _u8L("Event"), _u8L("Remaining time") }, 2.0f * icon_size);

            ImGui::Spacing();
            append_headers({ _u8L("Event"), _u8L("Remaining time"), _u8L("Duration") }, offsets);
            for (const PartialTime& item : partial_times) {
                switch (item.type)
                {
                case PartialTime::EType::Print: {
                    append_print(item.color1, offsets, item.times);
                    break;
                }
                case PartialTime::EType::Pause: {
                    imgui.text(_u8L("Pause"));
                    ImGui::SameLine(offsets[0]);
                    imgui.text(short_time(get_time_dhms(item.times.second - item.times.first)));
                    break;
                }
                case PartialTime::EType::ColorChange: {
                    append_color_change(item.color1, item.color2, offsets, item.times);
                    break;
                }
                }
            }
        }
    }

    // travel paths section
    if (m_buffers[buffer_id(EMoveType::Travel)].visible) {
        switch (m_view_type)
        {
        case EViewType::Feedrate:
        case EViewType::Tool:
        case EViewType::ColorPrint: {
            break;
        }
        default: {
            // title
            ImGui::Spacing();
            imgui.title(_u8L("Travel"));

            // items
            append_item(EItemType::Line, Travel_Colors[0], _u8L("Movement"));
            append_item(EItemType::Line, Travel_Colors[1], _u8L("Extrusion"));
            append_item(EItemType::Line, Travel_Colors[2], _u8L("Retraction"));

            break;
        }
        }
    }

#if ENABLE_SHOW_WIPE_MOVES
    // wipe paths section
    if (m_buffers[buffer_id(EMoveType::Wipe)].visible) {
        switch (m_view_type)
        {
        case EViewType::Feedrate:
        case EViewType::Tool:
        case EViewType::ColorPrint: { break; }
        default: {
            // title
            ImGui::Spacing();
            imgui.title(_u8L("Wipe"));

            // items
            append_item(EItemType::Line, Wipe_Color, _u8L("Wipe"));

            break;
        }
        }
    }
#endif // ENABLE_SHOW_WIPE_MOVES

    auto any_option_available = [this]() {
        auto available = [this](EMoveType type) {
            const TBuffer& buffer = m_buffers[buffer_id(type)];
            return buffer.visible && buffer.has_data();
        };

        return available(EMoveType::Color_change) ||
            available(EMoveType::Custom_GCode) ||
            available(EMoveType::Pause_Print) ||
            available(EMoveType::Retract) ||
            available(EMoveType::Tool_change) ||
            available(EMoveType::Unretract);
    };

    auto add_option = [this, append_item](EMoveType move_type, EOptionsColors color, const std::string& text) {
        const TBuffer& buffer = m_buffers[buffer_id(move_type)];
        if (buffer.visible && buffer.has_data())
            append_item((buffer.shader == "options_110") ? EItemType::Rect : EItemType::Circle, Options_Colors[static_cast<unsigned int>(color)], text);
    };

    // options section
    if (any_option_available()) {
        // title
        ImGui::Spacing();
        imgui.title(_u8L("Options"));

        // items
        add_option(EMoveType::Retract, EOptionsColors::Retractions, _u8L("Retractions"));
        add_option(EMoveType::Unretract, EOptionsColors::Unretractions, _u8L("Deretractions"));
        add_option(EMoveType::Tool_change, EOptionsColors::ToolChanges, _u8L("Tool changes"));
        add_option(EMoveType::Color_change, EOptionsColors::ColorChanges, _u8L("Color changes"));
        add_option(EMoveType::Pause_Print, EOptionsColors::PausePrints, _u8L("Print pauses"));
        add_option(EMoveType::Custom_GCode, EOptionsColors::CustomGCodes, _u8L("Custom G-codes"));
    }

    // settings section
    if (wxGetApp().is_gcode_viewer() && 
        (m_view_type == EViewType::FeatureType || m_view_type == EViewType::Tool) &&
        (!m_settings_ids.print.empty() || !m_settings_ids.filament.empty() || !m_settings_ids.printer.empty())) {

        auto calc_offset = [this]() {
            float ret = 0.0f;
            if (!m_settings_ids.printer.empty())
                ret = std::max(ret, ImGui::CalcTextSize((_u8L("Printer") + std::string(":")).c_str()).x);
            if (!m_settings_ids.print.empty())
                ret = std::max(ret, ImGui::CalcTextSize((_u8L("Print settings") + std::string(":")).c_str()).x);
            if (!m_settings_ids.filament.empty()) {
                for (unsigned char i : m_extruder_ids) {
                    ret = std::max(ret, ImGui::CalcTextSize((_u8L("Filament") + " " + std::to_string(i + 1) + ":").c_str()).x);
                }
            }
            if (ret > 0.0f)
                ret += 2.0f * ImGui::GetStyle().ItemSpacing.x;
            return ret;
        };


        ImGui::Spacing();
        ImGui::Spacing();
        ImGui::PushStyleColor(ImGuiCol_Separator, { 1.0f, 1.0f, 1.0f, 1.0f });
        ImGui::Separator();
        ImGui::PopStyleColor();
        ImGui::Spacing();

        float offset = calc_offset();

        if (!m_settings_ids.printer.empty()) {
            imgui.text(_u8L("Printer") + ":");
            ImGui::SameLine(offset);
            imgui.text(m_settings_ids.printer);
        }
        if (!m_settings_ids.print.empty()) {
            imgui.text(_u8L("Print settings") + ":");
            ImGui::SameLine(offset);
            imgui.text(m_settings_ids.print);
        }
        if (!m_settings_ids.filament.empty()) {
            for (unsigned char i : m_extruder_ids) {
                std::string txt = _u8L("Filament");
                txt += (m_extruder_ids.size() == 1) ? ":" : " " + std::to_string(i + 1);
                imgui.text(txt);
                ImGui::SameLine(offset);
                imgui.text(m_settings_ids.filament[i]);
            }
        }
    }

    // total estimated printing time section
    if (time_mode.time > 0.0f && (m_view_type == EViewType::FeatureType ||
        (m_view_type == EViewType::ColorPrint && !time_mode.custom_gcode_times.empty()))) {

        ImGui::Spacing();
        ImGui::Spacing();
        ImGui::PushStyleColor(ImGuiCol_Separator, { 1.0f, 1.0f, 1.0f, 1.0f });
        ImGui::Separator();
        ImGui::PopStyleColor();
        ImGui::Spacing();

        ImGui::AlignTextToFramePadding();
        switch (m_time_estimate_mode)
        {
        case PrintEstimatedTimeStatistics::ETimeMode::Normal:
        {
            imgui.text(_u8L("Estimated printing time") + " [" + _u8L("Normal mode") + "]:");
            break;
        }
        case PrintEstimatedTimeStatistics::ETimeMode::Stealth:
        {
            imgui.text(_u8L("Estimated printing time") + " [" + _u8L("Stealth mode") + "]:");
            break;
        }
        }
        ImGui::SameLine();
        imgui.text(short_time(get_time_dhms(time_mode.time)));

        auto show_mode_button = [this, &imgui](const wxString& label, PrintEstimatedTimeStatistics::ETimeMode mode) {
            bool show = false;
            for (size_t i = 0; i < m_time_statistics.modes.size(); ++i) {
                if (i != static_cast<size_t>(mode) &&
                    short_time(get_time_dhms(m_time_statistics.modes[static_cast<size_t>(mode)].time)) != short_time(get_time_dhms(m_time_statistics.modes[i].time))) {
                    show = true;
                    break;
                }
            }
            if (show && m_time_statistics.modes[static_cast<size_t>(mode)].roles_times.size() > 0) {
                if (imgui.button(label)) {
                    m_time_estimate_mode = mode;
                    wxGetApp().plater()->get_current_canvas3D()->set_as_dirty();
                    wxGetApp().plater()->get_current_canvas3D()->request_extra_frame();
                }
            }
        };

        switch (m_time_estimate_mode) {
        case PrintEstimatedTimeStatistics::ETimeMode::Normal: {
            show_mode_button(_L("Show stealth mode"), PrintEstimatedTimeStatistics::ETimeMode::Stealth);
            break;
        }
        case PrintEstimatedTimeStatistics::ETimeMode::Stealth: {
            show_mode_button(_L("Show normal mode"), PrintEstimatedTimeStatistics::ETimeMode::Normal);
            break;
        }
        }
    }

    imgui.end();
    ImGui::PopStyleVar();
}

#if ENABLE_GCODE_VIEWER_STATISTICS
void GCodeViewer::render_statistics() const
{
    static const float offset = 250.0f;

    ImGuiWrapper& imgui = *wxGetApp().imgui();

    auto add_time = [this, &imgui](const std::string& label, long long time) {
        char buf[1024];
        sprintf(buf, "%lld ms (%s)", time, get_time_dhms(static_cast<float>(time) * 0.001f).c_str());
        imgui.text_colored(ImGuiWrapper::COL_BLUE_LIGHT, label);
        ImGui::SameLine(offset);
        imgui.text(buf);
    };

    auto add_memory = [this, &imgui](const std::string& label, long long memory) {
        static const float mb = 1024.0f * 1024.0f;
        static const float inv_mb = 1.0f / mb;
        static const float gb = 1024.0f * mb;
        static const float inv_gb = 1.0f / gb;
        char buf[1024];
        if (static_cast<float>(memory) < gb)
            sprintf(buf, "%lld bytes (%.3f MB)", memory, static_cast<float>(memory) * inv_mb);
        else
            sprintf(buf, "%lld bytes (%.3f GB)", memory, static_cast<float>(memory) * inv_gb);
        imgui.text_colored(ImGuiWrapper::COL_BLUE_LIGHT, label);
        ImGui::SameLine(offset);
        imgui.text(buf);
    };

    auto add_counter = [this, &imgui](const std::string& label, long long counter) {
        char buf[1024];
        sprintf(buf, "%lld", counter);
        imgui.text_colored(ImGuiWrapper::COL_BLUE_LIGHT, label);
        ImGui::SameLine(offset);
        imgui.text(buf);
    };

    imgui.set_next_window_pos(0.5f * wxGetApp().plater()->get_current_canvas3D()->get_canvas_size().get_width(), 0.0f, ImGuiCond_Once, 0.5f, 0.0f);
    ImGui::SetNextWindowSizeConstraints({ 300, -1 }, { 600, -1 });
    imgui.begin(std::string("GCodeViewer Statistics"), ImGuiWindowFlags_AlwaysAutoResize | ImGuiWindowFlags_NoResize);
    ImGui::BringWindowToDisplayFront(ImGui::GetCurrentWindow());

    if (ImGui::CollapsingHeader("Time")) {
        add_time(std::string("GCodeProcessor:"), m_statistics.results_time);

        ImGui::Separator();
        add_time(std::string("Load:"), m_statistics.load_time);
        add_time(std::string("Refresh:"), m_statistics.refresh_time);
        add_time(std::string("Refresh paths:"), m_statistics.refresh_paths_time);
        wxGetApp().plater()->get_current_canvas3D()->set_as_dirty();
        wxGetApp().plater()->get_current_canvas3D()->request_extra_frame();
    }

    if (ImGui::CollapsingHeader("OpenGL calls")) {
        add_counter(std::string("Multi GL_POINTS:"), m_statistics.gl_multi_points_calls_count);
        add_counter(std::string("Multi GL_LINES:"), m_statistics.gl_multi_lines_calls_count);
        add_counter(std::string("Multi GL_TRIANGLES:"), m_statistics.gl_multi_triangles_calls_count);
        wxGetApp().plater()->get_current_canvas3D()->set_as_dirty();
        wxGetApp().plater()->get_current_canvas3D()->request_extra_frame();
    }

    if (ImGui::CollapsingHeader("CPU memory")) {
        add_memory(std::string("GCodeProcessor results:"), m_statistics.results_size);

        ImGui::Separator();
        add_memory(std::string("Paths:"), m_statistics.paths_size);
        add_memory(std::string("Render paths:"), m_statistics.render_paths_size);
        wxGetApp().plater()->get_current_canvas3D()->set_as_dirty();
        wxGetApp().plater()->get_current_canvas3D()->request_extra_frame();
    }

    if (ImGui::CollapsingHeader("GPU memory")) {
        add_memory(std::string("Vertices:"), m_statistics.vertices_gpu_size);
        add_memory(std::string("Indices:"), m_statistics.indices_gpu_size);
        wxGetApp().plater()->get_current_canvas3D()->set_as_dirty();
        wxGetApp().plater()->get_current_canvas3D()->request_extra_frame();
    }

    if (ImGui::CollapsingHeader("Other")) {
        add_counter(std::string("Travel segments count:"), m_statistics.travel_segments_count);
#if ENABLE_SHOW_WIPE_MOVES
        add_counter(std::string("Wipe segments count:"), m_statistics.wipe_segments_count);
#endif // ENABLE_SHOW_WIPE_MOVES
        add_counter(std::string("Extrude segments count:"), m_statistics.extrude_segments_count);
        add_counter(std::string("Max vertices in vertex buffer:"), m_statistics.max_vertices_in_vertex_buffer);
        add_counter(std::string("Max indices in index buffer:"), m_statistics.max_indices_in_index_buffer);

        wxGetApp().plater()->get_current_canvas3D()->set_as_dirty();
        wxGetApp().plater()->get_current_canvas3D()->request_extra_frame();
    }

    imgui.end();
}
#endif // ENABLE_GCODE_VIEWER_STATISTICS

void GCodeViewer::log_memory_used(const std::string& label, long long additional) const
{
    if (Slic3r::get_logging_level() >= 5) {
        long long paths_size = 0;
        long long render_paths_size = 0;
        for (const TBuffer& buffer : m_buffers) {
            paths_size += SLIC3R_STDVEC_MEMSIZE(buffer.paths, Path);
            render_paths_size += SLIC3R_STDVEC_MEMSIZE(buffer.render_paths, RenderPath);
            for (const RenderPath& path : buffer.render_paths) {
                render_paths_size += SLIC3R_STDVEC_MEMSIZE(path.sizes, unsigned int);
                render_paths_size += SLIC3R_STDVEC_MEMSIZE(path.offsets, size_t);
            }
        }
        long long layers_size = SLIC3R_STDVEC_MEMSIZE(m_layers.get_zs(), double);
        layers_size += SLIC3R_STDVEC_MEMSIZE(m_layers.get_endpoints(), Layers::Endpoints);
        BOOST_LOG_TRIVIAL(trace) << label
            << format_memsize_MB(additional + paths_size + render_paths_size + layers_size)
            << log_memory_info();
    }
}

} // namespace GUI
} // namespace Slic3r
<|MERGE_RESOLUTION|>--- conflicted
+++ resolved
@@ -378,18 +378,16 @@
         // update tool colors
         m_tool_colors = decode_colors(str_tool_colors);
 
-<<<<<<< HEAD
+
+    // ensure at least one (default) color is defined
+    if (m_tool_colors.empty())
+        m_tool_colors.push_back(decode_color("#FF8000"));
     if (m_view_type == EViewType::Filament && !gcode_result.filament_colors.empty())
         // update tool colors from config stored in the gcode
         m_filament_colors = decode_colors(gcode_result.filament_colors);
     else
         // update tool colors
         m_filament_colors = decode_colors(str_tool_colors);
-=======
-    // ensure at least one (default) color is defined
-    if (m_tool_colors.empty())
-        m_tool_colors.push_back(decode_color("#FF8000"));
->>>>>>> 30d7ef2c
 
     // update ranges for coloring / legend
     m_extrusions.reset_ranges();
@@ -479,18 +477,12 @@
                 case EMoveType::Custom_GCode:
                 case EMoveType::Retract:
             case EMoveType::Unretract: {
-<<<<<<< HEAD
                     buffer.shader = wxGetApp().is_glsl_version_greater_or_equal_to(1, 20) ? "options_120" : "options_110";
                     break;
                 }
-=======
-                buffer.shader = wxGetApp().is_glsl_version_greater_or_equal_to(1, 20) ? "options_120" : "options_110";
-                break;
-            }
 #if ENABLE_SHOW_WIPE_MOVES
             case EMoveType::Wipe:
 #endif // ENABLE_SHOW_WIPE_MOVES
->>>>>>> 30d7ef2c
             case EMoveType::Extrude: {
                     buffer.shader = "gouraud_light";
                     break;
