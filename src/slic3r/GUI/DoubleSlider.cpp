#include "libslic3r/libslic3r.h"
#include "DoubleSlider.hpp"
#include "libslic3r/GCode.hpp"
#include "GUI.hpp"
#include "GUI_App.hpp"
#include "Plater.hpp"
#include "I18N.hpp"
#include "ExtruderSequenceDialog.hpp"
#include "libslic3r/Print.hpp"
#include "libslic3r/AppConfig.hpp"
#include "GUI_Utils.hpp"

#include <wx/button.h>
#include <wx/dialog.h>
#include <wx/sizer.h>
#include <wx/slider.h>
#include <wx/menu.h>
#include <wx/bmpcbox.h>
#include <wx/statline.h>
#include <wx/dcclient.h>
#include <wx/colordlg.h>

#include <cmath>
#include <boost/algorithm/string/replace.hpp>
#include "Field.hpp"
#include "format.hpp"

namespace Slic3r {

using GUI::from_u8;
using GUI::into_u8;
using GUI::format_wxstr;

namespace DoubleSlider {

wxDEFINE_EVENT(wxCUSTOMEVT_TICKSCHANGED, wxEvent);

static std::string gcode(Type type)
{
    const PrintConfig& config = GUI::wxGetApp().plater()->fff_print().config();
    switch (type) {
    case ColorChange: return config.color_change_gcode;
    case PausePrint:  return config.pause_print_gcode;
    case Template:    return config.template_custom_gcode;
    default:          return "";
    }
}

Control::Control( wxWindow *parent,
                  wxWindowID id,
                  int lowerValue, 
                  int higherValue, 
                  int minValue, 
                  int maxValue,
                  const wxPoint& pos,
                  const wxSize& size,
                  long style,
                  const wxValidator& val,
                  const wxString& name) : 
    wxControl(parent, id, pos, size, wxWANTS_CHARS | wxBORDER_NONE),
    m_lower_value(lowerValue), 
    m_higher_value (higherValue), 
    m_min_value(minValue), 
    m_max_value(maxValue),
    m_style(style == wxSL_HORIZONTAL || style == wxSL_VERTICAL ? style: wxSL_HORIZONTAL),
    m_extra_style(style == wxSL_VERTICAL ? wxSL_AUTOTICKS | wxSL_VALUE_LABEL : 0)
{
#ifdef __WXOSX__ 
    is_osx = true;
#endif //__WXOSX__
    if (!is_osx)
        SetDoubleBuffered(true);// SetDoubleBuffered exists on Win and Linux/GTK, but is missing on OSX

    m_bmp_thumb_higher = (style == wxSL_HORIZONTAL ? ScalableBitmap(this, "thumb_right") : ScalableBitmap(this, "thumb_up"));
    m_bmp_thumb_lower  = (style == wxSL_HORIZONTAL ? ScalableBitmap(this, "thumb_left")  : ScalableBitmap(this, "thumb_down"));
    m_thumb_size = m_bmp_thumb_lower.GetBmpSize();

    m_bmp_add_tick_on  = ScalableBitmap(this, "colorchange_add");
    m_bmp_add_tick_off = ScalableBitmap(this, "colorchange_add_f");
    m_bmp_del_tick_on  = ScalableBitmap(this, "colorchange_del");
    m_bmp_del_tick_off = ScalableBitmap(this, "colorchange_del_f");
    m_tick_icon_dim = m_bmp_add_tick_on.GetBmpWidth();

    m_bmp_one_layer_lock_on    = ScalableBitmap(this, "lock_closed");
    m_bmp_one_layer_lock_off   = ScalableBitmap(this, "lock_closed_f");
    m_bmp_one_layer_unlock_on  = ScalableBitmap(this, "lock_open");
    m_bmp_one_layer_unlock_off = ScalableBitmap(this, "lock_open_f");
    m_lock_icon_dim   = m_bmp_one_layer_lock_on.GetBmpWidth();

    m_bmp_revert               = ScalableBitmap(this, "undo");
    m_revert_icon_dim = m_bmp_revert.GetBmpWidth();
    m_bmp_cog                  = ScalableBitmap(this, "cog");
    m_cog_icon_dim    = m_bmp_cog.GetBmpWidth();

    m_selection = ssUndef;
    m_ticks.set_pause_print_msg(_utf8(L("Place bearings in slots and resume printing")));
    m_ticks.set_extruder_colors(&m_extruder_colors);

    // slider events
    this->Bind(wxEVT_PAINT,       &Control::OnPaint,    this);
    this->Bind(wxEVT_CHAR,        &Control::OnChar,     this);
    this->Bind(wxEVT_LEFT_DOWN,   &Control::OnLeftDown, this);
    this->Bind(wxEVT_MOTION,      &Control::OnMotion,   this);
    this->Bind(wxEVT_LEFT_UP,     &Control::OnLeftUp,   this);
    this->Bind(wxEVT_MOUSEWHEEL,  &Control::OnWheel,    this);
    this->Bind(wxEVT_ENTER_WINDOW,&Control::OnEnterWin, this);
    this->Bind(wxEVT_LEAVE_WINDOW,&Control::OnLeaveWin, this);
    this->Bind(wxEVT_KEY_DOWN,    &Control::OnKeyDown,  this);
    this->Bind(wxEVT_KEY_UP,      &Control::OnKeyUp,    this);
    this->Bind(wxEVT_RIGHT_DOWN,  &Control::OnRightDown,this);
    this->Bind(wxEVT_RIGHT_UP,    &Control::OnRightUp,  this);

    // control's view variables
    SLIDER_MARGIN     = 4 + GUI::wxGetApp().em_unit();
    
    //DARK_ORANGE_PEN   = wxPen(wxColour(237, 107, 33));
    //ORANGE_PEN        = wxPen(wxColour(253, 126, 66));
    //LIGHT_ORANGE_PEN  = wxPen(wxColour(254, 177, 139));

    DARK_BLUE_PEN     = wxPen(wxColour(32, 113, 234));
    BLUE_PEN          = wxPen(wxColour(66, 141, 253));
    LIGHT_BLUE_PEN    = wxPen(wxColour(139, 185, 254));

    DARK_GREY_PEN     = wxPen(wxColour(128, 128, 128));
    GREY_PEN          = wxPen(wxColour(164, 164, 164));
    LIGHT_GREY_PEN    = wxPen(wxColour(204, 204, 204));

    m_line_pens = { &DARK_GREY_PEN, &GREY_PEN, &LIGHT_GREY_PEN };
    m_segm_pens = { &DARK_BLUE_PEN, &BLUE_PEN, &LIGHT_BLUE_PEN };

    m_font = GetFont();
    this->SetMinSize(get_min_size());
}

void Control::msw_rescale()
{
    m_font = GUI::wxGetApp().normal_font();

    m_bmp_thumb_higher.msw_rescale();
    m_bmp_thumb_lower .msw_rescale();
    m_thumb_size = m_bmp_thumb_lower.bmp().GetSize();

    m_bmp_add_tick_on .msw_rescale();
    m_bmp_add_tick_off.msw_rescale();
    m_bmp_del_tick_on .msw_rescale();
    m_bmp_del_tick_off.msw_rescale();
    m_tick_icon_dim = m_bmp_add_tick_on.bmp().GetSize().x;

    m_bmp_one_layer_lock_on   .msw_rescale();
    m_bmp_one_layer_lock_off  .msw_rescale();
    m_bmp_one_layer_unlock_on .msw_rescale();
    m_bmp_one_layer_unlock_off.msw_rescale();
    m_lock_icon_dim = m_bmp_one_layer_lock_on.bmp().GetSize().x;

    m_bmp_revert.msw_rescale();
    m_revert_icon_dim = m_bmp_revert.bmp().GetSize().x;
    m_bmp_cog.msw_rescale();
    m_cog_icon_dim = m_bmp_cog.bmp().GetSize().x;

    SLIDER_MARGIN = 4 + GUI::wxGetApp().em_unit();

    SetMinSize(get_min_size());
    GetParent()->Layout();
}

int Control::GetActiveValue() const
{
    return m_selection == ssLower ?
    m_lower_value : m_selection == ssHigher ?
                m_higher_value : -1;
}

wxSize Control::get_min_size() const
{
    const int min_side = GUI::wxGetApp().em_unit() * ( is_horizontal() ? 5 : 11 );
    return wxSize(min_side, min_side);
}

wxSize Control::DoGetBestSize() const
{
    const wxSize size = wxControl::DoGetBestSize();
    if (size.x > 1 && size.y > 1)
        return size;
    return get_min_size();
}

void Control::SetLowerValue(const int lower_val)
{
    m_selection = ssLower;
    m_lower_value = lower_val;
    correct_lower_value();
    Refresh();
    Update();

    wxCommandEvent e(wxEVT_SCROLL_CHANGED);
    e.SetEventObject(this);
    ProcessWindowEvent(e);
}

void Control::SetHigherValue(const int higher_val)
{
    m_selection = ssHigher;
    m_higher_value = higher_val;
    correct_higher_value();
    Refresh();
    Update();

    wxCommandEvent e(wxEVT_SCROLL_CHANGED);
    e.SetEventObject(this);
    ProcessWindowEvent(e);
}

void Control::SetSelectionSpan(const int lower_val, const int higher_val)
{
    m_lower_value  = std::max(lower_val, m_min_value);
    m_higher_value = std::max(std::min(higher_val, m_max_value), m_lower_value);
    if (m_lower_value < m_higher_value)
        m_is_one_layer = false;

    Refresh();
    Update();

    wxCommandEvent e(wxEVT_SCROLL_CHANGED);
    e.SetEventObject(this);
    ProcessWindowEvent(e);
}

void Control::SetMaxValue(const int max_value)
{
    m_max_value = max_value;
    Refresh();
    Update();
}

void Control::SetSliderValues(const std::vector<double>& values)
{
    m_values = values;
    m_ruler.count = std::count(m_values.begin(), m_values.end(), m_values.front());
}

void Control::draw_scroll_line(wxDC& dc, const int lower_pos, const int higher_pos)
{
    int width;
    int height;
    get_size(&width, &height);

    wxCoord line_beg_x = is_horizontal() ? SLIDER_MARGIN : width*0.5 - 1;
    wxCoord line_beg_y = is_horizontal() ? height*0.5 - 1 : SLIDER_MARGIN;
    wxCoord line_end_x = is_horizontal() ? width - SLIDER_MARGIN + 1 : width*0.5 - 1;
    wxCoord line_end_y = is_horizontal() ? height*0.5 - 1 : height - SLIDER_MARGIN + 1;

    wxCoord segm_beg_x = is_horizontal() ? lower_pos : width*0.5 - 1;
    wxCoord segm_beg_y = is_horizontal() ? height*0.5 - 1 : lower_pos/*-1*/;
    wxCoord segm_end_x = is_horizontal() ? higher_pos : width*0.5 - 1;
    wxCoord segm_end_y = is_horizontal() ? height*0.5 - 1 : higher_pos-1;

    for (size_t id = 0; id < m_line_pens.size(); id++) {
        dc.SetPen(*m_line_pens[id]);
        dc.DrawLine(line_beg_x, line_beg_y, line_end_x, line_end_y);
        dc.SetPen(*m_segm_pens[id]);
        dc.DrawLine(segm_beg_x, segm_beg_y, segm_end_x, segm_end_y);
        if (is_horizontal())
            line_beg_y = line_end_y = segm_beg_y = segm_end_y += 1;
        else
            line_beg_x = line_end_x = segm_beg_x = segm_end_x += 1;
    }
}

double Control::get_scroll_step()
{
    const wxSize sz = get_size();
    const int& slider_len = m_style == wxSL_HORIZONTAL ? sz.x : sz.y;
    return double(slider_len - SLIDER_MARGIN * 2) / (m_max_value - m_min_value);
}

// get position on the slider line from entered value
wxCoord Control::get_position_from_value(const int value)
{
    const double step = get_scroll_step();
    const int val = is_horizontal() ? value : m_max_value - value;
    return wxCoord(SLIDER_MARGIN + int(val*step + 0.5));
}

wxSize Control::get_size() const
{
    int w, h;
    get_size(&w, &h);
    return wxSize(w, h);
}

void Control::get_size(int* w, int* h) const
{
    GetSize(w, h);
    if (m_draw_mode == dmSequentialGCodeView)
        return; // we have no more icons for drawing
    is_horizontal() ? *w -= m_lock_icon_dim : *h -= m_lock_icon_dim;
}

double Control::get_double_value(const SelectedSlider& selection)
{
    if (m_values.empty() || m_lower_value<0)
        return 0.0;
    if (m_values.size() <= m_higher_value) {
        correct_higher_value();
        return m_values.back();
    }
    return m_values[selection == ssLower ? m_lower_value : m_higher_value];
}

Info Control::GetTicksValues() const
{
    Info custom_gcode_per_print_z;
    std::vector<CustomGCode::Item>& values = custom_gcode_per_print_z.gcodes;

    const int val_size = m_values.size();
    if (!m_values.empty())
        for (const TickCode& tick : m_ticks.ticks) {
            if (tick.tick > val_size)
                break;
            values.emplace_back(CustomGCode::Item{ m_values[tick.tick], tick.type, tick.extruder, tick.color, tick.extra });
        }

    if (m_force_mode_apply)
        custom_gcode_per_print_z.mode = m_mode;

    return custom_gcode_per_print_z;
}

void Control::SetTicksValues(const Info& custom_gcode_per_print_z)
{
    if (m_values.empty()) {
        m_ticks.mode = m_mode;
        return;
    }

    const bool was_empty = m_ticks.empty();

    m_ticks.ticks.clear();
    const std::vector<CustomGCode::Item>& heights = custom_gcode_per_print_z.gcodes;
    for (auto h : heights) {
        auto it = std::lower_bound(m_values.begin(), m_values.end(), h.print_z - epsilon());

        if (it == m_values.end())
            continue;

        m_ticks.ticks.emplace(TickCode{int(it-m_values.begin()), h.type, h.extruder, h.color, h.extra});
    }
    
    if (!was_empty && m_ticks.empty())
        // Switch to the "Feature type"/"Tool" from the very beginning of a new object slicing after deleting of the old one
        post_ticks_changed_event();

    if (custom_gcode_per_print_z.mode)
        m_ticks.mode = custom_gcode_per_print_z.mode;

    Refresh();
    Update();
}

void Control::SetLayersTimes(const std::vector<float>& layers_times)
{ 
    m_layers_times.clear();
    if (layers_times.empty())
        return;
    m_layers_times.resize(layers_times.size(), 0.0);
    m_layers_times[0] = layers_times[0];
    for (size_t i = 1; i < layers_times.size(); i++)
        m_layers_times[i] = m_layers_times[i - 1] + layers_times[i];
}

void Control::SetLayersTimes(const std::vector<double>& layers_times)
{ 
    m_layers_times = layers_times;
    for (size_t i = 1; i < m_layers_times.size(); i++)
        m_layers_times[i] += m_layers_times[i - 1];
}

void Control::SetDrawMode(bool is_sla_print, bool is_sequential_print)
{ 
    m_draw_mode = is_sla_print          ? dmSlaPrint            : 
                  is_sequential_print   ? dmSequentialFffPrint  : 
                                          dmRegular; 
}

void Control::SetModeAndOnlyExtruder(const bool is_one_extruder_printed_model, const int only_extruder)
{
    m_mode = !is_one_extruder_printed_model ? MultiExtruder :
             only_extruder < 0              ? SingleExtruder :
                                              MultiAsSingle;
    if (!m_ticks.mode)
        m_ticks.mode = m_mode;
    m_only_extruder = only_extruder;

    UseDefaultColors(m_mode == SingleExtruder);
}

void Control::SetExtruderColors( const std::vector<std::string>& extruder_colors)
{
    m_extruder_colors = extruder_colors;
}

void Control::get_lower_and_higher_position(int& lower_pos, int& higher_pos)
{
    const double step = get_scroll_step();
    if (is_horizontal()) {
        lower_pos = SLIDER_MARGIN + int(m_lower_value*step + 0.5);
        higher_pos = SLIDER_MARGIN + int(m_higher_value*step + 0.5);
    }
    else {
        lower_pos = SLIDER_MARGIN + int((m_max_value - m_lower_value)*step + 0.5);
        higher_pos = SLIDER_MARGIN + int((m_max_value - m_higher_value)*step + 0.5);
    }
}

void Control::draw_focus_rect()
{
    if (!m_is_focused) 
        return;
    const wxSize sz = GetSize();
    wxPaintDC dc(this);
    const wxPen pen = wxPen(wxColour(128, 128, 10), 1, wxPENSTYLE_DOT);
    dc.SetPen(pen);
    dc.SetBrush(wxBrush(wxColour(0, 0, 0), wxBRUSHSTYLE_TRANSPARENT));
    dc.DrawRectangle(1, 1, sz.x - 2, sz.y - 2);
}

void Control::render()
{
#ifdef _WIN32 
    SetBackgroundColour(wxSystemSettings::GetColour(wxSYS_COLOUR_WINDOW));
#else
    SetBackgroundColour(GetParent()->GetBackgroundColour());
#endif // _WIN32 
    draw_focus_rect();

    wxPaintDC dc(this);
    dc.SetFont(m_font);

    const wxCoord lower_pos = get_position_from_value(m_lower_value);
    const wxCoord higher_pos = get_position_from_value(m_higher_value);

    // draw colored band on the background of a scroll line 
    // and only in a case of no-empty m_values
    draw_colored_band(dc);

    if (m_extra_style & wxSL_AUTOTICKS)
        draw_ruler(dc);

    if (!m_render_as_disabled) {
    // draw line
    draw_scroll_line(dc, lower_pos, higher_pos);

    // draw color print ticks
    draw_ticks(dc);

    // draw both sliders
    draw_thumbs(dc, lower_pos, higher_pos);

    // draw lock/unlock
    draw_one_layer_icon(dc);

    // draw revert bitmap (if it's shown)
    draw_revert_icon(dc);

    // draw cog bitmap (if it's shown)
    draw_cog_icon(dc);

    // draw mouse position
    draw_tick_on_mouse_position(dc);
    }
}

void Control::draw_action_icon(wxDC& dc, const wxPoint pt_beg, const wxPoint pt_end)
{
    const int tick = m_selection == ssLower ? m_lower_value : m_higher_value;

    if (!m_enable_action_icon)
        return;

    // suppress add tick on first layer
    if (tick == 0)
        return;

    wxBitmap* icon = m_focus == fiActionIcon ? &m_bmp_add_tick_off.bmp() : &m_bmp_add_tick_on.bmp();
    if (m_ticks.ticks.find(TickCode{tick}) != m_ticks.ticks.end())
        icon = m_focus == fiActionIcon ? &m_bmp_del_tick_off.bmp() : &m_bmp_del_tick_on.bmp();

    wxCoord x_draw, y_draw;
    is_horizontal() ? x_draw = pt_beg.x - 0.5*m_tick_icon_dim : y_draw = pt_beg.y - 0.5*m_tick_icon_dim;
    if (m_selection == ssLower)
        is_horizontal() ? y_draw = pt_end.y + 3 : x_draw = pt_beg.x - m_tick_icon_dim-2;
    else
        is_horizontal() ? y_draw = pt_beg.y - m_tick_icon_dim-2 : x_draw = pt_end.x + 3;

    dc.DrawBitmap(*icon, x_draw, y_draw);

    //update rect of the tick action icon
    m_rect_tick_action = wxRect(x_draw, y_draw, m_tick_icon_dim, m_tick_icon_dim);
}

void Control::draw_info_line_with_icon(wxDC& dc, const wxPoint& pos, const SelectedSlider selection)
{
    if (m_selection == selection) {
        //draw info line
        dc.SetPen(DARK_BLUE_PEN);
        const wxPoint pt_beg = is_horizontal() ? wxPoint(pos.x, pos.y - m_thumb_size.y) : wxPoint(pos.x - m_thumb_size.x, pos.y/* - 1*/);
        const wxPoint pt_end = is_horizontal() ? wxPoint(pos.x, pos.y + m_thumb_size.y) : wxPoint(pos.x + m_thumb_size.x, pos.y/* - 1*/);
        dc.DrawLine(pt_beg, pt_end);

        //draw action icon
        if (m_draw_mode == dmRegular)
            draw_action_icon(dc, pt_beg, pt_end);
    }
}

void Control::draw_tick_on_mouse_position(wxDC& dc)
{
    if (!m_is_focused || m_moving_pos == wxDefaultPosition)
        return;

    //calculate thumb position on slider line
    int width, height;
    get_size(&width, &height);

    int tick = get_tick_near_point(m_moving_pos);
    if (tick == m_higher_value || tick == m_lower_value)
        return ;

    auto draw_ticks = [this](wxDC& dc, wxPoint pos, int margin=0 )
    {
        wxPoint pt_beg = is_horizontal() ? wxPoint(pos.x+margin, pos.y - m_thumb_size.y) : wxPoint(pos.x - m_thumb_size.x          , pos.y+margin);
        wxPoint pt_end = is_horizontal() ? wxPoint(pos.x+margin, pos.y + m_thumb_size.y) : wxPoint(pos.x - 0.5 * m_thumb_size.x + 1, pos.y+margin);
        dc.DrawLine(pt_beg, pt_end);

        pt_beg = is_horizontal() ? wxPoint(pos.x + margin, pos.y - m_thumb_size.y) : wxPoint(pos.x + 0.5 * m_thumb_size.x, pos.y+margin);
        pt_end = is_horizontal() ? wxPoint(pos.x + margin, pos.y + m_thumb_size.y) : wxPoint(pos.x + m_thumb_size.x + 1,   pos.y+margin);
        dc.DrawLine(pt_beg, pt_end);
    };

    auto draw_touch = [this](wxDC& dc, wxPoint pos, int margin, bool right_side )
    {
        int mult = right_side ? 1 : -1;
        wxPoint pt_beg = is_horizontal() ? wxPoint(pos.x - margin, pos.y + mult * m_thumb_size.y) : wxPoint(pos.x + mult * m_thumb_size.x, pos.y - margin);
        wxPoint pt_end = is_horizontal() ? wxPoint(pos.x + margin, pos.y + mult * m_thumb_size.y) : wxPoint(pos.x + mult * m_thumb_size.x, pos.y + margin);
        dc.DrawLine(pt_beg, pt_end);
    };

    if (tick > 0) // this tick exists and should be marked as a focused
    {
        wxCoord new_pos = get_position_from_value(tick);
        const wxPoint pos = is_horizontal() ? wxPoint(new_pos, height * 0.5) : wxPoint(0.5 * width, new_pos);

        dc.SetPen(DARK_BLUE_PEN);

        draw_ticks(dc, pos, -2);
        draw_ticks(dc, pos, 2 );
        draw_touch(dc, pos, 2, true);
        draw_touch(dc, pos, 2, false);

        return;
    }

    tick = get_value_from_position(m_moving_pos);
    if (tick > m_max_value || tick < m_min_value || tick == m_higher_value || tick == m_lower_value)
        return;

    wxCoord new_pos = get_position_from_value(tick);
    const wxPoint pos = is_horizontal() ? wxPoint(new_pos, height * 0.5) : wxPoint(0.5 * width, new_pos);

    //draw info line
    dc.SetPen(LIGHT_GREY_PEN);
    draw_ticks(dc, pos);

    if (m_extra_style & wxSL_VALUE_LABEL) {
        wxColour old_clr = dc.GetTextForeground();
        dc.SetTextForeground(GREY_PEN.GetColour());
        draw_tick_text(dc, pos, tick, ltEstimatedTime, false);
        dc.SetTextForeground(old_clr);
    }
}

static std::string short_and_splitted_time(const std::string& time)
{
    // Parse the dhms time format.
    int days = 0;
    int hours = 0;
    int minutes = 0;
    int seconds = 0;
    if (time.find('d') != std::string::npos)
        ::sscanf(time.c_str(), "%dd %dh %dm %ds", &days, &hours, &minutes, &seconds);
    else if (time.find('h') != std::string::npos)
        ::sscanf(time.c_str(), "%dh %dm %ds", &hours, &minutes, &seconds);
    else if (time.find('m') != std::string::npos)
        ::sscanf(time.c_str(), "%dm %ds", &minutes, &seconds);
    else if (time.find('s') != std::string::npos)
        ::sscanf(time.c_str(), "%ds", &seconds);

    // Format the dhm time.
    char buffer[64];
    if (days > 0)
        ::sprintf(buffer, "%dd%dh\n%dm", days, hours, minutes);
    else if (hours > 0) {
        if (hours < 10 && minutes < 10 && seconds < 10)
            ::sprintf(buffer, "%dh%dm%ds", hours, minutes, seconds);
        else if (hours > 10 && minutes > 10 && seconds > 10)
            ::sprintf(buffer, "%dh\n%dm\n%ds", hours, minutes, seconds);
        else if (minutes < 10 && seconds > 10 || minutes > 10 && seconds < 10)
            ::sprintf(buffer, "%dh\n%dm%ds", hours, minutes, seconds);
        else
            ::sprintf(buffer, "%dh%dm\n%ds", hours, minutes, seconds);
    }
    else if (minutes > 0) {
        if (minutes > 10 && seconds > 10)
            ::sprintf(buffer, "%dm\n%ds", minutes, seconds);
        else
            ::sprintf(buffer, "%dm%ds", minutes, seconds);
    }
    else
        ::sprintf(buffer, "%ds", seconds);
    return buffer;
}

wxString Control::get_label(int tick, LabelType label_type/* = ltHeightWithLayer*/) const
{
    const int value = tick;

    if (m_label_koef == 1.0 && m_values.empty())
        return wxString::Format("%d", value);
    if (value >= m_values.size())
        return "ErrVal";

    if (m_draw_mode == dmSequentialGCodeView)
        return wxString::Format("%d", static_cast<unsigned int>(m_values[value]));
    else {
        if (label_type == ltEstimatedTime) {
            return (value < m_layers_times.size()) ? short_and_splitted_time(get_time_dhms(m_layers_times[value])) : "";
        }
        wxString str = m_values.empty() ?
            wxString::Format("%.*f", 2, m_label_koef * value) :
            wxString::Format("%.*f", 2, m_values[value]);
        if (label_type == ltHeight)
            return str;
        if (label_type == ltHeightWithLayer)
            return format_wxstr("%1%\n(%2%)", str, m_values.empty() ? value : value + 1);
    }

    return wxEmptyString;
}

void Control::draw_tick_text(wxDC& dc, const wxPoint& pos, int tick, LabelType label_type/* = ltHeight*/, bool right_side/*=true*/) const
{
    wxCoord text_width, text_height;
    const wxString label = get_label(tick, label_type);
    dc.GetMultiLineTextExtent(label, &text_width, &text_height);
    wxPoint text_pos;
    if (right_side) {
        if (is_horizontal()) {
            int width;
            int height;
            get_size(&width, &height);

            int x_right = pos.x + 1 + text_width;
            int xx = (x_right < width) ? pos.x + 1 : pos.x - text_width - 1;
            text_pos = wxPoint(xx, pos.y + m_thumb_size.x / 2 + 1);
        }
        else
            text_pos = wxPoint(pos.x + m_thumb_size.x + 1, pos.y - 0.5 * text_height - 1);
    }
    else {
        if (is_horizontal()) {
            int x = pos.x - text_width - 1;
            int xx = (x > 0) ? x : pos.x + 1;
            text_pos = wxPoint(xx, pos.y - m_thumb_size.x / 2 - text_height - 1);
        }
        else
            text_pos = wxPoint(std::max(2, pos.x - text_width - 1 - m_thumb_size.x), pos.y - 0.5 * text_height + 1);
    }

    if (label_type == ltEstimatedTime)
        dc.DrawLabel(label, wxRect(text_pos, wxSize(text_width, text_height)), wxALIGN_RIGHT);
    else
        dc.DrawText(label, text_pos);
}

void Control::draw_thumb_text(wxDC& dc, const wxPoint& pos, const SelectedSlider& selection) const
{
    draw_tick_text(dc, pos, selection == ssLower ? m_lower_value : m_higher_value, ltHeightWithLayer, selection == ssLower);
}

void Control::draw_thumb_item(wxDC& dc, const wxPoint& pos, const SelectedSlider& selection)
{
    wxCoord x_draw = pos.x - int(0.5 * m_thumb_size.x);
    wxCoord y_draw = pos.y - int(0.5 * m_thumb_size.y);
    dc.DrawBitmap(selection == ssLower ? m_bmp_thumb_lower.bmp() : m_bmp_thumb_higher.bmp(), x_draw, y_draw);

    // Update thumb rect
    update_thumb_rect(x_draw, y_draw, selection);
}

void Control::draw_thumb(wxDC& dc, const wxCoord& pos_coord, const SelectedSlider& selection)
{
    //calculate thumb position on slider line
    int width, height;
    get_size(&width, &height);
    const wxPoint pos = is_horizontal() ? wxPoint(pos_coord, height*0.5) : wxPoint(0.5*width, pos_coord);

    // Draw thumb
    draw_thumb_item(dc, pos, selection);

    // Draw info_line
    draw_info_line_with_icon(dc, pos, selection);

    // Draw thumb text
    draw_thumb_text(dc, pos, selection);
}

void Control::draw_thumbs(wxDC& dc, const wxCoord& lower_pos, const wxCoord& higher_pos)
{
    //calculate thumb position on slider line
    int width, height;
    get_size(&width, &height);
    const wxPoint pos_l = is_horizontal() ? wxPoint(lower_pos, height*0.5) : wxPoint(0.5*width, lower_pos);
    const wxPoint pos_h = is_horizontal() ? wxPoint(higher_pos, height*0.5) : wxPoint(0.5*width, higher_pos);

    // Draw lower thumb
    draw_thumb_item(dc, pos_l, ssLower);
    // Draw lower info_line
    draw_info_line_with_icon(dc, pos_l, ssLower);

    // Draw higher thumb
    draw_thumb_item(dc, pos_h, ssHigher);
    // Draw higher info_line
    draw_info_line_with_icon(dc, pos_h, ssHigher);
    // Draw higher thumb text
    draw_thumb_text(dc, pos_h, ssHigher);

    // Draw lower thumb text
    draw_thumb_text(dc, pos_l, ssLower);
}

void Control::draw_ticks_pair(wxDC& dc, wxCoord pos, wxCoord mid, int tick_len)
{
    int mid_space = 9;
    is_horizontal() ? dc.DrawLine(pos, mid - (mid_space + tick_len), pos, mid - mid_space) :
        dc.DrawLine(mid - (mid_space + tick_len), pos, mid - mid_space, pos);
    is_horizontal() ? dc.DrawLine(pos, mid + (mid_space + tick_len), pos, mid + mid_space) :
        dc.DrawLine(mid + (mid_space + tick_len), pos, mid + mid_space, pos);
};

void Control::draw_ticks(wxDC& dc)
{
    if (m_draw_mode == dmSlaPrint)
        return;

    dc.SetPen(m_draw_mode == dmRegular ? DARK_GREY_PEN : LIGHT_GREY_PEN );
    int height, width;
    get_size(&width, &height);
    const wxCoord mid = is_horizontal() ? 0.5*height : 0.5*width;
    for (auto tick : m_ticks.ticks) {
        const wxCoord pos = get_position_from_value(tick.tick);
        draw_ticks_pair(dc, pos, mid, 7);

        // if current tick if focused, we should to use a specific "focused" icon 
        bool focused_tick = m_moving_pos != wxDefaultPosition && tick.tick == get_tick_near_point(m_moving_pos);

        // get icon name if it is
        std::string icon_name;

        // if we have non-regular draw mode, all ticks should be marked with error icon
        if (m_draw_mode != dmRegular)
            icon_name = focused_tick ? "error_tick_f" : "error_tick";
        else if (tick.type == ColorChange || tick.type == ToolChange) { 
            if (m_ticks.is_conflict_tick(tick, m_mode, m_only_extruder, m_values[tick.tick]))
                icon_name = focused_tick ? "error_tick_f" : "error_tick";
        }
        else if (tick.type == PausePrint)
            icon_name = focused_tick ? "pause_print_f" : "pause_print";
        else
            icon_name = focused_tick ? "edit_gcode_f" : "edit_gcode";

        // Draw icon for "Pause print", "Custom Gcode" or conflict tick
        if (!icon_name.empty())  {
            wxBitmap icon = create_scaled_bitmap(icon_name);
            wxCoord x_draw, y_draw;
            is_horizontal() ? x_draw = pos - 0.5 * m_tick_icon_dim : y_draw = pos - 0.5 * m_tick_icon_dim;
            is_horizontal() ? y_draw = mid + 22 : x_draw = mid + m_thumb_size.x + 3;

            dc.DrawBitmap(icon, x_draw, y_draw);
        }
    }
}

std::string Control::get_color_for_tool_change_tick(std::set<TickCode>::const_iterator it) const
{
    const int current_extruder = it->extruder == 0 ? std::max<int>(m_only_extruder, 1) : it->extruder;

    auto it_n = it;
    while (it_n != m_ticks.ticks.begin()) {
        --it_n;
        if (it_n->type == ColorChange && it_n->extruder == current_extruder)
            return it_n->color;
    }

    return m_extruder_colors[current_extruder-1]; // return a color for a specific extruder from the colors list 
}

std::string Control::get_color_for_color_change_tick(std::set<TickCode>::const_iterator it) const
{
    const int def_extruder = std::max<int>(1, m_only_extruder);
    auto it_n = it;
    bool is_tool_change = false;
    while (it_n != m_ticks.ticks.begin()) {
        --it_n;
        if (it_n->type == ToolChange) {
            is_tool_change = true;
            if (it_n->extruder == it->extruder)
                return it->color;
            break;
        }
        if (it_n->type == ColorChange && it_n->extruder == it->extruder)
            return it->color;
    }
    if (!is_tool_change && it->extruder == def_extruder)
        return it->color;

    return "";
}

wxRect Control::get_colored_band_rect()
{
    int height, width;
    get_size(&width, &height);

    const wxCoord mid = is_horizontal() ? 0.5 * height : 0.5 * width;

    return is_horizontal() ?
           wxRect(SLIDER_MARGIN, lround(mid - 0.375 * m_thumb_size.y), 
                  width - 2 * SLIDER_MARGIN + 1, lround(0.75 * m_thumb_size.y)) :
           wxRect(lround(mid - 0.375 * m_thumb_size.x), SLIDER_MARGIN, 
                  lround(0.75 * m_thumb_size.x), height - 2 * SLIDER_MARGIN + 1);
}

void Control::draw_colored_band(wxDC& dc)
{
    if (m_draw_mode != dmRegular)
        return;

    auto draw_band = [](wxDC& dc, const wxColour& clr, const wxRect& band_rc) 
    {
        dc.SetPen(clr);
        dc.SetBrush(clr);
        dc.DrawRectangle(band_rc);
    };

    wxRect main_band = get_colored_band_rect();

    // don't color a band for MultiExtruder mode
    if (m_ticks.empty() || m_mode == MultiExtruder) {
#ifdef _WIN32 
        draw_band(dc, wxSystemSettings::GetColour(wxSYS_COLOUR_WINDOW), main_band);
#else
        draw_band(dc, GetParent()->GetBackgroundColour(), main_band);
#endif // _WIN32 
        return;
    }

    const int default_color_idx = m_mode==MultiAsSingle ? std::max<int>(m_only_extruder - 1, 0) : 0;
    draw_band(dc, wxColour(m_extruder_colors[default_color_idx]), main_band);

    std::set<TickCode>::const_iterator tick_it = m_ticks.ticks.begin();

    while (tick_it != m_ticks.ticks.end())
    {
        if ( (m_mode == SingleExtruder &&  tick_it->type == ColorChange  ) ||
             (m_mode == MultiAsSingle  && (tick_it->type == ToolChange || tick_it->type == ColorChange)) ) 
        {        
            const wxCoord pos = get_position_from_value(tick_it->tick);
            is_horizontal() ? main_band.SetLeft(SLIDER_MARGIN + pos) :
                              main_band.SetBottom(pos - 1);

            const std::string clr_str = m_mode == SingleExtruder ? tick_it->color :
                                        tick_it->type == ToolChange ?
                                        get_color_for_tool_change_tick(tick_it) :
                                        get_color_for_color_change_tick(tick_it);

            if (!clr_str.empty())
                draw_band(dc, wxColour(clr_str), main_band);
        }
        ++tick_it;
    }
}

void Control::Ruler::update(wxWindow* win, const std::vector<double>& values, double scroll_step)
{
    int DPI = GUI::get_dpi_for_window(win);
    int pixels_per_sm = lround((double)(DPI) * 5.0/25.4);

    if (lround(scroll_step) > pixels_per_sm) {
        long_step = -1.0;
        return;
    }

    int pow = -2;
    int step = 0;
    auto end_it = count == 1 ? values.end() : values.begin() + lround(values.size() / count);

    while (pow < 3) {
        int tick = 0;
        for (int istep : {1, 2, 5}) {
            double val = (double)istep * std::pow(10,pow);
            auto val_it = std::lower_bound(values.begin(), end_it, val - epsilon());

            if (val_it == values.end())
                break;
            int tick = val_it - values.begin();

            // find next tick with istep
            val *= 2;
            val_it = std::lower_bound(values.begin(), end_it, val - epsilon());
            // count of short ticks between ticks
            int short_ticks_cnt = val_it == values.end() ? tick : val_it - values.begin() - tick;

            if (lround(short_ticks_cnt * scroll_step) > pixels_per_sm) {
                step = istep;
                // there couldn't be more then 10 short ticks between ticks
                short_step = 0.1 * short_ticks_cnt;
                break;
            }
        }
        if (step > 0)
            break;
        pow++;
    }

    long_step = step == 0 ? -1.0 : (double)step* std::pow(10, pow);
}

void Control::draw_ruler(wxDC& dc)
{
    m_ruler.update(this->GetParent(), m_values, get_scroll_step());

    int height, width;
    get_size(&width, &height);
    const wxCoord mid = is_horizontal() ? 0.5 * height : 0.5 * width; 

    dc.SetPen(GREY_PEN);
    wxColour old_clr = dc.GetTextForeground();
    dc.SetTextForeground(GREY_PEN.GetColour());

    if (m_ruler.long_step < 0)
        for (int tick = 1; tick < m_values.size(); tick++) {
            wxCoord pos = get_position_from_value(tick);
            draw_ticks_pair(dc, pos, mid, 5);
            draw_tick_text(dc, wxPoint(mid, pos), tick);
        }
    else {
        auto draw_short_ticks = [this, mid](wxDC& dc, double& current_tick, int max_tick) {
            while (current_tick < max_tick) {
                wxCoord pos = get_position_from_value(lround(current_tick));
                draw_ticks_pair(dc, pos, mid, 2);
                current_tick += m_ruler.short_step;
                if (current_tick > m_max_value)
                    break;
            }
        };

        double short_tick;
        int tick = 0;
        double value = 0.0;
        int sequence = 0;

        while (tick <= m_max_value) {
            value += m_ruler.long_step;
            if (value > m_values.back() && sequence < m_ruler.count) {
                value = m_ruler.long_step;
                for (tick; tick < m_values.size(); tick++)
                    if (m_values[tick] < value)
                        break;
                // short ticks from the last tick to the end of current sequence
                draw_short_ticks(dc, short_tick, tick);
                sequence++;
            }
            short_tick = tick;

            for (tick; tick < m_values.size(); tick++) {
                if (m_values[tick] == value)
                    break;
                if (m_values[tick] > value) {
                    if (tick > 0)
                        tick--;
                    break;
                }
            }
            if (tick > m_max_value)
                break;

            wxCoord pos = get_position_from_value(tick);
            draw_ticks_pair(dc, pos, mid, 5);
            draw_tick_text(dc, wxPoint(mid, pos), tick);

            draw_short_ticks(dc, short_tick, tick);

            if (value == m_values.back() && sequence < m_ruler.count) {
                value = 0.0;
                sequence++;
                tick++;
            }
        }
        // short ticks from the last tick to the end 
        draw_short_ticks(dc, short_tick, m_max_value);
    }

    dc.SetTextForeground(old_clr);
}

void Control::draw_one_layer_icon(wxDC& dc)
{
    if (m_draw_mode == dmSequentialGCodeView)
        return;

    const wxBitmap& icon = m_is_one_layer ?
                     m_focus == fiOneLayerIcon ? m_bmp_one_layer_lock_off.bmp()   : m_bmp_one_layer_lock_on.bmp() :
                     m_focus == fiOneLayerIcon ? m_bmp_one_layer_unlock_off.bmp() : m_bmp_one_layer_unlock_on.bmp();

    int width, height;
    get_size(&width, &height);

    wxCoord x_draw, y_draw;
    is_horizontal() ? x_draw = width-2 : x_draw = 0.5*width - 0.5*m_lock_icon_dim;
    is_horizontal() ? y_draw = 0.5*height - 0.5*m_lock_icon_dim : y_draw = height-2;

    dc.DrawBitmap(icon, x_draw, y_draw);

    //update rect of the lock/unlock icon
    m_rect_one_layer_icon = wxRect(x_draw, y_draw, m_lock_icon_dim, m_lock_icon_dim);
}

void Control::draw_revert_icon(wxDC& dc)
{
    if (m_ticks.empty() || m_draw_mode != dmRegular)
        return;

    int width, height;
    get_size(&width, &height);

    wxCoord x_draw, y_draw;
    is_horizontal() ? x_draw = width-2 : x_draw = 0.25*SLIDER_MARGIN;
    is_horizontal() ? y_draw = 0.25*SLIDER_MARGIN: y_draw = height-2;

    dc.DrawBitmap(m_bmp_revert.bmp(), x_draw, y_draw);

    //update rect of the lock/unlock icon
    m_rect_revert_icon = wxRect(x_draw, y_draw, m_revert_icon_dim, m_revert_icon_dim);
}

void Control::draw_cog_icon(wxDC& dc)
{
    if (m_draw_mode == dmSequentialGCodeView)
        return;

    int width, height;
    get_size(&width, &height);

    wxCoord x_draw, y_draw;
    if (m_draw_mode == dmSequentialGCodeView) {
        is_horizontal() ? x_draw = width - 2 : x_draw = 0.5 * width - 0.5 * m_cog_icon_dim;
        is_horizontal() ? y_draw = 0.5 * height - 0.5 * m_cog_icon_dim : y_draw = height - 2;
    }
    else {
        is_horizontal() ? x_draw = width - 2 : x_draw = width - m_cog_icon_dim - 2;
        is_horizontal() ? y_draw = height - m_cog_icon_dim - 2 : y_draw = height - 2;
    }

    dc.DrawBitmap(m_bmp_cog.bmp(), x_draw, y_draw);

    //update rect of the lock/unlock icon
    m_rect_cog_icon = wxRect(x_draw, y_draw, m_cog_icon_dim, m_cog_icon_dim);
}

void Control::update_thumb_rect(const wxCoord begin_x, const wxCoord begin_y, const SelectedSlider& selection)
{
    const wxRect rect = is_horizontal() ?
        wxRect(begin_x + (selection == ssHigher ? m_thumb_size.x / 2 : 0), begin_y, m_thumb_size.x / 2, m_thumb_size.y) :
        wxRect(begin_x, begin_y + (selection == ssLower ? m_thumb_size.y / 2 : 0), m_thumb_size.x, m_thumb_size.y / 2);

    if (selection == ssLower)
        m_rect_lower_thumb = rect;
    else
        m_rect_higher_thumb = rect;
}

int Control::get_value_from_position(const wxCoord x, const wxCoord y)
{
    const int height = get_size().y;
    const double step = get_scroll_step();
    
    if (is_horizontal()) 
        return int(double(x - SLIDER_MARGIN) / step + 0.5);

    return int(m_min_value + double(height - SLIDER_MARGIN - y) / step + 0.5);
}

bool Control::is_lower_thumb_editable()
{
    if (m_draw_mode == dmSequentialGCodeView)
        return Slic3r::GUI::get_app_config()->get("seq_top_layer_only") == "0";
    return true;
}

bool Control::detect_selected_slider(const wxPoint& pt)
{
    if (is_point_in_rect(pt, m_rect_lower_thumb))
        m_selection = is_lower_thumb_editable() ? ssLower : ssUndef;
    else if(is_point_in_rect(pt, m_rect_higher_thumb))
        m_selection = ssHigher;
    else
        return false; // pt doesn't referenced to any thumb 
    return true;
}

bool Control::is_point_in_rect(const wxPoint& pt, const wxRect& rect)
{
    return  rect.GetLeft() <= pt.x && pt.x <= rect.GetRight() && 
            rect.GetTop()  <= pt.y && pt.y <= rect.GetBottom();
}

int Control::get_tick_near_point(const wxPoint& pt)
{
    for (auto tick : m_ticks.ticks) {
        const wxCoord pos = get_position_from_value(tick.tick);

        if (is_horizontal()) {
            if (pos - 4 <= pt.x && pt.x <= pos + 4)
                return tick.tick;
        }
        else {
            if (pos - 4 <= pt.y && pt.y <= pos + 4) 
                return tick.tick;
        }
    }
    return -1;
}

void Control::ChangeOneLayerLock()
{
    m_is_one_layer = !m_is_one_layer;
    m_selection == ssLower ? correct_lower_value() : correct_higher_value();
    if (!m_selection) m_selection = ssHigher;

    Refresh();
    Update();

    wxCommandEvent e(wxEVT_SCROLL_CHANGED);
    e.SetEventObject(this);
    ProcessWindowEvent(e);
}

void Control::OnLeftDown(wxMouseEvent& event)
{
    if (HasCapture())
        return;
    this->CaptureMouse();

    m_is_left_down = true;
    m_mouse = maNone;

    wxPoint pos = event.GetLogicalPosition(wxClientDC(this));

    if (is_point_in_rect(pos, m_rect_one_layer_icon)) 
        m_mouse = maOneLayerIconClick;
    else if (is_point_in_rect(pos, m_rect_cog_icon))
        m_mouse = maCogIconClick;
    else if (m_draw_mode == dmRegular) {
        if (is_point_in_rect(pos, m_rect_tick_action)) {
            auto it = m_ticks.ticks.find(TickCode{ m_selection == ssLower ? m_lower_value : m_higher_value });
            m_mouse = it == m_ticks.ticks.end() ? maAddTick : maDeleteTick;
        }
        else if (is_point_in_rect(pos, m_rect_revert_icon))
            m_mouse = maRevertIconClick;
    }

    if (m_mouse == maNone)
        detect_selected_slider(pos);

    event.Skip();
}

void Control::correct_lower_value()
{
    if (m_lower_value < m_min_value)
        m_lower_value = m_min_value;
    else if (m_lower_value > m_max_value)
        m_lower_value = m_max_value;
    
    if ((m_lower_value >= m_higher_value && m_lower_value <= m_max_value) || m_is_one_layer)
        m_higher_value = m_lower_value;
}

void Control::correct_higher_value()
{
    if (m_higher_value > m_max_value)
        m_higher_value = m_max_value;
    else if (m_higher_value < m_min_value)
        m_higher_value = m_min_value;
    
    if ((m_higher_value <= m_lower_value && m_higher_value >= m_min_value) || m_is_one_layer)
        m_lower_value = m_higher_value;
}

wxString Control::get_tooltip(int tick/*=-1*/)
{
    if (m_focus == fiNone)
        return "";
    if (m_focus == fiOneLayerIcon)
        return _L("One layer mode");
    if (m_focus == fiRevertIcon)
        return _L("Discard all custom changes");
    if (m_focus == fiCogIcon)
    {
        if (m_draw_mode == dmSequentialGCodeView)
            return _L("Jump to move") + " (Shift + G)";
        else
            return m_mode == MultiAsSingle ?
            GUI::from_u8((boost::format(_u8L("Jump to height %s Set ruler mode\n or "
                "Set extruder sequence for the entire print")) % " (Shift + G)\n").str()) :
            GUI::from_u8((boost::format(_u8L("Jump to height %s or Set ruler mode")) % " (Shift + G)\n").str());
    }
    if (m_focus == fiColorBand)
        return m_mode != SingleExtruder ? "" :
               _L("Edit current color - Right click the colored slider segment");
    if (m_draw_mode == dmSlaPrint)
        return ""; // no drawn ticks and no tooltips for them in SlaPrinting mode

    wxString tooltip;
    const auto tick_code_it = m_ticks.ticks.find(TickCode{tick});

    if (tick_code_it == m_ticks.ticks.end() && m_focus == fiActionIcon)    // tick doesn't exist
    {
        // Show mode as a first string of tooltop
        tooltip = "    " + _L("Print mode") + ": ";
        tooltip += (m_mode == SingleExtruder ? SingleExtruderMode :
                    m_mode == MultiAsSingle  ? MultiAsSingleMode  :
                                               MultiExtruderMode );
        tooltip += "\n\n";

        /* Note: just on OSX!!!
         * Right click event causes a little scrolling.
         * So, as a workaround we use Ctrl+LeftMouseClick instead of RightMouseClick
         * Show this information in tooltip
         * */

        // Show list of actions with new tick
        tooltip += ( m_mode == MultiAsSingle                                ?
                  _L("Add extruder change - Left click")                    :
                     m_mode == SingleExtruder                               ?
                  _L("Add color change - Left click for predefined color or "
                     "Shift + Left click for custom color selection")       :
                  _L("Add color change - Left click")  ) + " " +
                  _L("or press \"+\" key") + "\n" + (
                     is_osx ? 
                  _L("Add another code - Ctrl + Left click") :
                  _L("Add another code - Right click") );
    }

    if (tick_code_it != m_ticks.ticks.end())                                    // tick exists
    {
        if (m_draw_mode == dmSequentialFffPrint)
            return   _L("The sequential print is on.\n"
                        "It's impossible to apply any custom G-code for objects printing sequentually.\n" 
                        "This code won't be processed during G-code generation.");
        
        // Show custom Gcode as a first string of tooltop
        tooltip = "    ";
        tooltip +=  
        	tick_code_it->type == ColorChange ?
        		(m_mode == SingleExtruder ?
                	format_wxstr(_L("Color change (\"%1%\")"), gcode(ColorChange)) :
                    format_wxstr(_L("Color change (\"%1%\") for Extruder %2%"), gcode(ColorChange), tick_code_it->extruder)) :
	            tick_code_it->type == PausePrint ?
	                format_wxstr(_L("Pause print (\"%1%\")"), gcode(PausePrint)) :
	            tick_code_it->type == Template ?
	                format_wxstr(_L("Custom template (\"%1%\")"), gcode(Template)) :
		            tick_code_it->type == ToolChange ?
		                format_wxstr(_L("Extruder (tool) is changed to Extruder \"%1%\""), tick_code_it->extruder) :                
		                from_u8(tick_code_it->extra);// tick_code_it->type == Custom

        // If tick is marked as a conflict (exclamation icon),
        // we should to explain why
        ConflictType conflict = m_ticks.is_conflict_tick(*tick_code_it, m_mode, m_only_extruder, m_values[tick]);
        if (conflict != ctNone)
            tooltip += "\n\n" + _L("Note") + "! ";
        if (conflict == ctModeConflict)
            tooltip +=  _L("G-code associated to this tick mark is in a conflict with print mode.\n"
                           "Editing it will cause changes of Slider data.");
        else if (conflict == ctMeaninglessColorChange)
            tooltip +=  _L("There is a color change for extruder that won't be used till the end of print job.\n"
                           "This code won't be processed during G-code generation.");
        else if (conflict == ctMeaninglessToolChange)
            tooltip +=  _L("There is an extruder change set to the same extruder.\n"
                           "This code won't be processed during G-code generation.");
        else if (conflict == ctRedundant)
            tooltip +=  _L("There is a color change for extruder that has not been used before.\n"
                           "Check your settings to avoid redundant color changes.");

        // Show list of actions with existing tick
        if (m_focus == fiActionIcon)
        tooltip += "\n\n" + _L("Delete tick mark - Left click or press \"-\" key") + "\n" + (
                      is_osx ? 
                   _L("Edit tick mark - Ctrl + Left click") :
                   _L("Edit tick mark - Right click") );
    }
    return tooltip;

}

int Control::get_edited_tick_for_position(const wxPoint pos, Type type /*= ColorChange*/)
{
    if (m_ticks.empty())
        return -1;

    int tick = get_value_from_position(pos);
    auto it = std::lower_bound(m_ticks.ticks.begin(), m_ticks.ticks.end(), TickCode{ tick });

    while (it != m_ticks.ticks.begin()) {
        --it;
        if (it->type == type)
            return it->tick;
    }

    return -1;
}

void Control::OnMotion(wxMouseEvent& event)
{
    bool action = false;

    const wxPoint pos = event.GetLogicalPosition(wxClientDC(this));
    int tick = -1;

    if (!m_is_left_down && !m_is_right_down) {
        if (is_point_in_rect(pos, m_rect_one_layer_icon))
            m_focus = fiOneLayerIcon;
        else if (is_point_in_rect(pos, m_rect_tick_action)) {
            m_focus = fiActionIcon;
            tick = m_selection == ssLower ? m_lower_value : m_higher_value;
        }
        else if (!m_ticks.empty() && is_point_in_rect(pos, m_rect_revert_icon))
            m_focus = fiRevertIcon;
        else if (is_point_in_rect(pos, m_rect_cog_icon))
            m_focus = fiCogIcon;
        else if (m_mode == SingleExtruder && is_point_in_rect(pos, get_colored_band_rect()) &&
                 get_edited_tick_for_position(pos) >= 0 )
            m_focus = fiColorBand;
        else if (is_point_in_rect(pos, m_rect_lower_thumb))
            m_focus = fiLowerThumb;
        else if (is_point_in_rect(pos, m_rect_higher_thumb))
            m_focus = fiHigherThumb;
        else if (is_point_in_rect(pos, m_rect_lower_thumb_text))
            m_focus = fiLowerThumbText;
        else if (is_point_in_rect(pos, m_rect_higher_thumb_text))
            m_focus = fiHigherThumbText;
        else {
            m_focus = fiTick;
            tick = get_tick_near_point(pos);
        }
        m_moving_pos = pos;
    }
    else if (m_is_left_down || m_is_right_down) {
        if (m_selection == ssLower) {
            int current_value = m_lower_value;
            m_lower_value = get_value_from_position(pos.x, pos.y);
            correct_lower_value();
            action = (current_value != m_lower_value);
        }
        else if (m_selection == ssHigher) {
            int current_value = m_higher_value;
            m_higher_value = get_value_from_position(pos.x, pos.y);
            correct_higher_value();
            action = (current_value != m_higher_value);
        }
        m_moving_pos = wxDefaultPosition;
    }
    Refresh();
    Update();
    event.Skip();

    // Set tooltips with information for each icon
    this->SetToolTip(get_tooltip(tick));

    if (action) {
        wxCommandEvent e(wxEVT_SCROLL_CHANGED);
        e.SetEventObject(this);
        e.SetString("moving");
        ProcessWindowEvent(e);
    }
}

void Control::append_change_extruder_menu_item(wxMenu* menu, bool switch_current_code/* = false*/)
{
    const int extruders_cnt = GUI::wxGetApp().extruders_edited_cnt();
    if (extruders_cnt > 1) {
        std::array<int, 2> active_extruders = get_active_extruders_for_tick(m_selection == ssLower ? m_lower_value : m_higher_value);

        std::vector<wxBitmap*> icons = get_extruder_color_icons(true);

        wxMenu* change_extruder_menu = new wxMenu();

        for (int i = 1; i <= extruders_cnt; i++) {
            const bool is_active_extruder = i == active_extruders[0] || i == active_extruders[1];
            const wxString item_name = wxString::Format(_L("Extruder %d"), i) +
                                       (is_active_extruder ? " (" + _L("active") + ")" : "");

            if (m_mode == MultiAsSingle)
                append_menu_item(change_extruder_menu, wxID_ANY, item_name, "",
                    [this, i](wxCommandEvent&) { add_code_as_tick(ToolChange, i); }, *icons[i-1], menu,
                    [is_active_extruder]() { return !is_active_extruder; }, GUI::wxGetApp().plater());
        }

        const wxString change_extruder_menu_name = m_mode == MultiAsSingle ? 
                                                   (switch_current_code ? _L("Switch code to Change extruder") : _L("Change extruder") ) : 
                                                   _L("Change extruder (N/A)");

        wxMenuItem* change_extruder_menu_item = menu->AppendSubMenu(change_extruder_menu, change_extruder_menu_name, _L("Use another extruder"));
        change_extruder_menu_item->SetBitmap(create_scaled_bitmap(active_extruders[1] > 0 ? "edit_uni" : "change_extruder"));

        GUI::wxGetApp().plater()->Bind(wxEVT_UPDATE_UI, [this, change_extruder_menu_item](wxUpdateUIEvent& evt) {
            enable_menu_item(evt, [this]() {return m_mode == MultiAsSingle; }, change_extruder_menu_item, this); },
            change_extruder_menu_item->GetId());
    }
}

void Control::append_add_color_change_menu_item(wxMenu* menu, bool switch_current_code/* = false*/)
{
    const int extruders_cnt = GUI::wxGetApp().extruders_edited_cnt();
    if (extruders_cnt > 1) {
        int tick = m_selection == ssLower ? m_lower_value : m_higher_value; 
        std::set<int> used_extruders_for_tick = m_ticks.get_used_extruders_for_tick(tick, m_only_extruder, m_values[tick]);

        wxMenu* add_color_change_menu = new wxMenu();

        for (int i = 1; i <= extruders_cnt; i++) {
            const bool is_used_extruder = used_extruders_for_tick.empty() ? true : // #ys_FIXME till used_extruders_for_tick doesn't filled correct for mmMultiExtruder
                                          used_extruders_for_tick.find(i) != used_extruders_for_tick.end();
            const wxString item_name = wxString::Format(_L("Extruder %d"), i) +
                                       (is_used_extruder ? " (" + _L("used") + ")" : "");

            append_menu_item(add_color_change_menu, wxID_ANY, item_name, "",
                [this, i](wxCommandEvent&) { add_code_as_tick(ColorChange, i); }, "", menu,
                []() { return true; }, GUI::wxGetApp().plater());
        }

        const wxString menu_name = switch_current_code ? 
                                   format_wxstr(_L("Switch code to Color change (%1%) for:"), gcode(ColorChange)) : 
                                   format_wxstr(_L("Add color change (%1%) for:"), gcode(ColorChange));
        wxMenuItem* add_color_change_menu_item = menu->AppendSubMenu(add_color_change_menu, menu_name, "");
        add_color_change_menu_item->SetBitmap(create_scaled_bitmap("colorchange_add_m"));
    }
}

void Control::OnLeftUp(wxMouseEvent& event)
{
    if (!HasCapture())
        return;
    this->ReleaseMouse();
    m_is_left_down = false;

    switch (m_mouse) {
    case maNone :
        move_current_thumb_to_pos(event.GetLogicalPosition(wxClientDC(this)));
        break;
    case maDeleteTick : 
        delete_current_tick();
        break;
    case maAddTick :
        add_current_tick();
        break;
    case maCogIconClick :
        show_cog_icon_context_menu();
        break;
    case maOneLayerIconClick:
        switch_one_layer_mode();
        break;
    case maRevertIconClick:
        discard_all_thicks();
        break;
    default :
        break;
    }

    Refresh();
    Update();
    event.Skip();

    wxCommandEvent e(wxEVT_SCROLL_CHANGED);
    e.SetEventObject(this);
    ProcessWindowEvent(e);
}

void Control::enter_window(wxMouseEvent& event, const bool enter)
{
    m_is_focused = enter;
    Refresh();
    Update();
    event.Skip();
}

// "condition" have to be true for:
//    -  value increase (if wxSL_VERTICAL)
//    -  value decrease (if wxSL_HORIZONTAL) 
void Control::move_current_thumb(const bool condition)
{
//     m_is_one_layer = wxGetKeyState(WXK_CONTROL);
    int delta = condition ? -1 : 1;
    if (is_horizontal())
        delta *= -1;

    // accelerators
    int accelerator = 0;
    if (wxGetKeyState(WXK_SHIFT))
        accelerator += 5;
    if (wxGetKeyState(WXK_CONTROL))
        accelerator += 5;
    if (accelerator > 0)
        delta *= accelerator;

    if (m_selection == ssLower) {
        m_lower_value -= delta;
        correct_lower_value();
    }
    else if (m_selection == ssHigher) {
        m_higher_value -= delta;
        correct_higher_value();
    }
    Refresh();
    Update();

    wxCommandEvent e(wxEVT_SCROLL_CHANGED);
    e.SetEventObject(this);
    ProcessWindowEvent(e);
}

void Control::OnWheel(wxMouseEvent& event)
{
    // Set nearest to the mouse thumb as a selected, if there is not selected thumb
    if (m_selection == ssUndef) {
        const wxPoint& pt = event.GetLogicalPosition(wxClientDC(this));
        
        if (is_horizontal())
            m_selection = abs(pt.x - m_rect_lower_thumb.GetRight()) <= 
                          abs(pt.x - m_rect_higher_thumb.GetLeft()) ? 
                          ssLower : ssHigher;
        else
            m_selection = abs(pt.y - m_rect_lower_thumb.GetTop()) <= 
                          abs(pt.y - m_rect_higher_thumb.GetBottom()) ? 
                          ssLower : ssHigher;
    }

    if (m_selection == ssLower && !is_lower_thumb_editable())
        m_selection = ssUndef;

    move_current_thumb((m_draw_mode == dmSequentialGCodeView) ? event.GetWheelRotation() < 0 : event.GetWheelRotation() > 0);
}

void Control::OnKeyDown(wxKeyEvent &event)
{
    const int key = event.GetKeyCode();
    if (m_draw_mode != dmSequentialGCodeView && key == WXK_NUMPAD_ADD) {
        // OnChar() is called immediately after OnKeyDown(), which can cause call of add_tick() twice.
        // To avoid this case we should suppress second add_tick() call.
        m_ticks.suppress_plus(true);
        add_current_tick(true);
    }
    else if (m_draw_mode != dmSequentialGCodeView && (key == WXK_NUMPAD_SUBTRACT || key == WXK_DELETE || key == WXK_BACK)) {
        // OnChar() is called immediately after OnKeyDown(), which can cause call of delete_tick() twice.
        // To avoid this case we should suppress second delete_tick() call.
        m_ticks.suppress_minus(true);
        delete_current_tick();
    }
    else if (m_draw_mode != dmSequentialGCodeView && event.GetKeyCode() == WXK_SHIFT)
        UseDefaultColors(false);
    else if (is_horizontal()) {
        if (m_is_focused) {
            if (key == WXK_LEFT || key == WXK_RIGHT)
                move_current_thumb(key == WXK_LEFT);
            else if (key == WXK_UP || key == WXK_DOWN) {
                if (key == WXK_UP)
                    m_selection = ssHigher;
                else if (key == WXK_DOWN && is_lower_thumb_editable())
                    m_selection = ssLower;
                Refresh();
            }
        }
<<<<<<< HEAD
#endif // ENABLE_GCODE_VIEWER
        }
=======
    }
>>>>>>> 30d7ef2c
    else {
        if (m_is_focused) {
            if (key == WXK_LEFT || key == WXK_RIGHT) {
                if (key == WXK_LEFT)
                    m_selection = ssHigher;
                else if (key == WXK_RIGHT && is_lower_thumb_editable())
                    m_selection = ssLower;
                Refresh();
            }
            else if (key == WXK_UP || key == WXK_DOWN)
                move_current_thumb(key == WXK_UP);
        }
    }

    event.Skip(); // !Needed to have EVT_CHAR generated as well
}

void Control::OnKeyUp(wxKeyEvent &event)
{
    if (event.GetKeyCode() == WXK_CONTROL)
        m_is_one_layer = false;
    else if (event.GetKeyCode() == WXK_SHIFT)
        UseDefaultColors(true);

    Refresh();
    Update();
    event.Skip();
}

void Control::OnChar(wxKeyEvent& event)
{
    const int key = event.GetKeyCode();
    if (m_draw_mode != dmSequentialGCodeView) {
        if (key == '+' && !m_ticks.suppressed_plus()) {
            add_current_tick(true);
            m_ticks.suppress_plus(false);
        }
        else if (key == '-' && !m_ticks.suppressed_minus()) {
            delete_current_tick();
            m_ticks.suppress_minus(false);
        }
    }
    if (key == 'G')
        jump_to_value();
}

void Control::OnRightDown(wxMouseEvent& event)
{
    if (HasCapture()) return;
    this->CaptureMouse();

    const wxPoint pos = event.GetLogicalPosition(wxClientDC(this));

    m_mouse = maNone;
    if (m_draw_mode == dmRegular) {
        if (is_point_in_rect(pos, m_rect_tick_action)) {
            const int tick = m_selection == ssLower ? m_lower_value : m_higher_value;
            m_mouse = m_ticks.ticks.find(TickCode{ tick }) == m_ticks.ticks.end() ?
                             maAddMenu : maEditMenu;
        }
        else if (m_mode == SingleExtruder   && !detect_selected_slider(pos) && is_point_in_rect(pos, get_colored_band_rect()))
            m_mouse = maForceColorEdit;
        else if (m_mode == MultiAsSingle    && is_point_in_rect(pos, m_rect_cog_icon))
            m_mouse = maCogIconMenu;
    }
    if (m_mouse != maNone || !detect_selected_slider(pos))
        return;

    if (m_selection == ssLower)
        m_higher_value = m_lower_value;
    else
        m_lower_value = m_higher_value;

    // set slider to "one layer" mode
    m_is_right_down = m_is_one_layer = true; 

    Refresh();
    Update();
    event.Skip();
}

// Get active extruders for tick. 
// Means one current extruder for not existing tick OR 
// 2 extruders - for existing tick (extruder before ToolChange and extruder of current existing tick)
// Use those values to disable selection of active extruders
std::array<int, 2> Control::get_active_extruders_for_tick(int tick) const
{
    int default_initial_extruder = m_mode == MultiAsSingle ? std::max<int>(1, m_only_extruder) : 1;
    std::array<int, 2> extruders = { default_initial_extruder, -1 };
    if (m_ticks.empty())
        return extruders;

    auto it = m_ticks.ticks.lower_bound(TickCode{tick});

    if (it != m_ticks.ticks.end() && it->tick == tick) // current tick exists
        extruders[1] = it->extruder;

    while (it != m_ticks.ticks.begin()) {
        --it;
        if(it->type == ToolChange) {
            extruders[0] = it->extruder;
            break;
        }
    }

    return extruders;
}

// Get used extruders for tick. 
// Means all extruders(tools) which will be used during printing from current tick to the end
std::set<int> TickCodeInfo::get_used_extruders_for_tick(int tick, int only_extruder, double print_z, Mode force_mode/* = Undef*/) const
{
    Mode e_mode = !force_mode ? mode : force_mode;

    if (e_mode == MultiExtruder) {
        // #ys_FIXME: get tool ordering from _correct_ place
        const ToolOrdering& tool_ordering = GUI::wxGetApp().plater()->fff_print().get_tool_ordering();

        if (tool_ordering.empty())
            return {};

        std::set<int> used_extruders;

        auto it_layer_tools = std::lower_bound(tool_ordering.begin(), tool_ordering.end(), LayerTools(print_z));
        for (; it_layer_tools != tool_ordering.end(); ++it_layer_tools) {
            const std::vector<uint16_t>& extruders = it_layer_tools->extruders;
            for (const uint16_t& extruder : extruders)
                used_extruders.emplace(extruder+1);
        }

        return used_extruders;
    }

    const int default_initial_extruder = e_mode == MultiAsSingle ? std::max(only_extruder, 1) : 1;
    if (ticks.empty() || e_mode == SingleExtruder)
        return {default_initial_extruder};

    std::set<int> used_extruders;

    auto it_start = ticks.lower_bound(TickCode{tick});
    auto it = it_start;
    if (it == ticks.begin() && it->type == ToolChange &&
        tick != it->tick )  // In case of switch of ToolChange to ColorChange, when tick exists,
                            // we shouldn't change color for extruder, which will be deleted
    {
        used_extruders.emplace(it->extruder);
        if (tick < it->tick)
            used_extruders.emplace(default_initial_extruder);
    }

    while (it != ticks.begin()) {
        --it;
        if (it->type == ToolChange && tick != it->tick) {
            used_extruders.emplace(it->extruder);
            break;
        }
    }

    if (it == ticks.begin() && used_extruders.empty())
        used_extruders.emplace(default_initial_extruder);

    for (it = it_start; it != ticks.end(); ++it)
        if (it->type == ToolChange && tick != it->tick)
            used_extruders.emplace(it->extruder);

    return used_extruders;
}

void Control::show_add_context_menu()
{
    wxMenu menu;

    if (m_mode == SingleExtruder) {
        append_menu_item(&menu, wxID_ANY, _L("Add color change") + " (" + gcode(ColorChange) + ")", "",
            [this](wxCommandEvent&) { add_code_as_tick(ColorChange); }, "colorchange_add_m", &menu);

        UseDefaultColors(false);
    }
    else {
        append_change_extruder_menu_item(&menu);
        append_add_color_change_menu_item(&menu);
    }

    append_menu_item(&menu, wxID_ANY, _L("Add pause print") + " (" + gcode(PausePrint) + ")", "",
        [this](wxCommandEvent&) { add_code_as_tick(PausePrint); }, "pause_print", &menu);

    if (!gcode(Template).empty())
        append_menu_item(&menu, wxID_ANY, _L("Add custom template") + " (" + gcode(Template) + ")", "",
            [this](wxCommandEvent&) { add_code_as_tick(Template); }, "edit_gcode", &menu);

    append_menu_item(&menu, wxID_ANY, _L("Add custom G-code"), "",
        [this](wxCommandEvent&) { add_code_as_tick(Custom); }, "edit_gcode", &menu);

    GUI::wxGetApp().plater()->PopupMenu(&menu);
}

void Control::show_edit_context_menu()
{
    wxMenu menu;

    std::set<TickCode>::iterator it = m_ticks.ticks.find(TickCode{ m_selection == ssLower ? m_lower_value : m_higher_value });

    if (it->type == ToolChange) {
        if (m_mode == MultiAsSingle)
            append_change_extruder_menu_item(&menu);
        append_add_color_change_menu_item(&menu, true);
    }
    else
        append_menu_item(&menu, wxID_ANY, it->type == ColorChange ? _L("Edit color") :
                                          it->type == PausePrint  ? _L("Edit pause print message") :
                                          _L("Edit custom G-code"), "",
            [this](wxCommandEvent&) { edit_tick(); }, "edit_uni", &menu);

    if (it->type == ColorChange && m_mode == MultiAsSingle)
        append_change_extruder_menu_item(&menu, true);

    append_menu_item(&menu, wxID_ANY, it->type == ColorChange ? _L("Delete color change") : 
                                      it->type == ToolChange  ? _L("Delete tool change") :
                                      it->type == PausePrint  ? _L("Delete pause print") :
                                      _L("Delete custom G-code"), "",
        [this](wxCommandEvent&) { delete_current_tick();}, "colorchange_del_f", &menu);

    GUI::wxGetApp().plater()->PopupMenu(&menu);
}

void Control::show_cog_icon_context_menu()
{
    wxMenu menu;

    append_menu_item(&menu, wxID_ANY, _L("Jump to height") + " (Shift+G)", "",
                    [this](wxCommandEvent&) { jump_to_value(); }, "", & menu);

    wxMenu* ruler_mode_menu = new wxMenu();
    if (ruler_mode_menu) {
        append_menu_check_item(ruler_mode_menu, wxID_ANY, _L("None"), _L("Supprese show the ruler"), 
            [this](wxCommandEvent&) { if (m_extra_style != 0) m_extra_style = 0; }, ruler_mode_menu, 
            []() { return true; }, [this]() { return m_extra_style == 0; }, GUI::wxGetApp().plater());

        append_menu_check_item(ruler_mode_menu, wxID_ANY, _L("Show object height"), _L("Show object height on the ruler"),
            [this](wxCommandEvent&) { m_extra_style & wxSL_AUTOTICKS ? m_extra_style &= wxSL_AUTOTICKS : m_extra_style |= wxSL_AUTOTICKS; }, ruler_mode_menu,
            []() { return true; }, [this]() { return m_extra_style & wxSL_AUTOTICKS; }, GUI::wxGetApp().plater());

        append_menu_check_item(ruler_mode_menu, wxID_ANY, _L("Show estimated print time"), _L("Show estimated print time on the ruler"),
            [this](wxCommandEvent&) { m_extra_style & wxSL_VALUE_LABEL ? m_extra_style &= wxSL_VALUE_LABEL : m_extra_style |= wxSL_VALUE_LABEL; }, ruler_mode_menu,
            []() { return true; }, [this]() { return m_extra_style & wxSL_VALUE_LABEL; }, GUI::wxGetApp().plater());

        append_submenu(&menu, ruler_mode_menu, wxID_ANY, _L("Ruler mode"), _L("Set ruler mode"), "",
            [this]() { return true; }, this);
    }

    if (m_mode == MultiAsSingle && m_draw_mode == dmRegular)
        append_menu_item(&menu, wxID_ANY, _L("Set extruder sequence for the entire print"), "",
            [this](wxCommandEvent&) { edit_extruder_sequence(); }, "", &menu);

    GUI::wxGetApp().plater()->PopupMenu(&menu);
}

void Control::OnRightUp(wxMouseEvent& event)
{
    if (!HasCapture())
        return;
    this->ReleaseMouse();
    m_is_right_down = m_is_one_layer = false;

    if (m_mouse == maForceColorEdit) {
        wxPoint pos = event.GetLogicalPosition(wxClientDC(this));
        int edited_tick = get_edited_tick_for_position(pos);
        if (edited_tick >= 0)
            edit_tick(edited_tick);
    }
    else if (m_mouse == maAddMenu)
        show_add_context_menu();
    else if (m_mouse == maEditMenu)
        show_edit_context_menu();
    else if (m_mouse == maCogIconMenu)
        show_cog_icon_context_menu();

    Refresh();
    Update();
    event.Skip();
}

static std::string get_new_color(const std::string& color)
{
    wxColour clr(color);
    if (!clr.IsOk())
        clr = wxColour(0, 0, 0); // Don't set alfa to transparence

    auto data = new wxColourData();
    data->SetChooseFull(1);
    data->SetColour(clr);

    wxColourDialog dialog(nullptr, data);
    dialog.CenterOnParent();
    if (dialog.ShowModal() == wxID_OK)
        return dialog.GetColourData().GetColour().GetAsString(wxC2S_HTML_SYNTAX).ToStdString();
    return "";
}

/* To avoid get an empty string from wxTextEntryDialog 
 * Let disable OK button, if TextCtrl is empty
 * OR input value is our of range (min..max), when min a nd max are positive
 * */
static void upgrade_text_entry_dialog(wxTextEntryDialog* dlg, double min = -1.0, double max = -1.0)
{
    // detect TextCtrl and OK button
    wxTextCtrl* textctrl {nullptr};
    wxWindowList& dlg_items = dlg->GetChildren();
    for (auto item : dlg_items) {
        textctrl = dynamic_cast<wxTextCtrl*>(item);
        if (textctrl)
            break;
    }

    if (!textctrl)
        return;

    textctrl->SetInsertionPointEnd();

    wxButton* btn_OK = static_cast<wxButton*>(dlg->FindWindowById(wxID_OK));
    btn_OK->Bind(wxEVT_UPDATE_UI, [textctrl, min, max](wxUpdateUIEvent& evt)
    {
        bool disable = textctrl->IsEmpty();
        if (!disable && min >= 0.0 && max >= 0.0) {
            double value = -1.0;
            if (!textctrl->GetValue().ToCDouble(&value))    // input value couldn't be converted to double
                disable = true;
            else
                disable = value < min - epsilon() || value > max + epsilon();       // is input value is out of valid range ?
        }

        evt.Enable(!disable);
    }, btn_OK->GetId());
}

static std::string get_custom_code(const std::string& code_in, double height)
{
    wxString msg_text = _L("Enter custom G-code used on current layer") + ":";
    wxString msg_header = format_wxstr(_L("Custom G-code on current layer (%1% mm)."), height);

    // get custom gcode
    wxTextEntryDialog dlg(nullptr, msg_text, msg_header, code_in,
        wxTextEntryDialogStyle | wxTE_MULTILINE);
    upgrade_text_entry_dialog(&dlg);

    if (dlg.ShowModal() != wxID_OK)
        return "";

    return dlg.GetValue().ToStdString();
}

static std::string get_pause_print_msg(const std::string& msg_in, double height)
{
    wxString msg_text = _L("Enter short message shown on Printer display when a print is paused") + ":";
    wxString msg_header = format_wxstr(_L("Message for pause print on current layer (%1% mm)."), height);

    // get custom gcode
    wxTextEntryDialog dlg(nullptr, msg_text, msg_header, from_u8(msg_in),
        wxTextEntryDialogStyle);
    upgrade_text_entry_dialog(&dlg);

    if (dlg.ShowModal() != wxID_OK || dlg.GetValue().IsEmpty())
        return "";

    return into_u8(dlg.GetValue());
}

static double get_value_to_jump(double active_value, double min_z, double max_z, DrawMode mode)
{
    wxString msg_text = (mode == dmSequentialGCodeView) ? _L("Enter the move you want to jump to") + ":" : _L("Enter the height you want to jump to") + ":";
    wxString msg_header = (mode == dmSequentialGCodeView) ? _L("Jump to move") : _L("Jump to height");
    wxString msg_in = GUI::double_to_string(active_value);

    // get custom gcode
    wxTextEntryDialog dlg(nullptr, msg_text, msg_header, msg_in, wxTextEntryDialogStyle);
    upgrade_text_entry_dialog(&dlg, min_z, max_z);

    if (dlg.ShowModal() != wxID_OK || dlg.GetValue().IsEmpty())
        return -1.0;

    double value = -1.0;
    return dlg.GetValue().ToCDouble(&value) ? value : -1.0;
}

void Control::add_code_as_tick(Type type, int selected_extruder/* = -1*/)
{
    if (m_selection == ssUndef)
        return;
    const int tick = m_selection == ssLower ? m_lower_value : m_higher_value;

    if ( !check_ticks_changed_event(type) )
        return;

    const int extruder = selected_extruder > 0 ? selected_extruder : std::max<int>(1, m_only_extruder);
    const auto it = m_ticks.ticks.find(TickCode{ tick });
    
    if ( it == m_ticks.ticks.end() ) {
        // try to add tick
        if (!m_ticks.add_tick(tick, type, extruder, m_values[tick]))
            return;
    }
    else if (type == ToolChange || type == ColorChange) {
        // try to switch tick code to ToolChange or ColorChange accordingly
        if (!m_ticks.switch_code_for_tick(it, type, extruder))
            return;
    }
    else
        return;

    post_ticks_changed_event(type);
}

void Control::add_current_tick(bool call_from_keyboard /*= false*/)
{
    if (m_selection == ssUndef)
        return;
    const int tick = m_selection == ssLower ? m_lower_value : m_higher_value;
    auto it = m_ticks.ticks.find(TickCode{ tick });

    if (it != m_ticks.ticks.end() ||    // this tick is already exist
        !check_ticks_changed_event(m_mode == MultiAsSingle ? ToolChange : ColorChange))
        return;

    if (m_mode == SingleExtruder)
        add_code_as_tick(ColorChange);
    else
    {
        wxMenu menu;

        if (m_mode == MultiAsSingle)
            append_change_extruder_menu_item(&menu);
        else
            append_add_color_change_menu_item(&menu);

        wxPoint pos = wxDefaultPosition; 
        /* Menu position will be calculated from mouse click position, but...
         * if function is called from keyboard (pressing "+"), we should to calculate it
         * */
        if (call_from_keyboard) {
            int width, height;
            get_size(&width, &height);

            const wxCoord coord = 0.75 * (is_horizontal() ? height : width);
            this->GetPosition(&width, &height);

            pos = is_horizontal() ? 
                  wxPoint(get_position_from_value(tick), height + coord) :
                  wxPoint(width + coord, get_position_from_value(tick));
        }

        GUI::wxGetApp().plater()->PopupMenu(&menu, pos);
    }
}

void Control::delete_current_tick()
{
    if (m_selection == ssUndef)
        return;

    auto it = m_ticks.ticks.find(TickCode{ m_selection == ssLower ? m_lower_value : m_higher_value });
    if (it == m_ticks.ticks.end() ||
        !check_ticks_changed_event(it->type))
        return;

    Type type = it->type;
    m_ticks.ticks.erase(it);
    post_ticks_changed_event(type);
}

void Control::edit_tick(int tick/* = -1*/)
{
    if (tick < 0)
        tick = m_selection == ssLower ? m_lower_value : m_higher_value;
    const std::set<TickCode>::iterator it = m_ticks.ticks.find(TickCode{ tick });

    if (it == m_ticks.ticks.end() ||
        !check_ticks_changed_event(it->type))
        return;

    Type type = it->type;
    if (m_ticks.edit_tick(it, m_values[it->tick]))
        post_ticks_changed_event(type);
}

// switch on/off one layer mode
void Control::switch_one_layer_mode()
{
    m_is_one_layer = !m_is_one_layer;
    if (!m_is_one_layer) {
        SetLowerValue(m_min_value);
        SetHigherValue(m_max_value);
    }
    m_selection == ssLower ? correct_lower_value() : correct_higher_value();
    if (m_selection == ssUndef) m_selection = ssHigher;
}

// discard all custom changes on DoubleSlider
void Control::discard_all_thicks()
{
    SetLowerValue(m_min_value);
    SetHigherValue(m_max_value);

    m_selection == ssLower ? correct_lower_value() : correct_higher_value();
    if (m_selection == ssUndef) m_selection = ssHigher;

    m_ticks.ticks.clear();
    post_ticks_changed_event();
    
}

// Set current thumb position to the nearest tick (if it is)
// OR to a value corresponding to the mouse click (pos)
void Control::move_current_thumb_to_pos(wxPoint pos)
{
    const int tick_val = get_tick_near_point(pos);
    const int mouse_val = tick_val >= 0 && m_draw_mode == dmRegular ? tick_val :
        get_value_from_position(pos);
    if (mouse_val >= 0) {
        if (m_selection == ssLower) {
            SetLowerValue(mouse_val);
            correct_lower_value();
        }
        else { // even m_selection is ssUndef, upper thumb should be selected
            SetHigherValue(mouse_val);
            correct_higher_value();
        }
    }
}

void Control::edit_extruder_sequence()
{
    if (!check_ticks_changed_event(ToolChange))
        return;

    GUI::ExtruderSequenceDialog dlg(m_extruders_sequence);
    if (dlg.ShowModal() != wxID_OK)
        return;
    m_extruders_sequence = dlg.GetValue();

    m_ticks.erase_all_ticks_with_code(ToolChange);

    int tick = 0;
    double value = 0.0;
    int extruder = 0;
    const int extr_cnt = m_extruders_sequence.extruders.size();

    while (tick <= m_max_value)
    {
        const int cur_extruder = m_extruders_sequence.extruders[extruder];

        bool meaningless_tick = tick == 0.0 && cur_extruder == extruder;
        if (!meaningless_tick)
            m_ticks.ticks.emplace(TickCode{tick, ToolChange,cur_extruder + 1, m_extruder_colors[cur_extruder]});

        extruder++;
        if (extruder == extr_cnt)
            extruder = 0;
        if (m_extruders_sequence.is_mm_intervals) {
            value += m_extruders_sequence.interval_by_mm;
            auto val_it = std::lower_bound(m_values.begin(), m_values.end(), value - epsilon());

            if (val_it == m_values.end())
                break;

            tick = val_it - m_values.begin();
        }
        else
            tick += m_extruders_sequence.interval_by_layers;
    }

    post_ticks_changed_event(ToolChange);
}

void Control::jump_to_value()
{
    double value = get_value_to_jump(m_values[m_selection == ssLower ? m_lower_value : m_higher_value],
                                     m_values[m_min_value], m_values[m_max_value], m_draw_mode);
    if (value < 0.0)
        return;

    auto it = std::lower_bound(m_values.begin(), m_values.end(), value - epsilon());
    int tick_value = it - m_values.begin();

    if (m_selection == ssLower)
        SetLowerValue(tick_value);
    else
        SetHigherValue(tick_value);
}

void Control::post_ticks_changed_event(Type type /*= Custom*/)
{
//    m_force_mode_apply = type != ToolChange; // It looks like this condition is no needed now. Leave it for the testing

    wxPostEvent(this->GetParent(), wxCommandEvent(wxCUSTOMEVT_TICKSCHANGED));
}

bool Control::check_ticks_changed_event(Type type)
{
    if ( m_ticks.mode == m_mode                                                     ||
        (type != ColorChange && type != ToolChange)                       ||
        (m_ticks.mode == SingleExtruder && m_mode == MultiAsSingle) || // All ColorChanges will be applied for 1st extruder
        (m_ticks.mode == MultiExtruder  && m_mode == MultiAsSingle) )  // Just mark ColorChanges for all unused extruders
        return true;

    if ((m_ticks.mode == SingleExtruder && m_mode == MultiExtruder ) ||
        (m_ticks.mode == MultiExtruder  && m_mode == SingleExtruder)    )
    {
        if (!m_ticks.has_tick_with_code(ColorChange))
            return true;

        wxString message = (m_ticks.mode == SingleExtruder ?
                            _L("The last color change data was saved for a single extruder printing.") :
                            _L("The last color change data was saved for a multi extruder printing.") 
                            ) + "\n" +
                            _L("Your current changes will delete all saved color changes.") + "\n\n\t" +
                            _L("Are you sure you want to continue?");

        wxMessageDialog msg(this, message, _L("Notice"), wxYES_NO);
        if (msg.ShowModal() == wxID_YES) {
            m_ticks.erase_all_ticks_with_code(ColorChange);
            post_ticks_changed_event(ColorChange);
        }
        return false;
    }
    //          m_ticks_mode == MultiAsSingle
    if( m_ticks.has_tick_with_code(ToolChange) ) {
        wxString message =  m_mode == SingleExtruder ?                          (
                            _L("The last color change data was saved for a multi extruder printing.") + "\n\n" +
                            _L("Select YES if you want to delete all saved tool changes, \n"
                               "NO if you want all tool changes switch to color changes, \n"
                               "or CANCEL to leave it unchanged.") + "\n\n\t" +
                            _L("Do you want to delete all saved tool changes?")  
                            ): ( // MultiExtruder
                            _L("The last color change data was saved for a multi extruder printing with tool changes for whole print.") + "\n\n" +
                            _L("Your current changes will delete all saved extruder (tool) changes.") + "\n\n\t" +
                            _L("Are you sure you want to continue?")                  ) ;

        wxMessageDialog msg(this, message, _L("Notice"), wxYES_NO | (m_mode == SingleExtruder ? wxCANCEL : 0));
        const int answer = msg.ShowModal();
        if (answer == wxID_YES) {
            m_ticks.erase_all_ticks_with_code(ToolChange);
            post_ticks_changed_event(ToolChange);
        }
        else if (m_mode == SingleExtruder && answer == wxID_NO) {
            m_ticks.switch_code(ToolChange, ColorChange);
            post_ticks_changed_event(ColorChange);
        }
        return false;
    }

    return true;
}

std::string TickCodeInfo::get_color_for_tick(TickCode tick, Type type, const int extruder)
{
    if (mode == SingleExtruder && type == ColorChange && m_use_default_colors) {
        const std::vector<std::string>& colors = ColorPrintColors::get();
        if (ticks.empty())
            return colors[0];
        m_default_color_idx++;

        return colors[m_default_color_idx % colors.size()];
    }

    std::string color = (*m_colors)[extruder - 1];

    if (type == ColorChange) {
        if (!ticks.empty()) {
            auto before_tick_it = std::lower_bound(ticks.begin(), ticks.end(), tick );
            while (before_tick_it != ticks.begin()) {
                --before_tick_it;
                if (before_tick_it->type == ColorChange && before_tick_it->extruder == extruder) {
                    color = before_tick_it->color;
                    break;
                }
            }
        }

        color = get_new_color(color);
    }
    return color;
}

bool TickCodeInfo::add_tick(const int tick, Type type, const int extruder, double print_z)
{
    std::string color;
    std::string extra;
    if (type == Custom)           // custom Gcode
    {
        extra = get_custom_code(custom_gcode, print_z);
        if (extra.empty())
            return false;
        custom_gcode = extra;
    }
    else if (type == PausePrint) {
        extra = get_pause_print_msg(pause_print_msg, print_z);
        if (extra.empty())
            return false;
        pause_print_msg = extra;
    }
    else {
        color = get_color_for_tick(TickCode{ tick }, type, extruder);
        if (color.empty())
            return false;
    }

    if (mode == SingleExtruder)
        m_use_default_colors = true;

    ticks.emplace(TickCode{ tick, type, extruder, color, extra });
    return true;
}

bool TickCodeInfo::edit_tick(std::set<TickCode>::iterator it, double print_z)
{
    std::string edited_value;
    if (it->type == ColorChange)
        edited_value = get_new_color(it->color);
    else if (it->type == PausePrint)
        edited_value = get_pause_print_msg(it->extra, print_z);
    else
        edited_value = get_custom_code(it->type == Template ? gcode(Template) : it->extra, print_z);

    if (edited_value.empty())
        return false;

    TickCode changed_tick = *it;
    if (it->type == ColorChange) {
        if (it->color == edited_value)
            return false;
        changed_tick.color = edited_value;
    }
    else if (it->type == Template) {
        if (gcode(Template) == edited_value)
            return false;
        changed_tick.extra = edited_value;
        changed_tick.type  = Custom;
    }
    else if (it->type == Custom || it->type == PausePrint) {
        if (it->extra == edited_value)
            return false;
        changed_tick.extra = edited_value;
    }

    ticks.erase(it);
    ticks.emplace(changed_tick);

    return true;
}

void TickCodeInfo::switch_code(Type type_from, Type type_to)
{
    for (auto it{ ticks.begin() }, end{ ticks.end() }; it != end; )
        if (it->type == type_from) {
            TickCode tick = *it;
            tick.type = type_to;
            tick.extruder = 1;
            ticks.erase(it);
            it = ticks.emplace(tick).first;
        }
        else
            ++it;
}

bool TickCodeInfo::switch_code_for_tick(std::set<TickCode>::iterator it, Type type_to, const int extruder)
{
    const std::string color = get_color_for_tick(*it, type_to, extruder);
    if (color.empty())
        return false;

    TickCode changed_tick   = *it;
    changed_tick.type       = type_to;
    changed_tick.extruder   = extruder;
    changed_tick.color      = color;

    ticks.erase(it);
    ticks.emplace(changed_tick);

    return true;
}

void TickCodeInfo::erase_all_ticks_with_code(Type type)
{
    for (auto it{ ticks.begin() }, end{ ticks.end() }; it != end; ) {
        if (it->type == type)
            it = ticks.erase(it);
        else
            ++it;
    }
}

bool TickCodeInfo::has_tick_with_code(Type type)
{
    for (const TickCode& tick : ticks)
        if (tick.type == type)
            return true;

    return false;
}

ConflictType TickCodeInfo::is_conflict_tick(const TickCode& tick, Mode out_mode, int only_extruder, double print_z)
{
    if ((tick.type == ColorChange && (
            (mode == SingleExtruder && out_mode == MultiExtruder ) ||
            (mode == MultiExtruder  && out_mode == SingleExtruder)    )) ||
        (tick.type == ToolChange &&
            (mode == MultiAsSingle && out_mode != MultiAsSingle)) )
        return ctModeConflict;

    // check ColorChange tick
    if (tick.type == ColorChange) {
        // We should mark a tick as a "MeaninglessColorChange", 
        // if it has a ColorChange for unused extruder from current print to end of the print
        std::set<int> used_extruders_for_tick = get_used_extruders_for_tick(tick.tick, only_extruder, print_z, out_mode);

        if (used_extruders_for_tick.find(tick.extruder) == used_extruders_for_tick.end())
            return ctMeaninglessColorChange;

        // We should mark a tick as a "Redundant", 
        // if it has a ColorChange for extruder that has not been used before
        if (mode == MultiAsSingle && tick.extruder != std::max<int>(only_extruder, 1) )
        {
            auto it = ticks.lower_bound( tick );
            if (it == ticks.begin() && it->type == ToolChange && tick.extruder == it->extruder)
                return ctNone;

            while (it != ticks.begin()) {
                --it;
                if (it->type == ToolChange && tick.extruder == it->extruder)
                    return ctNone;
            }

            return ctRedundant;
        }
    }

    // check ToolChange tick
    if (mode == MultiAsSingle && tick.type == ToolChange) {
        // We should mark a tick as a "MeaninglessToolChange", 
        // if it has a ToolChange to the same extruder
        auto it = ticks.find(tick);
        if (it == ticks.begin())
            return tick.extruder == std::max<int>(only_extruder, 1) ? ctMeaninglessToolChange : ctNone;

        while (it != ticks.begin()) {
            --it;
            if (it->type == ToolChange)
                return tick.extruder == it->extruder ? ctMeaninglessToolChange : ctNone;
        }
    }

    return ctNone;
}

} // DoubleSlider

} // Slic3r

<|MERGE_RESOLUTION|>--- conflicted
+++ resolved
@@ -914,11 +914,11 @@
                 break;
             int tick = val_it - values.begin();
 
-            // find next tick with istep
-            val *= 2;
-            val_it = std::lower_bound(values.begin(), end_it, val - epsilon());
-            // count of short ticks between ticks
-            int short_ticks_cnt = val_it == values.end() ? tick : val_it - values.begin() - tick;
+                // find next tick with istep
+                val *= 2;
+                val_it = std::lower_bound(values.begin(), end_it, val - epsilon());
+                // count of short ticks between ticks
+                int short_ticks_cnt = val_it == values.end() ? tick : val_it - values.begin() - tick;
 
             if (lround(short_ticks_cnt * scroll_step) > pixels_per_sm) {
                 step = istep;
@@ -941,7 +941,7 @@
 
     int height, width;
     get_size(&width, &height);
-    const wxCoord mid = is_horizontal() ? 0.5 * height : 0.5 * width; 
+    const wxCoord mid = is_horizontal() ? 0.5 * height : 0.5 * width;    
 
     dc.SetPen(GREY_PEN);
     wxColour old_clr = dc.GetTextForeground();
@@ -954,60 +954,60 @@
             draw_tick_text(dc, wxPoint(mid, pos), tick);
         }
     else {
-        auto draw_short_ticks = [this, mid](wxDC& dc, double& current_tick, int max_tick) {
-            while (current_tick < max_tick) {
-                wxCoord pos = get_position_from_value(lround(current_tick));
-                draw_ticks_pair(dc, pos, mid, 2);
-                current_tick += m_ruler.short_step;
-                if (current_tick > m_max_value)
+    auto draw_short_ticks = [this, mid](wxDC& dc, double& current_tick, int max_tick) {
+        while (current_tick < max_tick) {
+            wxCoord pos = get_position_from_value(lround(current_tick));
+            draw_ticks_pair(dc, pos, mid, 2);
+            current_tick += m_ruler.short_step;
+            if (current_tick > m_max_value)
+                break;
+        }
+    };   
+
+    double short_tick;
+    int tick = 0;
+    double value = 0.0;
+    int sequence = 0;
+
+    while (tick <= m_max_value) {
+        value += m_ruler.long_step;
+        if (value > m_values.back() && sequence < m_ruler.count) {
+            value = m_ruler.long_step;
+            for (tick; tick < m_values.size(); tick++)
+                if (m_values[tick] < value)
                     break;
+            // short ticks from the last tick to the end of current sequence
+            draw_short_ticks(dc, short_tick, tick);
+            sequence++;
+        }
+        short_tick = tick;
+
+        for (tick; tick < m_values.size(); tick++) {
+            if (m_values[tick] == value)
+                break;
+            if (m_values[tick] > value) {
+                if (tick > 0)
+                    tick--;
+                break;
             }
-        };
-
-        double short_tick;
-        int tick = 0;
-        double value = 0.0;
-        int sequence = 0;
-
-        while (tick <= m_max_value) {
-            value += m_ruler.long_step;
-            if (value > m_values.back() && sequence < m_ruler.count) {
-                value = m_ruler.long_step;
-                for (tick; tick < m_values.size(); tick++)
-                    if (m_values[tick] < value)
-                        break;
-                // short ticks from the last tick to the end of current sequence
-                draw_short_ticks(dc, short_tick, tick);
-                sequence++;
-            }
-            short_tick = tick;
-
-            for (tick; tick < m_values.size(); tick++) {
-                if (m_values[tick] == value)
-                    break;
-                if (m_values[tick] > value) {
-                    if (tick > 0)
-                        tick--;
-                    break;
-                }
-            }
-            if (tick > m_max_value)
-                break;
-
-            wxCoord pos = get_position_from_value(tick);
-            draw_ticks_pair(dc, pos, mid, 5);
-            draw_tick_text(dc, wxPoint(mid, pos), tick);
-
-            draw_short_ticks(dc, short_tick, tick);
-
-            if (value == m_values.back() && sequence < m_ruler.count) {
-                value = 0.0;
-                sequence++;
-                tick++;
-            }
-        }
-        // short ticks from the last tick to the end 
-        draw_short_ticks(dc, short_tick, m_max_value);
+        }
+        if (tick > m_max_value)
+            break;
+
+        wxCoord pos = get_position_from_value(tick);
+        draw_ticks_pair(dc, pos, mid, 5);
+        draw_tick_text(dc, wxPoint(mid, pos), tick);
+
+        draw_short_ticks(dc, short_tick, tick);
+
+        if (value == m_values.back() && sequence < m_ruler.count) {
+            value = 0.0;
+            sequence++;
+            tick++;
+        }
+    }
+    // short ticks from the last tick to the end 
+    draw_short_ticks(dc, short_tick, m_max_value);
     }
 
     dc.SetTextForeground(old_clr);
@@ -1590,12 +1590,7 @@
                 Refresh();
             }
         }
-<<<<<<< HEAD
-#endif // ENABLE_GCODE_VIEWER
-        }
-=======
-    }
->>>>>>> 30d7ef2c
+        }
     else {
         if (m_is_focused) {
             if (key == WXK_LEFT || key == WXK_RIGHT) {
@@ -1826,7 +1821,7 @@
     wxMenu menu;
 
     append_menu_item(&menu, wxID_ANY, _L("Jump to height") + " (Shift+G)", "",
-                    [this](wxCommandEvent&) { jump_to_value(); }, "", & menu);
+                     [this](wxCommandEvent&) { jump_to_value(); }, "", & menu);
 
     wxMenu* ruler_mode_menu = new wxMenu();
     if (ruler_mode_menu) {
