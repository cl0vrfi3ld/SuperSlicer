--- conflicted
+++ resolved
@@ -808,13 +808,10 @@
         append_menu_check_item(viewMenu, wxID_ANY, _(L("Show &labels")) + sep + "E", _(L("Show object/instance labels in 3D scene")),
             [this](wxCommandEvent&) { m_plater->show_view3D_labels(!m_plater->are_view3D_labels_shown()); }, this,
             [this]() { return m_plater->is_view3D_shown(); }, [this]() { return m_plater->are_view3D_labels_shown(); }, this);
-<<<<<<< HEAD
+#endif // ENABLE_SLOPE_RENDERING
         append_menu_check_item(viewMenu, wxID_ANY, _(L("&Collapse sidebar")), _(L("Collapse sidebar")),
             [this](wxCommandEvent&) { m_plater->collapse_sidebur(!m_plater->is_sidebar_collapsed()); }, this,
             [this]() { return true; }, [this]() { return m_plater->is_sidebar_collapsed(); }, this);
-=======
-#endif // ENABLE_SLOPE_RENDERING
->>>>>>> ec86d94f
     }
 
     // Help menu
