--- conflicted
+++ resolved
@@ -1831,15 +1831,10 @@
 bool MainFrame::load_config_file(const std::string &path)
 {
     try {
-<<<<<<< HEAD
-        wxGetApp().preset_bundle->load_config_file(path); 
-    } catch (const std::exception& ex) {
-=======
         ConfigSubstitutions config_substitutions = wxGetApp().preset_bundle->load_config_file(path, ForwardCompatibilitySubstitutionRule::Enable);
         if (!config_substitutions.empty())
             show_substitutions_info(config_substitutions, path);
-    } catch (const std::exception &ex) {
->>>>>>> 95a84fa8
+    } catch (const std::exception& ex) {
         show_error(this, ex.what());
         return false;
     }
