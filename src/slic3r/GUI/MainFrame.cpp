--- conflicted
+++ resolved
@@ -345,7 +345,6 @@
     diff_dialog.Bind(EVT_DIFF_DIALOG_UPDATE_PRESETS,[process_options, update_presets](SimpleEvent&)   { process_options(update_presets); });
 }
 
-<<<<<<< HEAD
 void MainFrame::update_icon() {
 
 #ifndef _USE_CUSTOM_NOTEBOOK
@@ -403,10 +402,6 @@
 }
 
 #ifdef _USE_CUSTOM_NOTEBOOK
-=======
-
-#ifdef _MSW_DARK_MODE
->>>>>>> 3284959e
 static wxString pref() { return " [ "; }
 static wxString suff() { return " ] "; }
 static void append_tab_menu_items_to_menubar(wxMenuBar* bar, PrinterTechnology pt, MainFrame::ESettingsLayout layout)
@@ -629,21 +624,15 @@
     };
 
     ESettingsLayout layout = wxGetApp().is_gcode_viewer() ? ESettingsLayout::GCodeViewer :
-<<<<<<< HEAD
-           (wxGetApp().app_config->get("old_settings_layout_mode") == "1" ? ESettingsLayout::Old :
-            wxGetApp().app_config->get("tab_settings_layout_mode") == "1" ? ESettingsLayout::Tabs :
-            wxGetApp().app_config->get("new_settings_layout_mode") == "1" ? ( wxGetApp().tabs_as_menu() ? ESettingsLayout::Old : ESettingsLayout::Hidden) :
-            wxGetApp().app_config->get("dlg_settings_layout_mode") == "1" ? ESettingsLayout::Dlg :
+           (get_app_config()->get_bool("old_settings_layout_mode") ? ESettingsLayout::Old :
+            get_app_config()->get_bool("tab_settings_layout_mode") ? ESettingsLayout::Tabs :
+            get_app_config()->get_bool("new_settings_layout_mode") ? ( wxGetApp().tabs_as_menu() ? ESettingsLayout::Old : ESettingsLayout::Hidden) :
+            get_app_config()->get_bool("dlg_settings_layout_mode") ? ESettingsLayout::Dlg :
 #ifdef __WXMSW__
                 ESettingsLayout::Tabs);
 #else
                 ESettingsLayout::Old);
 #endif
-=======
-        (wxGetApp().app_config->get_bool("old_settings_layout_mode") ? ESettingsLayout::Old :
-         wxGetApp().app_config->get_bool("new_settings_layout_mode") ? ( wxGetApp().tabs_as_menu() ? ESettingsLayout::Old : ESettingsLayout::New) :
-         wxGetApp().app_config->get_bool("dlg_settings_layout_mode") ? ESettingsLayout::Dlg : ESettingsLayout::Old);
->>>>>>> 3284959e
 
     if (m_layout == layout)
         return;
@@ -891,7 +880,7 @@
 //        m_tabpanel->SetMinSize(size);
 //    }
 //#endif
-    
+
 #ifdef __APPLE__
     m_plater->sidebar().change_top_border_for_mode_sizer(m_layout != ESettingsLayout::Tabs && m_layout != ESettingsLayout::Old);
 #endif
@@ -968,7 +957,13 @@
     wxGetApp().plater_ = nullptr;
 }
 
-<<<<<<< HEAD
+GalleryDialog* MainFrame::gallery_dialog()
+{
+    if (!m_gallery_dialog)
+        m_gallery_dialog = new GalleryDialog(this);
+    return m_gallery_dialog;
+}
+
 //for settings when switching from fff to sla
 void MainFrame::change_tab(Tab* old_tab, Tab* new_tab)
 {
@@ -1010,13 +1005,6 @@
             MainFrame::update_icon();
         }
     }
-=======
-GalleryDialog* MainFrame::gallery_dialog()
-{
-    if (!m_gallery_dialog)
-        m_gallery_dialog = new GalleryDialog(this);
-    return m_gallery_dialog;
->>>>>>> 3284959e
 }
 
 void MainFrame::update_title()
@@ -1138,7 +1126,6 @@
             // On GTK, the wxEVT_NOTEBOOK_PAGE_CHANGED event is triggered
             // before the MainFrame is fully set up.
             tab->OnActivate();
-<<<<<<< HEAD
             if (this->m_layout == ESettingsLayout::Dlg)
                 last_selected_setting_tab = m_tabpanel->GetSelection();
             else
@@ -1254,13 +1241,10 @@
         } else {
             select_tab(MainFrame::ETabType::LastPlater); // select Plater
             m_last_selected_plater_tab = 999;
-=======
-            m_last_selected_tab = m_tabpanel->GetSelection();
 #ifdef _MSW_DARK_MODE
             if (wxGetApp().tabs_as_menu())
                 tab->SetFocus();
 #endif
->>>>>>> 3284959e
         }
     });
 
@@ -1345,20 +1329,11 @@
 
 void MainFrame::create_preset_tabs()
 {
-<<<<<<< HEAD
-    wxGetApp().update_label_colours_from_appconfig();
     add_created_tab(new TabPrint(m_tabpanel));
     add_created_tab(new TabFilament(m_tabpanel));
     add_created_tab(new TabSLAPrint(m_tabpanel));
     add_created_tab(new TabSLAMaterial(m_tabpanel));
     add_created_tab(new TabPrinter(m_tabpanel));
-=======
-    add_created_tab(new TabPrint(m_tabpanel), "cog");
-    add_created_tab(new TabFilament(m_tabpanel), "spool");
-    add_created_tab(new TabSLAPrint(m_tabpanel), "cog");
-    add_created_tab(new TabSLAMaterial(m_tabpanel), "resin");
-    add_created_tab(new TabPrinter(m_tabpanel), wxGetApp().preset_bundle->printers.get_edited_preset().printer_technology() == ptFFF ? "printer" : "sla_printer");
->>>>>>> 3284959e
 }
 
 void MainFrame::add_created_tab(Tab* panel)
@@ -1574,8 +1549,8 @@
 
     // update Tabs
     if (m_layout != ESettingsLayout::Dlg) // Do not update tabs if the Settings are in the separated dialog
-    for (auto tab : wxGetApp().tabs_list)
-        tab->msw_rescale();
+        for (auto tab : wxGetApp().tabs_list)
+            tab->msw_rescale();
 
     // Workarounds for correct Window rendering after rescale
 
@@ -1609,13 +1584,8 @@
     wxGetApp().update_ui_colours_from_appconfig();
 #ifdef __WXMSW__
     wxGetApp().UpdateDarkUI(m_tabpanel);
-<<<<<<< HEAD
- //   m_statusbar->update_dark_ui();
 #endif
 #ifdef _USE_CUSTOM_NOTEBOOK
-=======
-#ifdef _MSW_DARK_MODE
->>>>>>> 3284959e
     // update common mode sizer
     if (!wxGetApp().tabs_as_menu())
         dynamic_cast<Notebook*>(m_tabpanel)->OnColorsChanged();
@@ -1636,7 +1606,7 @@
 void MainFrame::update_mode_markers()
 {
 #ifdef __WXMSW__
-#ifdef _MSW_DARK_MODE
+#ifdef _USE_CUSTOM_NOTEBOOK
     // update markers in common mode sizer
     if (!wxGetApp().tabs_as_menu())
         dynamic_cast<Notebook*>(m_tabpanel)->UpdateModeMarkers();
@@ -1690,7 +1660,6 @@
 static wxMenu* generate_help_menu()
 {
     wxMenu* helpMenu = new wxMenu();
-<<<<<<< HEAD
     append_menu_item(helpMenu, wxID_ANY, wxString::Format(_L("%s Releases"), SLIC3R_APP_NAME), wxString::Format(_L("Open the %s releases page in your browser"), SLIC3R_APP_NAME),
         [](wxCommandEvent&) { wxGetApp().open_browser_with_warning_dialog(SLIC3R_DOWNLOAD, nullptr, false); });
     append_menu_item(helpMenu, wxID_ANY, wxString::Format(_L("%s wiki"), SLIC3R_APP_NAME), wxString::Format(_L("Open the %s wiki in your browser"), SLIC3R_APP_NAME),
@@ -1707,55 +1676,18 @@
         //        append_menu_item(helpMenu, wxID_ANY, wxString::Format(_L("%s &Manual"), SLIC3R_APP_NAME),
         //                                             wxString::Format(_L("Open the %s manual in your browser"), SLIC3R_APP_NAME),
         [](wxCommandEvent&) { wxGetApp().open_browser_with_warning_dialog("http://manual.slic3r.org/"); });
-=======
-
-    append_menu_item(helpMenu, wxID_ANY, wxString::Format(_L("%s &Website"), SLIC3R_APP_NAME),
-        wxString::Format(_L("Open the %s website in your browser"), SLIC3R_APP_NAME),
-        [](wxCommandEvent&) { wxGetApp().open_web_page_localized("https://www.prusa3d.com/slicerweb"); });
-    // TRN Item from "Help" menu
-    append_menu_item(helpMenu, wxID_ANY, wxString::Format(_L("&Quick Start"), SLIC3R_APP_NAME),
-        wxString::Format(_L("Open the %s website in your browser"), SLIC3R_APP_NAME),
-        [](wxCommandEvent&) { wxGetApp().open_browser_with_warning_dialog("https://help.prusa3d.com/article/first-print-with-prusaslicer_1753", nullptr, false); });
-    // TRN Item from "Help" menu
-    append_menu_item(helpMenu, wxID_ANY, wxString::Format(_L("Sample &G-codes and Models"), SLIC3R_APP_NAME),
-        wxString::Format(_L("Open the %s website in your browser"), SLIC3R_APP_NAME),
-        [](wxCommandEvent&) { wxGetApp().open_browser_with_warning_dialog("https://help.prusa3d.com/article/sample-g-codes_529630", nullptr, false); });
-    helpMenu->AppendSeparator();
-    append_menu_item(helpMenu, wxID_ANY, _L("Prusa 3D &Drivers"), _L("Open the Prusa3D drivers download page in your browser"),
-        [](wxCommandEvent&) { wxGetApp().open_web_page_localized("https://www.prusa3d.com/downloads"); });
-    append_menu_item(helpMenu, wxID_ANY, _L("Software &Releases"), _L("Open the software releases page in your browser"),
-        [](wxCommandEvent&) { wxGetApp().open_browser_with_warning_dialog("https://github.com/prusa3d/PrusaSlicer/releases", nullptr, false); });
-//#        my $versioncheck = $self->_append_menu_item($helpMenu, "Check for &Updates...", "Check for new Slic3r versions", sub{
-//#            wxTheApp->check_version(1);
-//#        });
-//#        $versioncheck->Enable(wxTheApp->have_version_check);
-//        append_menu_item(helpMenu, wxID_ANY, wxString::Format(_L("%s &Manual"), SLIC3R_APP_NAME),
-//                                             wxString::Format(_L("Open the %s manual in your browser"), SLIC3R_APP_NAME),
-//            [this](wxCommandEvent&) { wxGetApp().open_browser_with_warning_dialog("http://manual.slic3r.org/"); });
->>>>>>> 3284959e
     helpMenu->AppendSeparator();
     append_menu_item(helpMenu, wxID_ANY, _L("System &Info"), _L("Show system information"),
         [](wxCommandEvent&) { wxGetApp().system_info(); });
     append_menu_item(helpMenu, wxID_ANY, _L("Show &Configuration Folder"), _L("Show user configuration folder (datadir)"),
         [](wxCommandEvent&) { Slic3r::GUI::desktop_open_datadir_folder(); });
     append_menu_item(helpMenu, wxID_ANY, _L("Report an I&ssue"), wxString::Format(_L("Report an issue on %s"), SLIC3R_APP_NAME),
-<<<<<<< HEAD
         [](wxCommandEvent&) { wxGetApp().open_browser_with_warning_dialog("http://github.com/" SLIC3R_GITHUB "/issues/new", nullptr, false); });
 
-    if (wxGetApp().is_editor())
-        append_menu_item(helpMenu, wxID_ANY, wxString::Format(_L("&About %s"), SLIC3R_APP_NAME), _L("Show about dialog"),
-            [](wxCommandEvent&) { Slic3r::GUI::about(); });
-    else
-        append_menu_item(helpMenu, wxID_ANY, wxString::Format(_L("&About %s"), GCODEVIEWER_APP_NAME), _L("Show about dialog"),
-            [](wxCommandEvent&) { Slic3r::GUI::about(); });
-    append_menu_item(helpMenu, wxID_ANY, _L("Show Tip of the Day") 
-=======
-        [](wxCommandEvent&) { wxGetApp().open_browser_with_warning_dialog("https://github.com/prusa3d/slic3r/issues/new", nullptr, false); });
 #ifndef __APPLE__
     append_about_menu_item(helpMenu);
 #endif // __APPLE__
     append_menu_item(helpMenu, wxID_ANY, _L("Show Tip of the Day")
->>>>>>> 3284959e
 #if 0//debug
         + "\tCtrl+Shift+T"
 #endif
@@ -1910,22 +1842,13 @@
 			[this](wxCommandEvent&) { if (m_plater) m_plater->export_gcode(true); }, "export_to_sd", nullptr,
 			[this]() {return can_export_gcode_sd(); }, this);
         export_menu->AppendSeparator();
-<<<<<<< HEAD
         append_menu_item(export_menu, wxID_ANY, _L("Export &Plate") + dots, _L("Export current plate (options available in the dialog)"),
             [this](wxCommandEvent&) { if (m_plater) m_plater->export_platter(); }, "export_plater", nullptr,
             [this](){return can_export_model(); }, this);
         // now via option in the export dialog
-        //append_menu_item(export_menu, wxID_ANY, _L("Export Plate as STL &Including Supports") + dots, _L("Export current plate as STL including supports"),
-        //    [this](wxCommandEvent&) { if (m_plater) m_plater->export_stl(true); }, "export_plater", nullptr,
+        //append_menu_item(export_menu, wxID_ANY, _L("Export Plate as STL/OBJ &Including Supports") + dots, _L("Export current plate as STL including supports"),
+        //    [this](wxCommandEvent&) { if (m_plater) m_plater->export_stl_obj(true); }, "export_plater", nullptr,
         //    [this](){return can_export_supports(); }, this);
-=======
-        append_menu_item(export_menu, wxID_ANY, _L("Export Plate as &STL/OBJ") + dots, _L("Export current plate as STL/OBJ"),
-            [this](wxCommandEvent&) { if (m_plater) m_plater->export_stl_obj(); }, "export_plater", nullptr,
-            [this](){return can_export_model(); }, this);
-        append_menu_item(export_menu, wxID_ANY, _L("Export Plate as STL/OBJ &Including Supports") + dots, _L("Export current plate as STL/OBJ including supports"),
-            [this](wxCommandEvent&) { if (m_plater) m_plater->export_stl_obj(true); }, "export_plater", nullptr,
-            [this](){return can_export_supports(); }, this);
->>>>>>> 3284959e
 // Deprecating AMF export. Let's wait for user feedback.
 //        append_menu_item(export_menu, wxID_ANY, _L("Export Plate as &AMF") + dots, _L("Export current plate as AMF"),
 //            [this](wxCommandEvent&) { if (m_plater) m_plater->export_amf(); }, "export_plater", nullptr,
@@ -1976,15 +1899,11 @@
         append_menu_item(fileMenu, wxID_ANY, _L("&G-code Preview") + dots, _L("Open G-code viewer"),
             [this](wxCommandEvent&) { start_new_gcodeviewer_open_file(this); }, "", nullptr);
         fileMenu->AppendSeparator();
-<<<<<<< HEAD
-        append_menu_item(fileMenu, wxID_EXIT, _L("&Quit"), GUI::format_wxstr(_L("Quit %s"), SLIC3R_APP_NAME),
-=======
         #ifdef _WIN32
             append_menu_item(fileMenu, wxID_EXIT, _L("E&xit"), wxString::Format(_L("Exit %s"), SLIC3R_APP_NAME),
         #else
             append_menu_item(fileMenu, wxID_EXIT, _L("&Quit"), wxString::Format(_L("Quit %s"), SLIC3R_APP_NAME),
         #endif
->>>>>>> 3284959e
             [this](wxCommandEvent&) { Close(false); }, "exit");
     }
 
@@ -2090,13 +2009,8 @@
             [this](wxCommandEvent&) { m_printhost_queue_dlg->Show(); }, "upload_queue", nullptr, []() {return true; }, this);
         
         windowMenu->AppendSeparator();
-<<<<<<< HEAD
         append_menu_item(windowMenu, wxID_ANY, _L("Open New Instance") + "\tCtrl+Shift+" + "I", wxString::Format(_L("Open a new %s instance"), SLIC3R_APP_NAME),
-            [this](wxCommandEvent&) { start_new_slicer(); }, "", nullptr, [this]() {return m_plater != nullptr && wxGetApp().app_config->get("single_instance") != "1"; }, this);
-=======
-        append_menu_item(windowMenu, wxID_ANY, _L("Open New Instance") + "\tCtrl+Shift+I", _L("Open a new PrusaSlicer instance"),
-            [](wxCommandEvent&) { start_new_slicer(); }, "", nullptr, [this]() {return m_plater != nullptr && !wxGetApp().app_config->get_bool("single_instance"); }, this);
->>>>>>> 3284959e
+            [this](wxCommandEvent&) { start_new_slicer(); }, "", nullptr, [this]() {return m_plater != nullptr && !get_app_config()->get_bool("single_instance"); }, this);
 
         windowMenu->AppendSeparator();
         append_menu_item(windowMenu, wxID_ANY, _L("Compare Presets")/* + "\tCtrl+F"*/, _L("Compare presets"), 
@@ -2109,17 +2023,13 @@
         viewMenu = new wxMenu();
         add_common_view_menu_items(viewMenu, this, std::bind(&MainFrame::can_change_view, this));
         viewMenu->AppendSeparator();
-        append_menu_check_item(viewMenu, wxID_ANY, _L("Show &Labels") + sep + "&e", _L("Show object/instance labels in 3D scene"),
+        append_menu_check_item(viewMenu, wxID_ANY, _L("Show &Labels") + sep + "E", _L("Show object/instance labels in 3D scene"),
             [this](wxCommandEvent&) { m_plater->show_view3D_labels(!m_plater->are_view3D_labels_shown()); /* only called on clic, real event is handled by GLCanvas3D::on_char */ }, this,
             [this]() { return m_plater->is_view3D_shown(); }, [this]() { return m_plater->are_view3D_labels_shown(); }, this);
-<<<<<<< HEAD
-        append_menu_check_item(viewMenu, wxID_ANY, _L("&Collapse Sidebar") + "\t" + "Shift+" + sep_space + "Tab", _L("Collapse sidebar"),
-=======
         append_menu_check_item(viewMenu, wxID_ANY, _L("Show Legen&d") + sep + "L", _L("Show legend in preview"),
             [this](wxCommandEvent&) { m_plater->show_legend(!m_plater->is_legend_shown()); }, this,
             [this]() { return m_plater->is_preview_shown(); }, [this]() { return m_plater->is_legend_shown(); }, this);
-        append_menu_check_item(viewMenu, wxID_ANY, _L("&Collapse Sidebar") + sep + "Shift+" + sep_space + "Tab", _L("Collapse sidebar"),
->>>>>>> 3284959e
+        append_menu_check_item(viewMenu, wxID_ANY, _L("&Collapse Sidebar") + "\t" + "Shift+" + sep_space + "Tab", _L("Collapse sidebar"),
             [this](wxCommandEvent&) { m_plater->collapse_sidebar(!m_plater->is_sidebar_collapsed()); }, this,
             [this]() { return can_change_view(); }, [this]() { return m_plater->is_sidebar_collapsed(); }, this);
 #ifndef __APPLE__
@@ -2306,11 +2216,10 @@
     m_changeable_menu_items[miExport]       ->SetItemLabel((is_fff ? _L("Export &G-code")         : _L("E&xport"))        + dots    + "\tCtrl+G");
     m_changeable_menu_items[miSend]         ->SetItemLabel((is_fff ? _L("S&end G-code")           : _L("S&end to print")) + dots    + "\tCtrl+Shift+G");
 
-<<<<<<< HEAD
     m_changeable_menu_items[miMaterialTab]  ->SetItemLabel((is_fff ? _L("&Filament Settings Tab") : _L("Mate&rial Settings Tab"))   + "\tCtrl+5");
-    m_changeable_menu_items[miMaterialTab]  ->SetBitmap(create_menu_bitmap(is_fff ? "spool"   : "resin"));
-
-    m_changeable_menu_items[miPrinterTab]   ->SetBitmap(create_menu_bitmap(is_fff ? "printer" : "sla_printer"));
+    m_changeable_menu_items[miMaterialTab]  ->SetBitmap(*get_bmp_bundle(is_fff ? "spool"   : "resin"));
+
+    m_changeable_menu_items[miPrinterTab]   ->SetBitmap(*get_bmp_bundle(is_fff ? "printer" : "sla_printer"));
 
     if (m_calibration_menu) {
         int id = m_menubar->FindMenu(m_calibration_menu->GetTitle());
@@ -2320,141 +2229,6 @@
     }
 }
 
-#if 0
-// To perform the "Quck Slice", "Quick Slice and Save As", "Repeat last Quick Slice" and "Slice to SVG".
-void MainFrame::quick_slice(const int qs)
-{
-//     my $progress_dialog;
-    wxString input_file;
-//  eval
-//     {
-    // validate configuration
-    auto config = wxGetApp().preset_bundle->full_config();
-    auto valid = config.validate();
-    if (! valid.empty()) {
-        show_error(this, valid);
-        return;
-    }
-
-    // select input file
-    if (!(qs & qsReslice)) {
-        wxFileDialog dlg(this, _L("Choose a file to slice (STL/OBJ/AMF/3MF/PRUSA):"),
-            wxGetApp().app_config->get_last_dir(), "",
-            file_wildcards(FT_MODEL), wxFD_OPEN | wxFD_FILE_MUST_EXIST);
-        if (dlg.ShowModal() != wxID_OK)
-            return;
-        input_file = dlg.GetPath();
-        if (!(qs & qsExportSVG))
-            m_qs_last_input_file = input_file;
-    }
-    else {
-        if (m_qs_last_input_file.IsEmpty()) {
-            //wxMessageDialog dlg(this, _L("No previously sliced file."),
-            MessageDialog dlg(this, _L("No previously sliced file."),
-                _L("Error"), wxICON_ERROR | wxOK);
-            dlg.ShowModal();
-            return;
-        }
-        if (std::ifstream(m_qs_last_input_file.ToUTF8().data())) {
-            //wxMessageDialog dlg(this, _L("Previously sliced file (")+m_qs_last_input_file+_L(") not found."),
-            MessageDialog dlg(this, _L("Previously sliced file (")+m_qs_last_input_file+_L(") not found."),
-                _L("File Not Found"), wxICON_ERROR | wxOK);
-            dlg.ShowModal();
-            return;
-        }
-        input_file = m_qs_last_input_file;
-    }
-    auto input_file_basename = get_base_name(input_file);
-    wxGetApp().app_config->update_skein_dir(get_dir_name(input_file));
-
-    auto bed_shape = Slic3r::Polygon::new_scale(config.option<ConfigOptionPoints>("bed_shape")->values);
-//     auto print_center = Slic3r::Pointf->new_unscale(bed_shape.bounding_box().center());
-// 
-//     auto sprint = new Slic3r::Print::Simple(
-//         print_center = > print_center,
-//         status_cb = > [](int percent, const wxString& msg) {
-//         m_progress_dialog->Update(percent, msg+"…");
-//     });
-
-    // keep model around
-    auto model = Slic3r::Model::read_from_file(input_file.ToUTF8().data());
-
-//     sprint->apply_config(config);
-//     sprint->set_model(model);
-
-    // Copy the names of active presets into the placeholder parser.
-//     wxGetApp().preset_bundle->export_selections(sprint->placeholder_parser);
-
-    // select output file
-    wxString output_file;
-    if (qs & qsReslice) {
-        if (!m_qs_last_output_file.IsEmpty())
-            output_file = m_qs_last_output_file;
-    } 
-    else if (qs & qsSaveAs) {
-        // The following line may die if the output_filename_format template substitution fails.
-        wxFileDialog dlg(this, from_u8((boost::format(_utf8(L("Save %s file as:"))) % ((qs & qsExportSVG) ? _L("SVG") : _L("G-code"))).str()),
-            wxGetApp().app_config->get_last_output_dir(get_dir_name(output_file)), get_base_name(input_file), 
-            qs & qsExportSVG ? file_wildcards(FT_SVG) : file_wildcards(FT_GCODE),
-            wxFD_SAVE | (wxGetApp().app_config->get_show_overwrite_dialog() ? wxFD_OVERWRITE_PROMPT : 0));
-        if (dlg.ShowModal() != wxID_OK)
-            return;
-        output_file = dlg.GetPath();
-        if (!(qs & qsExportSVG))
-            m_qs_last_output_file = output_file;
-        wxGetApp().app_config->update_last_output_dir(get_dir_name(output_file));
-    } 
-    else if (qs & qsExportPNG) {
-        wxFileDialog dlg(this, _L("Save zip file as:"),
-            wxGetApp().app_config->get_last_output_dir(get_dir_name(output_file)),
-            get_base_name(output_file), "*.sl1", wxFD_SAVE | (wxGetApp().app_config->get_show_overwrite_dialog() ? wxFD_OVERWRITE_PROMPT : 0));
-        if (dlg.ShowModal() != wxID_OK)
-            return;
-        output_file = dlg.GetPath();
-        }
-
-    // show processbar dialog
-    m_progress_dialog = new wxProgressDialog(_L("Slicing") + dots,
-    // TRN "Processing input_file_basename"
-                                             from_u8((boost::format(_utf8(L("Processing %s"))) % (input_file_basename + dots)).str()),
-        100, nullptr, wxPD_AUTO_HIDE);
-    m_progress_dialog->Pulse();
-    {
-//         my @warnings = ();
-//         local $SIG{ __WARN__ } = sub{ push @warnings, $_[0] };
-
-//         sprint->output_file(output_file);
-//         if (export_svg) {
-//             sprint->export_svg();
-//         }
-//         else if(export_png) {
-//             sprint->export_png();
-//         }
-//         else {
-//             sprint->export_gcode();
-//         }
-//         sprint->status_cb(undef);
-//         Slic3r::GUI::warning_catcher($self)->($_) for @warnings;
-    }
-    m_progress_dialog->Destroy();
-    m_progress_dialog = nullptr;
-
-    auto message = format(_L("%1% was successfully sliced."), input_file_basename);
-//     wxTheApp->notify(message);
-    //wxMessageDialog(this, message, _L("Slicing Done!"), wxOK | wxICON_INFORMATION).ShowModal();
-    MessageDialog(this, message, _L("Slicing Done!"), wxOK | wxICON_INFORMATION).ShowModal();
-//     };
-//     Slic3r::GUI::catch_error(this, []() { if (m_progress_dialog) m_progress_dialog->Destroy(); });
-}
-#endif
-=======
-    m_changeable_menu_items[miMaterialTab]  ->SetItemLabel((is_fff ? _L("&Filament Settings Tab") : _L("Mate&rial Settings Tab"))   + "\tCtrl+3");
-    m_changeable_menu_items[miMaterialTab]  ->SetBitmap(*get_bmp_bundle(is_fff ? "spool"   : "resin"));
-
-    m_changeable_menu_items[miPrinterTab]   ->SetBitmap(*get_bmp_bundle(is_fff ? "printer" : "sla_printer"));
-}
-
->>>>>>> 3284959e
 
 void MainFrame::reslice_now()
 {
@@ -2472,17 +2246,17 @@
         if (dlg.ShowModal() != wxID_OK)
             return;
         input_file = dlg.GetPath();
-        }
+    }
 
     wxString output_file = input_file;
     {
         wxFileDialog dlg( this, L("Save OBJ file (less prone to coordinate errors than STL) as:"),
                                         get_dir_name(output_file), get_base_name(output_file, ".obj"),
-                                        file_wildcards(FT_OBJ), wxFD_SAVE | (wxGetApp().app_config->get_show_overwrite_dialog() ? wxFD_OVERWRITE_PROMPT : 0));
+                                        file_wildcards(FT_OBJ), wxFD_SAVE | (get_app_config()->get_show_overwrite_dialog() ? wxFD_OVERWRITE_PROMPT : 0));
         if (dlg.ShowModal() != wxID_OK)
             return;
         output_file = dlg.GetPath();
-        }
+    }
 
     Slic3r::TriangleMesh tmesh;
     tmesh.ReadSTLFile(input_file.ToUTF8().data());
@@ -2521,20 +2295,12 @@
     if (!wxGetApp().check_and_save_current_preset_changes(_L("Loading of a configuration file"), "", false))
         return;
     wxFileDialog dlg(this, _L("Select configuration to load:"),
-<<<<<<< HEAD
-            !m_last_config.IsEmpty() ? get_dir_name(m_last_config) : wxGetApp().app_config->get_last_dir(),
-            "config.ini", "INI files (*.ini, *.gcode)|*.ini;*.INI;*.gcode;*.g", wxFD_OPEN | wxFD_FILE_MUST_EXIST);
-	wxString file;
-    if (dlg.ShowModal() == wxID_OK)
-        file = dlg.GetPath();
-    if (! file.IsEmpty() && this->load_config_file(file.ToUTF8().data(), from_prusa)) {
-=======
         !m_last_config.IsEmpty() ? get_dir_name(m_last_config) : wxGetApp().app_config->get_last_dir(),
         "config.ini", "INI files (*.ini, *.gcode, *.bgcode)|*.ini;*.INI;*.gcode;*.g;*.bgcode;*.bgc", wxFD_OPEN | wxFD_FILE_MUST_EXIST);
     wxString file;
     if (dlg.ShowModal() == wxID_OK)
         file = dlg.GetPath();
-    if (! file.IsEmpty() && this->load_config_file(file.ToUTF8().data())) {
+    if (! file.IsEmpty() && this->load_config_file(file.ToUTF8().data(), from_prusa)) {
         DynamicPrintConfig config = wxGetApp().preset_bundle->full_config();
         const auto* post_process = config.opt<ConfigOptionStrings>("post_process");
         if (post_process != nullptr && !post_process->values.empty()) {
@@ -2549,7 +2315,6 @@
             msg_dlg.ShowModal();
         }
 
->>>>>>> 3284959e
         wxGetApp().app_config->update_config_dir(get_dir_name(file));
         m_last_config = file;
     }
@@ -2596,7 +2361,7 @@
         wxGetApp().app_config->update_config_dir(get_dir_name(file));
         try {
             wxGetApp().preset_bundle->export_configbundle(file.ToUTF8().data(), false, export_physical_printers);
-        } catch (const std::exception& ex) {
+        } catch (const std::exception &ex) {
 			show_error(this, ex.what());
         }
     }
@@ -2616,7 +2381,7 @@
         if (dlg.ShowModal() != wxID_OK)
             return;
         file = dlg.GetPath();
-		}
+	}
 
     wxGetApp().app_config->update_config_dir(get_dir_name(file));
 
@@ -2655,11 +2420,11 @@
 		this->plater()->set_printer_technology(printer_technology);
 	}
 #if 0
-    for (auto tab : wxGetApp().tabs_list)
+	for (auto tab : wxGetApp().tabs_list)
 		if (tab->supports_printer_technology(printer_technology)) {
 			if (tab->type() == Slic3r::Preset::TYPE_PRINTER)
 				static_cast<TabPrinter*>(tab)->update_pages();
-        tab->load_config(config);
+			tab->load_config(config);
 		}
     if (m_plater)
         m_plater->on_config_change(config);
@@ -2940,7 +2705,6 @@
             m_plater->SetFocus();
         Layout();
     }
-<<<<<<< HEAD
     else if (m_layout == ESettingsLayout::Old) {
         if (keep_tab_type && m_tabpanel->GetSelection() > 0)
             return;
@@ -2973,12 +2737,9 @@
 #endif
         }
     }
-    else
-=======
     else {
->>>>>>> 3284959e
         select(false);
-#ifdef _MSW_DARK_MODE
+#ifdef _USE_CUSTOM_NOTEBOOK
         if (wxGetApp().tabs_as_menu() && tab == 0)
             m_plater->SetFocus();
 #endif
