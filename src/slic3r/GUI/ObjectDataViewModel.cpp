///|/ Copyright (c) Prusa Research 2018 - 2023 Oleksandra Iushchenko @YuSanka, Lukáš Matěna @lukasmatena, Vojtěch Bubník @bubnikv, Enrico Turri @enricoturri1966, Lukáš Hejl @hejllukas, David Kocík @kocikdav, Tomáš Mészáros @tamasmeszaros, Vojtěch Král @vojtechkral
///|/ Copyright (c) 2020 Gianni Ceccarelli @dakkar
///|/
///|/ PrusaSlicer is released under the terms of the AGPLv3 or higher
///|/
#include "ObjectDataViewModel.hpp"
#include "wxExtensions.hpp"
#include "BitmapCache.hpp"
#include "GUI_App.hpp"
#include "GUI_Factories.hpp"
#include "I18N.hpp"

#include "libslic3r/Model.hpp"

#include <wx/bmpcbox.h>
#include <wx/dc.h>


namespace Slic3r {

namespace GUI {

wxDEFINE_EVENT(wxCUSTOMEVT_LAST_VOLUME_IS_DELETED, wxCommandEvent);

BitmapCache* m_bitmap_cache = nullptr;

wxBitmapBundle* find_bndl(const std::string& bmp_name)
{
    if (!m_bitmap_cache)
        m_bitmap_cache = new BitmapCache;

    return m_bitmap_cache->find_bndl(bmp_name);
}

// *****************************************************************************
// ----------------------------------------------------------------------------
// ObjectDataViewModelNode
// ----------------------------------------------------------------------------

void ObjectDataViewModelNode::init_container()
{
#ifdef __WXGTK__
    // it's necessary on GTK because of control have to know if this item will be container
    // in another case you couldn't to add subitem for this item
    // it will be produce "segmentation fault"
    m_container = true;
#endif  //__WXGTK__
}

void ObjectDataViewModelNode::invalidate_container()
{
#ifndef __WXGTK__
    if (this->GetChildCount() == 0)
        this->m_container = false;
#endif //__WXGTK__
}

static constexpr char LayerRootIcon[]   = "edit_layers_all";
static constexpr char LayerIcon[]       = "edit_layers_some";
static constexpr char WarningIcon[]     = "exclamation";
static constexpr char WarningManifoldIcon[] = "exclamation_manifold";
static constexpr char LockIcon[]        = "cut_";

struct InfoItemAtributes {
    std::string name;
    std::string bmp_name;
};

const std::map<InfoItemType, InfoItemAtributes> INFO_ITEMS{
//           info_item Type                         info_item Name              info_item BitmapName
            { InfoItemType::CustomSupports,      {L("Paint-on supports"),       "fdm_supports_" },     },
            { InfoItemType::CustomSeam,          {L("Paint-on seam"),           "seam_" },             },
            { InfoItemType::CutConnectors,       {L("Connectors"),              "cut_connectors" },    },
            { InfoItemType::MmuSegmentation,     {L("Multimaterial painting"),  "mmu_segmentation_"},  },
            { InfoItemType::Sinking,             {L("Sinking"),                 "sinking"},            },
            { InfoItemType::VariableLayerHeight, {L("Variable layer height"),   "layers"},             },
};

ObjectDataViewModelNode::ObjectDataViewModelNode(ObjectDataViewModelNode*   parent,
                                                 const wxString&            sub_obj_name,
                                                 Slic3r::ModelVolumeType    type,
                                                 const bool                 is_text_volume,
                                                 const bool                 is_svg_volume,
                                                 const wxString&            extruder,
                                                 const int                  idx/* = -1*/) :
    m_parent(parent),
    m_name(sub_obj_name),
    m_type(itVolume),
    m_volume_type(type),
    m_is_text_volume(is_text_volume),
    m_is_svg_volume(is_svg_volume),
    m_idx(idx),
    m_extruder(type == Slic3r::ModelVolumeType::MODEL_PART || type == Slic3r::ModelVolumeType::PARAMETER_MODIFIER ? extruder : "")
{
    set_action_and_extruder_icons();
    init_container();
}

ObjectDataViewModelNode::ObjectDataViewModelNode(ObjectDataViewModelNode* parent, const InfoItemType info_type) :
    m_parent(parent),
    m_type(itInfo),
    m_info_item_type(info_type),
    m_extruder(wxEmptyString),
    m_name(_(INFO_ITEMS.at(info_type).name))
{
}


ObjectDataViewModelNode::ObjectDataViewModelNode(ObjectDataViewModelNode* parent, const ItemType type) :
    m_parent(parent),
    m_type(type),
    m_extruder(wxEmptyString)
{
    if (type == itSettings)
        m_name = "Settings to modified";
    else if (type == itInstanceRoot)
        m_name = _(L("Instances"));
    else if (type == itInstance)
    {
        m_idx = parent->GetChildCount();
        m_name = wxString::Format(_(L("Instance %d")), m_idx + 1);

        set_action_and_extruder_icons();
    }
    else if (type == itLayerRoot)
    {
        m_bmp = *get_bmp_bundle(LayerRootIcon);
        m_name = _(L("Layers"));
    }
    else if (type == itInfo)
        assert(false);

    if (type & (itInstanceRoot | itLayerRoot))
        init_container();
}

ObjectDataViewModelNode::ObjectDataViewModelNode(ObjectDataViewModelNode* parent, 
                                                 const t_layer_height_range& layer_range,
                                                 const int idx /*= -1 */, 
                                                 const wxString& extruder) :
    m_parent(parent),
    m_type(itLayer),
    m_idx(idx),
    m_layer_range(layer_range),
    m_extruder(extruder)
{
    const int children_cnt = parent->GetChildCount();
    if (idx < 0)
        m_idx = children_cnt;
    else
    {
        // update indexes for another Laeyr Nodes
        for (int i = m_idx; i < children_cnt; i++)
            parent->GetNthChild(i)->SetIdx(i + 1);
    }
    const std::string label_range = (boost::format(" %.2f-%.2f ") % layer_range.first % layer_range.second).str();
    m_name = _(L("Range")) + label_range + "(" + _(L("mm")) + ")";
    m_bmp = *get_bmp_bundle(LayerIcon);

    set_action_and_extruder_icons();
    init_container();
}

#ifndef NDEBUG
bool ObjectDataViewModelNode::valid()
{
	// Verify that the object was not deleted yet.
	assert(m_idx >= -1);
	return m_idx >= -1;
}
#endif /* NDEBUG */

void ObjectDataViewModelNode::set_action_and_extruder_icons()
{
    m_action_icon_name = m_type & itObject              ? "advanced_plus" : 
                         m_type & (itVolume | itLayer)  ? "cog" : /*m_type & itInstance*/ "set_separate_obj";
    m_action_icon = *get_bmp_bundle(m_action_icon_name);

    // set extruder bitmap
    set_extruder_icon();
}

void ObjectDataViewModelNode::set_extruder_icon()
{
    if (m_type & (itInstance | itInstanceRoot | itLayerRoot) ||
        ((m_type & itVolume) && m_volume_type != Slic3r::ModelVolumeType::MODEL_PART && m_volume_type != Slic3r::ModelVolumeType::PARAMETER_MODIFIER))
        return; // don't set colored bitmap for Instance

    UpdateExtruderAndColorIcon();
}

void ObjectDataViewModelNode::set_printable_icon(PrintIndicator printable)
{
    m_printable = printable;
    m_printable_icon = m_printable == piUndef ? m_empty_bmp :
                       *get_bmp_bundle(m_printable == piPrintable ? "eye_open" : "eye_closed");
}

void ObjectDataViewModelNode::update_settings_digest_bitmaps()
{
    m_bmp = m_empty_bmp;

    std::string scaled_bitmap_name = m_name.ToUTF8().data();
    scaled_bitmap_name += (wxGetApp().dark_mode() ? "-dm" : "");

    wxBitmapBundle *bmp = find_bndl(scaled_bitmap_name);
    if (bmp == nullptr) {
<<<<<<< HEAD
        std::vector<wxBitmap> bmps;
        for (Slic3r::OptionCategory& category : m_opt_categories)
            bmps.emplace_back(SettingsFactory::get_category_bitmap(category, false));
        bmp = m_bitmap_cache->insert(scaled_bitmap_name, bmps);
=======
        std::vector<wxBitmapBundle*> bmps;
        for (auto& category : m_opt_categories)
            bmps.emplace_back(SettingsFactory::get_category_bitmap(category));
        bmp = m_bitmap_cache->insert_bndl(scaled_bitmap_name, bmps);
>>>>>>> 3284959e
    }

    m_bmp = *bmp;
}

bool ObjectDataViewModelNode::update_settings_digest(const std::vector<Slic3r::OptionCategory>& categories)
{
    if (m_type != itSettings || m_opt_categories == categories)
        return false;

    m_opt_categories = categories;
    m_name = wxEmptyString;

    for (Slic3r::OptionCategory& cat : m_opt_categories)
        m_name += _(toString(cat)) + "; ";
    if (!m_name.IsEmpty())
        m_name.erase(m_name.Length()-2, 2); // Delete last "; "

    update_settings_digest_bitmaps();

    return true;
}

void ObjectDataViewModelNode::sys_color_changed()
{
    if (!m_action_icon_name.empty())
        m_action_icon = *get_bmp_bundle(m_action_icon_name);

    if (m_printable != piUndef)
        m_printable_icon = *get_bmp_bundle(m_printable == piPrintable ? "eye_open" : "eye_closed");

    if (!m_opt_categories.empty())
        update_settings_digest_bitmaps();

    set_extruder_icon();
}

bool ObjectDataViewModelNode::SetValue(const wxVariant& variant, unsigned col)
{
    switch (col)
    {
    case colPrint:
//        m_printable_icon << variant;
        return true;
    case colName: {
        DataViewBitmapText data;
        data << variant;
        m_bmp = data.GetBitmap();
        m_name = data.GetText();
        return true; }
    case colExtruder: {
        DataViewBitmapText data;
        data << variant;
        m_extruder_bmp = data.GetBitmap();
        m_extruder = data.GetText() == "0" ? _(L("default")) : data.GetText();
        return true; }
    case colEditing:
//        m_action_icon << variant;
        return true;
    default:
        printf("MyObjectTreeModel::SetValue: wrong column");
    }
    return false;
}

void ObjectDataViewModelNode::SetIdx(const int& idx)
{
    m_idx = idx;
    // update name if this node is instance
    if (m_type == itInstance)
        m_name = wxString::Format(_(L("Instance %d")), m_idx + 1);
}

void ObjectDataViewModelNode::UpdateExtruderAndColorIcon(wxString extruder /*= ""*/)
{
    if (m_type == itVolume && m_volume_type != ModelVolumeType::MODEL_PART && m_volume_type != ModelVolumeType::PARAMETER_MODIFIER)
        return;
    if (extruder.empty())
        extruder = m_extruder;
    else
        m_extruder = extruder; // update extruder

    // update color icon
    size_t extruder_idx = atoi(extruder.c_str());
    if (extruder_idx == 0) { 
        if (m_type & itObject);
        else if (m_type & itVolume && m_volume_type == ModelVolumeType::MODEL_PART) {
            extruder_idx = atoi(m_parent->GetExtruder().c_str());
        }
        else {
            m_extruder_bmp = wxNullBitmap;
            return;
        }
    }

    if (extruder_idx > 0) --extruder_idx;
    // Create the bitmap with color bars.
    std::vector<wxBitmapBundle*> bmps = get_extruder_color_icons();// use wide icons
    if (bmps.empty()) {
        m_extruder_bmp = wxNullBitmap;
        return;
    }

    m_extruder_bmp = *bmps[extruder_idx >= bmps.size() ? 0 : extruder_idx];
}

// *****************************************************************************
// ----------------------------------------------------------------------------
// ObjectDataViewModel
// ----------------------------------------------------------------------------

static int get_root_idx(ObjectDataViewModelNode *parent_node, const ItemType root_type)
{
    // because of istance_root and layers_root are at the end of the list, so
    // start locking from the end
    for (int root_idx = parent_node->GetChildCount() - 1; root_idx >= 0; root_idx--)
    {
        // if there is SettingsItem or VolumeItem, then RootItems don't exist in current ObjectItem 
        if (parent_node->GetNthChild(root_idx)->GetType() & (itSettings | itVolume))
            break;
        if (parent_node->GetNthChild(root_idx)->GetType() & root_type)
            return root_idx;
    }

    return -1;
}

ObjectDataViewModel::ObjectDataViewModel()
{
    m_volume_bmps = MenuFactory::get_volume_bitmaps();
    m_text_volume_bmps = MenuFactory::get_text_volume_bitmaps();
    m_svg_volume_bmps = MenuFactory::get_svg_volume_bitmaps();
    m_warning_bmp = *get_bmp_bundle(WarningIcon);
    m_warning_manifold_bmp = *get_bmp_bundle(WarningManifoldIcon);
    m_lock_bmp    = *get_bmp_bundle(LockIcon);

    for (auto item : INFO_ITEMS)
        m_info_bmps[item.first] = get_bmp_bundle(item.second.bmp_name);
}

ObjectDataViewModel::~ObjectDataViewModel()
{
    for (auto object : m_objects)
			delete object;
    delete m_bitmap_cache;
    m_bitmap_cache = nullptr;
}

void ObjectDataViewModel::UpdateBitmapForNode(ObjectDataViewModelNode* node)
{
    int vol_type = static_cast<int>(node->GetVolumeType());
    bool is_volume_node = vol_type >= 0;

    if (!node->has_warning_icon() && !node->has_lock()) {
        node->SetBitmap(is_volume_node ? (
            node->is_text_volume() ? *m_text_volume_bmps.at(vol_type) : 
            node->is_svg_volume() ? *m_svg_volume_bmps.at(vol_type) : 
            *m_volume_bmps.at(vol_type)) : m_empty_bmp);
        return;
    }

    std::string scaled_bitmap_name = std::string();
    if (node->has_warning_icon())
        scaled_bitmap_name += node->warning_icon_name();
    if (node->has_lock()) 
        scaled_bitmap_name += LockIcon;
    if (is_volume_node)
        scaled_bitmap_name += std::to_string(vol_type);
    scaled_bitmap_name += (wxGetApp().dark_mode() ? "-dm" : "-lm");

    wxBitmapBundle* bmp = find_bndl(scaled_bitmap_name);
    if (!bmp) {
        std::vector<wxBitmapBundle*> bmps;
        if (node->has_warning_icon())
            bmps.emplace_back(node->warning_icon_name() == WarningIcon ? &m_warning_bmp : &m_warning_manifold_bmp);
        if (node->has_lock())
            bmps.emplace_back(&m_lock_bmp);
        if (is_volume_node)
            bmps.emplace_back(
                node->is_text_volume() ? m_text_volume_bmps[vol_type] :
                node->is_svg_volume() ? m_svg_volume_bmps[vol_type] : 
                m_volume_bmps[vol_type]);
        bmp = m_bitmap_cache->insert_bndl(scaled_bitmap_name, bmps);
    }

    node->SetBitmap(*bmp);
}

void ObjectDataViewModel::UpdateBitmapForNode(ObjectDataViewModelNode* node, const std::string& warning_icon_name, bool has_lock)
{
    node->SetWarningIconName(warning_icon_name);
    node->SetLock(has_lock);
    UpdateBitmapForNode(node);
}

wxDataViewItem ObjectDataViewModel::AddObject(const wxString &name, 
                                        const wxString& extruder,
                                        const std::string& warning_icon_name,
                                        const bool has_lock)
{
	auto root = new ObjectDataViewModelNode(name, extruder);
    // Add warning icon if detected auto-repaire
    UpdateBitmapForNode(root, warning_icon_name, has_lock);

    m_objects.push_back(root);
	// notify control
	wxDataViewItem child((void*)root);
	wxDataViewItem parent((void*)NULL);

	ItemAdded(parent, child);
	return child;
}

wxDataViewItem ObjectDataViewModel::AddVolumeChild( const wxDataViewItem &parent_item,
                                                    const wxString &name,
                                                    const int volume_idx,
                                                    const Slic3r::ModelVolumeType volume_type,
                                                    const bool is_text_volume,
                                                    const bool is_svg_volume,
                                                    const std::string& warning_icon_name,
                                                    const wxString& extruder)
{
	ObjectDataViewModelNode *root = static_cast<ObjectDataViewModelNode*>(parent_item.GetID());
	if (!root) return wxDataViewItem(0);

    // get insertion position according to the existed Layers and/or Instances Items
    int insert_position = get_root_idx(root, itLayerRoot);
    if (insert_position < 0)
        insert_position = get_root_idx(root, itInstanceRoot);

    const auto node = new ObjectDataViewModelNode(root, name, volume_type, is_text_volume, is_svg_volume, extruder, volume_idx);
    UpdateBitmapForNode(node, warning_icon_name, root->has_lock() && volume_type < ModelVolumeType::PARAMETER_MODIFIER);
    insert_position < 0 ? root->Append(node) : root->Insert(node, insert_position);

    // if part with errors is added, but object wasn't marked, then mark it
    if (!warning_icon_name.empty() && warning_icon_name != root->warning_icon_name() &&
        (!root->has_warning_icon() || root->warning_icon_name() == WarningManifoldIcon)) {
        root->SetWarningIconName(warning_icon_name);
        UpdateBitmapForNode(root);
    }

	// notify control
    const wxDataViewItem child((void*)node);
    ItemAdded(parent_item, child);
    root->m_volumes_cnt++;

	return child;
}

wxDataViewItem ObjectDataViewModel::AddInfoChild(const wxDataViewItem &parent_item, InfoItemType info_type)
{
    ObjectDataViewModelNode *root = static_cast<ObjectDataViewModelNode*>(parent_item.GetID());
    if (!root) return wxDataViewItem(0);

    const auto node = new ObjectDataViewModelNode(root, info_type);

    // The new item should be added according to its order in InfoItemType.
    // Find last info item with lower index and append after it.
    const auto& children = root->GetChildren();
    // If SettingsItem exists, it have to be on the first position always
    bool is_settings_item = children.size() > 0 && children[0]->GetType() == itSettings;
    int idx = is_settings_item ? 0 : -1;
    for (size_t i = is_settings_item ? 1 : 0; i < children.size(); ++i) {
        if (children[i]->GetType() == itInfo && int(children[i]->GetInfoItemType()) < int(info_type) )
            idx = i;
    }

    root->Insert(node, idx+1);
    node->SetBitmap(*m_info_bmps.at(info_type));
    // notify control
    const wxDataViewItem child((void*)node);
    ItemAdded(parent_item, child);
    return child;
}

wxDataViewItem ObjectDataViewModel::AddSettingsChild(const wxDataViewItem &parent_item)
{
    ObjectDataViewModelNode *root = static_cast<ObjectDataViewModelNode*>(parent_item.GetID());
    if (!root) return wxDataViewItem(0);

    const auto node = new ObjectDataViewModelNode(root, itSettings);

    root->Insert(node, 0);
    // notify control
    const wxDataViewItem child((void*)node);
    ItemAdded(parent_item, child);
    return child;
}

/* return values:
 * true     => root_node is created and added to the parent_root
 * false    => root node alredy exists
*/
static bool append_root_node(ObjectDataViewModelNode *parent_node, 
                             ObjectDataViewModelNode **root_node, 
                             const ItemType root_type)
{
    const int inst_root_id = get_root_idx(parent_node, root_type);

    *root_node = inst_root_id < 0 ?
                new ObjectDataViewModelNode(parent_node, root_type) :
                parent_node->GetNthChild(inst_root_id);
    
    if (inst_root_id < 0) {
        if ((root_type&itInstanceRoot) ||
            ( (root_type&itLayerRoot) && get_root_idx(parent_node, itInstanceRoot)<0) )
            parent_node->Append(*root_node);
        else if (root_type&itLayerRoot)
            parent_node->Insert(*root_node, static_cast<unsigned int>(get_root_idx(parent_node, itInstanceRoot)));
        return true;
    }

    return false;
}

wxDataViewItem ObjectDataViewModel::AddRoot(const wxDataViewItem &parent_item, ItemType root_type)
{
    ObjectDataViewModelNode *parent_node = static_cast<ObjectDataViewModelNode*>(parent_item.GetID());
    if (!parent_node) return wxDataViewItem(0);

    // get InstanceRoot node
    ObjectDataViewModelNode *root_node { nullptr };
    const bool appended = append_root_node(parent_node, &root_node, root_type);
    if (!root_node) return wxDataViewItem(0);

    const wxDataViewItem root_item((void*)root_node);

    if (appended)
        ItemAdded(parent_item, root_item);// notify control
    return root_item;
}

wxDataViewItem ObjectDataViewModel::AddInstanceRoot(const wxDataViewItem &parent_item)
{
    return AddRoot(parent_item, itInstanceRoot);
}

wxDataViewItem ObjectDataViewModel::AddInstanceChild(const wxDataViewItem &parent_item, size_t num)
{
    std::vector<bool> print_indicator(num, true);

    // if InstanceRoot item isn't created for this moment
    if (!GetInstanceRootItem(parent_item).IsOk())
        // use object's printable state to first instance
        print_indicator[0] = IsPrintable(parent_item);
    
    return wxDataViewItem((void*)AddInstanceChild(parent_item, print_indicator));
}

wxDataViewItem ObjectDataViewModel::AddInstanceChild(const wxDataViewItem& parent_item,
                                                     const std::vector<bool>& print_indicator)
{
    const wxDataViewItem inst_root_item = AddInstanceRoot(parent_item);
    if (!inst_root_item) return wxDataViewItem(0);

    ObjectDataViewModelNode* inst_root_node = static_cast<ObjectDataViewModelNode*>(inst_root_item.GetID());

    // Add instance nodes
    ObjectDataViewModelNode *instance_node = nullptr;    
    size_t counter = 0;
    while (counter < print_indicator.size()) {
        instance_node = new ObjectDataViewModelNode(inst_root_node, itInstance);

        instance_node->set_printable_icon(print_indicator[counter] ? piPrintable : piUnprintable);

        inst_root_node->Append(instance_node);
        // notify control
        const wxDataViewItem instance_item((void*)instance_node);
        ItemAdded(inst_root_item, instance_item);
        ++counter;
    }

    // update object_node printable property
    UpdateObjectPrintable(parent_item);

    return wxDataViewItem((void*)instance_node);
}

void ObjectDataViewModel::UpdateObjectPrintable(wxDataViewItem parent_item)
{
    const wxDataViewItem inst_root_item = GetInstanceRootItem(parent_item);
    if (!inst_root_item) 
        return;

    ObjectDataViewModelNode* inst_root_node = static_cast<ObjectDataViewModelNode*>(inst_root_item.GetID());

    const size_t child_cnt = inst_root_node->GetChildren().Count();
    PrintIndicator obj_pi = piUnprintable;
    for (size_t i=0; i < child_cnt; i++)
        if (inst_root_node->GetNthChild(i)->IsPrintable() & piPrintable) {
            obj_pi = piPrintable;
            break;
        }
    // and set printable state for object_node to piUndef
    ObjectDataViewModelNode* obj_node = static_cast<ObjectDataViewModelNode*>(parent_item.GetID());
    obj_node->set_printable_icon(obj_pi);
    ItemChanged(parent_item);
}

// update printable property for all instances from object
void ObjectDataViewModel::UpdateInstancesPrintable(wxDataViewItem parent_item)
{
    const wxDataViewItem inst_root_item = GetInstanceRootItem(parent_item);
    if (!inst_root_item) 
        return;

    ObjectDataViewModelNode* obj_node = static_cast<ObjectDataViewModelNode*>(parent_item.GetID());
    const PrintIndicator obj_pi = obj_node->IsPrintable();

    ObjectDataViewModelNode* inst_root_node = static_cast<ObjectDataViewModelNode*>(inst_root_item.GetID());
    const size_t child_cnt = inst_root_node->GetChildren().Count();

    for (size_t i=0; i < child_cnt; i++)
    {
        ObjectDataViewModelNode* inst_node = inst_root_node->GetNthChild(i);
        // and set printable state for object_node to piUndef
        inst_node->set_printable_icon(obj_pi);
        ItemChanged(wxDataViewItem((void*)inst_node));
    }
}

bool ObjectDataViewModel::IsPrintable(const wxDataViewItem& item) const
{
    ObjectDataViewModelNode* node = static_cast<ObjectDataViewModelNode*>(item.GetID());
    if (!node)
        return false;

    return node->IsPrintable() == piPrintable;
}

wxDataViewItem ObjectDataViewModel::AddLayersRoot(const wxDataViewItem &parent_item)
{
    return AddRoot(parent_item, itLayerRoot);
}

wxDataViewItem ObjectDataViewModel::AddLayersChild(const wxDataViewItem &parent_item, 
                                                   const t_layer_height_range& layer_range,
                                                   const wxString& extruder,
                                                   const int index /* = -1*/)
{
    ObjectDataViewModelNode *parent_node = static_cast<ObjectDataViewModelNode*>(parent_item.GetID());
    if (!parent_node) return wxDataViewItem(0);

    // get LayerRoot node
    ObjectDataViewModelNode *layer_root_node;
    wxDataViewItem layer_root_item;

    if (parent_node->GetType() & itLayerRoot) {
        layer_root_node = parent_node;
        layer_root_item = parent_item;
    }
    else {
        const int root_idx = get_root_idx(parent_node, itLayerRoot);
        if (root_idx < 0) return wxDataViewItem(0);
        layer_root_node = parent_node->GetNthChild(root_idx);
        layer_root_item = wxDataViewItem((void*)layer_root_node);
    }

    // Add layer node
    ObjectDataViewModelNode *layer_node = new ObjectDataViewModelNode(layer_root_node, layer_range, index, extruder);
    if (index < 0)
        layer_root_node->Append(layer_node);
    else
        layer_root_node->Insert(layer_node, index);

    // notify control
    const wxDataViewItem layer_item((void*)layer_node);
    ItemAdded(layer_root_item, layer_item);

    return layer_item;
}

size_t ObjectDataViewModel::GetItemIndexForFirstVolume(ObjectDataViewModelNode* node_parent)
{
    assert(node_parent->m_volumes_cnt > 0);
    for (size_t vol_idx = 0; vol_idx < node_parent->GetChildCount(); vol_idx++)
        if (node_parent->GetNthChild(vol_idx)->GetType() == itVolume)
            return vol_idx;
    return -1;
}

wxDataViewItem ObjectDataViewModel::Delete(const wxDataViewItem &item)
{
	auto ret_item = wxDataViewItem(0);
	ObjectDataViewModelNode *node = static_cast<ObjectDataViewModelNode*>(item.GetID());
	if (!node)      // happens if item.IsOk()==false
		return ret_item;

	auto node_parent = node->GetParent();
	wxDataViewItem parent(node_parent);

	// first remove the node from the parent's array of children;
	// NOTE: MyObjectTreeModelNodePtrArray is only an array of _pointers_
	//       thus removing the node from it doesn't result in freeing it
	if (node_parent) {
        if (node->m_type & (itInstanceRoot|itLayerRoot))
        {
            // node can be deleted by the Delete, let's check its type while we safely can
            bool is_instance_root = (node->m_type & itInstanceRoot);

            for (int i = int(node->GetChildCount() - 1); i >= (is_instance_root ? 1 : 0); i--)
                Delete(wxDataViewItem(node->GetNthChild(i)));

            return parent;
        }

		auto id = node_parent->GetChildren().Index(node);
        auto idx = node->GetIdx();


        if (node->m_type & (itVolume|itLayer)) {
            node_parent->m_volumes_cnt--;
            DeleteSettings(item);
        }
		node_parent->GetChildren().Remove(node);

		if (id > 0) { 
            if (size_t(id) == node_parent->GetChildCount()) id--;
			ret_item = wxDataViewItem(node_parent->GetChildren().Item(id));
		}

		//update idx value for remaining child-nodes
		auto children = node_parent->GetChildren();
        for (size_t i = 0; i < node_parent->GetChildCount() && idx>=0; i++)
		{
            auto cur_idx = children[i]->GetIdx();
			if (cur_idx > idx)
				children[i]->SetIdx(cur_idx-1);
		}

        // if there is last instance item, delete both of it and instance root item
        if (node_parent->GetChildCount() == 1 && node_parent->GetNthChild(0)->m_type == itInstance)
        {
            delete node;
            ItemDeleted(parent, item);

            ObjectDataViewModelNode *last_instance_node = node_parent->GetNthChild(0);
            PrintIndicator last_instance_printable = last_instance_node->IsPrintable();
            node_parent->GetChildren().Remove(last_instance_node);
            delete last_instance_node;
            ItemDeleted(parent, wxDataViewItem(last_instance_node));

            ObjectDataViewModelNode *obj_node = node_parent->GetParent();
            obj_node->set_printable_icon(last_instance_printable);
            obj_node->GetChildren().Remove(node_parent);
            delete node_parent;
            ret_item = wxDataViewItem(obj_node);

            obj_node->invalidate_container();
            ItemDeleted(ret_item, wxDataViewItem(node_parent));
            return ret_item;
        }

        if (node->m_type & itInstance)
            UpdateObjectPrintable(wxDataViewItem(node_parent->GetParent()));

        // if there was last layer item, delete this one and layers root item
        if (node_parent->GetChildCount() == 0 && node_parent->m_type == itLayerRoot)
        {
            ObjectDataViewModelNode *obj_node = node_parent->GetParent();
            obj_node->GetChildren().Remove(node_parent);
            delete node_parent;
            ret_item = wxDataViewItem(obj_node);

            obj_node->invalidate_container();
            ItemDeleted(ret_item, wxDataViewItem(node_parent));
            return ret_item;
        }

        // if there is last volume item after deleting, delete this last volume too
        if (node_parent->m_volumes_cnt == 1)
        {
            // delete selected (penult) volume
            delete node;
            ItemDeleted(parent, item);

            // get index of the last VolumeItem in CildrenList
            size_t vol_idx = GetItemIndexForFirstVolume(node_parent);
            ObjectDataViewModelNode *last_child_node = node_parent->GetNthChild(vol_idx);

            // delete this last volume
            DeleteSettings(wxDataViewItem(last_child_node));
            node_parent->GetChildren().Remove(last_child_node);
            node_parent->m_volumes_cnt = 0;
            delete last_child_node;

            node_parent->invalidate_container();
            ItemDeleted(parent, wxDataViewItem(last_child_node));

            wxCommandEvent event(wxCUSTOMEVT_LAST_VOLUME_IS_DELETED);
            auto it = find(m_objects.begin(), m_objects.end(), node_parent);
            event.SetInt(it == m_objects.end() ? -1 : it - m_objects.begin());
            wxPostEvent(m_ctrl, event);

            return parent;
        }
	}
	else
	{
		auto it = find(m_objects.begin(), m_objects.end(), node);
        size_t id = it - m_objects.begin();
		if (it != m_objects.end())
		{
            // Delete all sub-items
            int i = m_objects[id]->GetChildCount() - 1;
            while (i >= 0) {
                Delete(wxDataViewItem(m_objects[id]->GetNthChild(i)));
                i = m_objects[id]->GetChildCount() - 1;
            }
			m_objects.erase(it);
        }
		if (id > 0) { 
			if(id == m_objects.size()) id--;
			ret_item = wxDataViewItem(m_objects[id]);
		}
	}
	// free the node
	delete node;

	// set m_containet to FALSE if parent has no child
	if (node_parent) {
        node_parent->invalidate_container();
		ret_item = parent;
	}

	// notify control
	ItemDeleted(parent, item);
	return ret_item;
}

wxDataViewItem ObjectDataViewModel::DeleteLastInstance(const wxDataViewItem &parent_item, size_t num)
{
    auto ret_item = wxDataViewItem(0);
    ObjectDataViewModelNode *parent_node = static_cast<ObjectDataViewModelNode*>(parent_item.GetID());
    if (!parent_node) return ret_item;

    const int inst_root_id = get_root_idx(parent_node, itInstanceRoot);
    if (inst_root_id < 0) return ret_item;

    wxDataViewItemArray items;
    ObjectDataViewModelNode *inst_root_node = parent_node->GetNthChild(inst_root_id);
    const wxDataViewItem inst_root_item((void*)inst_root_node);

    const int inst_cnt = inst_root_node->GetChildCount();
    const bool delete_inst_root_item = inst_cnt - num < 2 ? true : false;

    PrintIndicator last_inst_printable = piUndef;

    int stop = delete_inst_root_item ? 0 : inst_cnt - num;
    for (int i = inst_cnt - 1; i >= stop;--i) {
        ObjectDataViewModelNode *last_instance_node = inst_root_node->GetNthChild(i);
        if (i==0) last_inst_printable = last_instance_node->IsPrintable();
        inst_root_node->GetChildren().Remove(last_instance_node);
        delete last_instance_node;
        ItemDeleted(inst_root_item, wxDataViewItem(last_instance_node));
    }

    if (delete_inst_root_item) {
        ret_item = parent_item;
        parent_node->GetChildren().Remove(inst_root_node);
        parent_node->set_printable_icon(last_inst_printable);
        ItemDeleted(parent_item, inst_root_item);
        ItemChanged(parent_item);
        parent_node->invalidate_container();
    }

    // update object_node printable property
    UpdateObjectPrintable(parent_item);

    return ret_item;
}

void ObjectDataViewModel::DeleteAll()
{
	while (!m_objects.empty())
	{
		auto object = m_objects.back();
// 		object->RemoveAllChildren();
		Delete(wxDataViewItem(object));	
	}
}

void ObjectDataViewModel::DeleteChildren(wxDataViewItem& parent)
{
    ObjectDataViewModelNode *root = static_cast<ObjectDataViewModelNode*>(parent.GetID());
    if (!root)      // happens if item.IsOk()==false
        return;

    // first remove the node from the parent's array of children;
    // NOTE: MyObjectTreeModelNodePtrArray is only an array of _pointers_
    //       thus removing the node from it doesn't result in freeing it
    auto& children = root->GetChildren();
    for (int id = root->GetChildCount() - 1; id >= 0; --id)
    {
        auto node = children[id];
        auto item = wxDataViewItem(node);
        children.RemoveAt(id);

        if (node->m_type == itVolume)
            root->m_volumes_cnt--;

        // free the node
        delete node;

        // notify control
        ItemDeleted(parent, item);
    }

    root->invalidate_container();
}

void ObjectDataViewModel::DeleteVolumeChildren(wxDataViewItem& parent)
{
    ObjectDataViewModelNode *root = static_cast<ObjectDataViewModelNode*>(parent.GetID());
    if (!root)      // happens if item.IsOk()==false
        return;

    // first remove the node from the parent's array of children;
    // NOTE: MyObjectTreeModelNodePtrArray is only an array of _pointers_
    //       thus removing the node from it doesn't result in freeing it
    auto& children = root->GetChildren();
    for (int id = root->GetChildCount() - 1; id >= 0; --id)
    {
        auto node = children[id];
        if (node->m_type != itVolume)
            continue;

        auto item = wxDataViewItem(node);
        DeleteSettings(item);
        children.RemoveAt(id);

        // free the node
        delete node;

        // notify control
        ItemDeleted(parent, item);
    }
    root->m_volumes_cnt = 0;
    root->invalidate_container();
}

void ObjectDataViewModel::DeleteSettings(const wxDataViewItem& parent)
{
    ObjectDataViewModelNode *node = static_cast<ObjectDataViewModelNode*>(parent.GetID());
    if (!node) return;

    // if volume has a "settings"item, than delete it before volume deleting
    if (node->GetChildCount() > 0 && node->GetNthChild(0)->GetType() == itSettings) {
        auto settings_node = node->GetNthChild(0);
        auto settings_item = wxDataViewItem(settings_node);
        node->GetChildren().RemoveAt(0);
        delete settings_node;
        ItemDeleted(parent, settings_item);
    }
}

wxDataViewItem ObjectDataViewModel::GetItemById(int obj_idx)
{
    if (size_t(obj_idx) >= m_objects.size())
	{
		printf("Error! Out of objects range.\n");
		return wxDataViewItem(0);
	}
	return wxDataViewItem(m_objects[obj_idx]);
}


wxDataViewItem ObjectDataViewModel::GetItemByVolumeId(int obj_idx, int volume_idx)
{
    if (size_t(obj_idx) >= m_objects.size()) {
		printf("Error! Out of objects range.\n");
		return wxDataViewItem(0);
	}

    auto parent = m_objects[obj_idx];
    if (parent->GetChildCount() == 0 ||
        (parent->GetChildCount() == 1 && parent->GetNthChild(0)->GetType() & itSettings )) {
        if (volume_idx == 0)
            return GetItemById(obj_idx);

        printf("Error! Object has no one volume.\n");
        return wxDataViewItem(0);
    }

    for (size_t i = 0; i < parent->GetChildCount(); i++)
        if (parent->GetNthChild(i)->m_idx == volume_idx && parent->GetNthChild(i)->GetType() & itVolume)
            return wxDataViewItem(parent->GetNthChild(i));

    return wxDataViewItem(0);
}

wxDataViewItem ObjectDataViewModel::GetItemById(const int obj_idx, const int sub_obj_idx, const ItemType parent_type)
{
    if (size_t(obj_idx) >= m_objects.size()) {
        printf("Error! Out of objects range.\n");
        return wxDataViewItem(0);
    }

    auto item = GetItemByType(wxDataViewItem(m_objects[obj_idx]), parent_type);
    if (!item)
        return wxDataViewItem(0);

    auto parent = static_cast<ObjectDataViewModelNode*>(item.GetID());
    for (size_t i = 0; i < parent->GetChildCount(); i++)
        if (parent->GetNthChild(i)->m_idx == sub_obj_idx)
            return wxDataViewItem(parent->GetNthChild(i));

    return wxDataViewItem(0);
}

wxDataViewItem ObjectDataViewModel::GetItemByInstanceId(int obj_idx, int inst_idx)
{
    return GetItemById(obj_idx, inst_idx, itInstanceRoot);
}

wxDataViewItem ObjectDataViewModel::GetItemByLayerId(int obj_idx, int layer_idx)
{
    return GetItemById(obj_idx, layer_idx, itLayerRoot);
}

wxDataViewItem ObjectDataViewModel::GetItemByLayerRange(const int obj_idx, const t_layer_height_range& layer_range)
{
    if (size_t(obj_idx) >= m_objects.size()) {
        printf("Error! Out of objects range.\n");
        return wxDataViewItem(0);
    }

    auto item = GetItemByType(wxDataViewItem(m_objects[obj_idx]), itLayerRoot);
    if (!item)
        return wxDataViewItem(0);

    auto parent = static_cast<ObjectDataViewModelNode*>(item.GetID());
    for (size_t i = 0; i < parent->GetChildCount(); i++)
        if (parent->GetNthChild(i)->m_layer_range == layer_range)
            return wxDataViewItem(parent->GetNthChild(i));

    return wxDataViewItem(0);
}

int  ObjectDataViewModel::GetItemIdByLayerRange(const int obj_idx, const t_layer_height_range& layer_range)
{
    wxDataViewItem item = GetItemByLayerRange(obj_idx, layer_range);
    if (!item)
        return -1;

    return GetLayerIdByItem(item);
}

wxString ObjectDataViewModel::GetItemName(const wxDataViewItem& item) const
{
    if (!item.IsOk())
        return wxEmptyString;
    ObjectDataViewModelNode* node = static_cast<ObjectDataViewModelNode*>(item.GetID());
    if (!node)
        return wxEmptyString;
    return node->GetName();
}

int ObjectDataViewModel::GetIdByItem(const wxDataViewItem& item) const
{
	if(!item.IsOk())
        return -1;

	ObjectDataViewModelNode *node = static_cast<ObjectDataViewModelNode*>(item.GetID());
	auto it = find(m_objects.begin(), m_objects.end(), node);
	if (it == m_objects.end())
		return -1;

	return it - m_objects.begin();
}

int ObjectDataViewModel::GetIdByItemAndType(const wxDataViewItem& item, const ItemType type) const
{
	wxASSERT(item.IsOk());

	ObjectDataViewModelNode *node = static_cast<ObjectDataViewModelNode*>(item.GetID());
	if (!node || node->m_type != type)
		return -1;
	return node->GetIdx();
}

int ObjectDataViewModel::GetObjectIdByItem(const wxDataViewItem& item) const
{
    return GetIdByItem(GetTopParent(item));
}

int ObjectDataViewModel::GetVolumeIdByItem(const wxDataViewItem& item) const
{
    return GetIdByItemAndType(item, itVolume);
}

int ObjectDataViewModel::GetInstanceIdByItem(const wxDataViewItem& item) const 
{
    return GetIdByItemAndType(item, itInstance);
}

int ObjectDataViewModel::GetLayerIdByItem(const wxDataViewItem& item) const 
{
    return GetIdByItemAndType(item, itLayer);
}

t_layer_height_range ObjectDataViewModel::GetLayerRangeByItem(const wxDataViewItem& item) const
{
    wxASSERT(item.IsOk());

    ObjectDataViewModelNode *node = static_cast<ObjectDataViewModelNode*>(item.GetID());
    if (!node || node->m_type != itLayer)
        return { 0.0f, 0.0f };
    return node->GetLayerRange();
}

bool ObjectDataViewModel::UpdateColumValues(unsigned col)
{
    switch (col)
    {
    case colPrint:
    case colName:
    case colEditing:
        return true;
    case colExtruder:
    {
        wxDataViewItemArray items;
        GetAllChildren(wxDataViewItem(nullptr), items);

        if (items.IsEmpty()) return false;

        for (auto item : items)
            UpdateExtruderBitmap(item);

        return true;
    }
    default:
        printf("MyObjectTreeModel::SetValue: wrong column");
    }
    return false;
}


void ObjectDataViewModel::UpdateExtruderBitmap(wxDataViewItem item)
{
    if (!item.IsOk())
        return;
    ObjectDataViewModelNode* node = static_cast<ObjectDataViewModelNode*>(item.GetID());
    node->UpdateExtruderAndColorIcon();
}

void ObjectDataViewModel::UpdateVolumesExtruderBitmap(wxDataViewItem obj_item)
{
    if (!obj_item.IsOk() || GetItemType(obj_item) != itObject)
        return;
    ObjectDataViewModelNode* obj_node = static_cast<ObjectDataViewModelNode*>(obj_item.GetID());
    for (auto child : obj_node->GetChildren())
        if (child->GetVolumeType() == ModelVolumeType::MODEL_PART)
            child->UpdateExtruderAndColorIcon();
}

int ObjectDataViewModel::GetDefaultExtruderIdx(wxDataViewItem item)
{
    ItemType type = GetItemType(item);
    if (type == itObject)
        return 0;

    if (type == itVolume && GetVolumeType(item) == ModelVolumeType::MODEL_PART) {
        wxDataViewItem obj_item = GetParent(item);
        int extruder_id = GetExtruderNumber(obj_item);
        if (extruder_id > 0) extruder_id--;
        return extruder_id;
    }
    
    return -1;
}

void ObjectDataViewModel::GetItemInfo(const wxDataViewItem& item, ItemType& type, int& obj_idx, int& idx)
{
    wxASSERT(item.IsOk());
    type = itUndef;

    ObjectDataViewModelNode *node = static_cast<ObjectDataViewModelNode*>(item.GetID());
    if (!node || 
        node->GetIdx() <-1 || 
        ( node->GetIdx() == -1 && 
         !(node->GetType() & (itObject | itSettings | itInstanceRoot | itLayerRoot | itInfo))
        )
       )
        return;

    idx = node->GetIdx();
    type = node->GetType();

    ObjectDataViewModelNode *parent_node = node->GetParent();
    if (!parent_node) return;

    // get top parent (Object) node
    while (parent_node->m_type != itObject)
        parent_node = parent_node->GetParent();

    auto it = find(m_objects.begin(), m_objects.end(), parent_node);
    if (it != m_objects.end())
        obj_idx = it - m_objects.begin();
    else
        type = itUndef;
}

int ObjectDataViewModel::GetRowByItem(const wxDataViewItem& item) const
{
    if (m_objects.empty())
        return -1;

    int row_num = 0;
    
    for (size_t i = 0; i < m_objects.size(); i++)
    {
        row_num++;
        if (item == wxDataViewItem(m_objects[i]))
            return row_num;

        for (size_t j = 0; j < m_objects[i]->GetChildCount(); j++)
        {
            row_num++;
            ObjectDataViewModelNode* cur_node = m_objects[i]->GetNthChild(j);
            if (item == wxDataViewItem(cur_node))
                return row_num;

            if (cur_node->m_type == itVolume && cur_node->GetChildCount() == 1)
                row_num++;
            if (cur_node->m_type == itInstanceRoot)
            {
                row_num++;
                for (size_t t = 0; t < cur_node->GetChildCount(); t++)
                {
                    row_num++;
                    if (item == wxDataViewItem(cur_node->GetNthChild(t)))
                        return row_num;
                }
            }
        }        
    }

    return -1;
}

bool ObjectDataViewModel::InvalidItem(const wxDataViewItem& item)
{
    if (!item)
        return true;

    ObjectDataViewModelNode* node = static_cast<ObjectDataViewModelNode*>(item.GetID());
    if (!node || node->invalid()) 
        return true;

    return false;
}

wxString ObjectDataViewModel::GetName(const wxDataViewItem &item) const
{
	ObjectDataViewModelNode *node = static_cast<ObjectDataViewModelNode*>(item.GetID());
	if (!node)      // happens if item.IsOk()==false
		return wxEmptyString;

	return node->m_name;
}

wxBitmapBundle& ObjectDataViewModel::GetBitmap(const wxDataViewItem &item) const
{
    ObjectDataViewModelNode *node = static_cast<ObjectDataViewModelNode*>(item.GetID());
    return node->m_bmp;
}

wxString ObjectDataViewModel::GetExtruder(const wxDataViewItem& item) const
{
	ObjectDataViewModelNode *node = static_cast<ObjectDataViewModelNode*>(item.GetID());
	if (!node)      // happens if item.IsOk()==false
		return wxEmptyString;

	return node->m_extruder;
}

int ObjectDataViewModel::GetExtruderNumber(const wxDataViewItem& item) const
{
	ObjectDataViewModelNode *node = static_cast<ObjectDataViewModelNode*>(item.GetID());
	if (!node)      // happens if item.IsOk()==false
		return 0;

	return atoi(node->m_extruder.c_str());
}

wxString ObjectDataViewModel::GetColumnType(unsigned int col) const
{
    if (col == colName || col == colExtruder)
        return wxT("DataViewBitmapText");
    if (col == colPrint || col == colEditing)
        return wxT("DataViewBitmap");
    return wxT("string");
}

void ObjectDataViewModel::GetValue(wxVariant &variant, const wxDataViewItem &item, unsigned int col) const
{
	wxASSERT(item.IsOk());

	ObjectDataViewModelNode *node = static_cast<ObjectDataViewModelNode*>(item.GetID());
	switch (col)
	{
	case colPrint:
		variant << node->m_printable_icon.GetBitmapFor(m_ctrl);
		break;
	case colName:
        variant << DataViewBitmapText(node->m_name, node->m_bmp.GetBitmapFor(m_ctrl));
		break;
	case colExtruder:
		variant << DataViewBitmapText(node->m_extruder, node->m_extruder_bmp.GetBitmapFor(m_ctrl));
		break;
	case colEditing:
		variant << node->m_action_icon.GetBitmapFor(m_ctrl);
		break;
	default:
		;
	}
}

bool ObjectDataViewModel::SetValue(const wxVariant &variant, const wxDataViewItem &item, unsigned int col)
{
	wxASSERT(item.IsOk());

	ObjectDataViewModelNode *node = static_cast<ObjectDataViewModelNode*>(item.GetID());
	return node->SetValue(variant, col);
}

bool ObjectDataViewModel::SetValue(const wxVariant &variant, const int item_idx, unsigned int col)
{
    if (size_t(item_idx) >= m_objects.size())
		return false;

	return m_objects[item_idx]->SetValue(variant, col);
}

void ObjectDataViewModel::SetExtruder(const wxString& extruder, wxDataViewItem item)
{
    if (!item.IsOk())
        return;
    ObjectDataViewModelNode* node = static_cast<ObjectDataViewModelNode*>(item.GetID());
    node->UpdateExtruderAndColorIcon(extruder);
    if (node->GetType() == itObject)
        UpdateVolumesExtruderBitmap(item);
}

bool ObjectDataViewModel::SetName(const wxString& new_name, wxDataViewItem item)
{
    if (!item.IsOk())
        return false;

    // The icon can't be edited so get its old value and reuse it.
    wxVariant valueOld;
    GetValue(valueOld, item, colName);

    DataViewBitmapText bmpText;
    bmpText << valueOld;

    // But replace the text with the value entered by user.
    bmpText.SetText(new_name);

    wxVariant value;
    value << bmpText;
    if (SetValue(value, item, colName)) {
        ItemChanged(item);
        return true;
    }
    return false;
}

void ObjectDataViewModel::AddAllChildren(const wxDataViewItem& parent)
{
    ObjectDataViewModelNode* node = static_cast<ObjectDataViewModelNode*>(parent.GetID());
    if (!node || node->GetChildCount() == 0)
        return;

    wxDataViewItemArray array;
    const size_t count = node->GetChildCount();
    for (size_t pos = 0; pos < count; pos++) {
        ObjectDataViewModelNode* child = node->GetChildren().Item(pos);
        array.Add(wxDataViewItem((void*)child));
        ItemAdded(parent, wxDataViewItem((void*)child));
    }

    for (const auto& item : array)
        AddAllChildren(item);

    m_ctrl->Expand(parent);
};

wxDataViewItem ObjectDataViewModel::ReorganizeChildren( const int current_volume_id, 
                                                        const int new_volume_id, 
                                                        const wxDataViewItem &parent)
{
    auto ret_item = wxDataViewItem(0);
    if (current_volume_id == new_volume_id)
        return ret_item;
    wxASSERT(parent.IsOk());
    ObjectDataViewModelNode *node_parent = static_cast<ObjectDataViewModelNode*>(parent.GetID());
    if (!node_parent)      // happens if item.IsOk()==false
        return ret_item;

    size_t shift = GetItemIndexForFirstVolume(node_parent);

    ObjectDataViewModelNode *deleted_node = node_parent->GetNthChild(current_volume_id+shift);
    node_parent->GetChildren().Remove(deleted_node);
    ItemDeleted(parent, wxDataViewItem(deleted_node));
    node_parent->Insert(deleted_node, new_volume_id+shift);
    ItemAdded(parent, wxDataViewItem(deleted_node));

    // If some item has a children, just to add a deleted item is not enough on Linux 
    // We should to add all its children separately
    AddAllChildren(wxDataViewItem(deleted_node));

    //update volume_id value for child-nodes
    auto children = node_parent->GetChildren();
    int id_frst = current_volume_id < new_volume_id ? current_volume_id : new_volume_id;
    int id_last = current_volume_id > new_volume_id ? current_volume_id : new_volume_id;
    for (int id = id_frst; id <= id_last; ++id)
        children[id+shift]->SetIdx(id);

    return wxDataViewItem(node_parent->GetNthChild(new_volume_id+shift));
}

wxDataViewItem ObjectDataViewModel::ReorganizeObjects(  const int current_id, const int new_id)
{
    if (current_id == new_id)
        return wxDataViewItem(nullptr);

    ObjectDataViewModelNode* deleted_node = m_objects[current_id];
    m_objects.erase(m_objects.begin() + current_id);
    ItemDeleted(wxDataViewItem(nullptr), wxDataViewItem(deleted_node));

    m_objects.emplace(m_objects.begin() + new_id, deleted_node);
    ItemAdded(wxDataViewItem(nullptr), wxDataViewItem(deleted_node));

    // If some item has a children, just to add a deleted item is not enough on Linux 
    // We should to add all its children separately
    AddAllChildren(wxDataViewItem(deleted_node));

    return wxDataViewItem(deleted_node);
}

bool ObjectDataViewModel::IsEnabled(const wxDataViewItem &item, unsigned int col) const
{
    wxASSERT(item.IsOk());
    ObjectDataViewModelNode *node = static_cast<ObjectDataViewModelNode*>(item.GetID());

    // disable extruder selection for the non "itObject|itVolume" item
    return !(col == colExtruder && node->m_extruder.IsEmpty());
}

wxDataViewItem ObjectDataViewModel::GetParent(const wxDataViewItem &item) const
{
	// the invisible root node has no parent
	if (!item.IsOk())
		return wxDataViewItem(0);

	ObjectDataViewModelNode *node = static_cast<ObjectDataViewModelNode*>(item.GetID());
	assert(node != nullptr && node->valid());

	// objects nodes has no parent too
    if (node->m_type == itObject)
		return wxDataViewItem(0);

	return wxDataViewItem((void*)node->GetParent());
}

wxDataViewItem ObjectDataViewModel::GetTopParent(const wxDataViewItem &item) const
{
	// the invisible root node has no parent
	if (!item.IsOk())
		return wxDataViewItem(0);

	ObjectDataViewModelNode *node = static_cast<ObjectDataViewModelNode*>(item.GetID());
    if (node->m_type == itObject)
        return item;

    ObjectDataViewModelNode *parent_node = node->GetParent();
    while (parent_node->m_type != itObject)
        parent_node = parent_node->GetParent();

    return wxDataViewItem((void*)parent_node);
}

bool ObjectDataViewModel::IsContainer(const wxDataViewItem &item) const
{
	// the invisible root node can have children
	if (!item.IsOk())
		return true;

	ObjectDataViewModelNode *node = static_cast<ObjectDataViewModelNode*>(item.GetID());
	return node->IsContainer();
}

unsigned int ObjectDataViewModel::GetChildren(const wxDataViewItem &parent, wxDataViewItemArray &array) const
{
	ObjectDataViewModelNode *node = static_cast<ObjectDataViewModelNode*>(parent.GetID());
	if (!node)
	{
		for (auto object : m_objects)
			array.Add(wxDataViewItem((void*)object));
		return m_objects.size();
	}

	if (node->GetChildCount() == 0)
	{
		return 0;
	}

	unsigned int count = node->GetChildren().GetCount();
	for (unsigned int pos = 0; pos < count; pos++)
	{
		ObjectDataViewModelNode *child = node->GetChildren().Item(pos);
		array.Add(wxDataViewItem((void*)child));
	}

	return count;
}

void ObjectDataViewModel::GetAllChildren(const wxDataViewItem &parent, wxDataViewItemArray &array) const
{
	ObjectDataViewModelNode *node = static_cast<ObjectDataViewModelNode*>(parent.GetID());
	if (!node) {
		for (auto object : m_objects)
			array.Add(wxDataViewItem((void*)object));
	}
	else if (node->GetChildCount() == 0)
		return;
    else {
        const size_t count = node->GetChildren().GetCount();
        for (size_t pos = 0; pos < count; pos++) {
            ObjectDataViewModelNode *child = node->GetChildren().Item(pos);
            array.Add(wxDataViewItem((void*)child));
        }
    }

    wxDataViewItemArray new_array = array;
    for (const auto& item : new_array)
    {
        wxDataViewItemArray children;
        GetAllChildren(item, children);
        WX_APPEND_ARRAY(array, children);
    }
}

bool ObjectDataViewModel::HasInfoItem(InfoItemType type) const
{
    for (ObjectDataViewModelNode* obj_node : m_objects)
        for (size_t j = 0; j < obj_node->GetChildCount(); j++)
            if (obj_node->GetNthChild(j)->GetInfoItemType() == type)
                return true;

    return false;
}

ItemType ObjectDataViewModel::GetItemType(const wxDataViewItem &item) const
{
    if (!item.IsOk())
        return itUndef;
    ObjectDataViewModelNode *node = static_cast<ObjectDataViewModelNode*>(item.GetID());
    return node->m_type < 0 ? itUndef : node->m_type;
}

InfoItemType ObjectDataViewModel::GetInfoItemType(const wxDataViewItem &item) const
{
    if (!item.IsOk())
        return InfoItemType::Undef;
    ObjectDataViewModelNode *node = static_cast<ObjectDataViewModelNode*>(item.GetID());
    return node->m_info_item_type;
}

wxDataViewItem ObjectDataViewModel::GetItemByType(const wxDataViewItem &parent_item, ItemType type) const 
{
    if (!parent_item.IsOk())
        return wxDataViewItem(0);

    ObjectDataViewModelNode *node = static_cast<ObjectDataViewModelNode*>(parent_item.GetID());
    if (node->GetChildCount() == 0)
        return wxDataViewItem(0);

    for (size_t i = 0; i < node->GetChildCount(); i++) {
        if (node->GetNthChild(i)->m_type == type)
            return wxDataViewItem((void*)node->GetNthChild(i));
    }

    return wxDataViewItem(0);
}

wxDataViewItem ObjectDataViewModel::GetSettingsItem(const wxDataViewItem &item) const
{
    return GetItemByType(item, itSettings);
}

wxDataViewItem ObjectDataViewModel::GetInstanceRootItem(const wxDataViewItem &item) const
{
    return GetItemByType(item, itInstanceRoot);
}

wxDataViewItem ObjectDataViewModel::GetLayerRootItem(const wxDataViewItem &item) const
{
    return GetItemByType(item, itLayerRoot);
}

wxDataViewItem ObjectDataViewModel::GetInfoItemByType(const wxDataViewItem &parent_item, InfoItemType type) const
{
    if (! parent_item.IsOk())
        return wxDataViewItem(0);

    ObjectDataViewModelNode *node = static_cast<ObjectDataViewModelNode*>(parent_item.GetID());
    for (size_t i = 0; i < node->GetChildCount(); i++) {
        const ObjectDataViewModelNode* child_node = node->GetNthChild(i);
        if (child_node->m_type == itInfo && child_node->m_info_item_type == type)
            return wxDataViewItem((void*)child_node);
    }

    return wxDataViewItem(0); // not found
}

bool ObjectDataViewModel::IsSettingsItem(const wxDataViewItem &item) const
{
    if (!item.IsOk())
        return false;
    ObjectDataViewModelNode *node = static_cast<ObjectDataViewModelNode*>(item.GetID());
    return node->m_type == itSettings;
}

void ObjectDataViewModel::UpdateSettingsDigest(const wxDataViewItem &item, 
                                                    const std::vector<Slic3r::OptionCategory>& categories)
{
    if (!item.IsOk()) return;
    ObjectDataViewModelNode *node = static_cast<ObjectDataViewModelNode*>(item.GetID());
    if (!node->update_settings_digest(categories))
        return;
    ItemChanged(item);
}

ModelVolumeType ObjectDataViewModel::GetVolumeType(const wxDataViewItem& item)
{
    if (!item.IsOk() || GetItemType(item) != itVolume) 
        return ModelVolumeType::INVALID;

    ObjectDataViewModelNode *node = static_cast<ObjectDataViewModelNode*>(item.GetID());
    return node->GetVolumeType();
}

wxDataViewItem ObjectDataViewModel::SetPrintableState(
    PrintIndicator  printable,
    int             obj_idx,
    int             subobj_idx /* = -1*/,
    ItemType        subobj_type/* = itInstance*/)
{
    wxDataViewItem item = wxDataViewItem(0);
    if (subobj_idx < 0)
        item = GetItemById(obj_idx);
    else
        item =  subobj_type&itInstance ? GetItemByInstanceId(obj_idx, subobj_idx) :
                GetItemByVolumeId(obj_idx, subobj_idx);

    ObjectDataViewModelNode* node = static_cast<ObjectDataViewModelNode*>(item.GetID());
    if (!node)
        return wxDataViewItem(0);
    node->set_printable_icon(printable);
    ItemChanged(item);

    if (subobj_idx >= 0)
        UpdateObjectPrintable(GetItemById(obj_idx));

    return item;
}

wxDataViewItem ObjectDataViewModel::SetObjectPrintableState(
    PrintIndicator  printable,
    wxDataViewItem  obj_item)
{
    ObjectDataViewModelNode* node = static_cast<ObjectDataViewModelNode*>(obj_item.GetID());
    if (!node)
        return wxDataViewItem(0);
    node->set_printable_icon(printable);
    ItemChanged(obj_item);

    UpdateInstancesPrintable(obj_item);

    return obj_item;
}

void ObjectDataViewModel::UpdateBitmaps()
{
    m_volume_bmps = MenuFactory::get_volume_bitmaps();
    m_text_volume_bmps = MenuFactory::get_text_volume_bitmaps();
    m_svg_volume_bmps = MenuFactory::get_svg_volume_bitmaps();
    m_warning_bmp = *get_bmp_bundle(WarningIcon);
    m_warning_manifold_bmp = *get_bmp_bundle(WarningManifoldIcon);
    m_lock_bmp    = *get_bmp_bundle(LockIcon);

    for (auto item : INFO_ITEMS)
        m_info_bmps[item.first] = get_bmp_bundle(item.second.bmp_name);

    wxDataViewItemArray all_items;
    GetAllChildren(wxDataViewItem(0), all_items);

    for (wxDataViewItem item : all_items)
    {
        if (!item.IsOk())
            continue;

        ObjectDataViewModelNode *node = static_cast<ObjectDataViewModelNode*>(item.GetID());
        node->sys_color_changed();

        switch (node->m_type)
        {
        case itObject:
        case itVolume:
            UpdateBitmapForNode(node);
            break;
        case itLayerRoot:
            node->m_bmp = *get_bmp_bundle(LayerRootIcon);
            break;
        case itLayer:
            node->m_bmp = *get_bmp_bundle(LayerIcon);
            break;
        case itInfo:
            node->m_bmp = *m_info_bmps.at(node->m_info_item_type);
            break;
        default: break;
        }

        ItemChanged(item);
    }
}

void ObjectDataViewModel::AddWarningIcon(const wxDataViewItem& item, const std::string& warning_icon_name)
{
    if (!item.IsOk())
        return;
    ObjectDataViewModelNode *node = static_cast<ObjectDataViewModelNode*>(item.GetID());

    if (node->GetType() & itObject) {
        UpdateBitmapForNode(node, warning_icon_name, node->has_lock());
        return;
    }

    if (node->GetType() & itVolume) {
        UpdateBitmapForNode(node, warning_icon_name, node->has_lock());
        if (ObjectDataViewModelNode* parent = node->GetParent())
            UpdateBitmapForNode(parent, warning_icon_name, parent->has_lock());
        return;
    }
}

void ObjectDataViewModel::DeleteWarningIcon(const wxDataViewItem& item, const bool unmark_object/* = false*/)
{
    if (!item.IsOk())
        return;

    ObjectDataViewModelNode *node = static_cast<ObjectDataViewModelNode*>(item.GetID());

    if (!node->GetBitmap().IsOk() || !(node->GetType() & (itVolume | itObject)))
        return;

    node->SetWarningIconName(std::string());
    UpdateBitmapForNode(node);

    if (unmark_object)
    {
        wxDataViewItemArray children;
        GetChildren(item, children);
        for (const wxDataViewItem& child : children)
            DeleteWarningIcon(child);
    }
}

bool ObjectDataViewModel::HasWarningIcon(const wxDataViewItem& item) const
{
    if (!item.IsOk())
        return false;

    ObjectDataViewModelNode *node = static_cast<ObjectDataViewModelNode*>(item.GetID());
    return node->has_warning_icon();
}

void ObjectDataViewModel::UpdateWarningIcon(const wxDataViewItem& item, const std::string& warning_icon_name)
{
    if (warning_icon_name.empty())
        DeleteWarningIcon(item, true);
    else
        AddWarningIcon(item, warning_icon_name);
}

void ObjectDataViewModel::UpdateLockIcon(const wxDataViewItem& item, bool has_lock)
{
    if (!item.IsOk())
        return;
    ObjectDataViewModelNode* node = static_cast<ObjectDataViewModelNode*>(item.GetID());
    if (node->has_lock() == has_lock)
        return;

    node->SetLock(has_lock);
    UpdateBitmapForNode(node);

    if (node->GetType() & itObject) {
        wxDataViewItemArray children;
        GetChildren(item, children);
        for (const wxDataViewItem& child : children)
            UpdateLockIcon(child, has_lock);
    }
    ItemChanged(item);
}

} // namespace GUI
} // namespace Slic3r

<|MERGE_RESOLUTION|>--- conflicted
+++ resolved
@@ -205,17 +205,10 @@
 
     wxBitmapBundle *bmp = find_bndl(scaled_bitmap_name);
     if (bmp == nullptr) {
-<<<<<<< HEAD
-        std::vector<wxBitmap> bmps;
+        std::vector<wxBitmapBundle*> bmps;
         for (Slic3r::OptionCategory& category : m_opt_categories)
-            bmps.emplace_back(SettingsFactory::get_category_bitmap(category, false));
-        bmp = m_bitmap_cache->insert(scaled_bitmap_name, bmps);
-=======
-        std::vector<wxBitmapBundle*> bmps;
-        for (auto& category : m_opt_categories)
             bmps.emplace_back(SettingsFactory::get_category_bitmap(category));
         bmp = m_bitmap_cache->insert_bndl(scaled_bitmap_name, bmps);
->>>>>>> 3284959e
     }
 
     m_bmp = *bmp;
