///|/ Copyright (c) Prusa Research 2018 - 2023 Oleksandra Iushchenko @YuSanka, Enrico Turri @enricoturri1966, Vojtěch Bubník @bubnikv, David Kocík @kocikdav, Lukáš Matěna @lukasmatena, Tomáš Mészáros @tamasmeszaros, Vojtěch Král @vojtechkral
///|/ Copyright (c) 2020 Benjamin Greiner
///|/
///|/ PrusaSlicer is released under the terms of the AGPLv3 or higher
///|/
#include "wxExtensions.hpp"

#include <stdexcept>
#include <cmath>

#include <wx/sizer.h>

#include <boost/algorithm/string/replace.hpp>


#include "libslic3r/AppConfig.hpp"

#include "BitmapCache.hpp"
#include "GUI.hpp"
#include "GUI_App.hpp"
#include "GUI_ObjectList.hpp"
#include "libslic3r/Config.hpp"
#include "I18N.hpp"
#include "GUI_Utils.hpp"
#include "Plater.hpp"
#include "../Utils/MacDarkMode.hpp"
#include "BitmapComboBox.hpp"
#include "libslic3r/Utils.hpp"
#include "OG_CustomCtrl.hpp"
#include "format.hpp"

#include "libslic3r/Color.hpp"

#ifndef __linux__
// msw_menuitem_bitmaps is used for MSW and OSX
static std::map<int, std::string> msw_menuitem_bitmaps;
void sys_color_changed_menu(wxMenu* menu)
{
	struct update_icons {
		static void run(wxMenuItem* item) {
			const auto it = msw_menuitem_bitmaps.find(item->GetId());
			if (it != msw_menuitem_bitmaps.end()) {
				wxBitmapBundle* item_icon = get_bmp_bundle(it->second);
				if (item_icon->IsOk())
					item->SetBitmap(*item_icon);
			}
			if (item->IsSubMenu())
				for (wxMenuItem *sub_item : item->GetSubMenu()->GetMenuItems())
					update_icons::run(sub_item);
		}
	};

	for (wxMenuItem *item : menu->GetMenuItems())
		update_icons::run(item);
}
#endif /* no __linux__ */

void enable_menu_item(wxUpdateUIEvent& evt, std::function<bool()> const cb_condition, wxMenuItem* item, wxWindow* win)
{
    const bool enable = cb_condition();
    evt.Enable(enable);
}

wxMenuItem* append_menu_item(wxMenu* menu, int id, const wxString& string, const wxString& description,
    std::function<void(wxCommandEvent& event)> cb, wxBitmapBundle* icon, wxEvtHandler* event_handler,
    std::function<bool()> const cb_condition, wxWindow* parent, int insert_pos/* = wxNOT_FOUND*/)
{
    if (id == wxID_ANY)
        id = wxNewId();

    auto *item = new wxMenuItem(menu, id, string, description);
    if (icon && icon->IsOk()) {
        item->SetBitmap(*icon);
    }
    if (insert_pos == wxNOT_FOUND)
        menu->Append(item);
    else
        menu->Insert(insert_pos, item);

#ifdef __WXMSW__
    if (event_handler != nullptr && event_handler != menu)
        event_handler->Bind(wxEVT_MENU, cb, id);
    else
#endif // __WXMSW__
        menu->Bind(wxEVT_MENU, cb, id);

    if (parent) {
        parent->Bind(wxEVT_UPDATE_UI, [cb_condition, item, parent](wxUpdateUIEvent& evt) {
            enable_menu_item(evt, cb_condition, item, parent); }, id);
    }

    return item;
}

wxMenuItem* append_menu_item(wxMenu* menu, int id, const wxString& string, const wxString& description,
    std::function<void(wxCommandEvent& event)> cb, const std::string& icon, wxEvtHandler* event_handler,
    std::function<bool()> const cb_condition, wxWindow* parent, int insert_pos/* = wxNOT_FOUND*/)
{
    if (id == wxID_ANY)
        id = wxNewId();

    wxBitmapBundle* bmp = icon.empty() ? nullptr : get_bmp_bundle(icon);

#ifndef __linux__
    if (bmp && bmp->IsOk())
        msw_menuitem_bitmaps[id] = icon;
#endif /* no __linux__ */

    return append_menu_item(menu, id, string, description, cb, bmp, event_handler, cb_condition, parent, insert_pos);
}

wxMenuItem* append_submenu(wxMenu* menu, wxMenu* sub_menu, int id, const wxString& string, const wxString& description, const std::string& icon,
    std::function<bool()> const cb_condition, wxWindow* parent)
{
    if (id == wxID_ANY)
        id = wxNewId();

    wxMenuItem* item = new wxMenuItem(menu, id, string, description);
    if (!icon.empty()) {
        item->SetBitmap(*get_bmp_bundle(icon));

#ifndef __linux__
        msw_menuitem_bitmaps[id] = icon;
#endif // no __linux__
    }

    item->SetSubMenu(sub_menu);
    menu->Append(item);

    if (parent) {
        parent->Bind(wxEVT_UPDATE_UI, [cb_condition, item, parent](wxUpdateUIEvent& evt) {
            enable_menu_item(evt, cb_condition, item, parent); }, id);
    }

    return item;
}

wxMenuItem* append_menu_radio_item(wxMenu* menu, int id, const wxString& string, const wxString& description,
    std::function<void(wxCommandEvent& event)> cb, wxEvtHandler* event_handler)
{
    if (id == wxID_ANY)
        id = wxNewId();

    wxMenuItem* item = menu->AppendRadioItem(id, string, description);

#ifdef __WXMSW__
    if (event_handler != nullptr && event_handler != menu)
        event_handler->Bind(wxEVT_MENU, cb, id);
    else
#endif // __WXMSW__
        menu->Bind(wxEVT_MENU, cb, id);

    return item;
}

wxMenuItem* append_menu_check_item(wxMenu* menu, int id, const wxString& string, const wxString& description,
    std::function<void(wxCommandEvent & event)> cb, wxEvtHandler* event_handler,
    std::function<bool()> const enable_condition, std::function<bool()> const check_condition, wxWindow* parent)
{
    if (id == wxID_ANY)
        id = wxNewId();

    wxMenuItem* item = menu->AppendCheckItem(id, string, description);

#ifdef __WXMSW__
    if (event_handler != nullptr && event_handler != menu)
        event_handler->Bind(wxEVT_MENU, cb, id);
    else
#endif // __WXMSW__
        menu->Bind(wxEVT_MENU, cb, id);

    if (parent)
        parent->Bind(wxEVT_UPDATE_UI, [enable_condition, check_condition](wxUpdateUIEvent& evt)
            {
                evt.Enable(enable_condition());
                evt.Check(check_condition());
            }, id);

    return item;
}

uint32_t color_from_hex(std::string hex)
{
    std::stringstream ss;
    ss << std::hex << hex;
    uint32_t color_bad_endian;
    ss >> color_bad_endian;
    uint32_t color = 0;
    color |= (color_bad_endian & 0xFF) << 16;
    color |= (color_bad_endian & 0xFF00);
    color |= (color_bad_endian & 0xFF0000) >> 16;
    return color;
}

wxColour color_from_int(uint32_t color)
{
    return wxColour{ uint8_t(color & 0xFF), uint8_t((color & 0xFF00) >> 8) , uint8_t((color & 0xFF0000) >> 16) , uint8_t(255) };
}

std::string color_to_hex(uint32_t color)
{
    uint32_t color_bad_endian = 0;
    color_bad_endian |= (color & 0xFF) << 16;
    color_bad_endian |= (color & 0xFF00);
    color_bad_endian |= (color & 0xFF0000) >> 16;
    std::stringstream ss;
    ss << std::hex << color_bad_endian;
    return ss.str();
}

const unsigned int wxCheckListBoxComboPopup::DefaultWidth = 200;
const unsigned int wxCheckListBoxComboPopup::DefaultHeight = 200;

bool wxCheckListBoxComboPopup::Create(wxWindow* parent)
{
    return wxCheckListBox::Create(parent, wxID_HIGHEST + 1, wxPoint(0, 0));
}

wxWindow* wxCheckListBoxComboPopup::GetControl()
{
    return this;
}

void wxCheckListBoxComboPopup::SetStringValue(const wxString& value)
{
    m_text = value;
}

wxString wxCheckListBoxComboPopup::GetStringValue() const
{
    return m_text;
}

wxSize wxCheckListBoxComboPopup::GetAdjustedSize(int minWidth, int prefHeight, int maxHeight)
{
    // set width dinamically in dependence of items text
    // and set height dinamically in dependence of items count

    wxComboCtrl* cmb = GetComboCtrl();
    if (cmb != nullptr) {
        wxSize size = GetComboCtrl()->GetSize();

        unsigned int count = GetCount();
        if (count > 0) {
            int max_width = size.x;
            for (unsigned int i = 0; i < count; ++i) {
                max_width = std::max(max_width, 60 + GetTextExtent(GetString(i)).x);
            }
            size.SetWidth(max_width);
            size.SetHeight(count * cmb->GetCharHeight());
        }
        else
            size.SetHeight(DefaultHeight);

        return size;
    }
    else
        return wxSize(DefaultWidth, DefaultHeight);
}

void wxCheckListBoxComboPopup::OnKeyEvent(wxKeyEvent& evt)
{
    // filters out all the keys which are not working properly
    switch (evt.GetKeyCode())
    {
    case WXK_LEFT:
    case WXK_UP:
    case WXK_RIGHT:
    case WXK_DOWN:
    case WXK_PAGEUP:
    case WXK_PAGEDOWN:
    case WXK_END:
    case WXK_HOME:
    case WXK_NUMPAD_LEFT:
    case WXK_NUMPAD_UP:
    case WXK_NUMPAD_RIGHT:
    case WXK_NUMPAD_DOWN:
    case WXK_NUMPAD_PAGEUP:
    case WXK_NUMPAD_PAGEDOWN:
    case WXK_NUMPAD_END:
    case WXK_NUMPAD_HOME:
    {
        break;
    }
    default:
    {
        evt.Skip();
        break;
    }
    }
}

void wxCheckListBoxComboPopup::OnCheckListBox(wxCommandEvent& evt)
{
    // forwards the checklistbox event to the owner wxComboCtrl

    if (m_check_box_events_status == OnCheckListBoxFunction::FreeToProceed )
    {
        wxComboCtrl* cmb = GetComboCtrl();
        if (cmb != nullptr) {
            wxCommandEvent event(wxEVT_CHECKLISTBOX, cmb->GetId());
            event.SetEventObject(cmb);
            cmb->ProcessWindowEvent(event);
        }
    }

    evt.Skip();

    #ifndef _WIN32  // events are sent differently on OSX+Linux vs Win (more description in header file)
        if ( m_check_box_events_status == OnCheckListBoxFunction::RefuseToProceed )
            // this happens if the event was resent by OnListBoxSelection - next call to OnListBoxSelection is due to user clicking the text, so the function should
            // explicitly change the state on the checkbox
            m_check_box_events_status = OnCheckListBoxFunction::WasRefusedLastTime;
        else
            // if the user clicked the checkbox square, this event was sent before OnListBoxSelection was called, so we don't want it to resend it
            m_check_box_events_status = OnCheckListBoxFunction::RefuseToProceed;
    #endif
}

void wxCheckListBoxComboPopup::OnListBoxSelection(wxCommandEvent& evt)
{
    // transforms list box item selection event into checklistbox item toggle event 

    int selId = GetSelection();
    if (selId != wxNOT_FOUND)
    {
        #ifndef _WIN32
            if (m_check_box_events_status == OnCheckListBoxFunction::RefuseToProceed)
        #endif
                Check((unsigned int)selId, !IsChecked((unsigned int)selId));

        m_check_box_events_status = OnCheckListBoxFunction::FreeToProceed; // so the checkbox reacts to square-click the next time

        SetSelection(wxNOT_FOUND);
        wxCommandEvent event(wxEVT_CHECKLISTBOX, GetId());
        event.SetInt(selId);
        event.SetEventObject(this);
        ProcessEvent(event);
    }
}


// ***  wxDataViewTreeCtrlComboPopup  ***

const unsigned int wxDataViewTreeCtrlComboPopup::DefaultWidth = 270;
const unsigned int wxDataViewTreeCtrlComboPopup::DefaultHeight = 200;
const unsigned int wxDataViewTreeCtrlComboPopup::DefaultItemHeight = 22;

bool wxDataViewTreeCtrlComboPopup::Create(wxWindow* parent)
{
	return wxDataViewTreeCtrl::Create(parent, wxID_ANY/*HIGHEST + 1*/, wxPoint(0, 0), wxDefaultSize/*wxSize(270, -1)*/, wxDV_NO_HEADER);
}
/*
wxSize wxDataViewTreeCtrlComboPopup::GetAdjustedSize(int minWidth, int prefHeight, int maxHeight)
{
	// matches owner wxComboCtrl's width
	// and sets height dinamically in dependence of contained items count
	wxComboCtrl* cmb = GetComboCtrl();
	if (cmb != nullptr)
	{
		wxSize size = GetComboCtrl()->GetSize();
		if (m_cnt_open_items > 0)
			size.SetHeight(m_cnt_open_items * DefaultItemHeight);
		else
			size.SetHeight(DefaultHeight);

		return size;
	}
	else
		return wxSize(DefaultWidth, DefaultHeight);
}
*/
void wxDataViewTreeCtrlComboPopup::OnKeyEvent(wxKeyEvent& evt)
{
	// filters out all the keys which are not working properly
	if (evt.GetKeyCode() == WXK_UP)
	{
		return;
	}
	else if (evt.GetKeyCode() == WXK_DOWN)
	{
		return;
	}
	else
	{
		evt.Skip();
		return;
	}
}

void wxDataViewTreeCtrlComboPopup::OnDataViewTreeCtrlSelection(wxCommandEvent& evt)
{
	wxComboCtrl* cmb = GetComboCtrl();
	auto selected = GetItemText(GetSelection());
	cmb->SetText(selected);
}

// edit tooltip : change Slic3r to SLIC3R_APP_KEY
// Temporary workaround for localization
void update_Slic3r_string(wxString& tooltip)
{
    tooltip.Replace("Slic3r", SLIC3R_APP_NAME, true);
}

/* Function for rescale of buttons in Dialog under MSW if dpi is changed.
 * btn_ids - vector of buttons identifiers
 */
void msw_buttons_rescale(wxDialog* dlg, const int em_unit, const std::vector<int>& btn_ids, double height_koef/* = 1.*/)
{
    const wxSize& btn_size = wxSize(-1, int(2.5 * em_unit * height_koef + 0.5f));

    for (int btn_id : btn_ids) {
        // There is a case [FirmwareDialog], when we have wxControl instead of wxButton
        // so let casting everything to the wxControl
        wxControl* btn = static_cast<wxControl*>(dlg->FindWindowById(btn_id, dlg));
        if (btn)
            btn->SetMinSize(btn_size);
    }
}

/* Function for getting of em_unit value from correct parent.
 * In most of cases it is m_em_unit value from GUI_App,
 * but for DPIDialogs it's its own value. 
 * This value will be used to correct rescale after moving between 
 * Displays with different HDPI */
int em_unit(wxWindow* win)
{
    if (win)
    {
        wxTopLevelWindow *toplevel = Slic3r::GUI::find_toplevel_parent(win);
        Slic3r::GUI::DPIDialog* dlg = dynamic_cast<Slic3r::GUI::DPIDialog*>(toplevel);
        if (dlg)
            return dlg->em_unit();
        Slic3r::GUI::DPIFrame* frame = dynamic_cast<Slic3r::GUI::DPIFrame*>(toplevel);
        if (frame)
            return frame->em_unit();
    }
    
    return Slic3r::GUI::wxGetApp().em_unit();
}

<<<<<<< HEAD
wxBitmap create_menu_bitmap(const std::string& bmp_name)
=======
int mode_icon_px_size()
{
#ifdef __APPLE__
    return 10;
#else
    return 12;
#endif
}

#ifdef __WXGTK2__
static int scale() 
>>>>>>> 3284959e
{
    return int(em_unit(nullptr) * 0.1f + 0.5f);
}
#endif // __WXGTK2__

<<<<<<< HEAD
// win is used to get a correct em_unit value
// It's important for bitmaps of dialogs.
// if win == nullptr, em_unit value of MainFrame will be used
wxBitmap create_scaled_bitmap(  const std::string& bmp_name_in, 
                                wxWindow *win/* = nullptr*/,
                                const int px_cnt/* = 16*/, 
                                const bool grayscale/* = false*/,
                                const std::string& new_color/* = std::string()*/, // color witch will used instead of orange <- is it used? i'll make it higher priority than the setting... for now
                                const bool menu_bitmap/* = false*/)
=======
wxBitmapBundle* get_bmp_bundle(const std::string& bmp_name_in, int width/* = 16*/, int height/* = -1*/, const std::string& new_color/* = std::string()*/)
>>>>>>> 3284959e
{
#ifdef __WXGTK2__
    width *= scale();
    if (height > 0)
        height *= scale();
#endif // __WXGTK2__

    static Slic3r::GUI::BitmapCache cache;

    std::string bmp_name = bmp_name_in;
    boost::replace_last(bmp_name, ".png", "");

    if (height < 0)
        height = width;

    // Try loading an SVG first, then PNG if SVG is not found:
<<<<<<< HEAD
    std::string color = new_color;
    uint32_t color_int = -1;
    if (grayscale) {
        color = "#606060";
        color_int = 9079434;
    } else if (color.empty() || color.size() > 7 || color.size() < 6) {
        try {
            color_int = Slic3r::GUI::wxGetApp().app_config->create_color(0.86f, 0.93f);
            color = color_to_hex(color_int);
        }
        catch (std::exception /*e*/) {
            color = "";
            color_int = 0xFFFFFFFF;
        }
    }

    wxBitmap *bmp = cache.load_svg(bmp_name, width, height, grayscale, dark_mode, color);
    if (bmp == nullptr) {
        bmp = cache.load_png(bmp_name, width, height, color_int);
    }

    if (bmp == nullptr) {
        // Neither SVG nor PNG has been found, raise error
        throw Slic3r::RuntimeError("Could not load bitmap: " + bmp_name);
=======
    wxBitmapBundle* bmp = cache.from_svg(bmp_name, width, height, Slic3r::GUI::wxGetApp().dark_mode(), new_color);
    if (bmp == nullptr) {
        bmp = cache.from_png(bmp_name, width, height);
        if (!bmp)
            // Neither SVG nor PNG has been found, raise error
            throw Slic3r::RuntimeError("Could not load bitmap: " + bmp_name);
>>>>>>> 3284959e
    }
    return bmp;
}

wxBitmapBundle* get_empty_bmp_bundle(int width, int height)
{
    static Slic3r::GUI::BitmapCache cache;
#ifdef __WXGTK2__
    return cache.mkclear_bndl(width * scale(), height * scale());
#else
    return cache.mkclear_bndl(width, height);
#endif // __WXGTK2__
}

wxBitmapBundle* get_solid_bmp_bundle(int width, int height, const std::string& color )
{
    static Slic3r::GUI::BitmapCache cache;
#ifdef __WXGTK2__
    return cache.mksolid_bndl(width * scale(), height * scale(), color, 1, Slic3r::GUI::wxGetApp().dark_mode());
#else
    return cache.mksolid_bndl(width, height, color, 1, Slic3r::GUI::wxGetApp().dark_mode());
#endif // __WXGTK2__
}

std::vector<wxBitmapBundle*> get_extruder_color_icons(bool thin_icon/* = false*/)
{
    // Create the bitmap with color bars.
    std::vector<wxBitmapBundle*> bmps;
    std::vector<std::string> colors = Slic3r::GUI::wxGetApp().plater()->get_extruder_colors_from_plater_config();

    if (colors.empty())
        return bmps;

    for (const std::string& color : colors)
        bmps.emplace_back(get_solid_bmp_bundle(thin_icon ? 16 : 32, 16, color));

    return bmps;
}


void apply_extruder_selector(Slic3r::GUI::BitmapComboBox** ctrl, 
                             wxWindow* parent,
                             const std::string& first_item/* = ""*/, 
                             wxPoint pos/* = wxDefaultPosition*/,
                             wxSize size/* = wxDefaultSize*/,
                             bool use_thin_icon/* = false*/)
{
    std::vector<wxBitmapBundle*> icons = get_extruder_color_icons(use_thin_icon);

    if (!*ctrl) {
        *ctrl = new Slic3r::GUI::BitmapComboBox(parent, wxID_ANY, wxEmptyString, pos, size, 0, nullptr, wxCB_READONLY);
        Slic3r::GUI::wxGetApp().UpdateDarkUI(*ctrl);
    }
    else
    {
        (*ctrl)->SetPosition(pos);
        (*ctrl)->SetMinSize(size);
        (*ctrl)->SetSize(size);
        (*ctrl)->Clear();
    }
    if (first_item.empty())
        (*ctrl)->Hide();    // to avoid unwanted rendering before layout (ExtruderSequenceDialog)

    if (icons.empty() && !first_item.empty()) {
        (*ctrl)->Append(_(first_item), wxNullBitmap);
        return;
    }

    // For ObjectList we use short extruder name (just a number)
    const bool use_full_item_name = dynamic_cast<Slic3r::GUI::ObjectList*>(parent) == nullptr;

    int i = 0;
    wxString str = _(L("Extruder"));
    for (wxBitmapBundle* bmp : icons) {
        if (i == 0) {
            if (!first_item.empty())
                (*ctrl)->Append(_(first_item), *bmp);
            ++i;
        }

        (*ctrl)->Append(use_full_item_name
                        ? Slic3r::GUI::from_u8((boost::format("%1% %2%") % str % i).str())
                        : wxString::Format("%d", i), *bmp);
        ++i;
    }
    (*ctrl)->SetSelection(0);
}


// ----------------------------------------------------------------------------
// LockButton
// ----------------------------------------------------------------------------

LockButton::LockButton( wxWindow *parent, 
                        wxWindowID id, 
                        const wxPoint& pos /*= wxDefaultPosition*/, 
                        const wxSize& size /*= wxDefaultSize*/):
                        wxButton(parent, id, wxEmptyString, pos, size, wxBU_EXACTFIT | wxNO_BORDER)
{
    m_bmp_lock_closed   = ScalableBitmap(this, "lock_closed");
    m_bmp_lock_closed_f = ScalableBitmap(this, "lock_closed_f");
    m_bmp_lock_open     = ScalableBitmap(this, "lock_open");
    m_bmp_lock_open_f   = ScalableBitmap(this, "lock_open_f");

    Slic3r::GUI::wxGetApp().UpdateDarkUI(this);
    SetBitmap(m_bmp_lock_open.bmp());
    SetBitmapDisabled(m_bmp_lock_open.bmp());
    SetBitmapCurrent(m_bmp_lock_closed_f.bmp());

    //button events
    Bind(wxEVT_BUTTON, &LockButton::OnButton, this);
}

void LockButton::OnButton(wxCommandEvent& event)
{
    if (m_disabled)
        return;

    SetLock(!m_is_pushed);
    event.Skip();
}

void LockButton::SetLock(bool lock)
{
    if (m_is_pushed != lock) {
        m_is_pushed = lock;
        update_button_bitmaps();
    }
}

void LockButton::sys_color_changed()
{
    Slic3r::GUI::wxGetApp().UpdateDarkUI(this);

    m_bmp_lock_closed.sys_color_changed();
    m_bmp_lock_closed_f.sys_color_changed();
    m_bmp_lock_open.sys_color_changed();
    m_bmp_lock_open_f.sys_color_changed();

    update_button_bitmaps();
}

void LockButton::update_button_bitmaps()
{
    SetBitmap(m_is_pushed ? m_bmp_lock_closed.bmp() : m_bmp_lock_open.bmp());
    SetBitmapCurrent(m_is_pushed ? m_bmp_lock_closed_f.bmp() : m_bmp_lock_open_f.bmp());

    Refresh();
    Update();
}

<<<<<<< HEAD
=======


// ----------------------------------------------------------------------------
// ModeButton
// ----------------------------------------------------------------------------

ModeButton::ModeButton( wxWindow *          parent,
                        wxWindowID          id,
                        const std::string&  icon_name   /* = ""*/,
                        const wxString&     mode        /* = wxEmptyString*/,
                        const wxSize&       size        /* = wxDefaultSize*/,
                        const wxPoint&      pos         /* = wxDefaultPosition*/) :
    ScalableButton(parent, id, icon_name, mode, size, pos, wxBU_EXACTFIT)
{
    Init(mode);
}

ModeButton::ModeButton( wxWindow*           parent,
                        const wxString&     mode/* = wxEmptyString*/,
                        const std::string&  icon_name/* = ""*/,
                        int                 px_cnt/* = 16*/) :
    ScalableButton(parent, wxID_ANY, icon_name, mode, wxDefaultSize, wxDefaultPosition, wxBU_EXACTFIT, px_cnt)
{
    Init(mode);
}

ModeButton::ModeButton( wxWindow*           parent,
                        int                 mode_id,/*ConfigOptionMode*/
                        const wxString&     mode /*= wxEmptyString*/,
                        int                 px_cnt /*= = 16*/) :
    ScalableButton(parent, wxID_ANY, "", mode, wxDefaultSize, wxDefaultPosition, wxBU_EXACTFIT, px_cnt),
    m_mode_id(mode_id)
{
    update_bitmap();
    Init(mode);
}

void ModeButton::Init(const wxString &mode)
{
    m_tt_focused  = Slic3r::GUI::format_wxstr(_L("Switch to the %s mode"), mode);
    m_tt_selected = Slic3r::GUI::format_wxstr(_L("Current mode is %s"),    mode);

    SetBitmapMargins(3, 0);

    //button events
    Bind(wxEVT_BUTTON,          &ModeButton::OnButton, this);
    Bind(wxEVT_ENTER_WINDOW,    &ModeButton::OnEnterBtn, this);
    Bind(wxEVT_LEAVE_WINDOW,    &ModeButton::OnLeaveBtn, this);
}

void ModeButton::OnButton(wxCommandEvent& event)
{
    m_is_selected = true;
    focus_button(m_is_selected);

    event.Skip();
}

void ModeButton::SetState(const bool state)
{
    m_is_selected = state;
    focus_button(m_is_selected);
    SetToolTip(state ? m_tt_selected : m_tt_focused);
}

void ModeButton::update_bitmap()
{
    m_bmp = *get_bmp_bundle("mode", m_bmp_width, m_bmp_height, Slic3r::GUI::wxGetApp().get_mode_btn_color(m_mode_id));

    SetBitmap(m_bmp);
    SetBitmapCurrent(m_bmp);
    SetBitmapPressed(m_bmp);
}

void ModeButton::focus_button(const bool focus)
{
    const wxFont& new_font = focus ? 
                             Slic3r::GUI::wxGetApp().bold_font() : 
                             Slic3r::GUI::wxGetApp().normal_font();

    SetFont(new_font);
#ifdef _WIN32
    GetParent()->Refresh(); // force redraw a background of the selected mode button
#else
    SetForegroundColour(wxSystemSettings::GetColour(focus ? wxSYS_COLOUR_BTNTEXT : 
#if defined (__linux__) && defined (__WXGTK3__)
        wxSYS_COLOUR_GRAYTEXT
#elif defined (__linux__) && defined (__WXGTK2__)
        wxSYS_COLOUR_BTNTEXT
#else 
        wxSYS_COLOUR_BTNSHADOW
#endif    
    ));
#endif /* no _WIN32 */

    Refresh();
    Update();
}

void ModeButton::sys_color_changed()
{
    Slic3r::GUI::wxGetApp().UpdateDarkUI(this, m_has_border);
    update_bitmap();
}


// ----------------------------------------------------------------------------
// ModeSizer
// ----------------------------------------------------------------------------

ModeSizer::ModeSizer(wxWindow *parent, int hgap/* = 0*/) :
    wxFlexGridSizer(3, 0, hgap),
    m_hgap_unscaled((double)(hgap)/em_unit(parent))
{
    SetFlexibleDirection(wxHORIZONTAL);

    auto modebtnfn = [this](wxCommandEvent &event, int mode_id) {
        if (Slic3r::GUI::wxGetApp().save_mode(mode_id))
            event.Skip();
        else
            SetMode(Slic3r::GUI::wxGetApp().get_mode());
    };
    
    m_mode_btns.reserve(3);
    int mode_id = 0;
    for (const wxString& label : {_L("Simple"), _CTX(L_CONTEXT("Advanced", "Mode"), "Mode"),_L("Expert")}) {
        m_mode_btns.push_back(new ModeButton(parent, mode_id++, label, mode_icon_px_size()));

        m_mode_btns.back()->Bind(wxEVT_BUTTON, std::bind(modebtnfn, std::placeholders::_1, int(m_mode_btns.size() - 1)));
        Add(m_mode_btns.back());
    }
}

void ModeSizer::SetMode(const int mode)
{
    for (size_t m = 0; m < m_mode_btns.size(); m++)
        m_mode_btns[m]->SetState(int(m) == mode);
}

void ModeSizer::set_items_flag(int flag)
{
    for (wxSizerItem* item : this->GetChildren())
        item->SetFlag(flag);
}

void ModeSizer::set_items_border(int border)
{
    for (wxSizerItem* item : this->GetChildren())
        item->SetBorder(border);
}

void ModeSizer::sys_color_changed()
{
    for (ModeButton* btn : m_mode_btns)
        btn->sys_color_changed();
}

void ModeSizer::update_mode_markers()
{
    for (ModeButton* btn : m_mode_btns)
        btn->update_bitmap();
}

>>>>>>> 3284959e
// ----------------------------------------------------------------------------
// MenuWithSeparators
// ----------------------------------------------------------------------------

void MenuWithSeparators::DestroySeparators()
{
    if (m_separator_frst) {
        Destroy(m_separator_frst);
        m_separator_frst = nullptr;
    }

    if (m_separator_scnd) {
        Destroy(m_separator_scnd);
        m_separator_scnd = nullptr;
    }
}

void MenuWithSeparators::SetFirstSeparator()
{
    m_separator_frst = this->AppendSeparator();
}

void MenuWithSeparators::SetSecondSeparator()
{
    m_separator_scnd = this->AppendSeparator();
}

// ----------------------------------------------------------------------------
// PrusaBitmap
// ----------------------------------------------------------------------------
ScalableBitmap::ScalableBitmap( wxWindow *parent, 
                                const std::string& icon_name,
                                const int  width/* = 16*/,
                                const int  height/* = -1*/,
                                const bool grayscale/* = false*/):
    m_parent(parent), m_icon_name(icon_name),
    m_bmp_width(width), m_bmp_height(height)
{
    m_bmp = *get_bmp_bundle(icon_name, width, height);
    m_bitmap = m_bmp.GetBitmapFor(m_parent);
}

ScalableBitmap::ScalableBitmap( wxWindow*           parent,
                                const std::string&  icon_name,
                                const wxSize        icon_size,
                                const bool          grayscale/* = false*/) :
ScalableBitmap(parent, icon_name, icon_size.x, icon_size.y, grayscale)
{
}

void ScalableBitmap::sys_color_changed()
{
    m_bmp = *get_bmp_bundle(m_icon_name, m_bmp_width, m_bmp_height);
}

// ----------------------------------------------------------------------------
// PrusaButton
// ----------------------------------------------------------------------------

ScalableButton::ScalableButton( wxWindow *          parent,
                                wxWindowID          id,
                                const std::string&  icon_name /*= ""*/,
                                const wxString&     label /* = wxEmptyString*/,
                                const wxSize&       size /* = wxDefaultSize*/,
                                const wxPoint&      pos /* = wxDefaultPosition*/,
                                long                style /*= wxBU_EXACTFIT | wxNO_BORDER*/,
                                int                 width/* = 16*/, 
                                int                 height/* = -1*/) :
    m_parent(parent),
    m_current_icon_name(icon_name),
    m_bmp_width(width),
    m_bmp_height(height),
    m_has_border(!(style & wxNO_BORDER))
{
    Create(parent, id, label, pos, size, style);
    Slic3r::GUI::wxGetApp().UpdateDarkUI(this);

    if (!icon_name.empty()) {
        SetBitmap(*get_bmp_bundle(icon_name, width, height));
        if (!label.empty())
            SetBitmapMargins(int(0.5* em_unit(parent)), 0);
    }

    if (size != wxDefaultSize)
    {
        const int em = em_unit(parent);
        m_width = size.x/em;
        m_height= size.y/em;
    }
}


ScalableButton::ScalableButton( wxWindow *          parent, 
                                wxWindowID          id,
                                const ScalableBitmap&  bitmap,
                                const wxString&     label /*= wxEmptyString*/, 
                                long                style /*= wxBU_EXACTFIT | wxNO_BORDER*/) :
    m_parent(parent),
    m_current_icon_name(bitmap.name()),
    m_bmp_width(bitmap.px_size().x),
    m_bmp_height(bitmap.px_size().y),
    m_has_border(!(style& wxNO_BORDER))
{
    Create(parent, id, label, wxDefaultPosition, wxDefaultSize, style);
    Slic3r::GUI::wxGetApp().UpdateDarkUI(this);

    SetBitmap(bitmap.bmp());
}

void ScalableButton::SetBitmap_(const ScalableBitmap& bmp)
{
    m_px_cnt = bmp.px_cnt();
    SetBitmap(bmp.bmp());
    m_current_icon_name = bmp.name();
}

void ScalableButton::SetBitmap_(const wxBitmap& bmp)
{
    SetBitmap(bmp);
}

bool ScalableButton::SetBitmap_(const std::string& bmp_name, const int bmp_size)
{
    m_current_icon_name = bmp_name;
    if (m_current_icon_name.empty())
        return false;

<<<<<<< HEAD
    if (bmp_size >= 0)
        m_px_cnt = bmp_size;

    wxBitmap bmp = create_scaled_bitmap(m_current_icon_name, m_parent, m_px_cnt);
=======
    wxBitmapBundle bmp = *get_bmp_bundle(m_current_icon_name, m_bmp_width, m_bmp_height);
>>>>>>> 3284959e
    SetBitmap(bmp);
    SetBitmapCurrent(bmp);
    SetBitmapPressed(bmp);
    SetBitmapFocus(bmp);
    SetBitmapDisabled(bmp);
    return true;
}

void ScalableButton::SetBitmapDisabled_(const ScalableBitmap& bmp)
{
    SetBitmapDisabled(bmp.bmp());
    m_disabled_icon_name = bmp.name();
}

int ScalableButton::GetBitmapHeight()
{
#ifdef __APPLE__
    return GetBitmap().GetScaledHeight();
#else
    return GetBitmap().GetHeight();
#endif
}

void ScalableButton::sys_color_changed()
{
    Slic3r::GUI::wxGetApp().UpdateDarkUI(this, m_has_border);

    wxBitmapBundle bmp = *get_bmp_bundle(m_current_icon_name, m_bmp_width, m_bmp_height);
    SetBitmap(bmp);
    SetBitmapCurrent(bmp);
    SetBitmapPressed(bmp);
    SetBitmapFocus(bmp);
    if (!m_disabled_icon_name.empty())
        SetBitmapDisabled(*get_bmp_bundle(m_disabled_icon_name, m_bmp_width, m_bmp_height));
    if (!GetLabelText().IsEmpty())
        SetBitmapMargins(int(0.5 * em_unit(m_parent)), 0);
}

// ----------------------------------------------------------------------------
// BlinkingBitmap
// ----------------------------------------------------------------------------

BlinkingBitmap::BlinkingBitmap(wxWindow* parent, const std::string& icon_name) :
    wxStaticBitmap(parent, wxID_ANY, wxNullBitmap, wxDefaultPosition, wxSize(int(1.6 * Slic3r::GUI::wxGetApp().em_unit()), -1))
{
    bmp = ScalableBitmap(parent, icon_name);
}

void BlinkingBitmap::invalidate()
{
    this->SetBitmap(wxNullBitmap);
}

void BlinkingBitmap::activate()
{
    this->SetBitmap(bmp.bmp());
    show = true;
}

void BlinkingBitmap::blink()
{
    show = !show;
    this->SetBitmap(show ? bmp.bmp() : wxNullBitmap);
}

namespace Slic3r {
namespace GUI {

void Highlighter::set_timer_owner(wxWindow* owner, int timerid/* = wxID_ANY*/)
{
    m_timer.SetOwner(owner, timerid);
    bind_timer(owner);
}

bool Highlighter::init(bool input_failed)
{
    if (input_failed)
        return false;

    m_timer.Start(300, false);
    return true;
}
void Highlighter::invalidate()
{
    if (m_timer.IsRunning())
        m_timer.Stop();
    m_blink_counter = 0;
}

void Highlighter::blink()
{
    if ((++m_blink_counter) == 11)
        invalidate();
}

// HighlighterForWx

void HighlighterForWx::bind_timer(wxWindow* owner)
{
    owner->Bind(wxEVT_TIMER, [this](wxTimerEvent&) {
        blink();
    });
}

// using OG_CustomCtrl where arrow will be rendered and flag indicated "show/hide" state of this arrow
void HighlighterForWx::init(std::pair<OG_CustomCtrl*, bool*> params)
{
    invalidate();
    if (!Highlighter::init(!params.first && !params.second))
        return;

    m_custom_ctrl = params.first;
    m_show_blink_ptr = params.second;

    *m_show_blink_ptr = true;
    m_custom_ctrl->Refresh();
}

// - using a BlinkingBitmap. Change state of this bitmap
void HighlighterForWx::init(BlinkingBitmap* blinking_bmp)
{
    invalidate();
    if (!Highlighter::init(!blinking_bmp))
        return;

    m_blinking_bitmap = blinking_bmp;
    m_blinking_bitmap->activate();
}

void HighlighterForWx::invalidate()
{
    Highlighter::invalidate();

    if (m_custom_ctrl && m_show_blink_ptr) {
        *m_show_blink_ptr = false;
        m_custom_ctrl->Refresh();
        m_show_blink_ptr = nullptr;
        m_custom_ctrl = nullptr;
    }
    else if (m_blinking_bitmap) {
        m_blinking_bitmap->invalidate();
        m_blinking_bitmap = nullptr;
    }
}

void HighlighterForWx::blink()
{
    if (m_custom_ctrl && m_show_blink_ptr) {
        *m_show_blink_ptr = !*m_show_blink_ptr;
        m_custom_ctrl->Refresh();
    }
    else if (m_blinking_bitmap)
        m_blinking_bitmap->blink();
    else
        return;

    Highlighter::blink();
}

}// GUI
}//Slicer



<|MERGE_RESOLUTION|>--- conflicted
+++ resolved
@@ -439,39 +439,14 @@
     return Slic3r::GUI::wxGetApp().em_unit();
 }
 
-<<<<<<< HEAD
-wxBitmap create_menu_bitmap(const std::string& bmp_name)
-=======
-int mode_icon_px_size()
-{
-#ifdef __APPLE__
-    return 10;
-#else
-    return 12;
-#endif
-}
-
 #ifdef __WXGTK2__
 static int scale() 
->>>>>>> 3284959e
 {
     return int(em_unit(nullptr) * 0.1f + 0.5f);
 }
 #endif // __WXGTK2__
 
-<<<<<<< HEAD
-// win is used to get a correct em_unit value
-// It's important for bitmaps of dialogs.
-// if win == nullptr, em_unit value of MainFrame will be used
-wxBitmap create_scaled_bitmap(  const std::string& bmp_name_in, 
-                                wxWindow *win/* = nullptr*/,
-                                const int px_cnt/* = 16*/, 
-                                const bool grayscale/* = false*/,
-                                const std::string& new_color/* = std::string()*/, // color witch will used instead of orange <- is it used? i'll make it higher priority than the setting... for now
-                                const bool menu_bitmap/* = false*/)
-=======
 wxBitmapBundle* get_bmp_bundle(const std::string& bmp_name_in, int width/* = 16*/, int height/* = -1*/, const std::string& new_color/* = std::string()*/)
->>>>>>> 3284959e
 {
 #ifdef __WXGTK2__
     width *= scale();
@@ -488,9 +463,9 @@
         height = width;
 
     // Try loading an SVG first, then PNG if SVG is not found:
-<<<<<<< HEAD
     std::string color = new_color;
     uint32_t color_int = -1;
+    bool grayscale = false; //TODO: remove? is it still used?
     if (grayscale) {
         color = "#606060";
         color_int = 9079434;
@@ -505,22 +480,13 @@
         }
     }
 
-    wxBitmap *bmp = cache.load_svg(bmp_name, width, height, grayscale, dark_mode, color);
+    //wxBitmap *bmp = cache.load_svg(bmp_name, width, height, grayscale, dark_mode, color);
+    wxBitmapBundle* bmp = cache.from_svg(bmp_name, width, height, Slic3r::GUI::wxGetApp().dark_mode(), color);
     if (bmp == nullptr) {
-        bmp = cache.load_png(bmp_name, width, height, color_int);
-    }
-
-    if (bmp == nullptr) {
+        bmp = cache.from_png(bmp_name, width, height, color_int);
+        if (!bmp)
         // Neither SVG nor PNG has been found, raise error
         throw Slic3r::RuntimeError("Could not load bitmap: " + bmp_name);
-=======
-    wxBitmapBundle* bmp = cache.from_svg(bmp_name, width, height, Slic3r::GUI::wxGetApp().dark_mode(), new_color);
-    if (bmp == nullptr) {
-        bmp = cache.from_png(bmp_name, width, height);
-        if (!bmp)
-            // Neither SVG nor PNG has been found, raise error
-            throw Slic3r::RuntimeError("Could not load bitmap: " + bmp_name);
->>>>>>> 3284959e
     }
     return bmp;
 }
@@ -672,172 +638,6 @@
     Update();
 }
 
-<<<<<<< HEAD
-=======
-
-
-// ----------------------------------------------------------------------------
-// ModeButton
-// ----------------------------------------------------------------------------
-
-ModeButton::ModeButton( wxWindow *          parent,
-                        wxWindowID          id,
-                        const std::string&  icon_name   /* = ""*/,
-                        const wxString&     mode        /* = wxEmptyString*/,
-                        const wxSize&       size        /* = wxDefaultSize*/,
-                        const wxPoint&      pos         /* = wxDefaultPosition*/) :
-    ScalableButton(parent, id, icon_name, mode, size, pos, wxBU_EXACTFIT)
-{
-    Init(mode);
-}
-
-ModeButton::ModeButton( wxWindow*           parent,
-                        const wxString&     mode/* = wxEmptyString*/,
-                        const std::string&  icon_name/* = ""*/,
-                        int                 px_cnt/* = 16*/) :
-    ScalableButton(parent, wxID_ANY, icon_name, mode, wxDefaultSize, wxDefaultPosition, wxBU_EXACTFIT, px_cnt)
-{
-    Init(mode);
-}
-
-ModeButton::ModeButton( wxWindow*           parent,
-                        int                 mode_id,/*ConfigOptionMode*/
-                        const wxString&     mode /*= wxEmptyString*/,
-                        int                 px_cnt /*= = 16*/) :
-    ScalableButton(parent, wxID_ANY, "", mode, wxDefaultSize, wxDefaultPosition, wxBU_EXACTFIT, px_cnt),
-    m_mode_id(mode_id)
-{
-    update_bitmap();
-    Init(mode);
-}
-
-void ModeButton::Init(const wxString &mode)
-{
-    m_tt_focused  = Slic3r::GUI::format_wxstr(_L("Switch to the %s mode"), mode);
-    m_tt_selected = Slic3r::GUI::format_wxstr(_L("Current mode is %s"),    mode);
-
-    SetBitmapMargins(3, 0);
-
-    //button events
-    Bind(wxEVT_BUTTON,          &ModeButton::OnButton, this);
-    Bind(wxEVT_ENTER_WINDOW,    &ModeButton::OnEnterBtn, this);
-    Bind(wxEVT_LEAVE_WINDOW,    &ModeButton::OnLeaveBtn, this);
-}
-
-void ModeButton::OnButton(wxCommandEvent& event)
-{
-    m_is_selected = true;
-    focus_button(m_is_selected);
-
-    event.Skip();
-}
-
-void ModeButton::SetState(const bool state)
-{
-    m_is_selected = state;
-    focus_button(m_is_selected);
-    SetToolTip(state ? m_tt_selected : m_tt_focused);
-}
-
-void ModeButton::update_bitmap()
-{
-    m_bmp = *get_bmp_bundle("mode", m_bmp_width, m_bmp_height, Slic3r::GUI::wxGetApp().get_mode_btn_color(m_mode_id));
-
-    SetBitmap(m_bmp);
-    SetBitmapCurrent(m_bmp);
-    SetBitmapPressed(m_bmp);
-}
-
-void ModeButton::focus_button(const bool focus)
-{
-    const wxFont& new_font = focus ? 
-                             Slic3r::GUI::wxGetApp().bold_font() : 
-                             Slic3r::GUI::wxGetApp().normal_font();
-
-    SetFont(new_font);
-#ifdef _WIN32
-    GetParent()->Refresh(); // force redraw a background of the selected mode button
-#else
-    SetForegroundColour(wxSystemSettings::GetColour(focus ? wxSYS_COLOUR_BTNTEXT : 
-#if defined (__linux__) && defined (__WXGTK3__)
-        wxSYS_COLOUR_GRAYTEXT
-#elif defined (__linux__) && defined (__WXGTK2__)
-        wxSYS_COLOUR_BTNTEXT
-#else 
-        wxSYS_COLOUR_BTNSHADOW
-#endif    
-    ));
-#endif /* no _WIN32 */
-
-    Refresh();
-    Update();
-}
-
-void ModeButton::sys_color_changed()
-{
-    Slic3r::GUI::wxGetApp().UpdateDarkUI(this, m_has_border);
-    update_bitmap();
-}
-
-
-// ----------------------------------------------------------------------------
-// ModeSizer
-// ----------------------------------------------------------------------------
-
-ModeSizer::ModeSizer(wxWindow *parent, int hgap/* = 0*/) :
-    wxFlexGridSizer(3, 0, hgap),
-    m_hgap_unscaled((double)(hgap)/em_unit(parent))
-{
-    SetFlexibleDirection(wxHORIZONTAL);
-
-    auto modebtnfn = [this](wxCommandEvent &event, int mode_id) {
-        if (Slic3r::GUI::wxGetApp().save_mode(mode_id))
-            event.Skip();
-        else
-            SetMode(Slic3r::GUI::wxGetApp().get_mode());
-    };
-    
-    m_mode_btns.reserve(3);
-    int mode_id = 0;
-    for (const wxString& label : {_L("Simple"), _CTX(L_CONTEXT("Advanced", "Mode"), "Mode"),_L("Expert")}) {
-        m_mode_btns.push_back(new ModeButton(parent, mode_id++, label, mode_icon_px_size()));
-
-        m_mode_btns.back()->Bind(wxEVT_BUTTON, std::bind(modebtnfn, std::placeholders::_1, int(m_mode_btns.size() - 1)));
-        Add(m_mode_btns.back());
-    }
-}
-
-void ModeSizer::SetMode(const int mode)
-{
-    for (size_t m = 0; m < m_mode_btns.size(); m++)
-        m_mode_btns[m]->SetState(int(m) == mode);
-}
-
-void ModeSizer::set_items_flag(int flag)
-{
-    for (wxSizerItem* item : this->GetChildren())
-        item->SetFlag(flag);
-}
-
-void ModeSizer::set_items_border(int border)
-{
-    for (wxSizerItem* item : this->GetChildren())
-        item->SetBorder(border);
-}
-
-void ModeSizer::sys_color_changed()
-{
-    for (ModeButton* btn : m_mode_btns)
-        btn->sys_color_changed();
-}
-
-void ModeSizer::update_mode_markers()
-{
-    for (ModeButton* btn : m_mode_btns)
-        btn->update_bitmap();
-}
-
->>>>>>> 3284959e
 // ----------------------------------------------------------------------------
 // MenuWithSeparators
 // ----------------------------------------------------------------------------
@@ -949,7 +749,8 @@
 
 void ScalableButton::SetBitmap_(const ScalableBitmap& bmp)
 {
-    m_px_cnt = bmp.px_cnt();
+    m_bmp_width(bmp.px_size().x),
+    m_bmp_height(bmp.px_size().y),
     SetBitmap(bmp.bmp());
     m_current_icon_name = bmp.name();
 }
@@ -959,20 +760,13 @@
     SetBitmap(bmp);
 }
 
-bool ScalableButton::SetBitmap_(const std::string& bmp_name, const int bmp_size)
+bool ScalableButton::SetBitmap_(const std::string& bmp_name)
 {
     m_current_icon_name = bmp_name;
     if (m_current_icon_name.empty())
         return false;
 
-<<<<<<< HEAD
-    if (bmp_size >= 0)
-        m_px_cnt = bmp_size;
-
-    wxBitmap bmp = create_scaled_bitmap(m_current_icon_name, m_parent, m_px_cnt);
-=======
     wxBitmapBundle bmp = *get_bmp_bundle(m_current_icon_name, m_bmp_width, m_bmp_height);
->>>>>>> 3284959e
     SetBitmap(bmp);
     SetBitmapCurrent(bmp);
     SetBitmapPressed(bmp);
@@ -1001,11 +795,11 @@
     Slic3r::GUI::wxGetApp().UpdateDarkUI(this, m_has_border);
 
     wxBitmapBundle bmp = *get_bmp_bundle(m_current_icon_name, m_bmp_width, m_bmp_height);
-    SetBitmap(bmp);
-    SetBitmapCurrent(bmp);
-    SetBitmapPressed(bmp);
-    SetBitmapFocus(bmp);
-    if (!m_disabled_icon_name.empty())
+        SetBitmap(bmp);
+        SetBitmapCurrent(bmp);
+        SetBitmapPressed(bmp);
+        SetBitmapFocus(bmp);
+        if (!m_disabled_icon_name.empty())
         SetBitmapDisabled(*get_bmp_bundle(m_disabled_icon_name, m_bmp_width, m_bmp_height));
     if (!GetLabelText().IsEmpty())
         SetBitmapMargins(int(0.5 * em_unit(m_parent)), 0);
