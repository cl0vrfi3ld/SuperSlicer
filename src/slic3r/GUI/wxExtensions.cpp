#include "wxExtensions.hpp"

#include <stdexcept>
#include <cmath>

#include <wx/sizer.h>

#include <boost/algorithm/string/replace.hpp>


#include "libslic3r/AppConfig.hpp"

#include "BitmapCache.hpp"
#include "GUI.hpp"
#include "GUI_App.hpp"
#include "GUI_ObjectList.hpp"
#include "libslic3r/Config.hpp"
#include "I18N.hpp"
#include "GUI_Utils.hpp"
#include "Plater.hpp"
#include "../Utils/MacDarkMode.hpp"
#include "BitmapComboBox.hpp"

#ifndef __linux__
// msw_menuitem_bitmaps is used for MSW and OSX
static std::map<int, std::string> msw_menuitem_bitmaps;
#ifdef __WXMSW__
void msw_rescale_menu(wxMenu* menu)
{
	struct update_icons {
		static void run(wxMenuItem* item) {
			const auto it = msw_menuitem_bitmaps.find(item->GetId());
			if (it != msw_menuitem_bitmaps.end()) {
				const wxBitmap& item_icon = create_menu_bitmap(it->second);
				if (item_icon.IsOk())
					item->SetBitmap(item_icon);
			}
			if (item->IsSubMenu())
				for (wxMenuItem *sub_item : item->GetSubMenu()->GetMenuItems())
					update_icons::run(sub_item);
		}
	};

	for (wxMenuItem *item : menu->GetMenuItems())
		update_icons::run(item);
}
#endif /* __WXMSW__ */
#endif /* no __WXGTK__ */

void enable_menu_item(wxUpdateUIEvent& evt, std::function<bool()> const cb_condition, wxMenuItem* item, wxWindow* win)
{
    const bool enable = cb_condition();
    evt.Enable(enable);

#ifdef __WXOSX__
    const auto it = msw_menuitem_bitmaps.find(item->GetId());
    if (it != msw_menuitem_bitmaps.end())
    {
        const wxBitmap& item_icon = create_scaled_bitmap(it->second, win, 16, !enable);
        if (item_icon.IsOk())
            item->SetBitmap(item_icon);
    }
#endif // __WXOSX__
}

wxMenuItem* append_menu_item(wxMenu* menu, int id, const wxString& string, const wxString& description,
    std::function<void(wxCommandEvent& event)> cb, const wxBitmap& icon, wxEvtHandler* event_handler,
    std::function<bool()> const cb_condition, wxWindow* parent, int insert_pos/* = wxNOT_FOUND*/)
{
    if (id == wxID_ANY)
        id = wxNewId();

    auto *item = new wxMenuItem(menu, id, string, description);
    if (icon.IsOk()) {
        item->SetBitmap(icon);
    }
    if (insert_pos == wxNOT_FOUND)
        menu->Append(item);
    else
        menu->Insert(insert_pos, item);

#ifdef __WXMSW__
    if (event_handler != nullptr && event_handler != menu)
        event_handler->Bind(wxEVT_MENU, cb, id);
    else
#endif // __WXMSW__
        menu->Bind(wxEVT_MENU, cb, id);

    if (parent) {
        parent->Bind(wxEVT_UPDATE_UI, [cb_condition, item, parent](wxUpdateUIEvent& evt) {
            enable_menu_item(evt, cb_condition, item, parent); }, id);
    }

    return item;
}

wxMenuItem* append_menu_item(wxMenu* menu, int id, const wxString& string, const wxString& description,
    std::function<void(wxCommandEvent& event)> cb, const std::string& icon, wxEvtHandler* event_handler,
    std::function<bool()> const cb_condition, wxWindow* parent, int insert_pos/* = wxNOT_FOUND*/)
{
    if (id == wxID_ANY)
        id = wxNewId();

    const wxBitmap& bmp = !icon.empty() ? create_menu_bitmap(icon) : wxNullBitmap;   // FIXME: pass window ptr
//#ifdef __WXMSW__
#ifndef __WXGTK__
    if (bmp.IsOk())
        msw_menuitem_bitmaps[id] = icon;
#endif /* __WXMSW__ */

    return append_menu_item(menu, id, string, description, cb, bmp, event_handler, cb_condition, parent, insert_pos);
}

wxMenuItem* append_submenu(wxMenu* menu, wxMenu* sub_menu, int id, const wxString& string, const wxString& description, const std::string& icon,
    std::function<bool()> const cb_condition, wxWindow* parent)
{
    if (id == wxID_ANY)
        id = wxNewId();

    wxMenuItem* item = new wxMenuItem(menu, id, string, description);
    if (!icon.empty()) {
        item->SetBitmap(create_menu_bitmap(icon));    // FIXME: pass window ptr
//#ifdef __WXMSW__
#ifndef __WXGTK__
        msw_menuitem_bitmaps[id] = icon;
#endif /* __WXMSW__ */
    }

    item->SetSubMenu(sub_menu);
    menu->Append(item);

    if (parent) {
        parent->Bind(wxEVT_UPDATE_UI, [cb_condition, item, parent](wxUpdateUIEvent& evt) {
            enable_menu_item(evt, cb_condition, item, parent); }, id);
    }

    return item;
}

wxMenuItem* append_menu_radio_item(wxMenu* menu, int id, const wxString& string, const wxString& description,
    std::function<void(wxCommandEvent& event)> cb, wxEvtHandler* event_handler)
{
    if (id == wxID_ANY)
        id = wxNewId();

    wxMenuItem* item = menu->AppendRadioItem(id, string, description);

#ifdef __WXMSW__
    if (event_handler != nullptr && event_handler != menu)
        event_handler->Bind(wxEVT_MENU, cb, id);
    else
#endif // __WXMSW__
        menu->Bind(wxEVT_MENU, cb, id);

    return item;
}

wxMenuItem* append_menu_check_item(wxMenu* menu, int id, const wxString& string, const wxString& description,
    std::function<void(wxCommandEvent & event)> cb, wxEvtHandler* event_handler,
    std::function<bool()> const enable_condition, std::function<bool()> const check_condition, wxWindow* parent)
{
    if (id == wxID_ANY)
        id = wxNewId();

    wxMenuItem* item = menu->AppendCheckItem(id, string, description);

#ifdef __WXMSW__
    if (event_handler != nullptr && event_handler != menu)
        event_handler->Bind(wxEVT_MENU, cb, id);
    else
#endif // __WXMSW__
        menu->Bind(wxEVT_MENU, cb, id);

    if (parent)
        parent->Bind(wxEVT_UPDATE_UI, [enable_condition, check_condition](wxUpdateUIEvent& evt)
            {
                evt.Enable(enable_condition());
                evt.Check(check_condition());
            }, id);

    return item;
}

uint32_t color_from_hex(std::string hex)
{
    std::stringstream ss;
    ss << std::hex << hex;
    uint32_t color_bad_endian;
    ss >> color_bad_endian;
    uint32_t color = 0;
    color |= (color_bad_endian & 0xFF) << 16;
    color |= (color_bad_endian & 0xFF00);
    color |= (color_bad_endian & 0xFF0000) >> 16;
    return color;
}

const unsigned int wxCheckListBoxComboPopup::DefaultWidth = 200;
const unsigned int wxCheckListBoxComboPopup::DefaultHeight = 200;

bool wxCheckListBoxComboPopup::Create(wxWindow* parent)
{
    return wxCheckListBox::Create(parent, wxID_HIGHEST + 1, wxPoint(0, 0));
}

wxWindow* wxCheckListBoxComboPopup::GetControl()
{
    return this;
}

void wxCheckListBoxComboPopup::SetStringValue(const wxString& value)
{
    m_text = value;
}

wxString wxCheckListBoxComboPopup::GetStringValue() const
{
    return m_text;
}

wxSize wxCheckListBoxComboPopup::GetAdjustedSize(int minWidth, int prefHeight, int maxHeight)
{
    // set width dinamically in dependence of items text
    // and set height dinamically in dependence of items count

    wxComboCtrl* cmb = GetComboCtrl();
    if (cmb != nullptr) {
        wxSize size = GetComboCtrl()->GetSize();

        unsigned int count = GetCount();
        if (count > 0) {
            int max_width = size.x;
            for (unsigned int i = 0; i < count; ++i) {
                max_width = std::max(max_width, 60 + GetTextExtent(GetString(i)).x);
            }
            size.SetWidth(max_width);
            size.SetHeight(count * cmb->GetCharHeight());
        }
        else
            size.SetHeight(DefaultHeight);

        return size;
    }
    else
        return wxSize(DefaultWidth, DefaultHeight);
}

void wxCheckListBoxComboPopup::OnKeyEvent(wxKeyEvent& evt)
{
    // filters out all the keys which are not working properly
    switch (evt.GetKeyCode())
    {
    case WXK_LEFT:
    case WXK_UP:
    case WXK_RIGHT:
    case WXK_DOWN:
    case WXK_PAGEUP:
    case WXK_PAGEDOWN:
    case WXK_END:
    case WXK_HOME:
    case WXK_NUMPAD_LEFT:
    case WXK_NUMPAD_UP:
    case WXK_NUMPAD_RIGHT:
    case WXK_NUMPAD_DOWN:
    case WXK_NUMPAD_PAGEUP:
    case WXK_NUMPAD_PAGEDOWN:
    case WXK_NUMPAD_END:
    case WXK_NUMPAD_HOME:
    {
        break;
    }
    default:
    {
        evt.Skip();
        break;
    }
    }
}

void wxCheckListBoxComboPopup::OnCheckListBox(wxCommandEvent& evt)
{
    // forwards the checklistbox event to the owner wxComboCtrl

    if (m_check_box_events_status == OnCheckListBoxFunction::FreeToProceed )
    {
        wxComboCtrl* cmb = GetComboCtrl();
        if (cmb != nullptr) {
            wxCommandEvent event(wxEVT_CHECKLISTBOX, cmb->GetId());
            event.SetEventObject(cmb);
            cmb->ProcessWindowEvent(event);
        }
    }

    evt.Skip();

    #ifndef _WIN32  // events are sent differently on OSX+Linux vs Win (more description in header file)
        if ( m_check_box_events_status == OnCheckListBoxFunction::RefuseToProceed )
            // this happens if the event was resent by OnListBoxSelection - next call to OnListBoxSelection is due to user clicking the text, so the function should
            // explicitly change the state on the checkbox
            m_check_box_events_status = OnCheckListBoxFunction::WasRefusedLastTime;
        else
            // if the user clicked the checkbox square, this event was sent before OnListBoxSelection was called, so we don't want it to resend it
            m_check_box_events_status = OnCheckListBoxFunction::RefuseToProceed;
    #endif
}

void wxCheckListBoxComboPopup::OnListBoxSelection(wxCommandEvent& evt)
{
    // transforms list box item selection event into checklistbox item toggle event 

    int selId = GetSelection();
    if (selId != wxNOT_FOUND)
    {
        #ifndef _WIN32
            if (m_check_box_events_status == OnCheckListBoxFunction::RefuseToProceed)
        #endif
                Check((unsigned int)selId, !IsChecked((unsigned int)selId));

        m_check_box_events_status = OnCheckListBoxFunction::FreeToProceed; // so the checkbox reacts to square-click the next time

        SetSelection(wxNOT_FOUND);
        wxCommandEvent event(wxEVT_CHECKLISTBOX, GetId());
        event.SetInt(selId);
        event.SetEventObject(this);
        ProcessEvent(event);
    }
}


// ***  wxDataViewTreeCtrlComboPopup  ***

const unsigned int wxDataViewTreeCtrlComboPopup::DefaultWidth = 270;
const unsigned int wxDataViewTreeCtrlComboPopup::DefaultHeight = 200;
const unsigned int wxDataViewTreeCtrlComboPopup::DefaultItemHeight = 22;

bool wxDataViewTreeCtrlComboPopup::Create(wxWindow* parent)
{
	return wxDataViewTreeCtrl::Create(parent, wxID_ANY/*HIGHEST + 1*/, wxPoint(0, 0), wxDefaultSize/*wxSize(270, -1)*/, wxDV_NO_HEADER);
}
/*
wxSize wxDataViewTreeCtrlComboPopup::GetAdjustedSize(int minWidth, int prefHeight, int maxHeight)
{
	// matches owner wxComboCtrl's width
	// and sets height dinamically in dependence of contained items count
	wxComboCtrl* cmb = GetComboCtrl();
	if (cmb != nullptr)
	{
		wxSize size = GetComboCtrl()->GetSize();
		if (m_cnt_open_items > 0)
			size.SetHeight(m_cnt_open_items * DefaultItemHeight);
		else
			size.SetHeight(DefaultHeight);

		return size;
	}
	else
		return wxSize(DefaultWidth, DefaultHeight);
}
*/
void wxDataViewTreeCtrlComboPopup::OnKeyEvent(wxKeyEvent& evt)
{
	// filters out all the keys which are not working properly
	if (evt.GetKeyCode() == WXK_UP)
	{
		return;
	}
	else if (evt.GetKeyCode() == WXK_DOWN)
	{
		return;
	}
	else
	{
		evt.Skip();
		return;
	}
}

void wxDataViewTreeCtrlComboPopup::OnDataViewTreeCtrlSelection(wxCommandEvent& evt)
{
	wxComboCtrl* cmb = GetComboCtrl();
	auto selected = GetItemText(GetSelection());
	cmb->SetText(selected);
}

// edit tooltip : change Slic3r to SLIC3R_APP_KEY
// Temporary workaround for localization
void update_Slic3r_string(wxString& tooltip)
{
    tooltip.Replace("Slic3r", SLIC3R_APP_NAME, true);
}

/* Function for rescale of buttons in Dialog under MSW if dpi is changed.
 * btn_ids - vector of buttons identifiers
 */
void msw_buttons_rescale(wxDialog* dlg, const int em_unit, const std::vector<int>& btn_ids)
{
    const wxSize& btn_size = wxSize(-1, int(2.5f * em_unit + 0.5f));

    for (int btn_id : btn_ids) {
        // There is a case [FirmwareDialog], when we have wxControl instead of wxButton
        // so let casting everything to the wxControl
        wxControl* btn = static_cast<wxControl*>(dlg->FindWindowById(btn_id, dlg));
        if (btn)
            btn->SetMinSize(btn_size);
    }
}

/* Function for getting of em_unit value from correct parent.
 * In most of cases it is m_em_unit value from GUI_App,
 * but for DPIDialogs it's its own value. 
 * This value will be used to correct rescale after moving between 
 * Displays with different HDPI */
int em_unit(wxWindow* win)
{
    if (win)
    {
        wxTopLevelWindow *toplevel = Slic3r::GUI::find_toplevel_parent(win);
        Slic3r::GUI::DPIDialog* dlg = dynamic_cast<Slic3r::GUI::DPIDialog*>(toplevel);
        if (dlg)
            return dlg->em_unit();
        Slic3r::GUI::DPIFrame* frame = dynamic_cast<Slic3r::GUI::DPIFrame*>(toplevel);
        if (frame)
            return frame->em_unit();
    }
    
    return Slic3r::GUI::wxGetApp().em_unit();
}

int mode_icon_px_size()
{
#ifdef __APPLE__
    return 10;
#else
    return 12;
#endif
}

wxBitmap create_menu_bitmap(const std::string& bmp_name)
{
    return create_scaled_bitmap(bmp_name, nullptr, 16, false, "", true);
}

// win is used to get a correct em_unit value
// It's important for bitmaps of dialogs.
// if win == nullptr, em_unit value of MainFrame will be used
wxBitmap create_scaled_bitmap(  const std::string& bmp_name_in, 
                                wxWindow *win/* = nullptr*/,
                                const int px_cnt/* = 16*/, 
                                const bool grayscale/* = false*/,
                                const std::string& new_color/* = std::string()*/, // color witch will used instead of orange
                                const bool menu_bitmap/* = false*/)
{
    static Slic3r::GUI::BitmapCache cache;

    unsigned int width = 0;
    unsigned int height = (unsigned int)(em_unit(win) * px_cnt * 0.1f + 0.5f);

    std::string bmp_name = bmp_name_in;
    boost::replace_last(bmp_name, ".png", "");

    bool dark_mode = 
#ifdef _WIN32
    menu_bitmap ? Slic3r::GUI::check_dark_mode() :
#endif
        Slic3r::GUI::wxGetApp().dark_mode();

    // Try loading an SVG first, then PNG if SVG is not found:
<<<<<<< HEAD
    uint32_t color = -1;
    if (grayscale) color = 9079434;
    else if (Slic3r::GUI::wxGetApp().app_config->get("color_dark").length() == 6)
        try {
            color = color_from_hex(Slic3r::GUI::wxGetApp().app_config->get("color_dark"));
        }
        catch (std::exception /*e*/) {}
    wxBitmap *bmp = cache.load_svg(bmp_name, width, height, color, Slic3r::GUI::wxGetApp().dark_mode());
=======
    wxBitmap *bmp = cache.load_svg(bmp_name, width, height, grayscale, dark_mode, new_color);
>>>>>>> 215e845c
    if (bmp == nullptr) {
        bmp = cache.load_png(bmp_name, width, height, color);
    }

    if (bmp == nullptr) {
        // Neither SVG nor PNG has been found, raise error
        throw Slic3r::RuntimeError("Could not load bitmap: " + bmp_name);
    }

    return *bmp;
}

std::vector<wxBitmap*> get_extruder_color_icons(bool thin_icon/* = false*/)
{
    static Slic3r::GUI::BitmapCache bmp_cache;

    // Create the bitmap with color bars.
    std::vector<wxBitmap*> bmps;
    std::vector<std::string> colors = Slic3r::GUI::wxGetApp().plater()->get_extruder_colors_from_plater_config();

    if (colors.empty())
        return bmps;

    unsigned char rgb[3];

    /* It's supposed that standard size of an icon is 36px*16px for 100% scaled display.
     * So set sizes for solid_colored icons used for filament preset
     * and scale them in respect to em_unit value
     */
    const double em = Slic3r::GUI::wxGetApp().em_unit();
    const int icon_width = lround((thin_icon ? 1.6 : 3.2) * em);
    const int icon_height = lround(1.6 * em);

    bool dark_mode = Slic3r::GUI::wxGetApp().dark_mode();

    for (const std::string& color : colors)
    {
        std::string bitmap_key = color + "-h" + std::to_string(icon_height) + "-w" + std::to_string(icon_width);

        wxBitmap* bitmap = bmp_cache.find(bitmap_key);
        if (bitmap == nullptr) {
            // Paint the color icon.
            Slic3r::GUI::BitmapCache::parse_color(color, rgb);
            // there is no neede to scale created solid bitmap
            bitmap = bmp_cache.insert(bitmap_key, bmp_cache.mksolid(icon_width, icon_height, rgb, true, 1, dark_mode));
        }
        bmps.emplace_back(bitmap);
    }

    return bmps;
}


void apply_extruder_selector(Slic3r::GUI::BitmapComboBox** ctrl, 
                             wxWindow* parent,
                             const std::string& first_item/* = ""*/, 
                             wxPoint pos/* = wxDefaultPosition*/,
                             wxSize size/* = wxDefaultSize*/,
                             bool use_thin_icon/* = false*/)
{
    std::vector<wxBitmap*> icons = get_extruder_color_icons(use_thin_icon);

    if (!*ctrl) {
        *ctrl = new Slic3r::GUI::BitmapComboBox(parent, wxID_ANY, wxEmptyString, pos, size, 0, nullptr, wxCB_READONLY);
        Slic3r::GUI::wxGetApp().UpdateDarkUI(*ctrl);
    }
    else
    {
        (*ctrl)->SetPosition(pos);
        (*ctrl)->SetMinSize(size);
        (*ctrl)->SetSize(size);
        (*ctrl)->Clear();
    }
    if (first_item.empty())
        (*ctrl)->Hide();    // to avoid unwanted rendering before layout (ExtruderSequenceDialog)

    if (icons.empty() && !first_item.empty()) {
        (*ctrl)->Append(_(first_item), wxNullBitmap);
        return;
    }

    // For ObjectList we use short extruder name (just a number)
    const bool use_full_item_name = dynamic_cast<Slic3r::GUI::ObjectList*>(parent) == nullptr;

    int i = 0;
    wxString str = _(L("Extruder"));
    for (wxBitmap* bmp : icons) {
        if (i == 0) {
            if (!first_item.empty())
                (*ctrl)->Append(_(first_item), *bmp);
            ++i;
        }

        (*ctrl)->Append(use_full_item_name
                        ? Slic3r::GUI::from_u8((boost::format("%1% %2%") % str % i).str())
                        : wxString::Format("%d", i), *bmp);
        ++i;
    }
    (*ctrl)->SetSelection(0);
}


// ----------------------------------------------------------------------------
// LockButton
// ----------------------------------------------------------------------------

LockButton::LockButton( wxWindow *parent, 
                        wxWindowID id, 
                        const wxPoint& pos /*= wxDefaultPosition*/, 
                        const wxSize& size /*= wxDefaultSize*/):
                        wxButton(parent, id, wxEmptyString, pos, size, wxBU_EXACTFIT | wxNO_BORDER)
{
    m_bmp_lock_closed   = ScalableBitmap(this, "lock_closed");
    m_bmp_lock_closed_f = ScalableBitmap(this, "lock_closed_f");
    m_bmp_lock_open     = ScalableBitmap(this, "lock_open");
    m_bmp_lock_open_f   = ScalableBitmap(this, "lock_open_f");

    Slic3r::GUI::wxGetApp().UpdateDarkUI(this);
    SetBitmap(m_bmp_lock_open.bmp());
    SetBitmapDisabled(m_bmp_lock_open.bmp());
    SetBitmapHover(m_bmp_lock_closed_f.bmp());

    //button events
    Bind(wxEVT_BUTTON, &LockButton::OnButton, this);
}

void LockButton::OnButton(wxCommandEvent& event)
{
    if (m_disabled)
        return;

    m_is_pushed = !m_is_pushed;
    update_button_bitmaps();

    event.Skip();
}

void LockButton::SetLock(bool lock)
{
    m_is_pushed = lock;
    update_button_bitmaps();
}

void LockButton::msw_rescale()
{
    m_bmp_lock_closed.msw_rescale();
    m_bmp_lock_closed_f.msw_rescale();
    m_bmp_lock_open.msw_rescale();
    m_bmp_lock_open_f.msw_rescale();

    update_button_bitmaps();
}

void LockButton::update_button_bitmaps()
{
    Slic3r::GUI::wxGetApp().UpdateDarkUI(this);
    SetBitmap(m_is_pushed ? m_bmp_lock_closed.bmp() : m_bmp_lock_open.bmp());
    SetBitmapHover(m_is_pushed ? m_bmp_lock_closed_f.bmp() : m_bmp_lock_open_f.bmp());

    Refresh();
    Update();
}



// ----------------------------------------------------------------------------
// ModeButton
// ----------------------------------------------------------------------------

ModeButton::ModeButton( wxWindow *          parent,
                        wxWindowID          id,
                        const std::string&  icon_name   /* = ""*/,
                        const wxString&     mode        /* = wxEmptyString*/,
                        const wxSize&       size        /* = wxDefaultSize*/,
                        const wxPoint&      pos         /* = wxDefaultPosition*/) :
    ScalableButton(parent, id, icon_name, mode, size, pos, wxBU_EXACTFIT)
{
    Init(mode);
}

ModeButton::ModeButton( wxWindow*           parent,
                        const wxString&     mode/* = wxEmptyString*/,
                        const std::string&  icon_name/* = ""*/,
                        int                 px_cnt/* = 16*/) :
    ScalableButton(parent, wxID_ANY, ScalableBitmap(parent, icon_name, px_cnt), mode, wxBU_EXACTFIT)
{
    Init(mode);
}

void ModeButton::Init(const wxString &mode)
{
    std::string mode_str = std::string(mode.ToUTF8());
    m_tt_focused  = Slic3r::GUI::from_u8((boost::format(_utf8(L("Switch to the %s mode"))) % mode_str).str());
    m_tt_selected = Slic3r::GUI::from_u8((boost::format(_utf8(L("Current mode is %s"))) % mode_str).str());

    SetBitmapMargins(3, 0);

    //button events
    Bind(wxEVT_BUTTON,          &ModeButton::OnButton, this);
    Bind(wxEVT_ENTER_WINDOW,    &ModeButton::OnEnterBtn, this);
    Bind(wxEVT_LEAVE_WINDOW,    &ModeButton::OnLeaveBtn, this);
}

void ModeButton::OnButton(wxCommandEvent& event)
{
    m_is_selected = true;
    focus_button(m_is_selected);

    event.Skip();
}

void ModeButton::SetState(const bool state)
{
    m_is_selected = state;
    focus_button(m_is_selected);
    SetToolTip(state ? m_tt_selected : m_tt_focused);
}

void ModeButton::focus_button(const bool focus)
{
    const wxFont& new_font = focus ? 
                             Slic3r::GUI::wxGetApp().bold_font() : 
                             Slic3r::GUI::wxGetApp().normal_font();

    SetFont(new_font);
#ifdef _WIN32
    GetParent()->Refresh(); // force redraw a background of the selected mode button
#else
    SetForegroundColour(wxSystemSettings::GetColour(focus ? wxSYS_COLOUR_BTNTEXT : 
#if defined (__linux__) && defined (__WXGTK3__)
        wxSYS_COLOUR_GRAYTEXT
#elif defined (__linux__) && defined (__WXGTK2__)
        wxSYS_COLOUR_BTNTEXT
#else 
        wxSYS_COLOUR_BTNSHADOW
#endif    
    ));
#endif /* no _WIN32 */

    Refresh();
    Update();
}


// ----------------------------------------------------------------------------
// ModeSizer
// ----------------------------------------------------------------------------

ModeSizer::ModeSizer(wxWindow *parent, int hgap/* = 0*/) :
    wxFlexGridSizer(3, 0, hgap),
    m_parent(parent),
    m_hgap_unscaled((double)(hgap)/em_unit(parent))
{
    SetFlexibleDirection(wxHORIZONTAL);

    std::vector < std::pair < wxString, std::string >> buttons = {
        {_L("Simple"),    "mode_simple"},
//        {_(L("Advanced")),  "mode_advanced"},
        {_L("Advanced") /*_CTX(L_CONTEXT("Advanced", "Mode") , "Mode")*/, "mode_advanced"},
        {_L("Expert"),    "mode_expert"},
    };

    auto modebtnfn = [](wxCommandEvent &event, int mode_id) {
        Slic3r::GUI::wxGetApp().save_mode(mode_id);
        event.Skip();
    };
    
    m_mode_btns.reserve(3);
    for (const auto& button : buttons) {
        m_mode_btns.push_back(new ModeButton(parent, button.first, button.second, mode_icon_px_size()));

        m_mode_btns.back()->Bind(wxEVT_BUTTON, std::bind(modebtnfn, std::placeholders::_1, int(m_mode_btns.size() - 1)));
        Add(m_mode_btns.back());
    }
}

void ModeSizer::SetMode(const int mode)
{
    for (size_t m = 0; m < m_mode_btns.size(); m++)
        m_mode_btns[m]->SetState(int(m) == mode);
}

void ModeSizer::set_items_flag(int flag)
{
    for (wxSizerItem* item : this->GetChildren())
        item->SetFlag(flag);
}

void ModeSizer::set_items_border(int border)
{
    for (wxSizerItem* item : this->GetChildren())
        item->SetBorder(border);
}

void ModeSizer::msw_rescale()
{
    this->SetHGap(std::lround(m_hgap_unscaled * em_unit(m_parent)));
    for (size_t m = 0; m < m_mode_btns.size(); m++)
        m_mode_btns[m]->msw_rescale();
}

// ----------------------------------------------------------------------------
// MenuWithSeparators
// ----------------------------------------------------------------------------

void MenuWithSeparators::DestroySeparators()
{
    if (m_separator_frst) {
        Destroy(m_separator_frst);
        m_separator_frst = nullptr;
    }

    if (m_separator_scnd) {
        Destroy(m_separator_scnd);
        m_separator_scnd = nullptr;
    }
}

void MenuWithSeparators::SetFirstSeparator()
{
    m_separator_frst = this->AppendSeparator();
}

void MenuWithSeparators::SetSecondSeparator()
{
    m_separator_scnd = this->AppendSeparator();
}

// ----------------------------------------------------------------------------
// PrusaBitmap
// ----------------------------------------------------------------------------
ScalableBitmap::ScalableBitmap( wxWindow *parent, 
                                const std::string& icon_name/* = ""*/,
                                const int px_cnt/* = 16*/, 
                                const bool grayscale/* = false*/):
    m_parent(parent), m_icon_name(icon_name),
    m_px_cnt(px_cnt)
{
    m_bmp = create_scaled_bitmap(icon_name, parent, px_cnt, grayscale);
}

wxSize ScalableBitmap::GetBmpSize() const
{
#ifdef __APPLE__
    return m_bmp.GetScaledSize();
#else
    return m_bmp.GetSize();
#endif
}

int ScalableBitmap::GetBmpWidth() const
{
#ifdef __APPLE__
    return m_bmp.GetScaledWidth();
#else
    return m_bmp.GetWidth();
#endif
}

int ScalableBitmap::GetBmpHeight() const
{
#ifdef __APPLE__
    return m_bmp.GetScaledHeight();
#else
    return m_bmp.GetHeight();
#endif
}


void ScalableBitmap::msw_rescale()
{
    m_bmp = create_scaled_bitmap(m_icon_name, m_parent, m_px_cnt, m_grayscale);
}

// ----------------------------------------------------------------------------
// PrusaButton
// ----------------------------------------------------------------------------

ScalableButton::ScalableButton( wxWindow *          parent,
                                wxWindowID          id,
                                const std::string&  icon_name /*= ""*/,
                                const wxString&     label /* = wxEmptyString*/,
                                const wxSize&       size /* = wxDefaultSize*/,
                                const wxPoint&      pos /* = wxDefaultPosition*/,
                                long                style /*= wxBU_EXACTFIT | wxNO_BORDER*/,
                                bool                use_default_disabled_bitmap/* = false*/,
                                int                 bmp_px_cnt/* = 16*/) :
    m_parent(parent),
    m_current_icon_name(icon_name),
    m_use_default_disabled_bitmap (use_default_disabled_bitmap),
    m_px_cnt(bmp_px_cnt),
    m_has_border(!(style & wxNO_BORDER))
{
    Create(parent, id, label, pos, size, style);
    Slic3r::GUI::wxGetApp().UpdateDarkUI(this);

    if (!icon_name.empty()) {
        SetBitmap(create_scaled_bitmap(icon_name, parent, m_px_cnt));
        if (m_use_default_disabled_bitmap)
            SetBitmapDisabled(create_scaled_bitmap(m_current_icon_name, m_parent, m_px_cnt, true));
        if (!label.empty())
            SetBitmapMargins(int(0.5* em_unit(parent)), 0);
    }

    if (size != wxDefaultSize)
    {
        const int em = em_unit(parent);
        m_width = size.x/em;
        m_height= size.y/em;
    }
}


ScalableButton::ScalableButton( wxWindow *          parent, 
                                wxWindowID          id,
                                const ScalableBitmap&  bitmap,
                                const wxString&     label /*= wxEmptyString*/, 
                                long                style /*= wxBU_EXACTFIT | wxNO_BORDER*/) :
    m_parent(parent),
    m_current_icon_name(bitmap.name()),
    m_px_cnt(bitmap.px_cnt()),
    m_has_border(!(style& wxNO_BORDER))
{
    Create(parent, id, label, wxDefaultPosition, wxDefaultSize, style);
    Slic3r::GUI::wxGetApp().UpdateDarkUI(this);

    SetBitmap(bitmap.bmp());
}

void ScalableButton::SetBitmap_(const ScalableBitmap& bmp)
{
    SetBitmap(bmp.bmp());
    m_current_icon_name = bmp.name();
}

bool ScalableButton::SetBitmap_(const std::string& bmp_name)
{
    m_current_icon_name = bmp_name;
    if (m_current_icon_name.empty())
        return false;

    wxBitmap bmp = create_scaled_bitmap(m_current_icon_name, m_parent, m_px_cnt);
    SetBitmap(bmp);
    SetBitmapCurrent(bmp);
    SetBitmapPressed(bmp);
    SetBitmapFocus(bmp);
    if (m_use_default_disabled_bitmap)
        SetBitmapDisabled(create_scaled_bitmap(m_current_icon_name, m_parent, m_px_cnt, true));
    return true;
}

void ScalableButton::SetBitmapDisabled_(const ScalableBitmap& bmp)
{
    SetBitmapDisabled(bmp.bmp());
    m_disabled_icon_name = bmp.name();
}

int ScalableButton::GetBitmapHeight()
{
#ifdef __APPLE__
    return GetBitmap().GetScaledHeight();
#else
    return GetBitmap().GetHeight();
#endif
}

void ScalableButton::UseDefaultBitmapDisabled()
{
    m_use_default_disabled_bitmap = true;
    SetBitmapDisabled(create_scaled_bitmap(m_current_icon_name, m_parent, m_px_cnt, true));
}

void ScalableButton::msw_rescale()
{
    Slic3r::GUI::wxGetApp().UpdateDarkUI(this, m_has_border);

    if (!m_current_icon_name.empty()) {
        wxBitmap bmp = create_scaled_bitmap(m_current_icon_name, m_parent, m_px_cnt);
        SetBitmap(bmp);
        SetBitmapCurrent(bmp);
        SetBitmapPressed(bmp);
        SetBitmapFocus(bmp);
        if (!m_disabled_icon_name.empty())
            SetBitmapDisabled(create_scaled_bitmap(m_disabled_icon_name, m_parent, m_px_cnt));
        else if (m_use_default_disabled_bitmap)
            SetBitmapDisabled(create_scaled_bitmap(m_current_icon_name, m_parent, m_px_cnt, true));
    }

    if (m_width > 0 || m_height>0)
    {
        const int em = em_unit(m_parent);
        wxSize size(m_width * em, m_height * em);
        SetMinSize(size);
    }
}


// ----------------------------------------------------------------------------
// BlinkingBitmap
// ----------------------------------------------------------------------------

BlinkingBitmap::BlinkingBitmap(wxWindow* parent, const std::string& icon_name) :
    wxStaticBitmap(parent, wxID_ANY, wxNullBitmap, wxDefaultPosition, wxSize(int(1.6 * Slic3r::GUI::wxGetApp().em_unit()), -1))
{
    bmp = ScalableBitmap(parent, icon_name);
}

void BlinkingBitmap::msw_rescale()
{
    bmp.msw_rescale();
    this->SetSize(bmp.GetBmpSize());
    this->SetMinSize(bmp.GetBmpSize());
}

void BlinkingBitmap::invalidate()
{
    this->SetBitmap(wxNullBitmap);
}

void BlinkingBitmap::activate()
{
    this->SetBitmap(bmp.bmp());
    show = true;
}

void BlinkingBitmap::blink()
{
    show = !show;
    this->SetBitmap(show ? bmp.bmp() : wxNullBitmap);
}



<|MERGE_RESOLUTION|>--- conflicted
+++ resolved
@@ -446,7 +446,7 @@
                                 wxWindow *win/* = nullptr*/,
                                 const int px_cnt/* = 16*/, 
                                 const bool grayscale/* = false*/,
-                                const std::string& new_color/* = std::string()*/, // color witch will used instead of orange
+                                const std::string& new_color/* = std::string()*/, // color witch will used instead of orange <- is it used? i'll make it higher priority than the setting... for now
                                 const bool menu_bitmap/* = false*/)
 {
     static Slic3r::GUI::BitmapCache cache;
@@ -464,20 +464,33 @@
         Slic3r::GUI::wxGetApp().dark_mode();
 
     // Try loading an SVG first, then PNG if SVG is not found:
-<<<<<<< HEAD
-    uint32_t color = -1;
-    if (grayscale) color = 9079434;
-    else if (Slic3r::GUI::wxGetApp().app_config->get("color_dark").length() == 6)
-        try {
-            color = color_from_hex(Slic3r::GUI::wxGetApp().app_config->get("color_dark"));
+    std::string color = new_color;
+    if (color.empty()) {
+        color = Slic3r::GUI::wxGetApp().app_config->get("color_dark");
+    }
+    uint32_t color_int = -1;
+    if (grayscale) {
+        color = "#606060";
+        color_int = 9079434;
+    } else if (color.empty() || color.size() > 7 || color.size() < 6) {
+        if (Slic3r::GUI::wxGetApp().app_config->get("color_dark").length() == 6) {
+            try {
+                color = Slic3r::GUI::wxGetApp().app_config->get("color_dark");
+                color_int = color_from_hex(color);
+            }
+            catch (std::exception /*e*/) {
+                color = "";
+                color_int = 0xFFFFFFFF;
+            }
+        } else {
+            color = "";
+            color_int = 0xFFFFFFFF;
         }
-        catch (std::exception /*e*/) {}
-    wxBitmap *bmp = cache.load_svg(bmp_name, width, height, color, Slic3r::GUI::wxGetApp().dark_mode());
-=======
-    wxBitmap *bmp = cache.load_svg(bmp_name, width, height, grayscale, dark_mode, new_color);
->>>>>>> 215e845c
+    }
+
+    wxBitmap *bmp = cache.load_svg(bmp_name, width, height, grayscale, dark_mode, color);
     if (bmp == nullptr) {
-        bmp = cache.load_png(bmp_name, width, height, color);
+        bmp = cache.load_png(bmp_name, width, height, color_int);
     }
 
     if (bmp == nullptr) {
