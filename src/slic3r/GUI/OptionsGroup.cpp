///|/ Copyright (c) Prusa Research 2017 - 2023 Oleksandra Iushchenko @YuSanka, Vojtěch Bubník @bubnikv, Lukáš Hejl @hejllukas, Tomáš Mészáros @tamasmeszaros, David Kocík @kocikdav, Lukáš Matěna @lukasmatena, Vojtěch Král @vojtechkral, Enrico Turri @enricoturri1966
///|/ Copyright (c) 2018 Martin Loidl @LoidlM
///|/
///|/ ported from lib/Slic3r/GUI/OptionsGroup.pm:
///|/ Copyright (c) Prusa Research 2016 - 2018 Vojtěch Bubník @bubnikv, Oleksandra Iushchenko @YuSanka
///|/ Copyright (c) Slic3r 2011 - 2015 Alessandro Ranellucci @alranel
///|/ Copyright (c) 2013 Scott Penrose
///|/ Copyright (c) 2012 Henrik Brix Andersen @henrikbrixandersen
///|/ Copyright (c) 2011 Richard Goodwin
///|/
///|/ PrusaSlicer is released under the terms of the AGPLv3 or higher
///|/
#include "OptionsGroup.hpp"
#include "ConfigExceptions.hpp"
#include "Plater.hpp"
#include "GUI_App.hpp"
#include "MainFrame.hpp"
#include "OG_CustomCtrl.hpp"
#include "MsgDialog.hpp"
#include "format.hpp"
#include "Tab.hpp"

#include <utility>
#include <wx/bookctrl.h>
#include <wx/numformatter.h>
#include <boost/algorithm/string/split.hpp>
#include <boost/algorithm/string/classification.hpp>
#include "libslic3r/Exception.hpp"
#include "libslic3r/Utils.hpp"
#include "libslic3r/AppConfig.hpp"
#include "libslic3r/Preset.hpp"
#include "I18N.hpp"

namespace Slic3r { namespace GUI {

const t_field& OptionsGroup::build_field(const Option& opt) {
    return build_field(opt.opt_id, opt.opt);
}
const t_field& OptionsGroup::build_field(const t_config_option_key& id) {
    const ConfigOptionDef& opt = m_options.at(id).opt;
    return build_field(id, opt);
}

const t_field& OptionsGroup::build_field(const t_config_option_key& id, const ConfigOptionDef& opt) {
    // Check the gui_type field first, fall through
    // is the normal type.
    switch (opt.gui_type) {
    case ConfigOptionDef::GUIType::select_close:
    case ConfigOptionDef::GUIType::select_open:
    case ConfigOptionDef::GUIType::f_enum_open:
    case ConfigOptionDef::GUIType::i_enum_open:
        m_fields.emplace(id, Choice::Create<Choice>(this->ctrl_parent(), opt, id));
        break;
    case ConfigOptionDef::GUIType::color:
        m_fields.emplace(id, ColourPicker::Create<ColourPicker>(this->ctrl_parent(), opt, id));
        break;
    case ConfigOptionDef::GUIType::slider:
        m_fields.emplace(id, SliderCtrl::Create<SliderCtrl>(this->ctrl_parent(), opt, id));
        break;
    case ConfigOptionDef::GUIType::legend: // StaticText
        m_fields.emplace(id, StaticText::Create<StaticText>(this->ctrl_parent(), opt, id));
        break;
    default:
        switch (opt.type) {
            case coFloatOrPercent:
            case coFloatsOrPercents:
            case coFloat:
            case coFloats:
<<<<<<< HEAD
            case coPercent:
            case coPercents:
            case coFloatsOrPercents:
            case coString:
            case coStrings:
=======
			case coPercent:
			case coPercents:
			case coString:
			case coStrings:
>>>>>>> 3c0b9e04
                m_fields.emplace(id, TextCtrl::Create<TextCtrl>(this->ctrl_parent(), opt, id));
                break;
            case coBools:
                if (id.find('#') == std::string::npos) {
                    // string field with vector serialization
                    m_fields.emplace(id, TextCtrl::Create<TextCtrl>(this->ctrl_parent(), opt, id));
                    break;
                }
            case coBool:
                m_fields.emplace(id, CheckBox::Create<CheckBox>(this->ctrl_parent(), opt, id));
                break;
            case coInts:
                if (id.find('#') == std::string::npos) {
                    // string field with vector serialization
                    m_fields.emplace(id, TextCtrl::Create<TextCtrl>(this->ctrl_parent(), opt, id));
                    break;
                }
            case coInt:
                m_fields.emplace(id, SpinCtrl::Create<SpinCtrl>(this->ctrl_parent(), opt, id));
                break;
            case coEnum:
                m_fields.emplace(id, Choice::Create<Choice>(this->ctrl_parent(), opt, id));
                break;
            case coPoint:
            case coPoints:
                m_fields.emplace(id, PointCtrl::Create<PointCtrl>(this->ctrl_parent(), opt, id));
                break;
            case coGraph:
            case coGraphs:
                m_fields.emplace(id, GraphButton::Create<GraphButton>(this->ctrl_parent(), opt, id));
                break;
            case coNone:  assert(false); break;
            default:
                throw Slic3r::LogicError("This control doesn't exist till now"); break;
        }
    }
    // Grab a reference to fields for convenience
    const t_field& field = m_fields[id];
	field->m_on_change = [this](const std::string& opt_id, const boost::any& value) {
			//! This function will be called from Field.
			//! Call OptionGroup._on_change(...)
			if (!m_disabled)
				this->on_change_OG(opt_id, value);
	};
    field->m_on_kill_focus = [this](const std::string& opt_id) {
			//! This function will be called from Field.
			if (!m_disabled)
				this->on_kill_focus(opt_id);
	};
    field->m_parent = parent();

    if (edit_custom_gcode && opt.is_code) {
        field->m_fn_edit_value = [this](std::string opt_id) {
            if (!m_disabled)
                this->edit_custom_gcode(opt_id);
        };
        field->set_edit_tooltip(_L("Edit Custom G-code"));
    }

	field->m_back_to_initial_value = [this](std::string opt_id) {
		if (!m_disabled)
			this->back_to_initial_value(opt_id);
	};
	field->m_back_to_sys_value = [this](std::string opt_id) {
		if (!m_disabled)
			this->back_to_sys_value(opt_id);
	};

	// assign function objects for callbacks, etc.
    return field;
}

OptionsGroup::OptionsGroup(	wxWindow* _parent, const wxString& title,
                            bool is_tab_opt /* = false */,
                            column_t extra_clmn /* = nullptr */) :
                m_parent(_parent), title(title),
                m_use_custom_ctrl(is_tab_opt),
                staticbox(title!=""), extra_column(extra_clmn)
{
    assert(Tab::fake_build || m_parent);
}

Option::Option(const ConfigOptionDef& _opt, t_config_option_key id) : opt(_opt), opt_id(id)
{
    if (!opt.tooltip.empty()) {
        wxString tooltip;
        if (opt.opt_key.rfind("branching", 0) == 0)
            tooltip = _L("Unavailable for this method.") + "\n";
        tooltip += _(opt.tooltip);

        update_Slic3r_string(tooltip);

        opt.tooltip = into_u8(tooltip);
    }
}

void Line::clear()
{
    if (near_label_widget_win)
        near_label_widget_win = nullptr;

    if (widget_sizer) {
        widget_sizer->Clear(true);
        delete widget_sizer;
        widget_sizer = nullptr;
    }

    if (extra_widget_sizer) {
        extra_widget_sizer->Clear(true);
        delete extra_widget_sizer;
        extra_widget_sizer = nullptr;
    }
}

wxWindow* OptionsGroup::ctrl_parent() const
{
	wxWindow* ret_val = this->custom_ctrl && m_use_custom_ctrl_as_parent ? static_cast<wxWindow*>(this->custom_ctrl) : (this->stb ? static_cast<wxWindow*>(this->stb) : this->parent());
    assert(ret_val);
    return ret_val;
}

bool OptionsGroup::is_legend_line()
{
	if (m_lines.size() == 1) {
		const std::vector<Option>& option_set = m_lines.front().get_options();
		return option_set.empty() || option_set.front().opt.gui_type == ConfigOptionDef::GUIType::legend;
	}
	return false;
}

void OptionsGroup::set_max_win_width(int max_win_width)
{
    if (custom_ctrl)
        custom_ctrl->set_max_win_width(max_win_width);
}

void OptionsGroup::show_field(const t_config_option_key& opt_key, bool show/* = true*/)
{
    Field* field = get_field(opt_key);
    if (!field) return;
    wxWindow* win = field->getWindow();
    if (!win) return;
    wxSizerItem* win_item = m_grid_sizer->GetItem(win, true);
    if (!win_item) return;

    const size_t cols = (size_t)m_grid_sizer->GetCols();
    const size_t rows = (size_t)m_grid_sizer->GetEffectiveRowsCount();

    auto show_row = [this, show, cols, win_item](wxSizerItem* item, size_t row_shift) {
        // check if item contanes required win
        if (!item->IsWindow() || item != win_item)
            return false;
        // show/hide hole line contanes this window
        for (size_t i = 0; i < cols; ++i)
            m_grid_sizer->Show(row_shift + i, show);
        return true;
    };

    size_t row_shift = 0;
    for (size_t j = 0; j < rows; ++j) {
        for (size_t i = 0; i < cols; ++i) {
            wxSizerItem* item = m_grid_sizer->GetItem(row_shift + i);
            if (!item)
                continue;
            if (item->IsSizer()) {
                for (wxSizerItem* child_item : item->GetSizer()->GetChildren())
                    if (show_row(child_item, row_shift))
                        return;
            }
            else if (show_row(item, row_shift))
                return;
        }
        row_shift += cols;
    }
}

void OptionsGroup::append_line(const Line& line)
{
	m_lines.push_back(line);

	if (line.full_width && (
		line.widget != nullptr ||
		!line.get_extra_widgets().empty())
		)
		return;

	auto option_set = line.get_options();
	for (auto opt : option_set)
		m_options.emplace(opt.opt_id, opt);

    //if first control don't have a label, use the line one for the tooltip
    if (!option_set.empty() && (option_set.front().opt.label.empty() || "_" == option_set.front().opt.label)) {
        wxString tooltip = _(option_set.front().opt.tooltip);
        update_Slic3r_string(tooltip);
        m_lines.back().label_tooltip = tooltip;
    }

	// add mode value for current line to m_options_mode
    if (!option_set.empty()){
        m_line_sizer.emplace_back();
        // add index -1 (ie the line, before the fist item inside) to mode of the first option_set.
        m_options_mode.emplace_back();
        m_options_mode.back()[option_set[0].opt.mode].push_back(-1);
    }
}

void OptionsGroup::append_separator()
{
    m_lines.emplace_back(Line());
}

void OptionsGroup::activate_line(Line& line)
{
    if (line.is_separator())
        return;

    m_use_custom_ctrl_as_parent = false;

	if (line.full_width && (
		line.widget != nullptr ||
		!line.get_extra_widgets().empty())
		) {
        if (line.widget != nullptr) {
			// description lines
            sizer->Add(line.widget(this->ctrl_parent()), 0, wxEXPAND | wxALL, wxOSX ? 0 : 15);
            return;
        }
		if (!line.get_extra_widgets().empty()) {
			const auto h_sizer = new wxBoxSizer(wxHORIZONTAL);
			sizer->Add(h_sizer, 1, wxEXPAND | wxALL, wxOSX ? 0 : 15);

            bool is_first_item = true;
			for (auto extra_widget : line.get_extra_widgets()) {
				h_sizer->Add(extra_widget(this->ctrl_parent()), is_first_item ? 1 : 0, wxLEFT, 15);
				is_first_item = false;
			}
			return;
		}
    }

    const std::vector<Option>& option_set = line.get_options();
    bool is_legend_line = !option_set.empty() && option_set.front().opt.gui_type == ConfigOptionDef::GUIType::legend;

    if (!custom_ctrl && m_use_custom_ctrl) {
        custom_ctrl = new OG_CustomCtrl(is_legend_line || !staticbox ? this->parent() : static_cast<wxWindow*>(this->stb), this);
        wxGetApp().UpdateDarkUI(custom_ctrl);
		if (is_legend_line)
			sizer->Add(custom_ctrl, 0, wxEXPAND | wxLEFT, wxOSX ? 0 : 10);
		else
            sizer->Add(custom_ctrl, 0, wxEXPAND | wxALL, wxOSX || !staticbox ? 0 : 5);
    }

	// Set sidetext width for a better alignment of options in line
	// "m_show_modified_btns==true" means that options groups are in tabs
	if (option_set.size() > 1 && m_use_custom_ctrl) {
		sidetext_width = Field::def_width_thinner();
	}

	// if we have a single option with no label, no sidetext just add it directly to sizer
    if (option_set.size() == 1 && title_width == 0 && option_set.front().opt.full_width &&
		option_set.front().opt.sidetext.size() == 0 && option_set.front().side_widget == nullptr &&
		line.get_extra_widgets().size() == 0) {

		const auto& option = option_set.front();
		const auto& field = build_field(option);

		if (is_window_field(field))
			sizer->Add(field->getWindow(), 0, wxEXPAND | wxALL, wxOSX ? 0 : 5);
		if (is_sizer_field(field))
			sizer->Add(field->getSizer(), 0, wxEXPAND | wxALL, wxOSX ? 0 : 5);
		return;
	}

    if (custom_ctrl)
        m_use_custom_ctrl_as_parent = true;

    // if we have an extra column, build it
    if (extra_column) {
        m_extra_column_item_ptrs.push_back(extra_column(this->ctrl_parent(), line));
        m_grid_sizer->Add(m_extra_column_item_ptrs.back(), 0, wxALIGN_CENTER_VERTICAL | wxRIGHT, 3);
	}

    // Build a (title) label if we have it
    wxStaticText* label=nullptr;
    if (title_width != 0) {
        if (custom_ctrl) {
            if (line.near_label_widget)
                line.near_label_widget_win = line.near_label_widget(this->ctrl_parent());
        }
        else {
            if (!line.near_label_widget || !line.label.IsEmpty()) {
                // Only create the label if it is going to be displayed.
                long label_style = staticbox ? 0 : wxALIGN_RIGHT;
#ifdef __WXGTK__
                // workaround for correct text align of the StaticBox on Linux
                // flags wxALIGN_RIGHT and wxALIGN_CENTRE don't work when Ellipsize flags are _not_ given.
                // Text is properly aligned only when Ellipsize is checked.
                label_style |= staticbox ? 0 : wxST_ELLIPSIZE_END;
#endif /* __WXGTK__ */
                label = new wxStaticText(this->ctrl_parent(), wxID_ANY, line.label + (line.label.IsEmpty() ? "" : ": "),
                    wxDefaultPosition, wxSize(title_width * wxGetApp().em_unit(), -1), label_style);
                label->SetBackgroundStyle(wxBG_STYLE_PAINT);
                label->SetFont(wxGetApp().normal_font());
                label->Wrap(title_width * wxGetApp().em_unit()); // avoid a Linux/GTK bug
            }
            if (!line.near_label_widget)
                m_grid_sizer->Add(label, 0, (staticbox ? 0 : wxALIGN_RIGHT | wxRIGHT) | wxALIGN_CENTER_VERTICAL, line.label.IsEmpty() ? 0 : 5);
            else if (!line.label.IsEmpty()) {
                // If we're here, we have some widget near the label
                // so we need a horizontal sizer to arrange these things
                auto sizer = new wxBoxSizer(wxHORIZONTAL);
                m_grid_sizer->Add(sizer, 0, wxEXPAND | (staticbox ? wxALL : wxBOTTOM | wxTOP | wxLEFT), staticbox ? 0 : 1);
                sizer->Add(label, 0, (staticbox ? 0 : wxALIGN_RIGHT | wxRIGHT) | wxALIGN_CENTER_VERTICAL, 5);
            }
            if (label != nullptr && line.label_tooltip != "")
                label->SetToolTip(line.label_tooltip);
        }
    }

    // If there's a widget, build it and add the result to the sizer.
	if (line.widget != nullptr) {
		auto wgt = line.widget(this->ctrl_parent());
        if (custom_ctrl)
            line.widget_sizer = wgt;
        else
            m_grid_sizer->Add(wgt, 0, wxEXPAND | wxBOTTOM | wxTOP, (wxOSX || line.label.IsEmpty()) ? 0 : 5);
		return;
	}

	// If we're here, we have more than one option or a single option with sidetext
    // so we need a horizontal sizer to arrange these things
    wxBoxSizer* h_sizer{ nullptr };
    if (!custom_ctrl) {
        // but this sizer is currently used just for NON-custom_ctrl cases
        h_sizer = new wxBoxSizer(wxHORIZONTAL);
        m_grid_sizer->Add(h_sizer, 0, wxEXPAND | (staticbox ? wxALL : wxBOTTOM | wxTOP | wxLEFT), staticbox ? 0 : 1);
    }

    // If we have a single option with no sidetext just add it directly to the grid sizer
    if (option_set.size() == 1 && option_set.front().opt.sidetext.size() == 0 &&
		option_set.front().side_widget == nullptr && line.get_extra_widgets().size() == 0) {
		const auto& option = option_set.front();
		const auto& field = build_field(option);

        if (!custom_ctrl) {
            if (is_window_field(field))
                h_sizer->Add(field->getWindow(), option.opt.full_width ? 1 : 0,
                    wxBOTTOM | wxTOP | (option.opt.full_width ? int(wxEXPAND) : int(wxALIGN_CENTER_VERTICAL)), (wxOSX || !staticbox) ? 0 : 2);
            if (is_sizer_field(field))
                h_sizer->Add(field->getSizer(), 1, (option.opt.full_width ? int(wxEXPAND) : int(wxALIGN_CENTER_VERTICAL)), 0);
        }
        return;
	}

    for (const Option& opt : option_set) {
        // add field
        auto& field = build_field(opt);

        if (!custom_ctrl) { // TODO review if this if shoudln't be always true
            ConfigOptionDef option = opt.opt;
            // add label if any
            if ((option_set.size() > 1 || line.label.IsEmpty()) && !option.label.empty()) {
                const std::string opt_label = (option.label.empty() || option.label.back() != '_') ? option.label : option.label.substr(0, option.label.size() - 1);
                // those two parameter names require localization with context
                const wxString str_label = _(opt_label);
                bool no_dots = str_label.empty() || option.label.back() == '_';
                label = new wxStaticText(this->ctrl_parent(), wxID_ANY,
                   (no_dots ? "" : (str_label + ":")), wxDefaultPosition, //wxDefaultSize);
                   (option.label_width >= 0) ? ((option.label_width != 0) ? wxSize(option.label_width*wxGetApp().em_unit(), -1) : wxDefaultSize) :
					((label_width > 0) ? wxSize(label_width * wxGetApp().em_unit(), -1) : (wxDefaultSize))
				, wxALIGN_RIGHT);
                label->SetBackgroundStyle(wxBG_STYLE_PAINT);
                label->SetFont(wxGetApp().normal_font());
                if (option.label_width > 0 || label_width >0) {
                    label->Wrap((option.label_width > 0 ? option.label_width : label_width)* wxGetApp().em_unit()); // avoid a Linux/GTK bug
                }
                m_options_mode.back()[opt.opt.mode].push_back(h_sizer->GetItemCount());
                h_sizer->Add(label, 0, wxALIGN_CENTER_VERTICAL, 0);
            }

            if (option_set.size() == 1 && option_set.front().opt.full_width)
            {
                const auto v_sizer = new wxBoxSizer(wxVERTICAL);
                m_options_mode.back()[opt.opt.mode].push_back(h_sizer->GetItemCount());
                h_sizer->Add(v_sizer, 1, wxEXPAND);
                is_sizer_field(field) ?
                    v_sizer->Add(field->getSizer(), 0, wxEXPAND) :
                    v_sizer->Add(field->getWindow(), 0, wxEXPAND);
                break;
            }

            m_options_mode.back()[opt.opt.mode].push_back(h_sizer->GetItemCount());
            is_sizer_field(field) ?
                h_sizer->Add(field->getSizer(), 0, wxALIGN_CENTER_VERTICAL, 0) :
                h_sizer->Add(field->getWindow(), 0, wxALIGN_CENTER_VERTICAL, 0);

            // add sidetext if any
            if ((!option.sidetext.empty() || sidetext_width > 0) && option.sidetext_width != 0){
                wxString textstring;
                if(!option.sidetext.empty())
                    if (option.sidetext.at(option.sidetext.size() - 1) != '_') {
                        textstring = _(option.sidetext);
                    } else {
                        textstring = option.sidetext.substr(0, option.sidetext.size() - 1);
                    }
                wxSize wxsize{ -1,-1 };
                if (option.sidetext_width >= 0) {
                    if (option.sidetext_width != 0)
                        wxsize = wxSize{ option.sidetext_width * wxGetApp().em_unit(), -1 };
                } else if (sidetext_width > 0)
                    wxsize = wxSize{ sidetext_width * wxGetApp().em_unit(),-1 };
                wxStaticText *sidetext = new wxStaticText(	this->ctrl_parent(), wxID_ANY, textstring,
                                                    wxDefaultPosition, wxsize
                                                    /*wxDefaultSize*/, wxALIGN_LEFT);
                sidetext->SetBackgroundStyle(wxBG_STYLE_PAINT);
                sidetext->SetFont(wxGetApp().normal_font());
                m_options_mode.back()[opt.opt.mode].push_back(h_sizer->GetItemCount());
                h_sizer->Add(sidetext, 0, wxLEFT | wxALIGN_CENTER_VERTICAL, 4);

            }

            // add side widget if any
            if (opt.side_widget != nullptr) {
                m_options_mode.back()[opt.opt.mode].push_back(h_sizer->GetItemCount());
                h_sizer->Add(opt.side_widget(this->ctrl_parent())/*!.target<wxWindow>()*/, 0, wxLEFT | wxALIGN_CENTER_VERTICAL, 1);    //! requires verification
            }

            if (opt.opt_id != option_set.back().opt_id) {//! instead of (opt != option_set.back())
                m_options_mode.back()[opt.opt.mode].push_back(h_sizer->GetItemCount());
                h_sizer->AddSpacer(6);
            }
        }
    }

    // add extra sizers if any
    for (auto extra_widget : line.get_extra_widgets())
    {
        if (line.get_extra_widgets().size() == 1 && !staticbox)
        {
            // extra widget for non-staticbox option group (like for the frequently used parameters on the sidebar) should be wxALIGN_RIGHT
            const auto v_sizer = new wxBoxSizer(wxVERTICAL);
            h_sizer->Add(v_sizer, option_set.size() == 1 ? 0 : 1, wxEXPAND);
            v_sizer->Add(extra_widget(this->ctrl_parent()), 0, wxALIGN_RIGHT);
            return;
        }

        line.extra_widget_sizer = extra_widget(this->ctrl_parent());
        if (!custom_ctrl)
            h_sizer->Add(line.extra_widget_sizer, 0, wxLEFT | wxALIGN_CENTER_VERTICAL, 4);        //! requires verification
    }
}

// create all controls for the option group from the m_lines
bool OptionsGroup::activate(std::function<void()> throw_if_canceled/* = [](){}*/, int horiz_alignment/* = wxALIGN_LEFT*/)
{
	if (sizer)//(!sizer->IsEmpty())
		return false;

	try {
		if (staticbox) {
			stb = new wxStaticBox(m_parent, wxID_ANY, _(title));
			if (!wxOSX) stb->SetBackgroundStyle(wxBG_STYLE_PAINT);
			stb->SetFont(wxOSX ? wxGetApp().normal_font() : wxGetApp().bold_font());
			wxGetApp().UpdateDarkUI(stb);
		}
		else
			stb = nullptr;
		sizer = (staticbox ? new wxStaticBoxSizer(stb, wxVERTICAL) : new wxBoxSizer(wxVERTICAL));

		auto num_columns = 1U;
		size_t grow_col = 1;

		if (label_width == 0)
			grow_col = 0;
		else
			num_columns++;

		if (extra_column) {
			num_columns++;
			grow_col++;
		}

		m_grid_sizer = new wxFlexGridSizer(0, num_columns, 1, 0);
		static_cast<wxFlexGridSizer*>(m_grid_sizer)->SetFlexibleDirection(wxBOTH);
		static_cast<wxFlexGridSizer*>(m_grid_sizer)->AddGrowableCol(grow_col);

		sizer->Add(m_grid_sizer, 0, wxEXPAND | wxALL, wxOSX || !staticbox ? 0 : 5);

		// activate lines
		for (Line& line: m_lines) {
			throw_if_canceled();
			activate_line(line);
		}

        ctrl_horiz_alignment = horiz_alignment;
        if (custom_ctrl)
            custom_ctrl->init_max_win_width();
	} catch (UIBuildCanceled&) {
		auto p = sizer;
		this->clear();
		p->Clear(true);
		delete p;
		throw;
	}

	return true;
}
// delete all controls from the option group
void OptionsGroup::clear(bool destroy_custom_ctrl)
{
	if (!sizer)
		return;

	m_grid_sizer = nullptr;
	sizer = nullptr;

    for (Line& line : m_lines)
        line.clear();

    if (custom_ctrl) {
        for (auto const &item : m_fields) {
            wxWindow* win = item.second.get()->getWindow();
            if (win)
                win = nullptr;
        }
        if (destroy_custom_ctrl)
            custom_ctrl->Destroy();
        else
            custom_ctrl = nullptr;
    }

	m_extra_column_item_ptrs.clear();
	m_fields.clear();
}

Line OptionsGroup::create_single_option_line(const Option& option, const std::string& path/* = std::string()*/) const
{
    wxString tooltip = _(option.opt.tooltip);
    update_Slic3r_string(tooltip);
    // note: Line constructor already do _()
	Line retval{ _(option.opt.label), tooltip };
	retval.label_path = path;
    if(option.opt.label.empty()) {
        retval.append_option(option);
    } else {
        //remove label from option
        Option tmp(option);
        tmp.opt.label = std::string("");
        retval.append_option(tmp);
    }
    return retval;
}

void OptionsGroup::clear_fields_except_of(const std::vector<std::string> left_fields)
{
    auto it = m_fields.begin();
    while (it != m_fields.end()) {
        if (std::find(left_fields.begin(), left_fields.end(), it->first) == left_fields.end())
            it = m_fields.erase(it);
        else
            it++;
    }
}

void OptionsGroup::on_change_OG(const t_config_option_key& opt_id, const boost::any& value) {
    auto it = m_options.find(opt_id);
    if (it != m_options.end() && it->second.opt.is_script && it->second.script) {
        it->second.script->call_script_function_set(it->second.opt, value);
    }else if (m_on_change != nullptr)
		m_on_change(opt_id, value);
}

void OptionsGroup::update_script_presets(bool init) {
    for (auto& key_opt : m_options) {
        if (key_opt.second.opt.is_script) {
            if (init || get_field(key_opt.first)) {
                boost::any val = key_opt.second.script->call_script_function_get_value(key_opt.second.opt);
                if (val.empty()) {
                    MessageDialog(nullptr, "Error, can't find the script to get the value for the widget '" + key_opt.first + "'", _L("Error"), wxOK | wxICON_ERROR).ShowModal();
                } else {
                    this->set_value(key_opt.first, val);
                }
            } //if not, it will set at ConfigOptionsGroup::reload_config()
        }
    }
}
bool ConfigOptionsGroup::has_option_def(const std::string &opt_key)
{
    return this->m_options.find(opt_key) != this->m_options.end();
}
const Option *ConfigOptionsGroup::get_option_def(const std::string &opt_key)
{
    auto it = this->m_options.find(opt_key);
    return it == m_options.end() ? nullptr : &it->second;
}

bool ConfigOptionsGroup::has_option(const std::string& opt_key, int opt_index /*= -1*/)
{
    if (!m_config->has(opt_key)) {
        std::cerr << "No " << opt_key << " in ConfigOptionsGroup config.\n";
    }

    std::string opt_id = opt_index == -1 ? opt_key : opt_key + "#" + std::to_string(opt_index);
    return m_opt_map.find(opt_id) != m_opt_map.end();
}

Option ConfigOptionsGroup::create_option_from_def(const std::string &opt_key, int opt_index /*= -1*/)
{
    if (!m_config->has(opt_key)) {
        std::cerr << "No " << opt_key << " in ConfigOptionsGroup config.\n";
    }

    std::string                 opt_id = opt_index == -1 ? opt_key : opt_key + "#" + std::to_string(opt_index);
    std::pair<std::string, int> pair(opt_key, opt_index);
    m_opt_map.emplace(opt_id, pair);

    return Option(*m_config->def()->get(opt_key), opt_id);
}

void ConfigOptionsGroup::register_to_search(const std::string& opt_key, const ConfigOptionDef& option_def, int opt_index /*= -1*/, bool reset)
{ // fill group and category values just for options from Settings Tab
    std::string opt_id = opt_index == -1 ? opt_key : opt_key + "#" + std::to_string(opt_index);
    wxGetApp().sidebar().get_searcher().add_key(opt_id, static_cast<Preset::Type>(this->config_type()), this->title, this->config_category(), option_def, reset);
}


void ConfigOptionsGroup::on_change_OG(const t_config_option_key& opt_id, const boost::any& value)
{
	if (!m_opt_map.empty())
	{
		auto it = m_opt_map.find(opt_id);
		if (it == m_opt_map.end())
		{
			OptionsGroup::on_change_OG(opt_id, value);
			return;
		}

		auto 				itOption  = it->second;
		const std::string  &opt_key   = itOption.first;
		int 			    opt_index = itOption.second;

		this->change_opt_value(opt_key, value, opt_index);
	}

	OptionsGroup::on_change_OG(opt_id, value);
}

void ConfigOptionsGroup::back_to_initial_value(const std::string& opt_key)
{
	if (m_get_initial_config == nullptr)
		return;
	back_to_config_value(m_get_initial_config(), opt_key);
}

void ConfigOptionsGroup::back_to_sys_value(const std::string& opt_key)
{
	if (m_get_sys_config == nullptr)
		return;
	if (!have_sys_config())
		return;
	back_to_config_value(m_get_sys_config(), opt_key);
}

void ConfigOptionsGroup::back_to_config_value(const DynamicPrintConfig& config, const std::string& opt_key)
{
	boost::any value;
    auto it_opt = m_options.find(opt_key);
    auto it_opt_map = m_opt_map.find(opt_key);
	if (opt_key == "bed_shape") {
        for (const std::string& key : {"bed_custom_texture", "bed_custom_model"}) {
            value = config.opt_string(key);
            this->change_opt_value(key, value);
        }
	}
	if (opt_key == "extruders_count") {
		auto   *nozzle_diameter = dynamic_cast<const ConfigOptionFloats*>(config.option("nozzle_diameter"));
		value = int(nozzle_diameter->size());
	} else if (opt_key == "milling_count") {
		auto   *milling_diameter = dynamic_cast<const ConfigOptionFloats*>(config.option("milling_diameter"));
		value = int(milling_diameter->size());
	} else if (it_opt != m_options.end() && it_opt->second.opt.is_script) {
        // when a scripted key is reset, reset its deps
        // call the reset function if it exits
        if (!it_opt->second.script->call_script_function_reset(it_opt->second.opt)) {
            // Fucntion doesn't exists, reset the fields from the 'depends'
            // reset in all tabs
            // first set_key_value
            PrinterTechnology printer_technology = wxGetApp().preset_bundle->printers.get_edited_preset().printer_technology();
            std::vector<Tab*> tab_list = wxGetApp().tabs_list;
            std::set<size_t> modified_tabs_idx;
            for (const std::string& dep_key : it_opt->second.opt.depends_on) {
                for (const PresetCollection* preset_collection : wxGetApp().get_active_preset_collections())
                    for (size_t tab_idx = 0; tab_idx < tab_list.size(); tab_idx++) {
                    Tab* tab = tab_list[tab_idx];
                    if (tab != nullptr && tab->completed() && tab->supports_printer_technology(printer_technology)) {
                        const DynamicPrintConfig& initial_conf = tab->m_presets->get_selected_preset().config;
                        DynamicPrintConfig& edited_conf = tab->m_presets->get_edited_preset().config;
                        if (initial_conf.has(dep_key) && edited_conf.has(dep_key)) {
                            ConfigOption* conf_opt = initial_conf.option(dep_key)->clone();
                            //set the conf
                            edited_conf.set_key_value(dep_key, conf_opt);
                            modified_tabs_idx.insert(tab_idx);
                        }
                    }
                }
            }
            // now that all keys are set, call the on_value_change to propagate the changes in one go.
            for (const std::string& dep_key : it_opt->second.opt.depends_on) {
                for (size_t tab_idx : modified_tabs_idx) {
                    Tab* tab = tab_list[tab_idx];
                    const DynamicPrintConfig& initial_conf = tab->m_presets->get_selected_preset().config;
                    DynamicPrintConfig& edited_conf = tab->m_presets->get_edited_preset().config;
                    if (initial_conf.has(dep_key) && edited_conf.has(dep_key)) {
                        ConfigOption* conf_opt = initial_conf.option(dep_key)->clone();
                        // update the field
                        tab->set_value(dep_key, initial_conf.option(dep_key)->get_any());
                        tab->on_value_change(dep_key, conf_opt->get_any());
                    }
                }
            }
            for (size_t tab_idx : modified_tabs_idx) {
                // update the decorations
                tab_list[tab_idx]->update_changed_ui();
            }
        }
        return;
    } else if (it_opt_map == m_opt_map.end() ||
		    // This option doesn't have corresponded field
             is_option_without_field(opt_key) ) {
        value = config.option(opt_key)->get_any();
        this->change_opt_value(opt_key, value);
        OptionsGroup::on_change_OG(opt_key, value);
        return;
    } else {
		auto opt_id = it_opt_map->first;
		std::string opt_short_key = m_opt_map.at(opt_id).first;
		int opt_index = m_opt_map.at(opt_id).second;
        value = config.option(opt_short_key)->get_any(opt_index);
	}

    if(set_value(opt_key, value))
        on_change_OG(opt_key, get_value(opt_key));
}

void ConfigOptionsGroup::on_kill_focus(const std::string& opt_key)
{
    if (m_fill_empty_value)
        m_fill_empty_value(opt_key);
    else
	    reload_config();
}

void ConfigOptionsGroup::reload_config()
{
	for (auto &kvp : m_opt_map) {
		// Name of the option field (name of the configuration key, possibly suffixed with '#' and the index of a scalar inside a vector.
		const std::string &opt_id    = kvp.first;
		// option key (may be scalar or vector)
		const std::string &opt_key   = kvp.second.first;
		// index in the vector option, zero for scalars
		int 			   opt_index = kvp.second.second;
		const ConfigOptionDef &option = m_options.at(opt_id).opt;
        this->set_value(opt_id, m_config->option(opt_key)->get_any(opt_index));
	}
    update_script_presets();
}

void ConfigOptionsGroup::Hide()
{
    Show(false);
}

void ConfigOptionsGroup::Show(const bool show)
{
    sizer->ShowItems(show);
#if 0//#ifdef __WXGTK__
    m_panel->Show(show);
    m_grid_sizer->Show(show);
#endif /* __WXGTK__ */
}

std::vector<size_t> get_visible_idx(const std::map<ConfigOptionMode, std::vector<size_t>>& map, ConfigOptionMode mode) {
    std::vector<size_t> ret;
    for (const auto& entry : map) {
        if (entry.first == comNone || (entry.first & mode) == mode)
            ret.insert(ret.end(), entry.second.begin(), entry.second.end());
    }
    return ret;
}
std::vector<size_t> get_invisible_idx(const std::map<ConfigOptionMode, std::vector<size_t>>& map, ConfigOptionMode mode) {
    std::vector<size_t> ret;
    for (const auto& entry : map) {
        if (entry.first != comNone && (entry.first & mode) != mode)
            ret.insert(ret.end(), entry.second.begin(), entry.second.end());
    }
    return ret;
}

bool ConfigOptionsGroup::is_visible(ConfigOptionMode mode)
{
    if (m_options_mode.empty())
        return true;

    int opt_mode_size = m_options_mode.size();
    if (opt_mode_size == 1 && m_options_mode[0].size() == 1 && m_options_mode[0].begin()->second.size() == 1)
        return get_invisible_idx(m_options_mode[0], mode).empty();

    size_t hidden_row_cnt = 0;
    for (size_t i = 0; i < opt_mode_size; i++) {
        if ((m_options_mode[i].size() == 1
            && m_options_mode[i].begin()->second.size() == 1
            && m_options_mode[i].begin()->second[0] == (size_t)-1
            && (m_options_mode[i].begin()->first != comNone && (m_options_mode[i].begin()->first & mode) != mode))
            || get_visible_idx(m_options_mode[i], mode).empty()) {
            hidden_row_cnt++;
        }
    }

    return hidden_row_cnt != opt_mode_size;
}

bool ConfigOptionsGroup::update_visibility(ConfigOptionMode mode)
{
    if (m_options_mode.empty() || !m_grid_sizer)
        return true;

    if (custom_ctrl) {
        bool show = custom_ctrl->update_visibility(mode);
        this->Show(show);
        return show;
    }

    int opt_mode_size = m_options_mode.size();
    if (m_grid_sizer->GetEffectiveRowsCount() != opt_mode_size &&
        opt_mode_size == 1 && m_options_mode[0].size() == 1 && m_options_mode[0].begin()->second.size() == 1)
        return get_invisible_idx(m_options_mode[0], mode).empty();

    Show(true);

    int idx_item = 0;
    int hidden_row_cnt = 0;
    const int cols = m_grid_sizer->GetCols();
    assert(opt_mode_size == m_line_sizer.size());
    for (int i = 0; i < opt_mode_size; i++) {
        if ((m_options_mode[i].size() == 1 
            && m_options_mode[i].begin()->second.size() == 1 
            && m_options_mode[i].begin()->second[0] == (size_t)-1 
            && (m_options_mode[i].begin()->first != comNone && (m_options_mode[i].begin()->first & mode) != mode))
                || get_visible_idx(m_options_mode[i], mode).empty()) {
            hidden_row_cnt++;
            for (size_t idx =0; idx < cols; idx++)
                m_grid_sizer->Show(idx_item + idx, false);
        }else
            for (size_t idx : get_invisible_idx(m_options_mode[i], mode))
                if(idx != (size_t)-1) m_line_sizer[i]->Show(idx, false);
        idx_item += cols;
    }

    if (hidden_row_cnt == opt_mode_size) {
        sizer->ShowItems(false);
        return false;
    }
    return true;
}

void ConfigOptionsGroup::msw_rescale()
{
    // update bitmaps for extra column items (like "mode markers" or buttons on settings panel)
    if (rescale_extra_column_item)
        for (auto extra_col : m_extra_column_item_ptrs)
            rescale_extra_column_item(extra_col);

    // update undo buttons : rescale bitmaps
    for (const auto& field : m_fields)
        field.second->msw_rescale();

    auto rescale = [](wxSizer* sizer) {
        for (wxSizerItem* item : sizer->GetChildren())
            if (item->IsWindow()) {
                wxWindow* win = item->GetWindow();
                // check if window is ScalableButton
                ScalableButton* sc_btn = dynamic_cast<ScalableButton*>(win);
                if (sc_btn) {
                    sc_btn->SetSize(sc_btn->GetBestSize());
                    return;
                }
                // check if window is wxButton
                wxButton* btn = dynamic_cast<wxButton*>(win);
                if (btn) {
                    btn->SetSize(btn->GetBestSize());
                    return;
                }
            }
    };

    // scale widgets and extra widgets if any exists
    for (const Line& line : m_lines) {
        if (line.widget_sizer)
            rescale(line.widget_sizer);
        if (line.extra_widget_sizer)
            rescale(line.extra_widget_sizer);
    }

    if (custom_ctrl)
        custom_ctrl->msw_rescale();
}

void ConfigOptionsGroup::sys_color_changed()
{
#ifdef _WIN32
    if (staticbox && stb) {
        wxGetApp().UpdateAllStaticTextDarkUI(stb);
        // update bitmaps for extra column items (like "delete" buttons on settings panel)
        for (auto extra_col : m_extra_column_item_ptrs)
            wxGetApp().UpdateDarkUI(extra_col);
    }

    if (custom_ctrl)
        wxGetApp().UpdateDarkUI(custom_ctrl);
#endif

    auto update = [](wxSizer* sizer) {
        for (wxSizerItem* item : sizer->GetChildren())
            if (item->IsWindow()) {
                wxWindow* win = item->GetWindow();
                // check if window is ScalableButton
                if (ScalableButton* sc_btn = dynamic_cast<ScalableButton*>(win)) {
                    sc_btn->sys_color_changed();
                    return;
                }
                wxGetApp().UpdateDarkUI(win, dynamic_cast<wxButton*>(win) != nullptr);
            }
    };

    // scale widgets and extra widgets if any exists
    for (const Line& line : m_lines) {
        if (line.widget_sizer)
            update(line.widget_sizer);
        if (line.extra_widget_sizer)
            update(line.extra_widget_sizer);
    }

	// update undo buttons : rescale bitmaps
	for (const auto& field : m_fields)
		field.second->sys_color_changed();
}

void ConfigOptionsGroup::refresh()
{
    if (custom_ctrl)
        custom_ctrl->Refresh();
}

Field* ConfigOptionsGroup::get_fieldc(const t_config_option_key& opt_key, int opt_index)
{
	Field* field = get_field(opt_key);
	if (field != nullptr)
		return field;
	std::string opt_id = "";
	for (t_opt_map::iterator it = m_opt_map.begin(); it != m_opt_map.end(); ++it) {
		if (opt_key == m_opt_map.at(it->first).first && opt_index == m_opt_map.at(it->first).second) {
			opt_id = it->first;
			break;
		}
	}
	return opt_id.empty() ? nullptr : get_field(opt_id);
}

std::pair<OG_CustomCtrl*, bool*> ConfigOptionsGroup::get_custom_ctrl_with_blinking_ptr(const t_config_option_key& opt_key, int opt_index/* = -1*/)
{
	Field* field = get_fieldc(opt_key, opt_index);

	if (field)
		return {custom_ctrl, field->get_blink_ptr()};

	for (Line& line : m_lines)
		for (const Option& opt : line.get_options())
			if (opt.opt_id == opt_key && line.widget)
				return { custom_ctrl, line.get_blink_ptr() };

	return { nullptr, nullptr };
}

// Change an option on m_config, possibly call ModelConfig::touch().
void ConfigOptionsGroup::change_opt_value(const t_config_option_key& opt_key, const boost::any& value, int opt_index /*= 0*/)
{
    if (m_config_mutable) {
        ConfigOption *opt = m_config_mutable->option(opt_key);
        assert(opt);
        if(opt)
            opt->set_any(value, opt_index);
        assert(!m_modelconfig);
    } else {
        assert(m_modelconfig);
        m_modelconfig->set_any(opt_key, value, opt_index);
    }
}

wxString OptionsGroup::get_url(const std::string& path_end)
{
    if (path_end.empty())
        return wxEmptyString;

    wxString language = wxGetApp().current_language_code_safe();
    wxString lang_marker = language.IsEmpty() ? "en" : language.BeforeFirst('_');

    return wxString( SLIC3R_DOC_URL /*"https://help.prusa3d.com/"*/) + lang_marker + wxString("/article/" + path_end);
}

bool OptionsGroup::launch_browser(const std::string& path_end)
{
    return wxGetApp().open_browser_with_warning_dialog(OptionsGroup::get_url(path_end), wxGetApp().mainframe->m_tabpanel);
}

// list of options, which doesn't have a related filed
static const std::set<std::string> options_without_field = {
    "compatible_printers",
    "compatible_prints",
    "bed_shape",
    "filament_ramming_parameters",
    "extruder_extrusion_multiplier_speed",
    "gcode_substitutions",
};

bool OptionsGroup::is_option_without_field(const std::string& opt_key)
{
    return  options_without_field.find(opt_key) != options_without_field.end();
}


//-------------------------------------------------------------------------------------------
// ogStaticText
//-------------------------------------------------------------------------------------------

ogStaticText::ogStaticText(wxWindow* parent, const wxString& text) :
    wxStaticText(parent, wxID_ANY, text, wxDefaultPosition, wxDefaultSize)
{
    if (!text.IsEmpty()) {
		Wrap(60 * wxGetApp().em_unit());
		GetParent()->Layout();
    }
}


void ogStaticText::SetText(const wxString& value, bool wrap/* = true*/)
{
	SetLabel(value);
    if (wrap) Wrap(60 * wxGetApp().em_unit());
	GetParent()->Layout();
}

void ogStaticText::SetPathEnd(const std::string& link)
{
#ifndef __linux__

    Bind(wxEVT_ENTER_WINDOW, [this, link](wxMouseEvent& event) {
        SetToolTip(OptionsGroup::get_url(get_app_config()->get("suppress_hyperlinks") != "1" ? link : std::string()));
        FocusText(true);
        event.Skip();
    });
    Bind(wxEVT_LEAVE_WINDOW, [this](wxMouseEvent& event) { FocusText(false); event.Skip(); });

    Bind(wxEVT_LEFT_DOWN, [this](wxMouseEvent& event) {
        if (HasCapture())
            return;
        this->CaptureMouse();
        event.Skip();
    });
    Bind(wxEVT_LEFT_UP, [link, this](wxMouseEvent& event) {
        if (!HasCapture())
            return;
        ReleaseMouse();
        OptionsGroup::launch_browser(link);
        event.Skip();
    });

#else

    // Workaround: On Linux wxStaticText doesn't receive wxEVT_ENTER(LEAVE)_WINDOW events,
    // so implement this behaviour trough wxEVT_MOTION events for this control and it's parent
    Bind(wxEVT_MOTION, [link, this](wxMouseEvent& event) {
        SetToolTip(OptionsGroup::get_url(!get_app_config()->get_bool("suppress_hyperlinks") ? link : std::string()));
        FocusText(true);
        event.Skip();
    });
    GetParent()->Bind(wxEVT_MOTION, [this](wxMouseEvent& event) {
        FocusText(false);
        event.Skip();
    });

    // On Linux a mouse capturing causes a totally application freeze
    Bind(wxEVT_LEFT_UP, [link, this](wxMouseEvent& event) {
        OptionsGroup::launch_browser(link);
        event.Skip();
    });

#endif
}

void ogStaticText::FocusText(bool focus)
{
    if (get_app_config()->get_bool("suppress_hyperlinks"))
        return;

    SetFont(focus ? Slic3r::GUI::wxGetApp().link_font() :
        Slic3r::GUI::wxGetApp().normal_font());
#ifdef __linux__
    this->GetContainingSizer()->Layout();
#endif
    Refresh();
}

} // GUI
} // Slic3r<|MERGE_RESOLUTION|>--- conflicted
+++ resolved
@@ -66,18 +66,10 @@
             case coFloatsOrPercents:
             case coFloat:
             case coFloats:
-<<<<<<< HEAD
             case coPercent:
-            case coPercents:
-            case coFloatsOrPercents:
+			case coPercents:
             case coString:
             case coStrings:
-=======
-			case coPercent:
-			case coPercents:
-			case coString:
-			case coStrings:
->>>>>>> 3c0b9e04
                 m_fields.emplace(id, TextCtrl::Create<TextCtrl>(this->ctrl_parent(), opt, id));
                 break;
             case coBools:
