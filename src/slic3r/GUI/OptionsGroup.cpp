#include "OptionsGroup.hpp"
#include "ConfigExceptions.hpp"
#include "Plater.hpp"
#include "GUI_App.hpp"
#include "MainFrame.hpp"
#include "OG_CustomCtrl.hpp"
#include "MsgDialog.hpp"
#include "format.hpp"

#include <utility>
#include <wx/bookctrl.h>
#include <wx/numformatter.h>
#include <boost/algorithm/string/split.hpp>
#include <boost/algorithm/string/classification.hpp>
#include "libslic3r/Exception.hpp"
#include "libslic3r/Utils.hpp"
#include "libslic3r/AppConfig.hpp"
#include "I18N.hpp"

namespace Slic3r { namespace GUI {

const t_field& OptionsGroup::build_field(const Option& opt) {
    return build_field(opt.opt_id, opt.opt);
}
const t_field& OptionsGroup::build_field(const t_config_option_key& id) {
	const ConfigOptionDef& opt = m_options.at(id).opt;
    return build_field(id, opt);
}

const t_field& OptionsGroup::build_field(const t_config_option_key& id, const ConfigOptionDef& opt) {
    // Check the gui_type field first, fall through
    // is the normal type.
    switch (opt.gui_type) {
    case ConfigOptionDef::GUIType::select_open:
        m_fields.emplace(id, Choice::Create<Choice>(this->ctrl_parent(), opt, id));
        break;
    case ConfigOptionDef::GUIType::color:
        m_fields.emplace(id, ColourPicker::Create<ColourPicker>(this->ctrl_parent(), opt, id));
        break;
    case ConfigOptionDef::GUIType::f_enum_open:
    case ConfigOptionDef::GUIType::i_enum_open:
        m_fields.emplace(id, Choice::Create<Choice>(this->ctrl_parent(), opt, id));
        break;
    case ConfigOptionDef::GUIType::slider:
        m_fields.emplace(id, SliderCtrl::Create<SliderCtrl>(this->ctrl_parent(), opt, id));
        break;
    case ConfigOptionDef::GUIType::legend: // StaticText
        m_fields.emplace(id, StaticText::Create<StaticText>(this->ctrl_parent(), opt, id));
        break;
    case ConfigOptionDef::GUIType::one_string:
        m_fields.emplace(id, TextCtrl::Create<TextCtrl>(this->ctrl_parent(), opt, id));
        break;
    default:
        switch (opt.type) {
            case coFloatOrPercent:
            case coFloat:
            case coFloats:
			case coPercent:
            case coPercents:
            case coFloatsOrPercents:
			case coString:
			case coStrings:
                m_fields.emplace(id, TextCtrl::Create<TextCtrl>(this->ctrl_parent(), opt, id));
                break;
			case coBool:
			case coBools:
                m_fields.emplace(id, CheckBox::Create<CheckBox>(this->ctrl_parent(), opt, id));
				break;
			case coInt:
			case coInts:
                m_fields.emplace(id, SpinCtrl::Create<SpinCtrl>(this->ctrl_parent(), opt, id));
				break;
            case coEnum:
                m_fields.emplace(id, Choice::Create<Choice>(this->ctrl_parent(), opt, id));
				break;
            case coPoints:
                m_fields.emplace(id, PointCtrl::Create<PointCtrl>(this->ctrl_parent(), opt, id));
				break;
            case coNone:   break;
            default:
				throw Slic3r::LogicError("This control doesn't exist till now"); break;
        }
    }
    // Grab a reference to fields for convenience
    const t_field& field = m_fields[id];
	field->m_on_change = [this](const std::string& opt_id, const boost::any& value) {
			//! This function will be called from Field.
			//! Call OptionGroup._on_change(...)
			if (!m_disabled)
				this->on_change_OG(opt_id, value);
	};
    field->m_on_kill_focus = [this](const std::string& opt_id) {
			//! This function will be called from Field.
			if (!m_disabled)
				this->on_kill_focus(opt_id);
	};
    field->m_parent = parent();

	field->m_back_to_initial_value = [this](std::string opt_id) {
		if (!m_disabled)
			this->back_to_initial_value(opt_id);
	};
	field->m_back_to_sys_value = [this](std::string opt_id) {
		if (!this->m_disabled)
			this->back_to_sys_value(opt_id);
	};

	// assign function objects for callbacks, etc.
    return field;
}

OptionsGroup::OptionsGroup(	wxWindow* _parent, const wxString& title,
                            bool is_tab_opt /* = false */,
                            column_t extra_clmn /* = nullptr */) :
                m_parent(_parent), title(title),
                m_use_custom_ctrl(is_tab_opt),
                staticbox(title!=""), extra_column(extra_clmn)
{
}

wxWindow* OptionsGroup::ctrl_parent() const
{
	return this->custom_ctrl && m_use_custom_ctrl_as_parent ? static_cast<wxWindow*>(this->custom_ctrl) : (this->stb ? static_cast<wxWindow*>(this->stb) : this->parent());
}

bool OptionsGroup::is_legend_line()
{
	if (m_lines.size() == 1) {
		const std::vector<Option>& option_set = m_lines.front().get_options();
		return !option_set.empty() && option_set.front().opt.gui_type == ConfigOptionDef::GUIType::legend;
	}
	return false;
}

void OptionsGroup::set_max_win_width(int max_win_width)
{
    if (custom_ctrl)
        custom_ctrl->set_max_win_width(max_win_width);
}

void OptionsGroup::show_field(const t_config_option_key& opt_key, bool show/* = true*/)
{
    Field* field = get_field(opt_key);
    if (!field) return;
    wxWindow* win = field->getWindow();
    if (!win) return;
    wxSizerItem* win_item = m_grid_sizer->GetItem(win, true);
    if (!win_item) return;

    const size_t cols = (size_t)m_grid_sizer->GetCols();
    const size_t rows = (size_t)m_grid_sizer->GetEffectiveRowsCount();

    auto show_row = [this, show, cols, win_item](wxSizerItem* item, size_t row_shift) {
        // check if item contanes required win
        if (!item->IsWindow() || item != win_item)
            return false;
        // show/hide hole line contanes this window
        for (size_t i = 0; i < cols; ++i)
            m_grid_sizer->Show(row_shift + i, show);
        return true;
    };

    size_t row_shift = 0;
    for (size_t j = 0; j < rows; ++j) {
        for (size_t i = 0; i < cols; ++i) {
            wxSizerItem* item = m_grid_sizer->GetItem(row_shift + i);
            if (!item)
                continue;
            if (item->IsSizer()) {
                for (wxSizerItem* child_item : item->GetSizer()->GetChildren())
                    if (show_row(child_item, row_shift))
                        return;
            }
            else if (show_row(item, row_shift))
                return;
        }
        row_shift += cols;
    }
}

void OptionsGroup::append_line(const Line& line)
{
	m_lines.emplace_back(line);

	if (line.full_width && (
		line.widget != nullptr ||
		!line.get_extra_widgets().empty())
		)
		return;

	auto option_set = line.get_options();
	for (auto opt : option_set)
		m_options.emplace(opt.opt_id, opt);

	// add mode value for current line to m_options_mode
    if (!option_set.empty()){
        m_line_sizer.emplace_back();
        m_options_mode.emplace_back();
        m_options_mode.back()[option_set[0].opt.mode].push_back(-1);
    }
}

void OptionsGroup::append_separator()
{
    m_lines.emplace_back(Line());
}

void OptionsGroup::activate_line(Line& line)
{
    if (line.is_separator())
        return;

    m_use_custom_ctrl_as_parent = false;

	if (line.full_width && (
		line.widget != nullptr ||
		!line.get_extra_widgets().empty())
		) {
        if (line.widget != nullptr) {
			// description lines
            sizer->Add(line.widget(this->ctrl_parent()), 0, wxEXPAND | wxALL, wxOSX ? 0 : 15);
            return;
        }
		if (!line.get_extra_widgets().empty()) {
			const auto h_sizer = new wxBoxSizer(wxHORIZONTAL);
			sizer->Add(h_sizer, 1, wxEXPAND | wxALL, wxOSX ? 0 : 15);

            bool is_first_item = true;
			for (auto extra_widget : line.get_extra_widgets()) {
				h_sizer->Add(extra_widget(this->ctrl_parent()), is_first_item ? 1 : 0, wxLEFT, 15);
				is_first_item = false;
			}
			return;
		}
    }

<<<<<<< HEAD
    const std::vector<Option>& option_set = line.get_options();
    bool is_legend_line = option_set.front().opt.gui_type == "legend";
=======
	auto option_set = line.get_options();
	bool is_legend_line = option_set.front().opt.gui_type == ConfigOptionDef::GUIType::legend;
>>>>>>> 215e845c

    if (!custom_ctrl && m_use_custom_ctrl) {
        custom_ctrl = new OG_CustomCtrl(is_legend_line || !staticbox ? this->parent() : static_cast<wxWindow*>(this->stb), this);
        if (is_legend_line)
            sizer->Add(custom_ctrl, 0, wxEXPAND | wxLEFT, wxOSX ? 0 : 10);
        else
        sizer->Add(custom_ctrl, 0, wxEXPAND | wxALL, wxOSX || !staticbox ? 0 : 5);
    }

	// Set sidetext width for a better alignment of options in line
	// "m_show_modified_btns==true" means that options groups are in tabs
	if (option_set.size() > 1 && m_use_custom_ctrl) {
		sidetext_width = Field::def_width_thinner();
	}

	// if we have a single option with no label, no sidetext just add it directly to sizer
<<<<<<< HEAD
    if (option_set.size() == 1 && title_width == 0 && option_set.front().opt.full_width &&
        option_set.front().opt.label.empty() &&
		option_set.front().opt.sidetext.size() == 0 && option_set.front().side_widget == nullptr && 
=======
    if (option_set.size() == 1 && label_width == 0 && option_set.front().opt.full_width &&
		option_set.front().opt.sidetext.size() == 0 && option_set.front().side_widget == nullptr &&
>>>>>>> 215e845c
		line.get_extra_widgets().size() == 0) {

		const auto& option = option_set.front();
		const auto& field = build_field(option);

		if (is_window_field(field))
			sizer->Add(field->getWindow(), 0, wxEXPAND | wxALL, wxOSX ? 0 : 5);
		if (is_sizer_field(field))
			sizer->Add(field->getSizer(), 0, wxEXPAND | wxALL, wxOSX ? 0 : 5);
		return;
	}

    auto grid_sizer = m_grid_sizer;

    if (custom_ctrl)
        m_use_custom_ctrl_as_parent = true;

    // if we have an extra column, build it
<<<<<<< HEAD
	if (extra_column)
    {
        m_extra_column_item_ptrs.push_back(extra_column(this->ctrl_parent(), line));
        grid_sizer->Add(m_extra_column_item_ptrs.back(), 0, wxALIGN_CENTER_VERTICAL | wxRIGHT, 3);
    }
=======
    if (extra_column) {
		m_extra_column_item_ptrs.push_back(extra_column(this->ctrl_parent(), line));
		grid_sizer->Add(m_extra_column_item_ptrs.back(), 0, wxALIGN_CENTER_VERTICAL | wxRIGHT, 3);
	}
>>>>>>> 215e845c

    // Build a label if we have it
    wxStaticText* label=nullptr;
    if (title_width != 0) {
        if (custom_ctrl) {
            if (line.near_label_widget)
                line.near_label_widget_win = line.near_label_widget(this->ctrl_parent());
        }
        else {
            if (!line.near_label_widget || !line.label.IsEmpty()) {
                // Only create the label if it is going to be displayed.
                long label_style = staticbox ? 0 : wxALIGN_RIGHT;
#ifdef __WXGTK__
                // workaround for correct text align of the StaticBox on Linux
                // flags wxALIGN_RIGHT and wxALIGN_CENTRE don't work when Ellipsize flags are _not_ given.
                // Text is properly aligned only when Ellipsize is checked.
                label_style |= staticbox ? 0 : wxST_ELLIPSIZE_END;
#endif /* __WXGTK__ */
                label = new wxStaticText(this->ctrl_parent(), wxID_ANY, line.label + (line.label.IsEmpty() ? "" : ": "),
                    wxDefaultPosition, wxSize(title_width * wxGetApp().em_unit(), -1), label_style);
                label->SetBackgroundStyle(wxBG_STYLE_PAINT);
                label->SetFont(wxGetApp().normal_font());
                label->Wrap(title_width * wxGetApp().em_unit()); // avoid a Linux/GTK bug
            }
            if (!line.near_label_widget)
                grid_sizer->Add(label, 0, (staticbox ? 0 : wxALIGN_RIGHT | wxRIGHT) | wxALIGN_CENTER_VERTICAL, line.label.IsEmpty() ? 0 : 5);
            else if (!line.label.IsEmpty()) {
                // If we're here, we have some widget near the label
                // so we need a horizontal sizer to arrange these things
                auto sizer = new wxBoxSizer(wxHORIZONTAL);
                grid_sizer->Add(sizer, 0, wxEXPAND | (staticbox ? wxALL : wxBOTTOM | wxTOP | wxLEFT), staticbox ? 0 : 1);
                sizer->Add(label, 0, (staticbox ? 0 : wxALIGN_RIGHT | wxRIGHT) | wxALIGN_CENTER_VERTICAL, 5);
            }
            if (label != nullptr && line.label_tooltip != "")
                label->SetToolTip(line.label_tooltip);
        }
    }

    // If there's a widget, build it and add the result to the sizer.
	if (line.widget != nullptr) {
		auto wgt = line.widget(this->ctrl_parent());
        if (custom_ctrl)
            line.widget_sizer = wgt;
        else
            grid_sizer->Add(wgt, 0, wxEXPAND | wxBOTTOM | wxTOP, (wxOSX || line.label.IsEmpty()) ? 0 : 5);
		return;
	}

	// If we're here, we have more than one option or a single option with sidetext
    // so we need a horizontal sizer to arrange these things
	auto sizer = new wxBoxSizer(wxHORIZONTAL);
    if (!custom_ctrl)
        grid_sizer->Add(sizer, 0, wxEXPAND | (staticbox ? wxALL : wxBOTTOM | wxTOP | wxLEFT), staticbox ? 0 : 1);
    // If we have a single option with no sidetext just add it directly to the grid sizer
    if (option_set.size() == 1 && option_set.front().opt.sidetext.size() == 0 &&
		option_set.front().side_widget == nullptr && line.get_extra_widgets().size() == 0) {
		const auto& option = option_set.front();
		const auto& field = build_field(option);

        if (!custom_ctrl) {
            if (is_window_field(field))
                sizer->Add(field->getWindow(), option.opt.full_width ? 1 : 0,
                    wxBOTTOM | wxTOP | (option.opt.full_width ? int(wxEXPAND) : int(wxALIGN_CENTER_VERTICAL)), (wxOSX || !staticbox) ? 0 : 2);
            if (is_sizer_field(field))
                sizer->Add(field->getSizer(), 1, (option.opt.full_width ? int(wxEXPAND) : int(wxALIGN_CENTER_VERTICAL)), 0);
        }
        return;
	}

<<<<<<< HEAD
	m_line_sizer.back() = sizer;
	wxSizer* sizer_tmp = sizer;
    for (auto opt : option_set) {
		ConfigOptionDef option = opt.opt;
=======
    bool is_multioption_line = option_set.size() > 1;
    for (auto opt : option_set) {
		ConfigOptionDef option = opt.opt;
        wxSizer* sizer_tmp = sizer;
>>>>>>> 215e845c
		// add label if any
		if ((is_multioption_line || line.label.IsEmpty()) && !option.label.empty() && !custom_ctrl) {
//!			To correct translation by context have to use wxGETTEXT_IN_CONTEXT macro from wxWidget 3.1.1
<<<<<<< HEAD
			std::string opt_label = (option.label.empty() || option.label.back() != '_') ? option.label : option.label.substr(0, option.label.size() - 1);
			wxString str_label = /*(opt_label == L_CONTEXT("Top", "Layers") || opt_label == L_CONTEXT("Bottom", "Layers")) ?
								_CTX(opt_label, "Layers") :*/
								_(opt_label);

            bool no_dots = str_label.empty() || option.label.back() == '_';
			label = new wxStaticText(this->ctrl_parent(), wxID_ANY, 
				(no_dots ? "" : (str_label + ":")), wxDefaultPosition, //wxDefaultSize);
				(option.label_width >= 0) ? ((option.label_width != 0) ? wxSize(option.label_width*wxGetApp().em_unit(), -1) : wxDefaultSize) :
					((label_width > 0) ? wxSize(label_width * wxGetApp().em_unit(), -1) : (wxDefaultSize))
				, wxALIGN_RIGHT);
            label->SetBackgroundStyle(wxBG_STYLE_PAINT);
=======
			wxString str_label = (option.label == L_CONTEXT("Top", "Layers") || option.label == L_CONTEXT("Bottom", "Layers")) ?
				_CTX(option.label, "Layers") :
				_(option.label);
			label = new wxStaticText(this->ctrl_parent(), wxID_ANY, str_label + ": ", wxDefaultPosition, //wxDefaultSize);
				wxSize(sublabel_width != -1 ? sublabel_width * wxGetApp().em_unit() : -1, -1), wxALIGN_RIGHT);
			label->SetBackgroundStyle(wxBG_STYLE_PAINT);
>>>>>>> 215e845c
            label->SetFont(wxGetApp().normal_font());
			if (option.label_width > 0 || label_width >0) {
				label->Wrap((option.label_width > 0 ? option.label_width : label_width)* wxGetApp().em_unit()); // avoid a Linux/GTK bug
			}
            m_options_mode.back()[opt.opt.mode].push_back(sizer_tmp->GetItemCount());
            sizer_tmp->Add(label, 0, wxALIGN_CENTER_VERTICAL, 0);
        }

        // add field
        const Option& opt_ref = opt;
        auto& field = build_field(opt_ref);
        if (!custom_ctrl) {
            if (option_set.size() == 1 && option_set.front().opt.full_width)
            {
                const auto v_sizer = new wxBoxSizer(wxVERTICAL);
            m_options_mode.back()[opt.opt.mode].push_back(sizer_tmp->GetItemCount());
                sizer_tmp->Add(v_sizer, 1, wxEXPAND);
                is_sizer_field(field) ?
                    v_sizer->Add(field->getSizer(), 0, wxEXPAND) :
                    v_sizer->Add(field->getWindow(), 0, wxEXPAND);
                break;
            }

            m_options_mode.back()[opt.opt.mode].push_back(sizer_tmp->GetItemCount());
            is_sizer_field(field) ?
                sizer_tmp->Add(field->getSizer(), 0, wxALIGN_CENTER_VERTICAL, 0) :
                sizer_tmp->Add(field->getWindow(), 0, wxALIGN_CENTER_VERTICAL, 0);

            // add sidetext if any
            if ((!option.sidetext.empty() || sidetext_width > 0) && option.sidetext_width != 0){
                wxString textstring;
                if(!option.sidetext.empty())
                    if (option.sidetext.at(option.sidetext.size() - 1) != '_') {
                        textstring = _(option.sidetext);
                    } else {
                        textstring = option.sidetext.substr(0, option.sidetext.size() - 1);
                    }
                wxSize wxsize{ -1,-1 };
                if (option.sidetext_width >= 0) {
                    if (option.sidetext_width != 0)
                        wxsize = wxSize{ option.sidetext_width * wxGetApp().em_unit(), -1 };
                } else if (sidetext_width > 0)
                    wxsize = wxSize{ sidetext_width * wxGetApp().em_unit(),-1 };
                wxStaticText *sidetext = new wxStaticText(	this->ctrl_parent(), wxID_ANY, textstring,
												    wxDefaultPosition, wxsize
												    /*wxDefaultSize*/, wxALIGN_LEFT);
                sidetext->SetBackgroundStyle(wxBG_STYLE_PAINT);
                sidetext->SetFont(wxGetApp().normal_font());
                m_options_mode.back()[opt.opt.mode].push_back(sizer_tmp->GetItemCount());
                sizer_tmp->Add(sidetext, 0, wxLEFT | wxALIGN_CENTER_VERTICAL, 4);

            }

            // add side widget if any
            if (opt.side_widget != nullptr) {
            m_options_mode.back()[opt.opt.mode].push_back(sizer_tmp->GetItemCount());
                sizer_tmp->Add(opt.side_widget(this->ctrl_parent())/*!.target<wxWindow>()*/, 0, wxLEFT | wxALIGN_CENTER_VERTICAL, 1);    //! requires verification
            }

            if (opt.opt_id != option_set.back().opt_id) //! istead of (opt != option_set.back())
            m_options_mode.back()[opt.opt.mode].push_back(sizer_tmp->GetItemCount());
                sizer_tmp->AddSpacer(6);
        }
	}

	// add extra sizers if any
	for (auto extra_widget : line.get_extra_widgets())
    {
        if (line.get_extra_widgets().size() == 1 && !staticbox)
        {
            // extra widget for non-staticbox option group (like for the frequently used parameters on the sidebar) should be wxALIGN_RIGHT
            const auto v_sizer = new wxBoxSizer(wxVERTICAL);
            sizer->Add(v_sizer, option_set.size() == 1 ? 0 : 1, wxEXPAND);
            v_sizer->Add(extra_widget(this->ctrl_parent()), 0, wxALIGN_RIGHT);
            return;
        }

        line.extra_widget_sizer = extra_widget(this->ctrl_parent());
        if (!custom_ctrl)
            sizer->Add(line.extra_widget_sizer, 0, wxLEFT | wxALIGN_CENTER_VERTICAL, 4);        //! requires verification
	}
}

// create all controls for the option group from the m_lines
bool OptionsGroup::activate(std::function<void()> throw_if_canceled/* = [](){}*/, int horiz_alignment/* = wxALIGN_LEFT*/)
{
	if (sizer)//(!sizer->IsEmpty())
		return false;

	try {
		if (staticbox) {
			stb = new wxStaticBox(m_parent, wxID_ANY, _(title));
			if (!wxOSX) stb->SetBackgroundStyle(wxBG_STYLE_PAINT);
			stb->SetFont(wxOSX ? wxGetApp().normal_font() : wxGetApp().bold_font());
			wxGetApp().UpdateDarkUI(stb);
		}
		else
			stb = nullptr;
		sizer = (staticbox ? new wxStaticBoxSizer(stb, wxVERTICAL) : new wxBoxSizer(wxVERTICAL));

		auto num_columns = 1U;
		size_t grow_col = 1;

		if (label_width == 0)
			grow_col = 0;
		else
			num_columns++;

		if (extra_column) {
			num_columns++;
			grow_col++;
		}

		m_grid_sizer = new wxFlexGridSizer(0, num_columns, 1, 0);
		static_cast<wxFlexGridSizer*>(m_grid_sizer)->SetFlexibleDirection(wxBOTH);
		static_cast<wxFlexGridSizer*>(m_grid_sizer)->AddGrowableCol(grow_col);

		sizer->Add(m_grid_sizer, 0, wxEXPAND | wxALL, wxOSX || !staticbox ? 0 : 5);

		// activate lines
		for (Line& line: m_lines) {
			throw_if_canceled();
			activate_line(line);
		}

        ctrl_horiz_alignment = horiz_alignment;
        if (custom_ctrl)
            custom_ctrl->init_max_win_width();
	} catch (UIBuildCanceled&) {
		auto p = sizer;
		this->clear();
		p->Clear(true);
		delete p;
		throw;
	}

	return true;
}
// delete all controls from the option group
void OptionsGroup::clear(bool destroy_custom_ctrl)
{
	if (!sizer)
		return;

	m_grid_sizer = nullptr;
	sizer = nullptr;

	for (Line& line : m_lines) {
        if (line.near_label_widget_win)
            line.near_label_widget_win = nullptr;

        if (line.widget_sizer) {
            line.widget_sizer->Clear(true);
            line.widget_sizer = nullptr;
        }

        if (line.extra_widget_sizer) {
            line.extra_widget_sizer->Clear(true);
            line.extra_widget_sizer = nullptr;
        }
	}

    if (custom_ctrl) {
        for (auto const &item : m_fields) {
            wxWindow* win = item.second.get()->getWindow();
            if (win)
                win = nullptr;
        }
        if (destroy_custom_ctrl)
            custom_ctrl->Destroy();
        else
            custom_ctrl = nullptr;
    }

	m_extra_column_item_ptrs.clear();
	m_fields.clear();
}

Line OptionsGroup::create_single_option_line(const Option& option, const std::string& path/* = std::string()*/) const
{
    wxString tooltip = _(option.opt.tooltip);
    update_Slic3r_string(tooltip);
	Line retval{ _(option.opt.label), tooltip };
	retval.label_path = path;
    retval.append_option(option);
    return retval;
}

void OptionsGroup::clear_fields_except_of(const std::vector<std::string> left_fields)
{
    auto it = m_fields.begin();
    while (it != m_fields.end()) {
        if (std::find(left_fields.begin(), left_fields.end(), it->first) == left_fields.end())
            it = m_fields.erase(it);
        else
            it++;
    }
}

void OptionsGroup::on_change_OG(const t_config_option_key& opt_id, const boost::any& value) {
	if (m_on_change != nullptr)
		m_on_change(opt_id, value);
}

Option ConfigOptionsGroup::get_option(const std::string& opt_key, int opt_index /*= -1*/)
{
	if (!m_config->has(opt_key)) {
		std::cerr << "No " << opt_key << " in ConfigOptionsGroup config.\n";
	}

	std::string opt_id = opt_index == -1 ? opt_key : opt_key + "#" + std::to_string(opt_index);
	std::pair<std::string, int> pair(opt_key, opt_index);
	m_opt_map.emplace(opt_id, pair);

	if (m_use_custom_ctrl) // fill group and category values just for options from Settings Tab
	    wxGetApp().sidebar().get_searcher().add_key(opt_id, static_cast<Preset::Type>(this->config_type()), title, this->config_category());

	return Option(*m_config->def()->get(opt_key), opt_id);
}

void ConfigOptionsGroup::on_change_OG(const t_config_option_key& opt_id, const boost::any& value)
{
	if (!m_opt_map.empty())
	{
		auto it = m_opt_map.find(opt_id);
		if (it == m_opt_map.end())
		{
			OptionsGroup::on_change_OG(opt_id, value);
			return;
		}

		auto 				itOption  = it->second;
		const std::string  &opt_key   = itOption.first;
		int 			    opt_index = itOption.second;

		this->change_opt_value(opt_key, value, opt_index == -1 ? 0 : opt_index);
	}

	OptionsGroup::on_change_OG(opt_id, value);
}

void ConfigOptionsGroup::back_to_initial_value(const std::string& opt_key)
{
	if (m_get_initial_config == nullptr)
		return;
	back_to_config_value(m_get_initial_config(), opt_key);
}

void ConfigOptionsGroup::back_to_sys_value(const std::string& opt_key)
{
	if (m_get_sys_config == nullptr)
		return;
	if (!have_sys_config())
		return;
	back_to_config_value(m_get_sys_config(), opt_key);
}

void ConfigOptionsGroup::back_to_config_value(const DynamicPrintConfig& config, const std::string& opt_key)
{
	boost::any value;
	if (opt_key == "extruders_count") {
		auto   *nozzle_diameter = dynamic_cast<const ConfigOptionFloats*>(config.option("nozzle_diameter"));
		value = int(nozzle_diameter->values.size());
	} else if (opt_key == "milling_count") {
		auto   *milling_diameter = dynamic_cast<const ConfigOptionFloats*>(config.option("milling_diameter"));
		value = int(milling_diameter->values.size());
	}
    else if (m_opt_map.find(opt_key) == m_opt_map.end() ||
		    // This option don't have corresponded field
		     opt_key == "bed_shape"				|| opt_key == "filament_ramming_parameters" ||
		     opt_key == "compatible_printers"	|| opt_key == "compatible_prints" ) {
        value = get_config_value(config, opt_key);
        this->change_opt_value(opt_key, value);
        return;
    }
	else
	{
		auto opt_id = m_opt_map.find(opt_key)->first;
		std::string opt_short_key = m_opt_map.at(opt_id).first;
		int opt_index = m_opt_map.at(opt_id).second;
		value = get_config_value(config, opt_short_key, opt_index);
	}

    if(set_value(opt_key, value))
        on_change_OG(opt_key, get_value(opt_key));
}

void ConfigOptionsGroup::on_kill_focus(const std::string& opt_key)
{
    if (m_fill_empty_value)
        m_fill_empty_value(opt_key);
    else
	    reload_config();
}

void ConfigOptionsGroup::reload_config()
{
	for (auto &kvp : m_opt_map) {
		// Name of the option field (name of the configuration key, possibly suffixed with '#' and the index of a scalar inside a vector.
		const std::string &opt_id    = kvp.first;
		// option key (may be scalar or vector)
		const std::string &opt_key   = kvp.second.first;
		// index in the vector option, zero for scalars
		int 			   opt_index = kvp.second.second;
		const ConfigOptionDef &option = m_options.at(opt_id).opt;
		this->set_value(opt_id, config_value(opt_key, opt_index, option.gui_flags == "serialized"));
	}
}

void ConfigOptionsGroup::Hide()
{
    Show(false);
}

void ConfigOptionsGroup::Show(const bool show)
{
    sizer->ShowItems(show);
#if 0//#ifdef __WXGTK__
    m_panel->Show(show);
    m_grid_sizer->Show(show);
#endif /* __WXGTK__ */
}

std::vector<size_t> get_visible_idx(const std::map<ConfigOptionMode, std::vector<size_t>>& map, ConfigOptionMode mode) {
    std::vector<size_t> ret;
    for (const auto& entry : map) {
        if (entry.first <= mode)
            ret.insert(ret.end(), entry.second.begin(), entry.second.end());
    }
    return ret;
}
std::vector<size_t> get_invisible_idx(const std::map<ConfigOptionMode, std::vector<size_t>>& map, ConfigOptionMode mode) {
    std::vector<size_t> ret;
    for (const auto& entry : map) {
        if (entry.first > mode)
            ret.insert(ret.end(), entry.second.begin(), entry.second.end());
    }
    return ret;
}

bool ConfigOptionsGroup::is_visible(ConfigOptionMode mode)
{
    if (m_options_mode.empty())
        return true;

    int opt_mode_size = m_options_mode.size();
    if (opt_mode_size == 1 && m_options_mode[0].size() == 1 && m_options_mode[0].begin()->second.size() == 1)
        return get_invisible_idx(m_options_mode[0], mode).empty();

    size_t hidden_row_cnt = 0;
    for (size_t i = 0; i < opt_mode_size; i++) {
        if ((m_options_mode[i].size() == 1
            && m_options_mode[i].begin()->second.size() == 1
            && m_options_mode[i].begin()->second[0] == (size_t)-1
            && m_options_mode[i].begin()->first > mode)
            || get_visible_idx(m_options_mode[i], mode).empty()) {
            hidden_row_cnt++;
        }
    }

    return hidden_row_cnt != opt_mode_size;
}

bool ConfigOptionsGroup::update_visibility(ConfigOptionMode mode)
{
    if (m_options_mode.empty() || !m_grid_sizer)
        return true;

    if (custom_ctrl) {
        bool show = custom_ctrl->update_visibility(mode);
        this->Show(show);
        return show;
    }

	int opt_mode_size = m_options_mode.size();
	if (m_grid_sizer->GetEffectiveRowsCount() != opt_mode_size &&
        opt_mode_size == 1 && m_options_mode[0].size() == 1 && m_options_mode[0].begin()->second.size() == 1)
        return get_invisible_idx(m_options_mode[0], mode).empty();

	Show(true);

    ConfigOptionMode best_mode = ConfigOptionMode::comExpert;
    for (const auto& map : m_options_mode)
        for (const auto& entry : map)
            if (entry.first <= best_mode)
                best_mode = entry.first;

    int idx_item = 0;
    int hidden_row_cnt = 0;
    const int cols = m_grid_sizer->GetCols();
    assert(opt_mode_size == m_line_sizer.size());
    for (int i = 0; i < opt_mode_size; i++) {
        if ((m_options_mode[i].size() == 1 
            && m_options_mode[i].begin()->second.size() == 1 
            && m_options_mode[i].begin()->second[0] == (size_t)-1 
            && m_options_mode[i].begin()->first > mode) 
                || get_visible_idx(m_options_mode[i], mode).empty()) {
            hidden_row_cnt++;
            for (size_t idx =0; idx < cols; idx++)
                m_grid_sizer->Show(idx_item + idx, false);
        }else
            for (size_t idx : get_invisible_idx(m_options_mode[i], mode))
                if(idx != (size_t)-1) m_line_sizer[i]->Show(idx, false);
        idx_item += cols;
    }

    if (hidden_row_cnt == opt_mode_size) {
        sizer->ShowItems(false);
        return false;
    }
    return true;
}

void ConfigOptionsGroup::msw_rescale()
{
    // update bitmaps for extra column items (like "mode markers" or buttons on settings panel)
    if (rescale_extra_column_item)
        for (auto extra_col : m_extra_column_item_ptrs)
            rescale_extra_column_item(extra_col);

    // update undo buttons : rescale bitmaps
    for (const auto& field : m_fields)
        field.second->msw_rescale();

    auto rescale = [](wxSizer* sizer) {
        for (wxSizerItem* item : sizer->GetChildren())
            if (item->IsWindow()) {
                wxWindow* win = item->GetWindow();
                // check if window is ScalableButton
                ScalableButton* sc_btn = dynamic_cast<ScalableButton*>(win);
                if (sc_btn) {
                    sc_btn->msw_rescale();
                    sc_btn->SetSize(sc_btn->GetBestSize());
                    return;
                }
                // check if window is wxButton
                wxButton* btn = dynamic_cast<wxButton*>(win);
                if (btn) {
                    btn->SetSize(btn->GetBestSize());
                    return;
                }
            }
    };

    // scale widgets and extra widgets if any exists
    for (const Line& line : m_lines) {
        if (line.widget_sizer)
            rescale(line.widget_sizer);
        if (line.extra_widget_sizer)
            rescale(line.extra_widget_sizer);
    }

    if (custom_ctrl)
        custom_ctrl->msw_rescale();
}

void ConfigOptionsGroup::sys_color_changed()
{
#ifdef _WIN32
    if (staticbox && stb) {
        wxGetApp().UpdateAllStaticTextDarkUI(stb);
        // update bitmaps for extra column items (like "delete" buttons on settings panel)
        for (auto extra_col : m_extra_column_item_ptrs)
            wxGetApp().UpdateDarkUI(extra_col);
    }

    if (custom_ctrl)
        wxGetApp().UpdateDarkUI(custom_ctrl);
#endif

    auto update = [](wxSizer* sizer) {
        for (wxSizerItem* item : sizer->GetChildren())
            if (item->IsWindow()) {
                wxWindow* win = item->GetWindow();
                // check if window is ScalableButton
                if (ScalableButton* sc_btn = dynamic_cast<ScalableButton*>(win)) {
                    sc_btn->msw_rescale();
                    return;
                }
                wxGetApp().UpdateDarkUI(win, dynamic_cast<wxButton*>(win) != nullptr);
            }
    };

    // scale widgets and extra widgets if any exists
    for (const Line& line : m_lines) {
        if (line.widget_sizer)
            update(line.widget_sizer);
        if (line.extra_widget_sizer)
            update(line.extra_widget_sizer);
    }

	// update undo buttons : rescale bitmaps
	for (const auto& field : m_fields)
		field.second->sys_color_changed();
}

void ConfigOptionsGroup::refresh()
{
    if (custom_ctrl)
        custom_ctrl->Refresh();
}

boost::any ConfigOptionsGroup::config_value(const std::string& opt_key, int opt_index, bool deserialize) {

	if (deserialize) {
		// Want to edit a vector value(currently only multi - strings) in a single edit box.
		// Aggregate the strings the old way.
		// Currently used for the post_process config value only.
		if (opt_index != -1)
			throw Slic3r::OutOfRange("Can't deserialize option indexed value");
// 		return join(';', m_config->get(opt_key)});
		return get_config_value(*m_config, opt_key);
	}
	else {
//		return opt_index == -1 ? m_config->get(opt_key) : m_config->get_at(opt_key, opt_index);
		return get_config_value(*m_config, opt_key, opt_index);
	}
}

boost::any ConfigOptionsGroup::get_config_value(const DynamicPrintConfig& config, const std::string& opt_key, int opt_index /*= -1*/)
{
	size_t idx = opt_index == -1 ? 0 : opt_index;

	boost::any ret;
	wxString text_value = wxString("");
	const ConfigOptionDef* opt = config.def()->get(opt_key);

    if (opt->nullable)
    {
        switch (opt->type)
        {
        case coPercents:
        case coFloats: {
            if (config.option(opt_key)->is_nil())
                ret = _(L("N/A"));
            else {
                double val = opt->type == coFloats ?
                            config.option<ConfigOptionFloatsNullable>(opt_key)->get_at(idx) :
                            config.option<ConfigOptionPercentsNullable>(opt_key)->get_at(idx);
                ret = double_to_string(val, opt->precision); }
            }
            break;
        case coFloatsOrPercents: {
            if (config.option(opt_key)->is_nil())
                ret = _(L("N/A"));
            else {
                FloatOrPercent float_percent = config.option<ConfigOptionFloatsOrPercentsNullable>(opt_key)->get_at(idx);
				text_value = double_to_string(float_percent.value, opt->precision);
				if (float_percent.percent)
					text_value += "%";
				ret = text_value;
			}
            }
            break;
        case coBools:
            ret = config.option<ConfigOptionBoolsNullable>(opt_key)->values[idx];
            break;
        case coInts:
            ret = config.option<ConfigOptionIntsNullable>(opt_key)->get_at(idx);
            break;
        case coPoints:
        default:
            break;
        }
        return ret;
    }

	switch (opt->type) {
	case coFloatOrPercent:{
		const auto &value = *config.option<ConfigOptionFloatOrPercent>(opt_key);

        text_value = double_to_string(value.value, opt->precision);
		if (value.percent)
			text_value += "%";

		ret = text_value;
		break;
	}
	case coFloatsOrPercents:{
		const ConfigOptionFloatsOrPercents &value = *config.option<ConfigOptionFloatsOrPercents>(opt_key);

        text_value = double_to_string(value.get_at(idx).value, opt->precision);
		if (value.get_at(idx).percent)
			text_value += "%";

		ret = text_value;
		break;
	}
	case coPercent:{
		double val = config.option<ConfigOptionPercent>(opt_key)->value;
        text_value = double_to_string(val, opt->precision);
		ret = text_value;
	}
		break;
	case coPercents:
	case coFloats:
	case coFloat:{
		double val = opt->type == coFloats ?
					config.opt_float(opt_key, idx) :
						opt->type == coFloat ? config.opt_float(opt_key) :
						config.option<ConfigOptionPercents>(opt_key)->get_at(idx);
		ret = double_to_string(val, opt->precision);
		}
		break;
	case coString:
		ret = from_u8(config.opt_string(opt_key));
		break;
	case coStrings:
		if (opt_key == "compatible_printers" || opt_key == "compatible_prints") {
			ret = config.option<ConfigOptionStrings>(opt_key)->values;
			break;
		}
		if (opt_key == "filament_ramming_parameters") {
			ret = config.opt_string(opt_key, static_cast<unsigned int>(idx));
			break;
		}
		if (config.option<ConfigOptionStrings>(opt_key)->values.empty())
			ret = text_value;
		else if (opt->gui_flags == "serialized") {
			std::vector<std::string> values = config.option<ConfigOptionStrings>(opt_key)->values;
			if (!values.empty() && !values[0].empty())
				for (auto el : values)
					text_value += el + ";";
			ret = text_value;
		}
		else
			ret = from_u8(config.opt_string(opt_key, static_cast<unsigned int>(idx)));
		break;
	case coBool:
		ret = config.opt_bool(opt_key);
		break;
	case coBools:
		ret = config.opt_bool(opt_key, idx);
		break;
	case coInt:
		ret = config.opt_int(opt_key);
		break;
	case coInts:
		ret = config.opt_int(opt_key, idx);
		break;
<<<<<<< HEAD
	case coEnum:{
		if (opt_key == "top_fill_pattern" ||
			opt_key == "bottom_fill_pattern" ||
			opt_key == "solid_fill_pattern" ||
			opt_key == "fill_pattern" ||
			opt_key == "brim_ears_pattern" ||
            opt_key == "support_material_interface_pattern") {
			ret = static_cast<int>(config.option<ConfigOptionEnum<InfillPattern>>(opt_key)->value);
		} else if (opt_key == "complete_objects_sort") {
			ret = static_cast<int>(config.option<ConfigOptionEnum<CompleteObjectSort>>(opt_key)->value);
        } else if (opt_key == "display_orientation") {
            ret = static_cast<int>(config.option<ConfigOptionEnum<SLADisplayOrientation>>(opt_key)->value);
		} else if (opt_key == "gcode_flavor") {
			ret = static_cast<int>(config.option<ConfigOptionEnum<GCodeFlavor>>(opt_key)->value);
        } else if (opt_key == "host_type") {
            ret = static_cast<int>(config.option<ConfigOptionEnum<PrintHostType>>(opt_key)->value);
        } else if (opt_key =="infill_connection" || opt_key =="infill_connection_solid"
                || opt_key =="infill_connection_top" || opt_key =="infill_connection_bottom") {
            ret = static_cast<int>(config.option<ConfigOptionEnum<InfillConnection>>(opt_key)->value);
        } else if (opt_key == "infill_dense_algo") {
            ret = static_cast<int>(config.option<ConfigOptionEnum<DenseInfillAlgo>>(opt_key)->value);
        } else if (opt_key == "ironing_type") {
            ret = static_cast<int>(config.option<ConfigOptionEnum<IroningType>>(opt_key)->value);
		} else if (opt_key == "machine_limits_usage") {
			ret = static_cast<int>(config.option<ConfigOptionEnum<MachineLimitsUsage>>(opt_key)->value);
        } else if (opt_key == "no_perimeter_unsupported_algo") {
            ret = static_cast<int>(config.option<ConfigOptionEnum<NoPerimeterUnsupportedAlgo>>(opt_key)->value);
        } else if (opt_key == "printhost_authorization_type") {
            ret = static_cast<int>(config.option<ConfigOptionEnum<AuthorizationType>>(opt_key)->value);
        } else if (opt_key == "remaining_times_type"){
            ret = static_cast<int>(config.option<ConfigOptionEnum<RemainingTimeType>>(opt_key)->value);
        } else if (opt_key == "seam_position" || opt_key == "perimeter_loop_seam") {
            ret = static_cast<int>(config.option<ConfigOptionEnum<SeamPosition>>(opt_key)->value);
        } else if (opt_key == "support_material_contact_distance_type"){
            ret = static_cast<int>(config.option<ConfigOptionEnum<SupportZDistanceType>>(opt_key)->value);
        } else if (opt_key == "support_material_pattern") {
            ret = static_cast<int>(config.option<ConfigOptionEnum<SupportMaterialPattern>>(opt_key)->value);
        } else if (opt_key == "support_pillar_connection_mode") {
            ret  = static_cast<int>(config.option<ConfigOptionEnum<SLAPillarConnectionMode>>(opt_key)->value);
        } else if (opt_key == "wipe_advanced_algo") {
            ret = static_cast<int>(config.option<ConfigOptionEnum<WipeAlgo>>(opt_key)->value);
        } else if (opt_key == "output_format") {
            ret = static_cast<int>(config.option<ConfigOptionEnum<OutputFormat>>(opt_key)->value);
        } else if (opt_key == "config_compatibility") {
            ret = static_cast<int>(config.option<ConfigOptionEnum<ForwardCompatibilitySubstitutionRule>>(opt_key)->value);
        }
	}
=======
	case coEnum:
        ret = config.option(opt_key)->getInt();
>>>>>>> 215e845c
		break;
	case coPoints:
		if (opt_key == "bed_shape")
			ret = config.option<ConfigOptionPoints>(opt_key)->values;
<<<<<<< HEAD
=======
        else if (opt_key == "thumbnails")
            ret = get_thumbnails_string(config.option<ConfigOptionPoints>(opt_key)->values);
>>>>>>> 215e845c
		else
			ret = config.option<ConfigOptionPoints>(opt_key)->get_at(idx);
		break;
	case coNone:
	default:
		break;
	}
	return ret;
}

Field* ConfigOptionsGroup::get_fieldc(const t_config_option_key& opt_key, int opt_index)
{
	Field* field = get_field(opt_key);
	if (field != nullptr)
		return field;
	std::string opt_id = "";
	for (t_opt_map::iterator it = m_opt_map.begin(); it != m_opt_map.end(); ++it) {
		if (opt_key == m_opt_map.at(it->first).first && opt_index == m_opt_map.at(it->first).second) {
			opt_id = it->first;
			break;
		}
	}
	return opt_id.empty() ? nullptr : get_field(opt_id);
}

std::pair<OG_CustomCtrl*, bool*> ConfigOptionsGroup::get_custom_ctrl_with_blinking_ptr(const t_config_option_key& opt_key, int opt_index/* = -1*/)
{
	Field* field = get_fieldc(opt_key, opt_index);

	if (field)
		return {custom_ctrl, field->get_blink_ptr()};

	for (Line& line : m_lines)
		for (const Option& opt : line.get_options())
			if (opt.opt_id == opt_key && line.widget)
				return { custom_ctrl, line.get_blink_ptr() };

	return { nullptr, nullptr };
}

// Change an option on m_config, possibly call ModelConfig::touch().
void ConfigOptionsGroup::change_opt_value(const t_config_option_key& opt_key, const boost::any& value, int opt_index /*= 0*/)

{
	Slic3r::GUI::change_opt_value(const_cast<DynamicPrintConfig&>(*m_config), opt_key, value, opt_index);
	if (m_modelconfig)
		m_modelconfig->touch();
}

wxString OptionsGroup::get_url(const std::string& path_end)
{
    if (path_end.empty())
        return wxEmptyString;

    wxString language = get_app_config()->get("translation_language");
    wxString lang_marker = language.IsEmpty() ? "en" : language.BeforeFirst('_');

    return wxString("https://help.prusa3d.com/") + lang_marker + wxString("/article/" + path_end);
}

bool OptionsGroup::launch_browser(const std::string& path_end)
{
    bool launch = true;

    if (get_app_config()->get("suppress_hyperlinks").empty()) {
        wxWindow* parent = wxGetApp().mainframe->m_tabpanel;
        RichMessageDialog dialog(parent, _L("Open hyperlink in default browser?"), _L("PrusaSlicer: Open hyperlink"), wxYES_NO);
        dialog.ShowCheckBox(_L("Remember my choice"));
        int answer = dialog.ShowModal();
        if (answer == wxID_CANCEL)
            return false;

        if (dialog.IsCheckBoxChecked()) {
            wxString preferences_item = _L("Suppress to open hyperlink in browser");
            wxString msg =
                _L("PrusaSlicer will remember your choice.") + "\n\n" +
                _L("You will not be asked about it again on label hovering.") + "\n\n" +
                format_wxstr(_L("Visit \"Preferences\" and check \"%1%\"\nto changes your choice."), preferences_item);

            MessageDialog msg_dlg(parent, msg, _L("PrusaSlicer: Don't ask me again"), wxOK | wxCANCEL | wxICON_INFORMATION);
            if (msg_dlg.ShowModal() == wxID_CANCEL)
                return false;

            get_app_config()->set("suppress_hyperlinks", dialog.IsCheckBoxChecked() ? (answer == wxID_NO ? "1" : "0") : "");
        }

        launch = answer == wxID_YES;
    }
    if (launch)
        launch = get_app_config()->get("suppress_hyperlinks") != "1";

    return launch && wxLaunchDefaultBrowser(OptionsGroup::get_url(path_end));
}



//-------------------------------------------------------------------------------------------
// ogStaticText
//-------------------------------------------------------------------------------------------

ogStaticText::ogStaticText(wxWindow* parent, const wxString& text) :
    wxStaticText(parent, wxID_ANY, text, wxDefaultPosition, wxDefaultSize)
{
    if (!text.IsEmpty()) {
		Wrap(60 * wxGetApp().em_unit());
		GetParent()->Layout();
    }
}


void ogStaticText::SetText(const wxString& value, bool wrap/* = true*/)
{
	SetLabel(value);
    if (wrap) Wrap(60 * wxGetApp().em_unit());
	GetParent()->Layout();
}

void ogStaticText::SetPathEnd(const std::string& link)
{
    Bind(wxEVT_LEFT_DOWN, [this](wxMouseEvent& event) {
        if (HasCapture())
            return;
        this->CaptureMouse();
        event.Skip();
    } );
    Bind(wxEVT_LEFT_UP, [link, this](wxMouseEvent& event) {
        if (!HasCapture())
            return;
        ReleaseMouse();
        OptionsGroup::launch_browser(link);
        event.Skip();
    } );
    Bind(wxEVT_ENTER_WINDOW, [this, link](wxMouseEvent& event) {
        SetToolTip(OptionsGroup::get_url(get_app_config()->get("suppress_hyperlinks") != "1" ? link : std::string()));
        FocusText(true); 
        event.Skip(); 
    });
    Bind(wxEVT_LEAVE_WINDOW, [this](wxMouseEvent& event) { FocusText(false); event.Skip(); });
}

void ogStaticText::FocusText(bool focus)
{
    if (get_app_config()->get("suppress_hyperlinks") == "1")
        return;

    SetFont(focus ? Slic3r::GUI::wxGetApp().link_font() :
                    Slic3r::GUI::wxGetApp().normal_font());
    Refresh();
}

} // GUI
} // Slic3r<|MERGE_RESOLUTION|>--- conflicted
+++ resolved
@@ -234,13 +234,8 @@
 		}
     }
 
-<<<<<<< HEAD
     const std::vector<Option>& option_set = line.get_options();
-    bool is_legend_line = option_set.front().opt.gui_type == "legend";
-=======
-	auto option_set = line.get_options();
-	bool is_legend_line = option_set.front().opt.gui_type == ConfigOptionDef::GUIType::legend;
->>>>>>> 215e845c
+    bool is_legend_line = option_set.front().opt.gui_type == ConfigOptionDef::GUIType::legend;
 
     if (!custom_ctrl && m_use_custom_ctrl) {
         custom_ctrl = new OG_CustomCtrl(is_legend_line || !staticbox ? this->parent() : static_cast<wxWindow*>(this->stb), this);
@@ -257,14 +252,8 @@
 	}
 
 	// if we have a single option with no label, no sidetext just add it directly to sizer
-<<<<<<< HEAD
     if (option_set.size() == 1 && title_width == 0 && option_set.front().opt.full_width &&
-        option_set.front().opt.label.empty() &&
-		option_set.front().opt.sidetext.size() == 0 && option_set.front().side_widget == nullptr && 
-=======
-    if (option_set.size() == 1 && label_width == 0 && option_set.front().opt.full_width &&
 		option_set.front().opt.sidetext.size() == 0 && option_set.front().side_widget == nullptr &&
->>>>>>> 215e845c
 		line.get_extra_widgets().size() == 0) {
 
 		const auto& option = option_set.front();
@@ -283,18 +272,10 @@
         m_use_custom_ctrl_as_parent = true;
 
     // if we have an extra column, build it
-<<<<<<< HEAD
-	if (extra_column)
-    {
+    if (extra_column) {
         m_extra_column_item_ptrs.push_back(extra_column(this->ctrl_parent(), line));
         grid_sizer->Add(m_extra_column_item_ptrs.back(), 0, wxALIGN_CENTER_VERTICAL | wxRIGHT, 3);
     }
-=======
-    if (extra_column) {
-		m_extra_column_item_ptrs.push_back(extra_column(this->ctrl_parent(), line));
-		grid_sizer->Add(m_extra_column_item_ptrs.back(), 0, wxALIGN_CENTER_VERTICAL | wxRIGHT, 3);
-	}
->>>>>>> 215e845c
 
     // Build a label if we have it
     wxStaticText* label=nullptr;
@@ -364,41 +345,26 @@
         return;
 	}
 
-<<<<<<< HEAD
-	m_line_sizer.back() = sizer;
-	wxSizer* sizer_tmp = sizer;
+    bool is_multioption_line = option_set.size() > 1;
+    m_line_sizer.back() = sizer;
+    wxSizer* sizer_tmp = sizer;
     for (auto opt : option_set) {
 		ConfigOptionDef option = opt.opt;
-=======
-    bool is_multioption_line = option_set.size() > 1;
-    for (auto opt : option_set) {
-		ConfigOptionDef option = opt.opt;
-        wxSizer* sizer_tmp = sizer;
->>>>>>> 215e845c
 		// add label if any
 		if ((is_multioption_line || line.label.IsEmpty()) && !option.label.empty() && !custom_ctrl) {
 //!			To correct translation by context have to use wxGETTEXT_IN_CONTEXT macro from wxWidget 3.1.1
-<<<<<<< HEAD
 			std::string opt_label = (option.label.empty() || option.label.back() != '_') ? option.label : option.label.substr(0, option.label.size() - 1);
 			wxString str_label = /*(opt_label == L_CONTEXT("Top", "Layers") || opt_label == L_CONTEXT("Bottom", "Layers")) ?
 								_CTX(opt_label, "Layers") :*/
 								_(opt_label);
 
             bool no_dots = str_label.empty() || option.label.back() == '_';
-			label = new wxStaticText(this->ctrl_parent(), wxID_ANY, 
+			label = new wxStaticText(this->ctrl_parent(), wxID_ANY,
 				(no_dots ? "" : (str_label + ":")), wxDefaultPosition, //wxDefaultSize);
 				(option.label_width >= 0) ? ((option.label_width != 0) ? wxSize(option.label_width*wxGetApp().em_unit(), -1) : wxDefaultSize) :
 					((label_width > 0) ? wxSize(label_width * wxGetApp().em_unit(), -1) : (wxDefaultSize))
 				, wxALIGN_RIGHT);
             label->SetBackgroundStyle(wxBG_STYLE_PAINT);
-=======
-			wxString str_label = (option.label == L_CONTEXT("Top", "Layers") || option.label == L_CONTEXT("Bottom", "Layers")) ?
-				_CTX(option.label, "Layers") :
-				_(option.label);
-			label = new wxStaticText(this->ctrl_parent(), wxID_ANY, str_label + ": ", wxDefaultPosition, //wxDefaultSize);
-				wxSize(sublabel_width != -1 ? sublabel_width * wxGetApp().em_unit() : -1, -1), wxALIGN_RIGHT);
-			label->SetBackgroundStyle(wxBG_STYLE_PAINT);
->>>>>>> 215e845c
             label->SetFont(wxGetApp().normal_font());
 			if (option.label_width > 0 || label_width >0) {
 				label->Wrap((option.label_width > 0 ? option.label_width : label_width)* wxGetApp().em_unit()); // avoid a Linux/GTK bug
@@ -443,8 +409,8 @@
                 } else if (sidetext_width > 0)
                     wxsize = wxSize{ sidetext_width * wxGetApp().em_unit(),-1 };
                 wxStaticText *sidetext = new wxStaticText(	this->ctrl_parent(), wxID_ANY, textstring,
-												    wxDefaultPosition, wxsize
-												    /*wxDefaultSize*/, wxALIGN_LEFT);
+                                                    wxDefaultPosition, wxsize
+                                                    /*wxDefaultSize*/, wxALIGN_LEFT);
                 sidetext->SetBackgroundStyle(wxBG_STYLE_PAINT);
                 sidetext->SetFont(wxGetApp().normal_font());
                 m_options_mode.back()[opt.opt.mode].push_back(sizer_tmp->GetItemCount());
@@ -1039,67 +1005,12 @@
 	case coInts:
 		ret = config.opt_int(opt_key, idx);
 		break;
-<<<<<<< HEAD
-	case coEnum:{
-		if (opt_key == "top_fill_pattern" ||
-			opt_key == "bottom_fill_pattern" ||
-			opt_key == "solid_fill_pattern" ||
-			opt_key == "fill_pattern" ||
-			opt_key == "brim_ears_pattern" ||
-            opt_key == "support_material_interface_pattern") {
-			ret = static_cast<int>(config.option<ConfigOptionEnum<InfillPattern>>(opt_key)->value);
-		} else if (opt_key == "complete_objects_sort") {
-			ret = static_cast<int>(config.option<ConfigOptionEnum<CompleteObjectSort>>(opt_key)->value);
-        } else if (opt_key == "display_orientation") {
-            ret = static_cast<int>(config.option<ConfigOptionEnum<SLADisplayOrientation>>(opt_key)->value);
-		} else if (opt_key == "gcode_flavor") {
-			ret = static_cast<int>(config.option<ConfigOptionEnum<GCodeFlavor>>(opt_key)->value);
-        } else if (opt_key == "host_type") {
-            ret = static_cast<int>(config.option<ConfigOptionEnum<PrintHostType>>(opt_key)->value);
-        } else if (opt_key =="infill_connection" || opt_key =="infill_connection_solid"
-                || opt_key =="infill_connection_top" || opt_key =="infill_connection_bottom") {
-            ret = static_cast<int>(config.option<ConfigOptionEnum<InfillConnection>>(opt_key)->value);
-        } else if (opt_key == "infill_dense_algo") {
-            ret = static_cast<int>(config.option<ConfigOptionEnum<DenseInfillAlgo>>(opt_key)->value);
-        } else if (opt_key == "ironing_type") {
-            ret = static_cast<int>(config.option<ConfigOptionEnum<IroningType>>(opt_key)->value);
-		} else if (opt_key == "machine_limits_usage") {
-			ret = static_cast<int>(config.option<ConfigOptionEnum<MachineLimitsUsage>>(opt_key)->value);
-        } else if (opt_key == "no_perimeter_unsupported_algo") {
-            ret = static_cast<int>(config.option<ConfigOptionEnum<NoPerimeterUnsupportedAlgo>>(opt_key)->value);
-        } else if (opt_key == "printhost_authorization_type") {
-            ret = static_cast<int>(config.option<ConfigOptionEnum<AuthorizationType>>(opt_key)->value);
-        } else if (opt_key == "remaining_times_type"){
-            ret = static_cast<int>(config.option<ConfigOptionEnum<RemainingTimeType>>(opt_key)->value);
-        } else if (opt_key == "seam_position" || opt_key == "perimeter_loop_seam") {
-            ret = static_cast<int>(config.option<ConfigOptionEnum<SeamPosition>>(opt_key)->value);
-        } else if (opt_key == "support_material_contact_distance_type"){
-            ret = static_cast<int>(config.option<ConfigOptionEnum<SupportZDistanceType>>(opt_key)->value);
-        } else if (opt_key == "support_material_pattern") {
-            ret = static_cast<int>(config.option<ConfigOptionEnum<SupportMaterialPattern>>(opt_key)->value);
-        } else if (opt_key == "support_pillar_connection_mode") {
-            ret  = static_cast<int>(config.option<ConfigOptionEnum<SLAPillarConnectionMode>>(opt_key)->value);
-        } else if (opt_key == "wipe_advanced_algo") {
-            ret = static_cast<int>(config.option<ConfigOptionEnum<WipeAlgo>>(opt_key)->value);
-        } else if (opt_key == "output_format") {
-            ret = static_cast<int>(config.option<ConfigOptionEnum<OutputFormat>>(opt_key)->value);
-        } else if (opt_key == "config_compatibility") {
-            ret = static_cast<int>(config.option<ConfigOptionEnum<ForwardCompatibilitySubstitutionRule>>(opt_key)->value);
-        }
-	}
-=======
 	case coEnum:
         ret = config.option(opt_key)->getInt();
->>>>>>> 215e845c
 		break;
 	case coPoints:
 		if (opt_key == "bed_shape")
 			ret = config.option<ConfigOptionPoints>(opt_key)->values;
-<<<<<<< HEAD
-=======
-        else if (opt_key == "thumbnails")
-            ret = get_thumbnails_string(config.option<ConfigOptionPoints>(opt_key)->values);
->>>>>>> 215e845c
 		else
 			ret = config.option<ConfigOptionPoints>(opt_key)->get_at(idx);
 		break;
@@ -1157,7 +1068,7 @@
     wxString language = get_app_config()->get("translation_language");
     wxString lang_marker = language.IsEmpty() ? "en" : language.BeforeFirst('_');
 
-    return wxString("https://help.prusa3d.com/") + lang_marker + wxString("/article/" + path_end);
+    return wxString( SLIC3R_DOC_URL /*"https://help.prusa3d.com/"*/) + lang_marker + wxString("/article/" + path_end);
 }
 
 bool OptionsGroup::launch_browser(const std::string& path_end)
@@ -1166,7 +1077,7 @@
 
     if (get_app_config()->get("suppress_hyperlinks").empty()) {
         wxWindow* parent = wxGetApp().mainframe->m_tabpanel;
-        RichMessageDialog dialog(parent, _L("Open hyperlink in default browser?"), _L("PrusaSlicer: Open hyperlink"), wxYES_NO);
+        RichMessageDialog dialog(parent, _L("Open hyperlink in default browser?"), format_wxstr(_L("%s: Open hyperlink"), SLIC3R_APP_NAME), wxYES_NO);
         dialog.ShowCheckBox(_L("Remember my choice"));
         int answer = dialog.ShowModal();
         if (answer == wxID_CANCEL)
@@ -1175,11 +1086,11 @@
         if (dialog.IsCheckBoxChecked()) {
             wxString preferences_item = _L("Suppress to open hyperlink in browser");
             wxString msg =
-                _L("PrusaSlicer will remember your choice.") + "\n\n" +
+                format_wxstr(_L("%s will remember your choice."), SLIC3R_APP_NAME) + "\n\n" +
                 _L("You will not be asked about it again on label hovering.") + "\n\n" +
                 format_wxstr(_L("Visit \"Preferences\" and check \"%1%\"\nto changes your choice."), preferences_item);
 
-            MessageDialog msg_dlg(parent, msg, _L("PrusaSlicer: Don't ask me again"), wxOK | wxCANCEL | wxICON_INFORMATION);
+            MessageDialog msg_dlg(parent, msg, format_wxstr(_L("%s: Don't ask me again"), SLIC3R_APP_NAME), wxOK | wxCANCEL | wxICON_INFORMATION);
             if (msg_dlg.ShowModal() == wxID_CANCEL)
                 return false;
 
