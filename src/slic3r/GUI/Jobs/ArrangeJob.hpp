#ifndef ARRANGEJOB_HPP
#define ARRANGEJOB_HPP

#include "PlaterJob.hpp"
#include "libslic3r/Arrange.hpp"
#include "libslic3r/Print.hpp"

namespace Slic3r {

class ModelInstance;

namespace GUI {

class ArrangeJob : public PlaterJob
{
    using ArrangePolygon = arrangement::ArrangePolygon;
    using ArrangePolygons = arrangement::ArrangePolygons;
    
    ArrangePolygons m_selected, m_unselected, m_unprintable;
    std::vector<ModelInstance*> m_unarranged;

    // clear m_selected and m_unselected, reserve space for next usage
    void clear_input();
<<<<<<< HEAD
    
    
=======

    // Prepare all objects on the bed regardless of the selection
    void prepare_all();

>>>>>>> 215e845c
    // Prepare the selected and unselected items separately. If nothing is
    // selected, behaves as if everything would be selected.
    void prepare_selected();

    ArrangePolygon get_arrange_poly_(ModelInstance *mi);

protected:

    void prepare() override;

    void on_exception(const std::exception_ptr &) override;

    void process() override;

public:
    // Prepare all objects on the bed regardless of the selection
    //put on public to be accessed by calibrations
    void prepare_all();


    ArrangeJob(std::shared_ptr<ProgressIndicator> pri, Plater *plater)
        : PlaterJob{std::move(pri), plater}
    {}

    int status_range() const override
    {
        return int(m_selected.size() + m_unprintable.size());
    }

    void finalize() override;
};

std::optional<arrangement::ArrangePolygon> get_wipe_tower_arrangepoly(const Plater &);

// The gap between logical beds in the x axis expressed in ratio of
// the current bed width.
static const constexpr double LOGICAL_BED_GAP = 1. / 5.;

// Stride between logical beds
double bed_stride(const Plater *plater);

template<class T> struct PtrWrapper
{
    T *ptr;

    explicit PtrWrapper(T *p) : ptr{p} {}

    arrangement::ArrangePolygon get_arrange_polygon() const
    {
        return ptr->get_arrange_polygon();
    }

    void apply_arrange_result(const Vec2d &t, double rot)
    {
        ptr->apply_arrange_result(t, rot);
    }
};

// Set up arrange polygon for a ModelInstance and Wipe tower
template<class T>
arrangement::ArrangePolygon get_arrange_poly(T obj, const Plater *plater)
{
    using ArrangePolygon = arrangement::ArrangePolygon;

    ArrangePolygon ap = obj.get_arrange_polygon();
    ap.bed_idx        = ap.translation.x() / bed_stride(plater);
    ap.setter         = [obj, plater](const ArrangePolygon &p) {
        if (p.is_arranged()) {
            Vec2d t = p.translation.cast<double>();
            t.x() += p.bed_idx * bed_stride(plater);
            T{obj}.apply_arrange_result(t, p.rotation);
        }
    };

    return ap;
}

template<>
arrangement::ArrangePolygon get_arrange_poly(ModelInstance *inst,
                                             const Plater * plater);

arrangement::ArrangeParams get_arrange_params(Plater *p);

}} // namespace Slic3r::GUI

#endif // ARRANGEJOB_HPP<|MERGE_RESOLUTION|>--- conflicted
+++ resolved
@@ -21,15 +21,8 @@
 
     // clear m_selected and m_unselected, reserve space for next usage
     void clear_input();
-<<<<<<< HEAD
+
     
-    
-=======
-
-    // Prepare all objects on the bed regardless of the selection
-    void prepare_all();
-
->>>>>>> 215e845c
     // Prepare the selected and unselected items separately. If nothing is
     // selected, behaves as if everything would be selected.
     void prepare_selected();
@@ -42,13 +35,14 @@
 
     void on_exception(const std::exception_ptr &) override;
 
-    void process() override;
 
 public:
     // Prepare all objects on the bed regardless of the selection
     //put on public to be accessed by calibrations
     void prepare_all();
 
+    // for calibrations
+    void process() override;
 
     ArrangeJob(std::shared_ptr<ProgressIndicator> pri, Plater *plater)
         : PlaterJob{std::move(pri), plater}
