--- conflicted
+++ resolved
@@ -143,21 +143,14 @@
 void ArrangeJob::process()
 {
     static const auto arrangestr = _(L("Arranging"));
-<<<<<<< HEAD
-    
-    double dist = PrintConfig::min_object_distance(&m_plater->current_print()->full_print_config());
-    
-    arrangement::ArrangeParams params;
-    params.min_obj_distance = scaled(dist) * 2;
-=======
-
+    
     GLCanvas3D::ArrangeSettings settings =
         m_plater->canvas3D()->get_arrange_settings();
     
+    double min_dist_computed = PrintConfig::min_object_distance(&m_plater->current_print()->full_print_config());
     arrangement::ArrangeParams params;
-    params.min_obj_distance = scaled(settings.distance);
+    params.min_obj_distance = scaled(std::max(double(settings.distance), min_dist_computed * 2 ));
     params.allow_rotations  = settings.enable_rotation;
->>>>>>> 2e0e63fe
     
     auto count = unsigned(m_selected.size() + m_unprintable.size());
     Points bedpts = get_bed_shape(*m_plater->config());
