#include "ArrangeJob.hpp"

#include "libslic3r/BuildVolume.hpp"
#include "libslic3r/MTUtils.hpp"
#include "libslic3r/Model.hpp"
#include "libslic3r/Print.hpp"
#include "libslic3r/ClipperUtils.hpp"

#include "slic3r/GUI/Plater.hpp"
#include "slic3r/GUI/GLCanvas3D.hpp"
#include "slic3r/GUI/GUI.hpp"
#include "slic3r/GUI/GUI_App.hpp"
#include "slic3r/GUI/GUI_ObjectManipulation.hpp"
#include "slic3r/GUI/NotificationManager.hpp"
#include "slic3r/GUI/format.hpp"

#include "libnest2d/common.hpp"

namespace Slic3r { namespace GUI {

// Cache the wti info
class WipeTower: public GLCanvas3D::WipeTowerInfo {
    using ArrangePolygon = arrangement::ArrangePolygon;
public:
    explicit WipeTower(const GLCanvas3D::WipeTowerInfo &wti)
        : GLCanvas3D::WipeTowerInfo(wti)
    {}
    
    explicit WipeTower(GLCanvas3D::WipeTowerInfo &&wti)
        : GLCanvas3D::WipeTowerInfo(std::move(wti))
    {}

    void apply_arrange_result(const Vec2d& tr, double rotation)
    {
        m_pos = unscaled(tr); m_rotation = rotation;
        apply_wipe_tower();
    }
    
    ArrangePolygon get_arrange_polygon() const
    {
        Polygon ap({
            {scaled(m_bb.min)},
            {scaled(m_bb.max.x()), scaled(m_bb.min.y())},
            {scaled(m_bb.max)},
            {scaled(m_bb.min.x()), scaled(m_bb.max.y())}
            });
        
        ArrangePolygon ret;
        ret.poly.contour = std::move(ap);
        ret.translation  = scaled(m_pos);
        ret.rotation     = m_rotation;
        ++ret.priority;

        return ret;
    }
};

static WipeTower get_wipe_tower(const Plater &plater)
{
    return WipeTower{plater.canvas3D()->get_wipe_tower_info()};
}

void ArrangeJob::clear_input()
{
    const Model &model = m_plater->model();
    
    size_t count = 0, cunprint = 0; // To know how much space to reserve
    for (auto obj : model.objects)
        for (auto mi : obj->instances)
            mi->printable ? count++ : cunprint++;
    
    m_selected.clear();
    m_unselected.clear();
    m_unprintable.clear();
    m_unarranged.clear();
    m_selected.reserve(count + 1 /* for optional wti */);
    m_unselected.reserve(count + 1 /* for optional wti */);
    m_unprintable.reserve(cunprint /* for optional wti */);
}

void add_brim(arrangement::ArrangePolygon &ap, const ModelConfigObject &config, const Plater* plater)
{
    if (!plater->config()->option("complete_objects_one_brim")->getBool()) {
        // object-brim increase the size of the object
        // Should be using the "inflation" field but it's non-functional right now.
        coord_t diff = scale_(plater->config()->option("brim_width")->getFloat() - plater->config()->option("extruder_clearance_radius")->getFloat() / 2);
        if (config.option("brim_width"))
            diff = scale_(config.option("brim_width")->getFloat() - plater->config()->option("extruder_clearance_radius")->getFloat() / 2);
        if (diff > 0) {
            ExPolygons brimmed = offset_ex(ap.poly, diff);
            assert(brimmed.size() == 1);
            ap.poly = brimmed[0];
        }
    }
}

void ArrangeJob::prepare_all() {
    clear_input();
    
    for (ModelObject *obj: m_plater->model().objects)
        for (ModelInstance *mi : obj->instances) {
            ArrangePolygons & cont = mi->printable ? m_selected : m_unprintable;
<<<<<<< HEAD
            arrangement::ArrangePolygon &&ap = get_arrange_poly(PtrWrapper{ mi }, m_plater);
            add_brim(ap, obj->config, m_plater);
            cont.emplace_back(std::move(ap));
=======
            cont.emplace_back(get_arrange_poly_(mi));
>>>>>>> 215e845c
        }

    if (auto wti = get_wipe_tower_arrangepoly(*m_plater)) {
        m_selected.emplace_back(std::move(*wti));
    }
}

void ArrangeJob::prepare_selected() {
    clear_input();
    
    Model &model = m_plater->model();
    double stride = bed_stride(m_plater);
    
    std::vector<const Selection::InstanceIdxsList *>
            obj_sel(model.objects.size(), nullptr);
    
    for (auto &s : m_plater->get_selection().get_content())
        if (s.first < int(obj_sel.size()))
            obj_sel[size_t(s.first)] = &s.second;
    
    // Go through the objects and check if inside the selection
    for (size_t oidx = 0; oidx < model.objects.size(); ++oidx) {
        const Selection::InstanceIdxsList * instlist = obj_sel[oidx];
        ModelObject *mo = model.objects[oidx];
        
        std::vector<bool> inst_sel(mo->instances.size(), false);
        
        if (instlist)
            for (auto inst_id : *instlist)
                inst_sel[size_t(inst_id)] = true;
        
        for (size_t i = 0; i < inst_sel.size(); ++i) {
            ModelInstance * mi = mo->instances[i];
            ArrangePolygon &&ap = get_arrange_poly_(mi);

            ArrangePolygons &cont = mo->instances[i]->printable ?
                        (inst_sel[i] ? m_selected :
                                       m_unselected) :
                        m_unprintable;

            add_brim(ap, model.objects[oidx]->config, m_plater);
            cont.emplace_back(std::move(ap));
        }
    }
    
    if (auto wti = get_wipe_tower(*m_plater)) {
        ArrangePolygon &&ap = get_arrange_poly(wti, m_plater);

        auto &cont = m_plater->get_selection().is_wipe_tower() ? m_selected :
                                                                 m_unselected;

        cont.emplace_back(std::move(ap));
    }
    
    // If the selection was empty arrange everything
    if (m_selected.empty()) m_selected.swap(m_unselected);
    
    // The strides have to be removed from the fixed items. For the
    // arrangeable (selected) items bed_idx is ignored and the
    // translation is irrelevant.
    for (auto &p : m_unselected) p.translation(X) -= p.bed_idx * stride;
}

arrangement::ArrangePolygon ArrangeJob::get_arrange_poly_(ModelInstance *mi)
{
    arrangement::ArrangePolygon ap = get_arrange_poly(mi, m_plater);

    auto setter = ap.setter;
    ap.setter = [this, setter, mi](const arrangement::ArrangePolygon &set_ap) {
        setter(set_ap);
        if (!set_ap.is_arranged())
            m_unarranged.emplace_back(mi);
    };

    return ap;
}

void ArrangeJob::prepare()
{
    wxGetKeyState(WXK_SHIFT) ? prepare_selected() : prepare_all();
}

void ArrangeJob::on_exception(const std::exception_ptr &eptr)
{
    try {
        if (eptr)
            std::rethrow_exception(eptr);
    } catch (libnest2d::GeometryException &) {
        show_error(m_plater, _(L("Could not arrange model objects! "
                                 "Some geometries may be invalid.")));
    } catch (std::exception &) {
        PlaterJob::on_exception(eptr);
    }
}

void ArrangeJob::process()
{
    static const auto arrangestr = _(L("Arranging"));
<<<<<<< HEAD
    
    const GLCanvas3D::ArrangeSettings &settings =
        static_cast<const GLCanvas3D*>(m_plater->canvas3D())->get_arrange_settings();
    
    double min_dist_computed = PrintConfig::min_object_distance(&m_plater->current_print()->full_print_config());
    arrangement::ArrangeParams params;
    params.allow_rotations  = settings.enable_rotation;
    params.min_obj_distance = scaled(std::max(double(settings.distance), min_dist_computed * 2 ));
    
    
=======

    arrangement::ArrangeParams params = get_arrange_params(m_plater);

>>>>>>> 215e845c
    auto count = unsigned(m_selected.size() + m_unprintable.size());
    Points bedpts = get_bed_shape(*m_plater->config());
    
    params.stopcondition = [this]() { return was_canceled(); };
    
    params.progressind = [this, count](unsigned st) {
        st += m_unprintable.size();
        if (st > 0) update_status(int(count - st), arrangestr);
    };

    arrangement::arrange(m_selected, m_unselected, bedpts, params);

    params.progressind = [this, count](unsigned st) {
        if (st > 0) update_status(int(count - st), arrangestr);
    };

    arrangement::arrange(m_unprintable, {}, bedpts, params);

    //update last arrange value
    if (!was_canceled()) {
        m_plater->canvas3D()->set_last_arrange_settings(settings.distance);
    }

    // finalize just here.
    update_status(int(count),
                  was_canceled() ? _(L("Arranging canceled."))
                                   : _(L("Arranging done.")));
}

static std::string concat_strings(const std::set<std::string> &strings,
                                  const std::string &delim = "\n")
{
    return std::accumulate(
        strings.begin(), strings.end(), std::string(""),
        [delim](const std::string &s, const std::string &name) {
            return s + name + delim;
        });
}

void ArrangeJob::finalize() {
    // Ignore the arrange result if aborted.
    if (was_canceled()) return;
    
    // Unprintable items go to the last virtual bed
    int beds = 0;
    
    // Apply the arrange result to all selected objects
    for (ArrangePolygon &ap : m_selected) {
        beds = std::max(ap.bed_idx, beds);
        ap.apply();
    }
    
    // Get the virtual beds from the unselected items
    for (ArrangePolygon &ap : m_unselected)
        beds = std::max(ap.bed_idx, beds);
    
    // Move the unprintable items to the last virtual bed.
    for (ArrangePolygon &ap : m_unprintable) {
        ap.bed_idx += beds + 1;
        ap.apply();
    }

    m_plater->update();
    wxGetApp().obj_manipul()->set_dirty();

    if (!m_unarranged.empty()) {
        std::set<std::string> names;
        for (ModelInstance *mi : m_unarranged)
            names.insert(mi->get_object()->name);

        m_plater->get_notification_manager()->push_notification(GUI::format(
            _L("Arrangement ignored the following objects which can't fit into a single bed:\n%s"),
            concat_strings(names, "\n")));
    }

    Job::finalize();
}

std::optional<arrangement::ArrangePolygon>
get_wipe_tower_arrangepoly(const Plater &plater)
{
    if (auto wti = get_wipe_tower(plater))
        return get_arrange_poly(wti, &plater);

    return {};
}

double bed_stride(const Plater *plater) {
    double bedwidth = plater->build_volume().bounding_volume().size().x();
    return scaled<double>((1. + LOGICAL_BED_GAP) * bedwidth);
}

template<>
arrangement::ArrangePolygon get_arrange_poly(ModelInstance *inst,
                                             const Plater * plater)
{
    return get_arrange_poly(PtrWrapper{inst}, plater);
}

arrangement::ArrangeParams get_arrange_params(Plater *p)
{
    const GLCanvas3D::ArrangeSettings &settings =
        static_cast<const GLCanvas3D*>(p->canvas3D())->get_arrange_settings();

    arrangement::ArrangeParams params;
    params.allow_rotations  = settings.enable_rotation;
    params.min_obj_distance = scaled(settings.distance);

    return params;
}

}} // namespace Slic3r::GUI<|MERGE_RESOLUTION|>--- conflicted
+++ resolved
@@ -100,13 +100,9 @@
     for (ModelObject *obj: m_plater->model().objects)
         for (ModelInstance *mi : obj->instances) {
             ArrangePolygons & cont = mi->printable ? m_selected : m_unprintable;
-<<<<<<< HEAD
-            arrangement::ArrangePolygon &&ap = get_arrange_poly(PtrWrapper{ mi }, m_plater);
+            arrangement::ArrangePolygon &&ap = get_arrange_poly_(mi);
             add_brim(ap, obj->config, m_plater);
             cont.emplace_back(std::move(ap));
-=======
-            cont.emplace_back(get_arrange_poly_(mi));
->>>>>>> 215e845c
         }
 
     if (auto wti = get_wipe_tower_arrangepoly(*m_plater)) {
@@ -205,22 +201,11 @@
 void ArrangeJob::process()
 {
     static const auto arrangestr = _(L("Arranging"));
-<<<<<<< HEAD
-    
-    const GLCanvas3D::ArrangeSettings &settings =
-        static_cast<const GLCanvas3D*>(m_plater->canvas3D())->get_arrange_settings();
-    
-    double min_dist_computed = PrintConfig::min_object_distance(&m_plater->current_print()->full_print_config());
-    arrangement::ArrangeParams params;
-    params.allow_rotations  = settings.enable_rotation;
-    params.min_obj_distance = scaled(std::max(double(settings.distance), min_dist_computed * 2 ));
-    
-    
-=======
-
+    
     arrangement::ArrangeParams params = get_arrange_params(m_plater);
-
->>>>>>> 215e845c
+    
+    double min_dist_computed = min_object_distance(&m_plater->current_print()->full_print_config());
+    
     auto count = unsigned(m_selected.size() + m_unprintable.size());
     Points bedpts = get_bed_shape(*m_plater->config());
     
@@ -241,9 +226,9 @@
 
     //update last arrange value
     if (!was_canceled()) {
-        m_plater->canvas3D()->set_last_arrange_settings(settings.distance);
-    }
-
+        const GLCanvas3D* canvas = m_plater->canvas3D();
+        m_plater->canvas3D()->set_last_arrange_settings(canvas->get_arrange_settings().distance);
+    }
     // finalize just here.
     update_status(int(count),
                   was_canceled() ? _(L("Arranging canceled."))
@@ -324,10 +309,11 @@
 {
     const GLCanvas3D::ArrangeSettings &settings =
         static_cast<const GLCanvas3D*>(p->canvas3D())->get_arrange_settings();
+    double min_dist_computed = min_object_distance(&p->current_print()->full_print_config(), 0.);
 
     arrangement::ArrangeParams params;
     params.allow_rotations  = settings.enable_rotation;
-    params.min_obj_distance = scaled(settings.distance);
+    params.min_obj_distance = scaled(std::max(double(settings.distance), min_dist_computed * 2 ));
 
     return params;
 }
