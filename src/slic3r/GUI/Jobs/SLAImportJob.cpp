--- conflicted
+++ resolved
@@ -113,24 +113,14 @@
     Plater *plater;
     
     Sel sel = Sel::modelAndProfile;
-<<<<<<< HEAD
-    
-    TriangleMesh       mesh;
-    DynamicPrintConfig profile;
-    wxString           path;
-    Vec2i32              win = {2, 2};
-    std::string        err;
-    
-=======
 
     TriangleMesh        mesh;
     DynamicPrintConfig  profile;
     wxString            path;
-    Vec2i               win = {2, 2};
+    Vec2i32             win = {2, 2};
     std::string         err;
     ConfigSubstitutions config_substitutions;
 
->>>>>>> 95a84fa8
     priv(Plater *plt): plater{plt} {}
 };
 
