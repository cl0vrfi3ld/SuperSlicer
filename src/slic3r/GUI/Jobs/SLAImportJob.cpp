--- conflicted
+++ resolved
@@ -20,99 +20,6 @@
 
 namespace Slic3r { namespace GUI {
 
-<<<<<<< HEAD
-enum class Sel { modelAndProfile, profileOnly, modelOnly};
-
-class ImportDlg: public wxDialog {
-    wxFilePickerCtrl *m_filepicker;
-    wxComboBox *m_import_dropdown, *m_quality_dropdown;
-
-public:
-    ImportDlg(Plater *plater)
-        : wxDialog{plater, wxID_ANY, "Import SLA archive"}
-    {
-        auto szvert = new wxBoxSizer{wxVERTICAL};
-        auto szfilepck = new wxBoxSizer{wxHORIZONTAL};
-
-        m_filepicker = new wxFilePickerCtrl(this, wxID_ANY,
-                                            from_u8(wxGetApp().app_config->get_last_dir()), _(L("Choose SLA archive:")),
-                                            "SL1 / SL1S archive files (*.sl1, *.sl1s, *.zip)|*.sl1;*.SL1;*.sl1s;*.SL1S;*.zip;*.ZIP",
-                                            wxDefaultPosition, wxDefaultSize, wxFLP_DEFAULT_STYLE | wxFD_OPEN | wxFD_FILE_MUST_EXIST);
-
-        szfilepck->Add(new wxStaticText(this, wxID_ANY, _L("Import file") + ": "), 0, wxALIGN_CENTER);
-        szfilepck->Add(m_filepicker, 1);
-        szvert->Add(szfilepck, 0, wxALL | wxEXPAND, 5);
-
-        auto szchoices = new wxBoxSizer{wxHORIZONTAL};
-
-        static const std::vector<wxString> inp_choices = {
-            _(L("Import model and profile")),
-            _(L("Import profile only")),
-            _(L("Import model only"))
-        };
-
-        m_import_dropdown = new wxComboBox(
-            this, wxID_ANY, inp_choices[0], wxDefaultPosition, wxDefaultSize,
-            inp_choices.size(), inp_choices.data(), wxCB_READONLY | wxCB_DROPDOWN);
-
-        szchoices->Add(m_import_dropdown);
-        szchoices->Add(new wxStaticText(this, wxID_ANY, _L("Quality") + ": "), 0, wxALIGN_CENTER | wxALL, 5);
-
-        static const std::vector<wxString> qual_choices = {
-            _(L("Accurate")),
-            _(L("Balanced")),
-            _(L("Quick"))
-        };
-
-        m_quality_dropdown = new wxComboBox(
-            this, wxID_ANY, qual_choices[0], wxDefaultPosition, wxDefaultSize,
-            qual_choices.size(), qual_choices.data(), wxCB_READONLY | wxCB_DROPDOWN);
-        szchoices->Add(m_quality_dropdown);
-
-        m_import_dropdown->Bind(wxEVT_COMBOBOX, [this](wxCommandEvent &) {
-            if (get_selection() == Sel::profileOnly)
-                m_quality_dropdown->Disable();
-            else m_quality_dropdown->Enable();
-        });
-
-        szvert->Add(szchoices, 0, wxALL, 5);
-        szvert->AddStretchSpacer(1);
-        auto szbtn = new wxBoxSizer(wxHORIZONTAL);
-        szbtn->Add(new wxButton{this, wxID_CANCEL});
-        szbtn->Add(new wxButton{this, wxID_OK});
-        szvert->Add(szbtn, 0, wxALIGN_RIGHT | wxALL, 5);
-
-        SetSizerAndFit(szvert);
-    }
-
-    Sel get_selection() const
-    {
-        int sel = m_import_dropdown->GetSelection();
-        return Sel(std::min(int(Sel::modelOnly), std::max(0, sel)));
-    }
-
-    Vec2i32 get_marchsq_windowsize() const
-    {
-        enum { Accurate, Balanced, Fast};
-
-        switch(m_quality_dropdown->GetSelection())
-        {
-        case Fast: return {8, 8};
-        case Balanced: return {4, 4};
-        default:
-        case Accurate:
-            return {2, 2};
-        }
-    }
-
-    wxString get_path() const
-    {
-        return m_filepicker->GetPath();
-    }
-};
-
-=======
->>>>>>> 3284959e
 class SLAImportJob::priv {
 public:
     Plater *plater;
@@ -122,11 +29,7 @@
     indexed_triangle_set mesh;
     DynamicPrintConfig   profile;
     wxString             path;
-<<<<<<< HEAD
-    Vec2i32              win = {2, 2};
-=======
     Quality              quality = Quality::Balanced;
->>>>>>> 3284959e
     std::string          err;
     ConfigSubstitutions config_substitutions;
 
@@ -202,29 +105,12 @@
 {
     reset();
 
-<<<<<<< HEAD
-    if (p->import_dlg.ShowModal() == wxID_OK) {
-        auto path = p->import_dlg.get_path();
-        auto nm = wxFileName(path);
-        p->path = !nm.Exists(wxFILE_EXISTS_REGULAR) ? "" : nm.GetFullPath();
-        if (p->path.empty()) {
-            p->err = _u8L("The file does not exist.");
-            return;
-        }
-        p->sel  = p->import_dlg.get_selection();
-        p->win  = p->import_dlg.get_marchsq_windowsize();
-        p->config_substitutions.clear();
-        p->config_substitutions.clear();
-    } else {
-        p->path = "";
-=======
     auto path  = p->import_dlg->get_path();
     auto nm    = wxFileName(path);
     p->path    = !nm.Exists(wxFILE_EXISTS_REGULAR) ? "" : nm.GetFullPath();
     if (p->path.empty()) {
         p->err = _u8L("The file does not exist.");
         return;
->>>>>>> 3284959e
     }
     p->sel     = p->import_dlg->get_selection();
     p->quality = p->import_dlg->get_quality();
