--- conflicted
+++ resolved
@@ -145,19 +145,14 @@
                             , "Open Cascade SAS"                            , "https://github.com/Open-Cascade-SAS/OCCT" },
         { "Arc Welder"
                             , "Brad Hochgesang"                             , "https://github.com/FormerLurker/ArcWelderLib/" },
-<<<<<<< HEAD
         { "BambuStudio"
                             , "bambulab"                                    , "https://github.com/bambulab/BambuStudio" },
-=======
         { "AngelScript"
                             , "Andreas Jönsson"                             , "https://www.angelcode.com/angelscript/" },
         { "JSON for Modern C++"
                             , "Niels Lohmann"                               , "https://github.com/nlohmann/json" },
-        { "Bambu Studio"
-                            , "bambulab"                                    , "https://bambulab.com/en/download/studio" },
         { "Orca Slicer"
                             , "SoftFever"                                   , "https://github.com/SoftFever/OrcaSlicer" },
->>>>>>> 0670fbfb
     };
 }
 
