--- conflicted
+++ resolved
@@ -140,15 +140,13 @@
         { "fast_float"
                             , "Daniel Lemire, João Paulo Magalhaes and contributors", "https://github.com/fastfloat/fast_float" },
         { "CuraEngine (Arachne, etc.)"
-<<<<<<< HEAD
                             , "Ultimaker"                                   , "https://github.com/Ultimaker/CuraEngine" },
+        { "Open CASCADE Technology"
+                            , "Open Cascade SAS", "https://github.com/Open-Cascade-SAS/OCCT" }
         { "Arc Welder"
                             , "Brad Hochgesang"                             , "https://github.com/FormerLurker/ArcWelderLib/" },
-=======
-                            , "Ultimaker", "https://github.com/Ultimaker/CuraEngine" },
-        { "Open CASCADE Technology"
-                            , "Open Cascade SAS", "https://github.com/Open-Cascade-SAS/OCCT" }
->>>>>>> 3284959e
+        { "BambuStudio"
+                            , "bambulab"                             , "https://github.com/bambulab/BambuStudio" },
     };
 }
 
@@ -286,35 +284,20 @@
         std::array<int, 7> size = {fs,fs,fs,fs,fs,fs,fs};
         m_html->SetFonts(font.GetFaceName(), font.GetFaceName(), size.data());
         m_html->SetBorders(2);
-<<<<<<< HEAD
-        const std::string copyright_str = _utf8(L("Copyright"));
-        // TRN "Slic3r _is licensed under the_ License"
-        const std::string is_lecensed_str = _utf8(L("is licensed under the"));
-        const std::string license_str = _utf8(L("GNU Affero General Public License, version 3"));
-        const std::string based_on_str = _utf8(L("Slic3r contains sizable contributions from Prusa Research. Original work by Alessandro Ranellucci and the RepRap community."));
-        const std::string contributors_str = _utf8(L("Contributions by Henrik Brix Andersen, Nicolas Dandrimont, Mark Hindess, Petr Ledvina, Joseph Lenox, Y. Sapir, Mike Sheldrake, Vojtech Bubnik, Durand Rémi and numerous others."));
-        const std::string manual_str = _utf8(L("Manual by Gary Hodgson. Inspired by the RepRap community."));
-        const std::string icon_str = _utf8(L("Slic3r logo designed by Corey Daniels."));
-        const auto text = from_u8(
-            (boost::format(
-            "<html>"
-            "<body bgcolor= %1% link= %2%>"
-            "<font color=%3%>"
-            " &copy; 2018-2022 Durand Rémi. <br />"
-            "%5% &copy; 2016-2022 Prusa Research. <br />"
-=======
         const wxString copyright_str    = _L("Copyright");
         // TRN AboutDialog: "Slic3r %1% GNU Affero General Public License"
         const wxString is_lecensed_str  = _L("is licensed under the");
         const wxString license_str      = _L("GNU Affero General Public License, version 3");
         const wxString based_on_str     = _L("PrusaSlicer is based on Slic3r by Alessandro Ranellucci and the RepRap community.");
-        const wxString contributors_str = _L("Contributions by Henrik Brix Andersen, Nicolas Dandrimont, Mark Hindess, Petr Ledvina, Joseph Lenox, Y. Sapir, Mike Sheldrake, Vojtech Bubnik and numerous others.");
+        const wxString contributors_str = _L("Contributions by Henrik Brix Andersen, Nicolas Dandrimont, Mark Hindess, Petr Ledvina, Joseph Lenox, Y. Sapir, Mike Sheldrake, Vojtech Bubnik, Durand Rémi and numerous others.");
+        const wxString manual_str       = _L("Manual by Gary Hodgson. Inspired by the RepRap community.");
+        const wxString icon_str         = _L("Slic3r logo designed by Corey Daniels.");
         const auto text = format_wxstr(
             "<html>"
             "<body bgcolor= %1% link= %2%>"
             "<font color=%3%>"
-            "%4% &copy; 2016-2023 Prusa Research. <br />"
->>>>>>> 3284959e
+            " &copy; 2018-2023 Durand Rémi. <br />"
+            "%5% &copy; 2016-2023 Prusa Research. <br />"
             "%5% &copy; 2011-2018 Alessandro Ranellucci. <br />"
             "<a href=\"http://slic3r.org/\">Slic3r</a> %6% "
             "<a href=\"http://www.gnu.org/licenses/agpl-3.0.html\">%7%</a>."
@@ -326,7 +309,6 @@
             "%11%"
             "</font>"
             "</body>"
-<<<<<<< HEAD
             "</html>") % bgr_clr_str % text_clr_str % text_clr_str
             % copyright_str % copyright_str
             % is_lecensed_str
@@ -335,14 +317,6 @@
             % contributors_str
             % manual_str
             % icon_str).str());
-=======
-            "</html>", bgr_clr_str, text_clr_str, text_clr_str
-            , copyright_str, copyright_str
-            , is_lecensed_str
-            , license_str
-            , based_on_str
-            , contributors_str);
->>>>>>> 3284959e
         m_html->SetPage(text);
         vsizer->Add(m_html, 1, wxEXPAND | wxBOTTOM, 10);
         m_html->Bind(wxEVT_HTML_LINK_CLICKED, &AboutDialog::onLinkClicked, this);
