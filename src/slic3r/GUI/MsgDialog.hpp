///|/ Copyright (c) Prusa Research 2018 - 2022 Oleksandra Iushchenko @YuSanka, Lukáš Matěna @lukasmatena, David Kocík @kocikdav, Lukáš Hejl @hejllukas, Vojtěch Bubník @bubnikv, Vojtěch Král @vojtechkral
///|/
///|/ PrusaSlicer is released under the terms of the AGPLv3 or higher
///|/
#ifndef slic3r_MsgDialog_hpp_
#define slic3r_MsgDialog_hpp_

#include <string>
#include <unordered_map>

#include <wx/dialog.h>
#include <wx/font.h>
#include <wx/bitmap.h>
#include <wx/msgdlg.h>
#include <wx/richmsgdlg.h>
#include <wx/textctrl.h>
#include <wx/statline.h>
#include <wx/window.h>

class wxBoxSizer;
class CheckBox;
class wxStaticBitmap;

namespace Slic3r {

namespace GUI {

struct HtmlContent
{
	wxString                                msg{ wxEmptyString };
	bool                                    is_monospaced_font{ false };
	bool                                    is_marked_msg{ false };
	std::function<void(const std::string&)> on_link_clicked{ nullptr };
};

// A message / query dialog with a bitmap on the left and any content on the right
// with buttons underneath.
class MsgDialog : public wxDialog
{
public:
	MsgDialog(MsgDialog &&) = delete;
	MsgDialog(const MsgDialog &) = delete;
	MsgDialog &operator=(MsgDialog &&) = delete;
	MsgDialog &operator=(const MsgDialog &) = delete;
	virtual ~MsgDialog() = default;

	void SetButtonLabel(wxWindowID btn_id, const wxString& label, bool set_focus = false);

protected:
	enum {
		CONTENT_WIDTH = 70,//50,
		CONTENT_MAX_HEIGHT = 60,
		BORDER = 30,
		VERT_SPACING = 15,
		HORIZ_SPACING = 5,
	};

	MsgDialog(wxWindow *parent, const wxString &title, const wxString &headline, long style = wxOK, wxBitmap bitmap = wxNullBitmap);
	// returns pointer to created button
	wxButton* add_button(wxWindowID btn_id, bool set_focus = false, const wxString& label = wxString());
	// returns pointer to found button or NULL
	wxButton* get_button(wxWindowID btn_id);
	void apply_style(long style);
	void finalize();

	wxFont boldfont;
	wxBoxSizer *content_sizer;
	wxBoxSizer *btn_sizer;
	wxStaticBitmap *logo;
};


// Generic error dialog, used for displaying exceptions
class ErrorDialog : public MsgDialog
{
public:
	// If monospaced_font is true, the error message is displayed using html <code><pre></pre></code> tags,
	// so that the code formatting will be preserved. This is useful for reporting errors from the placeholder parser.
	ErrorDialog(wxWindow *parent, const wxString &msg, bool courier_font);
	ErrorDialog(wxWindow *parent, const wxString &msg, const std::function<void(const std::string&)>& on_link_clicked);
	ErrorDialog(ErrorDialog &&) = delete;
	ErrorDialog(const ErrorDialog &) = delete;
	ErrorDialog &operator=(ErrorDialog &&) = delete;
	ErrorDialog &operator=(const ErrorDialog &) = delete;
	virtual ~ErrorDialog() = default;

private:
	void create(const HtmlContent& content, int icon_width);

	HtmlContent m_content;
};


// Generic warning dialog, used for displaying exceptions
class WarningDialog : public MsgDialog
{
public:
	WarningDialog(	wxWindow *parent,
		            const wxString& message,
		            const wxString& caption = wxEmptyString,
		            long style = wxOK);
	WarningDialog(WarningDialog&&) = delete;
	WarningDialog(const WarningDialog&) = delete;
	WarningDialog &operator=(WarningDialog&&) = delete;
	WarningDialog &operator=(const WarningDialog&) = delete;
	virtual ~WarningDialog() = default;
};

wxString get_wraped_wxString(const wxString& text_in, size_t line_len = 80);

<<<<<<< HEAD
#ifdef _WIN32
// Generic static line, used intead of wxStaticLine
class StaticLine: public wxTextCtrl
{
public:
	StaticLine( wxWindow* parent,
				wxWindowID id = wxID_ANY,
				const wxPoint& pos = wxDefaultPosition,
				const wxSize& size = wxDefaultSize,
				long style = wxLI_HORIZONTAL,
				const wxString& name = wxString::FromAscii(wxTextCtrlNameStr))
	: wxTextCtrl(parent, id, wxEmptyString, pos, size!=wxDefaultSize ? size : (style == wxLI_HORIZONTAL ? wxSize(10, 1) : wxSize(1, 10)), wxSIMPLE_BORDER, wxDefaultValidator, name)
	{
		this->Enable(false);
}
	~StaticLine() {}
};

// Generic message dialog, used intead of wxMessageDialog
class MessageDialog : public MsgDialog
{
public:
	// NOTE! Don't change a signature of contsrucor. It have to  be tha same as for wxMessageDialog
	MessageDialog(	wxWindow *parent,
		            const wxString& message,
		            const wxString& caption = wxEmptyString,
		            long style = wxOK);
	MessageDialog(MessageDialog&&) = delete;
	MessageDialog(const MessageDialog&) = delete;
	MessageDialog &operator=(MessageDialog&&) = delete;
	MessageDialog &operator=(const MessageDialog&) = delete;
	virtual ~MessageDialog() = default;
};
=======
>>>>>>> a9cbc920

// Generic rich message dialog, used intead of wxRichMessageDialog
class RichMessageDialogBase : public MsgDialog
{

// Using CheckBox causes some weird sizer-related issues on Linux and macOS. To get around the problem before
// we find a better fix, we will fallback to wxCheckBox in this dialog. This makes little difference for most dialogs,
// We currently only use this class as a base for HtmlCapableRichMessageDialog on Linux and macOS. The normal
// RichMessageDialog is just an alias for wxRichMessageDialog on these platforms.
#ifdef _WIN32
	CheckBox*   m_checkBox{ nullptr };
#else
	wxCheckBox* m_checkBox{ nullptr };
#endif

	wxString	m_checkBoxText;
	bool		m_checkBoxValue{ false };

public:
	// NOTE! Don't change a signature of contsrucor. It have to  be tha same as for wxRichMessageDialog
	RichMessageDialogBase(wxWindow* parent, const wxString& message, const wxString& caption = wxEmptyString, long style = wxOK);
	RichMessageDialogBase(wxWindow* parent, const HtmlContent& content, const wxString& caption = wxEmptyString, long style = wxOK);
	RichMessageDialogBase(RichMessageDialogBase&&)                 = delete;
	RichMessageDialogBase(const RichMessageDialogBase&)            = delete;
	RichMessageDialogBase &operator=(RichMessageDialogBase&&)      = delete;
	RichMessageDialogBase &operator=(const RichMessageDialogBase&) = delete;
	virtual ~RichMessageDialogBase()                                = default;

	int  ShowModal() override;

	void ShowCheckBox(const wxString& checkBoxText, bool checked = false)
	{
		m_checkBoxText = checkBoxText;
		m_checkBoxValue = checked;
}

	wxString	GetCheckBoxText()	const { return m_checkBoxText; }
	bool		IsCheckBoxChecked() const { return m_checkBoxValue; }

// This part o fcode isported from the "wx\msgdlg.h"
	using wxMD = wxMessageDialogBase;
	// customization of the message box buttons
	virtual bool SetYesNoLabels(const wxMD::ButtonLabel& yes, const wxMD::ButtonLabel& no)
	{
		DoSetCustomLabel(m_yes, yes, wxID_YES);
		DoSetCustomLabel(m_no, no, wxID_NO);
		return true;
	}

	virtual bool SetYesNoCancelLabels(const wxMD::ButtonLabel& yes,
		const wxMD::ButtonLabel& no,
		const wxMD::ButtonLabel& cancel)
	{
		DoSetCustomLabel(m_yes, yes, wxID_YES);
		DoSetCustomLabel(m_no, no, wxID_NO);
		DoSetCustomLabel(m_cancel, cancel, wxID_CANCEL);
		return true;
	}

	virtual bool SetOKLabel(const wxMD::ButtonLabel& ok)
	{
		DoSetCustomLabel(m_ok, ok, wxID_OK);
		return true;
}

	virtual bool SetOKCancelLabels(const wxMD::ButtonLabel& ok,
		const wxMD::ButtonLabel& cancel)
	{
		DoSetCustomLabel(m_ok, ok, wxID_OK);
		DoSetCustomLabel(m_cancel, cancel, wxID_CANCEL);
		return true;
	}

	virtual bool SetHelpLabel(const wxMD::ButtonLabel& help)
	{
		DoSetCustomLabel(m_help, help, wxID_HELP);
		return true;
	}
	// test if any custom labels were set
	bool HasCustomLabels() const
	{
		return !(m_ok.empty() && m_cancel.empty() && m_help.empty() &&
			m_yes.empty() && m_no.empty());
	}

	// these functions return the label to be used for the button which is
	// either a custom label explicitly set by the user or the default label,
	// i.e. they always return a valid string
	wxString GetYesLabel() const
	{
		return m_yes.empty() ? GetDefaultYesLabel() : m_yes;
	}
	wxString GetNoLabel() const
	{
		return m_no.empty() ? GetDefaultNoLabel() : m_no;
	}
	wxString GetOKLabel() const
	{
		return m_ok.empty() ? GetDefaultOKLabel() : m_ok;
	}
	wxString GetCancelLabel() const
	{
		return m_cancel.empty() ? GetDefaultCancelLabel() : m_cancel;
	}
	wxString GetHelpLabel() const
	{
		return m_help.empty() ? GetDefaultHelpLabel() : m_help;
	}

protected:
	// this function is called by our public SetXXXLabels() and should assign
	// the value to var with possibly some transformation (e.g. Cocoa version
	// currently uses this to remove any accelerators from the button strings
	// while GTK+ one handles stock items specifically here)
	void DoSetCustomLabel(wxString& var, const wxMD::ButtonLabel& label, wxWindowID btn_id)
	{
		var = label.GetAsString();
		SetButtonLabel(btn_id, var);
	}

	// these functions return the custom label or empty string and should be
	// used only in specific circumstances such as creating the buttons with
	// these labels (in which case it makes sense to only use a custom label if
	// it was really given and fall back on stock label otherwise), use the
	// Get{Yes,No,OK,Cancel}Label() methods above otherwise
	const wxString& GetCustomYesLabel() const { return m_yes; }
	const wxString& GetCustomNoLabel() const { return m_no; }
	const wxString& GetCustomOKLabel() const { return m_ok; }
	const wxString& GetCustomHelpLabel() const { return m_help; }
	const wxString& GetCustomCancelLabel() const { return m_cancel; }

private:
	// these functions may be overridden to provide different defaults for the
	// default button labels (this is used by wxGTK)
	virtual wxString GetDefaultYesLabel() const { return wxGetTranslation("Yes"); }
	virtual wxString GetDefaultNoLabel() const { return wxGetTranslation("No"); }
	virtual wxString GetDefaultOKLabel() const { return wxGetTranslation("OK"); }
	virtual wxString GetDefaultCancelLabel() const { return wxGetTranslation("Cancel"); }
	virtual wxString GetDefaultHelpLabel() const { return wxGetTranslation("Help"); }

	// labels for the buttons, initially empty meaning that the defaults should
	// be used, use GetYes/No/OK/CancelLabel() to access them
	wxString m_yes,
		m_no,
		m_ok,
		m_cancel,
		m_help;

	HtmlContent m_content;
};


#ifdef _WIN32
// Generic static line, used intead of wxStaticLine
class StaticLine: public wxTextCtrl
{
public:
	StaticLine( wxWindow* parent,
				wxWindowID id = wxID_ANY,
				const wxPoint& pos = wxDefaultPosition,
				const wxSize& size = wxDefaultSize,
				long style = wxLI_HORIZONTAL,
				const wxString& name = wxString::FromAscii(wxTextCtrlNameStr))
	: wxTextCtrl(parent, id, wxEmptyString, pos, size!=wxDefaultSize ? size : (style == wxLI_HORIZONTAL ? wxSize(10, 1) : wxSize(1, 10)), wxSIMPLE_BORDER, wxDefaultValidator, name)
	{
		this->Enable(false);
	}
	~StaticLine() {}
};

// Generic message dialog, used intead of wxMessageDialog
class MessageDialog : public MsgDialog
{
public:
	// NOTE! Don't change a signature of contsrucor. It have to  be tha same as for wxMessageDialog
    MessageDialog(wxWindow *parent,
		            const wxString& message,
		            const wxString& caption = wxEmptyString,
		            long style = wxOK);
    MessageDialog(MessageDialog &&)                 = delete;
    MessageDialog(const MessageDialog &)            = delete;
    MessageDialog &operator=(MessageDialog &&)      = delete;
    MessageDialog &operator=(const MessageDialog &) = delete;
    virtual ~MessageDialog()                            = default;
};

using RichMessageDialog = RichMessageDialogBase; 

#else
// just a wrapper for wxStaticLine to use the same code on all platforms
class StaticLine : public wxStaticLine
{
public:
	StaticLine(wxWindow* parent,
		wxWindowID id = wxID_ANY,
		const wxPoint& pos = wxDefaultPosition,
		const wxSize& size = wxDefaultSize,
		long style = wxLI_HORIZONTAL,
		const wxString& name = wxString::FromAscii(wxStaticLineNameStr))
		: wxStaticLine(parent, id, pos, size, style, name) {}
	~StaticLine() {}
};
// just a wrapper to wxMessageBox to use the same code on all platforms
class MessageDialog : public wxMessageDialog
{
public:
	MessageDialog(wxWindow* parent,
		const wxString& message,
		const wxString& caption = wxEmptyString,
		long style = wxOK)
    : wxMessageDialog(parent, get_wraped_wxString(message), caption, style) {}
	~MessageDialog() {}
	
	void SetButtonLabel(wxWindowID btn_id, const wxString& label, bool set_focus = false);
};

// just a wrapper to wxRichMessageBox to use the same code on all platforms
class RichMessageDialog : public wxRichMessageDialog
{
public:
	RichMessageDialog(wxWindow* parent,
		const wxString& message,
		const wxString& caption = wxEmptyString,
		long style = wxOK)
    : wxRichMessageDialog(parent, get_wraped_wxString(message), caption, style) {
		this->SetEscapeId(wxID_CANCEL);
	}
	~RichMessageDialog() {}
};
#endif

class HtmlCapableRichMessageDialog : public RichMessageDialogBase
{
public:
	HtmlCapableRichMessageDialog(wxWindow *parent, const wxString &msg, const wxString& caption, long style, const std::function<void(const std::string &)> &on_link_clicked);
    ~HtmlCapableRichMessageDialog() {}

private:
    HtmlContent m_content;
};

// Generic info dialog, used for displaying exceptions
class InfoDialog : public MsgDialog
{
public:
	InfoDialog(wxWindow *parent, const wxString &title, const wxString &msg, bool is_marked = false, long style = wxOK| wxICON_INFORMATION);
	InfoDialog(InfoDialog&&) = delete;
	InfoDialog(const InfoDialog&) = delete;
	InfoDialog&operator=(InfoDialog&&) = delete;
	InfoDialog&operator=(const InfoDialog&) = delete;
	virtual ~InfoDialog() = default;

	void set_caption(const wxString& caption) { this->SetTitle(caption); }

private:
	wxString msg;
};


}
}

#endif<|MERGE_RESOLUTION|>--- conflicted
+++ resolved
@@ -108,42 +108,6 @@
 
 wxString get_wraped_wxString(const wxString& text_in, size_t line_len = 80);
 
-<<<<<<< HEAD
-#ifdef _WIN32
-// Generic static line, used intead of wxStaticLine
-class StaticLine: public wxTextCtrl
-{
-public:
-	StaticLine( wxWindow* parent,
-				wxWindowID id = wxID_ANY,
-				const wxPoint& pos = wxDefaultPosition,
-				const wxSize& size = wxDefaultSize,
-				long style = wxLI_HORIZONTAL,
-				const wxString& name = wxString::FromAscii(wxTextCtrlNameStr))
-	: wxTextCtrl(parent, id, wxEmptyString, pos, size!=wxDefaultSize ? size : (style == wxLI_HORIZONTAL ? wxSize(10, 1) : wxSize(1, 10)), wxSIMPLE_BORDER, wxDefaultValidator, name)
-	{
-		this->Enable(false);
-}
-	~StaticLine() {}
-};
-
-// Generic message dialog, used intead of wxMessageDialog
-class MessageDialog : public MsgDialog
-{
-public:
-	// NOTE! Don't change a signature of contsrucor. It have to  be tha same as for wxMessageDialog
-	MessageDialog(	wxWindow *parent,
-		            const wxString& message,
-		            const wxString& caption = wxEmptyString,
-		            long style = wxOK);
-	MessageDialog(MessageDialog&&) = delete;
-	MessageDialog(const MessageDialog&) = delete;
-	MessageDialog &operator=(MessageDialog&&) = delete;
-	MessageDialog &operator=(const MessageDialog&) = delete;
-	virtual ~MessageDialog() = default;
-};
-=======
->>>>>>> a9cbc920
 
 // Generic rich message dialog, used intead of wxRichMessageDialog
 class RichMessageDialogBase : public MsgDialog
