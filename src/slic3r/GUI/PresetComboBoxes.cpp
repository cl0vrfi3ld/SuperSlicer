--- conflicted
+++ resolved
@@ -127,18 +127,13 @@
     assert(m_collection != nullptr);
     m_main_bitmap_name = parent->icon_name(16, ptFFF);
 
-<<<<<<< HEAD
     init();
 }
 
 void PresetComboBox::init()
 {
-    m_bitmapCompatible   = ScalableBitmap(this, "flag_green");
-    m_bitmapIncompatible = ScalableBitmap(this, "flag_red");
-=======
     m_bitmapCompatible   = get_bmp_bundle("flag_green");
     m_bitmapIncompatible = get_bmp_bundle("flag_red");
->>>>>>> 3c0b9e04
 
     // parameters for an icon's drawing
     fill_width_height();
@@ -776,28 +771,10 @@
 
 void PlaterPresetComboBox::change_extruder_color()
 {
-<<<<<<< HEAD
-            // get current color
-            DynamicPrintConfig* cfg = wxGetApp().get_tab(Preset::TYPE_PRINTER)->get_config();
-            auto colors = static_cast<ConfigOptionStrings*>(cfg->option("extruder_colour")->clone());
-            wxColour clr(colors->get_at(m_extruder_idx));
-            if (!clr.IsOk())
-                clr = wxColour(0,0,0); // Don't set alfa to transparence
-
-            auto data = new wxColourData();
-            data->SetChooseFull(1);
-            data->SetColour(clr);
-
-            wxColourDialog dialog(this, data);
-            dialog.CenterOnParent();
-            if (dialog.ShowModal() == wxID_OK)
-            {
-                colors->set_at(dialog.GetColourData().GetColour().GetAsString(wxC2S_HTML_SYNTAX).ToStdString(), m_extruder_idx);
-=======
     // get current color
     DynamicPrintConfig* cfg = wxGetApp().get_tab(Preset::TYPE_PRINTER)->get_config();
     auto colors = static_cast<ConfigOptionStrings*>(cfg->option("extruder_colour")->clone());
-    wxColour clr(colors->values[m_extruder_idx]);
+    wxColour clr(colors->get_at(m_extruder_idx));
     if (!clr.IsOk())
         clr = wxColour(0, 0, 0); // Don't set alfa to transparence
 
@@ -809,8 +786,7 @@
     dialog.CenterOnParent();
     if (dialog.ShowModal() == wxID_OK)
     {
-        colors->values[m_extruder_idx] = dialog.GetColourData().GetColour().GetAsString(wxC2S_HTML_SYNTAX).ToStdString();
->>>>>>> 3c0b9e04
+        colors->set_at(dialog.GetColourData().GetColour().GetAsString(wxC2S_HTML_SYNTAX).ToStdString(), m_extruder_idx);
 
         DynamicPrintConfig cfg_new = *cfg;
         cfg_new.set_key_value("extruder_colour", colors);
