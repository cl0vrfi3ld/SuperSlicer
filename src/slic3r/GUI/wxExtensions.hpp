--- conflicted
+++ resolved
@@ -59,13 +59,8 @@
 
 class wxDialog;
 
-<<<<<<< HEAD
 void    update_Slic3r_string(wxString& tooltip);
-void    msw_buttons_rescale(wxDialog* dlg, const int em_unit, const std::vector<int>& btn_ids);
-=======
-void    edit_tooltip(wxString& tooltip);
 void    msw_buttons_rescale(wxDialog* dlg, const int em_unit, const std::vector<int>& btn_ids, double height_koef = 1.);
->>>>>>> 3284959e
 int     em_unit(wxWindow* win);
 int     mode_icon_px_size();
 
@@ -275,7 +270,7 @@
 
     void SetBitmap_(const ScalableBitmap& bmp);
     void SetBitmap_(const wxBitmap& bmp);
-    bool SetBitmap_(const std::string& bmp_name, const int bmp_size = -1);
+//    bool SetBitmap_(const std::string& bmp_name); //seems not used
     void SetBitmapDisabled_(const ScalableBitmap &bmp);
     int  GetBitmapHeight();
 
@@ -295,90 +290,6 @@
     bool            m_has_border {false};
 };
 
-<<<<<<< HEAD
-=======
-
-// ----------------------------------------------------------------------------
-// ModeButton
-// ----------------------------------------------------------------------------
-
-class ModeButton : public ScalableButton
-{
-public:
-    ModeButton(
-        wxWindow*           parent,
-        wxWindowID          id,
-        const std::string&  icon_name = "",
-        const wxString&     mode = wxEmptyString,
-        const wxSize&       size = wxDefaultSize,
-        const wxPoint&      pos = wxDefaultPosition);
-
-    ModeButton(
-        wxWindow*           parent,
-        const wxString&     mode = wxEmptyString,
-        const std::string&  icon_name = "",
-        int                 px_cnt = 16);
-
-    ModeButton(
-        wxWindow*           parent,
-        int                 mode_id,/*ConfigOptionMode*/
-        const wxString&     mode = wxEmptyString,
-        int                 px_cnt = 16);
-
-    ~ModeButton() {}
-
-    void Init(const wxString& mode);
-
-    void    OnButton(wxCommandEvent& event);
-    void    OnEnterBtn(wxMouseEvent& event) { focus_button(true); event.Skip(); }
-    void    OnLeaveBtn(wxMouseEvent& event) { focus_button(m_is_selected); event.Skip(); }
-
-    void    SetState(const bool state);
-    void    update_bitmap();
-    bool    is_selected() { return m_is_selected; }
-    void    sys_color_changed() override;
-
-protected:
-    void    focus_button(const bool focus);
-
-private:
-    bool        m_is_selected   {false};
-    int         m_mode_id       {-1};
-
-    wxString    m_tt_selected;
-    wxString    m_tt_focused;
-    wxBitmapBundle    m_bmp;
-};
-
-
-
-// ----------------------------------------------------------------------------
-// ModeSizer
-// ----------------------------------------------------------------------------
-
-class ModeSizer : public wxFlexGridSizer
-{
-public:
-    ModeSizer( wxWindow *parent, int hgap = 0);
-    ~ModeSizer() {}
-
-    void SetMode(const /*ConfigOptionMode*/int mode);
-
-    void set_items_flag(int flag);
-    void set_items_border(int border);
-
-    void sys_color_changed();
-    void update_mode_markers();
-    const std::vector<ModeButton*>& get_btns() { return m_mode_btns; }
-
-private:
-    std::vector<ModeButton*> m_mode_btns;
-    double                   m_hgap_unscaled;
-};
-
-
-
->>>>>>> 3284959e
 // ----------------------------------------------------------------------------
 // MenuWithSeparators
 // ----------------------------------------------------------------------------
