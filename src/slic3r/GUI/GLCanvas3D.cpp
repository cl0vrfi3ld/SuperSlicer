--- conflicted
+++ resolved
@@ -2591,16 +2591,6 @@
         case '4': { select_view("rear"); break; }
         case '5': { select_view("left"); break; }
         case '6': { select_view("right"); break; }
-<<<<<<< HEAD
-        case '+': { action_plus(evt); break; }
-        case '-': {  
-                    if (dynamic_cast<Preview*>(m_canvas->GetParent()) != nullptr)
-                        post_event(wxKeyEvent(EVT_GLCANVAS_EDIT_COLOR_CHANGE, evt)); 
-                    else
-                        post_event(Event<int>(EVT_GLCANVAS_INCREASE_INSTANCES, -1)); 
-                    break; }
-        case '?': { action_question_mark(); break; }
-=======
         case '+': {
             if (dynamic_cast<Preview*>(m_canvas->GetParent()) != nullptr)
                 post_event(wxKeyEvent(EVT_GLCANVAS_EDIT_COLOR_CHANGE, evt));
@@ -2608,7 +2598,7 @@
                 post_event(Event<int>(EVT_GLCANVAS_INCREASE_INSTANCES, +1));
             break;
         }
-        case '-': {
+        case '-': {  
             if (dynamic_cast<Preview*>(m_canvas->GetParent()) != nullptr)
                 post_event(wxKeyEvent(EVT_GLCANVAS_EDIT_COLOR_CHANGE, evt)); 
             else
@@ -2616,7 +2606,6 @@
             break;
         }
         case '?': { post_event(SimpleEvent(EVT_GLCANVAS_QUESTION_MARK)); break; }
->>>>>>> 1076e077
         case 'A':
         case 'a': { post_event(SimpleEvent(EVT_GLCANVAS_ARRANGE)); break; }
         case 'B':
