///|/ Copyright (c) Prusa Research 2018 - 2023 Enrico Turri @enricoturri1966, Oleksandra Iushchenko @YuSanka, Tomáš Mészáros @tamasmeszaros, Lukáš Matěna @lukasmatena, Vojtěch Bubník @bubnikv, David Kocík @kocikdav, Filip Sykala @Jony01, Lukáš Hejl @hejllukas, Vojtěch Král @vojtechkral
///|/ Copyright (c) BambuStudio 2023 manch1n @manch1n
///|/ Copyright (c) SuperSlicer 2023 Remi Durand @supermerill
///|/ Copyright (c) 2020 Benjamin Greiner
///|/ Copyright (c) 2019 John Drake @foxox
///|/ Copyright (c) 2019 BeldrothTheGold @BeldrothTheGold
///|/ Copyright (c) 2019 Thomas Moore
///|/
///|/ PrusaSlicer is released under the terms of the AGPLv3 or higher
///|/
#include "libslic3r/libslic3r.h"
#include "GLCanvas3D.hpp"

#include <igl/unproject.h>

#include "libslic3r/BuildVolume.hpp"
#include "libslic3r/ClipperUtils.hpp"
#include "libslic3r/PrintConfig.hpp"
#include "libslic3r/GCode/ThumbnailData.hpp"
#include "libslic3r/GCode/GCodeWriter.hpp"
#include "libslic3r/Geometry/ConvexHull.hpp"
#include "libslic3r/ExtrusionEntity.hpp"
#include "libslic3r/Layer.hpp"
#include "libslic3r/Utils.hpp"
#include "libslic3r/LocalesUtils.hpp"
#include "libslic3r/Technologies.hpp"
#include "libslic3r/Tesselate.hpp"
#include "libslic3r/PresetBundle.hpp"
#include "3DBed.hpp"
#include "3DScene.hpp"
#include "BackgroundSlicingProcess.hpp"
#include "GLShader.hpp"
#include "GUI.hpp"
#include "Tab.hpp"
#include "GUI_Preview.hpp"
#include "OpenGLManager.hpp"
#include "Plater.hpp"
#include "MainFrame.hpp"
#include "GUI_App.hpp"
#include "GUI_ObjectList.hpp"
#include "GUI_ObjectManipulation.hpp"
#include "Mouse3DController.hpp"
#include "I18N.hpp"
#include "NotificationManager.hpp"
#include "format.hpp"

#include "slic3r/GUI/Gizmos/GLGizmoPainterBase.hpp"
#include "slic3r/Utils/UndoRedo.hpp"

#if ENABLE_RETINA_GL
#include "slic3r/Utils/RetinaHelper.hpp"
#endif

#include <GL/glew.h>

#include <wx/glcanvas.h>
#include <wx/bitmap.h>
#include <wx/dcmemory.h>
#include <wx/image.h>
#include <wx/settings.h>
#include <wx/tooltip.h>
#include <wx/debug.h>
#include <wx/fontutil.h>

// Print now includes tbb, and tbb includes Windows. This breaks compilation of wxWidgets if included before wx.
#include "libslic3r/Print.hpp"
#include "libslic3r/SLAPrint.hpp"

#include "wxExtensions.hpp"

#include <tbb/parallel_for.h>
#include <tbb/spin_mutex.h>

#include <boost/log/trivial.hpp>
#include <boost/algorithm/string/predicate.hpp>

#include <iostream>
#include <float.h>
#include <algorithm>
#include <cmath>
#include <set>
#include "DoubleSlider.hpp"

#include <imgui/imgui_internal.h>
#include <slic3r/GUI/Gizmos/GLGizmoMmuSegmentation.hpp>

static constexpr const float TRACKBALLSIZE = 0.8f;

static const Slic3r::ColorRGBA DEFAULT_BG_DARK_COLOR  = { 0.478f, 0.478f, 0.478f, 1.0f };
static const Slic3r::ColorRGBA DEFAULT_BG_LIGHT_COLOR = { 0.753f, 0.753f, 0.753f, 1.0f };
static const Slic3r::ColorRGBA ERROR_BG_DARK_COLOR    = { 0.478f, 0.192f, 0.039f, 1.0f };
static const Slic3r::ColorRGBA ERROR_BG_LIGHT_COLOR   = { 0.753f, 0.192f, 0.039f, 1.0f };

// Number of floats
static constexpr const size_t MAX_VERTEX_BUFFER_SIZE     = 131072 * 6; // 3.15MB

#define SHOW_IMGUI_DEMO_WINDOW
#ifdef SHOW_IMGUI_DEMO_WINDOW
static bool show_imgui_demo_window = false;
#endif // SHOW_IMGUI_DEMO_WINDOW

namespace Slic3r {
namespace GUI {

#ifdef __WXGTK3__
// wxGTK3 seems to simulate OSX behavior in regard to HiDPI scaling support.
RetinaHelper::RetinaHelper(wxWindow* window) : m_window(window), m_self(nullptr) {}
RetinaHelper::~RetinaHelper() {}
float RetinaHelper::get_scale_factor() { return float(m_window->GetContentScaleFactor()); }
#endif // __WXGTK3__

// Fixed the collision between BuildVolume::Type::Convex and macro Convex defined inside /usr/include/X11/X.h that is included by WxWidgets 3.0.
#if defined(__linux__) && defined(Convex)
#undef Convex
#endif

GLCanvas3D::LayersEditing::~LayersEditing()
{
    if (m_z_texture_id != 0) {
        glsafe(::glDeleteTextures(1, &m_z_texture_id));
        m_z_texture_id = 0;
    }
    //m_slicing_parameters.reset();
}

const float GLCanvas3D::LayersEditing::THICKNESS_BAR_WIDTH = 70.0f;

void GLCanvas3D::LayersEditing::init()
{
    glsafe(::glGenTextures(1, (GLuint*)&m_z_texture_id));
    glsafe(::glBindTexture(GL_TEXTURE_2D, m_z_texture_id));
    if (!OpenGLManager::get_gl_info().is_core_profile() || !OpenGLManager::get_gl_info().is_mesa()) {
        glsafe(::glTexParameteri(GL_TEXTURE_2D, GL_TEXTURE_WRAP_S, GL_CLAMP_TO_EDGE));
        glsafe(::glTexParameteri(GL_TEXTURE_2D, GL_TEXTURE_WRAP_T, GL_CLAMP_TO_EDGE));
    }
    glsafe(::glTexParameteri(GL_TEXTURE_2D, GL_TEXTURE_MAG_FILTER, GL_LINEAR));
    glsafe(::glTexParameteri(GL_TEXTURE_2D, GL_TEXTURE_MIN_FILTER, GL_LINEAR_MIPMAP_NEAREST));
    glsafe(::glTexParameteri(GL_TEXTURE_2D, GL_TEXTURE_MAX_LEVEL, 1));
    glsafe(::glBindTexture(GL_TEXTURE_2D, 0));
}

void GLCanvas3D::LayersEditing::set_config(const DynamicPrintConfig* config)
{ 
    m_config = config;
    m_slicing_parameters.reset();
    m_layers_texture.valid = false;

    m_layer_height_profile.clear();
    m_layer_height_profile_modified = false;
}

void GLCanvas3D::LayersEditing::select_object(const Model &model, int object_id)
{
    const ModelObject *model_object_new = (object_id >= 0) ? model.objects[object_id] : nullptr;
    // Maximum height of an object changes when the object gets rotated or scaled.
    // Changing maximum height of an object will invalidate the layer heigth editing profile.
    // m_model_object->bounding_box() is cached, therefore it is cheap even if this method is called frequently.
    const float new_max_z = (model_object_new == nullptr) ? 0.0f : static_cast<float>(model_object_new->max_z());

    if (m_model_object != model_object_new || this->last_object_id != object_id || m_object_max_z != new_max_z ||
        (model_object_new != nullptr && m_model_object->id() != model_object_new->id())) {
        m_layer_height_profile.clear();
        m_layer_height_profile_modified = false;
        m_slicing_parameters.reset();
        m_layers_texture.valid = false;
        this->last_object_id   = object_id;
        m_model_object         = model_object_new;
        m_object_max_z         = new_max_z;
    }
}

bool GLCanvas3D::LayersEditing::is_allowed() const
{
    return wxGetApp().get_shader("variable_layer_height") != nullptr && m_z_texture_id > 0;
}

bool GLCanvas3D::LayersEditing::is_enabled() const
{
    return m_enabled;
}

void GLCanvas3D::LayersEditing::set_enabled(bool enabled)
{
    m_enabled = is_allowed() && enabled;
}

float GLCanvas3D::LayersEditing::s_overlay_window_width;

void GLCanvas3D::LayersEditing::render_overlay(const GLCanvas3D& canvas)
{
    if (!m_enabled)
        return;

    const Size& cnv_size = canvas.get_canvas_size();

    ImGuiWrapper& imgui = *wxGetApp().imgui();
    imgui.set_next_window_pos(static_cast<float>(cnv_size.get_width()) - imgui.get_style_scaling() * THICKNESS_BAR_WIDTH, 
        static_cast<float>(cnv_size.get_height()), ImGuiCond_Always, 1.0f, 1.0f);

    imgui.begin(_L("Variable layer height"), ImGuiWindowFlags_AlwaysAutoResize | ImGuiWindowFlags_NoResize | ImGuiWindowFlags_NoMove | ImGuiWindowFlags_NoCollapse);

    imgui.text_colored(ImGuiWrapper::get_COL_LIGHT(), _L("Left mouse button:"));
    ImGui::SameLine();
    imgui.text(_L("Add detail"));

    imgui.text_colored(ImGuiWrapper::get_COL_LIGHT(), _L("Right mouse button:"));
    ImGui::SameLine();
    imgui.text(_L("Remove detail"));

    imgui.text_colored(ImGuiWrapper::get_COL_LIGHT(), _L("Shift + Left mouse button:"));
    ImGui::SameLine();
    imgui.text(_L("Reset to base"));

    imgui.text_colored(ImGuiWrapper::get_COL_LIGHT(), _L("Shift + Right mouse button:"));
    ImGui::SameLine();
    imgui.text(_L("Smoothing"));

    imgui.text_colored(ImGuiWrapper::get_COL_LIGHT(), _L("Mouse wheel:"));
    ImGui::SameLine();
    imgui.text(_L("Increase/decrease edit area"));
    
    ImGui::Separator();
    if (imgui.button(_L("Adaptive")))
        wxPostEvent((wxEvtHandler*)canvas.get_wxglcanvas(), HeightProfileAdaptiveEvent(EVT_GLCANVAS_ADAPTIVE_LAYER_HEIGHT_PROFILE, m_adaptive_params));

    ImGui::SameLine();
    float text_align = ImGui::GetCursorPosX();
    ImGui::AlignTextToFramePadding();
    imgui.text(_L("Quality / Speed"));
    if (ImGui::IsItemHovered()) {
        ImGui::BeginTooltip();
        ImGui::TextUnformatted(_L("Higher print quality versus higher print speed.").ToUTF8());
        ImGui::EndTooltip();
    }

    ImGui::SameLine();
    float widget_align = ImGui::GetCursorPosX();
    ImGui::PushItemWidth(imgui.get_style_scaling() * 120.0f);
    m_adaptive_params.adaptive_quality = std::clamp(m_adaptive_params.adaptive_quality, 0.0f, 1.f);
    imgui.slider_float("##adaptive_quality", &m_adaptive_params.adaptive_quality, 0.0f, 1.f, "%.2f");

    //min/max height for Adaptive min/max height
    float min_height = 0.f;
    float max_height = 1000.f;
    PrinterTechnology printer_technology = canvas.current_printer_technology();
    float z_step = 0;
    if ((printer_technology & ptFFF) == 1) {
        z_step = m_config->opt_float("z_step");
        const ConfigOptionFloatsOrPercents* extruders_min_height = dynamic_cast<const ConfigOptionFloatsOrPercents*>(m_config->option("min_layer_height"));
        const ConfigOptionFloatsOrPercents* extruders_max_height = dynamic_cast<const ConfigOptionFloatsOrPercents*>(m_config->option("max_layer_height"));
        const ConfigOptionFloats* nozzle_diameter = dynamic_cast<const ConfigOptionFloats*>(m_config->option("nozzle_diameter"));
        min_height = std::numeric_limits<float>::max();
        max_height = 0.f;
        assert(extruders_min_height->values.size() == extruders_max_height->values.size());
        assert(extruders_min_height->values.size() == nozzle_diameter->values.size());
        for (size_t idx_extruder = 0; idx_extruder < extruders_min_height->values.size(); ++idx_extruder) {
            min_height = std::min(min_height, float(extruders_min_height->get_abs_value(idx_extruder, nozzle_diameter->get_float(idx_extruder))));
            max_height = std::max(max_height, float(extruders_max_height->get_abs_value(idx_extruder, nozzle_diameter->get_float(idx_extruder))));
        }
        min_height = check_z_step(min_height, z_step);
        max_height = check_z_step(max_height, z_step);
        if (m_adaptive_params.min_adaptive_layer_height < 0) {
            m_adaptive_params.min_adaptive_layer_height = min_height;
            m_adaptive_params.max_adaptive_layer_height = max_height;
        }
    } else {
        const ConfigOptionFloat* layer_height_ptr = dynamic_cast<const ConfigOptionFloat*>(m_config->option("layer_height"));
        double layer_height = layer_height_ptr ? layer_height_ptr->value : 0.2;
        max_height = layer_height * 10;
        if (m_adaptive_params.min_adaptive_layer_height < 0) {
            m_adaptive_params.min_adaptive_layer_height = layer_height / 4;
            m_adaptive_params.max_adaptive_layer_height = layer_height * 4;
        }
    }

    ImGui::SetCursorPosX(text_align);
    ImGui::AlignTextToFramePadding();
    imgui.text(_L("Min height"));
    if (ImGui::IsItemHovered()) {
        ImGui::BeginTooltip();
        ImGui::TextUnformatted(_L("Minimum layer height. Limit for better quality/layer adhesion.").ToUTF8());
        ImGui::EndTooltip();
    }

    ImGui::SameLine();
    ImGui::SetCursorPosX(widget_align);
    ImGui::PushItemWidth(imgui.get_style_scaling() * 120.0f);
    if (imgui.slider_float("##min_adaptive_layer_height", &m_adaptive_params.min_adaptive_layer_height, min_height, max_height, "%.4f")) {
        if (z_step) {
            m_adaptive_params.min_adaptive_layer_height = check_z_step(m_adaptive_params.min_adaptive_layer_height, z_step);
            m_adaptive_params.min_adaptive_layer_height = std::clamp(m_adaptive_params.min_adaptive_layer_height, min_height, max_height);
        } else {
            m_adaptive_params.min_adaptive_layer_height = std::max(m_adaptive_params.min_adaptive_layer_height, min_height);
        }
        m_adaptive_params.max_adaptive_layer_height = std::max(m_adaptive_params.max_adaptive_layer_height, m_adaptive_params.min_adaptive_layer_height);
    }

    ImGui::SetCursorPosX(text_align);
    ImGui::AlignTextToFramePadding();
    imgui.text(_L("Max height"));
    if (ImGui::IsItemHovered()) {
        ImGui::BeginTooltip();
        ImGui::TextUnformatted(_L("Maximum layer height. Limit for better quality/layer adhesion.").ToUTF8());
        ImGui::EndTooltip();
    }

    ImGui::SameLine();
    ImGui::SetCursorPosX(widget_align);
    ImGui::PushItemWidth(imgui.get_style_scaling() * 120.0f);
    if (imgui.slider_float("##max_adaptive_layer_height", &m_adaptive_params.max_adaptive_layer_height, min_height, max_height, "%.4f")) {
        if (z_step) {
            m_adaptive_params.max_adaptive_layer_height = check_z_step(m_adaptive_params.max_adaptive_layer_height, z_step);
            m_adaptive_params.max_adaptive_layer_height = std::clamp(m_adaptive_params.max_adaptive_layer_height, min_height, max_height);
        }
        m_adaptive_params.min_adaptive_layer_height = std::min(m_adaptive_params.max_adaptive_layer_height, m_adaptive_params.min_adaptive_layer_height);
    }

    ImGui::Separator();
    if (imgui.button(_L("Smooth")))
        wxPostEvent((wxEvtHandler*)canvas.get_wxglcanvas(), HeightProfileSmoothEvent(EVT_GLCANVAS_SMOOTH_LAYER_HEIGHT_PROFILE, m_smooth_params));

    ImGui::SameLine();
    ImGui::SetCursorPosX(text_align);
    ImGui::AlignTextToFramePadding();
    imgui.text(_L("Radius"));
    ImGui::SameLine();
    ImGui::SetCursorPosX(widget_align);
    ImGui::PushItemWidth(imgui.get_style_scaling() * 120.0f);
    int radius = (int)m_smooth_params.radius;
    if (ImGui::SliderInt("##1", &radius, 1, 10)) {
        radius = std::clamp(radius, 1, 10);
        m_smooth_params.radius = (unsigned int)radius;
    }

    ImGui::SetCursorPosX(text_align);
    ImGui::AlignTextToFramePadding();
    imgui.text(_L("Keep min"));
    ImGui::SameLine();
    if (ImGui::GetCursorPosX() < widget_align)  // because of line lenght after localization
        ImGui::SetCursorPosX(widget_align);

    ImGui::PushItemWidth(imgui.get_style_scaling() * 120.0f);
    imgui.checkbox("##2", m_smooth_params.keep_min);

    ImGui::Separator();
    if (imgui.button(_L("Reset")))
        wxPostEvent((wxEvtHandler*)canvas.get_wxglcanvas(), SimpleEvent(EVT_GLCANVAS_RESET_LAYER_HEIGHT_PROFILE));

    GLCanvas3D::LayersEditing::s_overlay_window_width = ImGui::GetWindowSize().x /*+ (float)m_layers_texture.width/4*/;
    imgui.end();

    render_active_object_annotations(canvas);
    render_profile(canvas);
}

float GLCanvas3D::LayersEditing::get_cursor_z_relative(const GLCanvas3D& canvas)
{
    const Vec2d mouse_pos = canvas.get_local_mouse_position();
    const Rect& rect = get_bar_rect_screen(canvas);
    float x = (float)mouse_pos.x();
    float y = (float)mouse_pos.y();
    float t = rect.get_top();
    float b = rect.get_bottom();

    return (rect.get_left() <= x && x <= rect.get_right() && t <= y && y <= b) ?
        // Inside the bar.
        (b - y - 1.0f) / (b - t - 1.0f) :
        // Outside the bar.
        -1000.0f;
}

bool GLCanvas3D::LayersEditing::bar_rect_contains(const GLCanvas3D& canvas, float x, float y)
{
    const Rect& rect = get_bar_rect_screen(canvas);
    return rect.get_left() <= x && x <= rect.get_right() && rect.get_top() <= y && y <= rect.get_bottom();
}

Rect GLCanvas3D::LayersEditing::get_bar_rect_screen(const GLCanvas3D& canvas)
{
    const Size& cnv_size = canvas.get_canvas_size();
    float w = (float)cnv_size.get_width();
    float h = (float)cnv_size.get_height();

    return { w - thickness_bar_width(canvas), 0.0f, w, h };
}

std::pair<SlicingParameters, const std::vector<double>> GLCanvas3D::LayersEditing::get_layers_height_data()
{
    if (m_slicing_parameters != nullptr)
        return { *m_slicing_parameters, m_layer_height_profile };

    assert(m_model_object != nullptr);
    this->update_slicing_parameters();
    assert(m_slicing_parameters);
    PrintObject::update_layer_height_profile(*m_model_object, *m_slicing_parameters, m_layer_height_profile);
    std::pair<SlicingParameters, const std::vector<double>> ret = { *m_slicing_parameters, m_layer_height_profile };
    m_slicing_parameters.reset();
    return ret;
}

bool GLCanvas3D::LayersEditing::is_initialized() const
{
    return wxGetApp().get_shader("variable_layer_height") != nullptr;
}

std::string GLCanvas3D::LayersEditing::get_tooltip(const GLCanvas3D& canvas) const
{
    std::string ret;
    if (m_enabled && m_layer_height_profile.size() >= 4) {
        float z = get_cursor_z_relative(canvas);
        if (z != -1000.0f) {
            z *= m_object_max_z;

            float h = 0.0f;
            for (size_t i = m_layer_height_profile.size() - 2; i >= 2; i -= 2) {
                const float zi = static_cast<float>(m_layer_height_profile[i]);
                const float zi_1 = static_cast<float>(m_layer_height_profile[i - 2]);
                if (zi_1 <= z && z <= zi) {
                    float dz = zi - zi_1;
                    h = (dz != 0.0f) ? static_cast<float>(lerp(m_layer_height_profile[i - 1], m_layer_height_profile[i + 1], (z - zi_1) / dz)) :
                        static_cast<float>(m_layer_height_profile[i + 1]);
                    h = check_z_step(h, m_slicing_parameters->z_step);
                    break;
                }
            }
            if (h > 0.0f)
                ret = format("%.3f", h);
        }
    }
    return ret;
}

void GLCanvas3D::LayersEditing::render_active_object_annotations(const GLCanvas3D& canvas)
{
    const Size cnv_size = canvas.get_canvas_size();
    const float cnv_width = (float)cnv_size.get_width();
    const float cnv_height = (float)cnv_size.get_height();
    if (cnv_width == 0.0f || cnv_height == 0.0f)
        return;

    const float cnv_inv_width = 1.0f / cnv_width;
    GLShaderProgram* shader = wxGetApp().get_shader("variable_layer_height");
    if (shader == nullptr)
        return;

    shader->start_using();

    shader->set_uniform("z_to_texture_row", float(m_layers_texture.cells - 1) / (float(m_layers_texture.width) * m_object_max_z));
    shader->set_uniform("z_texture_row_to_normalized", 1.0f / (float)m_layers_texture.height);
    shader->set_uniform("z_cursor", m_object_max_z * this->get_cursor_z_relative(canvas));
    shader->set_uniform("z_cursor_band_width", band_width);
    shader->set_uniform("object_max_z", m_object_max_z);
    shader->set_uniform("view_model_matrix", Transform3d::Identity());
    shader->set_uniform("projection_matrix", Transform3d::Identity());
    shader->set_uniform("view_normal_matrix", (Matrix3d)Matrix3d::Identity());

    glsafe(::glPixelStorei(GL_UNPACK_ALIGNMENT, 1));
    glsafe(::glBindTexture(GL_TEXTURE_2D, m_z_texture_id));

    // Render the color bar
    if (!m_profile.background.is_initialized() || m_profile.old_canvas_width.background != cnv_width) {
        m_profile.old_canvas_width.background = cnv_width;
        m_profile.background.reset();

        GLModel::Geometry init_data;
        init_data.format = { GLModel::Geometry::EPrimitiveType::Triangles, GLModel::Geometry::EVertexLayout::P3N3T2 };
        init_data.reserve_vertices(4);
        init_data.reserve_indices(6);

        // vertices
        const float l = 1.0f - 2.0f * THICKNESS_BAR_WIDTH * cnv_inv_width;
        const float r = 1.0f;
        const float t = 1.0f;
        const float b = -1.0f;
        init_data.add_vertex(Vec3f(l, b, 0.0f), Vec3f::UnitZ(), Vec2f(0.0f, 0.0f));
        init_data.add_vertex(Vec3f(r, b, 0.0f), Vec3f::UnitZ(), Vec2f(1.0f, 0.0f));
        init_data.add_vertex(Vec3f(r, t, 0.0f), Vec3f::UnitZ(), Vec2f(1.0f, 1.0f));
        init_data.add_vertex(Vec3f(l, t, 0.0f), Vec3f::UnitZ(), Vec2f(0.0f, 1.0f));

        // indices
        init_data.add_triangle(0, 1, 2);
        init_data.add_triangle(2, 3, 0);

        m_profile.background.init_from(std::move(init_data));
    }

    m_profile.background.render();

    glsafe(::glBindTexture(GL_TEXTURE_2D, 0));

    shader->stop_using();
}

void GLCanvas3D::LayersEditing::render_profile(const GLCanvas3D& canvas)
{
    //FIXME show some kind of legend.

    if (!m_slicing_parameters)
        return;

    const Size cnv_size = canvas.get_canvas_size();
    const float cnv_width  = (float)cnv_size.get_width();
    const float cnv_height = (float)cnv_size.get_height();
    if (cnv_width == 0.0f || cnv_height == 0.0f)
        return;

    // Make the vertical bar a bit wider so the layer height curve does not touch the edge of the bar region.
    const float scale_x = THICKNESS_BAR_WIDTH / float(1.12 * m_slicing_parameters->max_layer_height);
    const float scale_y = cnv_height / m_object_max_z;

    const float cnv_inv_width  = 1.0f / cnv_width;
    const float cnv_inv_height = 1.0f / cnv_height;
    const float left = 1.0f - 2.0f * THICKNESS_BAR_WIDTH * cnv_inv_width;

    // Baseline
    if (!m_profile.baseline.is_initialized() || m_profile.old_layer_height_profile != m_layer_height_profile || m_profile.old_canvas_width.baseline != cnv_width) {
        m_profile.old_canvas_width.baseline = cnv_width;
        m_profile.baseline.reset();

        GLModel::Geometry init_data;
        init_data.format = { GLModel::Geometry::EPrimitiveType::Lines, GLModel::Geometry::EVertexLayout::P2 };
        init_data.color = ColorRGBA::BLACK();
        init_data.reserve_vertices(2);
        init_data.reserve_indices(2);

        // vertices
        const float axis_x = left + 2.0f * float(m_slicing_parameters->layer_height) * scale_x * cnv_inv_width;
        init_data.add_vertex(Vec2f(axis_x, -1.0f));
        init_data.add_vertex(Vec2f(axis_x, 1.0f));

        // indices
        init_data.add_line(0, 1);

        m_profile.baseline.init_from(std::move(init_data));
    }

    if (!m_profile.profile.is_initialized() || m_profile.old_layer_height_profile != m_layer_height_profile || m_profile.old_canvas_width.profile != cnv_width) {
        m_profile.old_canvas_width.profile = cnv_width;
        m_profile.old_layer_height_profile = m_layer_height_profile;
        m_profile.profile.reset();

        GLModel::Geometry init_data;
        init_data.format = { GLModel::Geometry::EPrimitiveType::LineStrip, GLModel::Geometry::EVertexLayout::P2 };
        init_data.color = ColorRGBA::BLUE();
        init_data.reserve_vertices(m_layer_height_profile.size() / 2);
        init_data.reserve_indices(m_layer_height_profile.size() / 2);

        // vertices + indices
        for (unsigned int i = 0; i < (unsigned int)m_layer_height_profile.size(); i += 2) {
            init_data.add_vertex(Vec2f(left + 2.0f * float(m_layer_height_profile[i + 1]) * scale_x * cnv_inv_width,
                2.0f * (float(m_layer_height_profile[i]) * scale_y * cnv_inv_height - 0.5)));
            init_data.add_index(i / 2);
        }

        m_profile.profile.init_from(std::move(init_data));
    }

#if ENABLE_GL_CORE_PROFILE
    GLShaderProgram* shader = OpenGLManager::get_gl_info().is_core_profile() ? wxGetApp().get_shader("dashed_thick_lines") : wxGetApp().get_shader("flat");
#else
    GLShaderProgram* shader = wxGetApp().get_shader("flat");
#endif // ENABLE_GL_CORE_PROFILE
    if (shader != nullptr) {
        shader->start_using();
        shader->set_uniform("view_model_matrix", Transform3d::Identity());
        shader->set_uniform("projection_matrix", Transform3d::Identity());
#if ENABLE_GL_CORE_PROFILE
        const std::array<int, 4>& viewport = wxGetApp().plater()->get_camera().get_viewport();
        shader->set_uniform("viewport_size", Vec2d(double(viewport[2]), double(viewport[3])));
        shader->set_uniform("width", 0.25f);
        shader->set_uniform("gap_size", 0.0f);
#endif // ENABLE_GL_CORE_PROFILE
        m_profile.baseline.render();
        m_profile.profile.render();
        shader->stop_using();
    }
}

void GLCanvas3D::LayersEditing::render_volumes(const GLCanvas3D& canvas, const GLVolumeCollection& volumes)
{
    assert(this->is_allowed());
    assert(this->last_object_id != -1);

    GLShaderProgram* current_shader = wxGetApp().get_current_shader();
    ScopeGuard guard([current_shader]() { if (current_shader != nullptr) current_shader->start_using(); });
    if (current_shader != nullptr)
        current_shader->stop_using();

    GLShaderProgram* shader = wxGetApp().get_shader("variable_layer_height");
    if (shader == nullptr)
        return;

    shader->start_using();

    generate_layer_height_texture();

    // Uniforms were resolved, go ahead using the layer editing shader.
    shader->set_uniform("z_to_texture_row", float(m_layers_texture.cells - 1) / (float(m_layers_texture.width) * float(m_object_max_z)));
    shader->set_uniform("z_texture_row_to_normalized", 1.0f / float(m_layers_texture.height));
    shader->set_uniform("z_cursor", float(m_object_max_z) * float(this->get_cursor_z_relative(canvas)));
    shader->set_uniform("z_cursor_band_width", float(this->band_width));

    const Camera& camera = wxGetApp().plater()->get_camera();
    shader->set_uniform("projection_matrix", camera.get_projection_matrix());

    // Initialize the layer height texture mapping.
    const GLsizei w = (GLsizei)m_layers_texture.width;
    const GLsizei h = (GLsizei)m_layers_texture.height;
    const GLsizei half_w = w / 2;
    const GLsizei half_h = h / 2;
    glsafe(::glPixelStorei(GL_UNPACK_ALIGNMENT, 1));
    glsafe(::glBindTexture(GL_TEXTURE_2D, m_z_texture_id));
    glsafe(::glTexImage2D(GL_TEXTURE_2D, 0, GL_RGBA, w, h, 0, GL_RGBA, GL_UNSIGNED_BYTE, 0));
    glsafe(::glTexImage2D(GL_TEXTURE_2D, 1, GL_RGBA, half_w, half_h, 0, GL_RGBA, GL_UNSIGNED_BYTE, 0));
    glsafe(::glTexSubImage2D(GL_TEXTURE_2D, 0, 0, 0, w, h, GL_RGBA, GL_UNSIGNED_BYTE, m_layers_texture.data.data()));
    glsafe(::glTexSubImage2D(GL_TEXTURE_2D, 1, 0, 0, half_w, half_h, GL_RGBA, GL_UNSIGNED_BYTE, m_layers_texture.data.data() + m_layers_texture.width * m_layers_texture.height * 4));
    for (GLVolume* glvolume : volumes.volumes) {
        // Render the object using the layer editing shader and texture.
        if (!glvolume->is_active || glvolume->composite_id.object_id != this->last_object_id || glvolume->is_modifier)
            continue;

        shader->set_uniform("volume_world_matrix", glvolume->world_matrix());
        shader->set_uniform("object_max_z", 0.0f);
        const Transform3d& view_matrix = camera.get_view_matrix();
        const Transform3d model_matrix = glvolume->world_matrix();
        shader->set_uniform("view_model_matrix", view_matrix * model_matrix);
        const Matrix3d view_normal_matrix = view_matrix.matrix().block(0, 0, 3, 3) * model_matrix.matrix().block(0, 0, 3, 3).inverse().transpose();
        shader->set_uniform("view_normal_matrix", view_normal_matrix);

        glvolume->render();
    }
    // Revert back to the previous shader.
    glsafe(::glBindTexture(GL_TEXTURE_2D, 0));
}

void GLCanvas3D::LayersEditing::adjust_layer_height_profile()
{
    this->update_slicing_parameters();
    PrintObject::update_layer_height_profile(*m_model_object, *m_slicing_parameters, m_layer_height_profile);
    //update strength
    float strength = 0.005f;
    if (m_slicing_parameters->z_step > EPSILON) strength = (float)Slic3r::check_z_step(std::max(0.005, m_slicing_parameters->z_step), m_slicing_parameters->z_step);
    Slic3r::adjust_layer_height_profile(*m_slicing_parameters, m_layer_height_profile, this->last_z, strength, this->band_width, this->last_action);
    m_layer_height_profile_modified = true;
    m_layers_texture.valid = false;
}

void GLCanvas3D::LayersEditing::reset_layer_height_profile(GLCanvas3D& canvas)
{
    const_cast<ModelObject*>(m_model_object)->layer_height_profile.clear();
    m_layer_height_profile.clear();
    m_layers_texture.valid = false;
    canvas.post_event(SimpleEvent(EVT_GLCANVAS_SCHEDULE_BACKGROUND_PROCESS));
    wxGetApp().obj_list()->update_info_items(last_object_id);
}

void GLCanvas3D::LayersEditing::adaptive_layer_height_profile(GLCanvas3D& canvas, const HeightProfileAdaptiveParams& adaptative_params)
{
    this->update_slicing_parameters();
    m_layer_height_profile = layer_height_profile_adaptive(*m_slicing_parameters, *m_model_object, adaptative_params);
    const_cast<ModelObject*>(m_model_object)->layer_height_profile.set(m_layer_height_profile);
    m_layers_texture.valid = false;
    canvas.post_event(SimpleEvent(EVT_GLCANVAS_SCHEDULE_BACKGROUND_PROCESS));
    wxGetApp().obj_list()->update_info_items(last_object_id);
}

void GLCanvas3D::LayersEditing::smooth_layer_height_profile(GLCanvas3D& canvas, const HeightProfileSmoothingParams& smoothing_params)
{
    this->update_slicing_parameters();
    m_layer_height_profile = smooth_height_profile(m_layer_height_profile, *m_slicing_parameters, smoothing_params);
    const_cast<ModelObject*>(m_model_object)->layer_height_profile.set(m_layer_height_profile);
    m_layers_texture.valid = false;
    canvas.post_event(SimpleEvent(EVT_GLCANVAS_SCHEDULE_BACKGROUND_PROCESS));
    wxGetApp().obj_list()->update_info_items(last_object_id);
}

void GLCanvas3D::LayersEditing::generate_layer_height_texture()
{
    this->update_slicing_parameters();
    // Always try to update the layer height profile.
    bool update = ! m_layers_texture.valid;
    if (PrintObject::update_layer_height_profile(*m_model_object, *m_slicing_parameters, m_layer_height_profile)) {
        // Initialized to the default value.
        m_layer_height_profile_modified = false;
        update = true;
    }

    // Update if the layer height profile was changed, or when the texture is not valid.
    if (! update && ! m_layers_texture.data.empty() && m_layers_texture.cells > 0)
        // Texture is valid, don't update.
        return; 

    if (m_layers_texture.data.empty()) {
        m_layers_texture.width  = 1024;
        m_layers_texture.height = 1024;
        m_layers_texture.levels = 2;
        m_layers_texture.data.assign(m_layers_texture.width * m_layers_texture.height * 5, 0);
    }

    bool level_of_detail_2nd_level = true;
    m_layers_texture.cells = Slic3r::generate_layer_height_texture(
        *m_slicing_parameters, 
        Slic3r::generate_object_layers(*m_slicing_parameters, m_layer_height_profile), 
		m_layers_texture.data.data(), m_layers_texture.height, m_layers_texture.width, level_of_detail_2nd_level);
	m_layers_texture.valid = true;
}

void GLCanvas3D::LayersEditing::accept_changes(GLCanvas3D& canvas)
{
    if (last_object_id >= 0) {
        if (m_layer_height_profile_modified) {
            wxGetApp().plater()->take_snapshot(_L("Variable layer height - Manual edit"));
            const_cast<ModelObject*>(m_model_object)->layer_height_profile.set(m_layer_height_profile);
            wxGetApp().obj_list()->update_info_items(last_object_id);
            wxGetApp().plater()->schedule_background_process();
        }
    }
    m_layer_height_profile_modified = false;
}

void GLCanvas3D::LayersEditing::update_slicing_parameters()
{
    if (!m_slicing_parameters) {
        m_slicing_parameters = PrintObject::slicing_parameters(*m_config, *m_model_object, m_object_max_z);
    }
}

float GLCanvas3D::LayersEditing::thickness_bar_width(const GLCanvas3D &canvas)
{
    return
#if ENABLE_RETINA_GL
        canvas.get_canvas_size().get_scale_factor()
#else
        canvas.get_wxglcanvas()->GetContentScaleFactor()
#endif
         * THICKNESS_BAR_WIDTH;
}


const Point GLCanvas3D::Mouse::Drag::Invalid_2D_Point(INT_MAX, INT_MAX);
const Vec3d GLCanvas3D::Mouse::Drag::Invalid_3D_Point(DBL_MAX, DBL_MAX, DBL_MAX);
const int GLCanvas3D::Mouse::Drag::MoveThresholdPx = 5;

GLCanvas3D::Mouse::Drag::Drag()
    : start_position_2D(Invalid_2D_Point)
    , start_position_3D(Invalid_3D_Point)
    , move_volume_idx(-1)
    , move_requires_threshold(false)
    , move_start_threshold_position_2D(Invalid_2D_Point)
{
}

GLCanvas3D::Mouse::Mouse()
    : dragging(false)
    , position(DBL_MAX, DBL_MAX)
    , scene_position(DBL_MAX, DBL_MAX, DBL_MAX)
    , ignore_left_up(false)
{
}

void GLCanvas3D::Labels::render(const std::vector<const ModelInstance*>& sorted_instances) const
{
    if (!m_enabled || !is_shown())
        return;

    const Camera& camera = wxGetApp().plater()->get_camera();
    const Model* model = m_canvas.get_model();
    if (model == nullptr)
        return;

    Transform3d world_to_eye = camera.get_view_matrix();
    Transform3d world_to_screen = camera.get_projection_matrix() * world_to_eye;
    const std::array<int, 4>& viewport = camera.get_viewport();

    struct Owner
    {
        int obj_idx;
        int inst_idx;
        size_t model_instance_id;
        BoundingBoxf3 world_box;
        double eye_center_z;
        std::string title;
        std::string label;
        std::string print_order;
        bool selected;
    };

    // collect owners world bounding boxes and data from volumes
    std::vector<Owner> owners;
    const GLVolumeCollection& volumes = m_canvas.get_volumes();
    for (const GLVolume* volume : volumes.volumes) {
        int obj_idx = volume->object_idx();
        if (0 <= obj_idx && obj_idx < (int)model->objects.size()) {
            int inst_idx = volume->instance_idx();
            std::vector<Owner>::iterator it = std::find_if(owners.begin(), owners.end(), [obj_idx, inst_idx](const Owner& owner) {
                return (owner.obj_idx == obj_idx) && (owner.inst_idx == inst_idx);
                });
            if (it != owners.end()) {
                it->world_box.merge(volume->transformed_bounding_box());
                it->selected &= volume->selected;
            } else {
                const ModelObject* model_object = model->objects[obj_idx];
                Owner owner;
                owner.obj_idx = obj_idx;
                owner.inst_idx = inst_idx;
                owner.model_instance_id = model_object->instances[inst_idx]->id().id;
                owner.world_box = volume->transformed_bounding_box();
                owner.title = "object" + std::to_string(obj_idx) + "_inst##" + std::to_string(inst_idx);
                owner.label = model_object->name;
                if (model_object->instances.size() > 1)
                    owner.label += " (" + std::to_string(inst_idx + 1) + ")";
                owner.selected = volume->selected;
                owners.emplace_back(owner);
            }
        }
    }

    // updates print order strings
    if (sorted_instances.size() > 1) {
        for (size_t i = 0; i < sorted_instances.size(); ++i) {
            size_t id = sorted_instances[i]->id().id;
            std::vector<Owner>::iterator it = std::find_if(owners.begin(), owners.end(), [id](const Owner& owner) {
                return owner.model_instance_id == id;
                });
            if (it != owners.end())
                it->print_order = _u8L("Seq.") + "#: " + std::to_string(i + 1);
        }
    }

    // calculate eye bounding boxes center zs
    for (Owner& owner : owners) {
        owner.eye_center_z = (world_to_eye * owner.world_box.center())(2);
    }

    // sort owners by center eye zs and selection
    std::sort(owners.begin(), owners.end(), [](const Owner& owner1, const Owner& owner2) {
        if (!owner1.selected && owner2.selected)
            return true;
        else if (owner1.selected && !owner2.selected)
            return false;
        else
            return (owner1.eye_center_z < owner2.eye_center_z);
        });

    ImGuiWrapper& imgui = *wxGetApp().imgui();

    // render info windows
    for (const Owner& owner : owners) {
        Vec3d screen_box_center = world_to_screen * owner.world_box.center();
        float x = 0.0f;
        float y = 0.0f;
        if (camera.get_type() == Camera::EType::Perspective) {
            x = (0.5f + 0.001f * 0.5f * (float)screen_box_center(0)) * viewport[2];
            y = (0.5f - 0.001f * 0.5f * (float)screen_box_center(1)) * viewport[3];
        } else {
            x = (0.5f + 0.5f * (float)screen_box_center(0)) * viewport[2];
            y = (0.5f - 0.5f * (float)screen_box_center(1)) * viewport[3];
        }

        if (x < 0.0f || viewport[2] < x || y < 0.0f || viewport[3] < y)
            continue;

        ImGui::PushStyleVar(ImGuiStyleVar_WindowBorderSize, owner.selected ? 3.0f : 1.5f);
        ImGui::PushStyleVar(ImGuiStyleVar_WindowRounding, 0.0f);
        ImGui::PushStyleColor(ImGuiCol_Border, owner.selected ? ImVec4(0.757f, 0.404f, 0.216f, 1.0f) : ImVec4(0.75f, 0.75f, 0.75f, 1.0f));
        imgui.set_next_window_pos(x, y, ImGuiCond_Always, 0.5f, 0.5f);
        imgui.begin(owner.title, ImGuiWindowFlags_NoMouseInputs | ImGuiWindowFlags_AlwaysAutoResize | ImGuiWindowFlags_NoDecoration | ImGuiWindowFlags_NoMove);
        ImGui::BringWindowToDisplayFront(ImGui::GetCurrentWindow());
        float win_w = ImGui::GetWindowWidth();
        float label_len = ImGui::CalcTextSize(owner.label.c_str()).x;
        ImGui::SetCursorPosX(0.5f * (win_w - label_len));
        ImGui::AlignTextToFramePadding();
        imgui.text(owner.label);

        if (!owner.print_order.empty()) {
            ImGui::Separator();
            float po_len = ImGui::CalcTextSize(owner.print_order.c_str()).x;
            ImGui::SetCursorPosX(0.5f * (win_w - po_len));
            ImGui::AlignTextToFramePadding();
            imgui.text(owner.print_order);
        }

        // force re-render while the windows gets to its final size (it takes several frames)
        if (ImGui::GetWindowContentRegionWidth() + 2.0f * ImGui::GetStyle().WindowPadding.x != ImGui::CalcWindowNextAutoFitSize(ImGui::GetCurrentWindow()).x)
            imgui.set_requires_extra_frame();

        imgui.end();
        ImGui::PopStyleColor();
        ImGui::PopStyleVar(2);
    }
}

static float get_cursor_height()
{
    float ret = 16.0f;
#ifdef _WIN32
    // see: https://forums.codeguru.com/showthread.php?449040-get-the-system-current-cursor-size
    // this code is not perfect because it returns a maximum height equal to 31 even if the cursor bitmap shown on screen is bigger
    // but at least it gives the same result as wxWidgets in the settings tabs
    ICONINFO ii;
    if (::GetIconInfo((HICON)GetCursor(), &ii) != 0) {
        BITMAP bitmap;
        ::GetObject(ii.hbmMask, sizeof(BITMAP), &bitmap);
        const int width = bitmap.bmWidth;
        const int height = (ii.hbmColor == nullptr) ? bitmap.bmHeight / 2 : bitmap.bmHeight;
        HDC dc = ::CreateCompatibleDC(nullptr);
        if (dc != nullptr) {
            if (::SelectObject(dc, ii.hbmMask) != nullptr) {
                for (int i = 0; i < width; ++i) {
                    for (int j = 0; j < height; ++j) {
                        if (::GetPixel(dc, i, j) != RGB(255, 255, 255)) {
                            if (ret < float(j))
                                ret = float(j);
                        }
                    }
                }
                ::DeleteDC(dc);
            }
        }
        ::DeleteObject(ii.hbmColor);
        ::DeleteObject(ii.hbmMask);
    }
#endif //  _WIN32
    return ret;
}

void GLCanvas3D::Tooltip::set_text(const std::string& text)
{
    // If the mouse is inside an ImGUI dialog, then the tooltip is suppressed.
    const std::string& new_text = m_in_imgui ? std::string() : text;
    if (m_text != new_text) { // To avoid calling the expensive call to get_cursor_height.
        m_text = new_text;
        m_cursor_height = get_cursor_height();
    }
}

void GLCanvas3D::Tooltip::render(const Vec2d& mouse_position, GLCanvas3D& canvas)
{
    static ImVec2 size(0.0f, 0.0f);

    auto validate_position = [this](const Vec2d& position, const GLCanvas3D& canvas, const ImVec2& wnd_size) {
        const Size cnv_size = canvas.get_canvas_size();
        const float x = std::clamp(float(position.x()), 0.0f, float(cnv_size.get_width()) - wnd_size.x);
        const float y = std::clamp(float(position.y()) + m_cursor_height, 0.0f, float(cnv_size.get_height()) - wnd_size.y);
        return Vec2f(x, y);
    };

    if (m_text.empty()) {
        m_start_time = std::chrono::steady_clock::now();
        return;
    }

    // draw the tooltip as hidden until the delay is expired
    // use a value of alpha slightly different from 0.0f because newer imgui does not calculate properly the window size if alpha == 0.0f
    const float alpha = (std::chrono::duration_cast<std::chrono::milliseconds>(std::chrono::steady_clock::now() - m_start_time).count() < 500) ? 0.01f : 1.0f;

    const Vec2f position = validate_position(mouse_position, canvas, size);

    ImGuiWrapper& imgui = *wxGetApp().imgui();
    ImGui::PushStyleVar(ImGuiStyleVar_WindowRounding, 0.0f);
    ImGui::PushStyleVar(ImGuiStyleVar_Alpha, alpha);
    imgui.set_next_window_pos(position.x(), position.y(), ImGuiCond_Always, 0.0f, 0.0f);

    imgui.begin(wxString("canvas_tooltip"), ImGuiWindowFlags_AlwaysAutoResize | ImGuiWindowFlags_NoMouseInputs | ImGuiWindowFlags_NoMove | ImGuiWindowFlags_NoDecoration | ImGuiWindowFlags_NoFocusOnAppearing);
    ImGui::BringWindowToDisplayFront(ImGui::GetCurrentWindow());
    ImGui::TextUnformatted(m_text.c_str());

    // force re-render while the windows gets to its final size (it may take several frames) or while hidden
    if (alpha < 1.0f || ImGui::GetWindowContentRegionWidth() + 2.0f * ImGui::GetStyle().WindowPadding.x != ImGui::CalcWindowNextAutoFitSize(ImGui::GetCurrentWindow()).x)
        imgui.set_requires_extra_frame();

    size = ImGui::GetWindowSize();

    imgui.end();
    ImGui::PopStyleVar(2);
}

void GLCanvas3D::SequentialPrintClearance::set_contours(const ContoursList& contours, bool generate_fill)
{
    m_contours.clear();
    m_instances.clear();
    m_fill.reset();

    if (contours.empty())
        return;

    if (generate_fill) {
        GLModel::Geometry fill_data;
        fill_data.format = { GLModel::Geometry::EPrimitiveType::Triangles, GLModel::Geometry::EVertexLayout::P3 };
        fill_data.color = { 0.3333f, 0.0f, 0.0f, 0.5f };

        // vertices + indices
        const ExPolygons polygons_union = union_ex(contours.contours);
        unsigned int vertices_counter = 0;
        for (const ExPolygon& poly : polygons_union) {
            const std::vector<Vec3d> triangulation = triangulate_expolygon_3d(poly);
            fill_data.reserve_vertices(fill_data.vertices_count() + triangulation.size());
            fill_data.reserve_indices(fill_data.indices_count() + triangulation.size());
            for (const Vec3d& v : triangulation) {
                fill_data.add_vertex((Vec3f)(v.cast<float>() + 0.0125f * Vec3f::UnitZ())); // add a small positive z to avoid z-fighting
                ++vertices_counter;
                if (vertices_counter % 3 == 0)
                    fill_data.add_triangle(vertices_counter - 3, vertices_counter - 2, vertices_counter - 1);
            }
        }
        m_fill.init_from(std::move(fill_data));
    }

    for (size_t i = 0; i < contours.contours.size(); ++i) {
        GLModel& model = m_contours.emplace_back(GLModel());
        model.init_from(contours.contours[i], 0.025f); // add a small positive z to avoid z-fighting
    }

    if (contours.trafos.has_value()) {
        // create the requested instances
        for (const auto& instance : *contours.trafos) {
            m_instances.emplace_back(instance.first, instance.second);
        }
    }
    else {
        // no instances have been specified
        // create one instance for every polygon
        for (size_t i = 0; i < contours.contours.size(); ++i) {
            m_instances.emplace_back(i, Transform3f::Identity());
        }
    }
}

void GLCanvas3D::SequentialPrintClearance::update_instances_trafos(const std::vector<Transform3d>& trafos)
{
    if (trafos.size() == m_instances.size()) {
        for (size_t i = 0; i < trafos.size(); ++i) {
            m_instances[i].second = trafos[i];
        }
    }
    else
      assert(false);
}

void GLCanvas3D::SequentialPrintClearance::render()
{
    const ColorRGBA FILL_COLOR               = { 1.0f, 0.0f, 0.0f, 0.5f };
    const ColorRGBA NO_FILL_COLOR            = { 1.0f, 1.0f, 1.0f, 0.75f };
    const ColorRGBA NO_FILL_EVALUATING_COLOR = { 1.0f, 1.0f, 0.0f, 1.0f };

    if (m_contours.empty() || m_instances.empty())
        return;

    GLShaderProgram* shader = wxGetApp().get_shader("flat");
    if (shader == nullptr)
        return;

    shader->start_using();

    const Camera& camera = wxGetApp().plater()->get_camera();
    shader->set_uniform("view_model_matrix", camera.get_view_matrix());
    shader->set_uniform("projection_matrix", camera.get_projection_matrix());

    glsafe(::glEnable(GL_DEPTH_TEST));
    glsafe(::glDisable(GL_CULL_FACE));
    glsafe(::glEnable(GL_BLEND));
    glsafe(::glBlendFunc(GL_SRC_ALPHA, GL_ONE_MINUS_SRC_ALPHA));

    if (!m_evaluating && !m_dragging)
        m_fill.render();

#if ENABLE_GL_CORE_PROFILE
    if (OpenGLManager::get_gl_info().is_core_profile()) {
        shader->stop_using();

        shader = wxGetApp().get_shader("dashed_thick_lines");
        if (shader == nullptr)
            return;

        shader->start_using();
        shader->set_uniform("projection_matrix", camera.get_projection_matrix());
        const std::array<int, 4>& viewport = camera.get_viewport();
        shader->set_uniform("viewport_size", Vec2d(double(viewport[2]), double(viewport[3])));
        shader->set_uniform("width", 1.0f);
        shader->set_uniform("gap_size", 0.0f);
    }
    else
#endif // ENABLE_GL_CORE_PROFILE
        glsafe(::glLineWidth(2.0f));

    for (const auto& [id, trafo] : m_instances) {
        shader->set_uniform("view_model_matrix", camera.get_view_matrix() * trafo);
        assert(id < m_contours.size());
        m_contours[id].set_color((!m_evaluating && m_fill.is_initialized()) ? FILL_COLOR : m_evaluating ? NO_FILL_EVALUATING_COLOR : NO_FILL_COLOR);
        m_contours[id].render();
    }

    glsafe(::glDisable(GL_BLEND));
    glsafe(::glEnable(GL_CULL_FACE));
    glsafe(::glDisable(GL_DEPTH_TEST));

    shader->stop_using();
}

wxDEFINE_EVENT(EVT_GLCANVAS_SCHEDULE_BACKGROUND_PROCESS, SimpleEvent);
wxDEFINE_EVENT(EVT_GLCANVAS_OBJECT_SELECT, SimpleEvent);
wxDEFINE_EVENT(EVT_GLCANVAS_RIGHT_CLICK, RBtnEvent);
wxDEFINE_EVENT(EVT_GLCANVAS_REMOVE_OBJECT, SimpleEvent);
wxDEFINE_EVENT(EVT_GLCANVAS_ARRANGE, SimpleEvent);
wxDEFINE_EVENT(EVT_GLCANVAS_SELECT_ALL, SimpleEvent);
wxDEFINE_EVENT(EVT_GLCANVAS_QUESTION_MARK, SimpleEvent);
wxDEFINE_EVENT(EVT_GLCANVAS_INCREASE_INSTANCES, Event<int>);
wxDEFINE_EVENT(EVT_GLCANVAS_INSTANCE_MOVED, SimpleEvent);
wxDEFINE_EVENT(EVT_GLCANVAS_INSTANCE_ROTATED, SimpleEvent);
wxDEFINE_EVENT(EVT_GLCANVAS_RESET_SKEW, SimpleEvent);
wxDEFINE_EVENT(EVT_GLCANVAS_INSTANCE_SCALED, SimpleEvent);
wxDEFINE_EVENT(EVT_GLCANVAS_INSTANCE_MIRRORED, SimpleEvent);
wxDEFINE_EVENT(EVT_GLCANVAS_FORCE_UPDATE, SimpleEvent);
wxDEFINE_EVENT(EVT_GLCANVAS_WIPETOWER_MOVED, Vec3dEvent);
wxDEFINE_EVENT(EVT_GLCANVAS_WIPETOWER_ROTATED, Vec3dEvent);
wxDEFINE_EVENT(EVT_GLCANVAS_ENABLE_ACTION_BUTTONS, Event<bool>);
wxDEFINE_EVENT(EVT_GLCANVAS_UPDATE_GEOMETRY, Vec3dsEvent<2>);
wxDEFINE_EVENT(EVT_GLCANVAS_MOUSE_DRAGGING_STARTED, SimpleEvent);
wxDEFINE_EVENT(EVT_GLCANVAS_MOUSE_DRAGGING_FINISHED, SimpleEvent);
wxDEFINE_EVENT(EVT_GLCANVAS_UPDATE_BED_SHAPE, SimpleEvent);
wxDEFINE_EVENT(EVT_GLCANVAS_TAB, SimpleEvent);
wxDEFINE_EVENT(EVT_GLCANVAS_RESETGIZMOS, SimpleEvent);
wxDEFINE_EVENT(EVT_GLCANVAS_MOVE_SLIDERS, wxKeyEvent);
wxDEFINE_EVENT(EVT_GLCANVAS_EDIT_COLOR_CHANGE, wxKeyEvent);
wxDEFINE_EVENT(EVT_GLCANVAS_JUMP_TO, wxKeyEvent);
wxDEFINE_EVENT(EVT_GLCANVAS_UNDO, SimpleEvent);
wxDEFINE_EVENT(EVT_GLCANVAS_REDO, SimpleEvent);
wxDEFINE_EVENT(EVT_GLCANVAS_COLLAPSE_SIDEBAR, SimpleEvent);
wxDEFINE_EVENT(EVT_GLCANVAS_RESET_LAYER_HEIGHT_PROFILE, SimpleEvent);
wxDEFINE_EVENT(EVT_GLCANVAS_ADAPTIVE_LAYER_HEIGHT_PROFILE, HeightProfileAdaptiveEvent);
wxDEFINE_EVENT(EVT_GLCANVAS_SMOOTH_LAYER_HEIGHT_PROFILE, HeightProfileSmoothEvent);
wxDEFINE_EVENT(EVT_GLCANVAS_RELOAD_FROM_DISK, SimpleEvent);
wxDEFINE_EVENT(EVT_GLCANVAS_RENDER_TIMER, wxTimerEvent/*RenderTimerEvent*/);
wxDEFINE_EVENT(EVT_GLCANVAS_TOOLBAR_HIGHLIGHTER_TIMER, wxTimerEvent);
wxDEFINE_EVENT(EVT_GLCANVAS_GIZMO_HIGHLIGHTER_TIMER, wxTimerEvent);

const double GLCanvas3D::DefaultCameraZoomToBoxMarginFactor = 1.25;

static std::vector<int> processed_objects_idxs(const Model& model, const SLAPrint& sla_print, const GLVolumePtrs& volumes)
{
    std::vector<int> ret;
    GLVolumePtrs matching_volumes;
    std::copy_if(volumes.begin(), volumes.end(), std::back_inserter(matching_volumes), [](GLVolume* v) {
        return v->volume_idx() == -(int)slaposDrillHoles; });
    for (const GLVolume* v : matching_volumes) {
        const int mo_idx = v->object_idx();
        const ModelObject* model_object = (mo_idx < (int)model.objects.size()) ? model.objects[mo_idx] : nullptr;
        if (model_object != nullptr && model_object->instances[v->instance_idx()]->is_printable()) {
            const SLAPrintObject* print_object = sla_print.get_print_object_by_model_object_id(model_object->id());
            if (print_object != nullptr && print_object->get_parts_to_slice().size() > 1)
                ret.push_back(mo_idx);
        }
    }
    std::sort(ret.begin(), ret.end());
    ret.erase(std::unique(ret.begin(), ret.end()), ret.end());
    return ret;
};

static bool composite_id_match(const GLVolume::CompositeID& id1, const GLVolume::CompositeID& id2)
{
    return id1.object_id == id2.object_id && id1.instance_id == id2.instance_id;
}

static bool object_contains_negative_volumes(const Model& model, int obj_id) {
    return (0 <= obj_id && obj_id < (int)model.objects.size()) ? model.objects[obj_id]->has_negative_volume_mesh() : false;
}

static bool object_has_sla_drain_holes(const Model& model, int obj_id) {
    return (0 <= obj_id && obj_id < (int)model.objects.size()) ? model.objects[obj_id]->has_sla_drain_holes() : false;
}

void GLCanvas3D::SLAView::detect_type_from_volumes(const GLVolumePtrs& volumes)
{
    for (auto& [id, type] : m_instances_cache) {
        type = ESLAViewType::Original;
    }

    for (const GLVolume* v : volumes) {
        if (v->volume_idx() == -(int)slaposDrillHoles) {
            if (object_contains_negative_volumes(*m_parent.get_model(), v->composite_id.object_id) ||
                object_has_sla_drain_holes(*m_parent.get_model(), v->composite_id.object_id)) {
                const InstancesCacheItem* instance = find_instance_item(v->composite_id);
                assert(instance != nullptr);
                set_type(instance->first, ESLAViewType::Processed);
            }
        }
    }
}

void GLCanvas3D::SLAView::set_type(ESLAViewType new_type)
{
    for (auto& [id, type] : m_instances_cache) {
        type = new_type;
        if (new_type == ESLAViewType::Processed)
            select_full_instance(id);
    }
}

void GLCanvas3D::SLAView::set_type(const GLVolume::CompositeID& id, ESLAViewType new_type)
{
    InstancesCacheItem* instance = find_instance_item(id);
    assert(instance != nullptr);
    instance->second = new_type;
    if (new_type == ESLAViewType::Processed)
        select_full_instance(id);
}

void GLCanvas3D::SLAView::update_volumes_visibility(GLVolumePtrs& volumes)
{
    const SLAPrint* sla_print = m_parent.sla_print();
    const std::vector<int> mo_idxs = (sla_print != nullptr) ? processed_objects_idxs(*m_parent.get_model(), *sla_print, volumes) : std::vector<int>();

    std::vector<std::shared_ptr<SceneRaycasterItem>>* raycasters = m_parent.get_raycasters_for_picking(SceneRaycaster::EType::Volume);

    for (GLVolume* v : volumes) {
        const int obj_idx = v->object_idx();
        bool active = std::find(mo_idxs.begin(), mo_idxs.end(), obj_idx) == mo_idxs.end();
        if (!active) {
            const InstancesCacheItem* instance = find_instance_item(v->composite_id);
            assert(instance != nullptr);
            active = (instance->second == ESLAViewType::Processed) ? v->volume_idx() < 0 : v->volume_idx() != -(int)slaposDrillHoles;
        }
        v->is_active = active;
        auto it = std::find_if(raycasters->begin(), raycasters->end(), [v](std::shared_ptr<SceneRaycasterItem> item) { return item->get_raycaster() == v->mesh_raycaster.get(); });
        if (it != raycasters->end())
            (*it)->set_active(v->is_active);
    }
}

void GLCanvas3D::SLAView::update_instances_cache(const std::vector<std::pair<GLVolume::CompositeID, GLVolume::CompositeID>>& new_to_old_ids_map)
{
    // First, extract current instances list from the volumes
    const GLVolumePtrs& volumes = m_parent.get_volumes().volumes;
    std::vector<InstancesCacheItem> new_instances_cache;
    for (const GLVolume* v : volumes) {
        new_instances_cache.emplace_back(v->composite_id, ESLAViewType::Original);
    }

    std::sort(new_instances_cache.begin(), new_instances_cache.end(),
        [](const InstancesCacheItem& i1, const InstancesCacheItem& i2) {
            return i1.first.object_id < i2.first.object_id || (i1.first.object_id == i2.first.object_id && i1.first.instance_id < i2.first.instance_id); });

    new_instances_cache.erase(std::unique(new_instances_cache.begin(), new_instances_cache.end(),
        [](const InstancesCacheItem& i1, const InstancesCacheItem& i2) {
            return composite_id_match(i1.first, i2.first); }), new_instances_cache.end());

    // Second, update instances type from previous state
    for (auto& inst_type : new_instances_cache) {
        const auto map_to_old_it = std::find_if(new_to_old_ids_map.begin(), new_to_old_ids_map.end(), [&inst_type](const std::pair<GLVolume::CompositeID, GLVolume::CompositeID>& item) {
            return composite_id_match(inst_type.first, item.first); });

        const GLVolume::CompositeID old_inst_id = (map_to_old_it != new_to_old_ids_map.end()) ? map_to_old_it->second : inst_type.first;
        const InstancesCacheItem* old_instance = find_instance_item(old_inst_id);
        if (old_instance != nullptr)
            inst_type.second = old_instance->second;
    }

    m_instances_cache = new_instances_cache;
}

void GLCanvas3D::SLAView::render_switch_button()
{
    const SLAPrint* sla_print = m_parent.sla_print();
    if (sla_print == nullptr)
        return;

    const std::vector<int> mo_idxs = processed_objects_idxs(*m_parent.get_model(), *sla_print, m_parent.get_volumes().volumes);
    if (mo_idxs.empty())
        return;

    Selection& selection = m_parent.get_selection();
    const int obj_idx = selection.get_object_idx();
    if (std::find(mo_idxs.begin(), mo_idxs.end(), obj_idx) == mo_idxs.end())
        return;

    if (!object_contains_negative_volumes(*m_parent.get_model(), obj_idx))
        return;

    const int inst_idx = selection.get_instance_idx();
    if (inst_idx < 0)
        return;

    const GLVolume::CompositeID composite_id(obj_idx, 0, inst_idx);
    const InstancesCacheItem* sel_instance = find_instance_item(composite_id);
    if (sel_instance == nullptr)
        return;

    const ESLAViewType type = sel_instance->second;

    BoundingBoxf ss_box;
    if (m_use_instance_bbox) {
        const Selection::EMode mode = selection.get_mode();
        if (obj_idx >= 0 && inst_idx >= 0) {
            const Selection::IndicesList selected_idxs = selection.get_volume_idxs();
            std::vector<unsigned int> idxs_as_vector;
            idxs_as_vector.assign(selected_idxs.begin(), selected_idxs.end());
            selection.add_instance(obj_idx, inst_idx, true);
            ss_box = selection.get_screen_space_bounding_box();
            selection.add_volumes(mode, idxs_as_vector, true);
        }
    }
        
    if (!ss_box.defined)
        ss_box = selection.get_screen_space_bounding_box();
    assert(ss_box.defined);

    ImGuiWrapper& imgui = *wxGetApp().imgui();
    ImGui::PushStyleColor(ImGuiCol_WindowBg, ImVec4(0.0f, 0.0f, 0.0f, 0.0f));
    ImGui::PushStyleColor(ImGuiCol_Border, ImVec4(0.0f, 0.0f, 0.0f, 0.0f));
    ImGui::SetNextWindowPos(ImVec2((float)ss_box.max.x(), (float)ss_box.center().y()), ImGuiCond_Always, ImVec2(0.0, 0.5));
    imgui.begin(std::string("SLAViewSwitch"), ImGuiWindowFlags_AlwaysAutoResize | ImGuiWindowFlags_NoDecoration);
    const float icon_size = 1.5 * ImGui::GetTextLineHeight();
    if (imgui.draw_radio_button(_u8L("SLA view"), 1.5f * icon_size, true,
        [&imgui, sel_instance](ImGuiWindow& window, const ImVec2& pos, float size) {
            const wchar_t icon_id = (sel_instance->second == ESLAViewType::Original) ? ImGui::SlaViewProcessed : ImGui::SlaViewOriginal;
            imgui.draw_icon(window, pos, size, icon_id);
        })) {
        switch (sel_instance->second)
        {
        case ESLAViewType::Original:  { m_parent.set_sla_view_type(sel_instance->first, ESLAViewType::Processed); break; }
        case ESLAViewType::Processed: { m_parent.set_sla_view_type(sel_instance->first, ESLAViewType::Original); break; }
        default: { assert(false); break; }
        }
    }

    if (ImGui::IsItemHovered()) {
        ImGui::PushStyleColor(ImGuiCol_PopupBg, ImGuiWrapper::COL_WINDOW_BACKGROUND);
        ImGui::BeginTooltip();
        wxString tooltip;
        switch (type)
        {
        case ESLAViewType::Original:  { tooltip = _L("Show as processed"); break; }
        case ESLAViewType::Processed: { tooltip = _L("Show as original"); break; }
        default: { assert(false); break; }
        }

        imgui.text(tooltip);
        ImGui::EndTooltip();
        ImGui::PopStyleColor();
    }
    imgui.end();
    ImGui::PopStyleColor(2);
}

#if ENABLE_SLA_VIEW_DEBUG_WINDOW
void GLCanvas3D::SLAView::render_debug_window()
{
    ImGuiWrapper& imgui = *wxGetApp().imgui();
    imgui.begin(std::string("SLAView"), ImGuiWindowFlags_AlwaysAutoResize | ImGuiWindowFlags_NoResize);
    for (const auto& [id, type] : m_instances_cache) {
        imgui.text_colored(ImGuiWrapper::get_COL_LIGHT(), "(" + std::to_string(id.object_id) + ", " + std::to_string(id.instance_id) + ")");
        ImGui::SameLine();
        imgui.text_colored(ImGui::GetStyleColorVec4(ImGuiCol_Text), (type == ESLAViewType::Original) ? "Original" : "Processed");
    }
    if (!m_instances_cache.empty())
        ImGui::Separator();

    imgui.checkbox("Use instance bounding box", m_use_instance_bbox);
    imgui.end();
}
#endif // ENABLE_SLA_VIEW_DEBUG_WINDOW

GLCanvas3D::SLAView::InstancesCacheItem* GLCanvas3D::SLAView::find_instance_item(const GLVolume::CompositeID& id)
{
    auto it = std::find_if(m_instances_cache.begin(), m_instances_cache.end(),
        [&id](const InstancesCacheItem& item) { return composite_id_match(item.first, id); });
    return (it == m_instances_cache.end()) ? nullptr : &(*it);
}

void GLCanvas3D::SLAView::select_full_instance(const GLVolume::CompositeID& id)
{
    bool extended_selection = false;
    Selection& selection = m_parent.get_selection();
    const Selection::ObjectIdxsToInstanceIdxsMap& sel_cache = selection.get_content();
    auto obj_it = sel_cache.find(id.object_id);
    if (obj_it != sel_cache.end()) {
        auto inst_it = std::find(obj_it->second.begin(), obj_it->second.end(), id.instance_id);
        if (inst_it != obj_it->second.end()) {
            selection.add_instance(id.object_id, id.instance_id);
            extended_selection = true;
        }
    }

<<<<<<< HEAD
    if (extended_selection)
        m_parent.post_event(SimpleEvent(EVT_GLCANVAS_OBJECT_SELECT));
=======
    AppConfig *appcfg = wxGetApp().app_config.get();
    std::string dist_key = "min_object_distance", rot_key = "enable_rotation";
    dist_key += postfix;
    rot_key += postfix;
    appcfg->set("arrange", dist_key.c_str(), std::to_string(new_value));
    appcfg->set("arrange", rot_key.c_str(), ptr->enable_rotation ? "1" : "0");
>>>>>>> 0670fbfb
}

PrinterTechnology GLCanvas3D::current_printer_technology() const
{
    return m_process ? m_process->current_printer_technology() : ptFFF;
}

bool GLCanvas3D::is_arrange_alignment_enabled() const
{
    return m_config ? is_XL_printer(*m_config) && !this->get_wipe_tower_info() : false;
}

GLCanvas3D::GLCanvas3D(wxGLCanvas *canvas, Bed3D &bed)
    : m_canvas(canvas),
      m_context(nullptr),
      m_bed(bed)
#if ENABLE_RETINA_GL
      ,
      m_retina_helper(nullptr)
#endif
      ,
      m_in_render(false),
      m_main_toolbar(GLToolbar::Normal, "Main"),
      m_undoredo_toolbar(GLToolbar::Normal, "Undo_Redo"),
      m_gizmos(*this),
      m_use_clipping_planes(false),
      m_sidebar_field(""),
      m_extra_frame_requested(false),
      m_config(nullptr),
      m_process(nullptr),
      m_model(nullptr),
      m_dirty(true),
      m_initialized(false),
      m_apply_zoom_to_volumes_filter(false),
      m_picking_enabled(false),
      m_moving_enabled(false),
      m_dynamic_background_enabled(false),
      m_multisample_allowed(false),
      m_moving(false),
      m_tab_down(false),
      m_cursor_type(Standard),
      m_reload_delayed(false),
      m_render_sla_auxiliaries(true),
      m_labels(*this),
      m_slope(m_volumes),
      m_sla_view(*this),
      m_arrange_settings_db{wxGetApp().app_config},
      m_arrange_settings_dialog{wxGetApp().imgui(), &m_arrange_settings_db}
{
    if (m_canvas != nullptr) {
        m_timer.SetOwner(m_canvas);
        m_render_timer.SetOwner(m_canvas);
#if ENABLE_RETINA_GL
        m_retina_helper.reset(new RetinaHelper(canvas));
#endif // ENABLE_RETINA_GL
    }

    m_selection.set_volumes(&m_volumes.volumes);
    m_arrange_settings_dialog.show_xl_align_combo([this](){
        return this->is_arrange_alignment_enabled();
    });
    m_arrange_settings_dialog.on_arrange_btn([]{
        wxGetApp().plater()->arrange();
    });
}

GLCanvas3D::~GLCanvas3D()
{
    reset_volumes(true);
}

void GLCanvas3D::post_event(wxEvent &&event)
{
    event.SetEventObject(m_canvas);
    wxPostEvent(m_canvas, event);
}

bool GLCanvas3D::init()
{
    if (m_initialized)
        return true;

    if (m_canvas == nullptr || m_context == nullptr)
        return false;

    glsafe(::glClearColor(1.0f, 1.0f, 1.0f, 1.0f));
#if ENABLE_OPENGL_ES
    glsafe(::glClearDepthf(1.0f));
#else
    glsafe(::glClearDepth(1.0f));
#endif // ENABLE_OPENGL_ES

    glsafe(::glDepthFunc(GL_LESS));

    glsafe(::glEnable(GL_DEPTH_TEST));
    glsafe(::glEnable(GL_CULL_FACE));
    glsafe(::glEnable(GL_BLEND));
    glsafe(::glBlendFunc(GL_SRC_ALPHA, GL_ONE_MINUS_SRC_ALPHA));

    if (m_multisample_allowed)
        glsafe(::glEnable(GL_MULTISAMPLE));

    if (m_main_toolbar.is_enabled())
        m_layers_editing.init();

    if (m_gizmos.is_enabled() && !m_gizmos.init())
        std::cout << "Unable to initialize gizmos: please, check that all the required textures are available" << std::endl;

    if (!_init_toolbars())
        return false;

    if (m_selection.is_enabled() && !m_selection.init())
        return false;

    m_initialized = true;

    return true;
}

void GLCanvas3D::set_as_dirty()
{
    m_dirty = true;
}

void GLCanvas3D::set_items_show(bool show_objects, bool show_gcode)
{
    m_show_objects = show_objects;
    m_show_gcode = show_gcode;
}

unsigned int GLCanvas3D::get_volumes_count() const
{
    return (unsigned int)m_volumes.volumes.size();
}

void GLCanvas3D::reset_volumes(bool is_destroying)
{
    if (!m_initialized)
        return;

    if (m_volumes.empty())
        return;

    _set_current();

    m_selection.clear(is_destroying);
    m_volumes.clear();
    m_dirty = true;

    if(!is_destroying)
        _set_warning_notification(EWarning::ObjectOutside, false);
}

ModelInstanceEPrintVolumeState GLCanvas3D::check_volumes_outside_state(bool selection_only) const
{
    ModelInstanceEPrintVolumeState state = ModelInstanceEPrintVolumeState::ModelInstancePVS_Inside;
    if (m_initialized && !m_volumes.empty())
        check_volumes_outside_state(const_cast<GLVolumeCollection&>(m_volumes), &state, selection_only);
    return state;
}

void GLCanvas3D::check_volumes_outside_state(GLVolumeCollection& volumes) const
{
    check_volumes_outside_state(volumes, nullptr, false);
}

bool GLCanvas3D::check_volumes_outside_state(GLVolumeCollection& volumes, ModelInstanceEPrintVolumeState* out_state, bool selection_only) const
{
    auto                volume_below = [](GLVolume& volume) -> bool
    { return volume.object_idx() != -1 && volume.volume_idx() != -1 && volume.is_below_printbed(); };
    // Volume is partially below the print bed, thus a pre-calculated convex hull cannot be used.
    auto                volume_sinking = [](GLVolume& volume) -> bool
    { return volume.object_idx() != -1 && volume.volume_idx() != -1 && volume.is_sinking(); };
    // Cached bounding box of a volume above the print bed.
    auto                volume_bbox = [volume_sinking](GLVolume& volume) -> BoundingBoxf3
    { return volume_sinking(volume) ? volume.transformed_non_sinking_bounding_box() : volume.transformed_convex_hull_bounding_box(); };
    // Cached 3D convex hull of a volume above the print bed.
    auto                volume_convex_mesh = [this, volume_sinking](GLVolume& volume) -> const TriangleMesh&
    { return volume_sinking(volume) ? m_model->objects[volume.object_idx()]->volumes[volume.volume_idx()]->mesh() : *volume.convex_hull(); };

    auto volumes_to_process_idxs = [this, &volumes, selection_only]() {
      std::vector<unsigned int> ret;
      if (!selection_only || m_selection.is_empty()) {
          ret = std::vector<unsigned int>(volumes.volumes.size());
          std::iota(ret.begin(), ret.end(), 0);
      }
      else {
          const GUI::Selection::IndicesList& selected_volume_idxs = m_selection.get_volume_idxs();
          ret.assign(selected_volume_idxs.begin(), selected_volume_idxs.end());
      }
      return ret;
    };

    ModelInstanceEPrintVolumeState overall_state = ModelInstancePVS_Inside;
    bool contained_min_one = false;

    const Slic3r::BuildVolume& build_volume = m_bed.build_volume();

    const std::vector<unsigned int> volumes_idxs = volumes_to_process_idxs();
    for (unsigned int vol_idx : volumes_idxs) {
        GLVolume* volume = volumes.volumes[vol_idx];
        if (!volume->is_modifier && (volume->shader_outside_printer_detection_enabled || (!volume->is_wipe_tower && volume->composite_id.volume_id >= 0))) {
            BuildVolume::ObjectState state;
            if (volume_below(*volume))
                state = BuildVolume::ObjectState::Below;
            else {
                switch (build_volume.type()) {
                case BuildVolume::Type::Rectangle:
                    //FIXME this test does not evaluate collision of a build volume bounding box with non-convex objects.
                    state = build_volume.volume_state_bbox(volume_bbox(*volume));
                    break;
                case BuildVolume::Type::Circle:
                case BuildVolume::Type::Convex:
                //FIXME doing test on convex hull until we learn to do test on non-convex polygons efficiently.
                case BuildVolume::Type::Custom:
                    state = build_volume.object_state(volume_convex_mesh(*volume).its, volume->world_matrix().cast<float>(), volume_sinking(*volume));
                    break;
                default:
                    // Ignore, don't produce any collision.
                    state = BuildVolume::ObjectState::Inside;
                    break;
                }
                assert(state != BuildVolume::ObjectState::Below);
            }
            volume->is_outside = state != BuildVolume::ObjectState::Inside;
            if (volume->printable) {
                if (overall_state == ModelInstancePVS_Inside && volume->is_outside)
                    overall_state = ModelInstancePVS_Fully_Outside;
                if (overall_state == ModelInstancePVS_Fully_Outside && volume->is_outside && state == BuildVolume::ObjectState::Colliding)
                    overall_state = ModelInstancePVS_Partly_Outside;
                contained_min_one |= !volume->is_outside;
            }
        }
        else if (volume->is_modifier)
            volume->is_outside = false;
    }

    for (unsigned int vol_idx = 0; vol_idx < volumes.volumes.size(); ++vol_idx) {
        if (std::find(volumes_idxs.begin(), volumes_idxs.end(), vol_idx) == volumes_idxs.end()) {
            if (!volumes.volumes[vol_idx]->is_outside) {
                contained_min_one = true;
                break;
            }
        }
    }

    if (out_state != nullptr)
        *out_state = overall_state;

    return contained_min_one;
}

void GLCanvas3D::toggle_sla_auxiliaries_visibility(bool visible, const ModelObject* mo, int instance_idx)
{
    if (current_printer_technology() != ptSLA)
        return;

    m_render_sla_auxiliaries = visible;

    std::vector<std::shared_ptr<SceneRaycasterItem>>* raycasters = get_raycasters_for_picking(SceneRaycaster::EType::Volume);

    for (GLVolume* vol : m_volumes.volumes) {
      if ((mo == nullptr || m_model->objects[vol->composite_id.object_id] == mo)
            && (instance_idx == -1 || vol->composite_id.instance_id == instance_idx)
            && vol->composite_id.volume_id < 0) {
            vol->is_active = visible;
            auto it = std::find_if(raycasters->begin(), raycasters->end(), [vol](std::shared_ptr<SceneRaycasterItem> item) { return item->get_raycaster() == vol->mesh_raycaster.get(); });
            if (it != raycasters->end())
                (*it)->set_active(vol->is_active);
        }
    }
}

void GLCanvas3D::toggle_model_objects_visibility(bool visible, const ModelObject* mo, int instance_idx, const ModelVolume* mv)
{
    std::vector<std::shared_ptr<SceneRaycasterItem>>* raycasters = get_raycasters_for_picking(SceneRaycaster::EType::Volume);
    for (GLVolume* vol : m_volumes.volumes) {
        if (vol->is_wipe_tower)
            vol->is_active = (visible && mo == nullptr);
        else {
            if ((mo == nullptr || m_model->objects[vol->composite_id.object_id] == mo)
            && (instance_idx == -1 || vol->composite_id.instance_id == instance_idx)
            && (mv == nullptr || m_model->objects[vol->composite_id.object_id]->volumes[vol->composite_id.volume_id] == mv)) {
                vol->is_active = visible;
                if (!vol->is_modifier)
                    vol->color.a(1.f);

                if (instance_idx == -1) {
                    vol->force_native_color = false;
                    vol->force_neutral_color = false;
                } else {
                    const GLGizmosManager& gm = get_gizmos_manager();
                    auto gizmo_type = gm.get_current_type();
                    if (  (gizmo_type == GLGizmosManager::FdmSupports
                        || gizmo_type == GLGizmosManager::Seam
                        || gizmo_type == GLGizmosManager::Cut)
                        && !vol->is_modifier) {
                        vol->force_neutral_color = true;
                    }
                    else if (gizmo_type == GLGizmosManager::MmuSegmentation)
                        vol->is_active = false;
                    else
                        vol->force_native_color = true;
                }
            }
        }

        auto it = std::find_if(raycasters->begin(), raycasters->end(), [vol](std::shared_ptr<SceneRaycasterItem> item) { return item->get_raycaster() == vol->mesh_raycaster.get(); });
        if (it != raycasters->end())
            (*it)->set_active(vol->is_active);
    }

    if (visible && !mo)
        toggle_sla_auxiliaries_visibility(true, mo, instance_idx);

    if (!mo && !visible && !m_model->objects.empty() && (m_model->objects.size() > 1 || m_model->objects.front()->instances.size() > 1))
        _set_warning_notification(EWarning::SomethingNotShown, true);

    if (!mo && visible)
        _set_warning_notification(EWarning::SomethingNotShown, false);
}

void GLCanvas3D::update_instance_printable_state_for_object(const size_t obj_idx)
{
    ModelObject* model_object = m_model->objects[obj_idx];
    for (int inst_idx = 0; inst_idx < (int)model_object->instances.size(); ++inst_idx) {
        ModelInstance* instance = model_object->instances[inst_idx];

        for (GLVolume* volume : m_volumes.volumes) {
            if (volume->object_idx() == (int)obj_idx && volume->instance_idx() == inst_idx)
                volume->printable = instance->printable;
        }
    }
}

void GLCanvas3D::update_instance_printable_state_for_objects(const std::vector<size_t>& object_idxs)
{
    for (size_t obj_idx : object_idxs)
        update_instance_printable_state_for_object(obj_idx);
}

void GLCanvas3D::set_config(const DynamicPrintConfig* config)
{
    m_config = config;
    m_layers_editing.set_config(config);

    if (config) {
        PrinterTechnology ptech = current_printer_technology();

        auto slot = ArrangeSettingsDb_AppCfg::slotFFF;

        if (ptech == ptSLA) {
            slot = ArrangeSettingsDb_AppCfg::slotSLA;
        } else if (ptech == ptFFF) {
            auto co_opt = config->option<ConfigOptionBool>("complete_objects");
            if (co_opt && co_opt->value)
                slot = ArrangeSettingsDb_AppCfg::slotFFFSeqPrint;
            else
                slot = ArrangeSettingsDb_AppCfg::slotFFF;
        }

        m_arrange_settings_db.set_active_slot(slot);

        double objdst = min_object_distance(config, 1);
        double min_obj_dst = slot == ArrangeSettingsDb_AppCfg::slotFFFSeqPrint ? objdst : 0.;
        m_arrange_settings_db.set_distance_from_obj_range(slot, min_obj_dst, 100.);
        
        if (std::abs(m_arrange_settings_db.get_defaults(slot).d_obj - objdst) > EPSILON) {
            m_arrange_settings_db.get_defaults(slot).d_obj = objdst;

            // Defaults have changed, so let's sync with the app config and fill
            // in the missing values with the new defaults.
            m_arrange_settings_db.sync();
        }
    }
}

void GLCanvas3D::set_process(BackgroundSlicingProcess *process)
{
    m_process = process;
}

void GLCanvas3D::set_model(Model* model)
{
    m_model = model;
    m_selection.set_model(m_model);
}

void GLCanvas3D::bed_shape_changed()
{
    refresh_camera_scene_box();
    wxGetApp().plater()->get_camera().requires_zoom_to_bed = true;
    m_dirty = true;
}

void GLCanvas3D::refresh_camera_scene_box()
{
    wxGetApp().plater()->get_camera().set_scene_box(scene_bounding_box());
}

BoundingBoxf3 GLCanvas3D::volumes_bounding_box() const
{
    BoundingBoxf3 bb;
    for (const GLVolume* volume : m_volumes.volumes) {
        if (!m_apply_zoom_to_volumes_filter || ((volume != nullptr) && volume->zoom_to_volumes))
            bb.merge(volume->transformed_bounding_box());
    }
    return bb;
}

BoundingBoxf3 GLCanvas3D::scene_bounding_box() const
{
    BoundingBoxf3 bb = volumes_bounding_box();
    bb.merge(m_bed.extended_bounding_box());
    double h = m_bed.build_volume().max_print_height();
    //FIXME why -h?
    bb.min.z() = std::min(bb.min.z(), -h);
    bb.max.z() = std::max(bb.max.z(), h);
    return bb;
}

bool GLCanvas3D::is_layers_editing_enabled() const
{
    return m_layers_editing.is_enabled();
}

bool GLCanvas3D::is_layers_editing_allowed() const
{
    return m_layers_editing.is_allowed();
}

void GLCanvas3D::reset_layer_height_profile()
{
    if (is_layers_editing_enabled()) {
        wxGetApp().plater()->take_snapshot(_L("Variable layer height - Reset"));
        m_layers_editing.reset_layer_height_profile(*this);
        m_layers_editing.state = LayersEditing::Completed;
        m_dirty = true;
    }
}

void GLCanvas3D::adaptive_layer_height_profile(const HeightProfileAdaptiveParams& adaptive_params)
{
    wxGetApp().plater()->take_snapshot(_L("Variable layer height - Adaptive"));
    m_layers_editing.adaptive_layer_height_profile(*this, adaptive_params);
    m_layers_editing.state = LayersEditing::Completed;
    m_dirty = true;
}

void GLCanvas3D::smooth_layer_height_profile(const HeightProfileSmoothingParams& smoothing_params)
{
    wxGetApp().plater()->take_snapshot(_L("Variable layer height - Smooth all"));
    m_layers_editing.smooth_layer_height_profile(*this, smoothing_params);
    m_layers_editing.state = LayersEditing::Completed;
    m_dirty = true;
}

bool GLCanvas3D::is_reload_delayed() const
{
    return m_reload_delayed;
}

void GLCanvas3D::enable_layers_editing(bool enable)
{
    m_layers_editing.set_enabled(enable);
    set_as_dirty();
}

void GLCanvas3D::enable_legend_texture(bool enable)
{
    m_gcode_viewer.enable_legend(enable);
}

void GLCanvas3D::enable_picking(bool enable)
{
    m_picking_enabled = enable;
}

void GLCanvas3D::enable_moving(bool enable)
{
    m_moving_enabled = enable;
}

void GLCanvas3D::enable_gizmos(bool enable)
{
    m_gizmos.set_enabled(enable);
}

void GLCanvas3D::enable_selection(bool enable)
{
    m_selection.set_enabled(enable);
}

void GLCanvas3D::enable_main_toolbar(bool enable)
{
    m_main_toolbar.set_enabled(enable);
}

void GLCanvas3D::enable_undoredo_toolbar(bool enable)
{
    m_undoredo_toolbar.set_enabled(enable);
}

void GLCanvas3D::enable_dynamic_background(bool enable)
{
    m_dynamic_background_enabled = enable;
}

void GLCanvas3D::allow_multisample(bool allow)
{
    m_multisample_allowed = allow;
}

void GLCanvas3D::zoom_to_bed()
{
    BoundingBoxf3 box = m_bed.build_volume().bounding_volume();
    box.min.z() = 0.0;
    box.max.z() = 0.0;
    _zoom_to_box(box);
}

void GLCanvas3D::zoom_to_volumes()
{
    m_apply_zoom_to_volumes_filter = true;
    _zoom_to_box(volumes_bounding_box());
    m_apply_zoom_to_volumes_filter = false;
}

void GLCanvas3D::zoom_to_selection()
{
    if (!m_selection.is_empty())
        _zoom_to_box(m_selection.get_bounding_box());
}

void GLCanvas3D::zoom_to_gcode()
{
    _zoom_to_box(m_gcode_viewer.get_paths_bounding_box(), 1.05);
}

void GLCanvas3D::select_view(const std::string& direction)
{
    wxGetApp().plater()->get_camera().select_view(direction);
    if (m_canvas != nullptr)
        m_canvas->Refresh();
}

void GLCanvas3D::update_volumes_colors_by_extruder()
{
    if (m_config != nullptr)
        m_volumes.update_colors_by_extruder(m_config);
}

void GLCanvas3D::render()
{
    if (m_in_render) {
        // if called recursively, return
        m_dirty = true;
        return;
    }

    m_in_render = true;
    Slic3r::ScopeGuard in_render_guard([this]() { m_in_render = false; });
    (void)in_render_guard;

    if (m_canvas == nullptr)
        return;

    // ensures this canvas is current and initialized
    if (!_is_shown_on_screen() || !_set_current() || !wxGetApp().init_opengl())
        return;

    if (!is_initialized() && !init())
        return;

    if (!m_main_toolbar.is_enabled())
        m_gcode_viewer.init();

    if (! m_bed.build_volume().valid()) {
        // this happens at startup when no data is still saved under <>\AppData\Roaming\Slic3rPE
        post_event(SimpleEvent(EVT_GLCANVAS_UPDATE_BED_SHAPE));
        return;
    }

#if ENABLE_ENVIRONMENT_MAP
    if (wxGetApp().is_editor())
        wxGetApp().plater()->init_environment_texture();
#endif // ENABLE_ENVIRONMENT_MAP

#if ENABLE_GLMODEL_STATISTICS
    GLModel::reset_statistics_counters();
#endif // ENABLE_GLMODEL_STATISTICS

    const Size& cnv_size = get_canvas_size();
    // Probably due to different order of events on Linux/GTK2, when one switched from 3D scene
    // to preview, this was called before canvas had its final size. It reported zero width
    // and the viewport was set incorrectly, leading to tripping glAsserts further down
    // the road (in apply_projection). That's why the minimum size is forced to 10.
    Camera& camera = wxGetApp().plater()->get_camera();
    camera.set_viewport(0, 0, std::max(10u, (unsigned int)cnv_size.get_width()), std::max(10u, (unsigned int)cnv_size.get_height()));
    camera.apply_viewport();

    if (camera.requires_zoom_to_bed) {
        zoom_to_bed();
        _resize((unsigned int)cnv_size.get_width(), (unsigned int)cnv_size.get_height());
        camera.requires_zoom_to_bed = false;
    }

    camera.apply_projection(_max_bounding_box(true, true));

    wxGetApp().imgui()->new_frame();

    if (m_picking_enabled) {
        if (m_rectangle_selection.is_dragging() && !m_rectangle_selection.is_empty())
            // picking pass using rectangle selection
            _rectangular_selection_picking_pass();
        else if (!m_volumes.empty())
            // regular picking pass
            _picking_pass();
#if ENABLE_RAYCAST_PICKING_DEBUG
        else {
            ImGuiWrapper& imgui = *wxGetApp().imgui();
            imgui.begin(std::string("Hit result"), ImGuiWindowFlags_AlwaysAutoResize);
            imgui.text("Picking disabled");
            imgui.end();
        }
#endif // ENABLE_RAYCAST_PICKING_DEBUG
    }
    
#ifdef SHOW_IMGUI_DEMO_WINDOW
    if (show_imgui_demo_window) ImGui::ShowDemoWindow();
#endif // SHOW_IMGUI_DEMO_WINDOW    

    const bool is_looking_downward = camera.is_looking_downward();

    // draw scene
    glsafe(::glClear(GL_COLOR_BUFFER_BIT | GL_DEPTH_BUFFER_BIT));
    _render_background();
    // render bed first as grid lines may be rendred without GL_DEPTH
    _render_bed_axes();
    if (is_looking_downward)
        _render_bed(camera.get_view_matrix(), camera.get_projection_matrix(), false);
    if(m_show_objects)
        _render_objects(GLVolumeCollection::ERenderType::Opaque);
    _render_sla_slices();
    _render_selection();

    if (m_show_gcode && !m_main_toolbar.is_enabled() && current_printer_technology() != ptSLA)
        _render_gcode();
    _render_objects(GLVolumeCollection::ERenderType::Transparent);

    _render_sequential_clearance();
#if ENABLE_RENDER_SELECTION_CENTER
    _render_selection_center();
#endif // ENABLE_RENDER_SELECTION_CENTER
    if (!m_main_toolbar.is_enabled())
        _render_gcode_cog();

    // we need to set the mouse's scene position here because the depth buffer
    // could be invalidated by the following gizmo render methods
    // this position is used later into on_mouse() to drag the objects
    if (m_picking_enabled)
        m_mouse.scene_position = _mouse_to_3d(m_mouse.position.cast<coord_t>());

    // sidebar hints need to be rendered before the gizmos because the depth buffer
    // could be invalidated by the following gizmo render methods
    _render_selection_sidebar_hints();
    _render_current_gizmo();
    if (!is_looking_downward)
        _render_bed(camera.get_view_matrix(), camera.get_projection_matrix(), true);

#if ENABLE_RAYCAST_PICKING_DEBUG
    if (m_picking_enabled && !m_mouse.dragging && !m_gizmos.is_dragging() && !m_rectangle_selection.is_dragging())
        m_scene_raycaster.render_hit(camera);
#endif // ENABLE_RAYCAST_PICKING_DEBUG

#if ENABLE_SHOW_CAMERA_TARGET
    _render_camera_target();
#endif // ENABLE_SHOW_CAMERA_TARGET

    if (m_picking_enabled && m_rectangle_selection.is_dragging())
        m_rectangle_selection.render(*this);

    // draw overlays
    _render_overlays();

    if (wxGetApp().plater()->is_render_statistic_dialog_visible()) {
        ImGuiWrapper& imgui = *wxGetApp().imgui();
        imgui.begin(std::string("Render statistics"), ImGuiWindowFlags_AlwaysAutoResize | ImGuiWindowFlags_NoResize | ImGuiWindowFlags_NoCollapse);
        imgui.text("FPS (SwapBuffers() calls per second):");
        ImGui::SameLine();
        imgui.text(std::to_string(m_render_stats.get_fps_and_reset_if_needed()));
        ImGui::Separator();
        imgui.text("Compressed textures:");
        ImGui::SameLine();
        imgui.text(OpenGLManager::are_compressed_textures_supported() ? "supported" : "not supported");
        imgui.text("Max texture size:");
        ImGui::SameLine();
        imgui.text(std::to_string(OpenGLManager::get_gl_info().get_max_tex_size()));
        imgui.end();
    }

#if ENABLE_PROJECT_DIRTY_STATE_DEBUG_WINDOW
    if (wxGetApp().is_editor() && wxGetApp().plater()->is_view3D_shown())
        wxGetApp().plater()->render_project_state_debug_window();
#endif // ENABLE_PROJECT_DIRTY_STATE_DEBUG_WINDOW

#if ENABLE_CAMERA_STATISTICS
    camera.debug_render();
#endif // ENABLE_CAMERA_STATISTICS
#if ENABLE_GLMODEL_STATISTICS
    GLModel::render_statistics();
#endif // ENABLE_GLMODEL_STATISTICS
#if ENABLE_OBJECT_MANIPULATION_DEBUG
    wxGetApp().obj_manipul()->render_debug_window();
#endif // ENABLE_OBJECT_MANIPULATION_DEBUG

    if (wxGetApp().plater()->is_view3D_shown() && current_printer_technology() == ptSLA) {
        const GLGizmosManager::EType type = m_gizmos.get_current_type();
        if (type == GLGizmosManager::EType::Undefined)
            m_sla_view.render_switch_button();
#if ENABLE_SLA_VIEW_DEBUG_WINDOW
        m_sla_view.render_debug_window();
#endif // ENABLE_SLA_VIEW_DEBUG_WINDOW
    }

#if ENABLE_BINARIZED_GCODE_DEBUG_WINDOW
    if (wxGetApp().plater()->is_view3D_shown() && current_printer_technology() != ptSLA && fff_print()->config().gcode_binary)
        show_binary_gcode_debug_window();
#endif // ENABLE_BINARIZED_GCODE_DEBUG_WINDOW

    std::string tooltip;

	// Negative coordinate means out of the window, likely because the window was deactivated.
	// In that case the tooltip should be hidden.
    if (m_mouse.position.x() >= 0. && m_mouse.position.y() >= 0.) {
	    if (tooltip.empty())
	        tooltip = m_layers_editing.get_tooltip(*this);

	    if (tooltip.empty())
	        tooltip = m_gizmos.get_tooltip();

	    if (tooltip.empty())
	        tooltip = m_main_toolbar.get_tooltip();

	    if (tooltip.empty())
	        tooltip = m_undoredo_toolbar.get_tooltip();

	    if (tooltip.empty())
            tooltip = wxGetApp().plater()->get_collapse_toolbar().get_tooltip();

	    if (tooltip.empty())
            tooltip = wxGetApp().plater()->get_view_toolbar().get_tooltip();
    }

    set_tooltip(tooltip);

    if (m_tooltip_enabled)
        m_tooltip.render(m_mouse.position, *this);

    wxGetApp().plater()->get_mouse3d_controller().render_settings_dialog(*this);

    wxGetApp().plater()->get_notification_manager()->render_notifications(*this, get_overlay_window_width());

    wxGetApp().imgui()->render();

    m_canvas->SwapBuffers();
    m_render_stats.increment_fps_counter();
}

void GLCanvas3D::render_thumbnail(ThumbnailData& thumbnail_data, unsigned int w, unsigned int h, const ThumbnailsParams& thumbnail_params, Camera::EType camera_type)
{
    render_thumbnail(thumbnail_data, w, h, thumbnail_params, m_volumes, camera_type);
}

void GLCanvas3D::render_thumbnail(ThumbnailData& thumbnail_data, unsigned int w, unsigned int h, const ThumbnailsParams& thumbnail_params, const GLVolumeCollection& volumes, Camera::EType camera_type)
{
    switch (OpenGLManager::get_framebuffers_type())
    {
    case OpenGLManager::EFramebufferType::Arb: { _render_thumbnail_framebuffer(thumbnail_data, w, h, thumbnail_params, volumes, camera_type); break; }
    case OpenGLManager::EFramebufferType::Ext: { _render_thumbnail_framebuffer_ext(thumbnail_data, w, h, thumbnail_params, volumes, camera_type); break; }
    default: { _render_thumbnail_legacy(thumbnail_data, w, h, thumbnail_params, volumes, camera_type); break; }
    }
}

void GLCanvas3D::select_all()
{
    m_selection.add_all();
    m_dirty = true;
    wxGetApp().obj_manipul()->set_dirty();
    m_gizmos.reset_all_states();
    m_gizmos.update_data();
    post_event(SimpleEvent(EVT_GLCANVAS_OBJECT_SELECT));
}

void GLCanvas3D::deselect_all()
{
    if (m_selection.is_empty())
        return;

    // close actual opened gizmo before deselection(m_selection.remove_all()) write to undo/redo snapshot
    if (GLGizmosManager::EType current_type = m_gizmos.get_current_type();
        current_type != GLGizmosManager::Undefined)
        m_gizmos.open_gizmo(current_type);            

    m_selection.remove_all();
    wxGetApp().obj_manipul()->set_dirty();
    m_gizmos.reset_all_states();
    m_gizmos.update_data();
    post_event(SimpleEvent(EVT_GLCANVAS_OBJECT_SELECT));
}

void GLCanvas3D::delete_selected()
{
    m_selection.erase();
}

void GLCanvas3D::ensure_on_bed(unsigned int object_idx, bool allow_negative_z)
{
    if (allow_negative_z)
        return;

    typedef std::map<std::pair<int, int>, double> InstancesToZMap;
    InstancesToZMap instances_min_z;

    for (GLVolume* volume : m_volumes.volumes) {
        if (volume->object_idx() == (int)object_idx && !volume->is_modifier) {
            double min_z = volume->transformed_convex_hull_bounding_box().min.z();
            std::pair<int, int> instance = std::make_pair(volume->object_idx(), volume->instance_idx());
            InstancesToZMap::iterator it = instances_min_z.find(instance);
            if (it == instances_min_z.end())
                it = instances_min_z.insert(InstancesToZMap::value_type(instance, DBL_MAX)).first;

            it->second = std::min(it->second, min_z);
        }
    }

    for (GLVolume* volume : m_volumes.volumes) {
        std::pair<int, int> instance = std::make_pair(volume->object_idx(), volume->instance_idx());
        InstancesToZMap::iterator it = instances_min_z.find(instance);
        if (it != instances_min_z.end())
            volume->set_instance_offset(Z, volume->get_instance_offset(Z) - it->second);
    }
}


const std::vector<double>& GLCanvas3D::get_gcode_layers_zs() const
{
    return m_gcode_viewer.get_layers_zs();
}

std::vector<double> GLCanvas3D::get_volumes_print_zs(bool active_only) const
{
    return m_volumes.get_current_print_zs(active_only);
}

void GLCanvas3D::set_gcode_options_visibility_from_flags(unsigned int flags)
{
    m_gcode_viewer.set_options_visibility_from_flags(flags);
}

void GLCanvas3D::set_toolpath_role_visibility_flags(unsigned int flags)
{
    m_gcode_viewer.set_toolpath_role_visibility_flags(flags);
}

void GLCanvas3D::set_toolpath_view_type(GCodeViewer::EViewType type)
{
    m_gcode_viewer.set_view_type(type);
}

void GLCanvas3D::set_volumes_z_range(const std::array<double, 2>& range)
{
    m_volumes.set_range(range[0] - 1e-6, range[1] + 1e-6);
}

void GLCanvas3D::set_toolpaths_z_range(const std::array<unsigned int, 2>& range)
{
    if (m_gcode_viewer.has_data())
        m_gcode_viewer.set_layers_z_range(range);
}

std::vector<int> GLCanvas3D::load_object(const ModelObject& model_object, int obj_idx, std::vector<int> instance_idxs)
{
    if (instance_idxs.empty()) {
        for (unsigned int i = 0; i < model_object.instances.size(); ++i) {
            instance_idxs.emplace_back(i);
        }
    }
    return m_volumes.load_object(&model_object, obj_idx, instance_idxs);
}

std::vector<int> GLCanvas3D::load_object(const Model& model, int obj_idx)
{
    if (0 <= obj_idx && obj_idx < (int)model.objects.size()) {
        const ModelObject* model_object = model.objects[obj_idx];
        if (model_object != nullptr)
            return load_object(*model_object, obj_idx, std::vector<int>());
    }

    return std::vector<int>();
}

void GLCanvas3D::mirror_selection(Axis axis)
{
    TransformationType transformation_type;
    if (wxGetApp().obj_manipul()->is_local_coordinates())
        transformation_type.set_local();
    else if (wxGetApp().obj_manipul()->is_instance_coordinates())
        transformation_type.set_instance();

    transformation_type.set_relative();

    m_selection.setup_cache();
    m_selection.mirror(axis, transformation_type);

    do_mirror(L("Mirror Object"));
    wxGetApp().obj_manipul()->set_dirty();
}

// Reload the 3D scene of 
// 1) Model / ModelObjects / ModelInstances / ModelVolumes
// 2) Print bed
// 3) SLA support meshes for their respective ModelObjects / ModelInstances
// 4) Wipe tower preview
// 5) Out of bed collision status & message overlay (texture)
void GLCanvas3D::reload_scene(bool refresh_immediately, bool force_full_scene_refresh)
{
    if (m_canvas == nullptr || m_config == nullptr || m_model == nullptr)
        return;

    if (!m_initialized)
        return;
    
    _set_current();

    m_hover_volume_idxs.clear();

    struct ModelVolumeState {
        ModelVolumeState(const GLVolume* volume) :
            model_volume(nullptr), geometry_id(volume->geometry_id), volume_idx(-1) {}
        ModelVolumeState(const ModelVolume* model_volume, const ObjectID& instance_id, const GLVolume::CompositeID& composite_id) :
            model_volume(model_volume), geometry_id(std::make_pair(model_volume->id().id, instance_id.id)), composite_id(composite_id), volume_idx(-1) {}
        ModelVolumeState(const ObjectID& volume_id, const ObjectID& instance_id) :
            model_volume(nullptr), geometry_id(std::make_pair(volume_id.id, instance_id.id)), volume_idx(-1) {}
        bool new_geometry() const { return this->volume_idx == size_t(-1); }
        const ModelVolume* model_volume;
        // ObjectID of ModelVolume + ObjectID of ModelInstance
        // or timestamp of an SLAPrintObjectStep + ObjectID of ModelInstance
        std::pair<size_t, size_t>   geometry_id;
        GLVolume::CompositeID       composite_id;
        // Volume index in the new GLVolume vector.
        size_t                      volume_idx;
    };
    std::vector<ModelVolumeState> model_volume_state;
    std::vector<ModelVolumeState> aux_volume_state;

    struct GLVolumeState {
        GLVolumeState() :
            volume_idx(size_t(-1)) {}
        GLVolumeState(const GLVolume* volume, unsigned int volume_idx) :
            composite_id(volume->composite_id), volume_idx(volume_idx) {}
        GLVolumeState(const GLVolume::CompositeID &composite_id) :
            composite_id(composite_id), volume_idx(size_t(-1)) {}

        GLVolume::CompositeID       composite_id;
        // Volume index in the old GLVolume vector.
        size_t                      volume_idx;
    };

    std::vector<std::pair<GLVolume::CompositeID, GLVolume::CompositeID>> new_to_old_ids_map;

    // SLA steps to pull the preview meshes for.
    typedef std::array<SLAPrintObjectStep, 3> SLASteps;
    SLASteps sla_steps = { slaposDrillHoles, slaposSupportTree, slaposPad };
    struct SLASupportState {
        std::array<PrintStateBase::StateWithTimeStamp, std::tuple_size<SLASteps>::value> step;
    };
    // State of the sla_steps for all SLAPrintObjects.
    std::vector<SLASupportState> sla_support_state;

    std::vector<size_t> instance_ids_selected;
    std::vector<size_t> map_glvolume_old_to_new(m_volumes.volumes.size(), size_t(-1));
    std::vector<GLVolumeState> deleted_volumes;
    std::vector<GLVolume*> glvolumes_new;
    glvolumes_new.reserve(m_volumes.volumes.size());
    auto model_volume_state_lower = [](const ModelVolumeState& m1, const ModelVolumeState& m2) { return m1.geometry_id < m2.geometry_id; };

    m_reload_delayed = !m_canvas->IsShown() && !refresh_immediately && !force_full_scene_refresh;

    PrinterTechnology printer_technology = current_printer_technology();
    int               volume_idx_wipe_tower_old = -1;

    // Release invalidated volumes to conserve GPU memory in case of delayed refresh (see m_reload_delayed).
    // First initialize model_volumes_new_sorted & model_instances_new_sorted.
    for (int object_idx = 0; object_idx < (int)m_model->objects.size(); ++object_idx) {
        const ModelObject* model_object = m_model->objects[object_idx];
        for (int instance_idx = 0; instance_idx < (int)model_object->instances.size(); ++instance_idx) {
            const ModelInstance* model_instance = model_object->instances[instance_idx];
            for (int volume_idx = 0; volume_idx < (int)model_object->volumes.size(); ++volume_idx) {
                const ModelVolume* model_volume = model_object->volumes[volume_idx];
                model_volume_state.emplace_back(model_volume, model_instance->id(), GLVolume::CompositeID(object_idx, volume_idx, instance_idx));
            }
        }
    }

    if (printer_technology == ptSLA) {
        const SLAPrint* sla_print = this->sla_print();
#ifndef NDEBUG
        // Verify that the SLAPrint object is synchronized with m_model.
        check_model_ids_equal(*m_model, sla_print->model());
#endif // NDEBUG
        sla_support_state.reserve(sla_print->objects().size());
        for (const SLAPrintObject* print_object : sla_print->objects()) {
            SLASupportState state;
            for (size_t istep = 0; istep < sla_steps.size(); ++istep) {
                state.step[istep] = print_object->step_state_with_timestamp(sla_steps[istep]);
                if (state.step[istep].state == PrintStateBase::State::Done) {
                    std::shared_ptr<const indexed_triangle_set> m = print_object->get_mesh_to_print();
                    if (m == nullptr || m->empty())
                        // Consider the DONE step without a valid mesh as invalid for the purpose
                        // of mesh visualization.
                        state.step[istep].state = PrintStateBase::State::Invalidated;
                    else {
                        for (const ModelInstance* model_instance : print_object->model_object()->instances) {
                            // Only the instances, which are currently printable, will have the SLA support structures kept.
                            // The instances outside the print bed will have the GLVolumes of their support structures released.
                            if (model_instance->is_printable())
                                aux_volume_state.emplace_back(state.step[istep].timestamp, model_instance->id());
                        }
                    }
                }
            }
            sla_support_state.emplace_back(state);
        }
    }

    std::sort(model_volume_state.begin(), model_volume_state.end(), model_volume_state_lower);
    std::sort(aux_volume_state.begin(), aux_volume_state.end(), model_volume_state_lower);
    // Release all ModelVolume based GLVolumes not found in the current Model. Find the GLVolume of a hollowed mesh.
    for (size_t volume_id = 0; volume_id < m_volumes.volumes.size(); ++volume_id) {
        GLVolume* volume = m_volumes.volumes[volume_id];
        ModelVolumeState  key(volume);
        ModelVolumeState* mvs = nullptr;
        if (volume->volume_idx() < 0) {
            auto it = std::lower_bound(aux_volume_state.begin(), aux_volume_state.end(), key, model_volume_state_lower);
            if (it != aux_volume_state.end() && it->geometry_id == key.geometry_id)
                // This can be an SLA support structure that should not be rendered (in case someone used undo
                // to revert to before it was generated). We only reuse the volume if that's not the case.
                if (m_model->objects[volume->composite_id.object_id]->sla_points_status != sla::PointsStatus::NoPoints)
                    mvs = &(*it);
        }
        else {
            auto it = std::lower_bound(model_volume_state.begin(), model_volume_state.end(), key, model_volume_state_lower);
            if (it != model_volume_state.end() && it->geometry_id == key.geometry_id)
                mvs = &(*it);
        }
        // Emplace instance ID of the volume. Both the aux volumes and model volumes share the same instance ID.
        // The wipe tower has its own wipe_tower_instance_id().
        if (m_selection.contains_volume(volume_id))
            instance_ids_selected.emplace_back(volume->geometry_id.second);
        if (mvs == nullptr || force_full_scene_refresh) {
            // This GLVolume will be released.
            if (volume->is_wipe_tower) {
                // There is only one wipe tower.
                assert(volume_idx_wipe_tower_old == -1);
#if ENABLE_OPENGL_ES
                m_wipe_tower_mesh.clear();
#endif // ENABLE_OPENGL_ES
                volume_idx_wipe_tower_old = (int)volume_id;
            }
            if (!m_reload_delayed) {
                deleted_volumes.emplace_back(volume, volume_id);
                delete volume;
            }
        }
        else {
            // This GLVolume will be reused.
            volume->set_sla_shift_z(0.0);
            map_glvolume_old_to_new[volume_id] = glvolumes_new.size();
            mvs->volume_idx = glvolumes_new.size();
            glvolumes_new.emplace_back(volume);
            // Update color of the volume based on the current extruder.
            if (mvs->model_volume != nullptr) {
                int extruder_id = mvs->model_volume->extruder_id();
                if (extruder_id != -1)
                    volume->extruder_id = extruder_id;

                volume->is_modifier = !mvs->model_volume->is_model_part();
                volume->shader_outside_printer_detection_enabled = mvs->model_volume->is_model_part();
                volume->set_color(color_from_model_volume(*mvs->model_volume));
                // force update of render_color alpha channel 
                volume->set_render_color(volume->color.is_transparent());

                // updates volumes transformations
                volume->set_instance_transformation(mvs->model_volume->get_object()->instances[mvs->composite_id.instance_id]->get_transformation());
                volume->set_volume_transformation(mvs->model_volume->get_transformation());

                // updates volumes convex hull
                if (mvs->model_volume->is_model_part() && ! volume->convex_hull())
                    // Model volume was likely changed from modifier or support blocker / enforcer to a model part.
                    // Only model parts require convex hulls.
                    volume->set_convex_hull(mvs->model_volume->get_convex_hull_shared_ptr());
            }
        }
    }
    sort_remove_duplicates(instance_ids_selected);
    auto deleted_volumes_lower = [](const GLVolumeState &v1, const GLVolumeState &v2) { return v1.composite_id < v2.composite_id; };
    std::sort(deleted_volumes.begin(), deleted_volumes.end(), deleted_volumes_lower);

    if (m_reload_delayed)
        return;

    bool update_object_list = false;
    if (m_volumes.volumes != glvolumes_new)
		update_object_list = true;
    m_volumes.volumes = std::move(glvolumes_new);
    for (unsigned int obj_idx = 0; obj_idx < (unsigned int)m_model->objects.size(); ++ obj_idx) {
        const ModelObject &model_object = *m_model->objects[obj_idx];
        for (int volume_idx = 0; volume_idx < (int)model_object.volumes.size(); ++ volume_idx) {
            const ModelVolume &model_volume = *model_object.volumes[volume_idx];
            for (int instance_idx = 0; instance_idx < (int)model_object.instances.size(); ++ instance_idx) {
                const ModelInstance &model_instance = *model_object.instances[instance_idx];
                ModelVolumeState key(model_volume.id(), model_instance.id());
                auto it = std::lower_bound(model_volume_state.begin(), model_volume_state.end(), key, model_volume_state_lower);
                assert(it != model_volume_state.end() && it->geometry_id == key.geometry_id);
                if (it->new_geometry()) {
                    // New volume.
                    auto it_old_volume = std::lower_bound(deleted_volumes.begin(), deleted_volumes.end(), GLVolumeState(it->composite_id), deleted_volumes_lower);
                    if (it_old_volume != deleted_volumes.end() && it_old_volume->composite_id == it->composite_id)
                        // If a volume changed its ObjectID, but it reuses a GLVolume's CompositeID, maintain its selection.
                        map_glvolume_old_to_new[it_old_volume->volume_idx] = m_volumes.volumes.size();
                    // Note the index of the loaded volume, so that we can reload the main model GLVolume with the hollowed mesh
                    // later in this function.
                    it->volume_idx = m_volumes.volumes.size();
                    m_volumes.load_object_volume(&model_object, obj_idx, volume_idx, instance_idx);
                    m_volumes.volumes.back()->geometry_id = key.geometry_id;
                    update_object_list = true;
                }
                else {
                    // Recycling an old GLVolume.
                    GLVolume &existing_volume = *m_volumes.volumes[it->volume_idx];
                    assert(existing_volume.geometry_id == key.geometry_id);
                    // Update the Object/Volume/Instance indices into the current Model.
                    if (existing_volume.composite_id != it->composite_id) {
                        new_to_old_ids_map.push_back(std::make_pair(it->composite_id, existing_volume.composite_id));
                        existing_volume.composite_id = it->composite_id;
                        update_object_list = true;
                    }
                }
            }
        }
    }

    if (printer_technology == ptSLA) {
        size_t idx = 0;
        const SLAPrint *sla_print = this->sla_print();
        std::vector<double> shift_zs(m_model->objects.size(), 0);
        double relative_correction_z = sla_print->relative_correction().z();
        if (relative_correction_z <= EPSILON)
            relative_correction_z = 1.;
        for (const SLAPrintObject *print_object : sla_print->objects()) {
            SLASupportState   &state        = sla_support_state[idx ++];
            const ModelObject *model_object = print_object->model_object();
            // Find an index of the ModelObject
            int object_idx;
            // There may be new SLA volumes added to the scene for this print_object.
            // Find the object index of this print_object in the Model::objects list.
            auto it = std::find(sla_print->model().objects.begin(), sla_print->model().objects.end(), model_object);
            assert(it != sla_print->model().objects.end());
            object_idx = it - sla_print->model().objects.begin();
            // Cache the Z offset to be applied to all volumes with this object_idx.
            shift_zs[object_idx] = print_object->get_current_elevation() / relative_correction_z;
            // Collect indices of this print_object's instances, for which the SLA support meshes are to be added to the scene.
            // pairs of <instance_idx, print_instance_idx>
            std::vector<std::pair<size_t, size_t>> instances[std::tuple_size<SLASteps>::value];
            for (size_t print_instance_idx = 0; print_instance_idx < print_object->instances().size(); ++ print_instance_idx) {
                const SLAPrintObject::Instance &instance = print_object->instances()[print_instance_idx];
                // Find index of ModelInstance corresponding to this SLAPrintObject::Instance.
                auto it = std::find_if(model_object->instances.begin(), model_object->instances.end(),
                    [&instance](const ModelInstance *mi) { return mi->id() == instance.instance_id; });
                assert(it != model_object->instances.end());
                int instance_idx = it - model_object->instances.begin();
                for (size_t istep = 0; istep < sla_steps.size(); ++istep) {
                    if (state.step[istep].state == PrintStateBase::State::Done) {
                        // Check whether there is an existing auxiliary volume to be updated, or a new auxiliary volume to be created.
                        ModelVolumeState key(state.step[istep].timestamp, instance.instance_id.id);
                        auto it = std::lower_bound(aux_volume_state.begin(), aux_volume_state.end(), key, model_volume_state_lower);
                        assert(it != aux_volume_state.end() && it->geometry_id == key.geometry_id);
                        if (it->new_geometry()) {
                            // This can be an SLA support structure that should not be rendered (in case someone used undo
                            // to revert to before it was generated). If that's the case, we should not generate anything.
                            if (model_object->sla_points_status != sla::PointsStatus::NoPoints)
                                instances[istep].emplace_back(std::pair<size_t, size_t>(instance_idx, print_instance_idx));
                            else
                                shift_zs[object_idx] = 0.;
                        }
                        else {
                            // Recycling an old GLVolume. Update the Object/Instance indices into the current Model.
                            const GLVolume::CompositeID new_id(object_idx, m_volumes.volumes[it->volume_idx]->volume_idx(), instance_idx);
                            new_to_old_ids_map.push_back(std::make_pair(new_id, m_volumes.volumes[it->volume_idx]->composite_id));
                            m_volumes.volumes[it->volume_idx]->composite_id = new_id;
                            m_volumes.volumes[it->volume_idx]->set_instance_transformation(model_object->instances[instance_idx]->get_transformation());
                        }
                    }
                }
            }

            for (size_t istep = 0; istep < sla_steps.size(); ++istep) {
                if (!instances[istep].empty())
                    m_volumes.load_object_auxiliary(print_object, object_idx, instances[istep], sla_steps[istep], state.step[istep].timestamp);
            }
        }

        // Shift-up all volumes of the object so that it has the right elevation with respect to the print bed
        for (GLVolume* volume : m_volumes.volumes) {
            const ModelObject* model_object = (volume->object_idx() < (int)m_model->objects.size()) ? m_model->objects[volume->object_idx()] : nullptr;
            if (model_object != nullptr && model_object->instances[volume->instance_idx()]->is_printable()) {
                const SLAPrintObject* po = sla_print->get_print_object_by_model_object_id(model_object->id());
                if (po != nullptr)
                    volume->set_sla_shift_z(po->get_current_elevation() / sla_print->relative_correction().z());
            }
        }
    }

    if (printer_technology == ptFFF && m_config->has("nozzle_diameter")) {
        // Should the wipe tower be visualized ?
        unsigned int extruders_count = (unsigned int)m_config->option<ConfigOptionFloats>("nozzle_diameter")->values.size();

        const bool wt = dynamic_cast<const ConfigOptionBool*>(m_config->option("wipe_tower"))->value;
        const bool co = dynamic_cast<const ConfigOptionBool*>(m_config->option("complete_objects"))->value;

        if (extruders_count > 1 && wt && !co) {

            const float x = dynamic_cast<const ConfigOptionFloat*>(m_config->option("wipe_tower_x"))->value;
            const float y = dynamic_cast<const ConfigOptionFloat*>(m_config->option("wipe_tower_y"))->value;
            const float w = dynamic_cast<const ConfigOptionFloat*>(m_config->option("wipe_tower_width"))->value;
            const float a = dynamic_cast<const ConfigOptionFloat*>(m_config->option("wipe_tower_rotation_angle"))->value;
            const float bw = dynamic_cast<const ConfigOptionFloat*>(m_config->option("wipe_tower_brim_width"))->value;
            const float ca = dynamic_cast<const ConfigOptionFloat*>(m_config->option("wipe_tower_cone_angle"))->value;

            const Print *print = m_process->fff_print();
            //FIXME use real nozzle diameter
            const double first_nozzle_diameter = m_config->option<ConfigOptionFloats>("nozzle_diameter")->values.front();
            const float depth = print->wipe_tower_data(extruders_count, first_nozzle_diameter).depth;
            const std::vector<std::pair<float, float>> z_and_depth_pairs = print->wipe_tower_data(extruders_count, first_nozzle_diameter).z_and_depth_pairs;
            const float height_real = print->wipe_tower_data(extruders_count, first_nozzle_diameter).height; // -1.f = unknown

            // Height of a print (Show at least a slab).
            const double height = height_real < 0.f ? std::max(m_model->max_z(), 10.0) : height_real;

            if (depth != 0.) {
    #if ENABLE_OPENGL_ES
                int volume_idx_wipe_tower_new = m_volumes.load_wipe_tower_preview(
                    x, y, w, depth, z_and_depth_pairs, (float)height, ca, a, !print->is_step_done(psWipeTower),
                    bw, &m_wipe_tower_mesh);
    #else
                int volume_idx_wipe_tower_new = m_volumes.load_wipe_tower_preview(
                    x, y, w, depth, z_and_depth_pairs, (float)height, ca, a, !print->is_step_done(psWipeTower),
                    bw);
    #endif // ENABLE_OPENGL_ES
                if (volume_idx_wipe_tower_old != -1)
                    map_glvolume_old_to_new[volume_idx_wipe_tower_old] = volume_idx_wipe_tower_new;
            }
        }
    }

    update_volumes_colors_by_extruder();
    // Update selection indices based on the old/new GLVolumeCollection.
    if (m_selection.get_mode() == Selection::Instance)
        m_selection.instances_changed(instance_ids_selected);
    else
        m_selection.volumes_changed(map_glvolume_old_to_new);

    if (printer_technology == ptSLA) {
        std::sort(new_to_old_ids_map.begin(), new_to_old_ids_map.end(),
            [](const std::pair<GLVolume::CompositeID, GLVolume::CompositeID>& i1, const std::pair<GLVolume::CompositeID, GLVolume::CompositeID>& i2) {
                return i1.first.object_id < i2.first.object_id || (i1.first.object_id == i2.first.object_id && i1.first.instance_id < i2.first.instance_id); });

        new_to_old_ids_map.erase(std::unique(new_to_old_ids_map.begin(), new_to_old_ids_map.end(),
            [](const std::pair<GLVolume::CompositeID, GLVolume::CompositeID>& i1, const std::pair<GLVolume::CompositeID, GLVolume::CompositeID>& i2) {
                return composite_id_match(i1.first, i2.first); }), new_to_old_ids_map.end());

        m_sla_view.update_instances_cache(new_to_old_ids_map);
        if (m_sla_view_type_detection_active) {
            m_sla_view.detect_type_from_volumes(m_volumes.volumes);
            m_sla_view_type_detection_active = false;
        }
        m_sla_view.update_volumes_visibility(m_volumes.volumes);
        update_object_list = true;
    }

    // @Enrico suggest this solution to preven accessing pointer on caster without data
    m_scene_raycaster.remove_raycasters(SceneRaycaster::EType::Volume);
    m_gizmos.update_data();
    m_gizmos.refresh_on_off_state();

    // Update the toolbar
    if (update_object_list)
        post_event(SimpleEvent(EVT_GLCANVAS_OBJECT_SELECT));

    // checks for geometry outside the print volume to render it accordingly
    if (!m_volumes.empty()) {
        ModelInstanceEPrintVolumeState state;
        const bool contained_min_one = check_volumes_outside_state(m_volumes, &state, !force_full_scene_refresh);
        const bool partlyOut = (state == ModelInstanceEPrintVolumeState::ModelInstancePVS_Partly_Outside);
        const bool fullyOut = (state == ModelInstanceEPrintVolumeState::ModelInstancePVS_Fully_Outside);

        if (printer_technology != ptSLA) {
            _set_warning_notification(EWarning::ObjectClashed, partlyOut);
            _set_warning_notification(EWarning::ObjectOutside, fullyOut);
            _set_warning_notification(EWarning::SlaSupportsOutside, false);
        }
        else {
            const auto [res, volume] = _is_any_volume_outside();
            const bool is_support = volume != nullptr && volume->is_sla_support();
            if (is_support) {
                _set_warning_notification(EWarning::ObjectClashed, false);
                _set_warning_notification(EWarning::ObjectOutside, false);
                _set_warning_notification(EWarning::SlaSupportsOutside, partlyOut || fullyOut);
            }
            else {
                _set_warning_notification(EWarning::ObjectClashed, partlyOut);
                _set_warning_notification(EWarning::ObjectOutside, fullyOut);
                _set_warning_notification(EWarning::SlaSupportsOutside, false);
            }
        }

        post_event(Event<bool>(EVT_GLCANVAS_ENABLE_ACTION_BUTTONS, 
                               contained_min_one && !m_model->objects.empty() && !partlyOut));
    }
    else {
        _set_warning_notification(EWarning::ObjectOutside, false);
        _set_warning_notification(EWarning::ObjectClashed, false);
        _set_warning_notification(EWarning::SlaSupportsOutside, false);
        post_event(Event<bool>(EVT_GLCANVAS_ENABLE_ACTION_BUTTONS, false));
    }

    refresh_camera_scene_box();

    if (m_selection.is_empty()) {
        // If no object is selected, deactivate the active gizmo, if any
        // Otherwise it may be shown after cleaning the scene (if it was active while the objects were deleted)
        m_gizmos.reset_all_states();

        // If no object is selected, reset the objects manipulator on the sidebar
        // to force a reset of its cache
        auto manip = wxGetApp().obj_manipul();
        if (manip != nullptr)
            manip->set_dirty();
    }

    // refresh volume raycasters for picking
    for (size_t i = 0; i < m_volumes.volumes.size(); ++i) {
        const GLVolume* v = m_volumes.volumes[i];
        assert(v->mesh_raycaster != nullptr);
        std::shared_ptr<SceneRaycasterItem> raycaster = add_raycaster_for_picking(SceneRaycaster::EType::Volume, i, *v->mesh_raycaster, v->world_matrix());
        raycaster->set_active(v->is_active);
    }

    // check activity/visibility of the modifiers in SLA mode
    for (GLVolume* volume : m_volumes.volumes)
        if (volume->object_idx() < (int)m_model->objects.size() && m_model->objects[volume->object_idx()]->instances[volume->instance_idx()]->is_printable()) {
            if (volume->is_active && volume->is_modifier && m_model->objects[volume->object_idx()]->volumes[volume->volume_idx()]->is_modifier())
                volume->is_active = printer_technology != ptSLA;
        }

    // refresh gizmo elements raycasters for picking
    GLGizmoBase* curr_gizmo = m_gizmos.get_current();
    if (curr_gizmo != nullptr)
        curr_gizmo->unregister_raycasters_for_picking();
    m_scene_raycaster.remove_raycasters(SceneRaycaster::EType::Gizmo);
    m_scene_raycaster.remove_raycasters(SceneRaycaster::EType::FallbackGizmo);
    if (curr_gizmo != nullptr && !m_selection.is_empty())
        curr_gizmo->register_raycasters_for_picking();

    // and force this canvas to be redrawn.
    m_dirty = true;
}

void GLCanvas3D::load_gcode_shells()
{
    m_gcode_viewer.load_shells(*this->fff_print());
    m_gcode_viewer.update_shells_color_by_extruder(m_config);
    m_gcode_viewer.set_force_shells_visible(true);
}

bool GLCanvas3D::is_gcode_preview_dirty(const GCodeProcessorResult& gcode_result) {
    return last_showned_gcode != gcode_result.computed_timestamp;
}

void GLCanvas3D::load_gcode_preview(const GCodeProcessorResult& gcode_result, const std::vector<std::string>& str_tool_colors)
{
    if (last_showned_gcode != gcode_result.computed_timestamp || !m_gcode_viewer.is_loaded(gcode_result)) {
        last_showned_gcode = gcode_result.computed_timestamp;
        m_gcode_viewer.load(gcode_result, *this->fff_print());
    }

    if (wxGetApp().is_editor()) {
        _set_warning_notification_if_needed(EWarning::ToolpathOutside);
        _set_warning_notification_if_needed(EWarning::GCodeConflict);
        m_gcode_viewer.refresh(gcode_result, str_tool_colors);
        set_as_dirty();
        request_extra_frame();
    }
}

void GLCanvas3D::refresh_gcode_preview_render_paths(bool keep_sequential_current_first, bool keep_sequential_current_last)
{
    m_gcode_viewer.refresh_render_paths(keep_sequential_current_first, keep_sequential_current_last);
    set_as_dirty();
    request_extra_frame();
}

void GLCanvas3D::load_sla_preview()
{
    const SLAPrint* print = sla_print();
    if (m_canvas != nullptr && print != nullptr) {
        _set_current();
	    // Release OpenGL data before generating new data.
	    reset_volumes();
        _load_sla_shells();
        _update_sla_shells_outside_state();
        _set_warning_notification_if_needed(EWarning::ObjectClashed);
        _set_warning_notification_if_needed(EWarning::SlaSupportsOutside);
    }
}


bool GLCanvas3D::is_preview_dirty() {
    const Print* print = this->fff_print();
    if (print == nullptr)
        return false;
    return last_showned_print != print->timestamp_last_change();
}

void GLCanvas3D::load_preview(const std::vector<std::string>& str_tool_colors, const std::vector<CustomGCode::Item>& color_print_values)
{
    const Print *print = this->fff_print();
    if (print == nullptr)
        return;

    _set_current();

    if (last_showned_print  != print->timestamp_last_change() || m_volumes.empty()) {
        last_showned_print = print->timestamp_last_change();
        // Release OpenGL data before generating new data.
        this->reset_volumes();
        //note: this isn't releasing all the memory in all os, can make it crash on linux for exemple. (tested in 2.3)

        const BuildVolume &build_volume = m_bed.build_volume();
        _load_skirt_brim_preview_toolpaths(build_volume);
        _load_wipe_tower_toolpaths(build_volume, str_tool_colors);
        for (const PrintObject* object : print->objects())
            _load_print_object_toolpaths(*object, build_volume, str_tool_colors, color_print_values);

        m_gcode_viewer.set_force_shells_visible(false);
        _set_warning_notification_if_needed(EWarning::ToolpathOutside);
    }
}

void GLCanvas3D::bind_event_handlers()
{
    if (m_canvas != nullptr) {
        m_canvas->Bind(wxEVT_SIZE, &GLCanvas3D::on_size, this);
        m_canvas->Bind(wxEVT_IDLE, &GLCanvas3D::on_idle, this);
        m_canvas->Bind(wxEVT_CHAR, &GLCanvas3D::on_char, this);
        m_canvas->Bind(wxEVT_KEY_DOWN, &GLCanvas3D::on_key, this);
        m_canvas->Bind(wxEVT_KEY_UP, &GLCanvas3D::on_key, this);
        m_canvas->Bind(wxEVT_MOUSEWHEEL, &GLCanvas3D::on_mouse_wheel, this);
        m_canvas->Bind(wxEVT_TIMER, &GLCanvas3D::on_timer, this);
        m_canvas->Bind(EVT_GLCANVAS_RENDER_TIMER, &GLCanvas3D::on_render_timer, this);
        m_toolbar_highlighter.set_timer_owner(m_canvas, 0);
        m_canvas->Bind(EVT_GLCANVAS_TOOLBAR_HIGHLIGHTER_TIMER, [this](wxTimerEvent&) { m_toolbar_highlighter.blink(); });
        m_gizmo_highlighter.set_timer_owner(m_canvas, 0);
        m_canvas->Bind(EVT_GLCANVAS_GIZMO_HIGHLIGHTER_TIMER, [this](wxTimerEvent&) { m_gizmo_highlighter.blink(); });
        m_canvas->Bind(wxEVT_LEFT_DOWN, &GLCanvas3D::on_mouse, this);
        m_canvas->Bind(wxEVT_LEFT_UP, &GLCanvas3D::on_mouse, this);
        m_canvas->Bind(wxEVT_MIDDLE_DOWN, &GLCanvas3D::on_mouse, this);
        m_canvas->Bind(wxEVT_MIDDLE_UP, &GLCanvas3D::on_mouse, this);
        m_canvas->Bind(wxEVT_RIGHT_DOWN, &GLCanvas3D::on_mouse, this);
        m_canvas->Bind(wxEVT_RIGHT_UP, &GLCanvas3D::on_mouse, this);
        m_canvas->Bind(wxEVT_MOTION, &GLCanvas3D::on_mouse, this);
        m_canvas->Bind(wxEVT_ENTER_WINDOW, &GLCanvas3D::on_mouse, this);
        m_canvas->Bind(wxEVT_LEAVE_WINDOW, &GLCanvas3D::on_mouse, this);
        m_canvas->Bind(wxEVT_LEFT_DCLICK, &GLCanvas3D::on_mouse, this);
        m_canvas->Bind(wxEVT_MIDDLE_DCLICK, &GLCanvas3D::on_mouse, this);
        m_canvas->Bind(wxEVT_RIGHT_DCLICK, &GLCanvas3D::on_mouse, this);
        m_canvas->Bind(wxEVT_PAINT, &GLCanvas3D::on_paint, this);
        m_canvas->Bind(wxEVT_SET_FOCUS, &GLCanvas3D::on_set_focus, this);

        m_event_handlers_bound = true;
    }
}

void GLCanvas3D::unbind_event_handlers()
{
    if (m_canvas != nullptr && m_event_handlers_bound) {
        m_canvas->Unbind(wxEVT_SIZE, &GLCanvas3D::on_size, this);
        m_canvas->Unbind(wxEVT_IDLE, &GLCanvas3D::on_idle, this);
        m_canvas->Unbind(wxEVT_CHAR, &GLCanvas3D::on_char, this);
        m_canvas->Unbind(wxEVT_KEY_DOWN, &GLCanvas3D::on_key, this);
        m_canvas->Unbind(wxEVT_KEY_UP, &GLCanvas3D::on_key, this);
        m_canvas->Unbind(wxEVT_MOUSEWHEEL, &GLCanvas3D::on_mouse_wheel, this);
        m_canvas->Unbind(wxEVT_TIMER, &GLCanvas3D::on_timer, this);
        m_canvas->Unbind(EVT_GLCANVAS_RENDER_TIMER, &GLCanvas3D::on_render_timer, this);
        m_canvas->Unbind(wxEVT_LEFT_DOWN, &GLCanvas3D::on_mouse, this);
		m_canvas->Unbind(wxEVT_LEFT_UP, &GLCanvas3D::on_mouse, this);
        m_canvas->Unbind(wxEVT_MIDDLE_DOWN, &GLCanvas3D::on_mouse, this);
        m_canvas->Unbind(wxEVT_MIDDLE_UP, &GLCanvas3D::on_mouse, this);
        m_canvas->Unbind(wxEVT_RIGHT_DOWN, &GLCanvas3D::on_mouse, this);
        m_canvas->Unbind(wxEVT_RIGHT_UP, &GLCanvas3D::on_mouse, this);
        m_canvas->Unbind(wxEVT_MOTION, &GLCanvas3D::on_mouse, this);
        m_canvas->Unbind(wxEVT_ENTER_WINDOW, &GLCanvas3D::on_mouse, this);
        m_canvas->Unbind(wxEVT_LEAVE_WINDOW, &GLCanvas3D::on_mouse, this);
        m_canvas->Unbind(wxEVT_LEFT_DCLICK, &GLCanvas3D::on_mouse, this);
        m_canvas->Unbind(wxEVT_MIDDLE_DCLICK, &GLCanvas3D::on_mouse, this);
        m_canvas->Unbind(wxEVT_RIGHT_DCLICK, &GLCanvas3D::on_mouse, this);
        m_canvas->Unbind(wxEVT_PAINT, &GLCanvas3D::on_paint, this);
        m_canvas->Unbind(wxEVT_SET_FOCUS, &GLCanvas3D::on_set_focus, this);

        m_event_handlers_bound = false;
    }
}

void GLCanvas3D::on_size(wxSizeEvent& evt)
{
    m_dirty = true;
}
 
void GLCanvas3D::on_idle(wxIdleEvent& evt)
{
    if (!m_initialized)
        return;

    m_dirty |= m_main_toolbar.update_items_state();
    m_dirty |= m_undoredo_toolbar.update_items_state();
    m_dirty |= wxGetApp().plater()->get_view_toolbar().update_items_state();
    m_dirty |= wxGetApp().plater()->get_collapse_toolbar().update_items_state();
    bool mouse3d_controller_applied = wxGetApp().plater()->get_mouse3d_controller().apply(wxGetApp().plater()->get_camera());
    m_dirty |= mouse3d_controller_applied;
    m_dirty |= wxGetApp().plater()->get_notification_manager()->update_notifications(*this);
    auto gizmo = wxGetApp().plater()->canvas3D()->get_gizmos_manager().get_current();
    if (gizmo != nullptr) m_dirty |= gizmo->update_items_state();
    // ImGuiWrapper::m_requires_extra_frame may have been set by a render made outside of the OnIdle mechanism
    bool imgui_requires_extra_frame = wxGetApp().imgui()->requires_extra_frame();
    m_dirty |= imgui_requires_extra_frame;

    if (!m_dirty)
        return;

    // this needs to be done here.
    // during the render launched by the refresh the value may be set again 
    wxGetApp().imgui()->reset_requires_extra_frame();

    _refresh_if_shown_on_screen();

    if (m_extra_frame_requested || mouse3d_controller_applied || imgui_requires_extra_frame || wxGetApp().imgui()->requires_extra_frame()) {
        m_extra_frame_requested = false;
        evt.RequestMore();
    }
    else
        m_dirty = false;
}

void GLCanvas3D::on_char(wxKeyEvent& evt)
{
    if (!m_initialized)
        return;

#ifdef SHOW_IMGUI_DEMO_WINDOW
    static int cur = 0;
    if (get_logging_level() >= 3 && wxString("demo")[cur] == evt.GetUnicodeKey()) ++cur; else cur = 0;
    if (cur == 4) { show_imgui_demo_window = !show_imgui_demo_window; cur = 0;}
#endif // SHOW_IMGUI_DEMO_WINDOW

    auto imgui = wxGetApp().imgui();
    if (imgui->update_key_data(evt)) {
        render();
        return;
    }

    // see include/wx/defs.h enum wxKeyCode
    int keyCode = evt.GetKeyCode();
    int ctrlMask = wxMOD_CONTROL;
    int shiftMask = wxMOD_SHIFT;
    if (keyCode == WXK_ESCAPE && (_deactivate_undo_redo_toolbar_items() || _deactivate_search_toolbar_item() || _deactivate_arrange_menu()))
        return;

    if (m_gizmos.on_char(evt)) {
        if (m_gizmos.get_current_type() == GLGizmosManager::EType::Scale &&
            m_gizmos.get_current()->get_state() == GLGizmoBase::EState::On) {
            // Update selection from object list to check selection of the cut objects
            // It's not allowed to scale separate ct parts
            wxGetApp().obj_list()->selection_changed();
        }
        return;
    }

    if ((evt.GetModifiers() & ctrlMask) != 0) {
        // CTRL is pressed
        switch (keyCode) {
#ifdef __APPLE__
        case 'a':
        case 'A':
#else /* __APPLE__ */
        case WXK_CONTROL_A:
#endif /* __APPLE__ */
            post_event(SimpleEvent(EVT_GLCANVAS_SELECT_ALL));
        break;
#ifdef __APPLE__
        case 'c':
        case 'C':
#else /* __APPLE__ */
        case WXK_CONTROL_C:
#endif /* __APPLE__ */
            post_event(SimpleEvent(EVT_GLTOOLBAR_COPY));
        break;
#ifdef __APPLE__
        case 'f':
        case 'F':
#else /* __APPLE__ */
        case WXK_CONTROL_F:
#endif /* __APPLE__ */
            _activate_search_toolbar_item();
            break;
#ifdef __APPLE__
        case 'm':
        case 'M':
#else /* __APPLE__ */
        case WXK_CONTROL_M:
#endif /* __APPLE__ */
        {
#ifdef _WIN32
            if (wxGetApp().app_config->get_bool("use_legacy_3DConnexion")) {
#endif //_WIN32
#ifdef __APPLE__
            // On OSX use Cmd+Shift+M to "Show/Hide 3Dconnexion devices settings dialog"
            if ((evt.GetModifiers() & shiftMask) != 0) {
#endif // __APPLE__
                Mouse3DController& controller = wxGetApp().plater()->get_mouse3d_controller();
                controller.show_settings_dialog(!controller.is_settings_dialog_shown());
                m_dirty = true;
#ifdef __APPLE__
            } 
            else 
            // and Cmd+M to minimize application
                wxGetApp().mainframe->Iconize();
#endif // __APPLE__
#ifdef _WIN32
            }
#endif //_WIN32
            break;
        }
#ifdef __APPLE__
        case 'v':
        case 'V':
#else /* __APPLE__ */
        case WXK_CONTROL_V:
#endif /* __APPLE__ */
            post_event(SimpleEvent(EVT_GLTOOLBAR_PASTE));
        break;
#ifdef __APPLE__
        case 'y':
        case 'Y':
#else /* __APPLE__ */
        case WXK_CONTROL_Y:
#endif /* __APPLE__ */
            post_event(SimpleEvent(EVT_GLCANVAS_REDO));
        break;
#ifdef __APPLE__
        case 'z':
        case 'Z':
#else /* __APPLE__ */
        case WXK_CONTROL_Z:
#endif /* __APPLE__ */
            post_event(SimpleEvent(EVT_GLCANVAS_UNDO));
        break;

        case WXK_BACK:
        case WXK_DELETE:
             post_event(SimpleEvent(EVT_GLTOOLBAR_DELETE_ALL)); break;
        default:            evt.Skip();
        }
    } else {
        switch (keyCode)
        {
        case WXK_BACK:
        case WXK_DELETE: { post_event(SimpleEvent(EVT_GLTOOLBAR_DELETE)); break; }
        case WXK_ESCAPE: { deselect_all(); break; }
        case WXK_F5: {
            if ((wxGetApp().is_editor() && !wxGetApp().plater()->model().objects.empty()) ||
                (wxGetApp().is_gcode_viewer() && !wxGetApp().plater()->get_last_loaded_gcode().empty()))
                post_event(SimpleEvent(EVT_GLCANVAS_RELOAD_FROM_DISK));
            break;
        }
        case '0': { select_view("iso"); break; }
        case '1': { select_view("top"); break; }
        case '2': { select_view("bottom"); break; }
        case '3': { select_view("front"); break; }
        case '4': { select_view("rear"); break; }
        case '5': { select_view("left"); break; }
        case '6': { select_view("right"); break; }
        case '+': {
            if (dynamic_cast<Preview*>(m_canvas->GetParent()) != nullptr)
                post_event(wxKeyEvent(EVT_GLCANVAS_EDIT_COLOR_CHANGE, evt));
            else
                post_event(Event<int>(EVT_GLCANVAS_INCREASE_INSTANCES, +1));
            break;
        }
        case '-': {
            if (dynamic_cast<Preview*>(m_canvas->GetParent()) != nullptr)
                post_event(wxKeyEvent(EVT_GLCANVAS_EDIT_COLOR_CHANGE, evt)); 
            else
                post_event(Event<int>(EVT_GLCANVAS_INCREASE_INSTANCES, -1)); 
            break;
        }
        case '?': { post_event(SimpleEvent(EVT_GLCANVAS_QUESTION_MARK)); break; }
        case 'A':
        case 'a': { post_event(SimpleEvent(EVT_GLCANVAS_ARRANGE)); break; }
        case 'B':
        case 'b': { zoom_to_bed(); break; }
        case 'C':
        case 'c': { m_gcode_viewer.toggle_gcode_window_visibility(); m_dirty = true; request_extra_frame(); break; }
        case 'E':
        case 'e': { m_labels.show(!m_labels.is_shown()); m_dirty = true; break; }
        case 'G':
        case 'g': {
            if ((evt.GetModifiers() & shiftMask) != 0) {
                if (dynamic_cast<Preview*>(m_canvas->GetParent()) != nullptr)
                    post_event(wxKeyEvent(EVT_GLCANVAS_JUMP_TO, evt));
            }
            break;
        }
        case 'I':
        case 'i': { _update_camera_zoom(1.0); break; }
        case 'K':
        case 'k': { wxGetApp().plater()->get_camera().select_next_type(); m_dirty = true; break; }
        case 'L': 
        case 'l': { 
            if (!m_main_toolbar.is_enabled())
                show_legend(!is_legend_shown());
            break;
        }
        case 'O':
        case 'o': { _update_camera_zoom(-1.0); break; }
        case 'Z':
        case 'z': {
            if (!m_selection.is_empty())
                zoom_to_selection();
            else {
                if (!m_volumes.empty())
                    zoom_to_volumes();
                else
                    _zoom_to_box(m_gcode_viewer.get_paths_bounding_box());
            }
            break;
        }
        default:  { evt.Skip(); break; }
        }
    }
}

class TranslationProcessor
{
    using UpAction = std::function<void(void)>;
    using DownAction = std::function<void(const Vec3d&, bool, bool)>;

    UpAction m_up_action{ nullptr };
    DownAction m_down_action{ nullptr };

    bool m_running{ false };
    Vec3d m_direction{ Vec3d::UnitX() };

public:
    TranslationProcessor(UpAction up_action, DownAction down_action)
        : m_up_action(up_action), m_down_action(down_action)
    {
    }

    void process(wxKeyEvent& evt)
    {
        const int keyCode = evt.GetKeyCode();
        wxEventType type = evt.GetEventType();
        if (type == wxEVT_KEY_UP) {
            switch (keyCode)
            {
            case WXK_NUMPAD_LEFT:  case WXK_LEFT:
            case WXK_NUMPAD_RIGHT: case WXK_RIGHT:
            case WXK_NUMPAD_UP:    case WXK_UP:
            case WXK_NUMPAD_DOWN:  case WXK_DOWN:
            {
                m_running = false;
                m_up_action();
                break;
            }
            default: { break; }
            }
        }
        else if (type == wxEVT_KEY_DOWN) {
            bool apply = false;

            switch (keyCode)
            {
            case WXK_SHIFT:
            {
                if (m_running) 
                    apply = true;

                break;
            }
            case WXK_NUMPAD_LEFT:
            case WXK_LEFT:
            {
                m_direction = -Vec3d::UnitX();
                apply = true;
                break;
            }
            case WXK_NUMPAD_RIGHT:
            case WXK_RIGHT:
            {
                m_direction = Vec3d::UnitX();
                apply = true;
                break;
            }
            case WXK_NUMPAD_UP:
            case WXK_UP:
            {
                m_direction = Vec3d::UnitY();
                apply = true;
                break;
            }
            case WXK_NUMPAD_DOWN:
            case WXK_DOWN:
            {
                m_direction = -Vec3d::UnitY();
                apply = true;
                break;
            }
            default: { break; }
            }

            if (apply) {
                m_running = true;
                m_down_action(m_direction, evt.ShiftDown(), evt.CmdDown());
            }
        }
    }
};

void GLCanvas3D::on_key(wxKeyEvent& evt)
{
    static TranslationProcessor translationProcessor(
        [this]() {
            do_move(L("Gizmo-Move"));
            m_gizmos.update_data();

            wxGetApp().obj_manipul()->set_dirty();
            // Let the plater know that the dragging finished, so a delayed refresh
            // of the scene with the background processing data should be performed.
            post_event(SimpleEvent(EVT_GLCANVAS_MOUSE_DRAGGING_FINISHED));
            // updates camera target constraints
            refresh_camera_scene_box();
            m_dirty = true;
        },
        [this](const Vec3d& direction, bool slow, bool camera_space) {
            m_selection.setup_cache();
            double multiplier = slow ? 1.0 : 10.0;

            Vec3d displacement;
            if (camera_space) {
                Eigen::Matrix<double, 3, 3, Eigen::DontAlign> inv_view_3x3 = wxGetApp().plater()->get_camera().get_view_matrix().inverse().matrix().block(0, 0, 3, 3);
                displacement = multiplier * (inv_view_3x3 * direction);
                displacement.z() = 0.0;
            }
            else
                displacement = multiplier * direction;

            TransformationType trafo_type;
            trafo_type.set_relative();
            m_selection.translate(displacement, trafo_type);
            m_dirty = true;
        }
    );

    const int keyCode = evt.GetKeyCode();

    auto imgui = wxGetApp().imgui();
    if (imgui->update_key_data(evt)) {
        render();
    }
    else {
        if (!m_gizmos.on_key(evt)) {
            if (evt.GetEventType() == wxEVT_KEY_UP) {
                if (get_logging_level() >= 3 && evt.ShiftDown() && evt.ControlDown() && keyCode == WXK_SPACE) {
                    wxGetApp().plater()->toggle_render_statistic_dialog();
                    m_dirty = true;
                }
                if (m_tab_down && keyCode == WXK_TAB && !evt.HasAnyModifiers()) {
                    // Enable switching between 3D and Preview with Tab
                    // m_canvas->HandleAsNavigationKey(evt);   // XXX: Doesn't work in some cases / on Linux
                    post_event(SimpleEvent(EVT_GLCANVAS_TAB));
                }
                else if (keyCode == WXK_TAB && evt.ShiftDown() && !evt.ControlDown() && ! wxGetApp().is_gcode_viewer()) {
                    // Collapse side-panel with Shift+Tab
                    // already done with the menu entry, don't re-do the call here.
                    //post_event(SimpleEvent(EVT_GLCANVAS_COLLAPSE_SIDEBAR));
                }
                else if (keyCode == WXK_SHIFT) {
                    translationProcessor.process(evt);

                    if (m_picking_enabled && m_rectangle_selection.is_dragging()) {
                        _update_selection_from_hover();
                        m_rectangle_selection.stop_dragging();
                        m_mouse.ignore_left_up = true;
                    }
                    m_shift_kar_filter.reset_count();
                    m_dirty = true;
//                    set_cursor(Standard);
                }
                else if (keyCode == WXK_ALT) {
                    if (m_picking_enabled && m_rectangle_selection.is_dragging()) {
                        _update_selection_from_hover();
                        m_rectangle_selection.stop_dragging();
                        m_mouse.ignore_left_up = true;
                        m_dirty = true;
                    }
//                    set_cursor(Standard);
                }
                else if (keyCode == WXK_CONTROL) {
                  if (m_mouse.dragging && !m_moving) {
                        // if the user releases CTRL while rotating the 3D scene
                        // prevent from moving the selected volume
                        m_mouse.drag.move_volume_idx = -1;
                        m_mouse.set_start_position_3D_as_invalid();
                    }
                    m_ctrl_kar_filter.reset_count();
                    m_dirty = true;
                }
                else if (m_gizmos.is_enabled() && !m_selection.is_empty()) {
                    translationProcessor.process(evt);

                    switch (keyCode)
                    {
                    case WXK_NUMPAD_PAGEUP:   case WXK_PAGEUP:
                    case WXK_NUMPAD_PAGEDOWN: case WXK_PAGEDOWN:
                    {
                        do_rotate(L("Gizmo-Rotate"));
                        m_gizmos.update_data();

                        wxGetApp().obj_manipul()->set_dirty();
                        // Let the plater know that the dragging finished, so a delayed refresh
                        // of the scene with the background processing data should be performed.
                        post_event(SimpleEvent(EVT_GLCANVAS_MOUSE_DRAGGING_FINISHED));
                        // updates camera target constraints
                        refresh_camera_scene_box();
                        m_dirty = true;

                        break;
                    }
                    default: { break; }
                    }
                }
            }
            else if (evt.GetEventType() == wxEVT_KEY_DOWN) {
                m_tab_down = keyCode == WXK_TAB && !evt.HasAnyModifiers();
                if (keyCode == WXK_SHIFT) {
                    translationProcessor.process(evt);

                    if (m_picking_enabled && (m_gizmos.get_current_type() != GLGizmosManager::SlaSupports)) {
                        m_mouse.ignore_left_up = false;
//                        set_cursor(Cross);
                    }
                    if (m_shift_kar_filter.is_first())
                        m_dirty = true;

                    m_shift_kar_filter.increase_count();
                }
                else if (keyCode == WXK_ALT) {
                    if (m_picking_enabled && (m_gizmos.get_current_type() != GLGizmosManager::SlaSupports)) {
                        m_mouse.ignore_left_up = false;
//                        set_cursor(Cross);
                    }
                }
                else if (keyCode == WXK_CONTROL) {
                    if (m_ctrl_kar_filter.is_first())
                        m_dirty = true;

                    m_ctrl_kar_filter.increase_count();
                }
                else if (m_gizmos.is_enabled() && !m_selection.is_empty()) {
                    auto do_rotate = [this](double angle_z_rad) {
                        m_selection.setup_cache();
                        m_selection.rotate(Vec3d(0.0, 0.0, angle_z_rad), TransformationType(TransformationType::World_Relative_Joint));
                        m_dirty = true;
//                        wxGetApp().obj_manipul()->set_dirty();
                    };

                    translationProcessor.process(evt);

                    switch (keyCode)
                    {
                    case WXK_NUMPAD_PAGEUP:   case WXK_PAGEUP:   { do_rotate(0.25 * M_PI); break; }
                    case WXK_NUMPAD_PAGEDOWN: case WXK_PAGEDOWN: { do_rotate(-0.25 * M_PI); break; }
                    default: { break; }
                    }
                }
                else if (!m_gizmos.is_enabled()) {
                    // DoubleSlider navigation in Preview
                    if (keyCode == WXK_LEFT ||
                        keyCode == WXK_RIGHT ||
                        keyCode == WXK_UP ||
                        keyCode == WXK_DOWN) {
                        if (dynamic_cast<Preview*>(m_canvas->GetParent()) != nullptr)
                            post_event(wxKeyEvent(EVT_GLCANVAS_MOVE_SLIDERS, evt));
                    }
                }
            }
        }
    }

    if (keyCode != WXK_TAB
        && keyCode != WXK_LEFT
        && keyCode != WXK_UP
        && keyCode != WXK_RIGHT
        && keyCode != WXK_DOWN) {
        evt.Skip();   // Needed to have EVT_CHAR generated as well
    }
}

void GLCanvas3D::on_mouse_wheel(wxMouseEvent& evt)
{
#ifdef WIN32
    // Try to filter out spurious mouse wheel events comming from 3D mouse.
    if (wxGetApp().plater()->get_mouse3d_controller().process_mouse_wheel())
        return;
#endif

    if (!m_initialized)
        return;

    // Ignore the wheel events if the middle button is pressed.
    if (evt.MiddleIsDown())
        return;

#if ENABLE_RETINA_GL
    const float scale = m_retina_helper->get_scale_factor();
    evt.SetX(evt.GetX() * scale);
    evt.SetY(evt.GetY() * scale);
#endif

    if (wxGetApp().imgui()->update_mouse_data(evt)) {
        m_dirty = true;
        return;
    }

#ifdef __WXMSW__
	// For some reason the Idle event is not being generated after the mouse scroll event in case of scrolling with the two fingers on the touch pad,
	// if the event is not allowed to be passed further.
	// https://github.com/prusa3d/PrusaSlicer/issues/2750
    // evt.Skip() used to trigger the needed screen refresh, but it does no more. wxWakeUpIdle() seem to work now.
    wxWakeUpIdle();
#endif /* __WXMSW__ */

    // Performs layers editing updates, if enabled
    if (is_layers_editing_enabled()) {
        int object_idx_selected = m_selection.get_object_idx();
        if (object_idx_selected != -1) {
            // A volume is selected. Test, whether hovering over a layer thickness bar.
            if (m_layers_editing.bar_rect_contains(*this, (float)evt.GetX(), (float)evt.GetY())) {
                // Adjust the width of the selection.
                m_layers_editing.band_width = std::max(std::min(m_layers_editing.band_width * (1.0f + 0.1f * (float)evt.GetWheelRotation() / (float)evt.GetWheelDelta()), 10.0f), 1.5f);
                if (m_canvas != nullptr)
                    m_canvas->Refresh();

                return;
            }
        }
    }

    // If the Search window or Undo/Redo list is opened, 
    // update them according to the event
    if (m_main_toolbar.is_item_pressed("search")    || 
        m_undoredo_toolbar.is_item_pressed("undo")  || 
        m_undoredo_toolbar.is_item_pressed("redo")) {
        m_mouse_wheel = int((double)evt.GetWheelRotation() / (double)evt.GetWheelDelta());
        return;
    }

    // Inform gizmos about the event so they have the opportunity to react.
    if (m_gizmos.on_mouse_wheel(evt))
        return;

    // Calculate the zoom delta and apply it to the current zoom factor
    const double direction_factor = wxGetApp().app_config->get_bool("reverse_mouse_wheel_zoom") ? -1.0 : 1.0;
    const double delta = direction_factor * (double)evt.GetWheelRotation() / (double)evt.GetWheelDelta();
    if (wxGetKeyState(WXK_SHIFT)) {
        const auto cnv_size = get_canvas_size();
        const Vec3d screen_center_3d_pos = _mouse_to_3d({ cnv_size.get_width() * 0.5, cnv_size.get_height() * 0.5 });
        const Vec3d mouse_3d_pos = _mouse_to_3d({ evt.GetX(), evt.GetY() });
        const Vec3d displacement = mouse_3d_pos - screen_center_3d_pos;
        wxGetApp().plater()->get_camera().translate_world(displacement);
        const double origin_zoom = wxGetApp().plater()->get_camera().get_zoom();
        _update_camera_zoom(delta);
        const double new_zoom = wxGetApp().plater()->get_camera().get_zoom();
        wxGetApp().plater()->get_camera().translate_world((-displacement) / (new_zoom / origin_zoom));
    }
    else
        _update_camera_zoom(delta);
}

void GLCanvas3D::on_timer(wxTimerEvent& evt)
{
    if (m_layers_editing.state == LayersEditing::Editing)
        _perform_layer_editing_action();
}

void GLCanvas3D::on_render_timer(wxTimerEvent& evt)
{
    // no need to wake up idle
    // right after this event, idle event is fired
    // m_dirty = true; 
    // wxWakeUpIdle(); 
}

// can be only called from main thread
void GLCanvas3D::schedule_extra_frame(int miliseconds)
{
    // Schedule idle event right now
    if (miliseconds == 0)
    {
        // We want to wakeup idle evnt but most likely this is call inside render cycle so we need to wait
        if (m_in_render)
            miliseconds = 33;
        else {
            m_dirty = true;
            wxWakeUpIdle();
            return;
        }
    } 
    int remaining_time = m_render_timer.GetInterval();
    // Timer is not running
    if (!m_render_timer.IsRunning()) {
        m_render_timer.StartOnce(miliseconds);
    // Timer is running - restart only if new period is shorter than remaning period
    } else {
        if (miliseconds + 20 < remaining_time) {
            m_render_timer.Stop(); 
            m_render_timer.StartOnce(miliseconds);
        }
    }
}

#ifndef NDEBUG
// #define SLIC3R_DEBUG_MOUSE_EVENTS
#endif

#ifdef SLIC3R_DEBUG_MOUSE_EVENTS
std::string format_mouse_event_debug_message(const wxMouseEvent &evt)
{
	static int idx = 0;
	char buf[2048];
	std::string out;
	sprintf(buf, "Mouse Event %d - ", idx ++);
	out = buf;

	if (evt.Entering())
		out += "Entering ";
	if (evt.Leaving())
		out += "Leaving ";
	if (evt.Dragging())
		out += "Dragging ";
	if (evt.Moving())
		out += "Moving ";
	if (evt.Magnify())
		out += "Magnify ";
	if (evt.LeftDown())
		out += "LeftDown ";
	if (evt.LeftUp())
		out += "LeftUp ";
	if (evt.LeftDClick())
		out += "LeftDClick ";
	if (evt.MiddleDown())
		out += "MiddleDown ";
	if (evt.MiddleUp())
		out += "MiddleUp ";
	if (evt.MiddleDClick())
		out += "MiddleDClick ";
	if (evt.RightDown())
		out += "RightDown ";
	if (evt.RightUp())
		out += "RightUp ";
	if (evt.RightDClick())
		out += "RightDClick ";

	sprintf(buf, "(%d, %d)", evt.GetX(), evt.GetY());
	out += buf;
	return out;
}
#endif /* SLIC3R_DEBUG_MOUSE_EVENTS */

void GLCanvas3D::on_mouse(wxMouseEvent& evt)
{
    if (!m_initialized || !_set_current())
        return;

#if ENABLE_RETINA_GL
    const float scale = m_retina_helper->get_scale_factor();
    evt.SetX(evt.GetX() * scale);
    evt.SetY(evt.GetY() * scale);
#endif

    Point pos(evt.GetX(), evt.GetY());

    ImGuiWrapper* imgui = wxGetApp().imgui();
    if (m_tooltip.is_in_imgui() && evt.LeftUp())
        // ignore left up events coming from imgui windows and not processed by them
        m_mouse.ignore_left_up = true;
    m_tooltip.set_in_imgui(false);
    if (imgui->update_mouse_data(evt)) {
        m_mouse.position = evt.Leaving() ? Vec2d(-1.0, -1.0) : pos.cast<double>();
        m_tooltip.set_in_imgui(true);
        render();
#ifdef SLIC3R_DEBUG_MOUSE_EVENTS
        printf((format_mouse_event_debug_message(evt) + " - Consumed by ImGUI\n").c_str());
#endif /* SLIC3R_DEBUG_MOUSE_EVENTS */
        m_dirty = true;
        // do not return if dragging or tooltip not empty to allow for tooltip update
        // also, do not return if the mouse is moving and also is inside MM gizmo to allow update seed fill selection
        if (!m_mouse.dragging && m_tooltip.is_empty() && (m_gizmos.get_current_type() != GLGizmosManager::MmuSegmentation || !evt.Moving()))
            return;
    }

#ifdef __WXMSW__
	bool on_enter_workaround = false;
    if (! evt.Entering() && ! evt.Leaving() && m_mouse.position.x() == -1.0) {
        // Workaround for SPE-832: There seems to be a mouse event sent to the window before evt.Entering()
        m_mouse.position = pos.cast<double>();
        render();
#ifdef SLIC3R_DEBUG_MOUSE_EVENTS
		printf((format_mouse_event_debug_message(evt) + " - OnEnter workaround\n").c_str());
#endif /* SLIC3R_DEBUG_MOUSE_EVENTS */
		on_enter_workaround = true;
    } else 
#endif /* __WXMSW__ */
    {
#ifdef SLIC3R_DEBUG_MOUSE_EVENTS
		printf((format_mouse_event_debug_message(evt) + " - other\n").c_str());
#endif /* SLIC3R_DEBUG_MOUSE_EVENTS */
	}

    if (m_main_toolbar.on_mouse(evt, *this)) {
        if (evt.LeftUp() || evt.MiddleUp() || evt.RightUp())
            mouse_up_cleanup();
        m_mouse.set_start_position_3D_as_invalid();
        return;
    }

    if (m_undoredo_toolbar.on_mouse(evt, *this)) {
        if (evt.LeftUp() || evt.MiddleUp() || evt.RightUp())
            mouse_up_cleanup();
        m_mouse.set_start_position_3D_as_invalid();
        return;
    }

    if (wxGetApp().plater()->get_collapse_toolbar().on_mouse(evt, *this)) {
        if (evt.LeftUp() || evt.MiddleUp() || evt.RightUp())
            mouse_up_cleanup();
        m_mouse.set_start_position_3D_as_invalid();
        return;
    }

    if (wxGetApp().plater()->get_view_toolbar().on_mouse(evt, *this)) {
        if (evt.LeftUp() || evt.MiddleUp() || evt.RightUp())
            mouse_up_cleanup();
        m_mouse.set_start_position_3D_as_invalid();
        return;
    }

    for (GLVolume* volume : m_volumes.volumes) {
        volume->force_sinking_contours = false;
    }

    auto show_sinking_contours = [this]() {
        const Selection::IndicesList& idxs = m_selection.get_volume_idxs();
        for (unsigned int idx : idxs) {
            m_volumes.volumes[idx]->force_sinking_contours = true;
        }
        m_dirty = true;
    };

    auto* app_config = GUI::wxGetApp().app_config.get();
    bool focus_platter_on_mouse = app_config->get("focus_platter_on_mouse") == "1";
    if (m_gizmos.on_mouse(evt)) {
        if (focus_platter_on_mouse) {
            if (wxWindow::FindFocus() != m_canvas)
                // Grab keyboard focus for input in gizmo dialogs.
                m_canvas->SetFocus();
        }

        if (evt.LeftUp() || evt.MiddleUp() || evt.RightUp())
            mouse_up_cleanup();

        m_mouse.set_start_position_3D_as_invalid();
        m_mouse.position = pos.cast<double>();

        // It should be detection of volume change
        // Not only detection of some modifiers !!!
        if (evt.Dragging()) {
            GLGizmosManager::EType c = m_gizmos.get_current_type();
            if (c == GLGizmosManager::EType::Move ||
                c == GLGizmosManager::EType::Scale ||
                c == GLGizmosManager::EType::Rotate) {
                show_sinking_contours();
                if (current_printer_technology() == ptFFF && (fff_print()->config().complete_objects || fff_print()->config().parallel_objects_step > 0))
                    update_sequential_clearance(true);
            }
        }
        else if (evt.LeftUp() &&
            m_gizmos.get_current_type() == GLGizmosManager::EType::Scale &&
            m_gizmos.get_current()->get_state() == GLGizmoBase::EState::On) {
            // Update selection from object list to check selection of the cut objects
            // It's not allowed to scale separate ct parts
            wxGetApp().obj_list()->selection_changed();
        }

        return;
    }

    bool any_gizmo_active = m_gizmos.get_current() != nullptr;

    int selected_object_idx = m_selection.get_object_idx();
    int layer_editing_object_idx = is_layers_editing_enabled() ? selected_object_idx : -1;
    m_layers_editing.select_object(*m_model, layer_editing_object_idx);

    if (m_mouse.drag.move_requires_threshold && m_mouse.is_move_start_threshold_position_2D_defined() && m_mouse.is_move_threshold_met(pos)) {
        m_mouse.drag.move_requires_threshold = false;
        m_mouse.set_move_start_threshold_position_2D_as_invalid();
    }

    if (evt.ButtonDown() && wxWindow::FindFocus() != m_canvas)
        // Grab keyboard focus on any mouse click event.
        m_canvas->SetFocus();

    if (evt.Entering()) {
        if (m_mouse.dragging && !evt.LeftIsDown() && !evt.RightIsDown() && !evt.MiddleIsDown()) {
            // ensure to stop layers editing if enabled
            if (m_layers_editing.state != LayersEditing::Unknown) {
                m_layers_editing.state = LayersEditing::Unknown;
                _stop_timer();
                m_layers_editing.accept_changes(*this);
            }
            mouse_up_cleanup();
        }

//#if defined(__WXMSW__) || defined(__linux__)
//        // On Windows and Linux needs focus in order to catch key events
        if (m_canvas != nullptr) {

            // Set focus in order to remove it from sidebar but not from TextControl (in ManipulationPanel f.e.)
            if (focus_platter_on_mouse && !m_canvas->HasFocus()) {
                wxTopLevelWindow* tlw = find_toplevel_parent(m_canvas);
                // Only set focus, if the top level window of this canvas is active
                if (tlw->IsActive()) {
                    auto* text_ctrl = dynamic_cast<wxTextCtrl*>(tlw->FindFocus());
                    if (text_ctrl == nullptr)
                        m_canvas->SetFocus();
                }
            }

            m_mouse.position = pos.cast<double>();
            m_tooltip_enabled = false;
            // 1) forces a frame render to ensure that m_hover_volume_idxs is updated even when the user right clicks while
            // the context menu is shown, ensuring it to disappear if the mouse is outside any volume and to
            // change the volume hover state if any is under the mouse 
            // 2) when switching between 3d view and preview the size of the canvas changes if the side panels are visible,
            // so forces a resize to avoid multiple renders with different sizes (seen as flickering)
            _refresh_if_shown_on_screen();
            m_tooltip_enabled = true;
        }
        m_mouse.set_start_position_2D_as_invalid();
//#endif
    }
    else if (evt.Leaving()) {
        _deactivate_undo_redo_toolbar_items();

        if (m_layers_editing.state != LayersEditing::Unknown)
            m_layers_editing.state = LayersEditing::Paused;

        // to remove hover on objects when the mouse goes out of this canvas
        m_mouse.position = Vec2d(-1.0, -1.0);
        m_dirty = true;
    }
    else if (evt.LeftDown() || evt.RightDown() || evt.MiddleDown()) {
        if (_deactivate_undo_redo_toolbar_items() || _deactivate_search_toolbar_item() || _deactivate_arrange_menu())
            return;

        // If user pressed left or right button we first check whether this happened
        // on a volume or not.
        m_layers_editing.state = LayersEditing::Unknown;
        if (layer_editing_object_idx != -1 && m_layers_editing.bar_rect_contains(*this, pos(0), pos(1))) {
            // A volume is selected and the mouse is inside the layer thickness bar.
            // Start editing the layer height.
            m_layers_editing.state = LayersEditing::Editing;
            _perform_layer_editing_action(&evt);
        }
        else {
            const bool rectangle_selection_dragging = m_rectangle_selection.is_dragging();
            if (evt.LeftDown() && (evt.ShiftDown() || evt.AltDown()) && m_picking_enabled) {
                if (m_gizmos.get_current_type() != GLGizmosManager::SlaSupports &&
                    m_gizmos.get_current_type() != GLGizmosManager::FdmSupports &&
                    m_gizmos.get_current_type() != GLGizmosManager::Seam &&
                    m_gizmos.get_current_type() != GLGizmosManager::Cut &&
                    m_gizmos.get_current_type() != GLGizmosManager::Measure &&
                    m_gizmos.get_current_type() != GLGizmosManager::MmuSegmentation) {
                    m_rectangle_selection.start_dragging(m_mouse.position, evt.ShiftDown() ? GLSelectionRectangle::EState::Select : GLSelectionRectangle::EState::Deselect);
                    m_dirty = true;
                }
            }

            // Select volume in this 3D canvas.
            // Don't deselect a volume if layer editing is enabled or any gizmo is active. We want the object to stay selected
            // during the scene manipulation.

            if (m_picking_enabled && (!any_gizmo_active || !evt.CmdDown()) && (!m_hover_volume_idxs.empty() || !is_layers_editing_enabled()) && !rectangle_selection_dragging) {
                if (evt.LeftDown() && !m_hover_volume_idxs.empty()) {
                    int volume_idx = get_first_hover_volume_idx();
                    bool already_selected = m_selection.contains_volume(volume_idx);
                    bool shift_down = evt.ShiftDown();

                    Selection::IndicesList curr_idxs = m_selection.get_volume_idxs();

                    if (already_selected && shift_down)
                        m_selection.remove(volume_idx);
                    else {
                        m_selection.add(volume_idx, !shift_down, true);
                        m_mouse.drag.move_requires_threshold = !already_selected;
                        if (already_selected)
                            m_mouse.set_move_start_threshold_position_2D_as_invalid();
                        else
                            m_mouse.drag.move_start_threshold_position_2D = pos;
                    }

                    // propagate event through callback
                    if (curr_idxs != m_selection.get_volume_idxs()) {
                        if (m_selection.is_empty())
                            m_gizmos.reset_all_states();
                        else
                            m_gizmos.refresh_on_off_state();

                        m_gizmos.update_data();
                        post_event(SimpleEvent(EVT_GLCANVAS_OBJECT_SELECT));
                        m_dirty = true;
                    }
                }
            }

            if (!m_hover_volume_idxs.empty() && !m_rectangle_selection.is_dragging()) {
                if (evt.LeftDown() && m_moving_enabled && m_mouse.drag.move_volume_idx == -1) {
                    // Only accept the initial position, if it is inside the volume bounding box.
                    const int volume_idx = get_first_hover_volume_idx();
                    if (m_volumes.volumes.size() > volume_idx) { //can fail if the screen takes a bit of time to refresh
                        BoundingBoxf3 volume_bbox = m_volumes.volumes[volume_idx]->transformed_bounding_box();
                        volume_bbox.offset(1.0);
                        const bool is_cut_connector_selected = m_selection.is_any_connector();
                        if ((!any_gizmo_active || !evt.CmdDown()) && volume_bbox.contains(m_mouse.scene_position) && !is_cut_connector_selected) {
                            m_volumes.volumes[volume_idx]->hover = GLVolume::HS_None;
                            // The dragging operation is initiated.
                            m_mouse.drag.move_volume_idx = volume_idx;
                            m_selection.setup_cache();
                            if (!evt.CmdDown())
                                m_mouse.drag.start_position_3D = m_mouse.scene_position;
                            m_sequential_print_clearance_first_displacement = true;
                            m_sequential_print_clearance.start_dragging();
                        }
                    }
                }
            }
        }
    }
    else if (evt.Dragging() && evt.LeftIsDown() && !evt.CmdDown() && m_layers_editing.state == LayersEditing::Unknown &&
             m_mouse.drag.move_volume_idx != -1 && m_mouse.is_start_position_3D_defined()) {
        if (!m_mouse.drag.move_requires_threshold) {
            m_mouse.dragging = true;
            Vec3d cur_pos = m_mouse.drag.start_position_3D;
            // we do not want to translate objects if the user just clicked on an object while pressing shift to remove it from the selection and then drag
            if (m_selection.contains_volume(get_first_hover_volume_idx())) {
                const Camera& camera = wxGetApp().plater()->get_camera();
                if (std::abs(camera.get_dir_forward().z()) < EPSILON) {
                    // side view -> move selected volumes orthogonally to camera view direction
                    const Linef3 ray = mouse_ray(pos);
                    const Vec3d dir = ray.unit_vector();
                    // finds the intersection of the mouse ray with the plane parallel to the camera viewport and passing throught the starting position
                    // use ray-plane intersection see i.e. https://en.wikipedia.org/wiki/Line%E2%80%93plane_intersection algebric form
                    // in our case plane normal and ray direction are the same (orthogonal view)
                    // when moving to perspective camera the negative z unit axis of the camera needs to be transformed in world space and used as plane normal
                    const Vec3d inters = ray.a + (m_mouse.drag.start_position_3D - ray.a).dot(dir) / dir.squaredNorm() * dir;
                    // vector from the starting position to the found intersection
                    const Vec3d inters_vec = inters - m_mouse.drag.start_position_3D;

                    const Vec3d camera_right = camera.get_dir_right();
                    const Vec3d camera_up = camera.get_dir_up();

                    // finds projection of the vector along the camera axes
                    const double projection_x = inters_vec.dot(camera_right);
                    const double projection_z = inters_vec.dot(camera_up);

                    // apply offset
                    cur_pos = m_mouse.drag.start_position_3D + projection_x * camera_right + projection_z * camera_up;
                }
                else {
                    // Generic view
                    // Get new position at the same Z of the initial click point.
                    cur_pos = mouse_ray(pos).intersect_plane(m_mouse.drag.start_position_3D.z());
                }
            }

            m_moving = true;
            TransformationType trafo_type;
            trafo_type.set_relative();
            m_selection.translate(cur_pos - m_mouse.drag.start_position_3D, trafo_type);
            if (current_printer_technology() == ptFFF && (fff_print()->config().complete_objects || fff_print()->config().parallel_objects_step > 0))
                update_sequential_clearance(false);
            wxGetApp().obj_manipul()->set_dirty();
            m_dirty = true;
        }
    }
    else if (evt.Dragging() && evt.LeftIsDown() && m_picking_enabled && m_rectangle_selection.is_dragging()) {
        // keeps the mouse position updated while dragging the selection rectangle
        m_mouse.position = pos.cast<double>();
        m_rectangle_selection.dragging(m_mouse.position);
        m_dirty = true;
    }
    else if (evt.Dragging()) {
        m_mouse.dragging = true;

        if (m_layers_editing.state != LayersEditing::Unknown && layer_editing_object_idx != -1) {
            if (m_layers_editing.state == LayersEditing::Editing) {
                _perform_layer_editing_action(&evt);
                m_mouse.position = pos.cast<double>();
            }
        }
        // do not process the dragging if the left mouse was set down in another canvas
        else if (evt.LeftIsDown()) {
            // if dragging over blank area with left button, rotate
            if (!m_moving) {
                if ((any_gizmo_active || evt.CmdDown() || m_hover_volume_idxs.empty()) && m_mouse.is_start_position_3D_defined()) {
                    const Vec3d rot = (Vec3d(pos.x(), pos.y(), 0.0) - m_mouse.drag.start_position_3D) * (PI * TRACKBALLSIZE / 180.0);
                    if (wxGetApp().app_config->get_bool("use_free_camera"))
                        // Virtual track ball (similar to the 3DConnexion mouse).
                        wxGetApp().plater()->get_camera().rotate_local_around_target(Vec3d(rot.y(), rot.x(), 0.0));
                    else {
                        // Forces camera right vector to be parallel to XY plane in case it has been misaligned using the 3D mouse free rotation.
                        // It is cheaper to call this function right away instead of testing wxGetApp().plater()->get_mouse3d_controller().connected(),
                        // which checks an atomics (flushes CPU caches).
                        // See GH issue #3816.
                        Camera& camera = wxGetApp().plater()->get_camera();
                        camera.recover_from_free_camera();
                        camera.rotate_on_sphere(rot.x(), rot.y(), current_printer_technology() != ptSLA);
                    }

                    m_dirty = true;
                }
                m_mouse.drag.start_position_3D = Vec3d((double)pos.x(), (double)pos.y(), 0.0);
            }
        }
        else if (evt.MiddleIsDown() || evt.RightIsDown()) {
            // If dragging over blank area with right/middle button, pan.
            if (m_mouse.is_start_position_2D_defined()) {
                // get point in model space at Z = 0
                float z = 0.0f;
                const Vec3d cur_pos = _mouse_to_3d(pos, &z);
                const Vec3d orig = _mouse_to_3d(m_mouse.drag.start_position_2D, &z);
                Camera& camera = wxGetApp().plater()->get_camera();
                if (!wxGetApp().app_config->get_bool("use_free_camera"))
                    // Forces camera right vector to be parallel to XY plane in case it has been misaligned using the 3D mouse free rotation.
                    // It is cheaper to call this function right away instead of testing wxGetApp().plater()->get_mouse3d_controller().connected(),
                    // which checks an atomics (flushes CPU caches).
                    // See GH issue #3816.
                    camera.recover_from_free_camera();

                camera.set_target(camera.get_target() + orig - cur_pos);
                m_dirty = true;
            }

            m_mouse.drag.start_position_2D = pos;
        }
    }
    else if (evt.LeftUp() || evt.MiddleUp() || evt.RightUp()) {
        m_mouse.position = pos.cast<double>();

        if (m_layers_editing.state != LayersEditing::Unknown) {
            m_layers_editing.state = LayersEditing::Unknown;
            _stop_timer();
            m_layers_editing.accept_changes(*this);
        }
        else if (m_mouse.drag.move_volume_idx != -1 && m_mouse.dragging) {
            do_move(L("Move Object"));
            wxGetApp().obj_manipul()->set_dirty();
            m_sequential_print_clearance.stop_dragging();
            // Let the plater know that the dragging finished, so a delayed refresh
            // of the scene with the background processing data should be performed.
            post_event(SimpleEvent(EVT_GLCANVAS_MOUSE_DRAGGING_FINISHED));
        }
        else if (evt.LeftUp() && m_picking_enabled && m_rectangle_selection.is_dragging()) {
            if (evt.ShiftDown() || evt.AltDown())
                _update_selection_from_hover();

            m_rectangle_selection.stop_dragging();
        }
        else if (evt.LeftUp() && !m_mouse.ignore_left_up && !m_mouse.dragging && m_hover_volume_idxs.empty() && !is_layers_editing_enabled()) {
            // deselect and propagate event through callback
            if (!evt.ShiftDown() && (!any_gizmo_active || !evt.CmdDown()) && m_picking_enabled)
                deselect_all();
        }
        else if (evt.RightUp()) {
            // forces a frame render to ensure that m_hover_volume_idxs is updated even when the user right clicks while
            // the context menu is already shown
            render();
            if (!m_hover_volume_idxs.empty()) {
                // if right clicking on volume, propagate event through callback (shows context menu)
                int volume_idx = get_first_hover_volume_idx();
                if (!m_volumes.volumes[volume_idx]->is_wipe_tower // no context menu for the wipe tower
                    && (m_gizmos.get_current_type() != GLGizmosManager::SlaSupports && m_gizmos.get_current_type() != GLGizmosManager::Measure))  // disable context menu when the gizmo is open
                {
                    // forces the selection of the volume
                    /* m_selection.add(volume_idx); // #et_FIXME_if_needed
                     * To avoid extra "Add-Selection" snapshots,
                     * call add() with check_for_already_contained=true
                     * */
                    m_selection.add(volume_idx, true, true); 
                    m_gizmos.refresh_on_off_state();
                    post_event(SimpleEvent(EVT_GLCANVAS_OBJECT_SELECT));
                    m_gizmos.update_data();
                    wxGetApp().obj_manipul()->set_dirty();
                    // forces a frame render to update the view before the context menu is shown
                    render();
                }
            }
            Vec2d logical_pos = pos.cast<double>();
#if ENABLE_RETINA_GL
            const float factor = m_retina_helper->get_scale_factor();
            logical_pos = logical_pos.cwiseQuotient(Vec2d(factor, factor));
#endif // ENABLE_RETINA_GL
            if (!m_mouse.dragging) {
                // do not post the event if the user is panning the scene
                // or if right click was done over the wipe tower
                const bool post_right_click_event = (m_hover_volume_idxs.empty() || !m_volumes.volumes[get_first_hover_volume_idx()]->is_wipe_tower) &&
                    m_gizmos.get_current_type() != GLGizmosManager::Measure;
                if (post_right_click_event)
                    post_event(RBtnEvent(EVT_GLCANVAS_RIGHT_CLICK, { logical_pos, m_hover_volume_idxs.empty() }));
            }
        }

        mouse_up_cleanup();
    }
    else if (evt.Moving()) {
        m_mouse.position = pos.cast<double>();

        // updates gizmos overlay
        if (m_selection.is_empty())
            m_gizmos.reset_all_states();

        m_dirty = true;
    }
    else
        evt.Skip();

    // Detection of doubleclick on text to open emboss edit window
    auto type = m_gizmos.get_current_type();
    if (evt.LeftDClick() && !m_hover_volume_idxs.empty() && 
        (type == GLGizmosManager::EType::Undefined ||
         type == GLGizmosManager::EType::Move ||
         type == GLGizmosManager::EType::Rotate ||
         type == GLGizmosManager::EType::Scale ||
         type == GLGizmosManager::EType::Emboss||
         type == GLGizmosManager::EType::Svg) ) {
        for (int hover_volume_id : m_hover_volume_idxs) { 
            const GLVolume &hover_gl_volume = *m_volumes.volumes[hover_volume_id];
            int object_idx = hover_gl_volume.object_idx();
            if (object_idx < 0 || static_cast<size_t>(object_idx) >= m_model->objects.size()) continue;
            const ModelObject* hover_object = m_model->objects[object_idx];
            int hover_volume_idx = hover_gl_volume.volume_idx();
            if (hover_volume_idx < 0 || static_cast<size_t>(hover_volume_idx) >= hover_object->volumes.size()) continue;
            const ModelVolume* hover_volume = hover_object->volumes[hover_volume_idx];

            if (hover_volume->text_configuration.has_value()) {
                m_selection.add_volumes(Selection::EMode::Volume, {(unsigned) hover_volume_id});
                if (type != GLGizmosManager::EType::Emboss)
                    m_gizmos.open_gizmo(GLGizmosManager::EType::Emboss);            
                wxGetApp().obj_list()->update_selections();
                return;
            } else if (hover_volume->emboss_shape.has_value()) {
                m_selection.add_volumes(Selection::EMode::Volume, {(unsigned) hover_volume_id});
                if (type != GLGizmosManager::EType::Svg)
                    m_gizmos.open_gizmo(GLGizmosManager::EType::Svg);
                wxGetApp().obj_list()->update_selections();
                return;
            }
        }
    }

    if (m_moving)
        show_sinking_contours();

#ifdef __WXMSW__
	if (on_enter_workaround)
		m_mouse.position = Vec2d(-1., -1.);
#endif /* __WXMSW__ */
}

void GLCanvas3D::on_paint(wxPaintEvent& evt)
{
    if (m_initialized)
        m_dirty = true;
    else
        // Call render directly, so it gets initialized immediately, not from On Idle handler.
        this->render();
}

void GLCanvas3D::on_set_focus(wxFocusEvent& evt)
{
    m_tooltip_enabled = false;
    _refresh_if_shown_on_screen();
    m_tooltip_enabled = true;
}

Size GLCanvas3D::get_canvas_size() const
{
    int w = 0;
    int h = 0;

    if (m_canvas != nullptr)
        m_canvas->GetSize(&w, &h);

#if ENABLE_RETINA_GL
    const float factor = m_retina_helper->get_scale_factor();
    w *= factor;
    h *= factor;
#else
    const float factor = 1.0f;
#endif

    return Size(w, h, factor);
}

Vec2d GLCanvas3D::get_local_mouse_position() const
{
    if (m_canvas == nullptr)
		return Vec2d::Zero();

    wxPoint mouse_pos = m_canvas->ScreenToClient(wxGetMousePosition());
    const double factor = 
#if ENABLE_RETINA_GL
        m_retina_helper->get_scale_factor();
#else
        1.0;
#endif
    return Vec2d(factor * mouse_pos.x, factor * mouse_pos.y);
}

void GLCanvas3D::set_tooltip(const std::string& tooltip)
{
    if (m_canvas != nullptr)
        m_tooltip.set_text(tooltip);
}

void GLCanvas3D::do_move(const std::string& snapshot_type)
{
    if (m_model == nullptr)
        return;

    if (!snapshot_type.empty())
        wxGetApp().plater()->take_snapshot(_(snapshot_type));

    std::set<std::pair<int, int>> done;  // keeps track of modified instances
    bool object_moved = false;
    Vec3d wipe_tower_origin = Vec3d::Zero();

    Selection::EMode selection_mode = m_selection.get_mode();

    for (const GLVolume* v : m_volumes.volumes) {
        int object_idx = v->object_idx();
        int instance_idx = v->instance_idx();
        int volume_idx = v->volume_idx();

        if (volume_idx < 0)
            continue;

        std::pair<int, int> done_id(object_idx, instance_idx);

        if (0 <= object_idx && object_idx < (int)m_model->objects.size()) {
            done.insert(done_id);

            // Move instances/volumes
            ModelObject* model_object = m_model->objects[object_idx];
            if (model_object != nullptr) {
                if (selection_mode == Selection::Instance)
                    model_object->instances[instance_idx]->set_transformation(v->get_instance_transformation());
                else if (selection_mode == Selection::Volume)
                    model_object->volumes[volume_idx]->set_transformation(v->get_volume_transformation());

                object_moved = true;
                model_object->invalidate_bounding_box();
            }
        }
        else if (m_selection.is_wipe_tower() && v->is_wipe_tower)
            // Move a wipe tower proxy.
            wipe_tower_origin = v->get_volume_offset();
    }

    // Fixes flying instances
    std::set<int> obj_idx_for_update_info_items;
    for (const std::pair<int, int>& i : done) {
        ModelObject* m = m_model->objects[i.first];
        const double shift_z = m->get_instance_min_z(i.second);
        if (current_printer_technology() == ptSLA || shift_z > SINKING_Z_THRESHOLD) {
            const Vec3d shift(0.0, 0.0, -shift_z);
            m_selection.translate(i.first, i.second, shift);
            m->translate_instance(i.second, shift);
        }
        obj_idx_for_update_info_items.emplace(i.first);
    }
    //update sinking information in ObjectList
    for (int id : obj_idx_for_update_info_items)
        wxGetApp().obj_list()->update_info_items(static_cast<size_t>(id));

    // if the selection is not valid to allow for layer editing after the move, we need to turn off the tool if it is running
    // similar to void Plater::priv::selection_changed()
    if (!wxGetApp().plater()->can_layers_editing() && is_layers_editing_enabled())
        post_event(SimpleEvent(EVT_GLTOOLBAR_LAYERSEDITING));

    if (object_moved)
        post_event(SimpleEvent(EVT_GLCANVAS_INSTANCE_MOVED));

    if (wipe_tower_origin != Vec3d::Zero())
        post_event(Vec3dEvent(EVT_GLCANVAS_WIPETOWER_MOVED, std::move(wipe_tower_origin)));

    if (current_printer_technology() == ptFFF && fff_print()->config().complete_objects) {
        update_sequential_clearance(true);
        m_sequential_print_clearance.m_evaluating = true;
    }

    m_dirty = true;
}

void GLCanvas3D::do_rotate(const std::string& snapshot_type)
{
    if (m_model == nullptr)
        return;

    if (!snapshot_type.empty())
        wxGetApp().plater()->take_snapshot(_(snapshot_type));

    // stores current min_z of instances
    std::map<std::pair<int, int>, double> min_zs;
    for (int i = 0; i < static_cast<int>(m_model->objects.size()); ++i) {
        const ModelObject* obj = m_model->objects[i];
        for (int j = 0; j < static_cast<int>(obj->instances.size()); ++j) {
            if (snapshot_type == L("Gizmo-Place on Face") && m_selection.get_object_idx() == i) {
                // This means we are flattening this object. In that case pretend
                // that it is not sinking (even if it is), so it is placed on bed
                // later on (whatever is sinking will be left sinking).
                min_zs[{ i, j }] = SINKING_Z_THRESHOLD;
            }
            else
                min_zs[{ i, j }] = obj->instance_bounding_box(j).min.z();

        }
    }

    std::set<std::pair<int, int>> done;  // keeps track of modified instances

    Selection::EMode selection_mode = m_selection.get_mode();

    for (const GLVolume* v : m_volumes.volumes) {
        if (v->is_wipe_tower) {
            const Vec3d offset = v->get_volume_offset();
            Vec3d rot_unit_x = v->get_volume_transformation().get_matrix().linear() * Vec3d::UnitX();
            double z_rot = std::atan2(rot_unit_x.y(), rot_unit_x.x());
            post_event(Vec3dEvent(EVT_GLCANVAS_WIPETOWER_ROTATED, Vec3d(offset.x(), offset.y(), z_rot)));
        }
        const int object_idx = v->object_idx();
        if (object_idx < 0 || (int)m_model->objects.size() <= object_idx)
            continue;

        const int instance_idx = v->instance_idx();
        const int volume_idx = v->volume_idx();

        if (volume_idx < 0)
            continue;

        done.insert(std::pair<int, int>(object_idx, instance_idx));

        // Rotate instances/volumes.
        ModelObject* model_object = m_model->objects[object_idx];
        if (model_object != nullptr) {
            if (selection_mode == Selection::Instance)
                model_object->instances[instance_idx]->set_transformation(v->get_instance_transformation());
            else if (selection_mode == Selection::Volume)
                model_object->volumes[volume_idx]->set_transformation(v->get_volume_transformation());
            model_object->invalidate_bounding_box();
        }
    }

    // Fixes sinking/flying instances
    std::set<int> obj_idx_for_update_info_items;
    for (const std::pair<int, int>& i : done) {
        ModelObject* m = m_model->objects[i.first];
        const double shift_z = m->get_instance_min_z(i.second);
        // leave sinking instances as sinking
        if (min_zs.find({ i.first, i.second })->second >= SINKING_Z_THRESHOLD || shift_z > SINKING_Z_THRESHOLD) {
            const Vec3d shift(0.0, 0.0, -shift_z);
            m_selection.translate(i.first, i.second, shift);
            m->translate_instance(i.second, shift);
        }

        obj_idx_for_update_info_items.emplace(i.first);
    }
    //update sinking information in ObjectList
    for (int id : obj_idx_for_update_info_items)
        wxGetApp().obj_list()->update_info_items(static_cast<size_t>(id));

    if (!done.empty())
        post_event(SimpleEvent(EVT_GLCANVAS_INSTANCE_ROTATED));

    if (current_printer_technology() == ptFFF && fff_print()->config().complete_objects) {
        update_sequential_clearance(true);
        m_sequential_print_clearance.m_evaluating = true;
    }

    m_dirty = true;
}

void GLCanvas3D::do_scale(const std::string& snapshot_type)
{
    if (m_model == nullptr)
        return;

    if (!snapshot_type.empty())
        wxGetApp().plater()->take_snapshot(_(snapshot_type));

    // stores current min_z of instances
    std::map<std::pair<int, int>, double> min_zs;
    if (!snapshot_type.empty()) {
        for (int i = 0; i < static_cast<int>(m_model->objects.size()); ++i) {
            const ModelObject* obj = m_model->objects[i];
            for (int j = 0; j < static_cast<int>(obj->instances.size()); ++j) {
                min_zs[{ i, j }] = obj->instance_bounding_box(j).min.z();
            }
        }
    }

    std::set<std::pair<int, int>> done;  // keeps track of modified instances

    Selection::EMode selection_mode = m_selection.get_mode();

    for (const GLVolume* v : m_volumes.volumes) {
        const int object_idx = v->object_idx();
        if (object_idx < 0 || (int)m_model->objects.size() <= object_idx)
            continue;

        const int instance_idx = v->instance_idx();
        const int volume_idx = v->volume_idx();

        if (volume_idx < 0)
            continue;

        done.insert(std::pair<int, int>(object_idx, instance_idx));

        // Rotate instances/volumes
        ModelObject* model_object = m_model->objects[object_idx];
        if (model_object != nullptr) {
            if (selection_mode == Selection::Instance)
                model_object->instances[instance_idx]->set_transformation(v->get_instance_transformation());
            else if (selection_mode == Selection::Volume) {
                model_object->instances[instance_idx]->set_transformation(v->get_instance_transformation());
                model_object->volumes[volume_idx]->set_transformation(v->get_volume_transformation());
            }
            model_object->invalidate_bounding_box();
        }
    }

    // Fixes sinking/flying instances
    std::set<int> obj_idx_for_update_info_items;
    for (const std::pair<int, int>& i : done) {
        ModelObject* m = m_model->objects[i.first];
        const double shift_z = m->get_instance_min_z(i.second);
        // leave sinking instances as sinking
        if (min_zs.empty() || min_zs.find({ i.first, i.second })->second >= SINKING_Z_THRESHOLD || shift_z > SINKING_Z_THRESHOLD) {
            const Vec3d shift(0.0, 0.0, -shift_z);
            m_selection.translate(i.first, i.second, shift);
            m->translate_instance(i.second, shift);
        }
        obj_idx_for_update_info_items.emplace(i.first);
    }
    //update sinking information in ObjectList
    for (int id : obj_idx_for_update_info_items)
        wxGetApp().obj_list()->update_info_items(static_cast<size_t>(id));

    if (!done.empty())
        post_event(SimpleEvent(EVT_GLCANVAS_INSTANCE_SCALED));

    if (current_printer_technology() == ptFFF && fff_print()->config().complete_objects) {
        update_sequential_clearance(true);
        m_sequential_print_clearance.m_evaluating = true;
    }

    m_dirty = true;
}

void GLCanvas3D::do_mirror(const std::string& snapshot_type)
{
    if (m_model == nullptr)
        return;

    if (!snapshot_type.empty())
        wxGetApp().plater()->take_snapshot(_(snapshot_type));

    // stores current min_z of instances
    std::map<std::pair<int, int>, double> min_zs;
    if (!snapshot_type.empty()) {
        for (int i = 0; i < static_cast<int>(m_model->objects.size()); ++i) {
            const ModelObject* obj = m_model->objects[i];
            for (int j = 0; j < static_cast<int>(obj->instances.size()); ++j) {
                min_zs[{ i, j }] = obj->instance_bounding_box(j).min.z();
            }
        }
    }

    std::set<std::pair<int, int>> done;  // keeps track of modified instances

    Selection::EMode selection_mode = m_selection.get_mode();

    for (const GLVolume* v : m_volumes.volumes) {
        int object_idx = v->object_idx();
        if (object_idx < 0 || (int)m_model->objects.size() <= object_idx)
            continue;

        int instance_idx = v->instance_idx();
        int volume_idx = v->volume_idx();

        done.insert(std::pair<int, int>(object_idx, instance_idx));

        // Mirror instances/volumes
        ModelObject* model_object = m_model->objects[object_idx];
        if (model_object != nullptr) {
            if (selection_mode == Selection::Instance)
                model_object->instances[instance_idx]->set_transformation(v->get_instance_transformation());
            else if (selection_mode == Selection::Volume)
                model_object->volumes[volume_idx]->set_transformation(v->get_volume_transformation());
            model_object->invalidate_bounding_box();
        }
    }

    // Fixes sinking/flying instances
    std::set<int> obj_idx_for_update_info_items;
    for (const std::pair<int, int>& i : done) {
        ModelObject* m = m_model->objects[i.first];
        double shift_z = m->get_instance_min_z(i.second);
        // leave sinking instances as sinking
        if (min_zs.empty() || min_zs.find({ i.first, i.second })->second >= SINKING_Z_THRESHOLD || shift_z > SINKING_Z_THRESHOLD) {
            Vec3d shift(0.0, 0.0, -shift_z);
            m_selection.translate(i.first, i.second, shift);
            m->translate_instance(i.second, shift);
        }
        obj_idx_for_update_info_items.emplace(i.first);
    }
    //update sinking information in ObjectList
    for (int id : obj_idx_for_update_info_items)
        wxGetApp().obj_list()->update_info_items(static_cast<size_t>(id));

    post_event(SimpleEvent(EVT_GLCANVAS_INSTANCE_MIRRORED));

    m_dirty = true;
}

void GLCanvas3D::do_reset_skew(const std::string& snapshot_type)
{
    if (m_model == nullptr)
        return;

    if (!snapshot_type.empty())
        wxGetApp().plater()->take_snapshot(_(snapshot_type));

    // stores current min_z of instances
    std::map<std::pair<int, int>, double> min_zs;
    if (!snapshot_type.empty()) {
        for (int i = 0; i < static_cast<int>(m_model->objects.size()); ++i) {
            const ModelObject* obj = m_model->objects[i];
            for (int j = 0; j < static_cast<int>(obj->instances.size()); ++j) {
                min_zs[{ i, j }] = obj->instance_bounding_box(j).min.z();
            }
        }
    }

    std::set<std::pair<int, int>> done;  // keeps track of modified instances

    Selection::EMode selection_mode = m_selection.get_mode();

    for (const GLVolume* v : m_volumes.volumes) {
        int object_idx = v->object_idx();
        if (object_idx < 0 || (int)m_model->objects.size() <= object_idx)
            continue;

        int instance_idx = v->instance_idx();
        int volume_idx = v->volume_idx();

        done.insert(std::pair<int, int>(object_idx, instance_idx));

        // Mirror instances/volumes
        ModelObject* model_object = m_model->objects[object_idx];
        if (model_object != nullptr) {
            if (selection_mode == Selection::Instance)
                model_object->instances[instance_idx]->set_transformation(v->get_instance_transformation());
            else if (selection_mode == Selection::Volume)
                model_object->volumes[volume_idx]->set_transformation(v->get_volume_transformation());
            model_object->invalidate_bounding_box();
        }
    }

    // Fixes sinking/flying instances
    std::set<int> obj_idx_for_update_info_items;
    for (const std::pair<int, int>& i : done) {
        ModelObject* m = m_model->objects[i.first];
        double shift_z = m->get_instance_min_z(i.second);
        // leave sinking instances as sinking
        if (min_zs.empty() || min_zs.find({ i.first, i.second })->second >= SINKING_Z_THRESHOLD || shift_z > SINKING_Z_THRESHOLD) {
            Vec3d shift(0.0, 0.0, -shift_z);
            m_selection.translate(i.first, i.second, shift);
            m->translate_instance(i.second, shift);
        }
        obj_idx_for_update_info_items.emplace(i.first);
    }
    //update sinking information in ObjectList
    for (int id : obj_idx_for_update_info_items)
        wxGetApp().obj_list()->update_info_items(static_cast<size_t>(id));

    post_event(SimpleEvent(EVT_GLCANVAS_RESET_SKEW));

    m_dirty = true;
}

void GLCanvas3D::update_gizmos_on_off_state()
{
    set_as_dirty();
    m_gizmos.update_data();
    m_gizmos.refresh_on_off_state();
}

void GLCanvas3D::handle_sidebar_focus_event(const std::string& opt_key, bool focus_on)
{
    m_sidebar_field = focus_on ? opt_key : "";
    if (!m_sidebar_field.empty())
        m_gizmos.reset_all_states();

    m_dirty = true;
}

void GLCanvas3D::handle_layers_data_focus_event(const t_layer_height_range range, const EditorType type)
{
    std::string field = "layer_" + std::to_string(type) + "_" + float_to_string_decimal_point(range.first) + "_" + float_to_string_decimal_point(range.second);
    handle_sidebar_focus_event(field, true);
}

void GLCanvas3D::update_ui_from_settings()
{
    m_dirty = true;

#if __APPLE__
    // Update OpenGL scaling on OSX after the user toggled the "use_retina_opengl" settings in Preferences dialog.
    const float orig_scaling = m_retina_helper->get_scale_factor();

    const bool use_retina = wxGetApp().app_config->get_bool("use_retina_opengl");
    BOOST_LOG_TRIVIAL(debug) << "GLCanvas3D: Use Retina OpenGL: " << use_retina;
    m_retina_helper->set_use_retina(use_retina);
    const float new_scaling = m_retina_helper->get_scale_factor();

    if (new_scaling != orig_scaling) {
        BOOST_LOG_TRIVIAL(debug) << "GLCanvas3D: Scaling factor: " << new_scaling;

        Camera& camera = wxGetApp().plater()->get_camera();
        camera.set_zoom(camera.get_zoom() * new_scaling / orig_scaling);
        _refresh_if_shown_on_screen();
    }
#endif // ENABLE_RETINA_GL

    if (wxGetApp().is_editor())
        wxGetApp().plater()->enable_collapse_toolbar(wxGetApp().app_config->get_bool("show_collapse_button"));
}

GLCanvas3D::WipeTowerInfo GLCanvas3D::get_wipe_tower_info() const
{
    WipeTowerInfo wti;
    
    for (const GLVolume* vol : m_volumes.volumes) {
        if (vol->is_wipe_tower) {
            wti.m_pos = Vec2d(m_config->opt_float("wipe_tower_x"),
                            m_config->opt_float("wipe_tower_y"));
            wti.m_rotation = (M_PI/180.) * m_config->opt_float("wipe_tower_rotation_angle");
            const BoundingBoxf3& bb = vol->bounding_box();
            wti.m_bb = BoundingBoxf{to_2d(bb.min), to_2d(bb.max)};
            break;
        }
    }
    
    return wti;
}

Linef3 GLCanvas3D::mouse_ray(const Point& mouse_pos)
{
    float z0 = 0.0f;
    float z1 = 1.0f;
    return Linef3(_mouse_to_3d(mouse_pos, &z0), _mouse_to_3d(mouse_pos, &z1));
}

double GLCanvas3D::get_size_proportional_to_max_bed_size(double factor) const
{
    const BoundingBoxf& bbox = m_bed.build_volume().bounding_volume2d();
    return factor * std::max(bbox.size()[0], bbox.size()[1]);
}

void GLCanvas3D::set_cursor(ECursorType type)
{
    if ((m_canvas != nullptr) && (m_cursor_type != type))
    {
        switch (type)
        {
        case Standard: { m_canvas->SetCursor(*wxSTANDARD_CURSOR); break; }
        case Cross: { m_canvas->SetCursor(*wxCROSS_CURSOR); break; }
        }

        m_cursor_type = type;
    }
}

void GLCanvas3D::msw_rescale()
{
    m_gcode_viewer.invalidate_legend();
}

void GLCanvas3D::update_tooltip_for_settings_item_in_main_toolbar()
{
    std::string new_tooltip = _u8L("Switch to Settings") + 
                             "\n" + "[" + GUI::shortkey_ctrl_prefix() + "4] - " + _u8L("Print Settings Tab")    + 
                             "\n" + "[" + GUI::shortkey_ctrl_prefix() + "5] - " + (current_printer_technology() == ptFFF ? _u8L("Filament Settings Tab") : _u8L("Material Settings Tab")) +
                             "\n" + "[" + GUI::shortkey_ctrl_prefix() + "6] - " + _u8L("Printer Settings Tab") ;

    m_main_toolbar.set_tooltip(get_main_toolbar_item_id("settings"), new_tooltip);
}

bool GLCanvas3D::has_toolpaths_to_export() const
{
    return m_gcode_viewer.can_export_toolpaths();
}

void GLCanvas3D::export_toolpaths_to_obj(const char* filename) const
{
    m_gcode_viewer.export_toolpaths_to_obj(filename);
}

void GLCanvas3D::mouse_up_cleanup()
{
    m_moving = false;
    m_mouse.drag.move_volume_idx = -1;
    m_mouse.set_start_position_3D_as_invalid();
    m_mouse.set_start_position_2D_as_invalid();
    m_mouse.dragging = false;
    m_mouse.ignore_left_up = false;
    m_dirty = true;

    if (m_canvas->HasCapture())
        m_canvas->ReleaseMouse();
}

void GLCanvas3D::update_sequential_clearance(bool force_contours_generation)
{
    if (current_printer_technology() != ptFFF || (!fff_print()->config().complete_objects && fff_print()->config().parallel_objects_step == 0))
        return;

    if (m_layers_editing.is_enabled())
        return;

    auto instance_transform_from_volumes = [this](int object_idx, int instance_idx) {
        for (const GLVolume* v : m_volumes.volumes) {
            if (v->object_idx() == object_idx && v->instance_idx() == instance_idx)
                return v->get_instance_transformation();
        }
        assert(false);
        return Geometry::Transformation();
    };

    auto is_object_outside_printbed = [this](int object_idx) {
        for (const GLVolume* v : m_volumes.volumes) {
            if (v->object_idx() == object_idx && v->is_outside)
                return true;
        }
        return false;
    };

    // collects instance transformations from volumes
    // first: define temporary cache
    unsigned int instances_count = 0;
    std::vector<std::vector<std::optional<Geometry::Transformation>>> instance_transforms;
    for (size_t obj = 0; obj < m_model->objects.size(); ++obj) {
        instance_transforms.emplace_back(std::vector<std::optional<Geometry::Transformation>>());
        const ModelObject* model_object = m_model->objects[obj];
        for (size_t i = 0; i < model_object->instances.size(); ++i) {
            instance_transforms[obj].emplace_back(std::optional<Geometry::Transformation>());
            ++instances_count;
        }
    }

    if (instances_count == 1)
        return;

    // second: fill temporary cache with data from volumes
    for (const GLVolume* v : m_volumes.volumes) {
        if (v->is_wipe_tower)
            continue;

        const int object_idx = v->object_idx();
        const int instance_idx = v->instance_idx();
        auto& transform = instance_transforms[object_idx][instance_idx];
        if (!transform.has_value())
            transform = instance_transform_from_volumes(object_idx, instance_idx);
    }

    // helper function to calculate the transformation to be applied to the sequential print clearance contours
    auto instance_trafo = [](const Transform3d& hull_trafo, const Geometry::Transformation& inst_trafo) {
        Vec3d offset = inst_trafo.get_offset() - hull_trafo.translation();
        offset.z() = 0.0;
        return Geometry::translation_transform(offset) *
            Geometry::rotation_transform(Geometry::rotation_diff_z(hull_trafo, inst_trafo.get_matrix()) * Vec3d::UnitZ());
    };

    // calculates objects 2d hulls (see also: Print::sequential_print_horizontal_clearance_valid())
    // this is done only the first time this method is called while moving the mouse,
    // the results are then cached for following displacements
    if (force_contours_generation || m_sequential_print_clearance_first_displacement) {
        m_sequential_print_clearance.m_evaluating = false;
        m_sequential_print_clearance.m_hulls_2d_cache.clear();
        const float shrink_factor = static_cast<float>(scale_(0.5 * fff_print()->config().extruder_clearance_radius.value - EPSILON));
        const double mitter_limit = scale_(0.1);
        m_sequential_print_clearance.m_hulls_2d_cache.reserve(m_model->objects.size());
        for (size_t i = 0; i < m_model->objects.size(); ++i) {
            ModelObject* model_object = m_model->objects[i];
            Geometry::Transformation trafo = instance_transform_from_volumes((int)i, 0);
            trafo.set_offset({ 0.0, 0.0, trafo.get_offset().z() });
            Pointf3s& new_hull_2d = m_sequential_print_clearance.m_hulls_2d_cache.emplace_back(std::make_pair(Pointf3s(), trafo.get_matrix())).first;
            if (is_object_outside_printbed((int)i))
                continue;

            Polygon hull_2d = model_object->convex_hull_2d(trafo.get_matrix());
            if (!hull_2d.empty()) {
                // Shrink the extruder_clearance_radius a tiny bit, so that if the object arrangement algorithm placed the objects
                // exactly by satisfying the extruder_clearance_radius, this test will not trigger collision.
                const Polygons offset_res = offset(hull_2d, shrink_factor, jtRound, mitter_limit);
                if (!offset_res.empty())
                    hull_2d = offset_res.front();
            }

            new_hull_2d.reserve(hull_2d.points.size());
            for (const Point& p : hull_2d.points) {
                new_hull_2d.emplace_back(Vec3d(unscale<double>(p.x()), unscale<double>(p.y()), 0.0));
            }
        }

        ContoursList contours;
        contours.contours.reserve(instance_transforms.size());
        contours.trafos = std::vector<std::pair<size_t, Transform3d>>();
        (*contours.trafos).reserve(instances_count);
        for (size_t i = 0; i < instance_transforms.size(); ++i) {
            const auto& [hull, hull_trafo] = m_sequential_print_clearance.m_hulls_2d_cache[i];
            Points hull_pts;
            hull_pts.reserve(hull.size());
            for (size_t j = 0; j < hull.size(); ++j) {
                hull_pts.emplace_back(scaled<double>(hull[j].x()), scaled<double>(hull[j].y()));
            }
            contours.contours.emplace_back(Geometry::convex_hull(std::move(hull_pts)));

            const auto& instances = instance_transforms[i];
            for (const auto& instance : instances) {
                (*contours.trafos).emplace_back(i, instance_trafo(hull_trafo, *instance));
            }
        }

        set_sequential_print_clearance_contours(contours, false);
        m_sequential_print_clearance_first_displacement = false;
    }
    else {
        if (!m_sequential_print_clearance.empty()) {
            std::vector<Transform3d> trafos;
            trafos.reserve(instances_count);
            for (size_t i = 0; i < instance_transforms.size(); ++i) {
                const auto& [hull, hull_trafo] = m_sequential_print_clearance.m_hulls_2d_cache[i];
                const auto& instances = instance_transforms[i];
                for (const auto& instance : instances) {
                    trafos.emplace_back(instance_trafo(hull_trafo, *instance));
                }
            }
            m_sequential_print_clearance.update_instances_trafos(trafos);
        }
    }
}

bool GLCanvas3D::is_object_sinking(int object_idx) const
{
    for (const GLVolume* v : m_volumes.volumes) {
        if (v->object_idx() == object_idx && (v->is_sinking() || (!v->is_modifier && v->is_below_printbed())))
            return true;
    }
    return false;
}

void GLCanvas3D::apply_retina_scale(Vec2d &screen_coordinate) const 
{
#if ENABLE_RETINA_GL
    double scale = static_cast<double>(m_retina_helper->get_scale_factor());
    screen_coordinate *= scale;
#endif // ENABLE_RETINA_GL
}

std::pair<SlicingParameters, const std::vector<double>> GLCanvas3D::get_layers_height_data(int object_id)
{
    m_layers_editing.select_object(*m_model, object_id);
    std::pair<SlicingParameters, const std::vector<double>> ret = m_layers_editing.get_layers_height_data();
    m_layers_editing.select_object(*m_model, -1);
    return ret;
}

void GLCanvas3D::detect_sla_view_type()
{
    m_sla_view.detect_type_from_volumes(m_volumes.volumes);
    m_sla_view.update_volumes_visibility(m_volumes.volumes);
    m_dirty = true;
}

void GLCanvas3D::set_sla_view_type(ESLAViewType type)
{
    m_sla_view.set_type(type);
    m_sla_view.update_volumes_visibility(m_volumes.volumes);
    m_dirty = true;
}

void GLCanvas3D::set_sla_view_type(const GLVolume::CompositeID& id, ESLAViewType type)
{
    m_sla_view.set_type(id, type);
    m_sla_view.update_volumes_visibility(m_volumes.volumes);
    m_dirty = true;
}

bool GLCanvas3D::_is_shown_on_screen() const
{
    return (m_canvas != nullptr) ? m_canvas->IsShownOnScreen() : false;
}

// Getter for the const char*[]
static bool string_getter(const bool is_undo, int idx, const char** out_text)
{
    return wxGetApp().plater()->undo_redo_string_getter(is_undo, idx, out_text);
}

bool GLCanvas3D::_render_undo_redo_stack(const bool is_undo, float pos_x)
{
    bool action_taken = false;

    ImGuiWrapper* imgui = wxGetApp().imgui();

    imgui->set_next_window_pos(pos_x, m_undoredo_toolbar.get_height(), ImGuiCond_Always, 0.5f, 0.0f);
    std::string title = is_undo ? L("Undo History") : L("Redo History");
    imgui->begin(_(title), ImGuiWindowFlags_NoMove | ImGuiWindowFlags_NoResize | ImGuiWindowFlags_NoCollapse);

    int hovered = m_imgui_undo_redo_hovered_pos;
    int selected = -1;
    float em = static_cast<float>(wxGetApp().em_unit());
#if ENABLE_RETINA_GL
	em *= m_retina_helper->get_scale_factor();
#endif

    if (imgui->undo_redo_list(ImVec2(18 * em, 26 * em), is_undo, &string_getter, hovered, selected, m_mouse_wheel))
        m_imgui_undo_redo_hovered_pos = hovered;
    else
        m_imgui_undo_redo_hovered_pos = -1;

    if (selected >= 0) {
        is_undo ? wxGetApp().plater()->undo_to(selected) : wxGetApp().plater()->redo_to(selected);
        action_taken = true;
    }

    imgui->text(wxString::Format(is_undo ? _L_PLURAL("Undo %1$d Action", "Undo %1$d Actions", hovered + 1) : _L_PLURAL("Redo %1$d Action", "Redo %1$d Actions", hovered + 1), hovered + 1));

    imgui->end();

    return action_taken;
}

// Getter for the const char*[] for the search list 
static bool search_string_getter(int idx, const char** label, const char** tooltip)
{
    return wxGetApp().plater()->search_string_getter(idx, label, tooltip);
}

bool GLCanvas3D::_render_search_list(float pos_x)
{
    bool action_taken = false;
    ImGuiWrapper* imgui = wxGetApp().imgui();

    imgui->set_next_window_pos(pos_x, m_main_toolbar.get_height(), ImGuiCond_Always, 0.5f, 0.0f);
    std::string title = L("Search");
    imgui->begin(_(title), ImGuiWindowFlags_NoMove | ImGuiWindowFlags_NoResize | ImGuiWindowFlags_NoCollapse);

    int selected = -1;
    bool edited = false;
    float em = static_cast<float>(wxGetApp().em_unit());
#if ENABLE_RETINA_GL
	em *= m_retina_helper->get_scale_factor();
#endif // ENABLE_RETINA_GL

    Sidebar& sidebar = wxGetApp().sidebar();

    std::string& search_line = sidebar.get_search_line();
    char *s = new char[255];
    strcpy(s, search_line.empty() ? _u8L("Enter a search term").c_str() : search_line.c_str());

    imgui->search_list(ImVec2(65 * em, 30 * em), &search_string_getter, s,
        sidebar.get_searcher().view_params,
        selected, edited, m_mouse_wheel, wxGetApp().is_localized());

    search_line = s;
    delete [] s;
    if (search_line == _u8L("Enter a search term"))
        search_line.clear();

    if (edited)
        sidebar.search();

    if (selected >= 0) {
        // selected == 9999 means that Esc kye was pressed
        /*// revert commit https://github.com/prusa3d/PrusaSlicer/commit/91897589928789b261ca0dc735ffd46f2b0b99f2
        if (selected == 9999)
            action_taken = true;
        else
            sidebar.jump_to_option(selected);*/
        if (selected != 9999) {
            imgui->end(); // end imgui before the jump to option
            sidebar.jump_to_option(selected);
            return true;
        }
        action_taken = true;
    }

    imgui->end();

    return action_taken;
}

bool GLCanvas3D::_render_arrange_menu(float pos_x)
{
    m_arrange_settings_dialog.render(pos_x, m_main_toolbar.get_height());

    return true;
}

#define ENABLE_THUMBNAIL_GENERATOR_DEBUG_OUTPUT 0
#if ENABLE_THUMBNAIL_GENERATOR_DEBUG_OUTPUT
static void debug_output_thumbnail(const ThumbnailData& thumbnail_data)
{
    // debug export of generated image
    wxImage image(thumbnail_data.width, thumbnail_data.height);
    image.InitAlpha();

    for (unsigned int r = 0; r < thumbnail_data.height; ++r)
    {
        unsigned int rr = (thumbnail_data.height - 1 - r) * thumbnail_data.width;
        for (unsigned int c = 0; c < thumbnail_data.width; ++c)
        {
            unsigned char* px = (unsigned char*)thumbnail_data.pixels.data() + 4 * (rr + c);
            image.SetRGB((int)c, (int)r, px[0], px[1], px[2]);
            image.SetAlpha((int)c, (int)r, px[3]);
        }
    }

    image.SaveFile("C:/prusa/test/test.png", wxBITMAP_TYPE_PNG);
}
#endif // ENABLE_THUMBNAIL_GENERATOR_DEBUG_OUTPUT

void GLCanvas3D::_render_thumbnail_internal(ThumbnailData& thumbnail_data, const ThumbnailsParams& thumbnail_params, const GLVolumeCollection& volumes, Camera::EType camera_type)
{
    auto is_visible = [](const GLVolume& v) {
        bool ret = v.printable;
        ret &= (!v.shader_outside_printer_detection_enabled || !v.is_outside);
        return ret;
    };

    GLVolumePtrs visible_volumes;

    for (GLVolume* vol : volumes.volumes) {
        if (!vol->is_modifier && !vol->is_wipe_tower && (!thumbnail_params.parts_only || vol->composite_id.volume_id >= 0)) {
            if (!thumbnail_params.printable_only || is_visible(*vol))
                visible_volumes.emplace_back(vol);
        }
    }

    BoundingBoxf3 volumes_box;
    if (!visible_volumes.empty()) {
        for (const GLVolume* vol : visible_volumes) {
            volumes_box.merge(vol->transformed_bounding_box());
        }
    }
    else
        // This happens for empty projects
        volumes_box = m_bed.extended_bounding_box();

    Camera camera;
    camera.set_type(camera_type);
    camera.set_scene_box(scene_bounding_box());
    camera.set_viewport(0, 0, thumbnail_data.width, thumbnail_data.height);
    camera.apply_viewport();
    camera.zoom_to_box(volumes_box);

    const Transform3d& view_matrix = camera.get_view_matrix();

    double near_z = -1.0;
    double far_z = -1.0;

    if (thumbnail_params.show_bed) {
        // extends the near and far z of the frustrum to avoid the bed being clipped

        // box in eye space
        const BoundingBoxf3 t_bed_box = m_bed.extended_bounding_box().transformed(view_matrix);
        near_z = -t_bed_box.max.z();
        far_z = -t_bed_box.min.z();
    }

    camera.apply_projection(volumes_box, near_z, far_z);

    const ModelObjectPtrs &model_objects     = GUI::wxGetApp().model().objects;
    std::vector<ColorRGBA> extruders_colors  = get_extruders_colors();

    if (thumbnail_params.transparent_background)
        glsafe(::glClearColor(0.0f, 0.0f, 0.0f, 0.0f));

    glsafe(::glClear(GL_COLOR_BUFFER_BIT | GL_DEPTH_BUFFER_BIT));
    glsafe(::glEnable(GL_DEPTH_TEST));
    glsafe(::glCullFace(GL_BACK));

    const Transform3d& projection_matrix = camera.get_projection_matrix();

    //parse custom color from config, if we need to set a special color to objects for thumbnail.
    ColorRGBA custom_color = { -1.0f, 0.0f, 0.0f, 1.0f };
    if(Tab* tab = wxGetApp().get_tab(Preset::TYPE_PRINTER))
        if(const DynamicPrintConfig* printer_config = tab->get_config())
            if(const ConfigOptionBool *conf_ok = printer_config->option<ConfigOptionBool>("thumbnails_custom_color"))
                if(conf_ok->value)
                    if (const ConfigOptionString* conf_color = printer_config->option<ConfigOptionString>("thumbnails_color"))
                        if(conf_color->value.length() > 6)
                        {
                            wxColour clr(conf_color->value);
                            custom_color.r(clr.Red() / 255.f);
                            custom_color.g(clr.Green() / 255.f);
                            custom_color.b(clr.Blue() / 255.f);
                        }

    const int extruders_count = wxGetApp().extruders_edited_cnt();
    for (GLVolume *vol : visible_volumes) {
        const int obj_idx = vol->object_idx();
        const int vol_idx = vol->volume_idx();
        const bool render_as_painted = (obj_idx >= 0 && vol_idx >= 0) ?
            !model_objects[obj_idx]->volumes[vol_idx]->mmu_segmentation_facets.empty() : false;
        GLShaderProgram* shader = wxGetApp().get_shader(render_as_painted ? "mm_gouraud" : "gouraud_light");
        if (shader == nullptr)
            continue;

        shader->start_using();
        const std::array<float, 4> clp_data = { 0.0f, 0.0f, 1.0f, FLT_MAX };
        const std::array<float, 2> z_range = { -FLT_MAX, FLT_MAX };
        const bool is_left_handed = vol->is_left_handed();
        if (render_as_painted) {
            shader->set_uniform("volume_world_matrix", vol->world_matrix());
            shader->set_uniform("volume_mirrored", is_left_handed);
            shader->set_uniform("clipping_plane", clp_data);
            shader->set_uniform("z_range", z_range);
        }
        else {
            shader->set_uniform("emission_factor", 0.0f);
            vol->model.set_color((vol->printable && !vol->is_outside) 
                ? (custom_color.r() < 0 ? vol->color : custom_color)
                : ColorRGBA::GRAY());
        }

        // the volume may have been deactivated by an active gizmo
        const bool is_active = vol->is_active;
        vol->is_active = true;
        const Transform3d model_matrix = vol->world_matrix();
        shader->set_uniform("view_model_matrix", view_matrix * model_matrix);
        shader->set_uniform("projection_matrix", projection_matrix);
        const Matrix3d view_normal_matrix = view_matrix.matrix().block(0, 0, 3, 3) * model_matrix.matrix().block(0, 0, 3, 3).inverse().transpose();
        shader->set_uniform("view_normal_matrix", view_normal_matrix);

        if (is_left_handed)
            glsafe(::glFrontFace(GL_CW));

        if (render_as_painted) {
          const ModelVolume& model_volume = *model_objects[obj_idx]->volumes[vol_idx];
            const size_t extruder_idx = get_extruder_color_idx(model_volume, extruders_count);
            TriangleSelectorMmGui ts(model_volume.mesh(), extruders_colors, extruders_colors[extruder_idx]);
            ts.deserialize(model_volume.mmu_segmentation_facets.get_data(), true);
            ts.request_update_render_data();

            ts.render(nullptr, model_matrix);
        }
        else
            vol->render();

        if (is_left_handed)
            glsafe(::glFrontFace(GL_CCW));

        shader->stop_using();

        vol->is_active = is_active;
    }

    glsafe(::glDisable(GL_DEPTH_TEST));

    if (thumbnail_params.show_bed)
        _render_bed(view_matrix, projection_matrix, !camera.is_looking_downward());

    // restore background color
    if (thumbnail_params.transparent_background)
        glsafe(::glClearColor(1.0f, 1.0f, 1.0f, 1.0f));
}

void GLCanvas3D::_render_thumbnail_framebuffer(ThumbnailData &           thumbnail_data,
                                               unsigned int              w,
                                               unsigned int              h,
                                               const ThumbnailsParams &  thumbnail_params,
                                               const GLVolumeCollection &volumes,
                                               Camera::EType             camera_type)
{
    thumbnail_data.set(w, h);
    if (!thumbnail_data.is_valid())
        return;

    bool multisample = m_multisample_allowed;
    if (multisample)
        glsafe(::glEnable(GL_MULTISAMPLE));

    GLint max_samples;
    glsafe(::glGetIntegerv(GL_MAX_SAMPLES, &max_samples));
    GLsizei num_samples = max_samples / 2;

    GLuint render_fbo;
    glsafe(::glGenFramebuffers(1, &render_fbo));
    glsafe(::glBindFramebuffer(GL_FRAMEBUFFER, render_fbo));

    GLuint render_tex = 0;
    GLuint render_tex_buffer = 0;
    if (multisample) {
        // use renderbuffer instead of texture to avoid the need to use glTexImage2DMultisample which is available only since OpenGL 3.2
        glsafe(::glGenRenderbuffers(1, &render_tex_buffer));
        glsafe(::glBindRenderbuffer(GL_RENDERBUFFER, render_tex_buffer));
        glsafe(::glRenderbufferStorageMultisample(GL_RENDERBUFFER, num_samples, GL_RGBA8, w, h));
        glsafe(::glFramebufferRenderbuffer(GL_FRAMEBUFFER, GL_COLOR_ATTACHMENT0, GL_RENDERBUFFER, render_tex_buffer));
    }
    else {
        glsafe(::glGenTextures(1, &render_tex));
        glsafe(::glBindTexture(GL_TEXTURE_2D, render_tex));
        glsafe(::glTexImage2D(GL_TEXTURE_2D, 0, GL_RGBA8, w, h, 0, GL_RGBA, GL_UNSIGNED_BYTE, nullptr));
        glsafe(::glTexParameteri(GL_TEXTURE_2D, GL_TEXTURE_MIN_FILTER, GL_LINEAR));
        glsafe(::glTexParameteri(GL_TEXTURE_2D, GL_TEXTURE_MAG_FILTER, GL_LINEAR));
        glsafe(::glFramebufferTexture2D(GL_FRAMEBUFFER, GL_COLOR_ATTACHMENT0, GL_TEXTURE_2D, render_tex, 0));
    }

    GLuint render_depth;
    glsafe(::glGenRenderbuffers(1, &render_depth));
    glsafe(::glBindRenderbuffer(GL_RENDERBUFFER, render_depth));
    if (multisample)
        glsafe(::glRenderbufferStorageMultisample(GL_RENDERBUFFER, num_samples, GL_DEPTH_COMPONENT24, w, h));
    else
        glsafe(::glRenderbufferStorage(GL_RENDERBUFFER, GL_DEPTH_COMPONENT, w, h));

    glsafe(::glFramebufferRenderbuffer(GL_FRAMEBUFFER, GL_DEPTH_ATTACHMENT, GL_RENDERBUFFER, render_depth));

    GLenum drawBufs[] = { GL_COLOR_ATTACHMENT0 };
    glsafe(::glDrawBuffers(1, drawBufs));

    if (::glCheckFramebufferStatus(GL_FRAMEBUFFER) == GL_FRAMEBUFFER_COMPLETE) {
        _render_thumbnail_internal(thumbnail_data, thumbnail_params, volumes, camera_type);

        if (multisample) {
            GLuint resolve_fbo;
            glsafe(::glGenFramebuffers(1, &resolve_fbo));
            glsafe(::glBindFramebuffer(GL_FRAMEBUFFER, resolve_fbo));

            GLuint resolve_tex;
            glsafe(::glGenTextures(1, &resolve_tex));
            glsafe(::glBindTexture(GL_TEXTURE_2D, resolve_tex));
            glsafe(::glTexImage2D(GL_TEXTURE_2D, 0, GL_RGBA8, w, h, 0, GL_RGBA, GL_UNSIGNED_BYTE, nullptr));
            glsafe(::glTexParameteri(GL_TEXTURE_2D, GL_TEXTURE_MIN_FILTER, GL_LINEAR));
            glsafe(::glTexParameteri(GL_TEXTURE_2D, GL_TEXTURE_MAG_FILTER, GL_LINEAR));
            glsafe(::glFramebufferTexture2D(GL_FRAMEBUFFER, GL_COLOR_ATTACHMENT0, GL_TEXTURE_2D, resolve_tex, 0));

            glsafe(::glDrawBuffers(1, drawBufs));

            if (::glCheckFramebufferStatus(GL_FRAMEBUFFER) == GL_FRAMEBUFFER_COMPLETE) {
                glsafe(::glBindFramebuffer(GL_READ_FRAMEBUFFER, render_fbo));
                glsafe(::glBindFramebuffer(GL_DRAW_FRAMEBUFFER, resolve_fbo));
                glsafe(::glBlitFramebuffer(0, 0, w, h, 0, 0, w, h, GL_COLOR_BUFFER_BIT, GL_LINEAR));

                glsafe(::glBindFramebuffer(GL_READ_FRAMEBUFFER, resolve_fbo));
                glsafe(::glReadPixels(0, 0, w, h, GL_RGBA, GL_UNSIGNED_BYTE, (void*)thumbnail_data.pixels.data()));
            }

            glsafe(::glDeleteTextures(1, &resolve_tex));
            glsafe(::glDeleteFramebuffers(1, &resolve_fbo));
        }
        else
            glsafe(::glReadPixels(0, 0, w, h, GL_RGBA, GL_UNSIGNED_BYTE, (void*)thumbnail_data.pixels.data()));

#if ENABLE_THUMBNAIL_GENERATOR_DEBUG_OUTPUT
        debug_output_thumbnail(thumbnail_data);
#endif // ENABLE_THUMBNAIL_GENERATOR_DEBUG_OUTPUT
    }

    glsafe(::glBindFramebuffer(GL_FRAMEBUFFER, 0));
    glsafe(::glDeleteRenderbuffers(1, &render_depth));
    if (render_tex_buffer != 0)
        glsafe(::glDeleteRenderbuffers(1, &render_tex_buffer));
    if (render_tex != 0)
        glsafe(::glDeleteTextures(1, &render_tex));
    glsafe(::glDeleteFramebuffers(1, &render_fbo));

    if (multisample)
        glsafe(::glDisable(GL_MULTISAMPLE));
}

void GLCanvas3D::_render_thumbnail_framebuffer_ext(ThumbnailData& thumbnail_data, unsigned int w, unsigned int h, const ThumbnailsParams& thumbnail_params, const GLVolumeCollection& volumes, Camera::EType camera_type)
{
    thumbnail_data.set(w, h);
    if (!thumbnail_data.is_valid())
        return;

    bool multisample = m_multisample_allowed;
    if (multisample)
        glsafe(::glEnable(GL_MULTISAMPLE));

    GLint max_samples;
    glsafe(::glGetIntegerv(GL_MAX_SAMPLES_EXT, &max_samples));
    GLsizei num_samples = max_samples / 2;

    GLuint render_fbo;
    glsafe(::glGenFramebuffersEXT(1, &render_fbo));
    glsafe(::glBindFramebufferEXT(GL_FRAMEBUFFER_EXT, render_fbo));

    GLuint render_tex = 0;
    GLuint render_tex_buffer = 0;
    if (multisample) {
        // use renderbuffer instead of texture to avoid the need to use glTexImage2DMultisample which is available only since OpenGL 3.2
        glsafe(::glGenRenderbuffersEXT(1, &render_tex_buffer));
        glsafe(::glBindRenderbufferEXT(GL_RENDERBUFFER_EXT, render_tex_buffer));
        glsafe(::glRenderbufferStorageMultisampleEXT(GL_RENDERBUFFER_EXT, num_samples, GL_RGBA8, w, h));
        glsafe(::glFramebufferRenderbufferEXT(GL_FRAMEBUFFER_EXT, GL_COLOR_ATTACHMENT0_EXT, GL_RENDERBUFFER_EXT, render_tex_buffer));
    }
    else {
        glsafe(::glGenTextures(1, &render_tex));
        glsafe(::glBindTexture(GL_TEXTURE_2D, render_tex));
        glsafe(::glTexImage2D(GL_TEXTURE_2D, 0, GL_RGBA8, w, h, 0, GL_RGBA, GL_UNSIGNED_BYTE, nullptr));
        glsafe(::glTexParameteri(GL_TEXTURE_2D, GL_TEXTURE_MIN_FILTER, GL_LINEAR));
        glsafe(::glTexParameteri(GL_TEXTURE_2D, GL_TEXTURE_MAG_FILTER, GL_LINEAR));
        glsafe(::glFramebufferTexture2D(GL_FRAMEBUFFER_EXT, GL_COLOR_ATTACHMENT0_EXT, GL_TEXTURE_2D, render_tex, 0));
    }

    GLuint render_depth;
    glsafe(::glGenRenderbuffersEXT(1, &render_depth));
    glsafe(::glBindRenderbufferEXT(GL_RENDERBUFFER_EXT, render_depth));
    if (multisample)
        glsafe(::glRenderbufferStorageMultisampleEXT(GL_RENDERBUFFER_EXT, num_samples, GL_DEPTH_COMPONENT24, w, h));
    else
        glsafe(::glRenderbufferStorageEXT(GL_RENDERBUFFER_EXT, GL_DEPTH_COMPONENT, w, h));

    glsafe(::glFramebufferRenderbufferEXT(GL_FRAMEBUFFER_EXT, GL_DEPTH_ATTACHMENT_EXT, GL_RENDERBUFFER_EXT, render_depth));

    GLenum drawBufs[] = { GL_COLOR_ATTACHMENT0 };
    glsafe(::glDrawBuffers(1, drawBufs));

    if (::glCheckFramebufferStatusEXT(GL_FRAMEBUFFER_EXT) == GL_FRAMEBUFFER_COMPLETE_EXT) {
        _render_thumbnail_internal(thumbnail_data, thumbnail_params, volumes, camera_type);

        if (multisample) {
            GLuint resolve_fbo;
            glsafe(::glGenFramebuffersEXT(1, &resolve_fbo));
            glsafe(::glBindFramebufferEXT(GL_FRAMEBUFFER_EXT, resolve_fbo));

            GLuint resolve_tex;
            glsafe(::glGenTextures(1, &resolve_tex));
            glsafe(::glBindTexture(GL_TEXTURE_2D, resolve_tex));
            glsafe(::glTexImage2D(GL_TEXTURE_2D, 0, GL_RGBA8, w, h, 0, GL_RGBA, GL_UNSIGNED_BYTE, nullptr));
            glsafe(::glTexParameteri(GL_TEXTURE_2D, GL_TEXTURE_MIN_FILTER, GL_LINEAR));
            glsafe(::glTexParameteri(GL_TEXTURE_2D, GL_TEXTURE_MAG_FILTER, GL_LINEAR));
            glsafe(::glFramebufferTexture2DEXT(GL_FRAMEBUFFER_EXT, GL_COLOR_ATTACHMENT0_EXT, GL_TEXTURE_2D, resolve_tex, 0));

            glsafe(::glDrawBuffers(1, drawBufs));

            if (::glCheckFramebufferStatusEXT(GL_FRAMEBUFFER_EXT) == GL_FRAMEBUFFER_COMPLETE_EXT) {
                glsafe(::glBindFramebufferEXT(GL_READ_FRAMEBUFFER_EXT, render_fbo));
                glsafe(::glBindFramebufferEXT(GL_DRAW_FRAMEBUFFER_EXT, resolve_fbo));
                glsafe(::glBlitFramebufferEXT(0, 0, w, h, 0, 0, w, h, GL_COLOR_BUFFER_BIT, GL_LINEAR));

                glsafe(::glBindFramebufferEXT(GL_READ_FRAMEBUFFER_EXT, resolve_fbo));
                glsafe(::glReadPixels(0, 0, w, h, GL_RGBA, GL_UNSIGNED_BYTE, (void*)thumbnail_data.pixels.data()));
            }

            glsafe(::glDeleteTextures(1, &resolve_tex));
            glsafe(::glDeleteFramebuffersEXT(1, &resolve_fbo));
        }
        else
            glsafe(::glReadPixels(0, 0, w, h, GL_RGBA, GL_UNSIGNED_BYTE, (void*)thumbnail_data.pixels.data()));

#if ENABLE_THUMBNAIL_GENERATOR_DEBUG_OUTPUT
        debug_output_thumbnail(thumbnail_data);
#endif // ENABLE_THUMBNAIL_GENERATOR_DEBUG_OUTPUT
    }

    glsafe(::glBindFramebufferEXT(GL_FRAMEBUFFER_EXT, 0));
    glsafe(::glDeleteRenderbuffersEXT(1, &render_depth));
    if (render_tex_buffer != 0)
        glsafe(::glDeleteRenderbuffersEXT(1, &render_tex_buffer));
    if (render_tex != 0)
        glsafe(::glDeleteTextures(1, &render_tex));
    glsafe(::glDeleteFramebuffersEXT(1, &render_fbo));

    if (multisample)
        glsafe(::glDisable(GL_MULTISAMPLE));
}

void GLCanvas3D::_render_thumbnail_legacy(ThumbnailData& thumbnail_data, unsigned int w, unsigned int h, const ThumbnailsParams& thumbnail_params, const GLVolumeCollection& volumes, Camera::EType camera_type)
{
    // check that thumbnail size does not exceed the default framebuffer size
    const Size& cnv_size = get_canvas_size();
    unsigned int cnv_w = (unsigned int)cnv_size.get_width();
    unsigned int cnv_h = (unsigned int)cnv_size.get_height();
    if (w > cnv_w || h > cnv_h) {
        float ratio = std::min((float)cnv_w / (float)w, (float)cnv_h / (float)h);
        w = (unsigned int)(ratio * (float)w);
        h = (unsigned int)(ratio * (float)h);
    }

    thumbnail_data.set(w, h);
    if (!thumbnail_data.is_valid())
        return;

    _render_thumbnail_internal(thumbnail_data, thumbnail_params, volumes, camera_type);

    glsafe(::glReadPixels(0, 0, w, h, GL_RGBA, GL_UNSIGNED_BYTE, (void*)thumbnail_data.pixels.data()));
#if ENABLE_THUMBNAIL_GENERATOR_DEBUG_OUTPUT
    debug_output_thumbnail(thumbnail_data);
#endif // ENABLE_THUMBNAIL_GENERATOR_DEBUG_OUTPUT

    // restore the default framebuffer size to avoid flickering on the 3D scene
    wxGetApp().plater()->get_camera().apply_viewport();
}

bool GLCanvas3D::_init_toolbars()
{
    if (!_init_main_toolbar())
        return false;

    if (!_init_undoredo_toolbar())
        return false;

    if (!_init_view_toolbar())
        return false;

    if (!_init_collapse_toolbar())
        return false;

    return true;
}

bool GLCanvas3D::_init_main_toolbar()
{
    if (!m_main_toolbar.is_enabled())
        return true;

    BackgroundTexture::Metadata background_data;
    background_data.filename = "toolbar_background.png";
    background_data.left = 16;
    background_data.top = 16;
    background_data.right = 16;
    background_data.bottom = 16;

    if (!m_main_toolbar.init(background_data)) {
        // unable to init the toolbar texture, disable it
        m_main_toolbar.set_enabled(false);
        return true;
    }
    // init arrow
    if (!m_main_toolbar.init_arrow("toolbar_arrow_2.svg"))
        BOOST_LOG_TRIVIAL(error) << "Main toolbar failed to load arrow texture.";

    // m_gizmos is created at constructor, thus we can init arrow here.
    if (!m_gizmos.init_arrow("toolbar_arrow_2.svg"))
        BOOST_LOG_TRIVIAL(error) << "Gizmos manager failed to load arrow texture.";

//    m_main_toolbar.set_layout_type(GLToolbar::Layout::Vertical);
    m_main_toolbar.set_layout_type(GLToolbar::Layout::Horizontal);
    m_main_toolbar.set_horizontal_orientation(GLToolbar::Layout::HO_Right);
    m_main_toolbar.set_vertical_orientation(GLToolbar::Layout::VO_Top);
    m_main_toolbar.set_border(5.0f);
    m_main_toolbar.set_separator_size(5);
    m_main_toolbar.set_gap_size(4);

    GLToolbarItem::Data item;

    item.name = "add";
    item.icon_filename = "add.svg";
    item.tooltip = _u8L("Add...") + " [" + GUI::shortkey_ctrl_prefix() + "I]";
    item.sprite_id = 0;
    item.left.action_callback = [this]() { if (m_canvas != nullptr) wxPostEvent(m_canvas, SimpleEvent(EVT_GLTOOLBAR_ADD)); };
    if (!m_main_toolbar.add_item(item))
        return false;

    item.name = "delete";
    item.icon_filename = "remove.svg";
    item.tooltip = _u8L("Delete") + " [Del]";
    item.sprite_id = 1;
    item.left.action_callback = [this]() { if (m_canvas != nullptr) wxPostEvent(m_canvas, SimpleEvent(EVT_GLTOOLBAR_DELETE)); };
    item.enabling_callback = []()->bool { return wxGetApp().plater()->can_delete(); };
    if (!m_main_toolbar.add_item(item))
        return false;

    item.name = "deleteall";
    item.icon_filename = "delete_all.svg";
    item.tooltip = _u8L("Delete all") + " [" + GUI::shortkey_ctrl_prefix() + "Del]";
    item.sprite_id = 2;
    item.left.action_callback = [this]() { if (m_canvas != nullptr) wxPostEvent(m_canvas, SimpleEvent(EVT_GLTOOLBAR_DELETE_ALL)); };
    item.enabling_callback = []()->bool { return wxGetApp().plater()/*->can_delete_all()*/; };
    if (!m_main_toolbar.add_item(item))
        return false;

    item.name = "arrange";
    item.icon_filename = "arrange.svg";
    item.tooltip = _u8L("Arrange") + " [A]\n" + _u8L("Arrange selection") + " [Shift+A]\n" + _u8L("Click right mouse button to show arrangement options");
    item.sprite_id = 3;
    item.left.action_callback = [this]() { if (m_canvas != nullptr) wxPostEvent(m_canvas, SimpleEvent(EVT_GLTOOLBAR_ARRANGE)); };
    item.enabling_callback = []()->bool { return wxGetApp().plater()->can_arrange(); };
    item.right.toggable = true;
    item.right.render_callback = [this](float left, float right, float, float) {
        if (m_canvas != nullptr)
            _render_arrange_menu(0.5f * (left + right));
    };
    if (!m_main_toolbar.add_item(item))
        return false;

    item.right.toggable = false;
    item.right.render_callback = GLToolbarItem::Default_Render_Callback;

    if (!m_main_toolbar.add_separator())
        return false;

    item.name = "copy";
    item.icon_filename = "copy.svg";
    item.tooltip = _u8L("Copy") + " [" + GUI::shortkey_ctrl_prefix() + "C]";
    item.sprite_id = 4;
    item.left.action_callback = [this]() { if (m_canvas != nullptr) wxPostEvent(m_canvas, SimpleEvent(EVT_GLTOOLBAR_COPY)); };
    item.enabling_callback = []()->bool { return wxGetApp().plater()->can_copy_to_clipboard(); };
    if (!m_main_toolbar.add_item(item))
        return false;

    item.name = "paste";
    item.icon_filename = "paste.svg";
    item.tooltip = _u8L("Paste") + " [" + GUI::shortkey_ctrl_prefix() + "V]";
    item.sprite_id = 5;
    item.left.action_callback = [this]() { if (m_canvas != nullptr) wxPostEvent(m_canvas, SimpleEvent(EVT_GLTOOLBAR_PASTE)); };
    item.enabling_callback = []()->bool { return wxGetApp().plater()->can_paste_from_clipboard(); };
    if (!m_main_toolbar.add_item(item))
        return false;

    if (!m_main_toolbar.add_separator())
        return false;

    item.name = "more";
    item.icon_filename = "instance_add.svg";
    item.tooltip = _u8L("Add instance") + " [+]";
    item.sprite_id = 6;
    item.left.action_callback = [this]() { if (m_canvas != nullptr) wxPostEvent(m_canvas, SimpleEvent(EVT_GLTOOLBAR_MORE)); };
    item.visibility_callback = []()->bool { return wxGetApp().get_mode() != comSimple || get_app_config()->get_bool("objects_always_expert"); };
    item.enabling_callback = []()->bool { return wxGetApp().plater()->can_increase_instances(); };

    if (!m_main_toolbar.add_item(item))
        return false;

    item.name = "fewer";
    item.icon_filename = "instance_remove.svg";
    item.tooltip = _u8L("Remove instance") + " [-]";
    item.sprite_id = 7;
    item.left.action_callback = [this]() { if (m_canvas != nullptr) wxPostEvent(m_canvas, SimpleEvent(EVT_GLTOOLBAR_FEWER)); };
    item.visibility_callback = []()->bool { return wxGetApp().get_mode() != comSimple || get_app_config()->get_bool("objects_always_expert"); };
    item.enabling_callback = []()->bool { return wxGetApp().plater()->can_decrease_instances(); };
    if (!m_main_toolbar.add_item(item))
        return false;

    if (!m_main_toolbar.add_separator())
        return false;

    item.name = "splitobjects";
    item.icon_filename = "split_objects.svg";
    item.tooltip = _u8L("Split to objects");
    item.sprite_id = 8;
    item.left.action_callback = [this]() { if (m_canvas != nullptr) wxPostEvent(m_canvas, SimpleEvent(EVT_GLTOOLBAR_SPLIT_OBJECTS)); };
    item.visibility_callback = []()->bool { return wxGetApp().get_mode() != comSimple || get_app_config()->get_bool("objects_always_expert"); };
    item.enabling_callback = []()->bool { return wxGetApp().plater()->can_split_to_objects(); };
    if (!m_main_toolbar.add_item(item))
        return false;

    item.name = "splitvolumes";
    item.icon_filename = "split_parts.svg";
    item.tooltip = _u8L("Split to parts");
    item.sprite_id = 9;
    item.left.action_callback = [this]() { if (m_canvas != nullptr) wxPostEvent(m_canvas, SimpleEvent(EVT_GLTOOLBAR_SPLIT_VOLUMES)); };
    item.visibility_callback = []()->bool { return wxGetApp().get_mode() != comSimple || get_app_config()->get_bool("objects_always_expert"); };
    item.enabling_callback = []()->bool { return wxGetApp().plater()->can_split_to_volumes(); };
    if (!m_main_toolbar.add_item(item))
        return false;

    if (!m_main_toolbar.add_separator())
        return false;

    item.name = "settings";
    item.icon_filename = "settings.svg";
    item.tooltip = _u8L("Switch to Settings") + "\n" + "[" + GUI::shortkey_ctrl_prefix() + "4] - " + _u8L("Print Settings Tab")    + 
                                                "\n" + "[" + GUI::shortkey_ctrl_prefix() + "5] - " + (current_printer_technology() == ptFFF ? _u8L("Filament Settings Tab") : _u8L("Material Settings Tab") +
                                                "\n" + "[" + GUI::shortkey_ctrl_prefix() + "6] - " + _u8L("Printer Settings Tab")) ;
    item.sprite_id = 10;
    item.enabling_callback    = GLToolbarItem::Default_Enabling_Callback;
    item.visibility_callback  = []() { return get_app_config()->get_bool("new_settings_layout_mode") ||
                                                   get_app_config()->get_bool("dlg_settings_layout_mode"); };
    item.left.action_callback = []() { wxGetApp().mainframe->select_tab(MainFrame::ETabType::LastSettings); };
    if (!m_main_toolbar.add_item(item))
        return false;

    /*
    if (!m_main_toolbar.add_separator())
        return false;
        */

    item.name = "search";
    item.icon_filename = "search_.svg";
    item.tooltip = _u8L("Search") + " [" + GUI::shortkey_ctrl_prefix() + "F]";
    item.sprite_id = 11;
    item.left.toggable = true;
    item.left.render_callback = [this](float left, float right, float, float) {
        if (m_canvas != nullptr) {
            if (!m_canvas->HasFocus())
                m_canvas->SetFocus();
            if (_render_search_list(0.5f * (left + right)))
                _deactivate_search_toolbar_item();
        }
    };
    item.left.action_callback   = GLToolbarItem::Default_Action_Callback;
    item.visibility_callback    = GLToolbarItem::Default_Visibility_Callback;
    item.enabling_callback      = [this]()->bool { return m_gizmos.get_current_type() == GLGizmosManager::Undefined; };
    if (!m_main_toolbar.add_item(item))
        return false;

    if (!m_main_toolbar.add_separator())
        return false;

    item.name = "layersediting";
    item.icon_filename = "layers_white.svg";
    item.tooltip = _u8L("Variable layer height");
    item.sprite_id = 12;
    item.left.action_callback = [this]() { if (m_canvas != nullptr) wxPostEvent(m_canvas, SimpleEvent(EVT_GLTOOLBAR_LAYERSEDITING)); };
    item.visibility_callback = [this]()->bool {
        bool res = current_printer_technology() == ptFFF;
        // turns off if changing printer technology
        if (!res && m_main_toolbar.is_item_visible("layersediting") && m_main_toolbar.is_item_pressed("layersediting"))
            force_main_toolbar_left_action(get_main_toolbar_item_id("layersediting"));

        return res;
    };
    item.enabling_callback      = []()->bool { return wxGetApp().plater()->can_layers_editing(); };
    item.left.render_callback   = GLToolbarItem::Default_Render_Callback;
    if (!m_main_toolbar.add_item(item))
        return false;

    return true;
}

bool GLCanvas3D::_init_undoredo_toolbar()
{
    if (!m_undoredo_toolbar.is_enabled())
        return true;

    BackgroundTexture::Metadata background_data;
    background_data.filename = "toolbar_background.png";
    background_data.left = 16;
    background_data.top = 16;
    background_data.right = 16;
    background_data.bottom = 16;

    if (!m_undoredo_toolbar.init(background_data)) {
        // unable to init the toolbar texture, disable it
        m_undoredo_toolbar.set_enabled(false);
        return true;
    }

    // init arrow
    if (!m_undoredo_toolbar.init_arrow("toolbar_arrow_2.svg"))
        BOOST_LOG_TRIVIAL(error) << "Undo/Redo toolbar failed to load arrow texture.";

//    m_undoredo_toolbar.set_layout_type(GLToolbar::Layout::Vertical);
    m_undoredo_toolbar.set_layout_type(GLToolbar::Layout::Horizontal);
    m_undoredo_toolbar.set_horizontal_orientation(GLToolbar::Layout::HO_Left);
    m_undoredo_toolbar.set_vertical_orientation(GLToolbar::Layout::VO_Top);
    m_undoredo_toolbar.set_border(5.0f);
    m_undoredo_toolbar.set_separator_size(5);
    m_undoredo_toolbar.set_gap_size(4);

    GLToolbarItem::Data item;

    item.name = "undo";
    item.icon_filename = "undo_toolbar.svg";
    item.tooltip = _u8L("Undo") + " [" + GUI::shortkey_ctrl_prefix() + "Z]\n" + _u8L("Click right mouse button to open/close History");
    item.sprite_id = 0;
    item.left.action_callback = [this]() { post_event(SimpleEvent(EVT_GLCANVAS_UNDO)); };
    item.right.toggable = true;
    item.right.action_callback = [this]() { m_imgui_undo_redo_hovered_pos = -1; };
    item.right.render_callback = [this](float left, float right, float, float) {
        if (m_canvas != nullptr) {
            if (_render_undo_redo_stack(true, 0.5f * (left + right)))
                _deactivate_undo_redo_toolbar_items();
        }
    };
    item.enabling_callback = [this]()->bool {
        bool can_undo = wxGetApp().plater()->can_undo();
        int id = m_undoredo_toolbar.get_item_id("undo");

        std::string curr_additional_tooltip;
        m_undoredo_toolbar.get_additional_tooltip(id, curr_additional_tooltip);

        std::string new_additional_tooltip;
        if (can_undo) {
        	std::string action;
            wxGetApp().plater()->undo_redo_topmost_string_getter(true, action);
            new_additional_tooltip = format(_L("Next Undo action: %1%"), action);
        }

        if (new_additional_tooltip != curr_additional_tooltip) {
            m_undoredo_toolbar.set_additional_tooltip(id, new_additional_tooltip);
            set_tooltip("");
        }
        return can_undo;
    };

    if (!m_undoredo_toolbar.add_item(item))
        return false;

    item.name = "redo";
    item.icon_filename = "redo_toolbar.svg";
    item.tooltip = _u8L("Redo") + " [" + GUI::shortkey_ctrl_prefix() + "Y]\n" + _u8L("Click right mouse button to open/close History");
    item.sprite_id = 1;
    item.left.action_callback = [this]() { post_event(SimpleEvent(EVT_GLCANVAS_REDO)); };
    item.right.action_callback = [this]() { m_imgui_undo_redo_hovered_pos = -1; };
    item.right.render_callback = [this](float left, float right, float, float) {
        if (m_canvas != nullptr) {
            if (_render_undo_redo_stack(false, 0.5f * (left + right)))
                _deactivate_undo_redo_toolbar_items();
        }
    };
    item.enabling_callback = [this]()->bool {
        bool can_redo = wxGetApp().plater()->can_redo();
        int id = m_undoredo_toolbar.get_item_id("redo");

        std::string curr_additional_tooltip;
        m_undoredo_toolbar.get_additional_tooltip(id, curr_additional_tooltip);

        std::string new_additional_tooltip;
        if (can_redo) {
        	std::string action;
            wxGetApp().plater()->undo_redo_topmost_string_getter(false, action);
            new_additional_tooltip = format(_L("Next Redo action: %1%"), action);
        }

        if (new_additional_tooltip != curr_additional_tooltip) {
            m_undoredo_toolbar.set_additional_tooltip(id, new_additional_tooltip);
            set_tooltip("");
        }
        return can_redo;
    };

    if (!m_undoredo_toolbar.add_item(item))
        return false;
    /*
    if (!m_undoredo_toolbar.add_separator())
        return false;
        */
    return true;
}

bool GLCanvas3D::_init_view_toolbar()
{
    return wxGetApp().plater()->init_view_toolbar();
}

bool GLCanvas3D::_init_collapse_toolbar()
{
    return wxGetApp().plater()->init_collapse_toolbar();
}

bool GLCanvas3D::_set_current()
{
    return m_context != nullptr && m_canvas->IsShownOnScreen() && m_canvas->SetCurrent(*m_context);
}

void GLCanvas3D::_resize(unsigned int w, unsigned int h)
{
    if (m_canvas == nullptr && m_context == nullptr)
        return;

    const std::array<unsigned int, 2> new_size = { w, h };
    if (m_old_size == new_size)
        return;

    m_old_size = new_size;

    auto *imgui = wxGetApp().imgui();
    imgui->set_display_size(static_cast<float>(w), static_cast<float>(h));
    const float font_size = 1.5f * wxGetApp().em_unit();
#if ENABLE_RETINA_GL
    imgui->set_scaling(font_size, 1.0f, m_retina_helper->get_scale_factor());
#else
    imgui->set_scaling(font_size, m_canvas->GetContentScaleFactor(), 1.0f);
#endif

    this->request_extra_frame();

    // ensures that this canvas is current
    _set_current();
}

BoundingBoxf3 GLCanvas3D::_max_bounding_box(bool include_gizmos, bool include_bed_model) const
{
    BoundingBoxf3 bb = volumes_bounding_box();

    // The following is a workaround for gizmos not being taken in account when calculating the tight camera frustrum
    // A better solution would ask the gizmo manager for the bounding box of the current active gizmo, if any
    if (include_gizmos && m_gizmos.is_running()) {
        const BoundingBoxf3 sel_bb = m_selection.get_bounding_box();
        const Vec3d sel_bb_center = sel_bb.center();
        const Vec3d extend_by = sel_bb.max_size() * Vec3d::Ones();
        bb.merge(BoundingBoxf3(sel_bb_center - extend_by, sel_bb_center + extend_by));
    }

    const BoundingBoxf3 bed_bb = include_bed_model ? m_bed.extended_bounding_box() : m_bed.build_volume().bounding_volume();
    bb.merge(bed_bb);

    if (!m_main_toolbar.is_enabled())
        bb.merge(m_gcode_viewer.get_max_bounding_box());

    // clamp max bb size with respect to bed bb size
    if (!m_picking_enabled) {
        static const double max_scale_factor = 2.0;
        const Vec3d bb_size = bb.size();
        const Vec3d bed_bb_size = m_bed.build_volume().bounding_volume().size();

        if ((bed_bb_size.x() > 0.0 && bb_size.x() > max_scale_factor * bed_bb_size.x()) ||
            (bed_bb_size.y() > 0.0 && bb_size.y() > max_scale_factor * bed_bb_size.y()) ||
            (bed_bb_size.z() > 0.0 && bb_size.z() > max_scale_factor * bed_bb_size.z())) {
            const Vec3d bed_bb_center = bed_bb.center();
            const Vec3d extend_by = max_scale_factor * bed_bb_size;
            bb = BoundingBoxf3(bed_bb_center - extend_by, bed_bb_center + extend_by);
        }
    }

    return bb;
}

void GLCanvas3D::_zoom_to_box(const BoundingBoxf3& box, double margin_factor)
{
    wxGetApp().plater()->get_camera().zoom_to_box(box, margin_factor);
    m_dirty = true;
}

void GLCanvas3D::_update_camera_zoom(double zoom)
{
    wxGetApp().plater()->get_camera().update_zoom(zoom);
    m_dirty = true;
}

void GLCanvas3D::_refresh_if_shown_on_screen()
{
    if (_is_shown_on_screen()) {
        const Size& cnv_size = get_canvas_size();
        _resize((unsigned int)cnv_size.get_width(), (unsigned int)cnv_size.get_height());

        // When the application starts the following call to render() triggers the opengl initialization.
        // We need to ask for an extra call to reload_scene() to force the generation of the model for wipe tower
        // for printers using it, which is skipped by all the previous calls to reload_scene() because m_initialized == false
        const bool requires_reload_scene = !m_initialized;

        // Because of performance problems on macOS, where PaintEvents are not delivered
        // frequently enough, we call render() here directly when we can.
        render();
        assert(m_initialized);
        if (requires_reload_scene) {
            if (wxGetApp().plater()->is_view3D_shown())
                reload_scene(true);
        }
    }
}

void GLCanvas3D::_picking_pass()
{
    if (!m_picking_enabled || m_mouse.dragging || m_mouse.position == Vec2d(DBL_MAX, DBL_MAX) || m_gizmos.is_dragging()) {
#if ENABLE_RAYCAST_PICKING_DEBUG
        ImGuiWrapper& imgui = *wxGetApp().imgui();
        imgui.begin(std::string("Hit result"), ImGuiWindowFlags_AlwaysAutoResize);
        imgui.text("Picking disabled");
        imgui.end();
#endif // ENABLE_RAYCAST_PICKING_DEBUG
        return;
    }

    m_hover_volume_idxs.clear();

    const ClippingPlane clipping_plane = m_gizmos.get_clipping_plane().inverted_normal();
    const SceneRaycaster::HitResult hit = m_scene_raycaster.hit(m_mouse.position, wxGetApp().plater()->get_camera(), &clipping_plane);
    if (hit.is_valid()) {
        switch (hit.type)
        {
        case SceneRaycaster::EType::Volume:
        {
            if (0 <= hit.raycaster_id && hit.raycaster_id < (int)m_volumes.volumes.size()) {
                const GLVolume* volume = m_volumes.volumes[hit.raycaster_id];
                if (volume->is_active && !volume->disabled && (volume->composite_id.volume_id >= 0 || m_render_sla_auxiliaries)) {
                    // do not add the volume id if any gizmo is active and CTRL is pressed
                    if (m_gizmos.get_current_type() == GLGizmosManager::EType::Undefined || !wxGetKeyState(WXK_CONTROL))
                        m_hover_volume_idxs.emplace_back(hit.raycaster_id);
                    m_gizmos.set_hover_id(-1);
                }
            }
            else
                assert(false);

            break;
        }
        case SceneRaycaster::EType::Gizmo:
        case SceneRaycaster::EType::FallbackGizmo:
        {
            const Size& cnv_size = get_canvas_size();
            const bool inside = 0 <= m_mouse.position.x() && m_mouse.position.x() < cnv_size.get_width() &&
                0 <= m_mouse.position.y() && m_mouse.position.y() < cnv_size.get_height();
            m_gizmos.set_hover_id(inside ? hit.raycaster_id : -1);
            break;
        }
        case SceneRaycaster::EType::Bed:
        {
            m_gizmos.set_hover_id(-1);
            break;
        }
        default:
        {
            assert(false);
            break;
        }
        }
    }
    else
        m_gizmos.set_hover_id(-1);

    _update_volumes_hover_state();

#if ENABLE_RAYCAST_PICKING_DEBUG
    ImGuiWrapper& imgui = *wxGetApp().imgui();
    imgui.begin(std::string("Hit result"), ImGuiWindowFlags_AlwaysAutoResize);
    std::string object_type = "None";
    switch (hit.type)
    {
    case SceneRaycaster::EType::Bed:   { object_type = "Bed"; break; }
    case SceneRaycaster::EType::Gizmo: { object_type = "Gizmo element"; break; }
    case SceneRaycaster::EType::FallbackGizmo: { object_type = "Gizmo2 element"; break; }
    case SceneRaycaster::EType::Volume:
    {
        if (m_volumes.volumes[hit.raycaster_id]->is_wipe_tower)
            object_type = "Volume (Wipe tower)";
        else if (m_volumes.volumes[hit.raycaster_id]->volume_idx() == -int(slaposPad))
            object_type = "Volume (SLA pad)";
        else if (m_volumes.volumes[hit.raycaster_id]->volume_idx() == -int(slaposSupportTree))
            object_type = "Volume (SLA supports)";
        else if (m_volumes.volumes[hit.raycaster_id]->is_modifier)
            object_type = "Volume (Modifier)";
        else
            object_type = "Volume (Part)";
        break;
    }
    default: { break; }
    }

    auto add_strings_row_to_table = [&imgui](const std::string& col_1, const ImVec4& col_1_color, const std::string& col_2, const ImVec4& col_2_color,
        const std::string& col_3 = "", const ImVec4& col_3_color = ImGui::GetStyleColorVec4(ImGuiCol_Text)) {
        ImGui::TableNextRow();
        ImGui::TableSetColumnIndex(0);
        imgui.text_colored(col_1_color, col_1.c_str());
        ImGui::TableSetColumnIndex(1);
        imgui.text_colored(col_2_color, col_2.c_str());
        if (!col_3.empty()) {
            ImGui::TableSetColumnIndex(2);
            imgui.text_colored(col_3_color, col_3.c_str());
        }
    };

    char buf[1024];
    if (hit.type != SceneRaycaster::EType::None) {
        if (ImGui::BeginTable("Hit", 2)) {
            add_strings_row_to_table("Object ID", ImGuiWrapper::get_COL_LIGHT(), std::to_string(hit.raycaster_id), ImGui::GetStyleColorVec4(ImGuiCol_Text));
            add_strings_row_to_table("Type", ImGuiWrapper::get_COL_LIGHT(), object_type, ImGui::GetStyleColorVec4(ImGuiCol_Text));
            sprintf(buf, "%.3f, %.3f, %.3f", hit.position.x(), hit.position.y(), hit.position.z());
            add_strings_row_to_table("Position", ImGuiWrapper::get_COL_LIGHT(), std::string(buf), ImGui::GetStyleColorVec4(ImGuiCol_Text));
            sprintf(buf, "%.3f, %.3f, %.3f", hit.normal.x(), hit.normal.y(), hit.normal.z());
            add_strings_row_to_table("Normal", ImGuiWrapper::get_COL_LIGHT(), std::string(buf), ImGui::GetStyleColorVec4(ImGuiCol_Text));
            ImGui::EndTable();
        }
    }
    else
        imgui.text("NO HIT");

    ImGui::Separator();
    imgui.text("Registered for picking:");
    if (ImGui::BeginTable("Raycasters", 2)) {
        sprintf(buf, "%d (%d)", (int)m_scene_raycaster.beds_count(), (int)m_scene_raycaster.active_beds_count());
        add_strings_row_to_table("Beds", ImGuiWrapper::get_COL_LIGHT(), std::string(buf), ImGui::GetStyleColorVec4(ImGuiCol_Text));
        sprintf(buf, "%d (%d)", (int)m_scene_raycaster.volumes_count(), (int)m_scene_raycaster.active_volumes_count());
        add_strings_row_to_table("Volumes", ImGuiWrapper::get_COL_LIGHT(), std::string(buf), ImGui::GetStyleColorVec4(ImGuiCol_Text));
        sprintf(buf, "%d (%d)", (int)m_scene_raycaster.gizmos_count(), (int)m_scene_raycaster.active_gizmos_count());
        add_strings_row_to_table("Gizmo elements", ImGuiWrapper::get_COL_LIGHT(), std::string(buf), ImGui::GetStyleColorVec4(ImGuiCol_Text));
        sprintf(buf, "%d (%d)", (int)m_scene_raycaster.fallback_gizmos_count(), (int)m_scene_raycaster.active_fallback_gizmos_count());
        add_strings_row_to_table("Gizmo2 elements", ImGuiWrapper::get_COL_LIGHT(), std::string(buf), ImGui::GetStyleColorVec4(ImGuiCol_Text));
        ImGui::EndTable();
    }

    std::vector<std::shared_ptr<SceneRaycasterItem>>* gizmo_raycasters = m_scene_raycaster.get_raycasters(SceneRaycaster::EType::Gizmo);
    if (gizmo_raycasters != nullptr && !gizmo_raycasters->empty()) {
        ImGui::Separator();
        imgui.text("Gizmo raycasters IDs:");
        if (ImGui::BeginTable("GizmoRaycasters", 3)) {
            for (size_t i = 0; i < gizmo_raycasters->size(); ++i) {
                add_strings_row_to_table(std::to_string(i), ImGuiWrapper::get_COL_LIGHT(),
                    std::to_string(SceneRaycaster::decode_id(SceneRaycaster::EType::Gizmo, (*gizmo_raycasters)[i]->get_id())), ImGui::GetStyleColorVec4(ImGuiCol_Text),
                    to_string(Geometry::Transformation((*gizmo_raycasters)[i]->get_transform()).get_offset()), ImGui::GetStyleColorVec4(ImGuiCol_Text));
            }
            ImGui::EndTable();
        }
    }

    std::vector<std::shared_ptr<SceneRaycasterItem>>* gizmo2_raycasters = m_scene_raycaster.get_raycasters(SceneRaycaster::EType::FallbackGizmo);
    if (gizmo2_raycasters != nullptr && !gizmo2_raycasters->empty()) {
        ImGui::Separator();
        imgui.text("Gizmo2 raycasters IDs:");
        if (ImGui::BeginTable("Gizmo2Raycasters", 3)) {
            for (size_t i = 0; i < gizmo2_raycasters->size(); ++i) {
                add_strings_row_to_table(std::to_string(i), ImGuiWrapper::get_COL_LIGHT(),
                    std::to_string(SceneRaycaster::decode_id(SceneRaycaster::EType::FallbackGizmo, (*gizmo2_raycasters)[i]->get_id())), ImGui::GetStyleColorVec4(ImGuiCol_Text),
                    to_string(Geometry::Transformation((*gizmo2_raycasters)[i]->get_transform()).get_offset()), ImGui::GetStyleColorVec4(ImGuiCol_Text));
            }
            ImGui::EndTable();
        }
    }

    imgui.end();
#endif // ENABLE_RAYCAST_PICKING_DEBUG
}

void GLCanvas3D::_rectangular_selection_picking_pass()
{
    m_gizmos.set_hover_id(-1);

    std::set<int> idxs;

    if (m_picking_enabled) {
        const size_t width  = std::max<size_t>(m_rectangle_selection.get_width(), 1);
        const size_t height = std::max<size_t>(m_rectangle_selection.get_height(), 1);

        const OpenGLManager::EFramebufferType framebuffers_type = OpenGLManager::get_framebuffers_type();
        bool use_framebuffer = framebuffers_type != OpenGLManager::EFramebufferType::Unknown;

        GLuint render_fbo = 0;
        GLuint render_tex = 0;
        GLuint render_depth = 0;
        if (use_framebuffer) {
            // setup a framebuffer which covers only the selection rectangle
            if (framebuffers_type == OpenGLManager::EFramebufferType::Arb) {
                glsafe(::glGenFramebuffers(1, &render_fbo));
                glsafe(::glBindFramebuffer(GL_FRAMEBUFFER, render_fbo));
            }
            else {
                glsafe(::glGenFramebuffersEXT(1, &render_fbo));
                glsafe(::glBindFramebufferEXT(GL_FRAMEBUFFER_EXT, render_fbo));
            }
            glsafe(::glGenTextures(1, &render_tex));
            glsafe(::glBindTexture(GL_TEXTURE_2D, render_tex));
            glsafe(::glTexImage2D(GL_TEXTURE_2D, 0, GL_RGBA8, width, height, 0, GL_RGBA, GL_UNSIGNED_BYTE, nullptr));
            glsafe(::glTexParameteri(GL_TEXTURE_2D, GL_TEXTURE_MIN_FILTER, GL_NEAREST));
            glsafe(::glTexParameteri(GL_TEXTURE_2D, GL_TEXTURE_MAG_FILTER, GL_NEAREST));
            if (framebuffers_type == OpenGLManager::EFramebufferType::Arb) {
                glsafe(::glFramebufferTexture2D(GL_FRAMEBUFFER, GL_COLOR_ATTACHMENT0, GL_TEXTURE_2D, render_tex, 0));
                glsafe(::glGenRenderbuffers(1, &render_depth));
                glsafe(::glBindRenderbuffer(GL_RENDERBUFFER, render_depth));
#if ENABLE_OPENGL_ES
                glsafe(::glRenderbufferStorage(GL_RENDERBUFFER, GL_DEPTH_COMPONENT16, width, height));
#else
                glsafe(::glRenderbufferStorage(GL_RENDERBUFFER, GL_DEPTH_COMPONENT, width, height));
#endif // ENABLE_OPENGL_ES
                glsafe(::glFramebufferRenderbuffer(GL_FRAMEBUFFER, GL_DEPTH_ATTACHMENT, GL_RENDERBUFFER, render_depth));
            }
            else {
                glsafe(::glFramebufferTexture2D(GL_FRAMEBUFFER_EXT, GL_COLOR_ATTACHMENT0_EXT, GL_TEXTURE_2D, render_tex, 0));
                glsafe(::glGenRenderbuffersEXT(1, &render_depth));
                glsafe(::glBindRenderbufferEXT(GL_RENDERBUFFER_EXT, render_depth));
                glsafe(::glRenderbufferStorageEXT(GL_RENDERBUFFER_EXT, GL_DEPTH_COMPONENT, width, height));
                glsafe(::glFramebufferRenderbufferEXT(GL_FRAMEBUFFER_EXT, GL_DEPTH_ATTACHMENT_EXT, GL_RENDERBUFFER_EXT, render_depth));
            }
            const GLenum drawBufs[] = { GL_COLOR_ATTACHMENT0 };
            glsafe(::glDrawBuffers(1, drawBufs));
            if (framebuffers_type == OpenGLManager::EFramebufferType::Arb) {
                if (::glCheckFramebufferStatus(GL_FRAMEBUFFER) != GL_FRAMEBUFFER_COMPLETE)
                    use_framebuffer = false;
            }
            else {
                if (::glCheckFramebufferStatusEXT(GL_FRAMEBUFFER_EXT) != GL_FRAMEBUFFER_COMPLETE_EXT)
                    use_framebuffer = false;
            }
        }

        if (m_multisample_allowed)
        	// This flag is often ignored by NVIDIA drivers if rendering into a screen buffer.
            glsafe(::glDisable(GL_MULTISAMPLE));

        glsafe(::glDisable(GL_BLEND));
        glsafe(::glEnable(GL_DEPTH_TEST));

        glsafe(::glClear(GL_COLOR_BUFFER_BIT | GL_DEPTH_BUFFER_BIT));

        const Camera& main_camera = wxGetApp().plater()->get_camera();
        Camera framebuffer_camera;
        framebuffer_camera.set_type(main_camera.get_type());
        const Camera* camera = &main_camera;
        if (use_framebuffer) {
            // setup a camera which covers only the selection rectangle
            const std::array<int, 4>& viewport = camera->get_viewport();
            const double near_left   = camera->get_near_left();
            const double near_bottom = camera->get_near_bottom();
            const double near_width  = camera->get_near_width();
            const double near_height = camera->get_near_height();

            const double ratio_x = near_width / double(viewport[2]);
            const double ratio_y = near_height / double(viewport[3]);

            const double rect_near_left   = near_left + double(m_rectangle_selection.get_left()) * ratio_x;
            const double rect_near_bottom = near_bottom + (double(viewport[3]) - double(m_rectangle_selection.get_bottom())) * ratio_y;
            double rect_near_right = near_left + double(m_rectangle_selection.get_right()) * ratio_x;
            double rect_near_top   = near_bottom + (double(viewport[3]) - double(m_rectangle_selection.get_top())) * ratio_y;

            if (rect_near_left == rect_near_right)
                rect_near_right = rect_near_left + ratio_x;
            if (rect_near_bottom == rect_near_top)
                rect_near_top = rect_near_bottom + ratio_y;

            framebuffer_camera.look_at(camera->get_position(), camera->get_target(), camera->get_dir_up());
            framebuffer_camera.apply_projection(rect_near_left, rect_near_right, rect_near_bottom, rect_near_top, camera->get_near_z(), camera->get_far_z());
            framebuffer_camera.set_viewport(0, 0, width, height);
            framebuffer_camera.apply_viewport();
            camera = &framebuffer_camera;
        }

        _render_volumes_for_picking(*camera);
        _render_bed_for_picking(camera->get_view_matrix(), camera->get_projection_matrix(), !camera->is_looking_downward());

        if (m_multisample_allowed)
            glsafe(::glEnable(GL_MULTISAMPLE));

        const size_t px_count = width * height;

        const size_t left = use_framebuffer ? 0 : (size_t)m_rectangle_selection.get_left();
        const size_t top  = use_framebuffer ? 0 : (size_t)get_canvas_size().get_height() - (size_t)m_rectangle_selection.get_top();
#define USE_PARALLEL 1
#if USE_PARALLEL
            struct Pixel
            {
                std::array<GLubyte, 4> data;
            	// Only non-interpolated colors are valid, those have their lowest three bits zeroed.
                bool valid() const { return picking_checksum_alpha_channel(data[0], data[1], data[2]) == data[3]; }
                // we reserve color = (0,0,0) for occluders (as the printbed) 
                // volumes' id are shifted by 1
                // see: _render_volumes_for_picking()
                int id() const { return data[0] + (data[1] << 8) + (data[2] << 16) - 1; }
            };

            std::vector<Pixel> frame(px_count);
            glsafe(::glReadPixels(left, top, width, height, GL_RGBA, GL_UNSIGNED_BYTE, (void*)frame.data()));

            tbb::spin_mutex mutex;
            tbb::parallel_for(tbb::blocked_range<size_t>(0, frame.size(), (size_t)width),
                [this, &frame, &idxs, &mutex](const tbb::blocked_range<size_t>& range) {
                for (size_t i = range.begin(); i < range.end(); ++i)
                	if (frame[i].valid()) {
                    	int volume_id = frame[i].id();
                    	if (0 <= volume_id && volume_id < (int)m_volumes.volumes.size()) {
                        	mutex.lock();
                        	idxs.insert(volume_id);
                        	mutex.unlock();
                    	}
                	}
            });
#else
            std::vector<GLubyte> frame(4 * px_count);
            glsafe(::glReadPixels(left, top, width, height, GL_RGBA, GL_UNSIGNED_BYTE, (void*)frame.data()));

            for (int i = 0; i < px_count; ++i) {
                int px_id = 4 * i;
                int volume_id = frame[px_id] + (frame[px_id + 1] << 8) + (frame[px_id + 2] << 16);
                if (0 <= volume_id && volume_id < (int)m_volumes.volumes.size())
                    idxs.insert(volume_id);
            }
#endif // USE_PARALLEL
            if (camera != &main_camera)
                main_camera.apply_viewport();

            if (framebuffers_type == OpenGLManager::EFramebufferType::Arb) {
                glsafe(::glBindFramebuffer(GL_FRAMEBUFFER, 0));
                if (render_depth != 0)
                    glsafe(::glDeleteRenderbuffers(1, &render_depth));
                if (render_fbo != 0)
                    glsafe(::glDeleteFramebuffers(1, &render_fbo));
            }
            else if (framebuffers_type == OpenGLManager::EFramebufferType::Ext) {
                glsafe(::glBindFramebufferEXT(GL_FRAMEBUFFER_EXT, 0));
                if (render_depth != 0)
                    glsafe(::glDeleteRenderbuffersEXT(1, &render_depth));
                if (render_fbo != 0)
                    glsafe(::glDeleteFramebuffersEXT(1, &render_fbo));
            }

            if (render_tex != 0)
                glsafe(::glDeleteTextures(1, &render_tex));
    }

    m_hover_volume_idxs.assign(idxs.begin(), idxs.end());
    _update_volumes_hover_state();
}

void GLCanvas3D::_render_background()
{
    bool use_error_color = false;
    if (wxGetApp().is_editor()) {
        use_error_color = m_dynamic_background_enabled &&
        (current_printer_technology() != ptSLA || !m_volumes.empty());

        if (!m_volumes.empty())
            use_error_color &= _is_any_volume_outside().first;
        else
            use_error_color &= m_gcode_viewer.has_data() && !m_gcode_viewer.is_contained_in_bed();
    }

    // Draws a bottom to top gradient over the complete screen.
    glsafe(::glDisable(GL_DEPTH_TEST));

    const ColorRGBA bottom_color = use_error_color ? ERROR_BG_DARK_COLOR : DEFAULT_BG_DARK_COLOR;

    if (!m_background.is_initialized()) {
        m_background.reset();

        GLModel::Geometry init_data;
        init_data.format = { GLModel::Geometry::EPrimitiveType::Triangles, GLModel::Geometry::EVertexLayout::P2T2 };
        init_data.reserve_vertices(4);
        init_data.reserve_indices(6);

        // vertices
        init_data.add_vertex(Vec2f(-1.0f, -1.0f), Vec2f(0.0f, 0.0f));
        init_data.add_vertex(Vec2f(1.0f, -1.0f),  Vec2f(1.0f, 0.0f));
        init_data.add_vertex(Vec2f(1.0f, 1.0f),   Vec2f(1.0f, 1.0f));
        init_data.add_vertex(Vec2f(-1.0f, 1.0f),  Vec2f(0.0f, 1.0f));

        // indices
        init_data.add_triangle(0, 1, 2);
        init_data.add_triangle(2, 3, 0);

        m_background.init_from(std::move(init_data));
    }

    GLShaderProgram* shader = wxGetApp().get_shader("background");
    if (shader != nullptr) {
        shader->start_using();
        shader->set_uniform("top_color", use_error_color ? ERROR_BG_LIGHT_COLOR : DEFAULT_BG_LIGHT_COLOR);
        shader->set_uniform("bottom_color", bottom_color);
        m_background.render();
        shader->stop_using();
    }

    glsafe(::glEnable(GL_DEPTH_TEST));
}

void GLCanvas3D::_render_bed(const Transform3d& view_matrix, const Transform3d& projection_matrix, bool bottom)
{
    float scale_factor = 1.0;
#if ENABLE_RETINA_GL
    scale_factor = m_retina_helper->get_scale_factor();
#endif // ENABLE_RETINA_GL

    bool show_texture = ! bottom ||
            (m_gizmos.get_current_type() != GLGizmosManager::FdmSupports
          && m_gizmos.get_current_type() != GLGizmosManager::SlaSupports
          && m_gizmos.get_current_type() != GLGizmosManager::Hollow
          && m_gizmos.get_current_type() != GLGizmosManager::Seam
          && m_gizmos.get_current_type() != GLGizmosManager::MmuSegmentation);

    m_bed.render(*this, view_matrix, projection_matrix, bottom, scale_factor, show_texture);
}

void GLCanvas3D::_render_bed_axes()
{
  m_bed.render_axes();
}

void GLCanvas3D::_render_bed_for_picking(const Transform3d& view_matrix, const Transform3d& projection_matrix, bool bottom)
{
    float scale_factor = 1.0;
#if ENABLE_RETINA_GL
    scale_factor = m_retina_helper->get_scale_factor();
#endif // ENABLE_RETINA_GL

    m_bed.render_for_picking(*this, view_matrix, projection_matrix, bottom, scale_factor);
}

void GLCanvas3D::_render_objects(GLVolumeCollection::ERenderType type)
{
    if (m_volumes.empty())
        return;

    glsafe(::glEnable(GL_DEPTH_TEST));

    m_camera_clipping_plane = m_gizmos.get_clipping_plane();

    if (m_picking_enabled)
        // Update the layer editing selection to the first object selected, update the current object maximum Z.
        m_layers_editing.select_object(*m_model, this->is_layers_editing_enabled() ? m_selection.get_object_idx() : -1);

    if (const BuildVolume &build_volume = m_bed.build_volume(); build_volume.valid()) {
        switch (build_volume.type()) {
        case BuildVolume::Type::Rectangle: {
            const BoundingBox3Base<Vec3d> bed_bb = build_volume.bounding_volume().inflated(BuildVolume::SceneEpsilon);
            m_volumes.set_print_volume({ 0, // circle
                { float(bed_bb.min.x()), float(bed_bb.min.y()), float(bed_bb.max.x()), float(bed_bb.max.y()) },
                { 0.0f, float(build_volume.max_print_height()) } });
            break;
        }
        case BuildVolume::Type::Circle: {
            m_volumes.set_print_volume({ 1, // rectangle
                { unscaled<float>(build_volume.circle().center.x()), unscaled<float>(build_volume.circle().center.y()), unscaled<float>(build_volume.circle().radius + BuildVolume::SceneEpsilon), 0.0f },
                { 0.0f, float(build_volume.max_print_height() + BuildVolume::SceneEpsilon) } });
            break;
        }
        default:
        case BuildVolume::Type::Convex:
        case BuildVolume::Type::Custom: {
            m_volumes.set_print_volume({ static_cast<int>(type),
                { -FLT_MAX, -FLT_MAX, FLT_MAX, FLT_MAX },
                { -FLT_MAX, FLT_MAX } }
            );
        }
        }
        if (m_requires_check_outside_state) {
            check_volumes_outside_state(m_volumes, nullptr);
            m_requires_check_outside_state = false;
        }
    }

    if (m_use_clipping_planes)
        m_volumes.set_z_range(-m_clipping_planes[0].get_data()[3], m_clipping_planes[1].get_data()[3]);
    else
        m_volumes.set_z_range(-FLT_MAX, FLT_MAX);

    m_volumes.set_clipping_plane(m_camera_clipping_plane.get_data());
    m_volumes.set_show_sinking_contours(! m_gizmos.is_hiding_instances());
    m_volumes.set_show_non_manifold_edges(!m_gizmos.is_hiding_instances() && m_gizmos.get_current_type() != GLGizmosManager::Simplify);

    GLShaderProgram* shader = wxGetApp().get_shader("gouraud");
    if (shader != nullptr) {
        shader->start_using();

        switch (type)
        {
        default:
        case GLVolumeCollection::ERenderType::Opaque:
        {
            if (m_picking_enabled && !m_gizmos.is_dragging() && m_layers_editing.is_enabled() && (m_layers_editing.last_object_id != -1) && (m_layers_editing.object_max_z() > 0.0f)) {
                int object_id = m_layers_editing.last_object_id;
                const Camera& camera = wxGetApp().plater()->get_camera();
                m_volumes.render(type, false, camera.get_view_matrix(), camera.get_projection_matrix(), [object_id](const GLVolume& volume) {
                    // Which volume to paint without the layer height profile shader?
                    return volume.is_active && (volume.is_modifier || volume.composite_id.object_id != object_id);
                    });
                // Let LayersEditing handle rendering of the active object using the layer height profile shader.
                m_layers_editing.render_volumes(*this, m_volumes);
            }
            else {
                // do not cull backfaces to show broken geometry, if any
                const Camera& camera = wxGetApp().plater()->get_camera();
                m_volumes.render(type, m_picking_enabled, camera.get_view_matrix(), camera.get_projection_matrix(), [this](const GLVolume& volume) {
                    return (m_render_sla_auxiliaries || volume.composite_id.volume_id >= 0);
                    });
            }

            // In case a painting gizmo is open, it should render the painted triangles
            // before transparent objects are rendered. Otherwise they would not be
            // visible when inside modifier meshes etc.
            {
                GLGizmosManager& gm = get_gizmos_manager();
//                GLGizmosManager::EType type = gm.get_current_type();
                if (dynamic_cast<GLGizmoPainterBase*>(gm.get_current())) {
                    shader->stop_using();
                    gm.render_painter_gizmo();
                    shader->start_using();
                }
            }
            break;
        }
        case GLVolumeCollection::ERenderType::Transparent:
        {
            const Camera& camera = wxGetApp().plater()->get_camera();
            m_volumes.render(type, false, camera.get_view_matrix(), camera.get_projection_matrix());
            break;
        }
        }
        shader->stop_using();
    }

    m_camera_clipping_plane = ClippingPlane::ClipsNothing();
}

void GLCanvas3D::_render_gcode()
{
    m_gcode_viewer.render();
}

void GLCanvas3D::_render_gcode_cog()
{
    m_gcode_viewer.render_cog();
}

void GLCanvas3D::_render_selection()
{
    float scale_factor = 1.0;
#if ENABLE_RETINA_GL
    scale_factor = m_retina_helper->get_scale_factor();
#endif // ENABLE_RETINA_GL

    if (!m_gizmos.is_running())
        m_selection.render(scale_factor);

#if ENABLE_MATRICES_DEBUG
    m_selection.render_debug_window();
#endif // ENABLE_MATRICES_DEBUG
}

void GLCanvas3D::_render_sequential_clearance()
{
    if (current_printer_technology() != ptFFF || !fff_print()->config().complete_objects)
        return;

    if (m_layers_editing.is_enabled())
        return;

    switch (m_gizmos.get_current_type())
    {
    case GLGizmosManager::EType::Flatten:
    case GLGizmosManager::EType::Cut:
    case GLGizmosManager::EType::MmuSegmentation:
    case GLGizmosManager::EType::Measure:
    case GLGizmosManager::EType::Emboss:
    case GLGizmosManager::EType::Simplify:
    case GLGizmosManager::EType::FdmSupports:
    case GLGizmosManager::EType::Seam: { return; }
    default: { break; }
    }
 
    m_sequential_print_clearance.render();
}

#if ENABLE_RENDER_SELECTION_CENTER
void GLCanvas3D::_render_selection_center()
{
    m_selection.render_center(m_gizmos.is_dragging());
}
#endif // ENABLE_RENDER_SELECTION_CENTER

void GLCanvas3D::_check_and_update_toolbar_icon_scale()
{
    // Don't update a toolbar scale, when we are on a Preview
    if (wxGetApp().plater()->is_preview_shown())
        return;

    const float scale = wxGetApp().toolbar_icon_scale();
    const Size cnv_size = get_canvas_size();

    int size = int(GLToolbar::Default_Icons_Size * scale);

    // Set current size for all top toolbars. It will be used for next calculations
    GLToolbar& collapse_toolbar = wxGetApp().plater()->get_collapse_toolbar();
#if ENABLE_RETINA_GL
    const float sc = m_retina_helper->get_scale_factor() * scale;
    m_main_toolbar.set_scale(sc);
    m_undoredo_toolbar.set_scale(sc);
    collapse_toolbar.set_scale(sc);
    size *= int(m_retina_helper->get_scale_factor());
#else
    m_main_toolbar.set_icons_size(size);
    m_undoredo_toolbar.set_icons_size(size);
    collapse_toolbar.set_icons_size(size);
#endif // ENABLE_RETINA_GL

    const float top_tb_width = m_main_toolbar.get_width() + m_undoredo_toolbar.get_width() + collapse_toolbar.get_width();
    int   items_cnt = m_main_toolbar.get_visible_items_cnt() + m_undoredo_toolbar.get_visible_items_cnt() + collapse_toolbar.get_visible_items_cnt();
    const float noitems_width = top_tb_width - float(size) * items_cnt; // width of separators and borders in top toolbars 

    // calculate scale needed for items in all top toolbars
    // the std::max() is there because on some Linux dialects/virtual machines this code is called when the canvas has not been properly initialized yet,
    // leading to negative values for the scale.
    // See: https://github.com/prusa3d/PrusaSlicer/issues/8563
    //      https://github.com/supermerill/SuperSlicer/issues/854
    const float new_h_scale = std::max((cnv_size.get_width() - noitems_width), 1.0f) / (items_cnt * GLToolbar::Default_Icons_Size);

    items_cnt = m_gizmos.get_selectable_icons_cnt() + 3; // +3 means a place for top and view toolbars and separators in gizmos toolbar

    // calculate scale needed for items in the gizmos toolbar
    const float new_v_scale = cnv_size.get_height() / (items_cnt * GLGizmosManager::Default_Icons_Size);

    // set minimum scale as a auto scale for the toolbars
    float new_scale = std::min(new_h_scale, new_v_scale);
#if ENABLE_RETINA_GL
    new_scale /= m_retina_helper->get_scale_factor();
#endif
    if (fabs(new_scale - scale) > 0.015) // scale is changed by 1.5% and more
        wxGetApp().set_auto_toolbar_icon_scale(new_scale);
}

void GLCanvas3D::_render_overlays()
{
    glsafe(::glDisable(GL_DEPTH_TEST));

    // main toolbar and undoredo toolbar need to be both updated before rendering because both their sizes are needed
    // to correctly place them
    _check_and_update_toolbar_icon_scale();

    _render_gizmos_overlay();

    _render_main_toolbar();
    _render_undoredo_toolbar();
    _render_collapse_toolbar();
    _render_view_toolbar();

    if (m_layers_editing.last_object_id >= 0 && m_layers_editing.object_max_z() > 0.0f)
        m_layers_editing.render_overlay(*this);

    const ConfigOptionBool* opt = dynamic_cast<const ConfigOptionBool*>(m_config->option("complete_objects"));
    bool sequential_print = opt != nullptr && opt->value;
    std::vector<const ModelInstance*> sorted_instances;
    if (sequential_print) {
        for (ModelObject* model_object : m_model->objects)
            for (ModelInstance* model_instance : model_object->instances) {
                sorted_instances.emplace_back(model_instance);
            }
    }
    m_labels.render(sorted_instances);
}

void GLCanvas3D::_render_volumes_for_picking(const Camera& camera) const
{
    GLShaderProgram* shader = wxGetApp().get_shader("flat_clip");
    if (shader == nullptr)
        return;

    // do not cull backfaces to show broken geometry, if any
    glsafe(::glDisable(GL_CULL_FACE));

    const Transform3d& view_matrix = camera.get_view_matrix();
    for (size_t type = 0; type < 2; ++ type) {
        GLVolumeWithIdAndZList to_render = volumes_to_render(m_volumes.volumes, (type == 0) ? GLVolumeCollection::ERenderType::Opaque : GLVolumeCollection::ERenderType::Transparent, view_matrix);
        for (const GLVolumeWithIdAndZ& volume : to_render)
	        if (!volume.first->disabled && (volume.first->composite_id.volume_id >= 0 || m_render_sla_auxiliaries)) {
		        // Object picking mode. Render the object with a color encoding the object index.
                // we reserve color = (0,0,0) for occluders (as the printbed) 
                // so we shift volumes' id by 1 to get the proper color
                const unsigned int id = 1 + volume.second.first;
                volume.first->model.set_color(picking_decode(id));
                shader->start_using();
                shader->set_uniform("view_model_matrix", view_matrix * volume.first->world_matrix());
                shader->set_uniform("projection_matrix", camera.get_projection_matrix());
                shader->set_uniform("volume_world_matrix", volume.first->world_matrix());
                shader->set_uniform("z_range", m_volumes.get_z_range());
                shader->set_uniform("clipping_plane", m_volumes.get_clipping_plane());
                volume.first->render();
                shader->stop_using();
          }
	  }

    glsafe(::glEnable(GL_CULL_FACE));
}

void GLCanvas3D::_render_current_gizmo() const
{
    m_gizmos.render_current_gizmo();
}

void GLCanvas3D::_render_gizmos_overlay()
{
#if ENABLE_RETINA_GL
//     m_gizmos.set_overlay_scale(m_retina_helper->get_scale_factor());
    const float scale = m_retina_helper->get_scale_factor()*wxGetApp().toolbar_icon_scale();
    m_gizmos.set_overlay_scale(scale); //! #ys_FIXME_experiment
#else
//     m_gizmos.set_overlay_scale(m_canvas->GetContentScaleFactor());
//     m_gizmos.set_overlay_scale(wxGetApp().em_unit()*0.1f);
    const float size = int(GLGizmosManager::Default_Icons_Size * wxGetApp().toolbar_icon_scale());
    m_gizmos.set_overlay_icon_size(size); //! #ys_FIXME_experiment
#endif /* __WXMSW__ */

    m_gizmos.render_overlay();

    if (m_gizmo_highlighter.m_render_arrow)
        m_gizmos.render_arrow(*this, m_gizmo_highlighter.m_gizmo_type);
}

void GLCanvas3D::_render_main_toolbar()
{
    if (!m_main_toolbar.is_enabled())
        return;

    const Size cnv_size = get_canvas_size();
    const float top = 0.5f * (float)cnv_size.get_height();

    GLToolbar& collapse_toolbar = wxGetApp().plater()->get_collapse_toolbar();
    const float collapse_toolbar_width = collapse_toolbar.is_enabled() ? collapse_toolbar.get_width() : 0.0f;
    const float left = -0.5f * (m_main_toolbar.get_width() + m_undoredo_toolbar.get_width() + collapse_toolbar_width);

    m_main_toolbar.set_position(top, left);
    m_main_toolbar.render(*this);
    if (m_toolbar_highlighter.m_render_arrow)
        m_main_toolbar.render_arrow(*this, m_toolbar_highlighter.m_toolbar_item);
}

void GLCanvas3D::_render_undoredo_toolbar()
{
    if (!m_undoredo_toolbar.is_enabled())
        return;

    const Size cnv_size = get_canvas_size();
    const float top = 0.5f * (float)cnv_size.get_height();
    GLToolbar& collapse_toolbar = wxGetApp().plater()->get_collapse_toolbar();
    const float collapse_toolbar_width = collapse_toolbar.is_enabled() ? collapse_toolbar.get_width() : 0.0f;
    const float left = m_main_toolbar.get_width() - 0.5f * (m_main_toolbar.get_width() + m_undoredo_toolbar.get_width() + collapse_toolbar_width);

    m_undoredo_toolbar.set_position(top, left);
    m_undoredo_toolbar.render(*this);
    if (m_toolbar_highlighter.m_render_arrow)
        m_undoredo_toolbar.render_arrow(*this, m_toolbar_highlighter.m_toolbar_item);
}

void GLCanvas3D::_render_collapse_toolbar() const
{
    GLToolbar& collapse_toolbar = wxGetApp().plater()->get_collapse_toolbar();

    const Size cnv_size = get_canvas_size();
    const float band = m_layers_editing.is_enabled() ? (wxGetApp().imgui()->get_style_scaling() * LayersEditing::THICKNESS_BAR_WIDTH) : 0.0;
    const float top  = 0.5f * (float)cnv_size.get_height();
    const float left = 0.5f * (float)cnv_size.get_width() - collapse_toolbar.get_width() - band;

    collapse_toolbar.set_position(top, left);
    collapse_toolbar.render(*this);
}

void GLCanvas3D::_render_view_toolbar() const
{
    GLToolbar& view_toolbar = wxGetApp().plater()->get_view_toolbar();

#if ENABLE_RETINA_GL
    const float scale = m_retina_helper->get_scale_factor() * wxGetApp().toolbar_icon_scale();
#if __APPLE__
    view_toolbar.set_scale(scale);
#else // if GTK3
    const float size = int(GLGizmosManager::Default_Icons_Size * scale);
    view_toolbar.set_icons_size(size);
#endif // __APPLE__
#else
    const float size = int(GLGizmosManager::Default_Icons_Size * wxGetApp().toolbar_icon_scale());
    view_toolbar.set_icons_size(size);
#endif // ENABLE_RETINA_GL

    const Size cnv_size = get_canvas_size();
    // places the toolbar on the bottom-left corner of the 3d scene
    const float top = -0.5f * (float)cnv_size.get_height() + view_toolbar.get_height();
    const float left = -0.5f * (float)cnv_size.get_width();
    view_toolbar.set_position(top, left);
    view_toolbar.render(*this);
}

#if ENABLE_SHOW_CAMERA_TARGET
void GLCanvas3D::_render_camera_target()
{
    static const float half_length = 5.0f;

    glsafe(::glDisable(GL_DEPTH_TEST));
#if ENABLE_GL_CORE_PROFILE
    if (!OpenGLManager::get_gl_info().is_core_profile())
#endif // ENABLE_GL_CORE_PROFILE
        glsafe(::glLineWidth(2.0f));

    const Vec3f& target = wxGetApp().plater()->get_camera().get_target().cast<float>();
    m_camera_target.target = target.cast<double>();

    for (int i = 0; i < 3; ++i) {
        if (!m_camera_target.axis[i].is_initialized()) {
            m_camera_target.axis[i].reset();

            GLModel::Geometry init_data;
            init_data.format = { GLModel::Geometry::EPrimitiveType::Lines, GLModel::Geometry::EVertexLayout::P3 };
            init_data.color = (i == X) ? ColorRGBA::X() : ((i == Y) ? ColorRGBA::Y() : ColorRGBA::Z());
            init_data.reserve_vertices(2);
            init_data.reserve_indices(2);

            // vertices
            if (i == X) {
                init_data.add_vertex(Vec3f(-half_length, 0.0f, 0.0f));
                init_data.add_vertex(Vec3f(+half_length, 0.0f, 0.0f));
            }
            else if (i == Y) {
                init_data.add_vertex(Vec3f(0.0f, -half_length, 0.0f));
                init_data.add_vertex(Vec3f(0.0f, +half_length, 0.0f));
            }
            else {
                init_data.add_vertex(Vec3f(0.0f, 0.0f, -half_length));
                init_data.add_vertex(Vec3f(0.0f, 0.0f, +half_length));
            }

            // indices
            init_data.add_line(0, 1);

            m_camera_target.axis[i].init_from(std::move(init_data));
        }
    }

#if ENABLE_GL_CORE_PROFILE
    GLShaderProgram* shader = OpenGLManager::get_gl_info().is_core_profile() ? wxGetApp().get_shader("dashed_thick_lines") : wxGetApp().get_shader("flat");
#else
    GLShaderProgram* shader = wxGetApp().get_shader("flat");
#endif // ENABLE_GL_CORE_PROFILE
    if (shader != nullptr) {
        shader->start_using();
        const Camera& camera = wxGetApp().plater()->get_camera();
        shader->set_uniform("view_model_matrix", camera.get_view_matrix() * Geometry::translation_transform(m_camera_target.target));
        shader->set_uniform("projection_matrix", camera.get_projection_matrix());
#if ENABLE_GL_CORE_PROFILE
        const std::array<int, 4>& viewport = camera.get_viewport();
        shader->set_uniform("viewport_size", Vec2d(double(viewport[2]), double(viewport[3])));
        shader->set_uniform("width", 0.5f);
        shader->set_uniform("gap_size", 0.0f);
#endif // ENABLE_GL_CORE_PROFILE
        for (int i = 0; i < 3; ++i) {
            m_camera_target.axis[i].render();
        }
        shader->stop_using();
    }
}
#endif // ENABLE_SHOW_CAMERA_TARGET

void GLCanvas3D::_render_sla_slices()
{
    if (!m_use_clipping_planes || current_printer_technology() != ptSLA)
        return;

    const SLAPrint* print = this->sla_print();
    const PrintObjects& print_objects = print->objects();
    if (print_objects.empty())
        // nothing to render, return
        return;

    double clip_min_z = -m_clipping_planes[0].get_data()[3];
    double clip_max_z = m_clipping_planes[1].get_data()[3];
    for (unsigned int i = 0; i < (unsigned int)print_objects.size(); ++i) {
        const SLAPrintObject* obj = print_objects[i];

        if (!obj->is_step_done(slaposSliceSupports))
            continue;

        SlaCap::ObjectIdToModelsMap::iterator it_caps_bottom = m_sla_caps[0].triangles.find(i);
        SlaCap::ObjectIdToModelsMap::iterator it_caps_top = m_sla_caps[1].triangles.find(i);
        {
            if (it_caps_bottom == m_sla_caps[0].triangles.end())
                it_caps_bottom = m_sla_caps[0].triangles.emplace(i, SlaCap::Triangles()).first;
            if (!m_sla_caps[0].matches(clip_min_z)) {
                m_sla_caps[0].z = clip_min_z;
                it_caps_bottom->second.object.reset();
                it_caps_bottom->second.supports.reset();
            }
            if (it_caps_top == m_sla_caps[1].triangles.end())
                it_caps_top = m_sla_caps[1].triangles.emplace(i, SlaCap::Triangles()).first;
            if (!m_sla_caps[1].matches(clip_max_z)) {
                m_sla_caps[1].z = clip_max_z;
                it_caps_top->second.object.reset();
                it_caps_top->second.supports.reset();
            }
        }
        GLModel& bottom_obj_triangles = it_caps_bottom->second.object;
        GLModel& bottom_sup_triangles = it_caps_bottom->second.supports;
        GLModel& top_obj_triangles = it_caps_top->second.object;
        GLModel& top_sup_triangles = it_caps_top->second.supports;

        auto init_model = [](GLModel& model, const Pointf3s& triangles, const ColorRGBA& color) {
            GLModel::Geometry init_data;
            init_data.format = { GLModel::Geometry::EPrimitiveType::Triangles, GLModel::Geometry::EVertexLayout::P3 };
            init_data.reserve_vertices(triangles.size());
            init_data.reserve_indices(triangles.size() / 3);
            init_data.color = color;

            unsigned int vertices_count = 0;
            for (const Vec3d& v : triangles) {
                init_data.add_vertex((Vec3f)v.cast<float>());
                ++vertices_count;
                if (vertices_count % 3 == 0)
                    init_data.add_triangle(vertices_count - 3, vertices_count - 2, vertices_count - 1);
            }

            if (!init_data.is_empty())
                model.init_from(std::move(init_data));
        };

        if ((!bottom_obj_triangles.is_initialized() || !bottom_sup_triangles.is_initialized() ||
            !top_obj_triangles.is_initialized() || !top_sup_triangles.is_initialized()) && !obj->get_slice_index().empty()) {
            double layer_height         = print->default_object_config().layer_height.value;
            double initial_layer_height = print->material_config().initial_layer_height.value;
            bool   left_handed          = obj->is_left_handed();

            coord_t key_zero = obj->get_slice_index().front().print_level();
            // Slice at the center of the slab starting at clip_min_z will be rendered for the lower plane.
            coord_t key_low  = coord_t((clip_min_z - initial_layer_height + layer_height) / SCALING_FACTOR) + key_zero;
            // Slice at the center of the slab ending at clip_max_z will be rendered for the upper plane.
            coord_t key_high = coord_t((clip_max_z - initial_layer_height) / SCALING_FACTOR) + key_zero;

            const SliceRecord& slice_low  = obj->closest_slice_to_print_level(key_low, coord_t(SCALED_EPSILON));
            const SliceRecord& slice_high = obj->closest_slice_to_print_level(key_high, coord_t(SCALED_EPSILON));

            // Offset to avoid OpenGL Z fighting between the object's horizontal surfaces and the triangluated surfaces of the cuts.
            const double plane_shift_z = 0.002;

            if (slice_low.is_valid()) {
                const ExPolygons& obj_bottom = slice_low.get_slice(soModel);
                const ExPolygons& sup_bottom = slice_low.get_slice(soSupport);
                // calculate model bottom cap
                if (!bottom_obj_triangles.is_initialized() && !obj_bottom.empty())
                    init_model(bottom_obj_triangles, triangulate_expolygons_3d(obj_bottom, clip_min_z - plane_shift_z, !left_handed), { 1.0f, 0.37f, 0.0f, 1.0f });
                // calculate support bottom cap
                if (!bottom_sup_triangles.is_initialized() && !sup_bottom.empty())
                    init_model(bottom_sup_triangles, triangulate_expolygons_3d(sup_bottom, clip_min_z - plane_shift_z, !left_handed), { 1.0f, 0.0f, 0.37f, 1.0f });
            }

            if (slice_high.is_valid()) {
                const ExPolygons& obj_top = slice_high.get_slice(soModel);
                const ExPolygons& sup_top = slice_high.get_slice(soSupport);
                // calculate model top cap
                if (!top_obj_triangles.is_initialized() && !obj_top.empty())
                    init_model(top_obj_triangles, triangulate_expolygons_3d(obj_top, clip_max_z + plane_shift_z, left_handed), { 1.0f, 0.37f, 0.0f, 1.0f });
                // calculate support top cap
                if (!top_sup_triangles.is_initialized() && !sup_top.empty())
                    init_model(top_sup_triangles, triangulate_expolygons_3d(sup_top, clip_max_z + plane_shift_z, left_handed), { 1.0f, 0.0f, 0.37f, 1.0f });
            }
        }

        GLShaderProgram* shader = wxGetApp().get_shader("flat");
        if (shader != nullptr) {
            shader->start_using();

            for (const SLAPrintObject::Instance& inst : obj->instances()) {
                const Camera& camera = wxGetApp().plater()->get_camera();
                Transform3d view_model_matrix = camera.get_view_matrix() *
                    Geometry::translation_transform({ unscale<double>(inst.shift.x()), unscale<double>(inst.shift.y()), 0.0 }) *
                    Geometry::rotation_transform(inst.rotation * Vec3d::UnitZ());
                if (obj->is_left_handed())
                    view_model_matrix = view_model_matrix * Geometry::scale_transform({ -1.0f, 1.0f, 1.0f });

                shader->set_uniform("view_model_matrix", view_model_matrix);
                shader->set_uniform("projection_matrix", camera.get_projection_matrix());

                bottom_obj_triangles.render();
                top_obj_triangles.render();
                bottom_sup_triangles.render();
                top_sup_triangles.render();
            }

            shader->stop_using();
        }
    }
}

void GLCanvas3D::_render_selection_sidebar_hints()
{
    m_selection.render_sidebar_hints(m_sidebar_field);
}

void GLCanvas3D::_update_volumes_hover_state()
{
    // skip update if the Gizmo Measure is active
    if (m_gizmos.get_current_type() == GLGizmosManager::Measure)
        return;

    for (GLVolume* v : m_volumes.volumes) {
        v->hover = GLVolume::HS_None;
    }

    if (m_hover_volume_idxs.empty())
        return;

    const bool ctrl_pressed  = wxGetKeyState(WXK_CONTROL);
    const bool shift_pressed = wxGetKeyState(WXK_SHIFT);
    const bool alt_pressed   = wxGetKeyState(WXK_ALT);

    if (alt_pressed && (shift_pressed || ctrl_pressed)) {
        // illegal combinations of keys
        m_hover_volume_idxs.clear();
        return;
    }

    bool hover_modifiers_only = true;
    for (int i : m_hover_volume_idxs) {
        if (!m_volumes.volumes[i]->is_modifier) {
            hover_modifiers_only = false;
            break;
        }
    }

    std::set<std::pair<int, int>> hover_instances;
    for (int i : m_hover_volume_idxs) {
        const GLVolume& v = *m_volumes.volumes[i];
        hover_instances.insert(std::make_pair(v.object_idx(), v.instance_idx()));
    }

    bool hover_from_single_instance = hover_instances.size() == 1;

    if (hover_modifiers_only && !hover_from_single_instance) {
        // do not allow to select volumes from different instances
        m_hover_volume_idxs.clear();
        return;
    }

    for (int i : m_hover_volume_idxs) {
        GLVolume& volume = *m_volumes.volumes[i];
        if (volume.hover != GLVolume::HS_None)
            continue;

        const bool deselect = volume.selected && ((shift_pressed && m_rectangle_selection.is_empty()) || (alt_pressed && !m_rectangle_selection.is_empty()));
        const bool select   = !volume.selected && (m_rectangle_selection.is_empty() || (shift_pressed && !m_rectangle_selection.is_empty()));

        if (select || deselect) {
            const bool as_volume =
                volume.is_modifier && hover_from_single_instance && !ctrl_pressed &&
                (
                !deselect ||
                (deselect && !m_selection.is_single_full_instance() && volume.object_idx() == m_selection.get_object_idx() && volume.instance_idx() == m_selection.get_instance_idx())
                );

            if (as_volume)
                volume.hover = deselect ? GLVolume::HS_Deselect : GLVolume::HS_Select;
            else {
                const int object_idx = volume.object_idx();
                const int instance_idx = volume.instance_idx();

                for (GLVolume* v : m_volumes.volumes) {
                    if (v->object_idx() == object_idx && v->instance_idx() == instance_idx)
                        v->hover = deselect ? GLVolume::HS_Deselect : GLVolume::HS_Select;
                }
            }
        }
        else if (volume.selected)
            volume.hover = GLVolume::HS_Hover;
    }
}

void GLCanvas3D::_perform_layer_editing_action(wxMouseEvent* evt)
{
    int object_idx_selected = m_layers_editing.last_object_id;
    if (object_idx_selected == -1)
        return;

    // A volume is selected. Test, whether hovering over a layer thickness bar.
    if (evt != nullptr) {
        const Rect& rect = LayersEditing::get_bar_rect_screen(*this);
        float b = rect.get_bottom();
        m_layers_editing.last_z = m_layers_editing.object_max_z() * (b - evt->GetY() - 1.0f) / (b - rect.get_top());
        m_layers_editing.last_action = 
            evt->ShiftDown() ? (evt->RightIsDown() ? LAYER_HEIGHT_EDIT_ACTION_SMOOTH : LAYER_HEIGHT_EDIT_ACTION_REDUCE) : 
                               (evt->RightIsDown() ? LAYER_HEIGHT_EDIT_ACTION_INCREASE : LAYER_HEIGHT_EDIT_ACTION_DECREASE);
    }

    if (m_layers_editing.state != LayersEditing::Paused) {
        m_layers_editing.adjust_layer_height_profile();
        _refresh_if_shown_on_screen();
    }

    // Automatic action on mouse down with the same coordinate.
    _start_timer();
}

Vec3d GLCanvas3D::_mouse_to_3d(const Point& mouse_pos, float* z)
{
    if (m_canvas == nullptr)
        return Vec3d(DBL_MAX, DBL_MAX, DBL_MAX);

    if (z == nullptr) {
        const SceneRaycaster::HitResult hit = m_scene_raycaster.hit(mouse_pos.cast<double>(), wxGetApp().plater()->get_camera(), nullptr);
        return hit.is_valid() ? hit.position.cast<double>() : _mouse_to_bed_3d(mouse_pos);
    }
    else {
        const Camera& camera = wxGetApp().plater()->get_camera();
        const Vec4i32 viewport(camera.get_viewport().data());
        Vec3d out;
        igl::unproject(Vec3d(mouse_pos.x(), viewport[3] - mouse_pos.y(), *z), camera.get_view_matrix().matrix(), camera.get_projection_matrix().matrix(), viewport, out);
        return out;
    }
}

Vec3d GLCanvas3D::_mouse_to_bed_3d(const Point& mouse_pos)
{
    const Linef3 ray = mouse_ray(mouse_pos);
    return (std::abs(ray.unit_vector().z()) < EPSILON) ? ray.a : ray.intersect_plane(0.0);
}

void GLCanvas3D::_start_timer()
{
    m_timer.Start(100, wxTIMER_CONTINUOUS);
}

void GLCanvas3D::_stop_timer()
{
    m_timer.Stop();
}

void GLCanvas3D::_load_skirt_brim_preview_toolpaths(const BuildVolume &build_volume)
{
    const Print *print = this->fff_print();
    if (print == nullptr)
        return;

    if (! print->is_step_done(psSkirtBrim))
        return;

    if (!print->has_skirt() && !print->has_brim())
        return;

    //get skirt & brim color
    const ColorRGBA color = m_gcode_viewer.get_extrusion_colors()[uint8_t(GCodeExtrusionRole::Skirt)];

    // number of skirt layers
    size_t total_layer_count = 0;
    for (const PrintObject* print_object : print->objects()) {
        total_layer_count = std::max(total_layer_count, print_object->total_layer_count());
    }
    size_t skirt_height = print->has_infinite_skirt() ? total_layer_count : std::min<size_t>(print->config().skirt_height.value, total_layer_count);
    if (skirt_height == 0 && print->has_brim())
        skirt_height = 1;

    // Get first skirt_height layers.
    //FIXME This code is fishy. It may not work for multiple objects with different layering due to variable layer height feature.
    // This is not critical as this is just an initial preview.
    const PrintObject* highest_object = *std::max_element(print->objects().begin(), print->objects().end(), [](auto l, auto r){ return l->layers().size() < r->layers().size(); });
    std::vector<float> print_zs;
    print_zs.reserve(skirt_height * 2);
    for (size_t i = 0; i < std::min(skirt_height, highest_object->layers().size()); ++ i)
        print_zs.emplace_back(float(highest_object->layers()[i]->print_z));
    // Only add skirt for the raft layers.
    for (size_t i = 0; i < std::min(skirt_height, std::min(highest_object->slicing_parameters().raft_layers(), highest_object->support_layers().size())); ++ i)
        print_zs.emplace_back(float(highest_object->support_layers()[i]->print_z));
    sort_remove_duplicates(print_zs);
    skirt_height = std::min(skirt_height, print_zs.size());
    print_zs.erase(print_zs.begin() + skirt_height, print_zs.end());

    // Ensure that no volume grows over the limits. If the volume is too large, allocate a new one. (on-demand)
    auto ensure_volume_is_ready = [&build_volume, this](GLVolume* vol, GLModel::Geometry& init_vol_data) -> GLVolume*{
        if (init_vol_data.vertices_size_bytes() > MAX_VERTEX_BUFFER_SIZE) {
            vol->model.init_from(std::move(init_vol_data));
            //update is_outside before creating the new one
            vol->is_outside = !contains(build_volume, vol->model);
            //create the new one
            init_vol_data = GLModel::Geometry{};
            vol = m_volumes.new_toolpath_volume(vol->color);
        }
        return vol;
    };

    GLVolume *volume = m_volumes.new_toolpath_volume(color);
    GLModel::Geometry init_data;
    init_data.format = { GLModel::Geometry::EPrimitiveType::Triangles, GLModel::Geometry::EVertexLayout::P3N3 };
    for (size_t i = 0; i < skirt_height; ++ i) {
        volume->print_zs.emplace_back(print_zs[i]);
        volume->offsets.emplace_back(init_data.indices_count());
        if (i == 0) {
            //skirt & brim from print
            if (!print->brim().empty()) volume = ensure_volume_is_ready(volume, init_data);
            _3DScene::extrusionentity_to_verts(print->brim(), print_zs[i], Point(0, 0), init_data);
            if (print->skirt_first_layer()) {
                if (!print->skirt_first_layer()->empty()) volume = ensure_volume_is_ready(volume, init_data);
                _3DScene::extrusionentity_to_verts(*print->skirt_first_layer(), print_zs[i], Point(0, 0), init_data);
            }
            //skirt & brim from objects
            for (const PrintObject* print_object : print->objects()) {
                if (!print_object->brim().empty())
                    for (const PrintInstance& inst : print_object->instances()) {
<<<<<<< HEAD
                        if (!print_object->brim().empty()) volume = ensure_volume_is_ready(volume, init_data);
                        _3DScene::extrusionentity_to_verts(print_object->brim(), print_zs[i], inst.shift, init_data);
=======
                        if (!print_object->brim().empty()) volume = ensure_volume_is_ready(volume);
                        _3DScene::extrusionentity_to_verts(print_object->brim(), print_zs[i], 
                            print->config().complete_objects? inst.shift : Point(0, 0), *volume);
>>>>>>> 0670fbfb
                    }
                if (print_object->skirt_first_layer())
                    for (const PrintInstance& inst : print_object->instances()) {
                        if (!print_object->skirt_first_layer()->empty()) volume = ensure_volume_is_ready(volume, init_data);
                        _3DScene::extrusionentity_to_verts(*print_object->skirt_first_layer(), print_zs[i], inst.shift, init_data);
                    }
            }
        }
        //skirts from print
        if (i != 0 || !print->skirt_first_layer()) {
            if (!print->skirt().empty()) volume = ensure_volume_is_ready(volume, init_data);
            _3DScene::extrusionentity_to_verts(print->skirt(), print_zs[i], Point(0, 0), init_data);
        }
        //skirts from objects
        for (const PrintObject* print_object : print->objects()) {
            if ( !print_object->skirt().empty() && (i != 0 || !print_object->skirt_first_layer()))
                for (const PrintInstance& inst : print_object->instances()) {
<<<<<<< HEAD
                    if (!print_object->skirt().empty()) volume = ensure_volume_is_ready(volume, init_data);
                    _3DScene::extrusionentity_to_verts(print_object->skirt(), print_zs[i], inst.shift, init_data);
=======
                    if (!print_object->skirt().empty()) volume = ensure_volume_is_ready(volume);
                    _3DScene::extrusionentity_to_verts(print_object->skirt(), print_zs[i],
                        print->config().complete_objects? inst.shift : Point(0, 0), *volume);
>>>>>>> 0670fbfb
                }
        }
    }
    volume->model.init_from(std::move(init_data));
    volume->is_outside = !contains(build_volume, volume->model);
}

void GLCanvas3D::_load_print_object_toolpaths(const PrintObject &                   print_object,
                                              const BuildVolume &                   build_volume,
                                              const std::vector<std::string> &      str_tool_colors,
                                              const std::vector<CustomGCode::Item> &color_print_values)
{
    std::vector<ColorRGBA> tool_colors;
    decode_colors(str_tool_colors, tool_colors);

    struct Ctxt
    {
        const PrintInstances        *shifted_copies;
        std::vector<const Layer*>    layers;
        bool                         has_perimeters;
        bool                         has_infill;
        bool                         has_support;
        const std::vector<ColorRGBA>* tool_colors;
        bool                         is_single_material_print;
        int                          extruders_cnt;
        const std::vector<CustomGCode::Item>*   color_print_values;
        std::vector<ColorRGBA>       features_colors;

        // For cloring by a tool, return a parsed color.
        bool                         color_by_tool() const { return tool_colors != nullptr; }
        size_t                       number_tools() const { return color_by_tool() ? tool_colors->size() : 0; }
        const ColorRGBA&             color_tool(size_t tool) const { return (*tool_colors)[tool]; }

        // For coloring by a color_print(M600), return a parsed color.
        bool                         color_by_color_print() const { return color_print_values!=nullptr; }
        const size_t                 color_print_color_idx_by_layer_idx(const size_t layer_idx) const {
            const CustomGCode::Item value{layers[layer_idx]->print_z + EPSILON, CustomGCode::Custom, 0, ""};
            auto it = std::lower_bound(color_print_values->begin(), color_print_values->end(), value);
            return (it - color_print_values->begin()) % number_tools();
        }

        const size_t                 color_print_color_idx_by_layer_idx_and_extruder(const size_t layer_idx, const int extruder) const
        {
            const coordf_t print_z = layers[layer_idx]->print_z;

            auto it = std::find_if(color_print_values->begin(), color_print_values->end(),
                [print_z](const CustomGCode::Item& code)
                { return fabs(code.print_z - print_z) < EPSILON; });
            if (it != color_print_values->end()) {
                CustomGCode::Type type = it->type;
                // pause print or custom Gcode
                if (type == CustomGCode::PausePrint ||
                    (type != CustomGCode::ColorChange && type != CustomGCode::ToolChange))
                    return number_tools()-1; // last color item is a gray color for pause print or custom G-code 

                // change tool (extruder) 
                if (type == CustomGCode::ToolChange)
                    return get_color_idx_for_tool_change(it, extruder);
                // change color for current extruder
                if (type == CustomGCode::ColorChange) {
                    int color_idx = get_color_idx_for_color_change(it, extruder);
                    if (color_idx >= 0)
                        return color_idx;
                }
            }

            const CustomGCode::Item value{print_z + EPSILON, CustomGCode::Custom, 0, ""};
            it = std::lower_bound(color_print_values->begin(), color_print_values->end(), value);
            while (it != color_print_values->begin()) {
                --it;
                // change color for current extruder
                if (it->type == CustomGCode::ColorChange) {
                    int color_idx = get_color_idx_for_color_change(it, extruder);
                    if (color_idx >= 0)
                        return color_idx;
                }
                // change tool (extruder) 
                if (it->type == CustomGCode::ToolChange)
                    return get_color_idx_for_tool_change(it, extruder);
            }

            return std::min<int>(extruders_cnt - 1, std::max<int>(extruder - 1, 0));;
        }

    private:
        int get_m600_color_idx(std::vector<CustomGCode::Item>::const_iterator it) const
        {
            int shift = 0;
            while (it != color_print_values->begin()) {
                --it;
                if (it->type == CustomGCode::ColorChange)
                    shift++;
            }
            return extruders_cnt + shift;
        }

        int get_color_idx_for_tool_change(std::vector<CustomGCode::Item>::const_iterator it, const int extruder) const
        {
            const int current_extruder = it->extruder == 0 ? extruder : it->extruder;
            if (number_tools() == size_t(extruders_cnt + 1)) // there is no one "M600"
                return std::min<int>(extruders_cnt - 1, std::max<int>(current_extruder - 1, 0));

            auto it_n = it;
            while (it_n != color_print_values->begin()) {
                --it_n;
                if (it_n->type == CustomGCode::ColorChange && it_n->extruder == current_extruder)
                    return get_m600_color_idx(it_n);
            }

            return std::min<int>(extruders_cnt - 1, std::max<int>(current_extruder - 1, 0));
        }

        int get_color_idx_for_color_change(std::vector<CustomGCode::Item>::const_iterator it, const int extruder) const
        {
            if (extruders_cnt == 1)
                return get_m600_color_idx(it);

            auto it_n = it;
            bool is_tool_change = false;
            while (it_n != color_print_values->begin()) {
                --it_n;
                if (it_n->type == CustomGCode::ToolChange) {
                    is_tool_change = true;
                    if (it_n->extruder == it->extruder || (it_n->extruder == 0 && it->extruder == extruder))
                        return get_m600_color_idx(it);
                    break;
                }
            }
            if (!is_tool_change && it->extruder == extruder)
                return get_m600_color_idx(it);

            return -1;
        }

    } ctxt;

    ctxt.has_perimeters = print_object.is_step_done(posPerimeters);
    ctxt.has_infill = print_object.is_step_done(posInfill);
    ctxt.has_support = print_object.is_step_done(posSupportMaterial);
    ctxt.tool_colors = tool_colors.empty() ? nullptr : &tool_colors;
    ctxt.color_print_values = color_print_values.empty() ? nullptr : &color_print_values;
    ctxt.is_single_material_print = this->fff_print()->extruders().size()==1;
    ctxt.extruders_cnt = wxGetApp().extruders_edited_cnt();
    ctxt.features_colors = m_gcode_viewer.get_extrusion_colors();

    ctxt.shifted_copies = &print_object.instances();

    // order layers by print_z
    {
        size_t nlayers = 0;
        if (ctxt.has_perimeters || ctxt.has_infill)
            nlayers = print_object.layers().size();
        if (ctxt.has_support)
            nlayers += print_object.support_layers().size();
        ctxt.layers.reserve(nlayers);
    }
    if (ctxt.has_perimeters || ctxt.has_infill)
        for (const Layer *layer : print_object.layers())
            ctxt.layers.emplace_back(layer);
    if (ctxt.has_support)
        for (const Layer *layer : print_object.support_layers())
            ctxt.layers.emplace_back(layer);
    std::sort(ctxt.layers.begin(), ctxt.layers.end(), [](const Layer *l1, const Layer *l2) { return l1->print_z < l2->print_z; });

    // Maximum size of an allocation block: 32MB / sizeof(float)
    BOOST_LOG_TRIVIAL(debug) << "Loading print object toolpaths in parallel - start" << m_volumes.log_memory_info() << log_memory_info();

    const bool is_selected_separate_extruder = m_selected_extruder > 0 && ctxt.color_by_color_print();

    //FIXME Improve the heuristics for a grain size.
    size_t          grain_size = std::max(ctxt.layers.size() / 16, size_t(1));
    tbb::spin_mutex new_volume_mutex;
    auto            new_volume = [this, &new_volume_mutex](const ColorRGBA& color) {
        // Allocate the volume before locking.
		GLVolume *volume = new GLVolume(color);
		volume->is_extrusion_path = true;
        // to prevent sending data to gpu (in the main thread) while
        // editing the model geometry
        volume->model.disable_render();
        tbb::spin_mutex::scoped_lock lock;
    	// Lock by ROII, so if the emplace_back() fails, the lock will be released.
        lock.acquire(new_volume_mutex);
        m_volumes.volumes.emplace_back(volume);
        lock.release();
        return volume;
    };
    const size_t    volumes_cnt_initial = m_volumes.volumes.size();
    // Limit the number of threads as the code below does not scale well due to memory pressure.
    // (most of the time is spent in malloc / free / memmove)
    // Not using all the threads leaves some of the threads to G-code generator.
    tbb::task_arena limited_arena(std::min(tbb::this_task_arena::max_concurrency(), 4));
    limited_arena.execute([&ctxt, grain_size, &new_volume, is_selected_separate_extruder, this]{
    tbb::parallel_for(
        tbb::blocked_range<size_t>(0, ctxt.layers.size(), grain_size),
        [&ctxt, &new_volume, is_selected_separate_extruder, this](const tbb::blocked_range<size_t>& range) {
        std::map<GCodeExtrusionRole, GLModel::Geometry *>     feature_to_geometry_map; // pointer to geo_vol data. unsafe!
        /*const*/ std::vector<std::pair<GLModel::Geometry, GLVolume *>> geo_vol; // should be const after init.

        auto select_geometry = [&ctxt, &feature_to_geometry_map, &geo_vol](size_t layer_idx, int extruder,
                                                                           GCodeExtrusionRole feature) -> GLModel::Geometry & {
            if (ctxt.color_by_color_print()) {
                size_t color_id = ctxt.color_print_color_idx_by_layer_idx_and_extruder(layer_idx, extruder);
                assert(color_id < geo_vol.size());
                return geo_vol[color_id].first;
            } else if (ctxt.color_by_tool()) {
                size_t color_id = std::min<int>(ctxt.number_tools() - 1, std::max<int>(extruder - 1, 0));
                assert(color_id < geo_vol.size());
                return geo_vol[color_id].first;
            } else {
                auto it = feature_to_geometry_map.find(feature);
                if (it != feature_to_geometry_map.end()) {
                    return *it->second;
                } else {
                    return *feature_to_geometry_map[GCodeExtrusionRole::Custom];
                }
            }
        };

        if (ctxt.color_by_color_print() || ctxt.color_by_tool()) {
            for (size_t i = 0; i < ctxt.number_tools(); ++i) {
                geo_vol.emplace_back(GLModel::Geometry(), new_volume(ctxt.color_tool(i)));
            }
        } else {
            for (GCodeExtrusionRole role : {
                    GCodeExtrusionRole::Perimeter, 
                    GCodeExtrusionRole::ExternalPerimeter, 
                    GCodeExtrusionRole::OverhangPerimeter,
                    GCodeExtrusionRole::InternalInfill, 
                    GCodeExtrusionRole::SolidInfill,
                    GCodeExtrusionRole::TopSolidInfill,
                    GCodeExtrusionRole::Ironing,
                    GCodeExtrusionRole::BridgeInfill,
                    GCodeExtrusionRole::InternalBridgeInfill,
                    GCodeExtrusionRole::ThinWall,
                    GCodeExtrusionRole::GapFill,
                    GCodeExtrusionRole::SupportMaterial, 
                    GCodeExtrusionRole::SupportMaterialInterface, 
                    GCodeExtrusionRole::Custom}) {
                geo_vol.emplace_back(GLModel::Geometry(), new_volume(ctxt.features_colors[uint8_t(role)]));
                feature_to_geometry_map[role] = &geo_vol.back().first;
            }
        }
        //after that, don't modify geo_vol ever, so feature_to_geometry_map kepp its valid pointer.

        for (auto &[geometry, volume_ptr] : geo_vol) {
            geometry.format = {GLModel::Geometry::EPrimitiveType::Triangles, GLModel::Geometry::EVertexLayout::P3N3};
        }
        for (size_t idx_layer = range.begin(); idx_layer < range.end(); ++idx_layer) {
            const Layer *layer = ctxt.layers[idx_layer];

            if (is_selected_separate_extruder) {
                bool at_least_one_has_correct_extruder = false;
                for (const LayerRegion* layerm : layer->regions()) {
                    if (layerm->slices().empty())
                        continue;
                    const PrintRegionConfig& cfg = layerm->region().config();
                    if (cfg.perimeter_extruder.value    == m_selected_extruder ||
                        cfg.infill_extruder.value       == m_selected_extruder ||
                        cfg.solid_infill_extruder.value == m_selected_extruder ) {
                        at_least_one_has_correct_extruder = true;
                        break;
                    }
                }
                if (!at_least_one_has_correct_extruder)
                    continue;
            }

            for (auto &[geometry, volume_ptr] : geo_vol) {
                if (volume_ptr->print_zs.empty() || volume_ptr->print_zs.back() != layer->print_z) {
                    volume_ptr->print_zs.emplace_back(layer->print_z);
                    volume_ptr->offsets.emplace_back(geometry.indices_count());
                }
            }

            for (const PrintInstance &instance : *ctxt.shifted_copies) {
                const Point &copy = instance.shift;
                for (const LayerRegion *layerm : layer->regions()) {
                    if (is_selected_separate_extruder) {
                        const PrintRegionConfig& cfg = layerm->region().config();
                        if (cfg.perimeter_extruder.value    != m_selected_extruder ||
                            cfg.infill_extruder.value       != m_selected_extruder ||
                            cfg.solid_infill_extruder.value != m_selected_extruder)
                            continue;
                    }
                    if (ctxt.has_perimeters)
                        _3DScene::extrusionentity_to_verts(layerm->perimeters(), float(layer->print_z), copy,
                                                           select_geometry(idx_layer, layerm->region().config().perimeter_extruder.value,
                                                                           GCodeExtrusionRole::Perimeter),
                                                           feature_to_geometry_map);
                    if (ctxt.has_infill) {
                        for (const ExtrusionEntity *ee : layerm->fills()) {
                            // fill represents infill extrusions of a single island.
                            const auto *fill = dynamic_cast<const ExtrusionEntityCollection*>(ee);
<<<<<<< HEAD
                            if (fill != nullptr && !fill->entities().empty())
                                _3DScene::extrusionentity_to_verts(*fill, float(layer->print_z), copy,
                                                                   select_geometry(idx_layer,
                                                                                   fill->entities().front()->role().is_solid_infill() ?
                                                                                       layerm->region().config().solid_infill_extruder :
                                                                                       layerm->region().config().infill_extruder,
                                                                                   fill->entities().front()->role().is_solid_infill() ?
                                                                                       GCodeExtrusionRole::SolidInfill :
                                                                                       GCodeExtrusionRole::InternalInfill),
                                                                   feature_to_geometry_map);
=======
                            if (fill != nullptr && !fill->entities().empty()) {
                                bool has_solid_infill = HasRoleVisitor::search(fill->entities(), HasSolidInfillVisitor{});
                                _3DScene::extrusionentity_to_verts(*fill, 
                                    float(layer->print_z), 
                                    copy,
	                                volume(idx_layer, 
                                        has_solid_infill ?
                                            layerm->region().config().solid_infill_extruder :
                                            layerm->region().config().infill_extruder,
                                        has_solid_infill ? 4 : 3),
                                    feature_to_volume_map);
                            }
>>>>>>> 0670fbfb
                        }
                    }
                }
                if (ctxt.has_support) {
                    const SupportLayer *support_layer = dynamic_cast<const SupportLayer*>(layer);
                    if (support_layer) {
                        for (const ExtrusionEntity *extrusion_entity : support_layer->support_fills.entities())
                            _3DScene::extrusionentity_to_verts(
                                *extrusion_entity, float(layer->print_z), copy,
                                select_geometry(idx_layer,
                                                (extrusion_entity->role() == ExtrusionRole::SupportMaterial) ?
                                                    support_layer->object()->config().support_material_extruder :
                                                    support_layer->object()->config().support_material_interface_extruder,
                                                ((extrusion_entity->role() == ExtrusionRole::SupportMaterial) ?
                                                     GCodeExtrusionRole::SupportMaterial :
                                                     GCodeExtrusionRole::SupportMaterialInterface)),
                                feature_to_geometry_map);
                    }
                }
            }
            // Ensure that no volume grows over the limits. If the volume is too large, allocate a new one.
            for (auto &[geometry, volume_ptr] : geo_vol) {
                if (geometry.vertices_size_bytes() > MAX_VERTEX_BUFFER_SIZE) {
                    volume_ptr->model.init_from(std::move(geometry));
                    geometry   = GLModel::Geometry();
                    volume_ptr = new_volume(volume_ptr->color);
                    //note: i don't need to reset feature_to_geometry_map, as the pointer is always at the same position in the vector
                }
	        }
        }

        for (auto &[geometry, volume_ptr] : geo_vol) {
            if (!geometry.is_empty())
                volume_ptr->model.init_from(std::move(geometry));
        }
    });
    }); // task arena

    BOOST_LOG_TRIVIAL(debug) << "Loading print object toolpaths in parallel - finalizing results" << m_volumes.log_memory_info() << log_memory_info();
    // Remove empty volumes from the newly added volumes.
    {
        for (auto ptr_it = m_volumes.volumes.begin() + volumes_cnt_initial; ptr_it != m_volumes.volumes.end(); ++ptr_it)
            if ((*ptr_it)->empty()) {
                delete *ptr_it;
                *ptr_it = nullptr;
            }
        m_volumes.volumes.erase(std::remove(m_volumes.volumes.begin() + volumes_cnt_initial, m_volumes.volumes.end(), nullptr), m_volumes.volumes.end());
    }
    for (size_t i = volumes_cnt_initial; i < m_volumes.volumes.size(); ++i) {
        GLVolume* v = m_volumes.volumes[i];
        v->is_outside = !contains(build_volume, v->model);
        // We are done editinig the model, now it can be sent to gpu
        v->model.enable_render();
    }

    BOOST_LOG_TRIVIAL(debug) << "Loading print object toolpaths in parallel - end" << m_volumes.log_memory_info() << log_memory_info();
}

void GLCanvas3D::_load_wipe_tower_toolpaths(const BuildVolume& build_volume, const std::vector<std::string>& str_tool_colors)
{
    const Print *print = this->fff_print();
    if (print == nullptr || print->wipe_tower_data().tool_changes.empty())
        return;

    if (!print->is_step_done(psWipeTower))
        return;

    std::vector<ColorRGBA> tool_colors;
    decode_colors(str_tool_colors, tool_colors);

    struct Ctxt
    {
        const Print                  *print;
        const std::vector<ColorRGBA> *tool_colors;
        Vec2f                         wipe_tower_pos;
        float                         wipe_tower_angle;
        ColorRGBA                     color_support;

        // For cloring by a tool, return a parsed color.
        bool                         color_by_tool() const { return tool_colors != nullptr; }
        size_t                       number_tools() const { return this->color_by_tool() ? tool_colors->size() : 0; }
        const ColorRGBA&             color_tool(size_t tool) const { return (*tool_colors)[tool]; }
        int                          volume_idx(int tool, int feature) const {
            return this->color_by_tool() ? std::min<int>(this->number_tools() - 1, std::max<int>(tool, 0)) : feature;
        }

        const std::vector<WipeTower::ToolChangeResult>& tool_change(size_t idx) {
            const auto &tool_changes = print->wipe_tower_data().tool_changes;
            return priming.empty() ?
                ((idx == tool_changes.size()) ? final : tool_changes[idx]) :
                ((idx == 0) ? priming : (idx == tool_changes.size() + 1) ? final : tool_changes[idx - 1]);
        }
        std::vector<WipeTower::ToolChangeResult> priming;
        std::vector<WipeTower::ToolChangeResult> final;
    } ctxt;

    ctxt.print = print;
    ctxt.tool_colors = tool_colors.empty() ? nullptr : &tool_colors;
    if (print->wipe_tower_data().priming && print->config().single_extruder_multi_material_priming)
        for (int i=0; i<(int)print->wipe_tower_data().priming.get()->size(); ++i)
            ctxt.priming.emplace_back(print->wipe_tower_data().priming.get()->at(i));
    if (print->wipe_tower_data().final_purge)
        ctxt.final.emplace_back(*print->wipe_tower_data().final_purge.get());

    ctxt.wipe_tower_angle = ctxt.print->config().wipe_tower_rotation_angle.value/180.f * PI;
    ctxt.wipe_tower_pos = Vec2f(ctxt.print->config().wipe_tower_x.value, ctxt.print->config().wipe_tower_y.value);

    ctxt.color_support = m_gcode_viewer.get_extrusion_colors()[uint8_t(GCodeExtrusionRole::WipeTower)];

    BOOST_LOG_TRIVIAL(debug) << "Loading wipe tower toolpaths in parallel - start" << m_volumes.log_memory_info() << log_memory_info();

    //FIXME Improve the heuristics for a grain size.
    size_t          n_items = print->wipe_tower_data().tool_changes.size() + (ctxt.priming.empty() ? 0 : 1);
    size_t          grain_size = std::max(n_items / 128, size_t(1));
    tbb::spin_mutex new_volume_mutex;
    auto            new_volume = [this, &new_volume_mutex](const ColorRGBA& color) {
        auto *volume = new GLVolume(color);
		volume->is_extrusion_path = true;
        // to prevent sending data to gpu (in the main thread) while
        // editing the model geometry
        volume->model.disable_render();
        tbb::spin_mutex::scoped_lock lock;
        lock.acquire(new_volume_mutex);
        m_volumes.volumes.emplace_back(volume);
        lock.release();
        return volume;
    };
    const size_t   volumes_cnt_initial = m_volumes.volumes.size();
    std::vector<GLVolumeCollection> volumes_per_thread(n_items);
    tbb::parallel_for(
        tbb::blocked_range<size_t>(0, n_items, grain_size),
        [&ctxt, &new_volume](const tbb::blocked_range<size_t>& range) {
        // Bounding box of this slab of a wipe tower.
        GLVolumePtrs vols;
        std::vector<GLModel::Geometry> geometries;
        if (ctxt.color_by_tool()) {
            for (size_t i = 0; i < ctxt.number_tools(); ++i) {
                vols.emplace_back(new_volume(ctxt.color_tool(i)));
                geometries.emplace_back(GLModel::Geometry());
            }
        }
        else {
            vols = { new_volume(ctxt.color_support) };
            geometries = { GLModel::Geometry() };
        }

        assert(vols.size() == geometries.size());
        for (GLModel::Geometry& g : geometries) {
            g.format = { GLModel::Geometry::EPrimitiveType::Triangles, GLModel::Geometry::EVertexLayout::P3N3 };
        }
        for (size_t idx_layer = range.begin(); idx_layer < range.end(); ++idx_layer) {
            const std::vector<WipeTower::ToolChangeResult> &layer = ctxt.tool_change(idx_layer);
            for (size_t i = 0; i < vols.size(); ++i) {
                GLVolume &vol = *vols[i];
                if (vol.print_zs.empty() || vol.print_zs.back() != layer.front().print_z) {
                    vol.print_zs.emplace_back(layer.front().print_z);
                    vol.offsets.emplace_back(geometries[i].indices_count());
                }
            }
            for (const WipeTower::ToolChangeResult &extrusions : layer) {
                for (size_t i = 1; i < extrusions.extrusions.size();) {
                    const WipeTower::Extrusion &e = extrusions.extrusions[i];
                    if (e.width == 0.) {
                        ++i;
                        continue;
                    }
                    size_t j = i + 1;
                    if (ctxt.color_by_tool())
                        for (; j < extrusions.extrusions.size() && extrusions.extrusions[j].tool == e.tool && extrusions.extrusions[j].width > 0.f; ++j);
                    else
                        for (; j < extrusions.extrusions.size() && extrusions.extrusions[j].width > 0.f; ++j);
                    size_t              n_lines = j - i;
                    Lines               lines;
                    std::vector<double> widths;
                    std::vector<double> heights;
                    lines.reserve(n_lines);
                    widths.reserve(n_lines);
                    heights.assign(n_lines, extrusions.layer_height);
                    WipeTower::Extrusion e_prev = extrusions.extrusions[i-1];

                    if (!extrusions.priming) { // wipe tower extrusions describe the wipe tower at the origin with no rotation
                        e_prev.pos = Eigen::Rotation2Df(ctxt.wipe_tower_angle) * e_prev.pos;
                        e_prev.pos += ctxt.wipe_tower_pos;
                    }

                    for (; i < j; ++i) {
                        WipeTower::Extrusion e = extrusions.extrusions[i];
                        assert(e.width > 0.f);
                        if (!extrusions.priming) {
                            e.pos = Eigen::Rotation2Df(ctxt.wipe_tower_angle) * e.pos;
                            e.pos += ctxt.wipe_tower_pos;
                        }

                        lines.emplace_back(Point::new_scale(e_prev.pos.x(), e_prev.pos.y()), Point::new_scale(e.pos.x(), e.pos.y()));
                        widths.emplace_back(e.width);

                        e_prev = e;
                    }

                    _3DScene::thick_lines_to_verts(lines, widths, heights, lines.front().a == lines.back().b, extrusions.print_z,
                        geometries[ctxt.volume_idx(e.tool, 0)]);
                }
            }
        }
        for (size_t i = 0; i < vols.size(); ++i) {
            GLVolume &vol = *vols[i];
            if (geometries[i].vertices_size_bytes() > MAX_VERTEX_BUFFER_SIZE) {
                vol.model.init_from(std::move(geometries[i]));
                vols[i] = new_volume(vol.color);
            }
        }

        for (size_t i = 0; i < vols.size(); ++i) {
            if (!geometries[i].is_empty())
                vols[i]->model.init_from(std::move(geometries[i]));
        }
        });

    BOOST_LOG_TRIVIAL(debug) << "Loading wipe tower toolpaths in parallel - finalizing results" << m_volumes.log_memory_info() << log_memory_info();
    // Remove empty volumes from the newly added volumes.
    {
        for (auto ptr_it = m_volumes.volumes.begin() + volumes_cnt_initial; ptr_it != m_volumes.volumes.end(); ++ptr_it)
            if ((*ptr_it)->empty()) {
                delete *ptr_it;
                *ptr_it = nullptr;
            }
        m_volumes.volumes.erase(std::remove(m_volumes.volumes.begin() + volumes_cnt_initial, m_volumes.volumes.end(), nullptr), m_volumes.volumes.end());
    }
    for (size_t i = volumes_cnt_initial; i < m_volumes.volumes.size(); ++i) {
        GLVolume* v = m_volumes.volumes[i];
        v->is_outside = !contains(build_volume, v->model);
        // We are done editinig the model, now it can be sent to gpu
        v->model.enable_render();
    }

    BOOST_LOG_TRIVIAL(debug) << "Loading wipe tower toolpaths in parallel - end" << m_volumes.log_memory_info() << log_memory_info();
}

// While it looks like we can call 
// this->reload_scene(true, true)
// the two functions are quite different:
// 1) This function only loads objects, for which the step slaposSliceSupports already finished. Therefore objects outside of the print bed never load.
// 2) This function loads object mesh with the relative scaling correction (the "relative_correction" parameter) was applied,
// 	  therefore the mesh may be slightly larger or smaller than the mesh shown in the 3D scene.
void GLCanvas3D::_load_sla_shells()
{
    const SLAPrint* print = this->sla_print();
    if (print->objects().empty())
        // nothing to render, return
        return;

    auto add_volume = [this](const SLAPrintObject &object, int volume_id, const SLAPrintObject::Instance& instance,
        const indexed_triangle_set& mesh, const ColorRGBA& color, bool outside_printer_detection_enabled) {
        m_volumes.volumes.emplace_back(new GLVolume(color));
        GLVolume& v = *m_volumes.volumes.back();
#if ENABLE_SMOOTH_NORMALS
        v.model.init_from(mesh, true);
#else
        v.model.init_from(mesh);
#endif // ENABLE_SMOOTH_NORMALS
        v.shader_outside_printer_detection_enabled = outside_printer_detection_enabled;
        v.composite_id.volume_id = volume_id;
        v.set_instance_offset(unscale(instance.shift.x(), instance.shift.y(), 0.0));
        v.set_instance_rotation({ 0.0, 0.0, (double)instance.rotation });
        v.set_instance_mirror(X, object.is_left_handed() ? -1. : 1.);
        v.set_convex_hull(TriangleMesh{its_convex_hull(mesh)});
    };

    // adds objects' volumes 
    for (const SLAPrintObject* obj : print->objects()) {
        unsigned int initial_volumes_count = (unsigned int)m_volumes.volumes.size();
        std::shared_ptr<const indexed_triangle_set> m = obj->get_mesh_to_print();
        if (m && !m->empty()) {
            for (const SLAPrintObject::Instance& instance : obj->instances()) {
                add_volume(*obj, 0, instance, *m, GLVolume::MODEL_COLOR[0], true);
                // Set the extruder_id and volume_id to achieve the same color as in the 3D scene when
                // through the update_volumes_colors_by_extruder() call.
                m_volumes.volumes.back()->extruder_id = obj->model_object()->volumes.front()->extruder_id();
                if (auto &tree_mesh = obj->support_mesh().its; !tree_mesh.empty())
                    add_volume(*obj, -int(slaposSupportTree), instance, tree_mesh, GLVolume::SLA_SUPPORT_COLOR, true);
                if (auto &pad_mesh = obj->pad_mesh().its; !pad_mesh.empty())
                    add_volume(*obj, -int(slaposPad), instance, pad_mesh, GLVolume::SLA_PAD_COLOR, false);
            }
        }
        const double shift_z = obj->get_current_elevation();
        for (unsigned int i = initial_volumes_count; i < m_volumes.volumes.size(); ++ i) {
            // apply shift z
            m_volumes.volumes[i]->set_sla_shift_z(shift_z);
        }
    }

    update_volumes_colors_by_extruder();
}

void GLCanvas3D::_update_sla_shells_outside_state()
{
    check_volumes_outside_state();
}

void GLCanvas3D::_set_warning_notification_if_needed(EWarning warning)
{
    _set_current();
    bool show = false;
    if (!m_volumes.empty()) {
        if (current_printer_technology() == ptSLA) {
            const auto [res, volume] = _is_any_volume_outside();
            if (res) {
                if (warning == EWarning::ObjectClashed)
                    show = !volume->is_sla_support();
                else if (warning == EWarning::SlaSupportsOutside)
                    show = volume->is_sla_support();
            }
        }
        else
            show = _is_any_volume_outside().first;
    }
    else {
        if (wxGetApp().is_editor()) {
            if (current_printer_technology() != ptSLA) {
                if (warning == EWarning::ToolpathOutside)
                    show = m_gcode_viewer.has_data() && !m_gcode_viewer.is_contained_in_bed();
                else if (warning == EWarning::GCodeConflict)
                    show = m_gcode_viewer.has_data() && m_gcode_viewer.is_contained_in_bed() && m_gcode_viewer.get_conflict_result().has_value();
            }
        }
    }

    _set_warning_notification(warning, show);
}

void GLCanvas3D::_set_warning_notification(EWarning warning, bool state)
{
    enum ErrorType{
        PLATER_WARNING,
        PLATER_ERROR,
        SLICING_ERROR
    };
    std::string text;
    ErrorType error = ErrorType::PLATER_WARNING;
    switch (warning) {
    case EWarning::ObjectOutside:      text = _u8L("An object outside the print area was detected."); break;
    case EWarning::ToolpathOutside:    text = _u8L("A toolpath outside the print area was detected."); error = ErrorType::SLICING_ERROR; break;
    case EWarning::SlaSupportsOutside: text = _u8L("SLA supports outside the print area were detected."); error = ErrorType::PLATER_ERROR; break;
    case EWarning::SomethingNotShown:  text = _u8L("Some objects are not visible during editing."); break;
    case EWarning::ObjectClashed:
        text = _u8L("An object outside the print area was detected.\n"
            "Resolve the current problem to continue slicing.");
        error = ErrorType::PLATER_ERROR;
        break;
    case EWarning::GCodeConflict: {
        const ConflictResultOpt& conflict_result = m_gcode_viewer.get_conflict_result();
        if (!conflict_result.has_value()) { break; }
        std::string objName1 = conflict_result->_objName1;
        std::string objName2 = conflict_result->_objName2;
        double      height = conflict_result->_height;
        int         layer = conflict_result->layer;
        // TRN %3% is name of Object1, %4% is name of Object2
        text = format(_u8L("Conflicts in G-code paths have been detected at layer %1%, z=%2$.2f mm. Please reposition the conflicting objects (%3% <-> %4%) further apart."), 
                      layer, height, objName1, objName2);
        error = ErrorType::SLICING_ERROR;
        break;
    }
    }
    auto& notification_manager = *wxGetApp().plater()->get_notification_manager();

    const ConflictResultOpt& conflict_result = m_gcode_viewer.get_conflict_result();
    if (warning == EWarning::GCodeConflict) {
        if (conflict_result.has_value()) {
            const PrintObject* obj2 = reinterpret_cast<const PrintObject*>(conflict_result->_obj2);
            auto     mo = obj2->model_object();
            ObjectID id = mo->id();
            int layer_id = conflict_result->layer;
            auto     action_fn = [id, layer_id](wxEvtHandler*) {
                auto& objects = wxGetApp().model().objects;
                auto  iter = id.id ? std::find_if(objects.begin(), objects.end(), [id](auto o) { return o->id() == id; }) : objects.end();
                if (iter != objects.end()) {
                    const unsigned int obj_idx = std::distance(objects.begin(), iter);
                    wxGetApp().CallAfter([obj_idx, layer_id]() {
                        wxGetApp().plater()->set_preview_layers_slider_values_range(0, layer_id - 1);
                        wxGetApp().plater()->select_view_3D("3D");
                        wxGetApp().plater()->canvas3D()->reset_all_gizmos();
                        wxGetApp().plater()->canvas3D()->get_selection().add_object(obj_idx, true);
                        wxGetApp().obj_list()->update_selections();
                    });
                }
                return false;
            };
            auto hypertext = _u8L("Jump to");
            hypertext += std::string(" [") + mo->name + "]";
            notification_manager.push_notification(NotificationType::SlicingError, NotificationManager::NotificationLevel::ErrorNotificationLevel,
                _u8L("ERROR:") + "\n" + text, hypertext, action_fn);
        }
        else
            notification_manager.close_slicing_error_notification(text);

        return;
    }

    switch (error)
    {
    case PLATER_WARNING:
        if (state)
            notification_manager.push_plater_warning_notification(text);
        else
            notification_manager.close_plater_warning_notification(text);
        break;
    case PLATER_ERROR:
        if (state)
            notification_manager.push_plater_error_notification(text);
        else
            notification_manager.close_plater_error_notification(text);
        break;
    case SLICING_ERROR:
        if (state)
            notification_manager.push_slicing_error_notification(text);
        else
            notification_manager.close_slicing_error_notification(text);
        break;
    default:
        break;
    }
}

std::pair<bool, const GLVolume*> GLCanvas3D::_is_any_volume_outside() const
{
    for (const GLVolume* volume : m_volumes.volumes) {
        if (volume != nullptr && volume->is_outside)
            return std::make_pair(true, volume);
    }

    return std::make_pair(false, nullptr);
}

void GLCanvas3D::_update_selection_from_hover()
{
    bool ctrl_pressed = wxGetKeyState(WXK_CONTROL);
    bool selection_changed = false;

    if (m_hover_volume_idxs.empty()) {
        if (!ctrl_pressed && m_rectangle_selection.get_state() == GLSelectionRectangle::EState::Select) {
            selection_changed = ! m_selection.is_empty();
            m_selection.remove_all();
        }
    }

    GLSelectionRectangle::EState state = m_rectangle_selection.get_state();

    bool hover_modifiers_only = true;
    for (int i : m_hover_volume_idxs) {
        if (!m_volumes.volumes[i]->is_modifier) {
            hover_modifiers_only = false;
            break;
        }
    }

    if (!m_rectangle_selection.is_empty()) {
        if (state == GLSelectionRectangle::EState::Select) {
            bool contains_all = true;
            for (int i : m_hover_volume_idxs) {
                if (!m_selection.contains_volume((unsigned int)i)) {
                    contains_all = false;
                    break;
                }
            }

            // the selection is going to be modified (Add)
            if (!contains_all) {
                wxGetApp().plater()->take_snapshot(_L("Selection-Add from rectangle"), UndoRedo::SnapshotType::Selection);
                selection_changed = true;
            }
        }
        else {
            bool contains_any = false;
            for (int i : m_hover_volume_idxs) {
                if (m_selection.contains_volume((unsigned int)i)) {
                    contains_any = true;
                    break;
                }
            }

            // the selection is going to be modified (Remove)
            if (contains_any) {
                wxGetApp().plater()->take_snapshot(_L("Selection-Remove from rectangle"), UndoRedo::SnapshotType::Selection);
                selection_changed = true;
            }
        }
    }

    if (!selection_changed)
        return;

    Plater::SuppressSnapshots suppress(wxGetApp().plater());

    if (state == GLSelectionRectangle::EState::Select && !ctrl_pressed)
        m_selection.clear();

    for (int i : m_hover_volume_idxs) {
        if (state == GLSelectionRectangle::EState::Select) {
            if (hover_modifiers_only) {
                const GLVolume& v = *m_volumes.volumes[i];
                m_selection.add_volume(v.object_idx(), v.volume_idx(), v.instance_idx(), false);
            }
            else
                m_selection.add(i, false);
        }
        else
            m_selection.remove(i);
    }

    if (m_selection.is_empty())
        m_gizmos.reset_all_states();
    else
        m_gizmos.refresh_on_off_state();

    m_gizmos.update_data();
    post_event(SimpleEvent(EVT_GLCANVAS_OBJECT_SELECT));
    m_dirty = true;
}

bool GLCanvas3D::_deactivate_undo_redo_toolbar_items()
{
    if (m_undoredo_toolbar.is_item_pressed("undo")) {
        m_undoredo_toolbar.force_right_action(m_undoredo_toolbar.get_item_id("undo"), *this);
        return true;
    }
    else if (m_undoredo_toolbar.is_item_pressed("redo")) {
        m_undoredo_toolbar.force_right_action(m_undoredo_toolbar.get_item_id("redo"), *this);
        return true;
    }

    return false;
}

bool GLCanvas3D::is_search_pressed() const
{
    return m_main_toolbar.is_item_pressed("search");
}

bool GLCanvas3D::_deactivate_arrange_menu()
{
    if (m_main_toolbar.is_item_pressed("arrange")) {
        m_main_toolbar.force_right_action(m_main_toolbar.get_item_id("arrange"), *this);
        return true;
    }

    return false;
}

bool GLCanvas3D::_deactivate_search_toolbar_item()
{
    if (is_search_pressed()) {
        m_main_toolbar.force_left_action(m_main_toolbar.get_item_id("search"), *this);
        return true;
    }

    return false;
}

bool GLCanvas3D::_activate_search_toolbar_item()
{
    if (!m_main_toolbar.is_item_pressed("search")) {
        m_main_toolbar.force_left_action(m_main_toolbar.get_item_id("search"), *this);
        return true;
    }

    return false;
}

bool GLCanvas3D::_deactivate_collapse_toolbar_items()
{
    GLToolbar& collapse_toolbar = wxGetApp().plater()->get_collapse_toolbar();
    if (collapse_toolbar.is_item_pressed("print")) {
        collapse_toolbar.force_left_action(collapse_toolbar.get_item_id("print"), *this);
        return true;
    }

    return false;
}

void GLCanvas3D::highlight_toolbar_item(const std::string& item_name)
{
    GLToolbarItem* item = m_main_toolbar.get_item(item_name);
    if (!item)
        item = m_undoredo_toolbar.get_item(item_name);
    if (!item || !item->is_visible())
        return;
    m_toolbar_highlighter.init(item, this);
}

void GLCanvas3D::highlight_gizmo(const std::string& gizmo_name)
{
    GLGizmosManager::EType gizmo = m_gizmos.get_gizmo_from_name(gizmo_name);
    if(gizmo == GLGizmosManager::EType::Undefined)
        return;
    m_gizmo_highlighter.init(&m_gizmos, gizmo, this);
}

const Print* GLCanvas3D::fff_print() const
{
    return (m_process == nullptr) ? nullptr : m_process->fff_print();
}

const SLAPrint* GLCanvas3D::sla_print() const
{
    return (m_process == nullptr) ? nullptr : m_process->sla_print();
}

void GLCanvas3D::WipeTowerInfo::apply_wipe_tower(Vec2d pos, double rot)
{
    DynamicPrintConfig cfg;
    cfg.opt<ConfigOptionFloat>("wipe_tower_x", true)->value = pos.x();
    cfg.opt<ConfigOptionFloat>("wipe_tower_y", true)->value = pos.y();
    cfg.opt<ConfigOptionFloat>("wipe_tower_rotation_angle", true)->value = (180./M_PI) * rot;
    wxGetApp().get_tab(Preset::TYPE_FFF_PRINT)->load_config(cfg);
}

void GLCanvas3D::WipeTowerInfo::apply_wipe_tower() const
{
    apply_wipe_tower(m_pos, m_rotation);
}

void GLCanvas3D::RenderTimer::Notify()
{
    wxPostEvent((wxEvtHandler*)GetOwner(), RenderTimerEvent( EVT_GLCANVAS_RENDER_TIMER, *this));
}

void GLCanvas3D::ToolbarHighlighterTimer::Notify()
{
    wxPostEvent((wxEvtHandler*)GetOwner(), ToolbarHighlighterTimerEvent(EVT_GLCANVAS_TOOLBAR_HIGHLIGHTER_TIMER, *this));
}

void GLCanvas3D::GizmoHighlighterTimer::Notify()
{
    wxPostEvent((wxEvtHandler*)GetOwner(), GizmoHighlighterTimerEvent(EVT_GLCANVAS_GIZMO_HIGHLIGHTER_TIMER, *this));
}

void GLCanvas3D::ToolbarHighlighter::set_timer_owner(wxEvtHandler* owner, int timerid/* = wxID_ANY*/)
{
    m_timer.SetOwner(owner, timerid);
}

void GLCanvas3D::ToolbarHighlighter::init(GLToolbarItem* toolbar_item, GLCanvas3D* canvas)
{
    if (m_timer.IsRunning())
        invalidate();
    if (!toolbar_item || !canvas)
        return;

    m_timer.Start(300, false);

    m_toolbar_item = toolbar_item;
    m_canvas       = canvas;
}

void GLCanvas3D::ToolbarHighlighter::invalidate()
{
    m_timer.Stop();

    if (m_toolbar_item) {
        m_toolbar_item->set_highlight(GLToolbarItem::EHighlightState::NotHighlighted);
    }
    m_toolbar_item = nullptr;
    m_blink_counter = 0;
    m_render_arrow = false;
}

void GLCanvas3D::ToolbarHighlighter::blink()
{
    if (m_toolbar_item) {
        char state = m_toolbar_item->get_highlight();
        if (state != (char)GLToolbarItem::EHighlightState::HighlightedShown)
            m_toolbar_item->set_highlight(GLToolbarItem::EHighlightState::HighlightedShown);
        else 
            m_toolbar_item->set_highlight(GLToolbarItem::EHighlightState::HighlightedHidden);

        m_render_arrow = !m_render_arrow;
        m_canvas->set_as_dirty();
    }
    else
        invalidate();

    if ((++m_blink_counter) >= 11)
        invalidate();
}

void GLCanvas3D::GizmoHighlighter::set_timer_owner(wxEvtHandler* owner, int timerid/* = wxID_ANY*/)
{
    m_timer.SetOwner(owner, timerid);
}

void GLCanvas3D::GizmoHighlighter::init(GLGizmosManager* manager, GLGizmosManager::EType gizmo, GLCanvas3D* canvas)
{
    if (m_timer.IsRunning())
        invalidate();
    if (gizmo == GLGizmosManager::EType::Undefined || !canvas)
        return;

    m_timer.Start(300, false);

    m_gizmo_manager = manager;
    m_gizmo_type    = gizmo;
    m_canvas        = canvas;
}

void GLCanvas3D::GizmoHighlighter::invalidate()
{
    m_timer.Stop();

    if (m_gizmo_manager) {
        m_gizmo_manager->set_highlight(GLGizmosManager::EType::Undefined, false);
    }
    m_gizmo_manager = nullptr;
    m_gizmo_type = GLGizmosManager::EType::Undefined;
    m_blink_counter = 0;
    m_render_arrow = false;
}

void GLCanvas3D::GizmoHighlighter::blink()
{
    if (m_gizmo_manager) {
        if (m_blink_counter % 2 == 0)
            m_gizmo_manager->set_highlight(m_gizmo_type, true);
        else
            m_gizmo_manager->set_highlight(m_gizmo_type, false);

        m_render_arrow = !m_render_arrow;
        m_canvas->set_as_dirty();
    }
    else
        invalidate();

    if ((++m_blink_counter) >= 11)
        invalidate();
}

#if ENABLE_BINARIZED_GCODE_DEBUG_WINDOW
void GLCanvas3D::show_binary_gcode_debug_window()
{
    bgcode::binarize::BinarizerConfig& binarizer_config = GCodeProcessor::get_binarizer_config();

    ImGuiWrapper& imgui = *wxGetApp().imgui();
    imgui.begin(std::string("Binary GCode"), ImGuiWindowFlags_AlwaysAutoResize | ImGuiWindowFlags_NoResize | ImGuiWindowFlags_NoCollapse);

    using namespace bgcode::core;
    if (ImGui::BeginTable("BinaryGCodeConfig", 2)) {

        ImGui::TableNextRow();
        ImGui::TableSetColumnIndex(0);
        imgui.text_colored(ImGuiWrapper::get_COL_LIGHT(), "File metadata compression");
        ImGui::TableSetColumnIndex(1);
        std::vector<std::string> options = { "None", "Deflate", "heatshrink 11,4", "heatshrink 12,4" };
        int option_id = (int)binarizer_config.compression.file_metadata;
        if (imgui.combo(std::string("##file_metadata_compression"), options, option_id, ImGuiComboFlags_HeightLargest, 0.0f, 175.0f))
            binarizer_config.compression.file_metadata = (ECompressionType)option_id;

        ImGui::TableNextRow();
        ImGui::TableSetColumnIndex(0);
        imgui.text_colored(ImGuiWrapper::get_COL_LIGHT(), "Printer metadata compression");
        ImGui::TableSetColumnIndex(1);
        option_id = (int)binarizer_config.compression.printer_metadata;
        if (imgui.combo(std::string("##printer_metadata_compression"), options, option_id, ImGuiComboFlags_HeightLargest, 0.0f, 175.0f))
            binarizer_config.compression.printer_metadata = (ECompressionType)option_id;

        ImGui::TableNextRow();
        ImGui::TableSetColumnIndex(0);
        imgui.text_colored(ImGuiWrapper::get_COL_LIGHT(), "Print metadata compression");
        ImGui::TableSetColumnIndex(1);
        option_id = (int)binarizer_config.compression.print_metadata;
        if (imgui.combo(std::string("##print_metadata_compression"), options, option_id, ImGuiComboFlags_HeightLargest, 0.0f, 175.0f))
            binarizer_config.compression.print_metadata = (ECompressionType)option_id;

        ImGui::TableNextRow();
        ImGui::TableSetColumnIndex(0);
        imgui.text_colored(ImGuiWrapper::get_COL_LIGHT(), "Slicer metadata compression");
        ImGui::TableSetColumnIndex(1);
        option_id = (int)binarizer_config.compression.slicer_metadata;
        if (imgui.combo(std::string("##slicer_metadata_compression"), options, option_id, ImGuiComboFlags_HeightLargest, 0.0f, 175.0f))
            binarizer_config.compression.slicer_metadata = (ECompressionType)option_id;

        ImGui::TableNextRow();
        ImGui::TableSetColumnIndex(0);
        imgui.text_colored(ImGuiWrapper::get_COL_LIGHT(), "GCode compression");
        ImGui::TableSetColumnIndex(1);
        option_id = (int)binarizer_config.compression.gcode;
        if (imgui.combo(std::string("##gcode_compression"), options, option_id, ImGuiComboFlags_HeightLargest, 0.0f, 175.0f))
            binarizer_config.compression.gcode = (ECompressionType)option_id;

        ImGui::TableNextRow();
        ImGui::TableSetColumnIndex(0);
        imgui.text_colored(ImGuiWrapper::get_COL_LIGHT(), "GCode encoding");
        ImGui::TableSetColumnIndex(1);
        options = { "None", "MeatPack", "MeatPack Comments" };
        option_id = (int)binarizer_config.gcode_encoding;
        if (imgui.combo(std::string("##gcode_encoding"), options, option_id, ImGuiComboFlags_HeightLargest, 0.0f, 175.0f))
            binarizer_config.gcode_encoding = (EGCodeEncodingType)option_id;

        ImGui::TableNextRow();
        ImGui::TableSetColumnIndex(0);
        imgui.text_colored(ImGuiWrapper::get_COL_LIGHT(), "Metadata encoding");
        ImGui::TableSetColumnIndex(1);
        options = { "INI" };
        option_id = (int)binarizer_config.metadata_encoding;
        if (imgui.combo(std::string("##metadata_encoding"), options, option_id, ImGuiComboFlags_HeightLargest, 0.0f, 175.0f))
            binarizer_config.metadata_encoding = (EMetadataEncodingType)option_id;

        ImGui::TableNextRow();
        ImGui::TableSetColumnIndex(0);
        imgui.text_colored(ImGuiWrapper::get_COL_LIGHT(), "Checksum type");
        ImGui::TableSetColumnIndex(1);
        options = { "None", "CRC32" };
        option_id = (int)binarizer_config.checksum;
        if (imgui.combo(std::string("##4"), options, option_id, ImGuiComboFlags_HeightLargest, 0.0f, 175.0f))
            binarizer_config.checksum = (EChecksumType)option_id;

        ImGui::EndTable();

        ImGui::Separator();
        imgui.text("!!! WARNING !!!");
        imgui.text("Changing values does NOT invalidate the current slice");
    }

    imgui.end();
}
#endif // ENABLE_BINARIZED_GCODE_DEBUG_WINDOW

const ModelVolume *get_model_volume(const GLVolume &v, const Model &model)
{
    const ModelVolume * ret = nullptr;

    if (v.object_idx() < (int)model.objects.size()) {
        const ModelObject *obj = model.objects[v.object_idx()];
        if (v.volume_idx() < (int)obj->volumes.size())
            ret = obj->volumes[v.volume_idx()];
    }

    return ret;
}

ModelVolume *get_model_volume(const ObjectID &volume_id, const ModelObjectPtrs &objects)
{
    for (const ModelObject *obj : objects)
        for (ModelVolume *vol : obj->volumes)
            if (vol->id() == volume_id)
                return vol;
    return nullptr;
}

ModelVolume *get_model_volume(const GLVolume &v, const ModelObject& object) {
    if (v.volume_idx() < 0)
        return nullptr;

    size_t volume_idx = static_cast<size_t>(v.volume_idx());
    if (volume_idx >= object.volumes.size())
        return nullptr;

    return object.volumes[volume_idx];
}

ModelVolume *get_model_volume(const GLVolume &v, const ModelObjectPtrs &objects)
{
    if (v.object_idx() < 0)
        return nullptr;
    size_t objext_idx = static_cast<size_t>(v.object_idx());
    if (objext_idx >= objects.size())
        return nullptr;
    if (objects[objext_idx] == nullptr)
        return nullptr;
    return get_model_volume(v, *objects[objext_idx]);
}

GLVolume *get_first_hovered_gl_volume(const GLCanvas3D &canvas) {
    int hovered_id_signed = canvas.get_first_hover_volume_idx();
    if (hovered_id_signed < 0)
        return nullptr;

    size_t hovered_id = static_cast<size_t>(hovered_id_signed);
    const GLVolumePtrs &volumes = canvas.get_volumes().volumes;
    if (hovered_id >= volumes.size())
        return nullptr;

    return volumes[hovered_id];
}

GLVolume *get_selected_gl_volume(const GLCanvas3D &canvas) {
    const GLVolume *gl_volume = get_selected_gl_volume(canvas.get_selection());
    if (gl_volume == nullptr)
        return nullptr;

    const GLVolumePtrs &gl_volumes = canvas.get_volumes().volumes;
    for (GLVolume *v : gl_volumes)
        if (v->composite_id == gl_volume->composite_id)
            return v;
    return nullptr;
}

ModelObject *get_model_object(const GLVolume &gl_volume, const Model &model) {
    return get_model_object(gl_volume, model.objects);
}

ModelObject *get_model_object(const GLVolume &gl_volume, const ModelObjectPtrs &objects) {
    if (gl_volume.object_idx() < 0)
        return nullptr;
    size_t objext_idx = static_cast<size_t>(gl_volume.object_idx());
    if (objext_idx >= objects.size())
        return nullptr;
    return objects[objext_idx];
}

ModelInstance *get_model_instance(const GLVolume &gl_volume, const Model& model) {
    return get_model_instance(gl_volume, model.objects);
}

ModelInstance *get_model_instance(const GLVolume &gl_volume, const ModelObjectPtrs &objects) {
    if (gl_volume.instance_idx() < 0)
        return nullptr;
    ModelObject *object = get_model_object(gl_volume, objects);
    return get_model_instance(gl_volume, *object);
}

ModelInstance *get_model_instance(const GLVolume &gl_volume, const ModelObject &object) {
    if (gl_volume.instance_idx() < 0)
        return nullptr;
    size_t instance_idx = static_cast<size_t>(gl_volume.instance_idx());
    if (instance_idx >= object.instances.size())
        return nullptr;
    return object.instances[instance_idx];
}

} // namespace GUI
} // namespace Slic3r<|MERGE_RESOLUTION|>--- conflicted
+++ resolved
@@ -1381,17 +1381,8 @@
         }
     }
 
-<<<<<<< HEAD
     if (extended_selection)
         m_parent.post_event(SimpleEvent(EVT_GLCANVAS_OBJECT_SELECT));
-=======
-    AppConfig *appcfg = wxGetApp().app_config.get();
-    std::string dist_key = "min_object_distance", rot_key = "enable_rotation";
-    dist_key += postfix;
-    rot_key += postfix;
-    appcfg->set("arrange", dist_key.c_str(), std::to_string(new_value));
-    appcfg->set("arrange", rot_key.c_str(), ptr->enable_rotation ? "1" : "0");
->>>>>>> 0670fbfb
 }
 
 PrinterTechnology GLCanvas3D::current_printer_technology() const
@@ -1438,7 +1429,7 @@
       m_labels(*this),
       m_slope(m_volumes),
       m_sla_view(*this),
-      m_arrange_settings_db{wxGetApp().app_config},
+      m_arrange_settings_db{get_app_config()},
       m_arrange_settings_dialog{wxGetApp().imgui(), &m_arrange_settings_db}
 {
     if (m_canvas != nullptr) {
@@ -3682,7 +3673,7 @@
         m_dirty = true;
     };
 
-    auto* app_config = GUI::wxGetApp().app_config.get();
+    auto* app_config = get_app_config();
     bool focus_platter_on_mouse = app_config->get("focus_platter_on_mouse") == "1";
     if (m_gizmos.on_mouse(evt)) {
         if (focus_platter_on_mouse) {
@@ -7007,14 +6998,8 @@
             for (const PrintObject* print_object : print->objects()) {
                 if (!print_object->brim().empty())
                     for (const PrintInstance& inst : print_object->instances()) {
-<<<<<<< HEAD
                         if (!print_object->brim().empty()) volume = ensure_volume_is_ready(volume, init_data);
-                        _3DScene::extrusionentity_to_verts(print_object->brim(), print_zs[i], inst.shift, init_data);
-=======
-                        if (!print_object->brim().empty()) volume = ensure_volume_is_ready(volume);
-                        _3DScene::extrusionentity_to_verts(print_object->brim(), print_zs[i], 
-                            print->config().complete_objects? inst.shift : Point(0, 0), *volume);
->>>>>>> 0670fbfb
+                        _3DScene::extrusionentity_to_verts(print_object->brim(), print_zs[i], print->config().complete_objects? inst.shift : Point(0, 0), init_data);
                     }
                 if (print_object->skirt_first_layer())
                     for (const PrintInstance& inst : print_object->instances()) {
@@ -7032,14 +7017,8 @@
         for (const PrintObject* print_object : print->objects()) {
             if ( !print_object->skirt().empty() && (i != 0 || !print_object->skirt_first_layer()))
                 for (const PrintInstance& inst : print_object->instances()) {
-<<<<<<< HEAD
                     if (!print_object->skirt().empty()) volume = ensure_volume_is_ready(volume, init_data);
-                    _3DScene::extrusionentity_to_verts(print_object->skirt(), print_zs[i], inst.shift, init_data);
-=======
-                    if (!print_object->skirt().empty()) volume = ensure_volume_is_ready(volume);
-                    _3DScene::extrusionentity_to_verts(print_object->skirt(), print_zs[i],
-                        print->config().complete_objects? inst.shift : Point(0, 0), *volume);
->>>>>>> 0670fbfb
+                    _3DScene::extrusionentity_to_verts(print_object->skirt(), print_zs[i], print->config().complete_objects? inst.shift : Point(0, 0), init_data);
                 }
         }
     }
@@ -7333,31 +7312,18 @@
                         for (const ExtrusionEntity *ee : layerm->fills()) {
                             // fill represents infill extrusions of a single island.
                             const auto *fill = dynamic_cast<const ExtrusionEntityCollection*>(ee);
-<<<<<<< HEAD
-                            if (fill != nullptr && !fill->entities().empty())
+                            if (fill != nullptr && !fill->entities().empty()) {
+                                bool has_solid_infill = HasRoleVisitor::search(fill->entities(), HasSolidInfillVisitor{});
                                 _3DScene::extrusionentity_to_verts(*fill, float(layer->print_z), copy,
                                                                    select_geometry(idx_layer,
-                                                                                   fill->entities().front()->role().is_solid_infill() ?
+                                                                                   has_solid_infill ?
                                                                                        layerm->region().config().solid_infill_extruder :
                                                                                        layerm->region().config().infill_extruder,
-                                                                                   fill->entities().front()->role().is_solid_infill() ?
+                                                                                   has_solid_infill ?
                                                                                        GCodeExtrusionRole::SolidInfill :
                                                                                        GCodeExtrusionRole::InternalInfill),
                                                                    feature_to_geometry_map);
-=======
-                            if (fill != nullptr && !fill->entities().empty()) {
-                                bool has_solid_infill = HasRoleVisitor::search(fill->entities(), HasSolidInfillVisitor{});
-                                _3DScene::extrusionentity_to_verts(*fill, 
-                                    float(layer->print_z), 
-                                    copy,
-	                                volume(idx_layer, 
-                                        has_solid_infill ?
-                                            layerm->region().config().solid_infill_extruder :
-                                            layerm->region().config().infill_extruder,
-                                        has_solid_infill ? 4 : 3),
-                                    feature_to_volume_map);
                             }
->>>>>>> 0670fbfb
                         }
                     }
                 }
