#include "libslic3r/libslic3r.h"
#include "slic3r/GUI/Gizmos/GLGizmos.hpp"
#include "GLCanvas3D.hpp"

#include "admesh/stl.h"
#include "polypartition.h"
#include "libslic3r/ClipperUtils.hpp"
#include "libslic3r/PrintConfig.hpp"
#include "libslic3r/GCode/PreviewData.hpp"
#include "libslic3r/Geometry.hpp"
#include "libslic3r/Utils.hpp"
#include "libslic3r/Technologies.hpp"
#include "libslic3r/Tesselate.hpp"
#include "slic3r/GUI/3DScene.hpp"
#include "slic3r/GUI/BackgroundSlicingProcess.hpp"
#include "slic3r/GUI/GLShader.hpp"
#include "slic3r/GUI/GUI.hpp"
#include "slic3r/GUI/PresetBundle.hpp"
#include "slic3r/GUI/Tab.hpp"
#include "slic3r/GUI/GUI_Preview.hpp"
#include "GUI_App.hpp"
#include "GUI_ObjectList.hpp"
#include "GUI_ObjectManipulation.hpp"
#include "I18N.hpp"

#if ENABLE_RETINA_GL
#include "slic3r/Utils/RetinaHelper.hpp"
#endif

#include <GL/glew.h>

#include <wx/glcanvas.h>
#include <wx/bitmap.h>
#include <wx/dcmemory.h>
#include <wx/image.h>
#include <wx/settings.h>
#include <wx/tooltip.h>
#include <wx/debug.h>
#include <wx/fontutil.h>

// Print now includes tbb, and tbb includes Windows. This breaks compilation of wxWidgets if included before wx.
#include "libslic3r/Print.hpp"
#include "libslic3r/SLAPrint.hpp"

#include "wxExtensions.hpp"

#include <tbb/parallel_for.h>
#include <tbb/spin_mutex.h>

#include <boost/log/trivial.hpp>
#include <boost/algorithm/string/predicate.hpp>

#include <iostream>
#include <float.h>
#include <algorithm>
#include <cmath>
#if ENABLE_RENDER_STATISTICS
#include <chrono>
#endif // ENABLE_RENDER_STATISTICS

static const float TRACKBALLSIZE = 0.8f;
static const float GROUND_Z = -0.02f;

static const float GIZMO_RESET_BUTTON_HEIGHT = 22.0f;
static const float GIZMO_RESET_BUTTON_WIDTH = 70.f;

static const float DEFAULT_BG_DARK_COLOR[3] = { 0.478f, 0.478f, 0.478f };
static const float DEFAULT_BG_LIGHT_COLOR[3] = { 0.753f, 0.753f, 0.753f };
static const float ERROR_BG_DARK_COLOR[3] = { 0.478f, 0.192f, 0.039f };
static const float ERROR_BG_LIGHT_COLOR[3] = { 0.753f, 0.192f, 0.039f };
//static const float AXES_COLOR[3][3] = { { 1.0f, 0.0f, 0.0f }, { 0.0f, 1.0f, 0.0f }, { 0.0f, 0.0f, 1.0f } };

namespace Slic3r {
namespace GUI {

Size::Size()
    : m_width(0)
    , m_height(0)
{
}

Size::Size(int width, int height, float scale_factor)
    : m_width(width)
    , m_height(height)
    , m_scale_factor(scale_factor)
{
}

int Size::get_width() const
{
    return m_width;
}

void Size::set_width(int width)
{
    m_width = width;
}

int Size::get_height() const
{
    return m_height;
}

void Size::set_height(int height)
{
    m_height = height;
}

int Size::get_scale_factor() const
{
    return m_scale_factor;
}

void Size::set_scale_factor(int scale_factor)
{
    m_scale_factor = scale_factor;
}

#if !ENABLE_TEXTURES_FROM_SVG
GLCanvas3D::Shader::Shader()
    : m_shader(nullptr)
{
}

GLCanvas3D::Shader::~Shader()
{
    _reset();
}

bool GLCanvas3D::Shader::init(const std::string& vertex_shader_filename, const std::string& fragment_shader_filename)
{
    if (is_initialized())
        return true;

    m_shader = new GLShader();
    if (m_shader != nullptr)
    {
        if (!m_shader->load_from_file(fragment_shader_filename.c_str(), vertex_shader_filename.c_str()))
        {
            std::cout << "Compilaton of shader failed:" << std::endl;
            std::cout << m_shader->last_error << std::endl;
            _reset();
            return false;
        }
    }

    return true;
}

bool GLCanvas3D::Shader::is_initialized() const
{
    return (m_shader != nullptr);
}

bool GLCanvas3D::Shader::start_using() const
{
    if (is_initialized())
    {
        m_shader->enable();
        return true;
    }
    else
        return false;
}

void GLCanvas3D::Shader::stop_using() const
{
    if (m_shader != nullptr)
        m_shader->disable();
}

void GLCanvas3D::Shader::set_uniform(const std::string& name, float value) const
{
    if (m_shader != nullptr)
        m_shader->set_uniform(name.c_str(), value);
}

void GLCanvas3D::Shader::set_uniform(const std::string& name, const float* matrix) const
{
    if (m_shader != nullptr)
        m_shader->set_uniform(name.c_str(), matrix);
}

const GLShader* GLCanvas3D::Shader::get_shader() const
{
    return m_shader;
}

void GLCanvas3D::Shader::_reset()
{
    if (m_shader != nullptr)
    {
        m_shader->release();
        delete m_shader;
        m_shader = nullptr;
    }
}
#endif // !ENABLE_TEXTURES_FROM_SVG

GLCanvas3D::LayersEditing::LayersEditing()
    : m_enabled(false)
    , m_z_texture_id(0)
    , m_model_object(nullptr)
    , m_object_max_z(0.f)
    , m_slicing_parameters(nullptr)
    , m_layer_height_profile_modified(false)
    , state(Unknown)
    , band_width(2.0f)
    , strength(0.005f)
    , last_object_id(-1)
    , last_z(0.0f)
    , last_action(LAYER_HEIGHT_EDIT_ACTION_INCREASE)
{
}

GLCanvas3D::LayersEditing::~LayersEditing()
{
    if (m_z_texture_id != 0)
    {
        glsafe(::glDeleteTextures(1, &m_z_texture_id));
        m_z_texture_id = 0;
    }
    delete m_slicing_parameters;
}

const float GLCanvas3D::LayersEditing::THICKNESS_BAR_WIDTH = 70.0f;
const float GLCanvas3D::LayersEditing::THICKNESS_RESET_BUTTON_HEIGHT = 22.0f;

bool GLCanvas3D::LayersEditing::init(const std::string& vertex_shader_filename, const std::string& fragment_shader_filename)
{
    if (!m_shader.init(vertex_shader_filename, fragment_shader_filename))
        return false;

    glsafe(::glGenTextures(1, (GLuint*)&m_z_texture_id));
    glsafe(::glBindTexture(GL_TEXTURE_2D, m_z_texture_id));
    glsafe(::glTexParameteri(GL_TEXTURE_2D, GL_TEXTURE_WRAP_S, GL_CLAMP));
    glsafe(::glTexParameteri(GL_TEXTURE_2D, GL_TEXTURE_WRAP_T, GL_CLAMP));
    glsafe(::glTexParameteri(GL_TEXTURE_2D, GL_TEXTURE_MAG_FILTER, GL_LINEAR));
    glsafe(::glTexParameteri(GL_TEXTURE_2D, GL_TEXTURE_MIN_FILTER, GL_LINEAR_MIPMAP_NEAREST));
    glsafe(::glTexParameteri(GL_TEXTURE_2D, GL_TEXTURE_MAX_LEVEL, 1));
    glsafe(::glBindTexture(GL_TEXTURE_2D, 0));

    return true;
}

void GLCanvas3D::LayersEditing::set_config(const DynamicPrintConfig* config)
{ 
    m_config = config;
    delete m_slicing_parameters;
    m_slicing_parameters = nullptr;
    m_layers_texture.valid = false;
}

void GLCanvas3D::LayersEditing::select_object(const Model &model, int object_id)
{
    const ModelObject *model_object_new = (object_id >= 0) ? model.objects[object_id] : nullptr;
    // Maximum height of an object changes when the object gets rotated or scaled.
    // Changing maximum height of an object will invalidate the layer heigth editing profile.
    // m_model_object->raw_bounding_box() is cached, therefore it is cheap even if this method is called frequently.
	float new_max_z = (model_object_new == nullptr) ? 0.f : model_object_new->raw_bounding_box().size().z();
	if (m_model_object != model_object_new || this->last_object_id != object_id || m_object_max_z != new_max_z ||
        (model_object_new != nullptr && m_model_object->id() != model_object_new->id())) {
        m_layer_height_profile.clear();
        m_layer_height_profile_modified = false;
        delete m_slicing_parameters;
        m_slicing_parameters   = nullptr;
        m_layers_texture.valid = false;
        this->last_object_id   = object_id;
        m_model_object         = model_object_new;
        m_object_max_z         = new_max_z;
    }
}

bool GLCanvas3D::LayersEditing::is_allowed() const
{
    return m_shader.is_initialized() && m_shader.get_shader()->shader_program_id > 0 && m_z_texture_id > 0;
}

bool GLCanvas3D::LayersEditing::is_enabled() const
{
    return m_enabled;
}

void GLCanvas3D::LayersEditing::set_enabled(bool enabled)
{
    m_enabled = is_allowed() && enabled;
}

void GLCanvas3D::LayersEditing::render_overlay(const GLCanvas3D& canvas) const
{
    if (!m_enabled)
        return;

    const Rect& bar_rect = get_bar_rect_viewport(canvas);
    const Rect& reset_rect = get_reset_rect_viewport(canvas);

    _render_tooltip_texture(canvas, bar_rect, reset_rect);
    _render_reset_texture(reset_rect);
    _render_active_object_annotations(canvas, bar_rect);
    _render_profile(bar_rect);
}

float GLCanvas3D::LayersEditing::get_cursor_z_relative(const GLCanvas3D& canvas)
{
    const Vec2d mouse_pos = canvas.get_local_mouse_position();
    const Rect& rect = get_bar_rect_screen(canvas);
    float x = (float)mouse_pos(0);
    float y = (float)mouse_pos(1);
    float t = rect.get_top();
    float b = rect.get_bottom();

    return ((rect.get_left() <= x) && (x <= rect.get_right()) && (t <= y) && (y <= b)) ?
        // Inside the bar.
        (b - y - 1.0f) / (b - t - 1.0f) :
        // Outside the bar.
        -1000.0f;
}

bool GLCanvas3D::LayersEditing::bar_rect_contains(const GLCanvas3D& canvas, float x, float y)
{
    const Rect& rect = get_bar_rect_screen(canvas);
    return (rect.get_left() <= x) && (x <= rect.get_right()) && (rect.get_top() <= y) && (y <= rect.get_bottom());
}

bool GLCanvas3D::LayersEditing::reset_rect_contains(const GLCanvas3D& canvas, float x, float y)
{
    const Rect& rect = get_reset_rect_screen(canvas);
    return (rect.get_left() <= x) && (x <= rect.get_right()) && (rect.get_top() <= y) && (y <= rect.get_bottom());
}

Rect GLCanvas3D::LayersEditing::get_bar_rect_screen(const GLCanvas3D& canvas)
{
    const Size& cnv_size = canvas.get_canvas_size();
    float w = (float)cnv_size.get_width();
    float h = (float)cnv_size.get_height();

    return Rect(w - thickness_bar_width(canvas), 0.0f, w, h - reset_button_height(canvas));
}

Rect GLCanvas3D::LayersEditing::get_reset_rect_screen(const GLCanvas3D& canvas)
{
    const Size& cnv_size = canvas.get_canvas_size();
    float w = (float)cnv_size.get_width();
    float h = (float)cnv_size.get_height();

    return Rect(w - thickness_bar_width(canvas), h - reset_button_height(canvas), w, h);
}

Rect GLCanvas3D::LayersEditing::get_bar_rect_viewport(const GLCanvas3D& canvas)
{
    const Size& cnv_size = canvas.get_canvas_size();
    float half_w = 0.5f * (float)cnv_size.get_width();
    float half_h = 0.5f * (float)cnv_size.get_height();

    float zoom = (float)canvas.get_camera().get_zoom();
    float inv_zoom = (zoom != 0.0f) ? 1.0f / zoom : 0.0f;

    return Rect((half_w - thickness_bar_width(canvas)) * inv_zoom, half_h * inv_zoom, half_w * inv_zoom, (-half_h + reset_button_height(canvas)) * inv_zoom);
}

Rect GLCanvas3D::LayersEditing::get_reset_rect_viewport(const GLCanvas3D& canvas)
{
    const Size& cnv_size = canvas.get_canvas_size();
    float half_w = 0.5f * (float)cnv_size.get_width();
    float half_h = 0.5f * (float)cnv_size.get_height();

    float zoom = (float)canvas.get_camera().get_zoom();
    float inv_zoom = (zoom != 0.0f) ? 1.0f / zoom : 0.0f;

    return Rect((half_w - thickness_bar_width(canvas)) * inv_zoom, (-half_h + reset_button_height(canvas)) * inv_zoom, half_w * inv_zoom, -half_h * inv_zoom);
}


bool GLCanvas3D::LayersEditing::_is_initialized() const
{
    return m_shader.is_initialized();
}

void GLCanvas3D::LayersEditing::_render_tooltip_texture(const GLCanvas3D& canvas, const Rect& bar_rect, const Rect& reset_rect) const
{
    // TODO: do this with ImGui

    if (m_tooltip_texture.get_id() == 0)
    {
        std::string filename = resources_dir() + "/icons/variable_layer_height_tooltip.png";
        if (!m_tooltip_texture.load_from_file(filename, false, true))
            return;
    }

#if ENABLE_RETINA_GL
    const float scale = canvas.get_canvas_size().get_scale_factor();
#else
    const float scale = canvas.get_wxglcanvas()->GetContentScaleFactor();
#endif
    const float width = (float)m_tooltip_texture.get_width() * scale;
    const float height = (float)m_tooltip_texture.get_height() * scale;

    float zoom = (float)canvas.get_camera().get_zoom();
    float inv_zoom = (zoom != 0.0f) ? 1.0f / zoom : 0.0f;
    float gap = 10.0f * inv_zoom;

    float bar_left = bar_rect.get_left();
    float reset_bottom = reset_rect.get_bottom();

    float l = bar_left - width * inv_zoom - gap;
    float r = bar_left - gap;
    float t = reset_bottom + height * inv_zoom + gap;
    float b = reset_bottom + gap;

    GLTexture::render_texture(m_tooltip_texture.get_id(), l, r, b, t);
}

void GLCanvas3D::LayersEditing::_render_reset_texture(const Rect& reset_rect) const
{
    if (m_reset_texture.get_id() == 0)
    {
        std::string filename = resources_dir() + "/icons/variable_layer_height_reset.png";
        if (!m_reset_texture.load_from_file(filename, false, true))
            return;
    }

    GLTexture::render_texture(m_reset_texture.get_id(), reset_rect.get_left(), reset_rect.get_right(), reset_rect.get_bottom(), reset_rect.get_top());
}

void GLCanvas3D::LayersEditing::_render_active_object_annotations(const GLCanvas3D& canvas, const Rect& bar_rect) const
{
    m_shader.start_using();

    m_shader.set_uniform("z_to_texture_row", float(m_layers_texture.cells - 1) / (float(m_layers_texture.width) * m_object_max_z));
	m_shader.set_uniform("z_texture_row_to_normalized", 1.0f / (float)m_layers_texture.height);
    m_shader.set_uniform("z_cursor", m_object_max_z * this->get_cursor_z_relative(canvas));
    m_shader.set_uniform("z_cursor_band_width", band_width);
    m_shader.set_uniform("object_max_z", m_object_max_z);

    glsafe(::glPixelStorei(GL_UNPACK_ALIGNMENT, 1));
    glsafe(::glBindTexture(GL_TEXTURE_2D, m_z_texture_id));

    // Render the color bar
    float l = bar_rect.get_left();
    float r = bar_rect.get_right();
    float t = bar_rect.get_top();
    float b = bar_rect.get_bottom();

    ::glBegin(GL_QUADS);
    ::glNormal3f(0.0f, 0.0f, 1.0f);
    ::glTexCoord2f(0.0f, 0.0f); ::glVertex2f(l, b);
    ::glTexCoord2f(1.0f, 0.0f); ::glVertex2f(r, b);
    ::glTexCoord2f(1.0f, 1.0f); ::glVertex2f(r, t);
    ::glTexCoord2f(0.0f, 1.0f); ::glVertex2f(l, t);
    glsafe(::glEnd());
    glsafe(::glBindTexture(GL_TEXTURE_2D, 0));

    m_shader.stop_using();
}

void GLCanvas3D::LayersEditing::_render_profile(const Rect& bar_rect) const
{
    //FIXME show some kind of legend.

    // Make the vertical bar a bit wider so the layer height curve does not touch the edge of the bar region.
	assert(m_slicing_parameters != nullptr);
    float scale_x = bar_rect.get_width() / (float)(1.12 * m_slicing_parameters->max_layer_height);
    float scale_y = bar_rect.get_height() / m_object_max_z;
    float x = bar_rect.get_left() + (float)m_slicing_parameters->layer_height * scale_x;

    // Baseline
    glsafe(::glColor3f(0.0f, 0.0f, 0.0f));
    ::glBegin(GL_LINE_STRIP);
    ::glVertex2f(x, bar_rect.get_bottom());
    ::glVertex2f(x, bar_rect.get_top());
    glsafe(::glEnd());

    // Curve
    glsafe(::glColor3f(0.0f, 0.0f, 1.0f));
    ::glBegin(GL_LINE_STRIP);
    for (unsigned int i = 0; i < m_layer_height_profile.size(); i += 2)
        ::glVertex2f(bar_rect.get_left() + (float)m_layer_height_profile[i + 1] * scale_x, bar_rect.get_bottom() + (float)m_layer_height_profile[i] * scale_y);
    glsafe(::glEnd());
}

void GLCanvas3D::LayersEditing::render_volumes(const GLCanvas3D& canvas, const GLVolumeCollection &volumes) const
{
    assert(this->is_allowed());
    assert(this->last_object_id != -1);
    GLint shader_id = m_shader.get_shader()->shader_program_id;
    assert(shader_id > 0);

    GLint current_program_id;
    glsafe(::glGetIntegerv(GL_CURRENT_PROGRAM, &current_program_id));
    if (shader_id > 0 && shader_id != current_program_id)
        // The layer editing shader is not yet active. Activate it.
        glsafe(::glUseProgram(shader_id));
    else
        // The layer editing shader was already active.
        current_program_id = -1;

    GLint z_to_texture_row_id               = ::glGetUniformLocation(shader_id, "z_to_texture_row");
    GLint z_texture_row_to_normalized_id    = ::glGetUniformLocation(shader_id, "z_texture_row_to_normalized");
    GLint z_cursor_id                       = ::glGetUniformLocation(shader_id, "z_cursor");
    GLint z_cursor_band_width_id            = ::glGetUniformLocation(shader_id, "z_cursor_band_width");
    GLint world_matrix_id                   = ::glGetUniformLocation(shader_id, "volume_world_matrix");
    GLint object_max_z_id                   = ::glGetUniformLocation(shader_id, "object_max_z");
    glcheck();

    if (z_to_texture_row_id != -1 && z_texture_row_to_normalized_id != -1 && z_cursor_id != -1 && z_cursor_band_width_id != -1 && world_matrix_id != -1) 
    {
        const_cast<LayersEditing*>(this)->generate_layer_height_texture();

        // Uniforms were resolved, go ahead using the layer editing shader.
        glsafe(::glUniform1f(z_to_texture_row_id, GLfloat(m_layers_texture.cells - 1) / (GLfloat(m_layers_texture.width) * GLfloat(m_object_max_z))));
        glsafe(::glUniform1f(z_texture_row_to_normalized_id, GLfloat(1.0f / m_layers_texture.height)));
        glsafe(::glUniform1f(z_cursor_id, GLfloat(m_object_max_z) * GLfloat(this->get_cursor_z_relative(canvas))));
        glsafe(::glUniform1f(z_cursor_band_width_id, GLfloat(this->band_width)));
        // Initialize the layer height texture mapping.
        GLsizei w = (GLsizei)m_layers_texture.width;
        GLsizei h = (GLsizei)m_layers_texture.height;
        GLsizei half_w = w / 2;
        GLsizei half_h = h / 2;
        glsafe(::glPixelStorei(GL_UNPACK_ALIGNMENT, 1));
        glsafe(::glBindTexture(GL_TEXTURE_2D, m_z_texture_id));
        glsafe(::glTexImage2D(GL_TEXTURE_2D, 0, GL_RGBA, w, h, 0, GL_RGBA, GL_UNSIGNED_BYTE, 0));
        glsafe(::glTexImage2D(GL_TEXTURE_2D, 1, GL_RGBA, half_w, half_h, 0, GL_RGBA, GL_UNSIGNED_BYTE, 0));
        glsafe(::glTexSubImage2D(GL_TEXTURE_2D, 0, 0, 0, w, h, GL_RGBA, GL_UNSIGNED_BYTE, m_layers_texture.data.data()));
        glsafe(::glTexSubImage2D(GL_TEXTURE_2D, 1, 0, 0, half_w, half_h, GL_RGBA, GL_UNSIGNED_BYTE, m_layers_texture.data.data() + m_layers_texture.width * m_layers_texture.height * 4));
        for (const GLVolume *glvolume : volumes.volumes) {
            // Render the object using the layer editing shader and texture.
            if (! glvolume->is_active || glvolume->composite_id.object_id != this->last_object_id || glvolume->is_modifier)
                continue;
            if (world_matrix_id != -1)
                glsafe(::glUniformMatrix4fv(world_matrix_id, 1, GL_FALSE, (const GLfloat*)glvolume->world_matrix().cast<float>().data()));
            if (object_max_z_id != -1)
                glsafe(::glUniform1f(object_max_z_id, GLfloat(0)));
            glvolume->render();
        }
        // Revert back to the previous shader.
        glBindTexture(GL_TEXTURE_2D, 0);
        if (current_program_id > 0)
            glsafe(::glUseProgram(current_program_id));
    } 
    else 
    {
        // Something went wrong. Just render the object.
        assert(false);
		for (const GLVolume *glvolume : volumes.volumes) {
			// Render the object using the layer editing shader and texture.
			if (!glvolume->is_active || glvolume->composite_id.object_id != this->last_object_id || glvolume->is_modifier)
				continue;
            glsafe(::glUniformMatrix4fv(world_matrix_id, 1, GL_FALSE, (const GLfloat*)glvolume->world_matrix().cast<float>().data()));
			glvolume->render();
		}
	}
}

void GLCanvas3D::LayersEditing::adjust_layer_height_profile()
{
	this->update_slicing_parameters();
	PrintObject::update_layer_height_profile(*m_model_object, *m_slicing_parameters, m_layer_height_profile);
	Slic3r::adjust_layer_height_profile(*m_slicing_parameters, m_layer_height_profile, this->last_z, this->strength, this->band_width, this->last_action);
	m_layer_height_profile_modified = true;
    m_layers_texture.valid = false;
}

void GLCanvas3D::LayersEditing::reset_layer_height_profile(GLCanvas3D& canvas)
{
	const_cast<ModelObject*>(m_model_object)->layer_height_profile.clear();
    m_layer_height_profile.clear();
    m_layers_texture.valid = false;
    canvas.post_event(SimpleEvent(EVT_GLCANVAS_SCHEDULE_BACKGROUND_PROCESS));
}

void GLCanvas3D::LayersEditing::generate_layer_height_texture()
{
	this->update_slicing_parameters();
	// Always try to update the layer height profile.
    bool update = ! m_layers_texture.valid;
    if (PrintObject::update_layer_height_profile(*m_model_object, *m_slicing_parameters, m_layer_height_profile)) {
        // Initialized to the default value.
        m_layer_height_profile_modified = false;
        update = true;
    }
    // Update if the layer height profile was changed, or when the texture is not valid.
    if (! update && ! m_layers_texture.data.empty() && m_layers_texture.cells > 0)
        // Texture is valid, don't update.
        return; 

    if (m_layers_texture.data.empty()) {
        m_layers_texture.width  = 1024;
        m_layers_texture.height = 1024;
        m_layers_texture.levels = 2;
        m_layers_texture.data.assign(m_layers_texture.width * m_layers_texture.height * 5, 0);
    }

    bool level_of_detail_2nd_level = true;
    m_layers_texture.cells = Slic3r::generate_layer_height_texture(
        *m_slicing_parameters, 
        Slic3r::generate_object_layers(*m_slicing_parameters, m_layer_height_profile), 
		m_layers_texture.data.data(), m_layers_texture.height, m_layers_texture.width, level_of_detail_2nd_level);
	m_layers_texture.valid = true;
}

void GLCanvas3D::LayersEditing::accept_changes(GLCanvas3D& canvas)
{
    if (last_object_id >= 0) {
        if (m_layer_height_profile_modified) {
            const_cast<ModelObject*>(m_model_object)->layer_height_profile = m_layer_height_profile;
			canvas.post_event(SimpleEvent(EVT_GLCANVAS_SCHEDULE_BACKGROUND_PROCESS));
        }
    }
    m_layer_height_profile_modified = false;
}

void GLCanvas3D::LayersEditing::update_slicing_parameters()
{
	if (m_slicing_parameters == nullptr) {
		m_slicing_parameters = new SlicingParameters();
    	*m_slicing_parameters = PrintObject::slicing_parameters(*m_config, *m_model_object, m_object_max_z);
    }
}

float GLCanvas3D::LayersEditing::thickness_bar_width(const GLCanvas3D &canvas)
{
    return
#if ENABLE_RETINA_GL
        canvas.get_canvas_size().get_scale_factor()
#else
        canvas.get_wxglcanvas()->GetContentScaleFactor()
#endif
         * THICKNESS_BAR_WIDTH;
}

float GLCanvas3D::LayersEditing::reset_button_height(const GLCanvas3D &canvas)
{
    return
#if ENABLE_RETINA_GL
        canvas.get_canvas_size().get_scale_factor()
#else
        canvas.get_wxglcanvas()->GetContentScaleFactor()
#endif
         * THICKNESS_RESET_BUTTON_HEIGHT;
}


const Point GLCanvas3D::Mouse::Drag::Invalid_2D_Point(INT_MAX, INT_MAX);
const Vec3d GLCanvas3D::Mouse::Drag::Invalid_3D_Point(DBL_MAX, DBL_MAX, DBL_MAX);
const int GLCanvas3D::Mouse::Drag::MoveThresholdPx = 5;

GLCanvas3D::Mouse::Drag::Drag()
    : start_position_2D(Invalid_2D_Point)
    , start_position_3D(Invalid_3D_Point)
    , move_volume_idx(-1)
    , move_requires_threshold(false)
    , move_start_threshold_position_2D(Invalid_2D_Point)
{
}

GLCanvas3D::Mouse::Mouse()
    : dragging(false)
    , position(DBL_MAX, DBL_MAX)
    , scene_position(DBL_MAX, DBL_MAX, DBL_MAX)
    , ignore_left_up(false)
{
}

const unsigned char GLCanvas3D::WarningTexture::Background_Color[3] = { 120, 120, 120 };//{ 9, 91, 134 };
const unsigned char GLCanvas3D::WarningTexture::Opacity = 255;

GLCanvas3D::WarningTexture::WarningTexture()
    : GUI::GLTexture()
    , m_original_width(0)
    , m_original_height(0)
{
}

void GLCanvas3D::WarningTexture::activate(WarningTexture::Warning warning, bool state, const GLCanvas3D& canvas)
{
    auto it = std::find(m_warnings.begin(), m_warnings.end(), warning);

    if (state) {
        if (it != m_warnings.end()) // this warning is already set to be shown
            return;

        m_warnings.push_back(warning);
        std::sort(m_warnings.begin(), m_warnings.end());
    }
    else {
        if (it == m_warnings.end()) // deactivating something that is not active is an easy task
            return;

        m_warnings.erase(it);
        if (m_warnings.empty()) { // nothing remains to be shown
    reset();
            m_msg_text = "";// save information for rescaling
            return;
        }
    }

    // Look at the end of our vector and generate proper texture.
    std::string text;
    bool red_colored = false;
    switch (m_warnings.back()) {
        case ObjectOutside      : text = L("An object outside the print area was detected"); break;
        case ToolpathOutside    : text = L("A toolpath outside the print area was detected"); break;
        case SlaSupportsOutside : text = L("SLA supports outside the print area were detected"); break;
        case SomethingNotShown  : text = L("Some objects are not visible when editing supports"); break;
        case ObjectClashed: {
            text = L("An object outside the print area was detected\n"
                     "Resolve the current problem to continue slicing");
            red_colored = true;
            break;
        }
    }

    generate(text, canvas, true, red_colored); // GUI::GLTexture::reset() is called at the beginning of generate(...)

    // save information for rescaling
    m_msg_text = text;
    m_is_colored_red = red_colored;
}


#ifdef __WXMSW__
static bool is_font_cleartype(const wxFont &font)
{
    // Native font description: on MSW, it is a version number plus the content of LOGFONT, separated by semicolon.
    wxString font_desc = font.GetNativeFontInfoDesc();
    // Find the quality field.
    wxString sep(";");
    size_t startpos = 0;
    for (size_t i = 0; i < 12; ++ i)
        startpos = font_desc.find(sep, startpos + 1);
    ++ startpos;
    size_t endpos = font_desc.find(sep, startpos);
    int quality = wxAtoi(font_desc(startpos, endpos - startpos));
    return quality == CLEARTYPE_QUALITY;
}

// ClearType produces renders, which are difficult to convert into an alpha blended OpenGL texture.
// Therefore it is better to disable it, though Vojtech found out, that the font returned with ClearType
// disabled is signifcantly thicker than the default ClearType font.
// This function modifies the font provided.
static void msw_disable_cleartype(wxFont &font)
{
    // Native font description: on MSW, it is a version number plus the content of LOGFONT, separated by semicolon.
    wxString font_desc = font.GetNativeFontInfoDesc();
    // Find the quality field.
    wxString sep(";");
    size_t startpos_weight = 0;
    for (size_t i = 0; i < 5; ++ i)
        startpos_weight = font_desc.find(sep, startpos_weight + 1);
    ++ startpos_weight;
    size_t endpos_weight = font_desc.find(sep, startpos_weight);
    // Parse the weight field.
    unsigned int weight = atoi(font_desc(startpos_weight, endpos_weight - startpos_weight));
    size_t startpos = endpos_weight;
    for (size_t i = 0; i < 6; ++ i)
        startpos = font_desc.find(sep, startpos + 1);
    ++ startpos;
    size_t endpos = font_desc.find(sep, startpos);
    int quality = wxAtoi(font_desc(startpos, endpos - startpos));
    if (quality == CLEARTYPE_QUALITY) {
        // Replace the weight with a smaller value to compensate the weight of non ClearType font.
        wxString sweight    = std::to_string(weight * 2 / 4);
        size_t   len_weight = endpos_weight - startpos_weight;
        wxString squality   = std::to_string(ANTIALIASED_QUALITY);
        font_desc.replace(startpos_weight, len_weight, sweight);
        font_desc.replace(startpos + sweight.size() - len_weight, endpos - startpos, squality);
        font.SetNativeFontInfo(font_desc);
        wxString font_desc2 = font.GetNativeFontInfoDesc();
    }
    wxString font_desc2 = font.GetNativeFontInfoDesc();
}
#endif /* __WXMSW__ */

bool GLCanvas3D::WarningTexture::generate(const std::string& msg_utf8, const GLCanvas3D& canvas, bool compress, bool red_colored/* = false*/)
{
    reset();

    if (msg_utf8.empty())
        return false;

    wxString msg = _(msg_utf8);

    wxMemoryDC memDC;

#ifdef __WXMSW__
    // set scaled application normal font as default font 
    wxFont font = wxGetApp().normal_font();
#else
    // select default font
    const float scale = canvas.get_canvas_size().get_scale_factor();
    wxFont font = wxSystemSettings::GetFont(wxSYS_DEFAULT_GUI_FONT).Scale(scale);
#endif

    font.MakeLarger();
    font.MakeBold();
    memDC.SetFont(font);

    // calculates texture size
    wxCoord w, h;
    memDC.GetMultiLineTextExtent(msg, &w, &h);

    m_original_width = (int)w;
    m_original_height = (int)h;
    m_width = (int)next_highest_power_of_2((uint32_t)w);
	m_height = (int)next_highest_power_of_2((uint32_t)h);

    // generates bitmap
    wxBitmap bitmap(m_width, m_height);

    memDC.SelectObject(bitmap);
    memDC.SetBackground(wxBrush(*wxBLACK));
    memDC.Clear();

    // draw message
    memDC.SetTextForeground(*wxRED);
	memDC.DrawLabel(msg, wxRect(0,0, m_original_width, m_original_height), wxALIGN_CENTER);

    memDC.SelectObject(wxNullBitmap);

    // Convert the bitmap into a linear data ready to be loaded into the GPU.
    wxImage image = bitmap.ConvertToImage();

    // prepare buffer
    std::vector<unsigned char> data(4 * m_width * m_height, 0);
    const unsigned char *src = image.GetData();
    for (int h = 0; h < m_height; ++h)
    {
        unsigned char* dst = data.data() + 4 * h * m_width;
        for (int w = 0; w < m_width; ++w)
        {
            *dst++ = 255;
            if (red_colored) {
                *dst++ = 72; // 204
                *dst++ = 65; // 204
            } else {
                *dst++ = 255;
                *dst++ = 255;
            }
			*dst++ = (unsigned char)std::min<int>(255, *src);
            src += 3;
        }
    }

    // sends buffer to gpu
    glsafe(::glPixelStorei(GL_UNPACK_ALIGNMENT, 1));
    glsafe(::glGenTextures(1, &m_id));
    glsafe(::glBindTexture(GL_TEXTURE_2D, (GLuint)m_id));
    if (compress && GLEW_EXT_texture_compression_s3tc)
        glsafe(::glTexImage2D(GL_TEXTURE_2D, 0, GL_COMPRESSED_RGBA_S3TC_DXT5_EXT, (GLsizei)m_width, (GLsizei)m_height, 0, GL_RGBA, GL_UNSIGNED_BYTE, (const void*)data.data()));
    else
        glsafe(::glTexImage2D(GL_TEXTURE_2D, 0, GL_RGBA, (GLsizei)m_width, (GLsizei)m_height, 0, GL_RGBA, GL_UNSIGNED_BYTE, (const void*)data.data()));
    glsafe(::glTexParameteri(GL_TEXTURE_2D, GL_TEXTURE_MAG_FILTER, GL_LINEAR));
    glsafe(::glTexParameteri(GL_TEXTURE_2D, GL_TEXTURE_MIN_FILTER, GL_LINEAR));
    glsafe(::glTexParameteri(GL_TEXTURE_2D, GL_TEXTURE_MAX_LEVEL, 0));
    glsafe(::glBindTexture(GL_TEXTURE_2D, 0));

    return true;
}

void GLCanvas3D::WarningTexture::render(const GLCanvas3D& canvas) const
{
    if (m_warnings.empty())
        return;

    if ((m_id > 0) && (m_original_width > 0) && (m_original_height > 0) && (m_width > 0) && (m_height > 0))
    {
        const Size& cnv_size = canvas.get_canvas_size();
        float zoom = (float)canvas.get_camera().get_zoom();
        float inv_zoom = (zoom != 0.0f) ? 1.0f / zoom : 0.0f;
        float left = (-0.5f * (float)m_original_width) * inv_zoom;
        float top = (-0.5f * (float)cnv_size.get_height() + (float)m_original_height + 2.0f) * inv_zoom;
        float right = left + (float)m_original_width * inv_zoom;
        float bottom = top - (float)m_original_height * inv_zoom;

        float uv_left = 0.0f;
        float uv_top = 0.0f;
        float uv_right = (float)m_original_width / (float)m_width;
        float uv_bottom = (float)m_original_height / (float)m_height;

        GLTexture::Quad_UVs uvs;
        uvs.left_top = { uv_left, uv_top };
        uvs.left_bottom = { uv_left, uv_bottom };
        uvs.right_bottom = { uv_right, uv_bottom };
        uvs.right_top = { uv_right, uv_top };

        GLTexture::render_sub_texture(m_id, left, right, bottom, top, uvs);
    }
}

void GLCanvas3D::WarningTexture::msw_rescale(const GLCanvas3D& canvas)
{
    if (m_msg_text.empty())
        return;

    generate(m_msg_text, canvas, true, m_is_colored_red);
}

const unsigned char GLCanvas3D::LegendTexture::Squares_Border_Color[3] = { 64, 64, 64 };
const unsigned char GLCanvas3D::LegendTexture::Default_Background_Color[3] = { (unsigned char)(DEFAULT_BG_LIGHT_COLOR[0] * 255.0f), (unsigned char)(DEFAULT_BG_LIGHT_COLOR[1] * 255.0f), (unsigned char)(DEFAULT_BG_LIGHT_COLOR[2] * 255.0f) };
const unsigned char GLCanvas3D::LegendTexture::Error_Background_Color[3] = { (unsigned char)(ERROR_BG_LIGHT_COLOR[0] * 255.0f), (unsigned char)(ERROR_BG_LIGHT_COLOR[1] * 255.0f), (unsigned char)(ERROR_BG_LIGHT_COLOR[2] * 255.0f) };
const unsigned char GLCanvas3D::LegendTexture::Opacity = 255;

GLCanvas3D::LegendTexture::LegendTexture()
    : GUI::GLTexture()
    , m_original_width(0)
    , m_original_height(0)
{
}

void GLCanvas3D::LegendTexture::fill_color_print_legend_values(const GCodePreviewData& preview_data, const GLCanvas3D& canvas, 
                                                               std::vector<std::pair<double, double>>& cp_legend_values)
{
    if (preview_data.extrusion.view_type == GCodePreviewData::Extrusion::ColorPrint) 
    {
        auto& config = wxGetApp().preset_bundle->project_config;
        const std::vector<double>& color_print_values = config.option<ConfigOptionFloats>("colorprint_heights")->values;
        const int values_cnt = color_print_values.size();
        if (values_cnt > 0) {
            auto print_zs = canvas.get_current_print_zs(true);
            auto z = 0;
            for (auto i = 0; i < values_cnt; ++i)
            {
                double prev_z = -1.0;
                for (z; z < print_zs.size(); ++z)
                    if (fabs(color_print_values[i] - print_zs[z]) < EPSILON) {
                        prev_z = print_zs[z - 1];
                        break;
                    }
                if (prev_z < 0)
                    continue;
                
                cp_legend_values.push_back(std::pair<double, double>(prev_z, color_print_values[i]));
            }
        }
    }
}

bool GLCanvas3D::LegendTexture::generate(const GCodePreviewData& preview_data, const std::vector<float>& tool_colors, const GLCanvas3D& canvas, bool compress)
{
    reset();

    // collects items to render
    auto title = _(preview_data.get_legend_title());

    std::vector<std::pair<double, double>> cp_legend_values;
    fill_color_print_legend_values(preview_data, canvas, cp_legend_values);

    const GCodePreviewData::LegendItemsList& items = preview_data.get_legend_items(tool_colors, cp_legend_values);

    unsigned int items_count = (unsigned int)items.size();
    if (items_count == 0)
        // nothing to render, return
        return false;

    wxMemoryDC memDC;
    wxMemoryDC mask_memDC;

    // calculate scaling
    const float scale_gl = canvas.get_canvas_size().get_scale_factor();
    const float scale = scale_gl * wxGetApp().em_unit()*0.1; // get scale from em_unit() value, because of get_scale_factor() return 1 
    const int scaled_square = std::floor((float)Px_Square * scale);
    const int scaled_title_offset = Px_Title_Offset * scale;
    const int scaled_text_offset = Px_Text_Offset * scale;
    const int scaled_square_contour = Px_Square_Contour * scale;
    const int scaled_border = Px_Border * scale;

#ifdef __WXMSW__
    // set scaled application normal font as default font 
    wxFont font = wxGetApp().normal_font();

    // Disabling ClearType works, but the font returned is very different (much thicker) from the default.
//    msw_disable_cleartype(font);
    bool cleartype = is_font_cleartype(font);
#else
    // select default font
    wxFont font = wxSystemSettings::GetFont(wxSYS_DEFAULT_GUI_FONT).Scale(scale_gl);
    bool cleartype = false;
#endif /* __WXMSW__ */

    memDC.SetFont(font);
    mask_memDC.SetFont(font);

    // calculates texture size
    wxCoord w, h;
    memDC.GetTextExtent(title, &w, &h);
    int title_width = (int)w;
    int title_height = (int)h;

    int max_text_width = 0;
    int max_text_height = 0;
    for (const GCodePreviewData::LegendItem& item : items)
    {
        memDC.GetTextExtent(GUI::from_u8(item.text), &w, &h);
        max_text_width = std::max(max_text_width, (int)w);
        max_text_height = std::max(max_text_height, (int)h);
    }

    m_original_width = std::max(2 * scaled_border + title_width, 2 * (scaled_border + scaled_square_contour) + scaled_square + scaled_text_offset + max_text_width);
    m_original_height = 2 * (scaled_border + scaled_square_contour) + title_height + scaled_title_offset + items_count * scaled_square;
    if (items_count > 1)
        m_original_height += (items_count - 1) * scaled_square_contour;

	m_width = (int)next_highest_power_of_2((uint32_t)m_original_width);
	m_height = (int)next_highest_power_of_2((uint32_t)m_original_height);

    // generates bitmap
    wxBitmap bitmap(m_width, m_height);
    wxBitmap mask(m_width, m_height);

    memDC.SelectObject(bitmap);
    mask_memDC.SelectObject(mask);

    memDC.SetBackground(wxBrush(*wxBLACK));
    mask_memDC.SetBackground(wxBrush(*wxBLACK));

    memDC.Clear();
    mask_memDC.Clear();

    // draw title
    memDC.SetTextForeground(*wxWHITE);
	mask_memDC.SetTextForeground(*wxRED);

    int title_x = scaled_border;
    int title_y = scaled_border;
    memDC.DrawText(title, title_x, title_y);
    mask_memDC.DrawText(title, title_x, title_y);

    // draw icons contours as background
    int squares_contour_x = scaled_border;
    int squares_contour_y = scaled_border + title_height + scaled_title_offset;
    int squares_contour_width = scaled_square + 2 * scaled_square_contour;
    int squares_contour_height = items_count * scaled_square + 2 * scaled_square_contour;
    if (items_count > 1)
        squares_contour_height += (items_count - 1) * scaled_square_contour;

    wxColour color(Squares_Border_Color[0], Squares_Border_Color[1], Squares_Border_Color[2]);
    wxPen pen(color);
    wxBrush brush(color);
    memDC.SetPen(pen);
    memDC.SetBrush(brush);
    memDC.DrawRectangle(wxRect(squares_contour_x, squares_contour_y, squares_contour_width, squares_contour_height));

    // draw items (colored icon + text)
    int icon_x = squares_contour_x + scaled_square_contour;
    int icon_x_inner = icon_x + 1;
    int icon_y = squares_contour_y + scaled_square_contour;
    int icon_y_step = scaled_square + scaled_square_contour;

    int text_x = icon_x + scaled_square + scaled_text_offset;
    int text_y_offset = (scaled_square - max_text_height) / 2;

    int px_inner_square = scaled_square - 2;

    for (const GCodePreviewData::LegendItem& item : items)
    {
        // draw darker icon perimeter
        const std::vector<unsigned char>& item_color_bytes = item.color.as_bytes();
        wxImage::HSVValue dark_hsv = wxImage::RGBtoHSV(wxImage::RGBValue(item_color_bytes[0], item_color_bytes[1], item_color_bytes[2]));
        dark_hsv.value *= 0.75;
        wxImage::RGBValue dark_rgb = wxImage::HSVtoRGB(dark_hsv);
        color.Set(dark_rgb.red, dark_rgb.green, dark_rgb.blue, item_color_bytes[3]);
        pen.SetColour(color);
        brush.SetColour(color);
        memDC.SetPen(pen);
        memDC.SetBrush(brush);
        memDC.DrawRectangle(wxRect(icon_x, icon_y, scaled_square, scaled_square));

        // draw icon interior
        color.Set(item_color_bytes[0], item_color_bytes[1], item_color_bytes[2], item_color_bytes[3]);
        pen.SetColour(color);
        brush.SetColour(color);
        memDC.SetPen(pen);
        memDC.SetBrush(brush);
        memDC.DrawRectangle(wxRect(icon_x_inner, icon_y + 1, px_inner_square, px_inner_square));

        // draw text
        mask_memDC.DrawText(GUI::from_u8(item.text), text_x, icon_y + text_y_offset);

        // update y
        icon_y += icon_y_step;
    }

    memDC.SelectObject(wxNullBitmap);
    mask_memDC.SelectObject(wxNullBitmap);

    // Convert the bitmap into a linear data ready to be loaded into the GPU.
    wxImage image = bitmap.ConvertToImage();
    wxImage mask_image = mask.ConvertToImage();

    // prepare buffer
    std::vector<unsigned char> data(4 * m_width * m_height, 0);
	const unsigned char *src_image = image.GetData();
    const unsigned char *src_mask  = mask_image.GetData();
	for (int h = 0; h < m_height; ++h)
    {
        int hh = h * m_width;
        unsigned char* px_ptr = data.data() + 4 * hh;
        for (int w = 0; w < m_width; ++w)
        {
			if (w >= squares_contour_x && w < squares_contour_x + squares_contour_width &&
				h >= squares_contour_y && h < squares_contour_y + squares_contour_height) {
				// Color palette, use the color verbatim.
				*px_ptr++ = *src_image++;
				*px_ptr++ = *src_image++;
				*px_ptr++ = *src_image++;
				*px_ptr++ = 255;
			} else {
				// Text or background
				unsigned char alpha = *src_mask;
				// Compensate the white color for the 50% opacity reduction at the character edges.
                //unsigned char color = (unsigned char)floor(alpha * 255.f / (128.f + 0.5f * alpha));
                unsigned char color = alpha;
				*px_ptr++ = color;
				*px_ptr++ = color; // *src_mask ++;
				*px_ptr++ = color; // *src_mask ++;
				*px_ptr++ = 128 + (alpha / 2); // (alpha > 0) ? 255 : 128;
				src_image += 3;
			}
            src_mask += 3;
        }
    }

    // sends buffer to gpu
    glsafe(::glPixelStorei(GL_UNPACK_ALIGNMENT, 1));
    glsafe(::glGenTextures(1, &m_id));
    glsafe(::glBindTexture(GL_TEXTURE_2D, (GLuint)m_id));
    if (compress && GLEW_EXT_texture_compression_s3tc)
        glsafe(::glTexImage2D(GL_TEXTURE_2D, 0, GL_COMPRESSED_RGBA_S3TC_DXT5_EXT, (GLsizei)m_width, (GLsizei)m_height, 0, GL_RGBA, GL_UNSIGNED_BYTE, (const void*)data.data()));
    else
        glsafe(::glTexImage2D(GL_TEXTURE_2D, 0, GL_RGBA, (GLsizei)m_width, (GLsizei)m_height, 0, GL_RGBA, GL_UNSIGNED_BYTE, (const void*)data.data()));
    glsafe(::glTexParameteri(GL_TEXTURE_2D, GL_TEXTURE_MAG_FILTER, GL_LINEAR));
    glsafe(::glTexParameteri(GL_TEXTURE_2D, GL_TEXTURE_MIN_FILTER, GL_LINEAR));
    glsafe(::glTexParameteri(GL_TEXTURE_2D, GL_TEXTURE_MAX_LEVEL, 0));
    glsafe(::glBindTexture(GL_TEXTURE_2D, 0));

    return true;
}

void GLCanvas3D::LegendTexture::render(const GLCanvas3D& canvas) const
{
    if ((m_id > 0) && (m_original_width > 0) && (m_original_height > 0) && (m_width > 0) && (m_height > 0))
    {
        const Size& cnv_size = canvas.get_canvas_size();
        float zoom = (float)canvas.get_camera().get_zoom();
        float inv_zoom = (zoom != 0.0f) ? 1.0f / zoom : 0.0f;
        float left = (-0.5f * (float)cnv_size.get_width()) * inv_zoom;
        float top = (0.5f * (float)cnv_size.get_height()) * inv_zoom;
        float right = left + (float)m_original_width * inv_zoom;
        float bottom = top - (float)m_original_height * inv_zoom;

        float uv_left = 0.0f;
        float uv_top = 0.0f;
        float uv_right = (float)m_original_width / (float)m_width;
        float uv_bottom = (float)m_original_height / (float)m_height;

        GLTexture::Quad_UVs uvs;
        uvs.left_top = { uv_left, uv_top };
        uvs.left_bottom = { uv_left, uv_bottom };
        uvs.right_bottom = { uv_right, uv_bottom };
        uvs.right_top = { uv_right, uv_top };

        GLTexture::render_sub_texture(m_id, left, right, bottom, top, uvs);
    }
}

wxDEFINE_EVENT(EVT_GLCANVAS_INIT, SimpleEvent);
wxDEFINE_EVENT(EVT_GLCANVAS_SCHEDULE_BACKGROUND_PROCESS, SimpleEvent);
wxDEFINE_EVENT(EVT_GLCANVAS_OBJECT_SELECT, SimpleEvent);
wxDEFINE_EVENT(EVT_GLCANVAS_RIGHT_CLICK, Vec2dEvent);
wxDEFINE_EVENT(EVT_GLCANVAS_REMOVE_OBJECT, SimpleEvent);
wxDEFINE_EVENT(EVT_GLCANVAS_ARRANGE, SimpleEvent);
wxDEFINE_EVENT(EVT_GLCANVAS_SELECT_ALL, SimpleEvent);
wxDEFINE_EVENT(EVT_GLCANVAS_QUESTION_MARK, SimpleEvent);
wxDEFINE_EVENT(EVT_GLCANVAS_INCREASE_INSTANCES, Event<int>);
wxDEFINE_EVENT(EVT_GLCANVAS_INSTANCE_MOVED, SimpleEvent);
wxDEFINE_EVENT(EVT_GLCANVAS_INSTANCE_ROTATED, SimpleEvent);
wxDEFINE_EVENT(EVT_GLCANVAS_INSTANCE_SCALED, SimpleEvent);
wxDEFINE_EVENT(EVT_GLCANVAS_WIPETOWER_MOVED, Vec3dEvent);
wxDEFINE_EVENT(EVT_GLCANVAS_WIPETOWER_ROTATED, Vec3dEvent);
wxDEFINE_EVENT(EVT_GLCANVAS_ENABLE_ACTION_BUTTONS, Event<bool>);
wxDEFINE_EVENT(EVT_GLCANVAS_UPDATE_GEOMETRY, Vec3dsEvent<2>);
wxDEFINE_EVENT(EVT_GLCANVAS_MOUSE_DRAGGING_FINISHED, SimpleEvent);
wxDEFINE_EVENT(EVT_GLCANVAS_UPDATE_BED_SHAPE, SimpleEvent);
wxDEFINE_EVENT(EVT_GLCANVAS_TAB, SimpleEvent);
wxDEFINE_EVENT(EVT_GLCANVAS_RESETGIZMOS, SimpleEvent);
wxDEFINE_EVENT(EVT_GLCANVAS_MOVE_DOUBLE_SLIDER, wxKeyEvent);
wxDEFINE_EVENT(EVT_GLCANVAS_EDIT_COLOR_CHANGE, wxKeyEvent);

GLCanvas3D::GLCanvas3D(wxGLCanvas* canvas, Bed3D& bed, Camera& camera, GLToolbar& view_toolbar)
    : m_canvas(canvas)
    , m_context(nullptr)
#if ENABLE_RETINA_GL
    , m_retina_helper(nullptr)
#endif
    , m_in_render(false)
    , m_bed(bed)
    , m_camera(camera)
    , m_view_toolbar(view_toolbar)
#if ENABLE_SVG_ICONS
    , m_toolbar(GLToolbar::Normal, "Top")
#else
    , m_toolbar(GLToolbar::Normal)
#endif // ENABLE_SVG_ICONS
    , m_use_clipping_planes(false)
    , m_sidebar_field("")
    , m_keep_dirty(false)
    , m_config(nullptr)
    , m_process(nullptr)
    , m_model(nullptr)
    , m_dirty(true)
    , m_initialized(false)
    , m_use_VBOs(false)
    , m_apply_zoom_to_volumes_filter(false)
    , m_legend_texture_enabled(false)
    , m_picking_enabled(false)
    , m_moving_enabled(false)
    , m_dynamic_background_enabled(false)
    , m_multisample_allowed(false)
    , m_regenerate_volumes(true)
    , m_moving(false)
    , m_tab_down(false)
    , m_cursor_type(Standard)
    , m_color_by("volume")
    , m_reload_delayed(false)
    , m_render_sla_auxiliaries(true)
{
    if (m_canvas != nullptr) {
        m_timer.SetOwner(m_canvas);
#if ENABLE_RETINA_GL
        m_retina_helper.reset(new RetinaHelper(canvas));
        // set default view_toolbar icons size equal to GLGizmosManager::Default_Icons_Size
        m_view_toolbar.set_icons_size(GLGizmosManager::Default_Icons_Size);
#endif
    }

    m_selection.set_volumes(&m_volumes.volumes);
}

GLCanvas3D::~GLCanvas3D()
{
    reset_volumes();
}

void GLCanvas3D::post_event(wxEvent &&event)
{
    event.SetEventObject(m_canvas);
    wxPostEvent(m_canvas, event);
}

bool GLCanvas3D::init(bool useVBOs)
{
    if (m_initialized)
        return true;

    if ((m_canvas == nullptr) || (m_context == nullptr))
        return false;

    glsafe(::glClearColor(1.0f, 1.0f, 1.0f, 1.0f));
    glsafe(::glClearDepth(1.0f));

    glsafe(::glDepthFunc(GL_LESS));

    glsafe(::glEnable(GL_DEPTH_TEST));
    glsafe(::glEnable(GL_CULL_FACE));
    glsafe(::glEnable(GL_BLEND));
    glsafe(::glBlendFunc(GL_SRC_ALPHA, GL_ONE_MINUS_SRC_ALPHA));

    // Set antialiasing / multisampling
    glsafe(::glDisable(GL_LINE_SMOOTH));
    glsafe(::glDisable(GL_POLYGON_SMOOTH));

    // ambient lighting
    GLfloat ambient[4] = { 0.3f, 0.3f, 0.3f, 1.0f };
    glsafe(::glLightModelfv(GL_LIGHT_MODEL_AMBIENT, ambient));

    glsafe(::glEnable(GL_LIGHT0));
    glsafe(::glEnable(GL_LIGHT1));

    // light from camera
    GLfloat specular_cam[4] = { 0.3f, 0.3f, 0.3f, 1.0f };
    glsafe(::glLightfv(GL_LIGHT1, GL_SPECULAR, specular_cam));
    GLfloat diffuse_cam[4] = { 0.2f, 0.2f, 0.2f, 1.0f };
    glsafe(::glLightfv(GL_LIGHT1, GL_DIFFUSE, diffuse_cam));

    // light from above
    GLfloat specular_top[4] = { 0.2f, 0.2f, 0.2f, 1.0f };
    glsafe(::glLightfv(GL_LIGHT0, GL_SPECULAR, specular_top));
    GLfloat diffuse_top[4] = { 0.5f, 0.5f, 0.5f, 1.0f };
    glsafe(::glLightfv(GL_LIGHT0, GL_DIFFUSE, diffuse_top));

    // Enables Smooth Color Shading; try GL_FLAT for (lack of) fun.
    glsafe(::glShadeModel(GL_SMOOTH));

    // A handy trick -- have surface material mirror the color.
    glsafe(::glColorMaterial(GL_FRONT_AND_BACK, GL_AMBIENT_AND_DIFFUSE));
    glsafe(::glEnable(GL_COLOR_MATERIAL));

    if (m_multisample_allowed)
        glsafe(::glEnable(GL_MULTISAMPLE));

    if (useVBOs && !m_shader.init("gouraud.vs", "gouraud.fs"))
        return false;

    if (m_toolbar.is_enabled() && useVBOs && !m_layers_editing.init("variable_layer_height.vs", "variable_layer_height.fs"))
        return false;

    m_use_VBOs = useVBOs;

    // on linux the gl context is not valid until the canvas is not shown on screen
    // we defer the geometry finalization of volumes until the first call to render()
    if (!m_volumes.empty())
        m_volumes.finalize_geometry(m_use_VBOs);

    if (m_gizmos.is_enabled()) {
        if (! m_gizmos.init(*this)) { 
            std::cout << "Unable to initialize gizmos: please, check that all the required textures are available" << std::endl;
            return false;
        }
    }

    if (!_init_toolbar())
        return false;

    if (m_selection.is_enabled() && !m_selection.init(m_use_VBOs))
        return false;

    post_event(SimpleEvent(EVT_GLCANVAS_INIT));

    m_initialized = true;

    return true;
}

void GLCanvas3D::set_as_dirty()
{
    m_dirty = true;
}

unsigned int GLCanvas3D::get_volumes_count() const
{
    return (unsigned int)m_volumes.volumes.size();
}

void GLCanvas3D::reset_volumes()
{
    if (!m_initialized)
        return;

    _set_current();

    if (!m_volumes.empty())
    {
        m_selection.clear();
        m_volumes.release_geometry();
        m_volumes.clear();
        m_dirty = true;
    }

    _set_warning_texture(WarningTexture::ObjectOutside, false);
}

int GLCanvas3D::check_volumes_outside_state() const
{
    ModelInstance::EPrintVolumeState state;
    m_volumes.check_outside_state(m_config, &state);
    return (int)state;
}

void GLCanvas3D::toggle_sla_auxiliaries_visibility(bool visible, const ModelObject* mo, int instance_idx)
{
    for (GLVolume* vol : m_volumes.volumes) {
        if ((mo == nullptr || m_model->objects[vol->composite_id.object_id] == mo)
        && (instance_idx == -1 || vol->composite_id.instance_id == instance_idx)
        && vol->composite_id.volume_id < 0)
            vol->is_active = visible;
    }

    m_render_sla_auxiliaries = visible;
}

void GLCanvas3D::toggle_model_objects_visibility(bool visible, const ModelObject* mo, int instance_idx)
{
    for (GLVolume* vol : m_volumes.volumes) {
        if ((mo == nullptr || m_model->objects[vol->composite_id.object_id] == mo)
        && (instance_idx == -1 || vol->composite_id.instance_id == instance_idx)) {
            vol->is_active = visible;
            vol->force_native_color = (instance_idx != -1);
        }
    }
    if (visible && !mo)
        toggle_sla_auxiliaries_visibility(true, mo, instance_idx);

    if (!mo && !visible && !m_model->objects.empty() && (m_model->objects.size() > 1 || m_model->objects.front()->instances.size() > 1))
        _set_warning_texture(WarningTexture::SomethingNotShown, true);

    if (!mo && visible)
        _set_warning_texture(WarningTexture::SomethingNotShown, false);
}


void GLCanvas3D::set_config(const DynamicPrintConfig* config)
{
    m_config = config;
    m_layers_editing.set_config(config);
}

void GLCanvas3D::set_process(BackgroundSlicingProcess *process)
{
    m_process = process;
}

void GLCanvas3D::set_model(Model* model)
{
    m_model = model;
    m_selection.set_model(m_model);
}

void GLCanvas3D::bed_shape_changed()
{
    m_camera.set_scene_box(scene_bounding_box());
    m_camera.requires_zoom_to_bed = true;
    m_dirty = true;
    if (m_bed.is_prusa())
        start_keeping_dirty();
}

void GLCanvas3D::set_color_by(const std::string& value)
{
    m_color_by = value;
}

BoundingBoxf3 GLCanvas3D::volumes_bounding_box() const
{
    BoundingBoxf3 bb;
    for (const GLVolume* volume : m_volumes.volumes)
    {
        if (!m_apply_zoom_to_volumes_filter || ((volume != nullptr) && volume->zoom_to_volumes))
            bb.merge(volume->transformed_bounding_box());
    }
    return bb;
}

BoundingBoxf3 GLCanvas3D::scene_bounding_box() const
{
    BoundingBoxf3 bb = volumes_bounding_box();
    bb.merge(m_bed.get_bounding_box(false));

    if (m_config != nullptr)
    {
        double h = m_config->opt_float("max_print_height");
        bb.min(2) = std::min(bb.min(2), -h);
        bb.max(2) = std::max(bb.max(2), h);
    }

    return bb;
}

bool GLCanvas3D::is_layers_editing_enabled() const
{
    return m_layers_editing.is_enabled();
}

bool GLCanvas3D::is_layers_editing_allowed() const
{
    return m_layers_editing.is_allowed();
}

bool GLCanvas3D::is_reload_delayed() const
{
    return m_reload_delayed;
}

void GLCanvas3D::enable_layers_editing(bool enable)
{
    m_layers_editing.set_enabled(enable);
    const Selection::IndicesList& idxs = m_selection.get_volume_idxs();
    for (unsigned int idx : idxs)
    {
        GLVolume* v = m_volumes.volumes[idx];
        if (v->is_modifier)
            v->force_transparent = enable;
    }

    set_as_dirty();
}

void GLCanvas3D::enable_legend_texture(bool enable)
{
    m_legend_texture_enabled = enable;
}

void GLCanvas3D::enable_picking(bool enable)
{
    m_picking_enabled = enable;
    m_selection.set_mode(Selection::Instance);
}

void GLCanvas3D::enable_moving(bool enable)
{
    m_moving_enabled = enable;
}

void GLCanvas3D::enable_gizmos(bool enable)
{
    m_gizmos.set_enabled(enable);
}

void GLCanvas3D::enable_selection(bool enable)
{
    m_selection.set_enabled(enable);
}

void GLCanvas3D::enable_toolbar(bool enable)
{
    m_toolbar.set_enabled(enable);
}

void GLCanvas3D::enable_dynamic_background(bool enable)
{
    m_dynamic_background_enabled = enable;
}

void GLCanvas3D::allow_multisample(bool allow)
{
    m_multisample_allowed = allow;
}

void GLCanvas3D::zoom_to_bed()
{
    _zoom_to_box(m_bed.get_bounding_box(false));
}

void GLCanvas3D::zoom_to_volumes()
{
    m_apply_zoom_to_volumes_filter = true;
    _zoom_to_box(volumes_bounding_box());
    m_apply_zoom_to_volumes_filter = false;
}

void GLCanvas3D::zoom_to_selection()
{
    if (!m_selection.is_empty())
        _zoom_to_box(m_selection.get_bounding_box());
}

void GLCanvas3D::select_view(const std::string& direction)
{
    if (m_camera.select_view(direction) && (m_canvas != nullptr))
        m_canvas->Refresh();
}

void GLCanvas3D::update_volumes_colors_by_extruder()
{
    if (m_config != nullptr)
        m_volumes.update_colors_by_extruder(m_config);
}

void GLCanvas3D::render()
{
    if (m_in_render)
    {
        // if called recursively, return
        m_dirty = true;
        return;
    }

    m_in_render = true;
    Slic3r::ScopeGuard in_render_guard([this]() { m_in_render = false; });
    (void)in_render_guard;

    if (m_canvas == nullptr)
        return;

#ifndef __WXMAC__
    // on Mac this check causes flickering when changing view
    if (!_is_shown_on_screen())
        return;
#endif // __WXMAC__

    // ensures this canvas is current and initialized
    if (!_set_current() || !_3DScene::init(m_canvas))
        return;

#if ENABLE_RENDER_STATISTICS
    auto start_time = std::chrono::high_resolution_clock::now();
#endif // ENABLE_RENDER_STATISTICS

    if (m_bed.get_shape().empty())
    {
        // this happens at startup when no data is still saved under <>\AppData\Roaming\Slic3rPE
        post_event(SimpleEvent(EVT_GLCANVAS_UPDATE_BED_SHAPE));
        return;
    }

    if (m_camera.requires_zoom_to_bed)
    {
        zoom_to_bed();
        const Size& cnv_size = get_canvas_size();
        _resize((unsigned int)cnv_size.get_width(), (unsigned int)cnv_size.get_height());
        m_camera.requires_zoom_to_bed = false;
    }

    m_camera.apply_view_matrix();
    m_camera.apply_projection(_max_bounding_box(true));

    GLfloat position_cam[4] = { 1.0f, 0.0f, 1.0f, 0.0f };
    glsafe(::glLightfv(GL_LIGHT1, GL_POSITION, position_cam));
    GLfloat position_top[4] = { -0.5f, -0.5f, 1.0f, 0.0f };
    glsafe(::glLightfv(GL_LIGHT0, GL_POSITION, position_top));

    float theta = m_camera.get_theta();
    if (theta > 180.f)
        // absolute value of the rotation
        theta = 360.f - theta;

    wxGetApp().imgui()->new_frame();

    if (m_picking_enabled)
    {
        if (m_rectangle_selection.is_dragging())
            // picking pass using rectangle selection
            _rectangular_selection_picking_pass();
        else
            // regular picking pass
            _picking_pass();
    }

    // draw scene
    glsafe(::glClear(GL_COLOR_BUFFER_BIT | GL_DEPTH_BUFFER_BIT));
    _render_background();

    // textured bed needs to be rendered after objects if the texture is transparent
    bool early_bed_render = m_bed.is_custom() || (theta <= 90.0f);
    if (early_bed_render)
        _render_bed(theta);

    _render_objects();
    _render_sla_slices();
    _render_selection();

    _render_axes();

    if (!early_bed_render)
        _render_bed(theta);

#if ENABLE_RENDER_SELECTION_CENTER
    _render_selection_center();
#endif // ENABLE_RENDER_SELECTION_CENTER

    // we need to set the mouse's scene position here because the depth buffer
    // could be invalidated by the following gizmo render methods
    // this position is used later into on_mouse() to drag the objects
    m_mouse.scene_position = _mouse_to_3d(m_mouse.position.cast<coord_t>());

    _render_current_gizmo();
    _render_selection_sidebar_hints();

#if ENABLE_SHOW_CAMERA_TARGET
    _render_camera_target();
#endif // ENABLE_SHOW_CAMERA_TARGET

    if (m_picking_enabled && m_rectangle_selection.is_dragging())
        m_rectangle_selection.render(*this);

    // draw overlays
    _render_overlays();

#if ENABLE_RENDER_STATISTICS
    ImGuiWrapper& imgui = *wxGetApp().imgui();
    imgui.set_next_window_bg_alpha(0.5f);
    imgui.begin(std::string("Render statistics"), ImGuiWindowFlags_AlwaysAutoResize | ImGuiWindowFlags_NoResize | ImGuiWindowFlags_NoCollapse);
    imgui.text("Last frame: ");
    ImGui::SameLine();
    imgui.text(std::to_string(m_render_stats.last_frame));
    ImGui::SameLine();
    imgui.text("  ms");
    ImGui::Separator();
    imgui.text("Compressed textures: ");
    ImGui::SameLine();
    imgui.text(GLCanvas3DManager::are_compressed_textures_supported() ? "supported" : "not supported");
    imgui.text("Max texture size: ");
    ImGui::SameLine();
    imgui.text(std::to_string(GLCanvas3DManager::get_gl_info().get_max_tex_size()));
    imgui.end();
#endif // ENABLE_RENDER_STATISTICS

#if ENABLE_CAMERA_STATISTICS
    m_camera.debug_render();
#endif // ENABLE_CAMERA_STATISTICS

    wxGetApp().imgui()->render();

    m_canvas->SwapBuffers();

#if ENABLE_RENDER_STATISTICS
    auto end_time = std::chrono::high_resolution_clock::now();
    m_render_stats.last_frame = std::chrono::duration_cast<std::chrono::milliseconds>(end_time - start_time).count();
#endif // ENABLE_RENDER_STATISTICS
}

void GLCanvas3D::select_all()
{
    m_selection.add_all();
    m_dirty = true;
}

void GLCanvas3D::deselect_all()
{
    m_selection.clear();
    m_selection.set_mode(Selection::Instance);
    wxGetApp().obj_manipul()->set_dirty();
    m_gizmos.reset_all_states();
    m_gizmos.update_data(*this);
    post_event(SimpleEvent(EVT_GLCANVAS_OBJECT_SELECT));
}

void GLCanvas3D::delete_selected()
{
    m_selection.erase();
}

void GLCanvas3D::ensure_on_bed(unsigned int object_idx)
{
    typedef std::map<std::pair<int, int>, double> InstancesToZMap;
    InstancesToZMap instances_min_z;

    for (GLVolume* volume : m_volumes.volumes)
    {
        if ((volume->object_idx() == object_idx) && !volume->is_modifier)
        {
            double min_z = volume->transformed_convex_hull_bounding_box().min(2);
            std::pair<int, int> instance = std::make_pair(volume->object_idx(), volume->instance_idx());
            InstancesToZMap::iterator it = instances_min_z.find(instance);
            if (it == instances_min_z.end())
                it = instances_min_z.insert(InstancesToZMap::value_type(instance, DBL_MAX)).first;

            it->second = std::min(it->second, min_z);
        }
    }

    for (GLVolume* volume : m_volumes.volumes)
    {
        std::pair<int, int> instance = std::make_pair(volume->object_idx(), volume->instance_idx());
        InstancesToZMap::iterator it = instances_min_z.find(instance);
        if (it != instances_min_z.end())
            volume->set_instance_offset(Z, volume->get_instance_offset(Z) - it->second);
    }
}

std::vector<double> GLCanvas3D::get_current_print_zs(bool active_only) const
{
    return m_volumes.get_current_print_zs(active_only);
}

void GLCanvas3D::set_toolpaths_range(double low, double high)
{
    m_volumes.set_range(low, high);
}

std::vector<int> GLCanvas3D::load_object(const ModelObject& model_object, int obj_idx, std::vector<int> instance_idxs)
{
    if (instance_idxs.empty())
    {
        for (unsigned int i = 0; i < model_object.instances.size(); ++i)
        {
            instance_idxs.push_back(i);
        }
    }
    return m_volumes.load_object(&model_object, obj_idx, instance_idxs, m_color_by, m_use_VBOs && m_initialized);
}

std::vector<int> GLCanvas3D::load_object(const Model& model, int obj_idx)
{
    if ((0 <= obj_idx) && (obj_idx < (int)model.objects.size()))
    {
        const ModelObject* model_object = model.objects[obj_idx];
        if (model_object != nullptr)
            return load_object(*model_object, obj_idx, std::vector<int>());
    }

    return std::vector<int>();
}

void GLCanvas3D::mirror_selection(Axis axis)
{
    m_selection.mirror(axis);
    do_mirror();
    wxGetApp().obj_manipul()->set_dirty();
}

// Reload the 3D scene of 
// 1) Model / ModelObjects / ModelInstances / ModelVolumes
// 2) Print bed
// 3) SLA support meshes for their respective ModelObjects / ModelInstances
// 4) Wipe tower preview
// 5) Out of bed collision status & message overlay (texture)
void GLCanvas3D::reload_scene(bool refresh_immediately, bool force_full_scene_refresh)
{
    if ((m_canvas == nullptr) || (m_config == nullptr) || (m_model == nullptr))
        return;

    if (m_initialized)
        _set_current();

    struct ModelVolumeState {
        ModelVolumeState(const GLVolume *volume) : 
			model_volume(nullptr), geometry_id(volume->geometry_id), volume_idx(-1) {}
		ModelVolumeState(const ModelVolume *model_volume, const ModelID &instance_id, const GLVolume::CompositeID &composite_id) :
			model_volume(model_volume), geometry_id(std::make_pair(model_volume->id().id, instance_id.id)), composite_id(composite_id), volume_idx(-1) {}
		ModelVolumeState(const ModelID &volume_id, const ModelID &instance_id) :
			model_volume(nullptr), geometry_id(std::make_pair(volume_id.id, instance_id.id)), volume_idx(-1) {}
		bool new_geometry() const { return this->volume_idx == size_t(-1); }
		const ModelVolume		   *model_volume;
        // ModelID of ModelVolume + ModelID of ModelInstance
        // or timestamp of an SLAPrintObjectStep + ModelID of ModelInstance
        std::pair<size_t, size_t>   geometry_id;
        GLVolume::CompositeID       composite_id;
        // Volume index in the new GLVolume vector.
		size_t                      volume_idx;
    };
    std::vector<ModelVolumeState> model_volume_state;
	std::vector<ModelVolumeState> aux_volume_state;

    // SLA steps to pull the preview meshes for.
	typedef std::array<SLAPrintObjectStep, 2> SLASteps;
	SLASteps sla_steps = { slaposSupportTree, slaposBasePool };
    struct SLASupportState {
		std::array<PrintStateBase::StateWithTimeStamp, std::tuple_size<SLASteps>::value> step;
    };
    // State of the sla_steps for all SLAPrintObjects.
    std::vector<SLASupportState>   sla_support_state;

    std::vector<size_t> instance_ids_selected;
    std::vector<size_t> map_glvolume_old_to_new(m_volumes.volumes.size(), size_t(-1));
    std::vector<GLVolume*> glvolumes_new;
    glvolumes_new.reserve(m_volumes.volumes.size());
    auto model_volume_state_lower = [](const ModelVolumeState &m1, const ModelVolumeState &m2) { return m1.geometry_id < m2.geometry_id; };

    m_reload_delayed = ! m_canvas->IsShown() && ! refresh_immediately && ! force_full_scene_refresh;

    PrinterTechnology printer_technology        = m_process->current_printer_technology();
    int               volume_idx_wipe_tower_old = -1;

    if (m_regenerate_volumes)
    {
        // Release invalidated volumes to conserve GPU memory in case of delayed refresh (see m_reload_delayed).
        // First initialize model_volumes_new_sorted & model_instances_new_sorted.
        for (int object_idx = 0; object_idx < (int)m_model->objects.size(); ++ object_idx) {
            const ModelObject *model_object = m_model->objects[object_idx];
            for (int instance_idx = 0; instance_idx < (int)model_object->instances.size(); ++ instance_idx) {
                const ModelInstance *model_instance = model_object->instances[instance_idx];
                for (int volume_idx = 0; volume_idx < (int)model_object->volumes.size(); ++ volume_idx) {
                    const ModelVolume *model_volume = model_object->volumes[volume_idx];
					model_volume_state.emplace_back(model_volume, model_instance->id(), GLVolume::CompositeID(object_idx, volume_idx, instance_idx));
                }
            }
        }
        if (printer_technology == ptSLA) {
            const SLAPrint *sla_print = this->sla_print();
		#ifndef NDEBUG
            // Verify that the SLAPrint object is synchronized with m_model.
            check_model_ids_equal(*m_model, sla_print->model());
        #endif /* NDEBUG */
            sla_support_state.reserve(sla_print->objects().size());
            for (const SLAPrintObject *print_object : sla_print->objects()) {
                SLASupportState state;
				for (size_t istep = 0; istep < sla_steps.size(); ++ istep) {
					state.step[istep] = print_object->step_state_with_timestamp(sla_steps[istep]);
					if (state.step[istep].state == PrintStateBase::DONE) {
                        if (! print_object->has_mesh(sla_steps[istep]))
                            // Consider the DONE step without a valid mesh as invalid for the purpose
                            // of mesh visualization.
                            state.step[istep].state = PrintStateBase::INVALID;
                        else
    						for (const ModelInstance *model_instance : print_object->model_object()->instances)
                                aux_volume_state.emplace_back(state.step[istep].timestamp, model_instance->id());
                    }
				}
				sla_support_state.emplace_back(state);
            }
        }
        std::sort(model_volume_state.begin(), model_volume_state.end(), model_volume_state_lower);
        std::sort(aux_volume_state  .begin(), aux_volume_state  .end(), model_volume_state_lower);
        // Release all ModelVolume based GLVolumes not found in the current Model.
        for (size_t volume_id = 0; volume_id < m_volumes.volumes.size(); ++ volume_id) {
            GLVolume         *volume = m_volumes.volumes[volume_id];
            ModelVolumeState  key(volume);
            ModelVolumeState *mvs = nullptr;
            if (volume->volume_idx() < 0) {
				auto it = std::lower_bound(aux_volume_state.begin(), aux_volume_state.end(), key, model_volume_state_lower);
                if (it != aux_volume_state.end() && it->geometry_id == key.geometry_id)
                    mvs = &(*it);
            } else {
				auto it = std::lower_bound(model_volume_state.begin(), model_volume_state.end(), key, model_volume_state_lower);
                if (it != model_volume_state.end() && it->geometry_id == key.geometry_id)
					mvs = &(*it);
            }
            // Emplace instance ID of the volume. Both the aux volumes and model volumes share the same instance ID.
            // The wipe tower has its own wipe_tower_instance_id().
            if (m_selection.contains_volume(volume_id))
                instance_ids_selected.emplace_back(volume->geometry_id.second);
            if (mvs == nullptr || force_full_scene_refresh) {
                // This GLVolume will be released.
                if (volume->is_wipe_tower) {
                    // There is only one wipe tower.
                    assert(volume_idx_wipe_tower_old == -1);
                    volume_idx_wipe_tower_old = (int)volume_id;
                }
                volume->release_geometry();
                if (! m_reload_delayed)
                    delete volume;
            } else {
                // This GLVolume will be reused.
                volume->set_sla_shift_z(0.0);
                map_glvolume_old_to_new[volume_id] = glvolumes_new.size();
                mvs->volume_idx = glvolumes_new.size();
                glvolumes_new.emplace_back(volume);
                // Update color of the volume based on the current extruder.
				if (mvs->model_volume != nullptr) {
					int extruder_id = mvs->model_volume->extruder_id();
					if (extruder_id != -1)
						volume->extruder_id = extruder_id;

                    volume->is_modifier = !mvs->model_volume->is_model_part();
                    volume->set_color_from_model_volume(mvs->model_volume);

                    // updates volumes transformations
                    volume->set_instance_transformation(mvs->model_volume->get_object()->instances[mvs->composite_id.instance_id]->get_transformation());
                    volume->set_volume_transformation(mvs->model_volume->get_transformation());
                }
            }
        }
        sort_remove_duplicates(instance_ids_selected);
    }

    if (m_reload_delayed)
        return;

	bool update_object_list = false;

    if (m_regenerate_volumes)
    {
		if (m_volumes.volumes != glvolumes_new)
			update_object_list = true;
        m_volumes.volumes = std::move(glvolumes_new);
        for (unsigned int obj_idx = 0; obj_idx < (unsigned int)m_model->objects.size(); ++ obj_idx) {
            const ModelObject &model_object = *m_model->objects[obj_idx];
            for (int volume_idx = 0; volume_idx < (int)model_object.volumes.size(); ++ volume_idx) {
				const ModelVolume &model_volume = *model_object.volumes[volume_idx];
                for (int instance_idx = 0; instance_idx < (int)model_object.instances.size(); ++ instance_idx) {
					const ModelInstance &model_instance = *model_object.instances[instance_idx];
					ModelVolumeState key(model_volume.id(), model_instance.id());
					auto it = std::lower_bound(model_volume_state.begin(), model_volume_state.end(), key, model_volume_state_lower);
					assert(it != model_volume_state.end() && it->geometry_id == key.geometry_id);
                    if (it->new_geometry()) {
                        // New volume.
                        m_volumes.load_object_volume(&model_object, obj_idx, volume_idx, instance_idx, m_color_by, m_use_VBOs && m_initialized);
						m_volumes.volumes.back()->geometry_id = key.geometry_id;
						update_object_list = true;
                    } else {
						// Recycling an old GLVolume.
						GLVolume &existing_volume = *m_volumes.volumes[it->volume_idx];
                        assert(existing_volume.geometry_id == key.geometry_id);
						// Update the Object/Volume/Instance indices into the current Model.
						if (existing_volume.composite_id != it->composite_id) {
							existing_volume.composite_id = it->composite_id;
							update_object_list = true;
						}
                    }
                }
            }
        }
        if (printer_technology == ptSLA) {
            size_t idx = 0;
            const SLAPrint *sla_print = this->sla_print();
			std::vector<double> shift_zs(m_model->objects.size(), 0);
            double relative_correction_z = sla_print->relative_correction().z();
            if (relative_correction_z <= EPSILON)
                relative_correction_z = 1.;
			for (const SLAPrintObject *print_object : sla_print->objects()) {
                SLASupportState   &state        = sla_support_state[idx ++];
                const ModelObject *model_object = print_object->model_object();
                // Find an index of the ModelObject
                int object_idx;
				if (std::all_of(state.step.begin(), state.step.end(), [](const PrintStateBase::StateWithTimeStamp &state){ return state.state != PrintStateBase::DONE; }))
					continue;
                // There may be new SLA volumes added to the scene for this print_object.
                // Find the object index of this print_object in the Model::objects list.
                auto it = std::find(sla_print->model().objects.begin(), sla_print->model().objects.end(), model_object);
                assert(it != sla_print->model().objects.end());
				object_idx = it - sla_print->model().objects.begin();
				// Cache the Z offset to be applied to all volumes with this object_idx.
				shift_zs[object_idx] = print_object->get_current_elevation() / relative_correction_z;
                // Collect indices of this print_object's instances, for which the SLA support meshes are to be added to the scene.
                // pairs of <instance_idx, print_instance_idx>
				std::vector<std::pair<size_t, size_t>> instances[std::tuple_size<SLASteps>::value];
                for (size_t print_instance_idx = 0; print_instance_idx < print_object->instances().size(); ++ print_instance_idx) {
                    const SLAPrintObject::Instance &instance = print_object->instances()[print_instance_idx];
                    // Find index of ModelInstance corresponding to this SLAPrintObject::Instance.
					auto it = std::find_if(model_object->instances.begin(), model_object->instances.end(), 
                        [&instance](const ModelInstance *mi) { return mi->id() == instance.instance_id; });
                    assert(it != model_object->instances.end());
                    int instance_idx = it - model_object->instances.begin();
                    for (size_t istep = 0; istep < sla_steps.size(); ++ istep)
                        if (state.step[istep].state == PrintStateBase::DONE) {
                            ModelVolumeState key(state.step[istep].timestamp, instance.instance_id.id);
                            auto it = std::lower_bound(aux_volume_state.begin(), aux_volume_state.end(), key, model_volume_state_lower);
                            assert(it != aux_volume_state.end() && it->geometry_id == key.geometry_id);
                            if (it->new_geometry())
                                instances[istep].emplace_back(std::pair<size_t, size_t>(instance_idx, print_instance_idx));
                            else
                                // Recycling an old GLVolume. Update the Object/Instance indices into the current Model.
                                m_volumes.volumes[it->volume_idx]->composite_id = GLVolume::CompositeID(object_idx, m_volumes.volumes[it->volume_idx]->volume_idx(), instance_idx);
                        }
                }

                // stores the current volumes count
                size_t volumes_count = m_volumes.volumes.size();

                for (size_t istep = 0; istep < sla_steps.size(); ++istep)
                    if (!instances[istep].empty())
                        m_volumes.load_object_auxiliary(print_object, object_idx, instances[istep], sla_steps[istep], state.step[istep].timestamp, m_use_VBOs && m_initialized);
            }

			// Shift-up all volumes of the object so that it has the right elevation with respect to the print bed
			for (GLVolume* volume : m_volumes.volumes)
				volume->set_sla_shift_z(shift_zs[volume->object_idx()]);
        }

        if (printer_technology == ptFFF && m_config->has("nozzle_diameter"))
        {
            // Should the wipe tower be visualized ?
            unsigned int extruders_count = (unsigned int)dynamic_cast<const ConfigOptionFloats*>(m_config->option("nozzle_diameter"))->values.size();

            bool semm = dynamic_cast<const ConfigOptionBool*>(m_config->option("single_extruder_multi_material"))->value;
            bool wt = dynamic_cast<const ConfigOptionBool*>(m_config->option("wipe_tower"))->value;
            bool co = dynamic_cast<const ConfigOptionBool*>(m_config->option("complete_objects"))->value;

            if ((extruders_count > 1) && semm && wt && !co)
            {
                // Height of a print (Show at least a slab)
                double height = std::max(m_model->bounding_box().max(2), 10.0);

                float x = dynamic_cast<const ConfigOptionFloat*>(m_config->option("wipe_tower_x"))->value;
                float y = dynamic_cast<const ConfigOptionFloat*>(m_config->option("wipe_tower_y"))->value;
                float w = dynamic_cast<const ConfigOptionFloat*>(m_config->option("wipe_tower_width"))->value;
                float a = dynamic_cast<const ConfigOptionFloat*>(m_config->option("wipe_tower_rotation_angle"))->value;

                const Print *print = m_process->fff_print();
                float depth = print->get_wipe_tower_depth();

                // Calculate wipe tower brim spacing.
                const DynamicPrintConfig &print_config  = wxGetApp().preset_bundle->prints.get_edited_preset().config;
                double layer_height                     = print_config.opt_float("layer_height");
                double first_layer_height               = print_config.get_abs_value("first_layer_height", layer_height);
                float brim_spacing = print->config().nozzle_diameter.values[0] * 1.25f - first_layer_height * (1. - M_PI_4);

                if (!print->is_step_done(psWipeTower))
                    depth = (900.f/w) * (float)(extruders_count - 1) ;
                int volume_idx_wipe_tower_new = m_volumes.load_wipe_tower_preview(
                    1000, x, y, w, depth, (float)height, a, m_use_VBOs && m_initialized, !print->is_step_done(psWipeTower),
                    brim_spacing * 4.5f);
                if (volume_idx_wipe_tower_old != -1)
                    map_glvolume_old_to_new[volume_idx_wipe_tower_old] = volume_idx_wipe_tower_new;
            }
        }

        update_volumes_colors_by_extruder();
		// Update selection indices based on the old/new GLVolumeCollection.
        if (m_selection.get_mode() == Selection::Instance)
            m_selection.instances_changed(instance_ids_selected);
        else
            m_selection.volumes_changed(map_glvolume_old_to_new);
	}

    m_gizmos.update_data(*this);
    m_gizmos.refresh_on_off_state(m_selection);

    // Update the toolbar
	if (update_object_list)
		post_event(SimpleEvent(EVT_GLCANVAS_OBJECT_SELECT));

    // checks for geometry outside the print volume to render it accordingly
    if (!m_volumes.empty())
    {
        ModelInstance::EPrintVolumeState state;

        const bool contained_min_one = m_volumes.check_outside_state(m_config, &state);

        _set_warning_texture(WarningTexture::ObjectClashed, state == ModelInstance::PVS_Partly_Outside);
        _set_warning_texture(WarningTexture::ObjectOutside, state == ModelInstance::PVS_Fully_Outside);

        post_event(Event<bool>(EVT_GLCANVAS_ENABLE_ACTION_BUTTONS, 
                               contained_min_one && !m_model->objects.empty() && state != ModelInstance::PVS_Partly_Outside));

// #ys_FIXME_delete_after_testing
//         bool contained = m_volumes.check_outside_state(m_config, &state);
//         if (!contained)
//         {
//             _set_warning_texture(WarningTexture::ObjectOutside, true);
//             post_event(Event<bool>(EVT_GLCANVAS_ENABLE_ACTION_BUTTONS, state == ModelInstance::PVS_Fully_Outside));
//         }
//         else
//         {
//             m_volumes.reset_outside_state();
//             _set_warning_texture(WarningTexture::ObjectOutside, false);
//             post_event(Event<bool>(EVT_GLCANVAS_ENABLE_ACTION_BUTTONS, !m_model->objects.empty()));
//         }
    }
    else
    {
        _set_warning_texture(WarningTexture::ObjectOutside, false);
        _set_warning_texture(WarningTexture::ObjectClashed, false);
        post_event(Event<bool>(EVT_GLCANVAS_ENABLE_ACTION_BUTTONS, false));
    }

    // restore to default value
    m_regenerate_volumes = true;

    m_camera.set_scene_box(scene_bounding_box());

    if (m_selection.is_empty())
    {
        // If no object is selected, deactivate the active gizmo, if any
        // Otherwise it may be shown after cleaning the scene (if it was active while the objects were deleted)
        m_gizmos.reset_all_states();

        // If no object is selected, reset the objects manipulator on the sidebar
        // to force a reset of its cache
        auto manip = wxGetApp().obj_manipul();
        if (manip != nullptr)
            manip->set_dirty();
    }

    // and force this canvas to be redrawn.
    m_dirty = true;
}

void GLCanvas3D::load_gcode_preview(const GCodePreviewData& preview_data, const std::vector<std::string>& str_tool_colors)
{
    const Print *print = this->fff_print();
    if ((m_canvas != nullptr) && (print != nullptr))
    {
        _set_current();

        std::vector<float> tool_colors = _parse_colors(str_tool_colors);

        if (m_volumes.empty())
        {
            m_gcode_preview_volume_index.reset();
            
            _load_gcode_extrusion_paths(preview_data, tool_colors);
            _load_gcode_travel_paths(preview_data, tool_colors);
            _load_gcode_retractions(preview_data);
            _load_gcode_unretractions(preview_data);
            
            if (!m_volumes.empty())
            {
                // removes empty volumes
                m_volumes.volumes.erase(std::remove_if(m_volumes.volumes.begin(), m_volumes.volumes.end(),
                    [](const GLVolume* volume) { return volume->print_zs.empty(); }), m_volumes.volumes.end());

                _load_fff_shells();
            }
            _update_toolpath_volumes_outside_state();
        }
        
        _update_gcode_volumes_visibility(preview_data);
        _show_warning_texture_if_needed(WarningTexture::ToolpathOutside);

        if (m_volumes.empty())
            reset_legend_texture();
        else
            _generate_legend_texture(preview_data, tool_colors);
    }
}

void GLCanvas3D::load_sla_preview()
{
    const SLAPrint* print = this->sla_print();
    if ((m_canvas != nullptr) && (print != nullptr))
    {
        _set_current();
        _load_sla_shells();
        _update_sla_shells_outside_state();
        _show_warning_texture_if_needed(WarningTexture::SlaSupportsOutside);
    }
}

void GLCanvas3D::load_preview(const std::vector<std::string>& str_tool_colors, const std::vector<double>& color_print_values)
{
    const Print *print = this->fff_print();
    if (print == nullptr)
        return;

    _set_current();

    _load_print_toolpaths();
    _load_wipe_tower_toolpaths(str_tool_colors);
    for (const PrintObject* object : print->objects())
    {
        if (object != nullptr)
            _load_print_object_toolpaths(*object, str_tool_colors, color_print_values);
    }

    for (GLVolume* volume : m_volumes.volumes)
    {
        volume->is_extrusion_path = true;
    }

    _update_toolpath_volumes_outside_state();
    _show_warning_texture_if_needed(WarningTexture::ToolpathOutside);
    if (color_print_values.empty())
        reset_legend_texture();
    else {
        auto preview_data = GCodePreviewData();
        preview_data.extrusion.view_type = GCodePreviewData::Extrusion::ColorPrint;
        const std::vector<float> tool_colors = _parse_colors(str_tool_colors);
        _generate_legend_texture(preview_data, tool_colors);
    }
}

void GLCanvas3D::bind_event_handlers()
{
    if (m_canvas != nullptr)
    {
        m_canvas->Bind(wxEVT_SIZE, &GLCanvas3D::on_size, this);
        m_canvas->Bind(wxEVT_IDLE, &GLCanvas3D::on_idle, this);
        m_canvas->Bind(wxEVT_CHAR, &GLCanvas3D::on_char, this);
        m_canvas->Bind(wxEVT_KEY_DOWN, &GLCanvas3D::on_key, this);
        m_canvas->Bind(wxEVT_KEY_UP, &GLCanvas3D::on_key, this);
        m_canvas->Bind(wxEVT_MOUSEWHEEL, &GLCanvas3D::on_mouse_wheel, this);
        m_canvas->Bind(wxEVT_TIMER, &GLCanvas3D::on_timer, this);
        m_canvas->Bind(wxEVT_LEFT_DOWN, &GLCanvas3D::on_mouse, this);
        m_canvas->Bind(wxEVT_LEFT_UP, &GLCanvas3D::on_mouse, this);
        m_canvas->Bind(wxEVT_MIDDLE_DOWN, &GLCanvas3D::on_mouse, this);
        m_canvas->Bind(wxEVT_MIDDLE_UP, &GLCanvas3D::on_mouse, this);
        m_canvas->Bind(wxEVT_RIGHT_DOWN, &GLCanvas3D::on_mouse, this);
        m_canvas->Bind(wxEVT_RIGHT_UP, &GLCanvas3D::on_mouse, this);
        m_canvas->Bind(wxEVT_MOTION, &GLCanvas3D::on_mouse, this);
        m_canvas->Bind(wxEVT_ENTER_WINDOW, &GLCanvas3D::on_mouse, this);
        m_canvas->Bind(wxEVT_LEAVE_WINDOW, &GLCanvas3D::on_mouse, this);
        m_canvas->Bind(wxEVT_LEFT_DCLICK, &GLCanvas3D::on_mouse, this);
        m_canvas->Bind(wxEVT_MIDDLE_DCLICK, &GLCanvas3D::on_mouse, this);
        m_canvas->Bind(wxEVT_RIGHT_DCLICK, &GLCanvas3D::on_mouse, this);
        m_canvas->Bind(wxEVT_PAINT, &GLCanvas3D::on_paint, this);
    }
}

void GLCanvas3D::unbind_event_handlers()
{
    if (m_canvas != nullptr)
    {
        m_canvas->Unbind(wxEVT_SIZE, &GLCanvas3D::on_size, this);
        m_canvas->Unbind(wxEVT_IDLE, &GLCanvas3D::on_idle, this);
        m_canvas->Unbind(wxEVT_CHAR, &GLCanvas3D::on_char, this);
        m_canvas->Unbind(wxEVT_KEY_DOWN, &GLCanvas3D::on_key, this);
        m_canvas->Unbind(wxEVT_KEY_UP, &GLCanvas3D::on_key, this);
        m_canvas->Unbind(wxEVT_MOUSEWHEEL, &GLCanvas3D::on_mouse_wheel, this);
        m_canvas->Unbind(wxEVT_TIMER, &GLCanvas3D::on_timer, this);
        m_canvas->Unbind(wxEVT_LEFT_DOWN, &GLCanvas3D::on_mouse, this);
		m_canvas->Unbind(wxEVT_LEFT_UP, &GLCanvas3D::on_mouse, this);
        m_canvas->Unbind(wxEVT_MIDDLE_DOWN, &GLCanvas3D::on_mouse, this);
        m_canvas->Unbind(wxEVT_MIDDLE_UP, &GLCanvas3D::on_mouse, this);
        m_canvas->Unbind(wxEVT_RIGHT_DOWN, &GLCanvas3D::on_mouse, this);
        m_canvas->Unbind(wxEVT_RIGHT_UP, &GLCanvas3D::on_mouse, this);
        m_canvas->Unbind(wxEVT_MOTION, &GLCanvas3D::on_mouse, this);
        m_canvas->Unbind(wxEVT_ENTER_WINDOW, &GLCanvas3D::on_mouse, this);
        m_canvas->Unbind(wxEVT_LEAVE_WINDOW, &GLCanvas3D::on_mouse, this);
        m_canvas->Unbind(wxEVT_LEFT_DCLICK, &GLCanvas3D::on_mouse, this);
        m_canvas->Unbind(wxEVT_MIDDLE_DCLICK, &GLCanvas3D::on_mouse, this);
        m_canvas->Unbind(wxEVT_RIGHT_DCLICK, &GLCanvas3D::on_mouse, this);
        m_canvas->Unbind(wxEVT_PAINT, &GLCanvas3D::on_paint, this);
    }
}

void GLCanvas3D::on_size(wxSizeEvent& evt)
{
    m_dirty = true;
}

void GLCanvas3D::on_idle(wxIdleEvent& evt)
{
    if (!m_initialized)
        return;

    m_dirty |= m_toolbar.update_items_state();
    m_dirty |= m_view_toolbar.update_items_state();

    if (!m_dirty)
        return;

    _refresh_if_shown_on_screen();

    if (m_keep_dirty)
        m_dirty = true;
}

void GLCanvas3D::on_char(wxKeyEvent& evt)
{
    if (!m_initialized)
        return;

    // see include/wx/defs.h enum wxKeyCode
    int keyCode = evt.GetKeyCode();
    int ctrlMask = wxMOD_CONTROL;

    auto imgui = wxGetApp().imgui();
    if (imgui->update_key_data(evt)) {
        render();
        return;
    }

    if (m_gizmos.on_char(evt, *this))
        return;

//#ifdef __APPLE__
//    ctrlMask |= wxMOD_RAW_CONTROL;
//#endif /* __APPLE__ */
    if ((evt.GetModifiers() & ctrlMask) != 0) {
        switch (keyCode) {
#ifdef __APPLE__
        case 'a':
        case 'A':
#else /* __APPLE__ */
        case WXK_CONTROL_A:
#endif /* __APPLE__ */
                post_event(SimpleEvent(EVT_GLCANVAS_SELECT_ALL));
        break;
#ifdef __APPLE__
        case 'c':
        case 'C':
#else /* __APPLE__ */
        case WXK_CONTROL_C:
#endif /* __APPLE__ */
            post_event(SimpleEvent(EVT_GLTOOLBAR_COPY));
        break;
#ifdef __APPLE__
        case 'v':
        case 'V':
#else /* __APPLE__ */
        case WXK_CONTROL_V:
#endif /* __APPLE__ */
            post_event(SimpleEvent(EVT_GLTOOLBAR_PASTE));
        break;
#ifdef __APPLE__
        case WXK_BACK: // the low cost Apple solutions are not equipped with a Delete key, use Backspace instead.
#else /* __APPLE__ */
        case WXK_DELETE:
#endif /* __APPLE__ */
                            post_event(SimpleEvent(EVT_GLTOOLBAR_DELETE_ALL)); break;
		default:            evt.Skip();
        }
    } else if (evt.HasModifiers()) {
        evt.Skip();
    } else {
        switch (keyCode)
        {
#ifdef __APPLE__
        case WXK_BACK: // the low cost Apple solutions are not equipped with a Delete key, use Backspace instead.
#else /* __APPLE__ */
		case WXK_DELETE:
#endif /* __APPLE__ */
                  post_event(SimpleEvent(EVT_GLTOOLBAR_DELETE));
                  break;

        case WXK_ESCAPE: { deselect_all(); break; }
        case '0': { select_view("iso"); break; }
        case '1': { select_view("top"); break; }
        case '2': { select_view("bottom"); break; }
        case '3': { select_view("front"); break; }
        case '4': { select_view("rear"); break; }
        case '5': { select_view("left"); break; }
        case '6': { select_view("right"); break; }
        case '+': { 
                    if (dynamic_cast<Preview*>(m_canvas->GetParent()) != nullptr)
                        post_event(wxKeyEvent(EVT_GLCANVAS_EDIT_COLOR_CHANGE, evt)); 
                    else
                        post_event(Event<int>(EVT_GLCANVAS_INCREASE_INSTANCES, +1)); 
                    break; }
        case '-': {  
                    if (dynamic_cast<Preview*>(m_canvas->GetParent()) != nullptr)
                        post_event(wxKeyEvent(EVT_GLCANVAS_EDIT_COLOR_CHANGE, evt)); 
                    else
                        post_event(Event<int>(EVT_GLCANVAS_INCREASE_INSTANCES, -1)); 
                    break; }
        case '?': { post_event(SimpleEvent(EVT_GLCANVAS_QUESTION_MARK)); break; }
        case 'A':
        case 'a': { post_event(SimpleEvent(EVT_GLCANVAS_ARRANGE)); break; }
        case 'B':
        case 'b': { zoom_to_bed(); break; }
        case 'I':
        case 'i': { set_camera_zoom(1.0); break; }
        case 'K':
        case 'k': { m_camera.select_next_type(); m_dirty = true; break; }
        case 'O':
        case 'o': { set_camera_zoom(-1.0); break; }
        case 'Z':
        case 'z': { m_selection.is_empty() ? zoom_to_volumes() : zoom_to_selection(); break; }
        default:  { evt.Skip(); break; }
        }
    }
}

void GLCanvas3D::on_key(wxKeyEvent& evt)
{
    const int keyCode = evt.GetKeyCode();

    auto imgui = wxGetApp().imgui();
    if (imgui->update_key_data(evt)) {
        render();
    }
    else
    {
        if (!m_gizmos.on_key(evt, *this))
        {
            if (evt.GetEventType() == wxEVT_KEY_UP) {
                if (m_tab_down && keyCode == WXK_TAB && !evt.HasAnyModifiers()) {
                    // Enable switching between 3D and Preview with Tab
                    // m_canvas->HandleAsNavigationKey(evt);   // XXX: Doesn't work in some cases / on Linux
                    post_event(SimpleEvent(EVT_GLCANVAS_TAB));
                }
                else if (keyCode == WXK_SHIFT)
                {
                    if (m_picking_enabled && m_rectangle_selection.is_dragging())
                    {
                        _update_selection_from_hover();
                        m_rectangle_selection.stop_dragging();
                        m_mouse.ignore_left_up = true;
                        m_dirty = true;
                    }
//                    set_cursor(Standard);
                }
                else if (keyCode == WXK_ALT)
                {
                    if (m_picking_enabled && m_rectangle_selection.is_dragging())
                    {
                        _update_selection_from_hover();
                        m_rectangle_selection.stop_dragging();
                        m_mouse.ignore_left_up = true;
                        m_dirty = true;
                    }
//                    set_cursor(Standard);
                }
                else if (keyCode == WXK_CONTROL)
                    m_dirty = true;
            }
            else if (evt.GetEventType() == wxEVT_KEY_DOWN) {
                m_tab_down = keyCode == WXK_TAB && !evt.HasAnyModifiers();
                if (keyCode == WXK_SHIFT)
                {
                    if (m_picking_enabled && (m_gizmos.get_current_type() != GLGizmosManager::SlaSupports))
                    {
                        m_mouse.ignore_left_up = false;
//                        set_cursor(Cross);
                    }
                }
                else if (keyCode == WXK_ALT)
                {
                    if (m_picking_enabled && (m_gizmos.get_current_type() != GLGizmosManager::SlaSupports))
                    {
                        m_mouse.ignore_left_up = false;
//                        set_cursor(Cross);
                    }
                }
                else if (keyCode == WXK_CONTROL)
                    m_dirty = true;
                // DoubleSlider navigation in Preview
                else if (keyCode == WXK_LEFT    || 
                         keyCode == WXK_RIGHT   ||
                         keyCode == WXK_UP      || 
                         keyCode == WXK_DOWN    )
                {
                    if (dynamic_cast<Preview*>(m_canvas->GetParent()) != nullptr)
                        post_event(wxKeyEvent(EVT_GLCANVAS_MOVE_DOUBLE_SLIDER, evt));
                }
            }
        }
    }

    if (keyCode != WXK_TAB
        && keyCode != WXK_LEFT
        && keyCode != WXK_UP
        && keyCode != WXK_RIGHT
        && keyCode != WXK_DOWN) {
        evt.Skip();   // Needed to have EVT_CHAR generated as well
    }
}

void GLCanvas3D::on_mouse_wheel(wxMouseEvent& evt)
{
    if (!m_initialized)
        return;

    // Ignore the wheel events if the middle button is pressed.
    if (evt.MiddleIsDown())
        return;

#if ENABLE_RETINA_GL
    const float scale = m_retina_helper->get_scale_factor();
    evt.SetX(evt.GetX() * scale);
    evt.SetY(evt.GetY() * scale);
#endif

    // Performs layers editing updates, if enabled
    if (is_layers_editing_enabled())
    {
        int object_idx_selected = m_selection.get_object_idx();
        if (object_idx_selected != -1)
        {
            // A volume is selected. Test, whether hovering over a layer thickness bar.
            if (m_layers_editing.bar_rect_contains(*this, (float)evt.GetX(), (float)evt.GetY()))
            {
                // Adjust the width of the selection.
                m_layers_editing.band_width = std::max(std::min(m_layers_editing.band_width * (1.0f + 0.1f * (float)evt.GetWheelRotation() / (float)evt.GetWheelDelta()), 10.0f), 1.5f);
                if (m_canvas != nullptr)
                    m_canvas->Refresh();

                return;
            }
        }
    }

    // Inform gizmos about the event so they have the opportunity to react.
    if (m_gizmos.on_mouse_wheel(evt, *this))
        return;

    // Calculate the zoom delta and apply it to the current zoom factor
    set_camera_zoom((double)evt.GetWheelRotation() / (double)evt.GetWheelDelta());
}

void GLCanvas3D::on_timer(wxTimerEvent& evt)
{
    if (m_layers_editing.state == LayersEditing::Editing)
        _perform_layer_editing_action();
}

#ifndef NDEBUG
// #define SLIC3R_DEBUG_MOUSE_EVENTS
#endif

#ifdef SLIC3R_DEBUG_MOUSE_EVENTS
std::string format_mouse_event_debug_message(const wxMouseEvent &evt)
{
	static int idx = 0;
	char buf[2048];
	std::string out;
	sprintf(buf, "Mouse Event %d - ", idx ++);
	out = buf;

	if (evt.Entering())
		out += "Entering ";
	if (evt.Leaving())
		out += "Leaving ";
	if (evt.Dragging())
		out += "Dragging ";
	if (evt.Moving())
		out += "Moving ";
	if (evt.Magnify())
		out += "Magnify ";
	if (evt.LeftDown())
		out += "LeftDown ";
	if (evt.LeftUp())
		out += "LeftUp ";
	if (evt.LeftDClick())
		out += "LeftDClick ";
	if (evt.MiddleDown())
		out += "MiddleDown ";
	if (evt.MiddleUp())
		out += "MiddleUp ";
	if (evt.MiddleDClick())
		out += "MiddleDClick ";
	if (evt.RightDown())
		out += "RightDown ";
	if (evt.RightUp())
		out += "RightUp ";
	if (evt.RightDClick())
		out += "RightDClick ";

	sprintf(buf, "(%d, %d)", evt.GetX(), evt.GetY());
	out += buf;
	return out;
}
#endif /* SLIC3R_DEBUG_MOUSE_EVENTS */

void GLCanvas3D::on_mouse(wxMouseEvent& evt)
{
    auto mouse_up_cleanup = [this](){
        m_moving = false;
        m_mouse.drag.move_volume_idx = -1;
        m_mouse.set_start_position_3D_as_invalid();
        m_mouse.set_start_position_2D_as_invalid();
        m_mouse.dragging = false;
        m_mouse.ignore_left_up = false;
        m_dirty = true;

        if (m_canvas->HasCapture())
            m_canvas->ReleaseMouse();
    };

#if ENABLE_RETINA_GL
    const float scale = m_retina_helper->get_scale_factor();
    evt.SetX(evt.GetX() * scale);
    evt.SetY(evt.GetY() * scale);
#endif

	Point pos(evt.GetX(), evt.GetY());

    ImGuiWrapper *imgui = wxGetApp().imgui();
    if (imgui->update_mouse_data(evt)) {
        m_mouse.position = evt.Leaving() ? Vec2d(-1.0, -1.0) : pos.cast<double>();
        render();
#ifdef SLIC3R_DEBUG_MOUSE_EVENTS
		printf((format_mouse_event_debug_message(evt) + " - Consumed by ImGUI\n").c_str());
#endif /* SLIC3R_DEBUG_MOUSE_EVENTS */
            return;
        }

#ifdef __WXMSW__
	bool on_enter_workaround = false;
    if (! evt.Entering() && ! evt.Leaving() && m_mouse.position.x() == -1.0) {
        // Workaround for SPE-832: There seems to be a mouse event sent to the window before evt.Entering()
        m_mouse.position = pos.cast<double>();
        render();
#ifdef SLIC3R_DEBUG_MOUSE_EVENTS
		printf((format_mouse_event_debug_message(evt) + " - OnEnter workaround\n").c_str());
#endif /* SLIC3R_DEBUG_MOUSE_EVENTS */
		on_enter_workaround = true;
    } else 
#endif /* __WXMSW__ */
    {
#ifdef SLIC3R_DEBUG_MOUSE_EVENTS
		printf((format_mouse_event_debug_message(evt) + " - other\n").c_str());
#endif /* SLIC3R_DEBUG_MOUSE_EVENTS */
	}

    if (m_toolbar.on_mouse(evt, *this))
    {
        if (evt.LeftUp() || evt.MiddleUp() || evt.RightUp())
            mouse_up_cleanup();
        m_mouse.set_start_position_3D_as_invalid();
        return;
    }

    if (m_view_toolbar.on_mouse(evt, *this))
    {
        if (evt.LeftUp() || evt.MiddleUp() || evt.RightUp())
            mouse_up_cleanup();
        m_mouse.set_start_position_3D_as_invalid();
        return;
    }

    if (m_gizmos.on_mouse(evt, *this))
    {
        if (evt.LeftUp() || evt.MiddleUp() || evt.RightUp())
            mouse_up_cleanup();

        m_mouse.set_start_position_3D_as_invalid();
        return;
    }

    if (m_picking_enabled)
        _set_current();

    int selected_object_idx = m_selection.get_object_idx();
    int layer_editing_object_idx = is_layers_editing_enabled() ? selected_object_idx : -1;
    m_layers_editing.select_object(*m_model, layer_editing_object_idx);

    if (m_mouse.drag.move_requires_threshold && m_mouse.is_move_start_threshold_position_2D_defined() && m_mouse.is_move_threshold_met(pos))
    {
        m_mouse.drag.move_requires_threshold = false;
        m_mouse.set_move_start_threshold_position_2D_as_invalid();
    }

    if (evt.ButtonDown() && wxWindow::FindFocus() != this->m_canvas)
        // Grab keyboard focus on any mouse click event.
        m_canvas->SetFocus();

    if (evt.Entering())
    {
//#if defined(__WXMSW__) || defined(__linux__)
//        // On Windows and Linux needs focus in order to catch key events
        // Set focus in order to remove it from sidebar fields
        if (m_canvas != nullptr) {
            // Only set focus, if the top level window of this canvas is active.
			auto p = dynamic_cast<wxWindow*>(evt.GetEventObject());
            while (p->GetParent())
                p = p->GetParent();
            auto *top_level_wnd = dynamic_cast<wxTopLevelWindow*>(p);
            if (top_level_wnd && top_level_wnd->IsActive())
                m_canvas->SetFocus();
            m_mouse.position = pos.cast<double>();
            // 1) forces a frame render to ensure that m_hover_volume_idxs is updated even when the user right clicks while
            // the context menu is shown, ensuring it to disappear if the mouse is outside any volume and to
            // change the volume hover state if any is under the mouse 
            // 2) when switching between 3d view and preview the size of the canvas changes if the side panels are visible,
            // so forces a resize to avoid multiple renders with different sizes (seen as flickering)
            _refresh_if_shown_on_screen();
        }
        m_mouse.set_start_position_2D_as_invalid();
//#endif
    }
    else if (evt.Leaving())
    {
        // to remove hover on objects when the mouse goes out of this canvas
        m_mouse.position = Vec2d(-1.0, -1.0);
        m_dirty = true;
    }
    else if (evt.LeftDown() || evt.RightDown())
    {
        // If user pressed left or right button we first check whether this happened
        // on a volume or not.
        m_layers_editing.state = LayersEditing::Unknown;
        if ((layer_editing_object_idx != -1) && m_layers_editing.bar_rect_contains(*this, pos(0), pos(1)))
        {
            // A volume is selected and the mouse is inside the layer thickness bar.
            // Start editing the layer height.
            m_layers_editing.state = LayersEditing::Editing;
            _perform_layer_editing_action(&evt);
        }
        else if ((layer_editing_object_idx != -1) && m_layers_editing.reset_rect_contains(*this, pos(0), pos(1)))
        {
            if (evt.LeftDown())
            {
                // A volume is selected and the mouse is inside the reset button. Reset the ModelObject's layer height profile.
				m_layers_editing.reset_layer_height_profile(*this);
                // Index 2 means no editing, just wait for mouse up event.
                m_layers_editing.state = LayersEditing::Completed;

                m_dirty = true;
            }
        }
        else if (evt.LeftDown() && (evt.ShiftDown() || evt.AltDown()) && m_picking_enabled)
        {
            if (m_gizmos.get_current_type() != GLGizmosManager::SlaSupports)
            {
                m_rectangle_selection.start_dragging(m_mouse.position, evt.ShiftDown() ? GLSelectionRectangle::Select : GLSelectionRectangle::Deselect);
                m_dirty = true;
            }
        }
        else
        {
            // Select volume in this 3D canvas.
            // Don't deselect a volume if layer editing is enabled. We want the object to stay selected
            // during the scene manipulation.

            if (m_picking_enabled && (!m_hover_volume_idxs.empty() || !is_layers_editing_enabled()))
            {
                if (evt.LeftDown() && !m_hover_volume_idxs.empty())
                {
                    int volume_idx = get_first_hover_volume_idx();
                    bool already_selected = m_selection.contains_volume(volume_idx);
                    bool ctrl_down = evt.CmdDown();

                    Selection::IndicesList curr_idxs = m_selection.get_volume_idxs();

                    if (already_selected && ctrl_down)
                        m_selection.remove(volume_idx);
                    else
                    {
                        m_selection.add(volume_idx, !ctrl_down, true);
                        m_mouse.drag.move_requires_threshold = !already_selected;
                        if (already_selected)
                            m_mouse.set_move_start_threshold_position_2D_as_invalid();
                        else
                            m_mouse.drag.move_start_threshold_position_2D = pos;
                    }

                    // propagate event through callback
                    if (curr_idxs != m_selection.get_volume_idxs())
                    {
                        if (m_selection.is_empty())
                            m_gizmos.reset_all_states();
                        else
                            m_gizmos.refresh_on_off_state(m_selection);

                        m_gizmos.update_data(*this);
                        post_event(SimpleEvent(EVT_GLCANVAS_OBJECT_SELECT));
                        m_dirty = true;
                    }
                }
            }

            if (!m_hover_volume_idxs.empty())
            {
                if (evt.LeftDown() && m_moving_enabled && (m_mouse.drag.move_volume_idx == -1))
                {
                    // Only accept the initial position, if it is inside the volume bounding box.
                    int volume_idx = get_first_hover_volume_idx();
                    BoundingBoxf3 volume_bbox = m_volumes.volumes[volume_idx]->transformed_bounding_box();
                    volume_bbox.offset(1.0);
                    if (volume_bbox.contains(m_mouse.scene_position))
                    {
                        // The dragging operation is initiated.
                        m_mouse.drag.move_volume_idx = volume_idx;
                        m_selection.start_dragging();
                        m_mouse.drag.start_position_3D = m_mouse.scene_position;
                        m_moving = true;
                    }
                }
            }
        }
    }
    else if (evt.Dragging() && evt.LeftIsDown() && (m_layers_editing.state == LayersEditing::Unknown) && (m_mouse.drag.move_volume_idx != -1))
    {
        if (!m_mouse.drag.move_requires_threshold)
        {
            m_mouse.dragging = true;

            Vec3d cur_pos = m_mouse.drag.start_position_3D;
            // we do not want to translate objects if the user just clicked on an object while pressing shift to remove it from the selection and then drag
            if (m_selection.contains_volume(get_first_hover_volume_idx()))
            {
                if (m_camera.get_theta() == 90.0f)
                {
                    // side view -> move selected volumes orthogonally to camera view direction
                    Linef3 ray = mouse_ray(pos);
                    Vec3d dir = ray.unit_vector();
                    // finds the intersection of the mouse ray with the plane parallel to the camera viewport and passing throught the starting position
                    // use ray-plane intersection see i.e. https://en.wikipedia.org/wiki/Line%E2%80%93plane_intersection algebric form
                    // in our case plane normal and ray direction are the same (orthogonal view)
                    // when moving to perspective camera the negative z unit axis of the camera needs to be transformed in world space and used as plane normal
                    Vec3d inters = ray.a + (m_mouse.drag.start_position_3D - ray.a).dot(dir) / dir.squaredNorm() * dir;
                    // vector from the starting position to the found intersection
                    Vec3d inters_vec = inters - m_mouse.drag.start_position_3D;

                    Vec3d camera_right = m_camera.get_dir_right();
                    Vec3d camera_up = m_camera.get_dir_up();

                    // finds projection of the vector along the camera axes
                    double projection_x = inters_vec.dot(camera_right);
                    double projection_z = inters_vec.dot(camera_up);

                    // apply offset
                    cur_pos = m_mouse.drag.start_position_3D + projection_x * camera_right + projection_z * camera_up;
                }
                else
                {
                    // Generic view
            // Get new position at the same Z of the initial click point.
            float z0 = 0.0f;
            float z1 = 1.0f;
                    cur_pos = Linef3(_mouse_to_3d(pos, &z0), _mouse_to_3d(pos, &z1)).intersect_plane(m_mouse.drag.start_position_3D(2));
                }
            }

            m_regenerate_volumes = false;
            m_selection.translate(cur_pos - m_mouse.drag.start_position_3D);
            wxGetApp().obj_manipul()->set_dirty();
            m_dirty = true;
        }
    }
    else if (evt.Dragging() && evt.LeftIsDown() && m_picking_enabled && m_rectangle_selection.is_dragging())
    {
        m_rectangle_selection.dragging(pos.cast<double>());
        m_dirty = true;
    }
    else if (evt.Dragging())
    {
        m_mouse.dragging = true;

        if ((m_layers_editing.state != LayersEditing::Unknown) && (layer_editing_object_idx != -1))
        {
            if (m_layers_editing.state == LayersEditing::Editing)
                _perform_layer_editing_action(&evt);
        }
        // do not process the dragging if the left mouse was set down in another canvas
        else if (evt.LeftIsDown())
        {
            // if dragging over blank area with left button, rotate
            if (m_hover_volume_idxs.empty() && m_mouse.is_start_position_3D_defined())
            {
                const Vec3d& orig = m_mouse.drag.start_position_3D;
                float sign = m_camera.inverted_phi ? -1.0f : 1.0f;
                m_camera.phi += sign * ((float)pos(0) - (float)orig(0)) * TRACKBALLSIZE;
                m_camera.set_theta(m_camera.get_theta() - ((float)pos(1) - (float)orig(1)) * TRACKBALLSIZE, wxGetApp().preset_bundle->printers.get_edited_preset().printer_technology() != ptSLA);
                m_dirty = true;
            }
            m_mouse.drag.start_position_3D = Vec3d((double)pos(0), (double)pos(1), 0.0);
        }
        else if (evt.MiddleIsDown() || evt.RightIsDown())
        {
            // If dragging over blank area with right button, pan.
            if (m_mouse.is_start_position_2D_defined())
            {
                // get point in model space at Z = 0
                float z = 0.0f;
                const Vec3d& cur_pos = _mouse_to_3d(pos, &z);
                Vec3d orig = _mouse_to_3d(m_mouse.drag.start_position_2D, &z);
                m_camera.set_target(m_camera.get_target() + orig - cur_pos);
                m_dirty = true;
            }
            
            m_mouse.drag.start_position_2D = pos;
        }
    }
    else if (evt.LeftUp() || evt.MiddleUp() || evt.RightUp())
    {
        if (m_layers_editing.state != LayersEditing::Unknown)
        {
            m_layers_editing.state = LayersEditing::Unknown;
            _stop_timer();
            m_layers_editing.accept_changes(*this);
        }
        else if ((m_mouse.drag.move_volume_idx != -1) && m_mouse.dragging)
        {
            m_regenerate_volumes = false;
            do_move();
            wxGetApp().obj_manipul()->set_dirty();
            // Let the platter know that the dragging finished, so a delayed refresh
            // of the scene with the background processing data should be performed.
            post_event(SimpleEvent(EVT_GLCANVAS_MOUSE_DRAGGING_FINISHED));
        }
        else if (evt.LeftUp() && m_picking_enabled && m_rectangle_selection.is_dragging())
        {
            if (evt.ShiftDown() || evt.AltDown())
                _update_selection_from_hover();

            m_rectangle_selection.stop_dragging();
        }
        else if (evt.LeftUp() && !m_mouse.ignore_left_up && !m_mouse.dragging && m_hover_volume_idxs.empty() && !is_layers_editing_enabled())
        {
            // deselect and propagate event through callback
            if (!evt.ShiftDown() && m_picking_enabled)
                deselect_all();
        }
        else if (evt.LeftUp() && m_mouse.dragging)
            // Flips X mouse deltas if bed is upside down
            m_camera.inverted_phi = (m_camera.get_dir_up()(2) < 0.0);
        else if (evt.RightUp())
        {
            m_mouse.position = pos.cast<double>();
            // forces a frame render to ensure that m_hover_volume_idxs is updated even when the user right clicks while
            // the context menu is already shown
            render();
            if (!m_hover_volume_idxs.empty())
            {
                // if right clicking on volume, propagate event through callback (shows context menu)
                int volume_idx = get_first_hover_volume_idx();
                if (!m_volumes.volumes[volume_idx]->is_wipe_tower // no context menu for the wipe tower
                    && m_gizmos.get_current_type() != GLGizmosManager::SlaSupports)  // disable context menu when the gizmo is open
                {
                    // forces the selection of the volume
                    m_selection.add(volume_idx);
                    m_gizmos.refresh_on_off_state(m_selection);
                    post_event(SimpleEvent(EVT_GLCANVAS_OBJECT_SELECT));
                    m_gizmos.update_data(*this);
                    wxGetApp().obj_manipul()->set_dirty();
                    // forces a frame render to update the view before the context menu is shown
                    render();

                    Vec2d logical_pos = pos.cast<double>();
#if ENABLE_RETINA_GL
                    const float factor = m_retina_helper->get_scale_factor();
                    logical_pos = logical_pos.cwiseQuotient(Vec2d(factor, factor));
#endif // ENABLE_RETINA_GL
                    post_event(Vec2dEvent(EVT_GLCANVAS_RIGHT_CLICK, logical_pos));
                }
            }
        }

        mouse_up_cleanup();
    }
    else if (evt.Moving())
    {
        m_mouse.position = pos.cast<double>();
        std::string tooltip = "";

        if (tooltip.empty())
            tooltip = m_gizmos.get_tooltip();

        if (tooltip.empty())
            tooltip = m_toolbar.get_tooltip();

        if (tooltip.empty())
            tooltip = m_view_toolbar.get_tooltip();

        set_tooltip(tooltip);

        // updates gizmos overlay
        if (m_selection.is_empty())
            m_gizmos.reset_all_states();

        // Only refresh if picking is enabled, in that case the objects may get highlighted if the mouse cursor hovers over.
        if (m_picking_enabled)
            m_dirty = true;
    }
    else
        evt.Skip();

#ifdef __WXMSW__
	if (on_enter_workaround)
		m_mouse.position = Vec2d(-1., -1.);
#endif /* __WXMSW__ */
}

void GLCanvas3D::on_paint(wxPaintEvent& evt)
{
    if (m_initialized)
        m_dirty = true;
    else
        // Call render directly, so it gets initialized immediately, not from On Idle handler.
        this->render();
}

Size GLCanvas3D::get_canvas_size() const
{
    int w = 0;
    int h = 0;

    if (m_canvas != nullptr)
        m_canvas->GetSize(&w, &h);

#if ENABLE_RETINA_GL
    const float factor = m_retina_helper->get_scale_factor();
    w *= factor;
    h *= factor;
#else
    const float factor = 1.0f;
#endif

    return Size(w, h, factor);
}

Vec2d GLCanvas3D::get_local_mouse_position() const
{
    if (m_canvas == nullptr)
		return Vec2d::Zero();

    wxPoint mouse_pos = m_canvas->ScreenToClient(wxGetMousePosition());
    const double factor = 
#if ENABLE_RETINA_GL
        m_retina_helper->get_scale_factor();
#else
        1.0;
#endif
    return Vec2d(factor * mouse_pos.x, factor * mouse_pos.y);
}

void GLCanvas3D::reset_legend_texture()
{
    if (m_legend_texture.get_id() != 0)
    {
        _set_current();
        m_legend_texture.reset();
    }
}

void GLCanvas3D::set_tooltip(const std::string& tooltip) const
{
    if (m_canvas != nullptr)
    {
        wxToolTip* t = m_canvas->GetToolTip();
        if (t != nullptr)
        {
            if (tooltip.empty())
                m_canvas->UnsetToolTip();
            else
                t->SetTip(wxString::FromUTF8(tooltip.data()));
        }
        else if (!tooltip.empty()) // Avoid "empty" tooltips => unset of the empty tooltip leads to application crash under OSX
            m_canvas->SetToolTip(wxString::FromUTF8(tooltip.data()));
    }
}


void GLCanvas3D::do_move()
{
    if (m_model == nullptr)
        return;

    std::set<std::pair<int, int>> done;  // keeps track of modified instances
    bool object_moved = false;
    Vec3d wipe_tower_origin = Vec3d::Zero();

    Selection::EMode selection_mode = m_selection.get_mode();

    for (const GLVolume* v : m_volumes.volumes)
    {
        int object_idx = v->object_idx();
        int instance_idx = v->instance_idx();
        int volume_idx = v->volume_idx();

        std::pair<int, int> done_id(object_idx, instance_idx);

        if ((0 <= object_idx) && (object_idx < (int)m_model->objects.size()))
        {
            done.insert(done_id);

            // Move instances/volumes
            ModelObject* model_object = m_model->objects[object_idx];
            if (model_object != nullptr)
            {
                if (selection_mode == Selection::Instance)
                    model_object->instances[instance_idx]->set_offset(v->get_instance_offset());
                else if (selection_mode == Selection::Volume)
                    model_object->volumes[volume_idx]->set_offset(v->get_volume_offset());

                object_moved = true;
                model_object->invalidate_bounding_box();
            }
        }
        else if (object_idx == 1000)
            // Move a wipe tower proxy.
            wipe_tower_origin = v->get_volume_offset();
    }

    // Fixes sinking/flying instances
    for (const std::pair<int, int>& i : done)
    {
        ModelObject* m = m_model->objects[i.first];
        Vec3d shift(0.0, 0.0, -m->get_instance_min_z(i.second));
        m_selection.translate(i.first, i.second, shift);
        m->translate_instance(i.second, shift);
    }

    if (object_moved)
        post_event(SimpleEvent(EVT_GLCANVAS_INSTANCE_MOVED));

    if (wipe_tower_origin != Vec3d::Zero())
        post_event(Vec3dEvent(EVT_GLCANVAS_WIPETOWER_MOVED, std::move(wipe_tower_origin)));
}

void GLCanvas3D::do_rotate()
{
    if (m_model == nullptr)
        return;

    std::set<std::pair<int, int>> done;  // keeps track of modified instances

    Selection::EMode selection_mode = m_selection.get_mode();

    for (const GLVolume* v : m_volumes.volumes)
    {
        int object_idx = v->object_idx();
        if (object_idx == 1000) { // the wipe tower
            Vec3d offset = v->get_volume_offset();
            post_event(Vec3dEvent(EVT_GLCANVAS_WIPETOWER_ROTATED, Vec3d(offset(0), offset(1), v->get_volume_rotation()(2))));
        }
        if ((object_idx < 0) || ((int)m_model->objects.size() <= object_idx))
            continue;

        int instance_idx = v->instance_idx();
        int volume_idx = v->volume_idx();

        done.insert(std::pair<int, int>(object_idx, instance_idx));

        // Rotate instances/volumes.
        ModelObject* model_object = m_model->objects[object_idx];
        if (model_object != nullptr)
        {
            if (selection_mode == Selection::Instance)
            {
                model_object->instances[instance_idx]->set_rotation(v->get_instance_rotation());
                model_object->instances[instance_idx]->set_offset(v->get_instance_offset());
            }
            else if (selection_mode == Selection::Volume)
            {
                model_object->volumes[volume_idx]->set_rotation(v->get_volume_rotation());
                model_object->volumes[volume_idx]->set_offset(v->get_volume_offset());
            }
            model_object->invalidate_bounding_box();
        }
    }

    // Fixes sinking/flying instances
    for (const std::pair<int, int>& i : done)
    {
        ModelObject* m = m_model->objects[i.first];
        Vec3d shift(0.0, 0.0, -m->get_instance_min_z(i.second));
        m_selection.translate(i.first, i.second, shift);
        m->translate_instance(i.second, shift);
    }

    if (!done.empty())
        post_event(SimpleEvent(EVT_GLCANVAS_INSTANCE_ROTATED));
}

void GLCanvas3D::do_scale()
{
    if (m_model == nullptr)
        return;

    std::set<std::pair<int, int>> done;  // keeps track of modified instances

    Selection::EMode selection_mode = m_selection.get_mode();

    for (const GLVolume* v : m_volumes.volumes)
    {
        int object_idx = v->object_idx();
        if ((object_idx < 0) || ((int)m_model->objects.size() <= object_idx))
            continue;

        int instance_idx = v->instance_idx();
        int volume_idx = v->volume_idx();

        done.insert(std::pair<int, int>(object_idx, instance_idx));

        // Rotate instances/volumes
        ModelObject* model_object = m_model->objects[object_idx];
        if (model_object != nullptr)
        {
            if (selection_mode == Selection::Instance)
            {
                model_object->instances[instance_idx]->set_scaling_factor(v->get_instance_scaling_factor());
                model_object->instances[instance_idx]->set_offset(v->get_instance_offset());
            }
            else if (selection_mode == Selection::Volume)
            {
                model_object->instances[instance_idx]->set_offset(v->get_instance_offset());
                model_object->volumes[volume_idx]->set_scaling_factor(v->get_volume_scaling_factor());
                model_object->volumes[volume_idx]->set_offset(v->get_volume_offset());
            }
            model_object->invalidate_bounding_box();
        }
    }

    // Fixes sinking/flying instances
    for (const std::pair<int, int>& i : done)
    {
        ModelObject* m = m_model->objects[i.first];
        Vec3d shift(0.0, 0.0, -m->get_instance_min_z(i.second));
        m_selection.translate(i.first, i.second, shift);
        m->translate_instance(i.second, shift);
    }

    if (!done.empty())
        post_event(SimpleEvent(EVT_GLCANVAS_INSTANCE_ROTATED));
}

void GLCanvas3D::do_flatten()
{
    do_rotate();
}

void GLCanvas3D::do_mirror()
{
    if (m_model == nullptr)
        return;

    std::set<std::pair<int, int>> done;  // keeps track of modified instances

    Selection::EMode selection_mode = m_selection.get_mode();

    for (const GLVolume* v : m_volumes.volumes)
    {
        int object_idx = v->object_idx();
        if ((object_idx < 0) || ((int)m_model->objects.size() <= object_idx))
            continue;

        int instance_idx = v->instance_idx();
        int volume_idx = v->volume_idx();

        done.insert(std::pair<int, int>(object_idx, instance_idx));

        // Mirror instances/volumes
        ModelObject* model_object = m_model->objects[object_idx];
        if (model_object != nullptr)
        {
            if (selection_mode == Selection::Instance)
                model_object->instances[instance_idx]->set_mirror(v->get_instance_mirror());
            else if (selection_mode == Selection::Volume)
                model_object->volumes[volume_idx]->set_mirror(v->get_volume_mirror());

            model_object->invalidate_bounding_box();
        }
    }

    // Fixes sinking/flying instances
    for (const std::pair<int, int>& i : done)
    {
        ModelObject* m = m_model->objects[i.first];
        Vec3d shift(0.0, 0.0, -m->get_instance_min_z(i.second));
        m_selection.translate(i.first, i.second, shift);
        m->translate_instance(i.second, shift);
    }

    post_event(SimpleEvent(EVT_GLCANVAS_SCHEDULE_BACKGROUND_PROCESS));
}

void GLCanvas3D::set_camera_zoom(double zoom)
{
    const Size& cnv_size = get_canvas_size();
    m_camera.set_zoom(zoom, _max_bounding_box(false), cnv_size.get_width(), cnv_size.get_height());
    m_dirty = true;
}

void GLCanvas3D::update_gizmos_on_off_state()
{
    set_as_dirty();
    m_gizmos.update_data(*this);
    m_gizmos.refresh_on_off_state(get_selection());
}

void GLCanvas3D::handle_sidebar_focus_event(const std::string& opt_key, bool focus_on)
{
    m_sidebar_field = focus_on ? opt_key : "";

    if (!m_sidebar_field.empty())
    {
        m_gizmos.reset_all_states();
        m_dirty = true;
    }
}

void GLCanvas3D::update_ui_from_settings()
{
    m_camera.set_type(wxGetApp().app_config->get("use_perspective_camera"));
    m_dirty = true;

#if ENABLE_RETINA_GL
    const float orig_scaling = m_retina_helper->get_scale_factor();

    const bool use_retina = wxGetApp().app_config->get("use_retina_opengl") == "1";
    BOOST_LOG_TRIVIAL(debug) << "GLCanvas3D: Use Retina OpenGL: " << use_retina;
    m_retina_helper->set_use_retina(use_retina);
    const float new_scaling = m_retina_helper->get_scale_factor();

    if (new_scaling != orig_scaling) {
        BOOST_LOG_TRIVIAL(debug) << "GLCanvas3D: Scaling factor: " << new_scaling;

        m_camera.set_zoom(m_camera.get_zoom() * new_scaling / orig_scaling);
        _refresh_if_shown_on_screen();
    }
#endif
}



arr::WipeTowerInfo GLCanvas3D::get_wipe_tower_info() const
{
    arr::WipeTowerInfo wti;
    for (const GLVolume* vol : m_volumes.volumes) {
        if (vol->is_wipe_tower) {
            wti.is_wipe_tower = true;
            wti.pos = Vec2d(m_config->opt_float("wipe_tower_x"),
                            m_config->opt_float("wipe_tower_y"));
            wti.rotation = (M_PI/180.) * m_config->opt_float("wipe_tower_rotation_angle");
            const BoundingBoxf3& bb = vol->bounding_box;
            wti.bb_size = Vec2d(bb.size()(0), bb.size()(1));
            break;
        }
    }
    return wti;
}


void GLCanvas3D::arrange_wipe_tower(const arr::WipeTowerInfo& wti) const
{
    if (wti.is_wipe_tower) {
        DynamicPrintConfig cfg;
        cfg.opt<ConfigOptionFloat>("wipe_tower_x", true)->value = wti.pos(0);
        cfg.opt<ConfigOptionFloat>("wipe_tower_y", true)->value = wti.pos(1);
        cfg.opt<ConfigOptionFloat>("wipe_tower_rotation_angle", true)->value = (180./M_PI) * wti.rotation;
        wxGetApp().get_tab(Preset::TYPE_PRINT)->load_config(cfg);
    }
}


Linef3 GLCanvas3D::mouse_ray(const Point& mouse_pos)
{
    float z0 = 0.0f;
    float z1 = 1.0f;
    return Linef3(_mouse_to_3d(mouse_pos, &z0), _mouse_to_3d(mouse_pos, &z1));
}

double GLCanvas3D::get_size_proportional_to_max_bed_size(double factor) const
{
    return factor * m_bed.get_bounding_box(false).max_size();
}

void GLCanvas3D::set_cursor(ECursorType type)
{
    if ((m_canvas != nullptr) && (m_cursor_type != type))
    {
        switch (type)
        {
        case Standard: { m_canvas->SetCursor(*wxSTANDARD_CURSOR); break; }
        case Cross: { m_canvas->SetCursor(*wxCROSS_CURSOR); break; }
        }

        m_cursor_type = type;
    }
}

void GLCanvas3D::msw_rescale()
{
    m_warning_texture.msw_rescale(*this);
}

bool GLCanvas3D::_is_shown_on_screen() const
{
    return (m_canvas != nullptr) ? m_canvas->IsShownOnScreen() : false;
}

bool GLCanvas3D::_init_toolbar()
{
    if (!m_toolbar.is_enabled())
        return true;

#if !ENABLE_SVG_ICONS
    ItemsIconsTexture::Metadata icons_data;
    icons_data.filename = "toolbar.png";
    icons_data.icon_size = 37;
#endif // !ENABLE_SVG_ICONS

    BackgroundTexture::Metadata background_data;
    background_data.filename = "toolbar_background.png";
    background_data.left = 16;
    background_data.top = 16;
    background_data.right = 16;
    background_data.bottom = 16;

#if ENABLE_SVG_ICONS
    if (!m_toolbar.init(background_data))
#else
    if (!m_toolbar.init(icons_data, background_data))
#endif // ENABLE_SVG_ICONS
    {
        // unable to init the toolbar texture, disable it
        m_toolbar.set_enabled(false);
        return true;
    }

//    m_toolbar.set_layout_type(GLToolbar::Layout::Vertical);
    m_toolbar.set_layout_type(GLToolbar::Layout::Horizontal);
    m_toolbar.set_layout_orientation(GLToolbar::Layout::Top);
    m_toolbar.set_border(5.0f);
    m_toolbar.set_separator_size(5);
    m_toolbar.set_gap_size(2);

    GLToolbarItem::Data item;

    item.name = "add";
#if ENABLE_SVG_ICONS
    item.icon_filename = "add.svg";
#endif // ENABLE_SVG_ICONS
    item.tooltip = _utf8(L("Add...")) + " [" + GUI::shortkey_ctrl_prefix() + "I]";
    item.sprite_id = 0;
    item.action_callback = [this]() { if (m_canvas != nullptr) wxPostEvent(m_canvas, SimpleEvent(EVT_GLTOOLBAR_ADD)); };
    if (!m_toolbar.add_item(item))
        return false;

    item.name = "delete";
#if ENABLE_SVG_ICONS
    item.icon_filename = "remove.svg";
#endif // ENABLE_SVG_ICONS
    item.tooltip = _utf8(L("Delete")) + " [Del]";
    item.sprite_id = 1;
    item.action_callback = [this]() { if (m_canvas != nullptr) wxPostEvent(m_canvas, SimpleEvent(EVT_GLTOOLBAR_DELETE)); };
    item.enabled_state_callback = []()->bool { return wxGetApp().plater()->can_delete(); };
    if (!m_toolbar.add_item(item))
        return false;

    item.name = "deleteall";
#if ENABLE_SVG_ICONS
    item.icon_filename = "delete_all.svg";
#endif // ENABLE_SVG_ICONS
    item.tooltip = _utf8(L("Delete all")) + " [" + GUI::shortkey_ctrl_prefix() + "Del]";
    item.sprite_id = 2;
    item.action_callback = [this]() { if (m_canvas != nullptr) wxPostEvent(m_canvas, SimpleEvent(EVT_GLTOOLBAR_DELETE_ALL)); };
    item.enabled_state_callback = []()->bool { return wxGetApp().plater()->can_delete_all(); };
    if (!m_toolbar.add_item(item))
        return false;

    item.name = "arrange";
#if ENABLE_SVG_ICONS
    item.icon_filename = "arrange.svg";
#endif // ENABLE_SVG_ICONS
    item.tooltip = _utf8(L("Arrange")) + " [A]";
    item.sprite_id = 3;
    item.action_callback = [this]() { if (m_canvas != nullptr) wxPostEvent(m_canvas, SimpleEvent(EVT_GLTOOLBAR_ARRANGE)); };
    item.enabled_state_callback = []()->bool { return wxGetApp().plater()->can_arrange(); };
    if (!m_toolbar.add_item(item))
        return false;

    if (!m_toolbar.add_separator())
        return false;

    item.name = "copy";
#if ENABLE_SVG_ICONS
    item.icon_filename = "copy.svg";
#endif // ENABLE_SVG_ICONS
    item.tooltip = _utf8(L("Copy")) + " [" + GUI::shortkey_ctrl_prefix() + "C]";
    item.sprite_id = 4;
    item.action_callback = [this]() { if (m_canvas != nullptr) wxPostEvent(m_canvas, SimpleEvent(EVT_GLTOOLBAR_COPY)); };
    item.enabled_state_callback = []()->bool { return wxGetApp().plater()->can_copy_to_clipboard(); };
    if (!m_toolbar.add_item(item))
        return false;

    item.name = "paste";
#if ENABLE_SVG_ICONS
    item.icon_filename = "paste.svg";
#endif // ENABLE_SVG_ICONS
    item.tooltip = _utf8(L("Paste")) + " [" + GUI::shortkey_ctrl_prefix() + "V]";
    item.sprite_id = 5;
    item.action_callback = [this]() { if (m_canvas != nullptr) wxPostEvent(m_canvas, SimpleEvent(EVT_GLTOOLBAR_PASTE)); };
    item.enabled_state_callback = []()->bool { return wxGetApp().plater()->can_paste_from_clipboard(); };
    if (!m_toolbar.add_item(item))
        return false;

    if (!m_toolbar.add_separator())
        return false;

    item.name = "more";
#if ENABLE_SVG_ICONS
    item.icon_filename = "instance_add.svg";
#endif // ENABLE_SVG_ICONS
    item.tooltip = _utf8(L("Add instance")) + " [+]";
    item.sprite_id = 6;
    item.action_callback = [this]() { if (m_canvas != nullptr) wxPostEvent(m_canvas, SimpleEvent(EVT_GLTOOLBAR_MORE)); };
    item.visibility_callback = []()->bool { return wxGetApp().get_mode() != comSimple; };
    item.enabled_state_callback = []()->bool { return wxGetApp().plater()->can_increase_instances(); };
    if (!m_toolbar.add_item(item))
        return false;

    item.name = "fewer";
#if ENABLE_SVG_ICONS
    item.icon_filename = "instance_remove.svg";
#endif // ENABLE_SVG_ICONS
    item.tooltip = _utf8(L("Remove instance")) + " [-]";
    item.sprite_id = 7;
    item.action_callback = [this]() { if (m_canvas != nullptr) wxPostEvent(m_canvas, SimpleEvent(EVT_GLTOOLBAR_FEWER)); };
    item.visibility_callback = []()->bool { return wxGetApp().get_mode() != comSimple; };
    item.enabled_state_callback = []()->bool { return wxGetApp().plater()->can_decrease_instances(); };
    if (!m_toolbar.add_item(item))
        return false;

    if (!m_toolbar.add_separator())
        return false;

    item.name = "splitobjects";
#if ENABLE_SVG_ICONS
    item.icon_filename = "split_objects.svg";
#endif // ENABLE_SVG_ICONS
    item.tooltip = _utf8(L("Split to objects"));
    item.sprite_id = 8;
    item.action_callback = [this]() { if (m_canvas != nullptr) wxPostEvent(m_canvas, SimpleEvent(EVT_GLTOOLBAR_SPLIT_OBJECTS)); };
    item.visibility_callback = GLToolbarItem::Default_Visibility_Callback;
    item.enabled_state_callback = []()->bool { return wxGetApp().plater()->can_split_to_objects(); };
    if (!m_toolbar.add_item(item))
        return false;

    item.name = "splitvolumes";
#if ENABLE_SVG_ICONS
    item.icon_filename = "split_parts.svg";
#endif // ENABLE_SVG_ICONS
    item.tooltip = _utf8(L("Split to parts"));
    item.sprite_id = 9;
    item.action_callback = [this]() { if (m_canvas != nullptr) wxPostEvent(m_canvas, SimpleEvent(EVT_GLTOOLBAR_SPLIT_VOLUMES)); };
    item.visibility_callback = []()->bool { return wxGetApp().get_mode() != comSimple; };
    item.enabled_state_callback = []()->bool { return wxGetApp().plater()->can_split_to_volumes(); };
    if (!m_toolbar.add_item(item))
        return false;

    if (!m_toolbar.add_separator())
        return false;

    item.name = "layersediting";
#if ENABLE_SVG_ICONS
    item.icon_filename = "layers_white.svg";
#endif // ENABLE_SVG_ICONS
    item.tooltip = _utf8(L("Layers editing"));
    item.sprite_id = 10;
    item.is_toggable = true;
    item.action_callback = [this]() { if (m_canvas != nullptr) wxPostEvent(m_canvas, SimpleEvent(EVT_GLTOOLBAR_LAYERSEDITING)); };
    item.visibility_callback = [this]()->bool { return m_process->current_printer_technology() == ptFFF; };
    item.enabled_state_callback = []()->bool { return wxGetApp().plater()->can_layers_editing(); };
    if (!m_toolbar.add_item(item))
        return false;

    return true;
}

bool GLCanvas3D::_set_current()
{
    if (_is_shown_on_screen() && (m_context != nullptr)) {
        return m_canvas->SetCurrent(*m_context);
    }

    return false;
}

void GLCanvas3D::_resize(unsigned int w, unsigned int h)
{
    if ((m_canvas == nullptr) && (m_context == nullptr))
        return;

    auto *imgui = wxGetApp().imgui();
    imgui->set_display_size((float)w, (float)h);
    const float font_size = 1.5f * wxGetApp().em_unit();
#if ENABLE_RETINA_GL
    imgui->set_scaling(font_size, 1.0f, m_retina_helper->get_scale_factor());
#else
    imgui->set_scaling(font_size, m_canvas->GetContentScaleFactor(), 1.0f);
#endif

    // ensures that this canvas is current
    _set_current();

    // updates camera
    m_camera.apply_viewport(0, 0, w, h);

    m_dirty = false;
}

BoundingBoxf3 GLCanvas3D::_max_bounding_box(bool include_bed_model) const
{
    BoundingBoxf3 bb = volumes_bounding_box();
    bb.merge(m_bed.get_bounding_box(include_bed_model));
    return bb;
}

void GLCanvas3D::_zoom_to_box(const BoundingBoxf3& box)
{
    const Size& cnv_size = get_canvas_size();
    m_camera.zoom_to_box(box, cnv_size.get_width(), cnv_size.get_height());
    m_dirty = true;
}

void GLCanvas3D::_refresh_if_shown_on_screen()
{
    if (_is_shown_on_screen())
    {
        const Size& cnv_size = get_canvas_size();
        _resize((unsigned int)cnv_size.get_width(), (unsigned int)cnv_size.get_height());

        // Because of performance problems on macOS, where PaintEvents are not delivered
        // frequently enough, we call render() here directly when we can.
        render();
        }
    }

void GLCanvas3D::_picking_pass() const
{
    if (m_picking_enabled && !m_mouse.dragging && (m_mouse.position != Vec2d(DBL_MAX, DBL_MAX)))
    {
        m_hover_volume_idxs.clear();

        // Render the object for picking.
        // FIXME This cannot possibly work in a multi - sampled context as the color gets mangled by the anti - aliasing.
        // Better to use software ray - casting on a bounding - box hierarchy.

        if (m_multisample_allowed)
            glsafe(::glDisable(GL_MULTISAMPLE));

        glsafe(::glDisable(GL_BLEND));
        glsafe(::glEnable(GL_DEPTH_TEST));

        glsafe(::glClear(GL_COLOR_BUFFER_BIT | GL_DEPTH_BUFFER_BIT));

        m_camera_clipping_plane = m_gizmos.get_sla_clipping_plane();
        if (m_camera_clipping_plane.is_active()) {
            ::glClipPlane(GL_CLIP_PLANE0, (GLdouble*)m_camera_clipping_plane.get_data());
            ::glEnable(GL_CLIP_PLANE0);
        }
        _render_volumes_for_picking();
        if (m_camera_clipping_plane.is_active())
            ::glDisable(GL_CLIP_PLANE0);

        m_gizmos.render_current_gizmo_for_picking_pass(m_selection);

        if (m_multisample_allowed)
            glsafe(::glEnable(GL_MULTISAMPLE));

        int volume_id = -1;

        GLubyte color[4] = { 0, 0, 0, 0 };
        const Size& cnv_size = get_canvas_size();
        bool inside = (0 <= m_mouse.position(0)) && (m_mouse.position(0) < cnv_size.get_width()) && (0 <= m_mouse.position(1)) && (m_mouse.position(1) < cnv_size.get_height());
        if (inside)
        {
            glsafe(::glReadPixels(m_mouse.position(0), cnv_size.get_height() - m_mouse.position(1) - 1, 1, 1, GL_RGBA, GL_UNSIGNED_BYTE, (void*)color));
            volume_id = color[0] + (color[1] << 8) + (color[2] << 16);
        }
        if ((0 <= volume_id) && (volume_id < (int)m_volumes.volumes.size()))
        {
            m_hover_volume_idxs.push_back(volume_id);
            m_gizmos.set_hover_id(-1);
        }
        else
            m_gizmos.set_hover_id(inside && volume_id <= GLGizmoBase::BASE_ID ? (GLGizmoBase::BASE_ID - volume_id) : -1);

        _update_volumes_hover_state();
    }
}

void GLCanvas3D::_rectangular_selection_picking_pass() const
{
    m_gizmos.set_hover_id(-1);

    std::set<int> idxs;

    if (m_picking_enabled)
    {
        if (m_multisample_allowed)
            glsafe(::glDisable(GL_MULTISAMPLE));

        glsafe(::glDisable(GL_BLEND));
        glsafe(::glEnable(GL_DEPTH_TEST));

        glsafe(::glClear(GL_COLOR_BUFFER_BIT | GL_DEPTH_BUFFER_BIT));

        _render_volumes_for_picking();

        if (m_multisample_allowed)
            glsafe(::glEnable(GL_MULTISAMPLE));

        int width = std::max((int)m_rectangle_selection.get_width(), 1);
        int height = std::max((int)m_rectangle_selection.get_height(), 1);
        int px_count = width * height;

        int left = (int)m_rectangle_selection.get_left();
        int top = get_canvas_size().get_height() - (int)m_rectangle_selection.get_top();
        if ((left >= 0) && (top >= 0))
        {
#define USE_PARALLEL 1
#if USE_PARALLEL
            struct Pixel
            {
                std::array<GLubyte, 4> data;
                int id() const { return data[0] + (data[1] << 8) + (data[2] << 16); }
            };

            std::vector<Pixel> frame(px_count);
            glsafe(::glReadPixels(left, top, width, height, GL_RGBA, GL_UNSIGNED_BYTE, (void*)frame.data()));

            tbb::spin_mutex mutex;
            tbb::parallel_for(tbb::blocked_range<size_t>(0, frame.size(), (size_t)width),
                [this, &frame, &idxs, &mutex](const tbb::blocked_range<size_t>& range) {
                for (size_t i = range.begin(); i < range.end(); ++i)
                {
                    int volume_id = frame[i].id();
                    if ((0 <= volume_id) && (volume_id < (int)m_volumes.volumes.size()))
                    {
                        mutex.lock();
                        idxs.insert(volume_id);
                        mutex.unlock();
                    }
                }
            }
            );
#else
            std::vector<GLubyte> frame(4 * px_count);
            glsafe(::glReadPixels(left, top, width, height, GL_RGBA, GL_UNSIGNED_BYTE, (void*)frame.data()));

            for (int i = 0; i < px_count; ++i)
            {
                int px_id = 4 * i;
                int volume_id = frame[px_id] + (frame[px_id + 1] << 8) + (frame[px_id + 2] << 16);
                if ((0 <= volume_id) && (volume_id < (int)m_volumes.volumes.size()))
                    idxs.insert(volume_id);
            }
#endif // USE_PARALLEL
        }
    }

    m_hover_volume_idxs.assign(idxs.begin(), idxs.end());
    _update_volumes_hover_state();
}

void GLCanvas3D::_render_background() const
{
    glsafe(::glPushMatrix());
    glsafe(::glLoadIdentity());
    glsafe(::glMatrixMode(GL_PROJECTION));
    glsafe(::glPushMatrix());
    glsafe(::glLoadIdentity());

    // Draws a bottom to top gradient over the complete screen.
    glsafe(::glDisable(GL_DEPTH_TEST));

    ::glBegin(GL_QUADS);
    if (m_dynamic_background_enabled && _is_any_volume_outside())
        ::glColor3fv(ERROR_BG_DARK_COLOR);
    else
        ::glColor3fv(DEFAULT_BG_DARK_COLOR);

    ::glVertex2f(-1.0f, -1.0f);
    ::glVertex2f(1.0f, -1.0f);

    if (m_dynamic_background_enabled && _is_any_volume_outside())
        ::glColor3fv(ERROR_BG_LIGHT_COLOR);
    else
        ::glColor3fv(DEFAULT_BG_LIGHT_COLOR);

    ::glVertex2f(1.0f, 1.0f);
    ::glVertex2f(-1.0f, 1.0f);
    glsafe(::glEnd());

    glsafe(::glEnable(GL_DEPTH_TEST));

    glsafe(::glPopMatrix());
    glsafe(::glMatrixMode(GL_MODELVIEW));
    glsafe(::glPopMatrix());
}

void GLCanvas3D::_render_bed(float theta) const
{
    float scale_factor = 1.0;
#if ENABLE_RETINA_GL
    scale_factor = m_retina_helper->get_scale_factor();
#endif // ENABLE_RETINA_GL
    m_bed.render(const_cast<GLCanvas3D*>(this), theta, m_use_VBOs, scale_factor);
}

void GLCanvas3D::_render_axes() const
{
    m_bed.render_axes();
}



void GLCanvas3D::_render_objects() const
{
    if (m_volumes.empty())
        return;

    glsafe(::glEnable(GL_LIGHTING));
    glsafe(::glEnable(GL_DEPTH_TEST));

    m_camera_clipping_plane = m_gizmos.get_sla_clipping_plane();

    if (m_use_VBOs)
    {
        if (m_picking_enabled)
        {
            // Update the layer editing selection to the first object selected, update the current object maximum Z.
            const_cast<LayersEditing&>(m_layers_editing).select_object(*m_model, this->is_layers_editing_enabled() ? m_selection.get_object_idx() : -1);

            if (m_config != nullptr)
            {
                const BoundingBoxf3& bed_bb = m_bed.get_bounding_box(false);
                m_volumes.set_print_box((float)bed_bb.min(0), (float)bed_bb.min(1), 0.0f, (float)bed_bb.max(0), (float)bed_bb.max(1), (float)m_config->opt_float("max_print_height"));
                m_volumes.check_outside_state(m_config, nullptr);
            }
        }

        if (m_use_clipping_planes)
            m_volumes.set_z_range(-m_clipping_planes[0].get_data()[3], m_clipping_planes[1].get_data()[3]);
        else
            m_volumes.set_z_range(-FLT_MAX, FLT_MAX);

        m_volumes.set_clipping_plane(m_camera_clipping_plane.get_data());

        m_shader.start_using();
        if (m_picking_enabled && !m_gizmos.is_dragging() && m_layers_editing.is_enabled() && (m_layers_editing.last_object_id != -1) && (m_layers_editing.object_max_z() > 0.0f)) {
            int object_id = m_layers_editing.last_object_id;
            m_volumes.render_VBOs(GLVolumeCollection::Opaque, false, m_camera.get_view_matrix(), [object_id](const GLVolume &volume) {
                // Which volume to paint without the layer height profile shader?
                return volume.is_active && (volume.is_modifier || volume.composite_id.object_id != object_id);
            });
            // Let LayersEditing handle rendering of the active object using the layer height profile shader.
            m_layers_editing.render_volumes(*this, this->m_volumes);
        } else {
            // do not cull backfaces to show broken geometry, if any
            m_volumes.render_VBOs(GLVolumeCollection::Opaque, m_picking_enabled, m_camera.get_view_matrix(), [this](const GLVolume& volume) {
                return (m_render_sla_auxiliaries || volume.composite_id.volume_id >= 0);
            });
        }
        m_volumes.render_VBOs(GLVolumeCollection::Transparent, false, m_camera.get_view_matrix());
        m_shader.stop_using();
    }
    else
    {
        ::glClipPlane(GL_CLIP_PLANE0, (GLdouble*)m_camera_clipping_plane.get_data());
        ::glEnable(GL_CLIP_PLANE0);

        if (m_use_clipping_planes)
        {
            glsafe(::glClipPlane(GL_CLIP_PLANE1, (GLdouble*)m_clipping_planes[0].get_data()));
            glsafe(::glEnable(GL_CLIP_PLANE1));
            glsafe(::glClipPlane(GL_CLIP_PLANE2, (GLdouble*)m_clipping_planes[1].get_data()));
            glsafe(::glEnable(GL_CLIP_PLANE2));
        }
        

        // do not cull backfaces to show broken geometry, if any
        m_volumes.render_legacy(GLVolumeCollection::Opaque, m_picking_enabled, m_camera.get_view_matrix(), [this](const GLVolume& volume) {
            return (m_render_sla_auxiliaries || volume.composite_id.volume_id >= 0);
        });
        m_volumes.render_legacy(GLVolumeCollection::Transparent, false, m_camera.get_view_matrix());

        ::glDisable(GL_CLIP_PLANE0);

        if (m_use_clipping_planes)
        {
            glsafe(::glDisable(GL_CLIP_PLANE1));
            glsafe(::glDisable(GL_CLIP_PLANE2));
        }
    }
    
    m_camera_clipping_plane = ClippingPlane::ClipsNothing();
    glsafe(::glDisable(GL_LIGHTING));
}

void GLCanvas3D::_render_selection() const
{
    float scale_factor = 1.0;
#if ENABLE_RETINA_GL
    scale_factor = m_retina_helper->get_scale_factor();
#endif

    if (!m_gizmos.is_running())
        m_selection.render(scale_factor);
}

#if ENABLE_RENDER_SELECTION_CENTER
void GLCanvas3D::_render_selection_center() const
{
    m_selection.render_center(m_gizmos.is_dragging());
}
#endif // ENABLE_RENDER_SELECTION_CENTER

void GLCanvas3D::_render_overlays() const
{
    glsafe(::glDisable(GL_DEPTH_TEST));
    glsafe(::glPushMatrix());
    glsafe(::glLoadIdentity());
    // ensure that the textures are renderered inside the frustrum
    glsafe(::glTranslated(0.0, 0.0, -(m_camera.get_near_z() + 0.5)));
    // ensure that the overlay fits the frustrum near z plane
    double gui_scale = m_camera.get_gui_scale();
    glsafe(::glScaled(gui_scale, gui_scale, 1.0));

    _render_gizmos_overlay();
    _render_warning_texture();
    _render_legend_texture();
#if !ENABLE_SVG_ICONS
    _resize_toolbars();
#endif // !ENABLE_SVG_ICONS
    _render_toolbar();
    _render_view_toolbar();

    if ((m_layers_editing.last_object_id >= 0) && (m_layers_editing.object_max_z() > 0.0f))
        m_layers_editing.render_overlay(*this);

    glsafe(::glPopMatrix());
}

void GLCanvas3D::_render_warning_texture() const
{
    m_warning_texture.render(*this);
}

void GLCanvas3D::_render_legend_texture() const
{
    if (!m_legend_texture_enabled)
        return;

    m_legend_texture.render(*this);
}

void GLCanvas3D::_render_volumes_for_picking() const
{
    static const GLfloat INV_255 = 1.0f / 255.0f;

    // do not cull backfaces to show broken geometry, if any
    glsafe(::glDisable(GL_CULL_FACE));

    glsafe(::glEnable(GL_BLEND));
    glsafe(::glBlendFunc(GL_SRC_ALPHA, GL_ONE_MINUS_SRC_ALPHA));

    glsafe(::glEnableClientState(GL_VERTEX_ARRAY));
    glsafe(::glEnableClientState(GL_NORMAL_ARRAY));

    const Transform3d& view_matrix = m_camera.get_view_matrix();
    GLVolumeWithIdAndZList to_render = volumes_to_render(m_volumes.volumes, GLVolumeCollection::Opaque, view_matrix);
    for (const GLVolumeWithIdAndZ& volume : to_render)
    {
        // Object picking mode. Render the object with a color encoding the object index.
        unsigned int r = (volume.second.first & 0x000000FF) >> 0;
        unsigned int g = (volume.second.first & 0x0000FF00) >> 8;
        unsigned int b = (volume.second.first & 0x00FF0000) >> 16;
        glsafe(::glColor3f((GLfloat)r * INV_255, (GLfloat)g * INV_255, (GLfloat)b * INV_255));

        if (!volume.first->disabled && ((volume.first->composite_id.volume_id >= 0) || m_render_sla_auxiliaries))
            volume.first->render();
    }

    to_render = volumes_to_render(m_volumes.volumes, GLVolumeCollection::Transparent, view_matrix);
    for (const GLVolumeWithIdAndZ& volume : to_render)
    {
        // Object picking mode. Render the object with a color encoding the object index.
        unsigned int r = (volume.second.first & 0x000000FF) >> 0;
        unsigned int g = (volume.second.first & 0x0000FF00) >> 8;
        unsigned int b = (volume.second.first & 0x00FF0000) >> 16;
        glsafe(::glColor3f((GLfloat)r * INV_255, (GLfloat)g * INV_255, (GLfloat)b * INV_255));

        if (!volume.first->disabled && ((volume.first->composite_id.volume_id >= 0) || m_render_sla_auxiliaries))
            volume.first->render();
    }

    glsafe(::glDisableClientState(GL_NORMAL_ARRAY));
    glsafe(::glDisableClientState(GL_VERTEX_ARRAY));
    glsafe(::glDisable(GL_BLEND));

    glsafe(::glEnable(GL_CULL_FACE));
}

void GLCanvas3D::_render_current_gizmo() const
{
    m_gizmos.render_current_gizmo(m_selection);
}

void GLCanvas3D::_render_gizmos_overlay() const
{
#if ENABLE_RETINA_GL
//     m_gizmos.set_overlay_scale(m_retina_helper->get_scale_factor());
    const float scale = m_retina_helper->get_scale_factor()*wxGetApp().toolbar_icon_scale();
    m_gizmos.set_overlay_scale(scale); //! #ys_FIXME_experiment
#else
//     m_gizmos.set_overlay_scale(m_canvas->GetContentScaleFactor());
//     m_gizmos.set_overlay_scale(wxGetApp().em_unit()*0.1f);
    const float size = int(GLGizmosManager::Default_Icons_Size*wxGetApp().toolbar_icon_scale());
    m_gizmos.set_overlay_icon_size(size); //! #ys_FIXME_experiment
#endif /* __WXMSW__ */

    m_gizmos.render_overlay(*this, m_selection);
}

void GLCanvas3D::_render_toolbar() const
{
#if ENABLE_SVG_ICONS
#if ENABLE_RETINA_GL
//     m_toolbar.set_scale(m_retina_helper->get_scale_factor());
    const float scale = m_retina_helper->get_scale_factor() * wxGetApp().toolbar_icon_scale(true);
    m_toolbar.set_scale(scale); //! #ys_FIXME_experiment
#else
//     m_toolbar.set_scale(m_canvas->GetContentScaleFactor());
//     m_toolbar.set_scale(wxGetApp().em_unit()*0.1f);
    const float size = int(GLToolbar::Default_Icons_Size * wxGetApp().toolbar_icon_scale(true));
    m_toolbar.set_icons_size(size); //! #ys_FIXME_experiment
#endif // ENABLE_RETINA_GL

    Size cnv_size = get_canvas_size();
    float zoom = (float)m_camera.get_zoom();
    float inv_zoom = (zoom != 0.0f) ? 1.0f / zoom : 0.0f;

    GLToolbar::Layout::EOrientation orientation = m_toolbar.get_layout_orientation();

    float top = 0.0f;
    float left = 0.0f;
    switch (m_toolbar.get_layout_type())
    {
    default:
    case GLToolbar::Layout::Horizontal:
    {
        // centers the toolbar on the top edge of the 3d scene
        if (orientation == GLToolbar::Layout::Top)
        {
            top = 0.5f * (float)cnv_size.get_height() * inv_zoom;
            left = -0.5f * m_toolbar.get_width() * inv_zoom;
        }
        else
        {
            top = (-0.5f * (float)cnv_size.get_height() + m_view_toolbar.get_height()) * inv_zoom;
            left = -0.5f * m_toolbar.get_width() * inv_zoom;
        }
        break;
    }
    case GLToolbar::Layout::Vertical:
    {
        // centers the toolbar on the right edge of the 3d scene
        if (orientation == GLToolbar::Layout::Left)
        {
            top = 0.5f * m_toolbar.get_height() * inv_zoom;
            left = (-0.5f * (float)cnv_size.get_width()) * inv_zoom;
        }
        else
        {
            top = 0.5f * m_toolbar.get_height() * inv_zoom;
            left = (0.5f * (float)cnv_size.get_width() - m_toolbar.get_width()) * inv_zoom;
        }
        break;
    }
    }
    m_toolbar.set_position(top, left);
#else
#if ENABLE_RETINA_GL
    m_toolbar.set_icons_scale(m_retina_helper->get_scale_factor());
#else
    m_toolbar.set_icons_scale(m_canvas->GetContentScaleFactor());
#endif /* __WXMSW__ */
#endif // ENABLE_SVG_ICONS

    m_toolbar.render(*this);
}

void GLCanvas3D::_render_view_toolbar() const
{
#if ENABLE_SVG_ICONS
#if ENABLE_RETINA_GL
//     m_view_toolbar.set_scale(m_retina_helper->get_scale_factor());
    const float scale = m_retina_helper->get_scale_factor() * wxGetApp().toolbar_icon_scale();
    m_view_toolbar.set_scale(scale); //! #ys_FIXME_experiment
#else
//     m_view_toolbar.set_scale(m_canvas->GetContentScaleFactor());
//     m_view_toolbar.set_scale(wxGetApp().em_unit()*0.1f);
    const float size = int(GLGizmosManager::Default_Icons_Size * wxGetApp().toolbar_icon_scale());
    m_view_toolbar.set_icons_size(size); //! #ys_FIXME_experiment
#endif // ENABLE_RETINA_GL

    Size cnv_size = get_canvas_size();
    float zoom = (float)m_camera.get_zoom();
    float inv_zoom = (zoom != 0.0f) ? 1.0f / zoom : 0.0f;

    // places the toolbar on the bottom-left corner of the 3d scene
    float top = (-0.5f * (float)cnv_size.get_height() + m_view_toolbar.get_height()) * inv_zoom;
    float left = -0.5f * (float)cnv_size.get_width() * inv_zoom;
    m_view_toolbar.set_position(top, left);
#else
#if ENABLE_RETINA_GL
    m_view_toolbar.set_icons_scale(m_retina_helper->get_scale_factor());
#else
    m_view_toolbar.set_icons_scale(m_canvas->GetContentScaleFactor());
#endif /* __WXMSW__ */
#endif // ENABLE_SVG_ICONS
    m_view_toolbar.render(*this);
}

#if ENABLE_SHOW_CAMERA_TARGET
void GLCanvas3D::_render_camera_target() const
{
    double half_length = 5.0;

    glsafe(::glDisable(GL_DEPTH_TEST));

    glsafe(::glLineWidth(2.0f));
    ::glBegin(GL_LINES);
    const Vec3d& target = m_camera.get_target();
    // draw line for x axis
    ::glColor3f(1.0f, 0.0f, 0.0f);
    ::glVertex3d(target(0) - half_length, target(1), target(2));
    ::glVertex3d(target(0) + half_length, target(1), target(2));
    // draw line for y axis
    ::glColor3f(0.0f, 1.0f, 0.0f);
    ::glVertex3d(target(0), target(1) - half_length, target(2));
    ::glVertex3d(target(0), target(1) + half_length, target(2));
    // draw line for z axis
    ::glColor3f(0.0f, 0.0f, 1.0f);
    ::glVertex3d(target(0), target(1), target(2) - half_length);
    ::glVertex3d(target(0), target(1), target(2) + half_length);
    glsafe(::glEnd());
}
#endif // ENABLE_SHOW_CAMERA_TARGET

void GLCanvas3D::_render_sla_slices() const
{
    if (!m_use_clipping_planes || wxGetApp().preset_bundle->printers.get_edited_preset().printer_technology() != ptSLA)
        return;

    const SLAPrint* print = this->sla_print();
    const PrintObjects& print_objects = print->objects();
    if (print_objects.empty())
        // nothing to render, return
        return;

    double clip_min_z = -m_clipping_planes[0].get_data()[3];
    double clip_max_z = m_clipping_planes[1].get_data()[3];
    for (unsigned int i = 0; i < (unsigned int)print_objects.size(); ++i)
    {
        const SLAPrintObject* obj = print_objects[i];

        if (!obj->is_step_done(slaposSliceSupports))
            continue;

        SlaCap::ObjectIdToTrianglesMap::iterator it_caps_bottom = m_sla_caps[0].triangles.find(i);
        SlaCap::ObjectIdToTrianglesMap::iterator it_caps_top    = m_sla_caps[1].triangles.find(i);
        {
			if (it_caps_bottom == m_sla_caps[0].triangles.end())
				it_caps_bottom = m_sla_caps[0].triangles.emplace(i, SlaCap::Triangles()).first;
            if (! m_sla_caps[0].matches(clip_min_z)) {
				m_sla_caps[0].z = clip_min_z;
                it_caps_bottom->second.object.clear();
                it_caps_bottom->second.supports.clear();
            }
            if (it_caps_top == m_sla_caps[1].triangles.end())
				it_caps_top = m_sla_caps[1].triangles.emplace(i, SlaCap::Triangles()).first;
            if (! m_sla_caps[1].matches(clip_max_z)) {
				m_sla_caps[1].z = clip_max_z;
                it_caps_top->second.object.clear();
                it_caps_top->second.supports.clear();
            }
        }
        Pointf3s &bottom_obj_triangles = it_caps_bottom->second.object;
        Pointf3s &bottom_sup_triangles = it_caps_bottom->second.supports;
        Pointf3s &top_obj_triangles    = it_caps_top->second.object;
        Pointf3s &top_sup_triangles    = it_caps_top->second.supports;

        if ((bottom_obj_triangles.empty() || bottom_sup_triangles.empty() || top_obj_triangles.empty() || top_sup_triangles.empty()) &&
            !obj->get_slice_index().empty())
        {
            double layer_height         = print->default_object_config().layer_height.value;
            double initial_layer_height = print->material_config().initial_layer_height.value;
            bool   left_handed          = obj->is_left_handed();

            coord_t key_zero = obj->get_slice_index().front().print_level();
            // Slice at the center of the slab starting at clip_min_z will be rendered for the lower plane.
            coord_t key_low  = coord_t((clip_min_z - initial_layer_height + layer_height) / SCALING_FACTOR) + key_zero;
            // Slice at the center of the slab ending at clip_max_z will be rendered for the upper plane.
            coord_t key_high = coord_t((clip_max_z - initial_layer_height) / SCALING_FACTOR) + key_zero;

            const SliceRecord& slice_low  = obj->closest_slice_to_print_level(key_low, coord_t(SCALED_EPSILON));
            const SliceRecord& slice_high = obj->closest_slice_to_print_level(key_high, coord_t(SCALED_EPSILON));

            // Offset to avoid OpenGL Z fighting between the object's horizontal surfaces and the triangluated surfaces of the cuts.
            double plane_shift_z = 0.002;

            if (slice_low.is_valid()) {
                const ExPolygons& obj_bottom = slice_low.get_slice(soModel);
                const ExPolygons& sup_bottom = slice_low.get_slice(soSupport);
                // calculate model bottom cap
                if (bottom_obj_triangles.empty() && !obj_bottom.empty())
                    bottom_obj_triangles = triangulate_expolygons_3d(obj_bottom, clip_min_z - plane_shift_z, ! left_handed);
                // calculate support bottom cap
                if (bottom_sup_triangles.empty() && !sup_bottom.empty())
                    bottom_sup_triangles = triangulate_expolygons_3d(sup_bottom, clip_min_z - plane_shift_z, ! left_handed);
            }

            if (slice_high.is_valid()) {
                const ExPolygons& obj_top = slice_high.get_slice(soModel);
                const ExPolygons& sup_top = slice_high.get_slice(soSupport);
                // calculate model top cap
                if (top_obj_triangles.empty() && !obj_top.empty())
                    top_obj_triangles = triangulate_expolygons_3d(obj_top, clip_max_z + plane_shift_z, left_handed);
                // calculate support top cap
                if (top_sup_triangles.empty() && !sup_top.empty())
                    top_sup_triangles = triangulate_expolygons_3d(sup_top, clip_max_z + plane_shift_z, left_handed);
            }
        }

        if (!bottom_obj_triangles.empty() || !top_obj_triangles.empty() || !bottom_sup_triangles.empty() || !top_sup_triangles.empty())
        {
			for (const SLAPrintObject::Instance& inst : obj->instances())
            {
                glsafe(::glPushMatrix());
                glsafe(::glTranslated(unscale<double>(inst.shift.x()), unscale<double>(inst.shift.y()), 0));
                glsafe(::glRotatef(Geometry::rad2deg(inst.rotation), 0.0, 0.0, 1.0));
				if (obj->is_left_handed())
                    // The polygons are mirrored by X.
                    glsafe(::glScalef(-1.0, 1.0, 1.0));
                glsafe(::glEnableClientState(GL_VERTEX_ARRAY));
                glsafe(::glColor3f(1.0f, 0.37f, 0.0f));
				if (!bottom_obj_triangles.empty()) {
                    glsafe(::glVertexPointer(3, GL_DOUBLE, 0, (GLdouble*)bottom_obj_triangles.front().data()));
                    glsafe(::glDrawArrays(GL_TRIANGLES, 0, bottom_obj_triangles.size()));
				}
				if (! top_obj_triangles.empty()) {
                    glsafe(::glVertexPointer(3, GL_DOUBLE, 0, (GLdouble*)top_obj_triangles.front().data()));
                    glsafe(::glDrawArrays(GL_TRIANGLES, 0, top_obj_triangles.size()));
				}
                glsafe(::glColor3f(1.0f, 0.0f, 0.37f));
				if (! bottom_sup_triangles.empty()) {
                    glsafe(::glVertexPointer(3, GL_DOUBLE, 0, (GLdouble*)bottom_sup_triangles.front().data()));
                    glsafe(::glDrawArrays(GL_TRIANGLES, 0, bottom_sup_triangles.size()));
				}
				if (! top_sup_triangles.empty()) {
                    glsafe(::glVertexPointer(3, GL_DOUBLE, 0, (GLdouble*)top_sup_triangles.front().data()));
                    glsafe(::glDrawArrays(GL_TRIANGLES, 0, top_sup_triangles.size()));
				}
                glsafe(::glDisableClientState(GL_VERTEX_ARRAY));
                glsafe(::glPopMatrix());
            }
        }
    }
}

void GLCanvas3D::_render_selection_sidebar_hints() const
{
    if (m_use_VBOs)
        m_shader.start_using();

    m_selection.render_sidebar_hints(m_sidebar_field);

    if (m_use_VBOs)
        m_shader.stop_using();
}


void GLCanvas3D::_update_volumes_hover_state() const
{
    for (GLVolume* v : m_volumes.volumes)
    {
        v->hover = GLVolume::HS_None;
    }

    if (m_hover_volume_idxs.empty())
        return;

    bool ctrl_pressed = wxGetKeyState(WXK_CONTROL); // additive select/deselect
    bool shift_pressed = wxGetKeyState(WXK_SHIFT);  // select by rectangle
    bool alt_pressed = wxGetKeyState(WXK_ALT);      // deselect by rectangle

    if (alt_pressed && (shift_pressed || ctrl_pressed))
    {
        // illegal combinations of keys
        m_hover_volume_idxs.clear();
        return;
    }

    bool selection_modifiers_only = m_selection.is_empty() || m_selection.is_any_modifier();

    bool hover_modifiers_only = true;
    for (int i : m_hover_volume_idxs)
    {
        if (!m_volumes.volumes[i]->is_modifier)
        {
            hover_modifiers_only = false;
            break;
        }
    }

    std::set<std::pair<int, int>> hover_instances;
    for (int i : m_hover_volume_idxs)
    {
        const GLVolume& v = *m_volumes.volumes[i];
        hover_instances.insert(std::make_pair(v.object_idx(), v.instance_idx()));
    }

    bool hover_from_single_instance = hover_instances.size() == 1;

    if (hover_modifiers_only && !hover_from_single_instance)
    {
        // do not allow to select volumes from different instances
        m_hover_volume_idxs.clear();
        return;
    }

    for (int i : m_hover_volume_idxs)
    {
        GLVolume& volume = *m_volumes.volumes[i];
        if (volume.hover != GLVolume::HS_None)
            continue;

        bool deselect = volume.selected && ((ctrl_pressed && !shift_pressed) || alt_pressed);
        // (volume->is_modifier && !selection_modifiers_only && !is_ctrl_pressed) -> allows hovering on selected modifiers belonging to selection of type Instance
        bool select = (!volume.selected || (volume.is_modifier && !selection_modifiers_only && !ctrl_pressed)) && !alt_pressed;

        if (select || deselect)
        {
            bool as_volume =
                volume.is_modifier && hover_from_single_instance && !ctrl_pressed &&
                (
                (!deselect) ||
                (deselect && !m_selection.is_single_full_instance() && (volume.object_idx() == m_selection.get_object_idx()) && (volume.instance_idx() == m_selection.get_instance_idx()))
                );

            if (as_volume)
            {
                if (deselect)
                    volume.hover = GLVolume::HS_Deselect;
                else
                    volume.hover = GLVolume::HS_Select;
            }
            else
            {
                int object_idx = volume.object_idx();
                int instance_idx = volume.instance_idx();

                for (GLVolume* v : m_volumes.volumes)
                {
                    if ((v->object_idx() == object_idx) && (v->instance_idx() == instance_idx))
                    {
                        if (deselect)
                            v->hover = GLVolume::HS_Deselect;
                        else
                            v->hover = GLVolume::HS_Select;
                    }
                }
            }
        }
    }
}

void GLCanvas3D::_perform_layer_editing_action(wxMouseEvent* evt)
{
    int object_idx_selected = m_layers_editing.last_object_id;
    if (object_idx_selected == -1)
        return;

    // A volume is selected. Test, whether hovering over a layer thickness bar.
    if (evt != nullptr)
    {
        const Rect& rect = LayersEditing::get_bar_rect_screen(*this);
        float b = rect.get_bottom();
        m_layers_editing.last_z = m_layers_editing.object_max_z() * (b - evt->GetY() - 1.0f) / (b - rect.get_top());
        m_layers_editing.last_action = 
            evt->ShiftDown() ? (evt->RightIsDown() ? LAYER_HEIGHT_EDIT_ACTION_SMOOTH : LAYER_HEIGHT_EDIT_ACTION_REDUCE) : 
                               (evt->RightIsDown() ? LAYER_HEIGHT_EDIT_ACTION_INCREASE : LAYER_HEIGHT_EDIT_ACTION_DECREASE);
    }

    m_layers_editing.adjust_layer_height_profile();
    _refresh_if_shown_on_screen();

    // Automatic action on mouse down with the same coordinate.
    _start_timer();
}

Vec3d GLCanvas3D::_mouse_to_3d(const Point& mouse_pos, float* z)
{
    if (m_canvas == nullptr)
        return Vec3d(DBL_MAX, DBL_MAX, DBL_MAX);


    const std::array<int, 4>& viewport = m_camera.get_viewport();
    const Transform3d& modelview_matrix = m_camera.get_view_matrix();
    const Transform3d& projection_matrix = m_camera.get_projection_matrix();

    GLint y = viewport[3] - (GLint)mouse_pos(1);
    GLfloat mouse_z;
    if (z == nullptr)
        glsafe(::glReadPixels((GLint)mouse_pos(0), y, 1, 1, GL_DEPTH_COMPONENT, GL_FLOAT, (void*)&mouse_z));
    else
        mouse_z = *z;

    GLdouble out_x, out_y, out_z;
    ::gluUnProject((GLdouble)mouse_pos(0), (GLdouble)y, (GLdouble)mouse_z, (GLdouble*)modelview_matrix.data(), (GLdouble*)projection_matrix.data(), (GLint*)viewport.data(), &out_x, &out_y, &out_z);
    return Vec3d((double)out_x, (double)out_y, (double)out_z);
}

Vec3d GLCanvas3D::_mouse_to_bed_3d(const Point& mouse_pos)
{
    return mouse_ray(mouse_pos).intersect_plane(0.0);
}

void GLCanvas3D::_start_timer()
{
    m_timer.Start(100, wxTIMER_CONTINUOUS);
}

void GLCanvas3D::_stop_timer()
{
    m_timer.Stop();
}

void GLCanvas3D::_load_print_toolpaths()
{
    const Print *print = this->fff_print();
    if (print == nullptr)
        return;

    if (!print->is_step_done(psSkirt) || !print->is_step_done(psBrim))
        return;

    if (!print->has_skirt() && (print->config().brim_width.value == 0))
        return;

    const float color[] = { 0.5f, 1.0f, 0.5f, 1.0f }; // greenish

    // number of skirt layers
    size_t total_layer_count = 0;
    for (const PrintObject* print_object : print->objects())
    {
        total_layer_count = std::max(total_layer_count, print_object->total_layer_count());
    }
    size_t skirt_height = print->has_infinite_skirt() ? total_layer_count : std::min<size_t>(print->config().skirt_height.value, total_layer_count);
    if ((skirt_height == 0) && (print->config().brim_width.value > 0))
        skirt_height = 1;

    // get first skirt_height layers (maybe this should be moved to a PrintObject method?)
    const PrintObject* object0 = print->objects().front();
    std::vector<float> print_zs;
    print_zs.reserve(skirt_height * 2);
    for (size_t i = 0; i < std::min(skirt_height, object0->layers().size()); ++i)
    {
        print_zs.push_back(float(object0->layers()[i]->print_z));
    }
    //FIXME why there are support layers?
    for (size_t i = 0; i < std::min(skirt_height, object0->support_layers().size()); ++i)
    {
        print_zs.push_back(float(object0->support_layers()[i]->print_z));
    }
    sort_remove_duplicates(print_zs);
    if (print_zs.size() > skirt_height)
        print_zs.erase(print_zs.begin() + skirt_height, print_zs.end());

    m_volumes.volumes.emplace_back(new GLVolume(color));
    GLVolume& volume = *m_volumes.volumes.back();
    for (size_t i = 0; i < skirt_height; ++i) {
        volume.print_zs.push_back(print_zs[i]);
        volume.offsets.push_back(volume.indexed_vertex_array.quad_indices.size());
        volume.offsets.push_back(volume.indexed_vertex_array.triangle_indices.size());
        if (i == 0)
            _3DScene::extrusionentity_to_verts(print->brim(), print_zs[i], Point(0, 0), volume);

        _3DScene::extrusionentity_to_verts(print->skirt(), print_zs[i], Point(0, 0), volume);
    }
    volume.bounding_box = volume.indexed_vertex_array.bounding_box();
    volume.indexed_vertex_array.finalize_geometry(m_use_VBOs && m_initialized);
}

void GLCanvas3D::_load_print_object_toolpaths(const PrintObject& print_object, const std::vector<std::string>& str_tool_colors, const std::vector<double>& color_print_values)
{
    std::vector<float> tool_colors = _parse_colors(str_tool_colors);

    struct Ctxt
    {
        const Points                *shifted_copies;
        std::vector<const Layer*>    layers;
        bool                         has_perimeters;
        bool                         has_infill;
        bool                         has_support;
        const std::vector<float>*    tool_colors;
        const std::vector<double>*   color_print_values;

        // Number of vertices (each vertex is 6x4=24 bytes long)
        static const size_t          alloc_size_max() { return 131072; } // 3.15MB
        //        static const size_t          alloc_size_max    () { return 65536; } // 1.57MB 
        //        static const size_t          alloc_size_max    () { return 32768; } // 786kB
        static const size_t          alloc_size_reserve() { return alloc_size_max() * 2; }

        static const float*          color_perimeters() { static float color[4] = { 1.0f, 1.0f, 0.0f, 1.f }; return color; } // yellow
        static const float*          color_infill() { static float color[4] = { 1.0f, 0.5f, 0.5f, 1.f }; return color; } // redish
        static const float*          color_support() { static float color[4] = { 0.5f, 1.0f, 0.5f, 1.f }; return color; } // greenish

        // For cloring by a tool, return a parsed color.
        bool                         color_by_tool() const { return tool_colors != nullptr; }
        size_t                       number_tools()  const { return this->color_by_tool() ? tool_colors->size() / 4 : 0; }
        const float*                 color_tool(size_t tool) const { return tool_colors->data() + tool * 4; }

        // For coloring by a color_print(M600), return a parsed color.
        bool                         color_by_color_print() const { return color_print_values!=nullptr; }
        const size_t                 color_print_color_idx_by_layer_idx(const size_t layer_idx) const {
            auto it = std::lower_bound(color_print_values->begin(), color_print_values->end(), layers[layer_idx]->print_z + EPSILON);
            return (it - color_print_values->begin()) % number_tools();
        }
    } ctxt;

    ctxt.has_perimeters = print_object.is_step_done(posPerimeters);
    ctxt.has_infill = print_object.is_step_done(posInfill);
    ctxt.has_support = print_object.is_step_done(posSupportMaterial);
    ctxt.tool_colors = tool_colors.empty() ? nullptr : &tool_colors;
    ctxt.color_print_values = color_print_values.empty() ? nullptr : &color_print_values;

    ctxt.shifted_copies = &print_object.copies();

    // order layers by print_z
    {
        size_t nlayers = 0;
        if (ctxt.has_perimeters || ctxt.has_infill)
            nlayers = print_object.layers().size();
        if (ctxt.has_support)
            nlayers += print_object.support_layers().size();
        ctxt.layers.reserve(nlayers);
    }
    if (ctxt.has_perimeters || ctxt.has_infill)
        for (const Layer *layer : print_object.layers())
            ctxt.layers.push_back(layer);
    if (ctxt.has_support)
        for (const Layer *layer : print_object.support_layers())
            ctxt.layers.push_back(layer);
    std::sort(ctxt.layers.begin(), ctxt.layers.end(), [](const Layer *l1, const Layer *l2) { return l1->print_z < l2->print_z; });

    // Maximum size of an allocation block: 32MB / sizeof(float)
    BOOST_LOG_TRIVIAL(debug) << "Loading print object toolpaths in parallel - start";

    //FIXME Improve the heuristics for a grain size.
    size_t          grain_size = std::max(ctxt.layers.size() / 16, size_t(1));
    tbb::spin_mutex new_volume_mutex;
    auto            new_volume = [this, &new_volume_mutex](const float *color) -> GLVolume* {
        auto *volume = new GLVolume(color);
        new_volume_mutex.lock();
        m_volumes.volumes.emplace_back(volume);
        new_volume_mutex.unlock();
        return volume;
    };
    const size_t    volumes_cnt_initial = m_volumes.volumes.size();
    tbb::parallel_for(
        tbb::blocked_range<size_t>(0, ctxt.layers.size(), grain_size),
        [&ctxt, &new_volume](const tbb::blocked_range<size_t>& range) {
        GLVolumePtrs 		vols;
        std::vector<size_t>	color_print_layer_to_glvolume;
        auto                volume = [&ctxt, &vols, &color_print_layer_to_glvolume, &range](size_t layer_idx, int extruder, int feature) -> GLVolume& {
            return *vols[ctxt.color_by_color_print() ?
            	color_print_layer_to_glvolume[layer_idx - range.begin()] :
				ctxt.color_by_tool() ? 
					std::min<int>(ctxt.number_tools() - 1, std::max<int>(extruder - 1, 0)) : 
					feature
				];
        };
        if (ctxt.color_by_color_print()) {
        	// Create a map from the layer index to a GLVolume, which is initialized with the correct layer span color.
        	std::vector<int> color_print_tool_to_glvolume(ctxt.number_tools(), -1);
        	color_print_layer_to_glvolume.reserve(range.end() - range.begin());
        	vols.reserve(ctxt.number_tools());
	        for (size_t idx_layer = range.begin(); idx_layer < range.end(); ++ idx_layer) {
	        	int idx_tool = (int)ctxt.color_print_color_idx_by_layer_idx(idx_layer);
	        	if (color_print_tool_to_glvolume[idx_tool] == -1) {
	        		color_print_tool_to_glvolume[idx_tool] = (int)vols.size();
	        		vols.emplace_back(new_volume(ctxt.color_tool(idx_tool)));
	        	}
	        	color_print_layer_to_glvolume.emplace_back(color_print_tool_to_glvolume[idx_tool]);
	        }
        }
        else if (ctxt.color_by_tool()) {
            for (size_t i = 0; i < ctxt.number_tools(); ++i)
                vols.emplace_back(new_volume(ctxt.color_tool(i)));
        }
        else
            vols = { new_volume(ctxt.color_perimeters()), new_volume(ctxt.color_infill()), new_volume(ctxt.color_support()) };
        for (GLVolume *vol : vols)
        	vol->indexed_vertex_array.reserve(ctxt.alloc_size_reserve());
        for (size_t idx_layer = range.begin(); idx_layer < range.end(); ++ idx_layer) {
            const Layer *layer = ctxt.layers[idx_layer];
            for (GLVolume *vol : vols)
                if (vol->print_zs.empty() || vol->print_zs.back() != layer->print_z) {
                    vol->print_zs.push_back(layer->print_z);
                    vol->offsets.push_back(vol->indexed_vertex_array.quad_indices.size());
                    vol->offsets.push_back(vol->indexed_vertex_array.triangle_indices.size());
                }
            for (const Point &copy : *ctxt.shifted_copies) {
                for (const LayerRegion *layerm : layer->regions()) {
                    if (ctxt.has_perimeters)
                        _3DScene::extrusionentity_to_verts(layerm->perimeters, float(layer->print_z), copy,
                        	volume(idx_layer, layerm->region()->config().perimeter_extruder.value, 0));
                    if (ctxt.has_infill) {
                        for (const ExtrusionEntity *ee : layerm->fills.entities) {
                            // fill represents infill extrusions of a single island.
                            const auto *fill = dynamic_cast<const ExtrusionEntityCollection*>(ee);
<<<<<<< HEAD
                            if (!fill->entities.empty())
                                if (fill != nullptr)
                                    _3DScene::extrusionentity_to_verts(*fill, float(layer->print_z), copy,
                                *vols[ctxt.volume_idx(
                                is_solid_infill(fill->entities.front()->role()) ?
                                layerm->region()->config().solid_infill_extruder :
                                layerm->region()->config().infill_extruder,
                                1)]);
=======
                            if (! fill->entities.empty())
                                _3DScene::extrusionentity_to_verts(*fill, float(layer->print_z), copy,
	                                volume(idx_layer, 
		                                is_solid_infill(fill->entities.front()->role()) ?
			                                layerm->region()->config().solid_infill_extruder :
			                                layerm->region()->config().infill_extruder,
		                                1));
>>>>>>> 2f806ded
                        }
                    }
                }
                if (ctxt.has_support) {
                    const SupportLayer *support_layer = dynamic_cast<const SupportLayer*>(layer);
                    if (support_layer) {
                        for (const ExtrusionEntity *extrusion_entity : support_layer->support_fills.entities)
<<<<<<< HEAD
                            if (extrusion_entity != nullptr)
                                _3DScene::extrusionentity_to_verts(*extrusion_entity, float(layer->print_z), copy,
                            *vols[ctxt.volume_idx(
                            (extrusion_entity->role() == erSupportMaterial) ?
                            support_layer->object()->config().support_material_extruder :
                            support_layer->object()->config().support_material_interface_extruder,
                            2)]);
=======
                            _3DScene::extrusionentity_to_verts(extrusion_entity, float(layer->print_z), copy,
	                            volume(idx_layer, 
		                            (extrusion_entity->role() == erSupportMaterial) ?
			                            support_layer->object()->config().support_material_extruder :
			                            support_layer->object()->config().support_material_interface_extruder,
		                            2));
>>>>>>> 2f806ded
                    }
                }
            }
            // Ensure that no volume grows over the limits. If the volume is too large, allocate a new one.
	        for (size_t i = 0; i < vols.size(); ++i) {
	            GLVolume &vol = *vols[i];
	            if (vol.indexed_vertex_array.vertices_and_normals_interleaved.size() / 6 > ctxt.alloc_size_max()) {
	                // Store the vertex arrays and restart their containers, 
	                vols[i] = new_volume(vol.color);
	                GLVolume &vol_new = *vols[i];
	                // Assign the large pre-allocated buffers to the new GLVolume.
	                vol_new.indexed_vertex_array = std::move(vol.indexed_vertex_array);
	                // Copy the content back to the old GLVolume.
	                vol.indexed_vertex_array = vol_new.indexed_vertex_array;
	                // Finalize a bounding box of the old GLVolume.
	                vol.bounding_box = vol.indexed_vertex_array.bounding_box();
	                // Clear the buffers, but keep them pre-allocated.
	                vol_new.indexed_vertex_array.clear();
	                // Just make sure that clear did not clear the reserved memory.
	                vol_new.indexed_vertex_array.reserve(ctxt.alloc_size_reserve());
	            }
	        }
        }
        for (GLVolume *vol : vols) {
        	vol->bounding_box = vol->indexed_vertex_array.bounding_box();
        	vol->indexed_vertex_array.shrink_to_fit();
        }
    });

    BOOST_LOG_TRIVIAL(debug) << "Loading print object toolpaths in parallel - finalizing results";
    // Remove empty volumes from the newly added volumes.
    m_volumes.volumes.erase(
        std::remove_if(m_volumes.volumes.begin() + volumes_cnt_initial, m_volumes.volumes.end(),
        [](const GLVolume *volume) { return volume->empty(); }),
        m_volumes.volumes.end());
    for (size_t i = volumes_cnt_initial; i < m_volumes.volumes.size(); ++i)
        m_volumes.volumes[i]->indexed_vertex_array.finalize_geometry(m_use_VBOs && m_initialized);

    BOOST_LOG_TRIVIAL(debug) << "Loading print object toolpaths in parallel - end";
}

void GLCanvas3D::_load_wipe_tower_toolpaths(const std::vector<std::string>& str_tool_colors)
{
    const Print *print = this->fff_print();
    if ((print == nullptr) || print->wipe_tower_data().tool_changes.empty())
        return;

    if (!print->is_step_done(psWipeTower))
        return;

    std::vector<float> tool_colors = _parse_colors(str_tool_colors);

    struct Ctxt
    {
        const Print                 *print;
        const std::vector<float>    *tool_colors;
        WipeTower::xy                wipe_tower_pos;
        float                        wipe_tower_angle;

        // Number of vertices (each vertex is 6x4=24 bytes long)
        static const size_t          alloc_size_max() { return 131072; } // 3.15MB
        static const size_t          alloc_size_reserve() { return alloc_size_max() * 2; }

        static const float*          color_support() { static float color[4] = { 0.5f, 1.0f, 0.5f, 1.f }; return color; } // greenish

        // For cloring by a tool, return a parsed color.
        bool                         color_by_tool() const { return tool_colors != nullptr; }
        size_t                       number_tools()  const { return this->color_by_tool() ? tool_colors->size() / 4 : 0; }
        const float*                 color_tool(size_t tool) const { return tool_colors->data() + tool * 4; }
        int                          volume_idx(int tool, int feature) const
        {
            return this->color_by_tool() ? std::min<int>(this->number_tools() - 1, std::max<int>(tool, 0)) : feature;
        }

        const std::vector<WipeTower::ToolChangeResult>& tool_change(size_t idx) {
            const auto &tool_changes = print->wipe_tower_data().tool_changes;
            return priming.empty() ?
                ((idx == tool_changes.size()) ? final : tool_changes[idx]) :
                ((idx == 0) ? priming : (idx == tool_changes.size() + 1) ? final : tool_changes[idx - 1]);
        }
        std::vector<WipeTower::ToolChangeResult> priming;
        std::vector<WipeTower::ToolChangeResult> final;
    } ctxt;

    ctxt.print = print;
    ctxt.tool_colors = tool_colors.empty() ? nullptr : &tool_colors;
    if (print->wipe_tower_data().priming && print->config().single_extruder_multi_material_priming)
        ctxt.priming.emplace_back(*print->wipe_tower_data().priming.get());
    if (print->wipe_tower_data().final_purge)
        ctxt.final.emplace_back(*print->wipe_tower_data().final_purge.get());

    ctxt.wipe_tower_angle = ctxt.print->config().wipe_tower_rotation_angle.value/180.f * PI;
    ctxt.wipe_tower_pos = WipeTower::xy(ctxt.print->config().wipe_tower_x.value, ctxt.print->config().wipe_tower_y.value);

    BOOST_LOG_TRIVIAL(debug) << "Loading wipe tower toolpaths in parallel - start";

    //FIXME Improve the heuristics for a grain size.
    size_t          n_items = print->wipe_tower_data().tool_changes.size() + (ctxt.priming.empty() ? 0 : 1);
    size_t          grain_size = std::max(n_items / 128, size_t(1));
    tbb::spin_mutex new_volume_mutex;
    auto            new_volume = [this, &new_volume_mutex](const float *color) -> GLVolume* {
        auto *volume = new GLVolume(color);
        new_volume_mutex.lock();
        m_volumes.volumes.emplace_back(volume);
        new_volume_mutex.unlock();
        return volume;
    };
    const size_t   volumes_cnt_initial = m_volumes.volumes.size();
    std::vector<GLVolumeCollection> volumes_per_thread(n_items);
    tbb::parallel_for(
        tbb::blocked_range<size_t>(0, n_items, grain_size),
        [&ctxt, &new_volume](const tbb::blocked_range<size_t>& range) {
        // Bounding box of this slab of a wipe tower.
        GLVolumePtrs vols;
        if (ctxt.color_by_tool()) {
            for (size_t i = 0; i < ctxt.number_tools(); ++i)
                vols.emplace_back(new_volume(ctxt.color_tool(i)));
        }
        else
            vols = { new_volume(ctxt.color_support()) };
        for (GLVolume *volume : vols)
            volume->indexed_vertex_array.reserve(ctxt.alloc_size_reserve());
        for (size_t idx_layer = range.begin(); idx_layer < range.end(); ++idx_layer) {
            const std::vector<WipeTower::ToolChangeResult> &layer = ctxt.tool_change(idx_layer);
            for (size_t i = 0; i < vols.size(); ++i) {
                GLVolume &vol = *vols[i];
                if (vol.print_zs.empty() || vol.print_zs.back() != layer.front().print_z) {
                    vol.print_zs.push_back(layer.front().print_z);
                    vol.offsets.push_back(vol.indexed_vertex_array.quad_indices.size());
                    vol.offsets.push_back(vol.indexed_vertex_array.triangle_indices.size());
                }
            }
            for (const WipeTower::ToolChangeResult &extrusions : layer) {
                for (size_t i = 1; i < extrusions.extrusions.size();) {
                    const WipeTower::Extrusion &e = extrusions.extrusions[i];
                    if (e.width == 0.) {
                        ++i;
                        continue;
                    }
                    size_t j = i + 1;
                    if (ctxt.color_by_tool())
                        for (; j < extrusions.extrusions.size() && extrusions.extrusions[j].tool == e.tool && extrusions.extrusions[j].width > 0.f; ++j);
                    else
                        for (; j < extrusions.extrusions.size() && extrusions.extrusions[j].width > 0.f; ++j);
                    size_t              n_lines = j - i;
                    Lines               lines;
                    std::vector<double> widths;
                    std::vector<double> heights;
                    lines.reserve(n_lines);
                    widths.reserve(n_lines);
                    heights.assign(n_lines, extrusions.layer_height);
                    WipeTower::Extrusion e_prev = extrusions.extrusions[i-1];

                    if (!extrusions.priming) { // wipe tower extrusions describe the wipe tower at the origin with no rotation
                        e_prev.pos.rotate(ctxt.wipe_tower_angle);
                        e_prev.pos.translate(ctxt.wipe_tower_pos);
                    }

                    for (; i < j; ++i) {
                        WipeTower::Extrusion e = extrusions.extrusions[i];
                        assert(e.width > 0.f);
                        if (!extrusions.priming) {
                            e.pos.rotate(ctxt.wipe_tower_angle);
                            e.pos.translate(ctxt.wipe_tower_pos);
                        }

                        lines.emplace_back(Point::new_scale(e_prev.pos.x, e_prev.pos.y), Point::new_scale(e.pos.x, e.pos.y));
                        widths.emplace_back(e.width);

                        e_prev = e;
                    }
                    _3DScene::thick_lines_to_verts(lines, widths, heights, lines.front().a == lines.back().b, extrusions.print_z,
                        *vols[ctxt.volume_idx(e.tool, 0)]);
                }
            }
        }
        for (size_t i = 0; i < vols.size(); ++i) {
            GLVolume &vol = *vols[i];
            if (vol.indexed_vertex_array.vertices_and_normals_interleaved.size() / 6 > ctxt.alloc_size_max()) {
                // Store the vertex arrays and restart their containers, 
                vols[i] = new_volume(vol.color);
                GLVolume &vol_new = *vols[i];
                // Assign the large pre-allocated buffers to the new GLVolume.
                vol_new.indexed_vertex_array = std::move(vol.indexed_vertex_array);
                // Copy the content back to the old GLVolume.
                vol.indexed_vertex_array = vol_new.indexed_vertex_array;
                // Finalize a bounding box of the old GLVolume.
                vol.bounding_box = vol.indexed_vertex_array.bounding_box();
                // Clear the buffers, but keep them pre-allocated.
                vol_new.indexed_vertex_array.clear();
                // Just make sure that clear did not clear the reserved memory.
                vol_new.indexed_vertex_array.reserve(ctxt.alloc_size_reserve());
            }
        }
        for (GLVolume *vol : vols) {
            vol->bounding_box = vol->indexed_vertex_array.bounding_box();
            vol->indexed_vertex_array.shrink_to_fit();
        }
    });

    BOOST_LOG_TRIVIAL(debug) << "Loading wipe tower toolpaths in parallel - finalizing results";
    // Remove empty volumes from the newly added volumes.
    m_volumes.volumes.erase(
        std::remove_if(m_volumes.volumes.begin() + volumes_cnt_initial, m_volumes.volumes.end(),
        [](const GLVolume *volume) { return volume->empty(); }),
        m_volumes.volumes.end());
    for (size_t i = volumes_cnt_initial; i < m_volumes.volumes.size(); ++i)
        m_volumes.volumes[i]->indexed_vertex_array.finalize_geometry(m_use_VBOs && m_initialized);

    BOOST_LOG_TRIVIAL(debug) << "Loading wipe tower toolpaths in parallel - end";
}

static inline int hex_digit_to_int(const char c)
{
    return
        (c >= '0' && c <= '9') ? int(c - '0') :
        (c >= 'A' && c <= 'F') ? int(c - 'A') + 10 :
        (c >= 'a' && c <= 'f') ? int(c - 'a') + 10 : -1;
}

void GLCanvas3D::_load_gcode_extrusion_paths(const GCodePreviewData& preview_data, const std::vector<float>& tool_colors)
{
    // helper functions to select data in dependence of the extrusion view type
    struct Helper
    {
        static float path_filter(GCodePreviewData::Extrusion::EViewType type, const ExtrusionPath& path)
        {
            switch (type)
            {
            case GCodePreviewData::Extrusion::FeatureType:
                return (float)path.role();
            case GCodePreviewData::Extrusion::Height:
                return path.height;
            case GCodePreviewData::Extrusion::Width:
                return path.width;
            case GCodePreviewData::Extrusion::Feedrate:
                return path.feedrate;
            case GCodePreviewData::Extrusion::VolumetricRate:
                return path.feedrate * (float)path.mm3_per_mm;
            case GCodePreviewData::Extrusion::Tool:
            case GCodePreviewData::Extrusion::Filament:
                return (float)path.extruder_id;
            case GCodePreviewData::Extrusion::ColorPrint:
                return (float)path.cp_color_id;
            default:
                return 0.0f;
            }

            return 0.0f;
        }

        static GCodePreviewData::Color path_color(const GCodePreviewData& data, const std::vector<float>& tool_colors, float value)
        {
            switch (data.extrusion.view_type)
            {
            case GCodePreviewData::Extrusion::FeatureType:
                return data.get_extrusion_role_color((ExtrusionRole)(int)value);
            case GCodePreviewData::Extrusion::Height:
                return data.get_height_color(value);
            case GCodePreviewData::Extrusion::Width:
                return data.get_width_color(value);
            case GCodePreviewData::Extrusion::Feedrate:
                return data.get_feedrate_color(value);
            case GCodePreviewData::Extrusion::VolumetricRate:
                return data.get_volumetric_rate_color(value);
            case GCodePreviewData::Extrusion::Tool:
            case GCodePreviewData::Extrusion::Filament:
            {
                GCodePreviewData::Color color;
                ::memcpy((void*)color.rgba, (const void*)(tool_colors.data() + (unsigned int)value * 4), 4 * sizeof(float));
                return color;
            }
            case GCodePreviewData::Extrusion::ColorPrint:
            {
                const size_t color_cnt = tool_colors.size() / 4;

                int val = int(value);
                while (val >= color_cnt)
                    val -= color_cnt;
                    
                GCodePreviewData::Color color;
                ::memcpy((void*)color.rgba, (const void*)(tool_colors.data() + val * 4), 4 * sizeof(float));

                return color;
            }
            default:
                return GCodePreviewData::Color::Dummy;
            }

            return GCodePreviewData::Color::Dummy;
        }
    };

    // Helper structure for filters
    struct Filter
    {
        float value;
        ExtrusionRole role;
        GLVolume* volume;

        Filter(float value, ExtrusionRole role)
            : value(value)
            , role(role)
            , volume(nullptr)
        {
        }

        bool operator == (const Filter& other) const
        {
            if (value != other.value)
                return false;

            if (role != other.role)
                return false;

            return true;
        }
    };

    typedef std::vector<Filter> FiltersList;
    size_t initial_volumes_count = m_volumes.volumes.size();

    // detects filters
    FiltersList filters;
    for (const GCodePreviewData::Extrusion::Layer& layer : preview_data.extrusion.layers)
    {
        for (const ExtrusionPath& path : layer.paths)
        {
            ExtrusionRole role = path.role();
            float path_filter = Helper::path_filter(preview_data.extrusion.view_type, path);
            if (std::find(filters.begin(), filters.end(), Filter(path_filter, role)) == filters.end())
                filters.emplace_back(path_filter, role);
        }
    }

    // nothing to render, return
    if (filters.empty())
        return;

    // creates a new volume for each filter
    for (Filter& filter : filters)
    {
        m_gcode_preview_volume_index.first_volumes.emplace_back(GCodePreviewVolumeIndex::Extrusion, (unsigned int)filter.role, (unsigned int)m_volumes.volumes.size());
        GLVolume* volume = new GLVolume(Helper::path_color(preview_data, tool_colors, filter.value).rgba);
        if (volume != nullptr)
        {
            filter.volume = volume;
            volume->is_extrusion_path = true;
            m_volumes.volumes.emplace_back(volume);
        }
        else
        {
            // an error occourred - restore to previous state and return
            m_gcode_preview_volume_index.first_volumes.pop_back();
            if (initial_volumes_count != m_volumes.volumes.size())
            {
                GLVolumePtrs::iterator begin = m_volumes.volumes.begin() + initial_volumes_count;
                GLVolumePtrs::iterator end = m_volumes.volumes.end();
                for (GLVolumePtrs::iterator it = begin; it < end; ++it)
                {
                    GLVolume* volume = *it;
                    delete volume;
                }
                m_volumes.volumes.erase(begin, end);
                return;
            }
        }
    }

    // populates volumes
    for (const GCodePreviewData::Extrusion::Layer& layer : preview_data.extrusion.layers)
    {
        for (const ExtrusionPath& path : layer.paths)
        {
            float path_filter = Helper::path_filter(preview_data.extrusion.view_type, path);
            FiltersList::iterator filter = std::find(filters.begin(), filters.end(), Filter(path_filter, path.role()));
            if (filter != filters.end())
            {
                filter->volume->print_zs.push_back(layer.z);
                filter->volume->offsets.push_back(filter->volume->indexed_vertex_array.quad_indices.size());
                filter->volume->offsets.push_back(filter->volume->indexed_vertex_array.triangle_indices.size());

                _3DScene::extrusionentity_to_verts(path, layer.z, *filter->volume);
            }
        }
    }

    // finalize volumes and sends geometry to gpu
    if (m_volumes.volumes.size() > initial_volumes_count)
    {
        for (size_t i = initial_volumes_count; i < m_volumes.volumes.size(); ++i)
        {
            GLVolume* volume = m_volumes.volumes[i];
            volume->bounding_box = volume->indexed_vertex_array.bounding_box();
            volume->indexed_vertex_array.finalize_geometry(m_use_VBOs && m_initialized);
        }
    }
}

void GLCanvas3D::_load_gcode_travel_paths(const GCodePreviewData& preview_data, const std::vector<float>& tool_colors)
{
    size_t initial_volumes_count = m_volumes.volumes.size();
    m_gcode_preview_volume_index.first_volumes.emplace_back(GCodePreviewVolumeIndex::Travel, 0, (unsigned int)initial_volumes_count);

    bool res = true;
    switch (preview_data.extrusion.view_type)
    {
    case GCodePreviewData::Extrusion::Feedrate:
    {
        res = _travel_paths_by_feedrate(preview_data);
        break;
    }
    case GCodePreviewData::Extrusion::Tool:
    case GCodePreviewData::Extrusion::Filament:
    {
        res = _travel_paths_by_tool(preview_data, tool_colors);
        break;
    }
    default:
    {
        res = _travel_paths_by_type(preview_data);
        break;
    }
    }

    if (!res)
    {
        // an error occourred - restore to previous state and return
        if (initial_volumes_count != m_volumes.volumes.size())
        {
            GLVolumePtrs::iterator begin = m_volumes.volumes.begin() + initial_volumes_count;
            GLVolumePtrs::iterator end = m_volumes.volumes.end();
            for (GLVolumePtrs::iterator it = begin; it < end; ++it)
            {
                GLVolume* volume = *it;
                delete volume;
            }
            m_volumes.volumes.erase(begin, end);
        }

        return;
    }

    // finalize volumes and sends geometry to gpu
    if (m_volumes.volumes.size() > initial_volumes_count)
    {
        for (size_t i = initial_volumes_count; i < m_volumes.volumes.size(); ++i)
        {
            GLVolume* volume = m_volumes.volumes[i];
            volume->bounding_box = volume->indexed_vertex_array.bounding_box();
            volume->indexed_vertex_array.finalize_geometry(m_use_VBOs && m_initialized);
        }
    }
}

bool GLCanvas3D::_travel_paths_by_type(const GCodePreviewData& preview_data)
{
    // Helper structure for types
    struct Type
    {
        GCodePreviewData::Travel::EType value;
        GLVolume* volume;

        explicit Type(GCodePreviewData::Travel::EType value)
            : value(value)
            , volume(nullptr)
        {
        }

        bool operator == (const Type& other) const
        {
            return value == other.value;
        }
    };

    typedef std::vector<Type> TypesList;

    // colors travels by travel type

    // detects types
    TypesList types;
    for (const GCodePreviewData::Travel::Polyline& polyline : preview_data.travel.polylines)
    {
        if (std::find(types.begin(), types.end(), Type(polyline.type)) == types.end())
            types.emplace_back(polyline.type);
    }

    // nothing to render, return
    if (types.empty())
        return true;

    // creates a new volume for each type
    for (Type& type : types)
    {
        GLVolume* volume = new GLVolume(preview_data.travel.type_colors[type.value].rgba);
        if (volume == nullptr)
            return false;
        else
        {
            type.volume = volume;
            m_volumes.volumes.emplace_back(volume);
        }
    }

    // populates volumes
    for (const GCodePreviewData::Travel::Polyline& polyline : preview_data.travel.polylines)
    {
        TypesList::iterator type = std::find(types.begin(), types.end(), Type(polyline.type));
        if (type != types.end())
        {
            type->volume->print_zs.push_back(unscale<double>(polyline.polyline.bounding_box().min(2)));
            type->volume->offsets.push_back(type->volume->indexed_vertex_array.quad_indices.size());
            type->volume->offsets.push_back(type->volume->indexed_vertex_array.triangle_indices.size());

            _3DScene::polyline3_to_verts(polyline.polyline, preview_data.travel.width, preview_data.travel.height, *type->volume);
        }
    }

    return true;
}

bool GLCanvas3D::_travel_paths_by_feedrate(const GCodePreviewData& preview_data)
{
    // Helper structure for feedrate
    struct Feedrate
    {
        float value;
        GLVolume* volume;

        explicit Feedrate(float value)
            : value(value)
            , volume(nullptr)
        {
        }

        bool operator == (const Feedrate& other) const
        {
            return value == other.value;
        }
    };

    typedef std::vector<Feedrate> FeedratesList;

    // colors travels by feedrate

    // detects feedrates
    FeedratesList feedrates;
    for (const GCodePreviewData::Travel::Polyline& polyline : preview_data.travel.polylines)
    {
        if (std::find(feedrates.begin(), feedrates.end(), Feedrate(polyline.feedrate)) == feedrates.end())
            feedrates.emplace_back(polyline.feedrate);
    }

    // nothing to render, return
    if (feedrates.empty())
        return true;

    // creates a new volume for each feedrate
    for (Feedrate& feedrate : feedrates)
    {
        GLVolume* volume = new GLVolume(preview_data.get_feedrate_color(feedrate.value).rgba);
        if (volume == nullptr)
            return false;
        else
        {
            feedrate.volume = volume;
            m_volumes.volumes.emplace_back(volume);
        }
    }

    // populates volumes
    for (const GCodePreviewData::Travel::Polyline& polyline : preview_data.travel.polylines)
    {
        FeedratesList::iterator feedrate = std::find(feedrates.begin(), feedrates.end(), Feedrate(polyline.feedrate));
        if (feedrate != feedrates.end())
        {
            feedrate->volume->print_zs.push_back(unscale<double>(polyline.polyline.bounding_box().min(2)));
            feedrate->volume->offsets.push_back(feedrate->volume->indexed_vertex_array.quad_indices.size());
            feedrate->volume->offsets.push_back(feedrate->volume->indexed_vertex_array.triangle_indices.size());

            _3DScene::polyline3_to_verts(polyline.polyline, preview_data.travel.width, preview_data.travel.height, *feedrate->volume);
        }
    }

    return true;
}

bool GLCanvas3D::_travel_paths_by_tool(const GCodePreviewData& preview_data, const std::vector<float>& tool_colors)
{
    // Helper structure for tool
    struct Tool
    {
        unsigned int value;
        GLVolume* volume;

        explicit Tool(unsigned int value)
            : value(value)
            , volume(nullptr)
        {
        }

        bool operator == (const Tool& other) const
        {
            return value == other.value;
        }
    };

    typedef std::vector<Tool> ToolsList;

    // colors travels by tool

    // detects tools
    ToolsList tools;
    for (const GCodePreviewData::Travel::Polyline& polyline : preview_data.travel.polylines)
    {
        if (std::find(tools.begin(), tools.end(), Tool(polyline.extruder_id)) == tools.end())
            tools.emplace_back(polyline.extruder_id);
    }

    // nothing to render, return
    if (tools.empty())
        return true;

    // creates a new volume for each tool
    for (Tool& tool : tools)
    {
        // tool.value could be invalid (as it was with https://github.com/prusa3d/PrusaSlicer/issues/2179), we better check
        if (tool.value >= tool_colors.size())
            continue;

        GLVolume* volume = new GLVolume(tool_colors.data() + tool.value * 4);
        if (volume == nullptr)
            return false;
        else
        {
            tool.volume = volume;
            m_volumes.volumes.emplace_back(volume);
        }
    }

    // populates volumes
    for (const GCodePreviewData::Travel::Polyline& polyline : preview_data.travel.polylines)
    {
        ToolsList::iterator tool = std::find(tools.begin(), tools.end(), Tool(polyline.extruder_id));
        if (tool != tools.end() && tool->volume != nullptr)
        {
            tool->volume->print_zs.push_back(unscale<double>(polyline.polyline.bounding_box().min(2)));
            tool->volume->offsets.push_back(tool->volume->indexed_vertex_array.quad_indices.size());
            tool->volume->offsets.push_back(tool->volume->indexed_vertex_array.triangle_indices.size());

            _3DScene::polyline3_to_verts(polyline.polyline, preview_data.travel.width, preview_data.travel.height, *tool->volume);
        }
    }

    return true;
}

void GLCanvas3D::_load_gcode_retractions(const GCodePreviewData& preview_data)
{
    m_gcode_preview_volume_index.first_volumes.emplace_back(GCodePreviewVolumeIndex::Retraction, 0, (unsigned int)m_volumes.volumes.size());

    // nothing to render, return
    if (preview_data.retraction.positions.empty())
        return;

    GLVolume* volume = new GLVolume(preview_data.retraction.color.rgba);
    if (volume != nullptr)
    {
        m_volumes.volumes.emplace_back(volume);

        GCodePreviewData::Retraction::PositionsList copy(preview_data.retraction.positions);
        std::sort(copy.begin(), copy.end(), [](const GCodePreviewData::Retraction::Position& p1, const GCodePreviewData::Retraction::Position& p2){ return p1.position(2) < p2.position(2); });

        for (const GCodePreviewData::Retraction::Position& position : copy)
        {
            volume->print_zs.push_back(unscale<double>(position.position(2)));
            volume->offsets.push_back(volume->indexed_vertex_array.quad_indices.size());
            volume->offsets.push_back(volume->indexed_vertex_array.triangle_indices.size());

            _3DScene::point3_to_verts(position.position, position.width, position.height, *volume);
        }

        // finalize volumes and sends geometry to gpu
        volume->bounding_box = volume->indexed_vertex_array.bounding_box();
        volume->indexed_vertex_array.finalize_geometry(m_use_VBOs && m_initialized);
    }
}

void GLCanvas3D::_load_gcode_unretractions(const GCodePreviewData& preview_data)
{
    m_gcode_preview_volume_index.first_volumes.emplace_back(GCodePreviewVolumeIndex::Unretraction, 0, (unsigned int)m_volumes.volumes.size());

    // nothing to render, return
    if (preview_data.unretraction.positions.empty())
        return;

    GLVolume* volume = new GLVolume(preview_data.unretraction.color.rgba);
    if (volume != nullptr)
    {
        m_volumes.volumes.emplace_back(volume);

        GCodePreviewData::Retraction::PositionsList copy(preview_data.unretraction.positions);
        std::sort(copy.begin(), copy.end(), [](const GCodePreviewData::Retraction::Position& p1, const GCodePreviewData::Retraction::Position& p2){ return p1.position(2) < p2.position(2); });

        for (const GCodePreviewData::Retraction::Position& position : copy)
        {
            volume->print_zs.push_back(unscale<double>(position.position(2)));
            volume->offsets.push_back(volume->indexed_vertex_array.quad_indices.size());
            volume->offsets.push_back(volume->indexed_vertex_array.triangle_indices.size());

            _3DScene::point3_to_verts(position.position, position.width, position.height, *volume);
        }

        // finalize volumes and sends geometry to gpu
        volume->bounding_box = volume->indexed_vertex_array.bounding_box();
        volume->indexed_vertex_array.finalize_geometry(m_use_VBOs && m_initialized);
    }
}

void GLCanvas3D::_load_fff_shells()
{
    size_t initial_volumes_count = m_volumes.volumes.size();
    m_gcode_preview_volume_index.first_volumes.emplace_back(GCodePreviewVolumeIndex::Shell, 0, (unsigned int)initial_volumes_count);

    const Print *print = this->fff_print();
    if (print->objects().empty())
        // nothing to render, return
        return;

    // adds objects' volumes 
    int object_id = 0;
    for (const PrintObject* obj : print->objects())
    {
        const ModelObject* model_obj = obj->model_object();

        std::vector<int> instance_ids(model_obj->instances.size());
        for (int i = 0; i < (int)model_obj->instances.size(); ++i)
        {
            instance_ids[i] = i;
        }

        m_volumes.load_object(model_obj, object_id, instance_ids, "object", m_use_VBOs && m_initialized);

        ++object_id;
    }

    if (wxGetApp().preset_bundle->printers.get_edited_preset().printer_technology() == ptFFF) {
        // adds wipe tower's volume
        double max_z = print->objects()[0]->model_object()->get_model()->bounding_box().max(2);
        const PrintConfig& config = print->config();
        unsigned int extruders_count = config.nozzle_diameter.size();
        if ((extruders_count > 1) && config.single_extruder_multi_material && config.wipe_tower && !config.complete_objects) {
            float depth = print->get_wipe_tower_depth();

            // Calculate wipe tower brim spacing.
            const DynamicPrintConfig &print_config  = wxGetApp().preset_bundle->prints.get_edited_preset().config;
            double layer_height                     = print_config.opt_float("layer_height");
            double first_layer_height               = print_config.get_abs_value("first_layer_height", layer_height);
            float brim_spacing = print->config().nozzle_diameter.values[0] * 1.25f - first_layer_height * (1. - M_PI_4);

            if (!print->is_step_done(psWipeTower))
                depth = (900.f/config.wipe_tower_width) * (float)(extruders_count - 1) ;
            m_volumes.load_wipe_tower_preview(1000, config.wipe_tower_x, config.wipe_tower_y, config.wipe_tower_width, depth, max_z, config.wipe_tower_rotation_angle,
                                              m_use_VBOs && m_initialized, !print->is_step_done(psWipeTower), brim_spacing * 4.5f);
        }
    }
}

void GLCanvas3D::_load_sla_shells()
{
    //FIXME use reload_scene
#if 1
    const SLAPrint* print = this->sla_print();
    if (print->objects().empty())
        // nothing to render, return
        return;

    auto add_volume = [this](const SLAPrintObject &object, int volume_id, const SLAPrintObject::Instance& instance,
        const TriangleMesh &mesh, const float color[4], bool outside_printer_detection_enabled) {
        m_volumes.volumes.emplace_back(new GLVolume(color));
        GLVolume& v = *m_volumes.volumes.back();
        v.indexed_vertex_array.load_mesh(mesh, m_use_VBOs);
		v.shader_outside_printer_detection_enabled = outside_printer_detection_enabled;
        v.composite_id.volume_id = volume_id;
        v.set_instance_offset(unscale(instance.shift(0), instance.shift(1), 0));
        v.set_instance_rotation(Vec3d(0.0, 0.0, (double)instance.rotation));
        v.set_instance_mirror(X, object.is_left_handed() ? -1. : 1.);
        v.set_convex_hull(mesh.convex_hull_3d());
    };

    // adds objects' volumes 
    for (const SLAPrintObject* obj : print->objects())
        if (obj->is_step_done(slaposSliceSupports)) {
            unsigned int initial_volumes_count = (unsigned int)m_volumes.volumes.size();
            for (const SLAPrintObject::Instance& instance : obj->instances()) {
                add_volume(*obj, 0, instance, obj->transformed_mesh(), GLVolume::MODEL_COLOR[0], true);
                // Set the extruder_id and volume_id to achieve the same color as in the 3D scene when
                // through the update_volumes_colors_by_extruder() call.
                m_volumes.volumes.back()->extruder_id = obj->model_object()->volumes.front()->extruder_id();
                if (obj->is_step_done(slaposSupportTree) && obj->has_mesh(slaposSupportTree))
                    add_volume(*obj, -int(slaposSupportTree), instance, obj->support_mesh(), GLVolume::SLA_SUPPORT_COLOR, true);
                if (obj->is_step_done(slaposBasePool) && obj->has_mesh(slaposBasePool))
                    add_volume(*obj, -int(slaposBasePool), instance, obj->pad_mesh(), GLVolume::SLA_PAD_COLOR, false);
            }
            double shift_z = obj->get_current_elevation();
            for (unsigned int i = initial_volumes_count; i < m_volumes.volumes.size(); ++ i) {
                GLVolume& v = *m_volumes.volumes[i];
                // finalize volumes and sends geometry to gpu
                v.bounding_box = v.indexed_vertex_array.bounding_box();
                v.indexed_vertex_array.finalize_geometry(m_use_VBOs);
                // apply shift z
                v.set_sla_shift_z(shift_z);
            }
        }

    update_volumes_colors_by_extruder();
#else
    this->reload_scene(true, true);
#endif
}

void GLCanvas3D::_update_gcode_volumes_visibility(const GCodePreviewData& preview_data)
{
    unsigned int size = (unsigned int)m_gcode_preview_volume_index.first_volumes.size();
    for (unsigned int i = 0; i < size; ++i)
    {
        GLVolumePtrs::iterator begin = m_volumes.volumes.begin() + m_gcode_preview_volume_index.first_volumes[i].id;
        GLVolumePtrs::iterator end = (i + 1 < size) ? m_volumes.volumes.begin() + m_gcode_preview_volume_index.first_volumes[i + 1].id : m_volumes.volumes.end();

        for (GLVolumePtrs::iterator it = begin; it != end; ++it)
        {
            GLVolume* volume = *it;

            switch (m_gcode_preview_volume_index.first_volumes[i].type)
            {
            case GCodePreviewVolumeIndex::Extrusion:
            {
                if ((ExtrusionRole)m_gcode_preview_volume_index.first_volumes[i].flag == erCustom)
                    volume->zoom_to_volumes = false;

                volume->is_active = preview_data.extrusion.is_role_flag_set((ExtrusionRole)m_gcode_preview_volume_index.first_volumes[i].flag);
                break;
            }
            case GCodePreviewVolumeIndex::Travel:
            {
                volume->is_active = preview_data.travel.is_visible;
                volume->zoom_to_volumes = false;
                break;
            }
            case GCodePreviewVolumeIndex::Retraction:
            {
                volume->is_active = preview_data.retraction.is_visible;
                volume->zoom_to_volumes = false;
                break;
            }
            case GCodePreviewVolumeIndex::Unretraction:
            {
                volume->is_active = preview_data.unretraction.is_visible;
                volume->zoom_to_volumes = false;
                break;
            }
            case GCodePreviewVolumeIndex::Shell:
            {
                volume->is_active = preview_data.shell.is_visible;
                volume->color[3] = 0.25f;
                volume->zoom_to_volumes = false;
                break;
            }
            default:
            {
                volume->is_active = false;
                volume->zoom_to_volumes = false;
                break;
            }
            }
        }
    }
}

void GLCanvas3D::_update_toolpath_volumes_outside_state()
{
    // tolerance to avoid false detection at bed edges
    static const double tolerance_x = 0.05;
    static const double tolerance_y = 0.05;

    BoundingBoxf3 print_volume;
    if (m_config != nullptr)
    {
        const ConfigOptionPoints* opt = dynamic_cast<const ConfigOptionPoints*>(m_config->option("bed_shape"));
        if (opt != nullptr)
        {
            BoundingBox bed_box_2D = get_extents(Polygon::new_scale(opt->values));
            print_volume = BoundingBoxf3(Vec3d(unscale<double>(bed_box_2D.min(0)) - tolerance_x, unscale<double>(bed_box_2D.min(1)) - tolerance_y, 0.0), Vec3d(unscale<double>(bed_box_2D.max(0)) + tolerance_x, unscale<double>(bed_box_2D.max(1)) + tolerance_y, m_config->opt_float("max_print_height")));
            // Allow the objects to protrude below the print bed
            print_volume.min(2) = -1e10;
        }
    }

    for (GLVolume* volume : m_volumes.volumes)
    {
        volume->is_outside = ((print_volume.radius() > 0.0) && volume->is_extrusion_path) ? !print_volume.contains(volume->bounding_box) : false;
    }
}

void GLCanvas3D::_update_sla_shells_outside_state()
{
    // tolerance to avoid false detection at bed edges
    static const double tolerance_x = 0.05;
    static const double tolerance_y = 0.05;

    BoundingBoxf3 print_volume;
    if (m_config != nullptr)
    {
        const ConfigOptionPoints* opt = dynamic_cast<const ConfigOptionPoints*>(m_config->option("bed_shape"));
        if (opt != nullptr)
        {
            BoundingBox bed_box_2D = get_extents(Polygon::new_scale(opt->values));
            print_volume = BoundingBoxf3(Vec3d(unscale<double>(bed_box_2D.min(0)) - tolerance_x, unscale<double>(bed_box_2D.min(1)) - tolerance_y, 0.0), Vec3d(unscale<double>(bed_box_2D.max(0)) + tolerance_x, unscale<double>(bed_box_2D.max(1)) + tolerance_y, m_config->opt_float("max_print_height")));
            // Allow the objects to protrude below the print bed
            print_volume.min(2) = -1e10;
        }
    }

    for (GLVolume* volume : m_volumes.volumes)
    {
        volume->is_outside = ((print_volume.radius() > 0.0) && volume->shader_outside_printer_detection_enabled) ? !print_volume.contains(volume->transformed_convex_hull_bounding_box()) : false;
    }
}

void GLCanvas3D::_show_warning_texture_if_needed(WarningTexture::Warning warning)
{
    _set_current();
    _set_warning_texture(warning, _is_any_volume_outside());
    }

std::vector<float> GLCanvas3D::_parse_colors(const std::vector<std::string>& colors)
{
    static const float INV_255 = 1.0f / 255.0f;

    std::vector<float> output(colors.size() * 4, 1.0f);
    for (size_t i = 0; i < colors.size(); ++i)
    {
        const std::string& color = colors[i];
        const char* c = color.data() + 1;
        if ((color.size() == 7) && (color.front() == '#'))
        {
            for (size_t j = 0; j < 3; ++j)
            {
                int digit1 = hex_digit_to_int(*c++);
                int digit2 = hex_digit_to_int(*c++);
                if ((digit1 == -1) || (digit2 == -1))
                    break;

                output[i * 4 + j] = float(digit1 * 16 + digit2) * INV_255;
            }
        }
    }
    return output;
}

void GLCanvas3D::_generate_legend_texture(const GCodePreviewData& preview_data, const std::vector<float>& tool_colors)
{
    m_legend_texture.generate(preview_data, tool_colors, *this, true);
}

void GLCanvas3D::_set_warning_texture(WarningTexture::Warning warning, bool state)
{
    m_warning_texture.activate(warning, state, *this);
}

bool GLCanvas3D::_is_any_volume_outside() const
{
    for (const GLVolume* volume : m_volumes.volumes)
    {
        if ((volume != nullptr) && volume->is_outside)
            return true;
    }

    return false;
}

#if !ENABLE_SVG_ICONS
void GLCanvas3D::_resize_toolbars() const
{
    Size cnv_size = get_canvas_size();
    float zoom = get_camera_zoom();
    float inv_zoom = (zoom != 0.0f) ? 1.0f / zoom : 0.0f;

#if ENABLE_RETINA_GL
    m_toolbar.set_icons_scale(m_retina_helper->get_scale_factor());
#else
    m_toolbar.set_icons_scale(m_canvas->GetContentScaleFactor());
#endif /* __WXMSW__ */

    GLToolbar::Layout::EOrientation orientation = m_toolbar.get_layout_orientation();

    switch (m_toolbar.get_layout_type())
    {
    default:
    case GLToolbar::Layout::Horizontal:
    {
        // centers the toolbar on the top edge of the 3d scene
        float top, left;
        if (orientation == GLToolbar::Layout::Top)
        {
            top = 0.5f * (float)cnv_size.get_height() * inv_zoom;
            left = -0.5f * m_toolbar.get_width() * inv_zoom;
        }
        else
        {
            top = (-0.5f * (float)cnv_size.get_height() + m_view_toolbar.get_height()) * inv_zoom;
            left = -0.5f * m_toolbar.get_width() * inv_zoom;
        }
        m_toolbar.set_position(top, left);
        break;
    }
    case GLToolbar::Layout::Vertical:
    {
        // centers the toolbar on the right edge of the 3d scene
        float top, left;
        if (orientation == GLToolbar::Layout::Left)
        {
            top = 0.5f * m_toolbar.get_height() * inv_zoom;
            left = (-0.5f * (float)cnv_size.get_width()) * inv_zoom;
        }
        else
        {
            top = 0.5f * m_toolbar.get_height() * inv_zoom;
            left = (0.5f * (float)cnv_size.get_width() - m_toolbar.get_width()) * inv_zoom;
        }
        m_toolbar.set_position(top, left);
        break;
    }
    }

    if (m_view_toolbar != nullptr)
    {
#if ENABLE_RETINA_GL
        m_view_toolbar.set_icons_scale(m_retina_helper->get_scale_factor());
#else
        m_view_toolbar.set_icons_scale(m_canvas->GetContentScaleFactor());
#endif /* __WXMSW__ */

        // places the toolbar on the bottom-left corner of the 3d scene
        float top = (-0.5f * (float)cnv_size.get_height() + m_view_toolbar.get_height()) * inv_zoom;
        float left = -0.5f * (float)cnv_size.get_width() * inv_zoom;
        m_view_toolbar.set_position(top, left);
    }
}
#endif // !ENABLE_SVG_ICONS

void GLCanvas3D::_update_selection_from_hover()
{
    bool ctrl_pressed = wxGetKeyState(WXK_CONTROL);

    if (m_hover_volume_idxs.empty())
    {
        if (!ctrl_pressed && (m_rectangle_selection.get_state() == GLSelectionRectangle::Select))
            m_selection.clear();

        return;
    }

    GLSelectionRectangle::EState state = m_rectangle_selection.get_state();

    bool hover_modifiers_only = true;
    for (int i : m_hover_volume_idxs)
    {
        if (!m_volumes.volumes[i]->is_modifier)
        {
            hover_modifiers_only = false;
            break;
        }
    }

    if ((state == GLSelectionRectangle::Select) && !ctrl_pressed)
        m_selection.clear();

    for (int i : m_hover_volume_idxs)
    {
        if (state == GLSelectionRectangle::Select)
        {
            if (hover_modifiers_only)
            {
                const GLVolume& v = *m_volumes.volumes[i];
                m_selection.add_volume(v.object_idx(), v.volume_idx(), v.instance_idx(), false);
            }
            else
                m_selection.add(i, false);
        }
        else
            m_selection.remove(i);
    }

    if (m_selection.is_empty())
        m_gizmos.reset_all_states();
    else
        m_gizmos.refresh_on_off_state(m_selection);

    m_gizmos.update_data(*this);
    post_event(SimpleEvent(EVT_GLCANVAS_OBJECT_SELECT));
    m_dirty = true;
}

const Print* GLCanvas3D::fff_print() const
{
    return (m_process == nullptr) ? nullptr : m_process->fff_print();
}

const SLAPrint* GLCanvas3D::sla_print() const
{
    return (m_process == nullptr) ? nullptr : m_process->sla_print();
}

} // namespace GUI
} // namespace Slic3r<|MERGE_RESOLUTION|>--- conflicted
+++ resolved
@@ -848,7 +848,7 @@
     if (compress && GLEW_EXT_texture_compression_s3tc)
         glsafe(::glTexImage2D(GL_TEXTURE_2D, 0, GL_COMPRESSED_RGBA_S3TC_DXT5_EXT, (GLsizei)m_width, (GLsizei)m_height, 0, GL_RGBA, GL_UNSIGNED_BYTE, (const void*)data.data()));
     else
-        glsafe(::glTexImage2D(GL_TEXTURE_2D, 0, GL_RGBA, (GLsizei)m_width, (GLsizei)m_height, 0, GL_RGBA, GL_UNSIGNED_BYTE, (const void*)data.data()));
+    glsafe(::glTexImage2D(GL_TEXTURE_2D, 0, GL_RGBA, (GLsizei)m_width, (GLsizei)m_height, 0, GL_RGBA, GL_UNSIGNED_BYTE, (const void*)data.data()));
     glsafe(::glTexParameteri(GL_TEXTURE_2D, GL_TEXTURE_MAG_FILTER, GL_LINEAR));
     glsafe(::glTexParameteri(GL_TEXTURE_2D, GL_TEXTURE_MIN_FILTER, GL_LINEAR));
     glsafe(::glTexParameteri(GL_TEXTURE_2D, GL_TEXTURE_MAX_LEVEL, 0));
@@ -1127,7 +1127,7 @@
     if (compress && GLEW_EXT_texture_compression_s3tc)
         glsafe(::glTexImage2D(GL_TEXTURE_2D, 0, GL_COMPRESSED_RGBA_S3TC_DXT5_EXT, (GLsizei)m_width, (GLsizei)m_height, 0, GL_RGBA, GL_UNSIGNED_BYTE, (const void*)data.data()));
     else
-        glsafe(::glTexImage2D(GL_TEXTURE_2D, 0, GL_RGBA, (GLsizei)m_width, (GLsizei)m_height, 0, GL_RGBA, GL_UNSIGNED_BYTE, (const void*)data.data()));
+    glsafe(::glTexImage2D(GL_TEXTURE_2D, 0, GL_RGBA, (GLsizei)m_width, (GLsizei)m_height, 0, GL_RGBA, GL_UNSIGNED_BYTE, (const void*)data.data()));
     glsafe(::glTexParameteri(GL_TEXTURE_2D, GL_TEXTURE_MAG_FILTER, GL_LINEAR));
     glsafe(::glTexParameteri(GL_TEXTURE_2D, GL_TEXTURE_MIN_FILTER, GL_LINEAR));
     glsafe(::glTexParameteri(GL_TEXTURE_2D, GL_TEXTURE_MAX_LEVEL, 0));
@@ -2515,7 +2515,7 @@
                 m_layers_editing.band_width = std::max(std::min(m_layers_editing.band_width * (1.0f + 0.1f * (float)evt.GetWheelRotation() / (float)evt.GetWheelDelta()), 10.0f), 1.5f);
                 if (m_canvas != nullptr)
                     m_canvas->Refresh();
-
+                
                 return;
             }
         }
@@ -3615,8 +3615,8 @@
 {
     const Size& cnv_size = get_canvas_size();
     m_camera.zoom_to_box(box, cnv_size.get_width(), cnv_size.get_height());
-    m_dirty = true;
-}
+        m_dirty = true;
+    }
 
 void GLCanvas3D::_refresh_if_shown_on_screen()
 {
@@ -4565,11 +4565,11 @@
         new_volume_mutex.unlock();
         return volume;
     };
-    const size_t    volumes_cnt_initial = m_volumes.volumes.size();
+    const size_t   volumes_cnt_initial = m_volumes.volumes.size();
     tbb::parallel_for(
         tbb::blocked_range<size_t>(0, ctxt.layers.size(), grain_size),
         [&ctxt, &new_volume](const tbb::blocked_range<size_t>& range) {
-        GLVolumePtrs 		vols;
+        GLVolumePtrs vols;
         std::vector<size_t>	color_print_layer_to_glvolume;
         auto                volume = [&ctxt, &vols, &color_print_layer_to_glvolume, &range](size_t layer_idx, int extruder, int feature) -> GLVolume& {
             return *vols[ctxt.color_by_color_print() ?
@@ -4600,8 +4600,8 @@
         else
             vols = { new_volume(ctxt.color_perimeters()), new_volume(ctxt.color_infill()), new_volume(ctxt.color_support()) };
         for (GLVolume *vol : vols)
-        	vol->indexed_vertex_array.reserve(ctxt.alloc_size_reserve());
-        for (size_t idx_layer = range.begin(); idx_layer < range.end(); ++ idx_layer) {
+            vol->indexed_vertex_array.reserve(ctxt.alloc_size_reserve());
+        for (size_t idx_layer = range.begin(); idx_layer < range.end(); ++idx_layer) {
             const Layer *layer = ctxt.layers[idx_layer];
             for (GLVolume *vol : vols)
                 if (vol->print_zs.empty() || vol->print_zs.back() != layer->print_z) {
@@ -4618,24 +4618,14 @@
                         for (const ExtrusionEntity *ee : layerm->fills.entities) {
                             // fill represents infill extrusions of a single island.
                             const auto *fill = dynamic_cast<const ExtrusionEntityCollection*>(ee);
-<<<<<<< HEAD
                             if (!fill->entities.empty())
                                 if (fill != nullptr)
                                     _3DScene::extrusionentity_to_verts(*fill, float(layer->print_z), copy,
-                                *vols[ctxt.volume_idx(
+	                                volume(idx_layer, 
                                 is_solid_infill(fill->entities.front()->role()) ?
                                 layerm->region()->config().solid_infill_extruder :
                                 layerm->region()->config().infill_extruder,
-                                1)]);
-=======
-                            if (! fill->entities.empty())
-                                _3DScene::extrusionentity_to_verts(*fill, float(layer->print_z), copy,
-	                                volume(idx_layer, 
-		                                is_solid_infill(fill->entities.front()->role()) ?
-			                                layerm->region()->config().solid_infill_extruder :
-			                                layerm->region()->config().infill_extruder,
 		                                1));
->>>>>>> 2f806ded
                         }
                     }
                 }
@@ -4643,48 +4633,39 @@
                     const SupportLayer *support_layer = dynamic_cast<const SupportLayer*>(layer);
                     if (support_layer) {
                         for (const ExtrusionEntity *extrusion_entity : support_layer->support_fills.entities)
-<<<<<<< HEAD
                             if (extrusion_entity != nullptr)
                                 _3DScene::extrusionentity_to_verts(*extrusion_entity, float(layer->print_z), copy,
-                            *vols[ctxt.volume_idx(
+	                            volume(idx_layer, 
                             (extrusion_entity->role() == erSupportMaterial) ?
                             support_layer->object()->config().support_material_extruder :
                             support_layer->object()->config().support_material_interface_extruder,
-                            2)]);
-=======
-                            _3DScene::extrusionentity_to_verts(extrusion_entity, float(layer->print_z), copy,
-	                            volume(idx_layer, 
-		                            (extrusion_entity->role() == erSupportMaterial) ?
-			                            support_layer->object()->config().support_material_extruder :
-			                            support_layer->object()->config().support_material_interface_extruder,
 		                            2));
->>>>>>> 2f806ded
                     }
                 }
             }
             // Ensure that no volume grows over the limits. If the volume is too large, allocate a new one.
-	        for (size_t i = 0; i < vols.size(); ++i) {
-	            GLVolume &vol = *vols[i];
-	            if (vol.indexed_vertex_array.vertices_and_normals_interleaved.size() / 6 > ctxt.alloc_size_max()) {
-	                // Store the vertex arrays and restart their containers, 
-	                vols[i] = new_volume(vol.color);
-	                GLVolume &vol_new = *vols[i];
-	                // Assign the large pre-allocated buffers to the new GLVolume.
-	                vol_new.indexed_vertex_array = std::move(vol.indexed_vertex_array);
-	                // Copy the content back to the old GLVolume.
-	                vol.indexed_vertex_array = vol_new.indexed_vertex_array;
-	                // Finalize a bounding box of the old GLVolume.
-	                vol.bounding_box = vol.indexed_vertex_array.bounding_box();
-	                // Clear the buffers, but keep them pre-allocated.
-	                vol_new.indexed_vertex_array.clear();
-	                // Just make sure that clear did not clear the reserved memory.
-	                vol_new.indexed_vertex_array.reserve(ctxt.alloc_size_reserve());
-	            }
-	        }
+            for (size_t i = 0; i < vols.size(); ++i) {
+                GLVolume &vol = *vols[i];
+                if (vol.indexed_vertex_array.vertices_and_normals_interleaved.size() / 6 > ctxt.alloc_size_max()) {
+                    // Store the vertex arrays and restart their containers, 
+                    vols[i] = new_volume(vol.color);
+                    GLVolume &vol_new = *vols[i];
+                    // Assign the large pre-allocated buffers to the new GLVolume.
+                    vol_new.indexed_vertex_array = std::move(vol.indexed_vertex_array);
+                    // Copy the content back to the old GLVolume.
+                    vol.indexed_vertex_array = vol_new.indexed_vertex_array;
+                    // Finalize a bounding box of the old GLVolume.
+                    vol.bounding_box = vol.indexed_vertex_array.bounding_box();
+                    // Clear the buffers, but keep them pre-allocated.
+                    vol_new.indexed_vertex_array.clear();
+                    // Just make sure that clear did not clear the reserved memory.
+                    vol_new.indexed_vertex_array.reserve(ctxt.alloc_size_reserve());
+                }
+            }
         }
         for (GLVolume *vol : vols) {
-        	vol->bounding_box = vol->indexed_vertex_array.bounding_box();
-        	vol->indexed_vertex_array.shrink_to_fit();
+            vol->bounding_box = vol->indexed_vertex_array.bounding_box();
+            vol->indexed_vertex_array.shrink_to_fit();
         }
     });
 
