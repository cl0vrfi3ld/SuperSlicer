///|/ Copyright (c) Prusa Research 2018 - 2023 Enrico Turri @enricoturri1966, Oleksandra Iushchenko @YuSanka, Tomáš Mészáros @tamasmeszaros, Lukáš Matěna @lukasmatena, Vojtěch Bubník @bubnikv, David Kocík @kocikdav, Filip Sykala @Jony01, Lukáš Hejl @hejllukas, Vojtěch Král @vojtechkral
///|/ Copyright (c) BambuStudio 2023 manch1n @manch1n
///|/ Copyright (c) SuperSlicer 2023 Remi Durand @supermerill
///|/ Copyright (c) 2020 Benjamin Greiner
///|/ Copyright (c) 2019 John Drake @foxox
///|/ Copyright (c) 2019 BeldrothTheGold @BeldrothTheGold
///|/ Copyright (c) 2019 Thomas Moore
///|/
///|/ PrusaSlicer is released under the terms of the AGPLv3 or higher
///|/
#include "libslic3r/libslic3r.h"
#include "GLCanvas3D.hpp"

#include <igl/unproject.h>

#include "libslic3r/BuildVolume.hpp"
#include "libslic3r/ClipperUtils.hpp"
#include "libslic3r/PrintConfig.hpp"
#include "libslic3r/GCode/ThumbnailData.hpp"
#include "libslic3r/GCode/GCodeWriter.hpp"
#include "libslic3r/Geometry/ConvexHull.hpp"
#include "libslic3r/ExtrusionEntity.hpp"
#include "libslic3r/Layer.hpp"
#include "libslic3r/Utils.hpp"
#include "libslic3r/LocalesUtils.hpp"
#include "libslic3r/Technologies.hpp"
#include "libslic3r/Tesselate.hpp"
#include "libslic3r/PresetBundle.hpp"
#include "3DBed.hpp"
#include "3DScene.hpp"
#include "BackgroundSlicingProcess.hpp"
#include "GLShader.hpp"
#include "GUI.hpp"
#include "Tab.hpp"
#include "GUI_Preview.hpp"
#include "OpenGLManager.hpp"
#include "Plater.hpp"
#include "MainFrame.hpp"
#include "GUI_App.hpp"
#include "GUI_ObjectList.hpp"
#include "GUI_ObjectManipulation.hpp"
#include "Mouse3DController.hpp"
#include "I18N.hpp"
#include "NotificationManager.hpp"
#include "format.hpp"

#include "slic3r/GUI/Gizmos/GLGizmoPainterBase.hpp"
#include "slic3r/Utils/UndoRedo.hpp"

#if ENABLE_RETINA_GL
#include "slic3r/Utils/RetinaHelper.hpp"
#endif

#include <GL/glew.h>

#include <wx/glcanvas.h>
#include <wx/bitmap.h>
#include <wx/dcmemory.h>
#include <wx/image.h>
#include <wx/settings.h>
#include <wx/tooltip.h>
#include <wx/debug.h>
#include <wx/fontutil.h>

// Print now includes tbb, and tbb includes Windows. This breaks compilation of wxWidgets if included before wx.
#include "libslic3r/Print.hpp"
#include "libslic3r/SLAPrint.hpp"

#include "wxExtensions.hpp"

#include <tbb/parallel_for.h>
#include <tbb/spin_mutex.h>

#include <boost/log/trivial.hpp>
#include <boost/algorithm/string/predicate.hpp>

#include <iostream>
#include <float.h>
#include <algorithm>
#include <cmath>
#include <set>
#include "DoubleSlider.hpp"

#include <imgui/imgui_internal.h>
#include <slic3r/GUI/Gizmos/GLGizmoMmuSegmentation.hpp>

static constexpr const float TRACKBALLSIZE = 0.8f;

static const Slic3r::ColorRGBA DEFAULT_BG_DARK_COLOR  = { 0.478f, 0.478f, 0.478f, 1.0f };
static const Slic3r::ColorRGBA DEFAULT_BG_LIGHT_COLOR = { 0.753f, 0.753f, 0.753f, 1.0f };
static const Slic3r::ColorRGBA ERROR_BG_DARK_COLOR    = { 0.478f, 0.192f, 0.039f, 1.0f };
static const Slic3r::ColorRGBA ERROR_BG_LIGHT_COLOR   = { 0.753f, 0.192f, 0.039f, 1.0f };

// Number of floats
static constexpr const size_t MAX_VERTEX_BUFFER_SIZE = 131072 * 6; // 3.15MB

#define SHOW_IMGUI_DEMO_WINDOW
#ifdef SHOW_IMGUI_DEMO_WINDOW
static bool show_imgui_demo_window = false;
#endif // SHOW_IMGUI_DEMO_WINDOW

namespace Slic3r {
namespace GUI {

#ifdef __WXGTK3__
// wxGTK3 seems to simulate OSX behavior in regard to HiDPI scaling support.
RetinaHelper::RetinaHelper(wxWindow* window) : m_window(window), m_self(nullptr) {}
RetinaHelper::~RetinaHelper() {}
float RetinaHelper::get_scale_factor() { return float(m_window->GetContentScaleFactor()); }
#endif // __WXGTK3__

// Fixed the collision between BuildVolume::Type::Convex and macro Convex defined inside /usr/include/X11/X.h that is included by WxWidgets 3.0.
#if defined(__linux__) && defined(Convex)
#undef Convex
#endif

GLCanvas3D::LayersEditing::~LayersEditing()
{
    if (m_z_texture_id != 0) {
        glsafe(::glDeleteTextures(1, &m_z_texture_id));
        m_z_texture_id = 0;
    }
    //m_slicing_parameters.reset();
}

const float GLCanvas3D::LayersEditing::THICKNESS_BAR_WIDTH = 70.0f;

void GLCanvas3D::LayersEditing::init()
{
    glsafe(::glGenTextures(1, (GLuint*)&m_z_texture_id));
    glsafe(::glBindTexture(GL_TEXTURE_2D, m_z_texture_id));
    if (!OpenGLManager::get_gl_info().is_core_profile() || !OpenGLManager::get_gl_info().is_mesa()) {
        glsafe(::glTexParameteri(GL_TEXTURE_2D, GL_TEXTURE_WRAP_S, GL_CLAMP_TO_EDGE));
        glsafe(::glTexParameteri(GL_TEXTURE_2D, GL_TEXTURE_WRAP_T, GL_CLAMP_TO_EDGE));
    }
    glsafe(::glTexParameteri(GL_TEXTURE_2D, GL_TEXTURE_MAG_FILTER, GL_LINEAR));
    glsafe(::glTexParameteri(GL_TEXTURE_2D, GL_TEXTURE_MIN_FILTER, GL_LINEAR_MIPMAP_NEAREST));
    glsafe(::glTexParameteri(GL_TEXTURE_2D, GL_TEXTURE_MAX_LEVEL, 1));
    glsafe(::glBindTexture(GL_TEXTURE_2D, 0));
}

void GLCanvas3D::LayersEditing::set_config(const DynamicPrintConfig* config)
{ 
    m_config = config;
    m_slicing_parameters.reset();
    m_layers_texture.valid = false;

    m_layer_height_profile.clear();
    m_layer_height_profile_modified = false;
}

void GLCanvas3D::LayersEditing::select_object(const Model &model, int object_id)
{
    const ModelObject *model_object_new = (object_id >= 0) ? model.objects[object_id] : nullptr;
    // Maximum height of an object changes when the object gets rotated or scaled.
    // Changing maximum height of an object will invalidate the layer heigth editing profile.
    // m_model_object->bounding_box() is cached, therefore it is cheap even if this method is called frequently.
    const float new_max_z = (model_object_new == nullptr) ? 0.0f : static_cast<float>(model_object_new->max_z());

    if (m_model_object != model_object_new || this->last_object_id != object_id || m_object_max_z != new_max_z ||
        (model_object_new != nullptr && m_model_object->id() != model_object_new->id())) {
        m_layer_height_profile.clear();
        m_layer_height_profile_modified = false;
        m_slicing_parameters.reset();
        m_layers_texture.valid = false;
        this->last_object_id   = object_id;
        m_model_object         = model_object_new;
        m_object_max_z         = new_max_z;
    }
}

bool GLCanvas3D::LayersEditing::is_allowed() const
{
    return wxGetApp().get_shader("variable_layer_height") != nullptr && m_z_texture_id > 0;
}

bool GLCanvas3D::LayersEditing::is_enabled() const
{
    return m_enabled;
}

void GLCanvas3D::LayersEditing::set_enabled(bool enabled)
{
    m_enabled = is_allowed() && enabled;
}

float GLCanvas3D::LayersEditing::s_overlay_window_width;

void GLCanvas3D::LayersEditing::render_overlay(const GLCanvas3D& canvas)
{
    if (!m_enabled)
        return;

    const Size& cnv_size = canvas.get_canvas_size();

    ImGuiWrapper& imgui = *wxGetApp().imgui();
    imgui.set_next_window_pos(static_cast<float>(cnv_size.get_width()) - imgui.get_style_scaling() * THICKNESS_BAR_WIDTH, 
        static_cast<float>(cnv_size.get_height()), ImGuiCond_Always, 1.0f, 1.0f);

    imgui.begin(_L("Variable layer height"), ImGuiWindowFlags_AlwaysAutoResize | ImGuiWindowFlags_NoResize | ImGuiWindowFlags_NoMove | ImGuiWindowFlags_NoCollapse);

    imgui.text_colored(ImGuiWrapper::get_COL_LIGHT(), _L("Left mouse button:"));
    ImGui::SameLine();
    imgui.text(_L("Add detail"));

    imgui.text_colored(ImGuiWrapper::get_COL_LIGHT(), _L("Right mouse button:"));
    ImGui::SameLine();
    imgui.text(_L("Remove detail"));

    imgui.text_colored(ImGuiWrapper::get_COL_LIGHT(), _L("Shift + Left mouse button:"));
    ImGui::SameLine();
    imgui.text(_L("Reset to base"));

    imgui.text_colored(ImGuiWrapper::get_COL_LIGHT(), _L("Shift + Right mouse button:"));
    ImGui::SameLine();
    imgui.text(_L("Smoothing"));

    imgui.text_colored(ImGuiWrapper::get_COL_LIGHT(), _L("Mouse wheel:"));
    ImGui::SameLine();
    imgui.text(_L("Increase/decrease edit area"));
    
    ImGui::Separator();
    if (imgui.button(_L("Adaptive")))
        wxPostEvent((wxEvtHandler*)canvas.get_wxglcanvas(), HeightProfileAdaptiveEvent(EVT_GLCANVAS_ADAPTIVE_LAYER_HEIGHT_PROFILE, m_adaptive_params));

    ImGui::SameLine();
    float text_align = ImGui::GetCursorPosX();
    ImGui::AlignTextToFramePadding();
    imgui.text(_L("Quality / Speed"));
    if (ImGui::IsItemHovered()) {
        ImGui::BeginTooltip();
        ImGui::TextUnformatted(_L("Higher print quality versus higher print speed.").ToUTF8());
        ImGui::EndTooltip();
    }

    ImGui::SameLine();
    float widget_align = ImGui::GetCursorPosX();
    ImGui::PushItemWidth(imgui.get_style_scaling() * 120.0f);
    m_adaptive_params.adaptive_quality = std::clamp(m_adaptive_params.adaptive_quality, 0.0f, 1.f);
    imgui.slider_float("##adaptive_quality", &m_adaptive_params.adaptive_quality, 0.0f, 1.f, "%.2f");

    //min/max height for Adaptive min/max height
    float min_height = 0.f;
    float max_height = 1000.f;
    PrinterTechnology printer_technology = canvas.current_printer_technology();
    float z_step = 0;
    if ((printer_technology & ptFFF) == 1) {
        z_step = m_config->opt_float("z_step");
        const ConfigOptionFloatsOrPercents* extruders_min_height = dynamic_cast<const ConfigOptionFloatsOrPercents*>(m_config->option("min_layer_height"));
        const ConfigOptionFloatsOrPercents* extruders_max_height = dynamic_cast<const ConfigOptionFloatsOrPercents*>(m_config->option("max_layer_height"));
        const ConfigOptionFloats* nozzle_diameter = dynamic_cast<const ConfigOptionFloats*>(m_config->option("nozzle_diameter"));
        min_height = std::numeric_limits<float>::max();
        max_height = 0.f;
        assert(extruders_min_height->size() == extruders_max_height->size());
        assert(extruders_min_height->size() == nozzle_diameter->size());
        for (size_t idx_extruder = 0; idx_extruder < extruders_min_height->size(); ++idx_extruder) {
            min_height = std::min(min_height, float(extruders_min_height->get_abs_value(idx_extruder, nozzle_diameter->get_float(idx_extruder))));
            max_height = std::max(max_height, float(extruders_max_height->get_abs_value(idx_extruder, nozzle_diameter->get_float(idx_extruder))));
        }
        min_height = check_z_step(min_height, z_step);
        max_height = check_z_step(max_height, z_step);
        if (m_adaptive_params.min_adaptive_layer_height < 0) {
            m_adaptive_params.min_adaptive_layer_height = min_height;
            m_adaptive_params.max_adaptive_layer_height = max_height;
        }
    } else {
        const ConfigOptionFloat* layer_height_ptr = dynamic_cast<const ConfigOptionFloat*>(m_config->option("layer_height"));
        double layer_height = layer_height_ptr ? layer_height_ptr->value : 0.2;
        max_height = layer_height * 10;
        if (m_adaptive_params.min_adaptive_layer_height < 0) {
            m_adaptive_params.min_adaptive_layer_height = layer_height / 4;
            m_adaptive_params.max_adaptive_layer_height = layer_height * 4;
        }
    }

    ImGui::SetCursorPosX(text_align);
    ImGui::AlignTextToFramePadding();
    imgui.text(_L("Min height"));
    if (ImGui::IsItemHovered()) {
        ImGui::BeginTooltip();
        ImGui::TextUnformatted(_L("Minimum layer height. Limit for better quality/layer adhesion.").ToUTF8());
        ImGui::EndTooltip();
    }

    ImGui::SameLine();
    ImGui::SetCursorPosX(widget_align);
    ImGui::PushItemWidth(imgui.get_style_scaling() * 120.0f);
    if (imgui.slider_float("##min_adaptive_layer_height", &m_adaptive_params.min_adaptive_layer_height, min_height, max_height, "%.4f")) {
        if (z_step) {
            m_adaptive_params.min_adaptive_layer_height = check_z_step(m_adaptive_params.min_adaptive_layer_height, z_step);
            m_adaptive_params.min_adaptive_layer_height = std::clamp(m_adaptive_params.min_adaptive_layer_height, min_height, max_height);
        } else {
            m_adaptive_params.min_adaptive_layer_height = std::max(m_adaptive_params.min_adaptive_layer_height, min_height);
        }
        m_adaptive_params.max_adaptive_layer_height = std::max(m_adaptive_params.max_adaptive_layer_height, m_adaptive_params.min_adaptive_layer_height);
    }

    ImGui::SetCursorPosX(text_align);
    ImGui::AlignTextToFramePadding();
    imgui.text(_L("Max height"));
    if (ImGui::IsItemHovered()) {
        ImGui::BeginTooltip();
        ImGui::TextUnformatted(_L("Maximum layer height. Limit for better quality/layer adhesion.").ToUTF8());
        ImGui::EndTooltip();
    }

    ImGui::SameLine();
    ImGui::SetCursorPosX(widget_align);
    ImGui::PushItemWidth(imgui.get_style_scaling() * 120.0f);
    if (imgui.slider_float("##max_adaptive_layer_height", &m_adaptive_params.max_adaptive_layer_height, min_height, max_height, "%.4f")) {
        if (z_step) {
            m_adaptive_params.max_adaptive_layer_height = check_z_step(m_adaptive_params.max_adaptive_layer_height, z_step);
            m_adaptive_params.max_adaptive_layer_height = std::clamp(m_adaptive_params.max_adaptive_layer_height, min_height, max_height);
        }
        m_adaptive_params.min_adaptive_layer_height = std::min(m_adaptive_params.max_adaptive_layer_height, m_adaptive_params.min_adaptive_layer_height);
    }

    ImGui::Separator();
    if (imgui.button(_L("Smooth")))
        wxPostEvent((wxEvtHandler*)canvas.get_wxglcanvas(), HeightProfileSmoothEvent(EVT_GLCANVAS_SMOOTH_LAYER_HEIGHT_PROFILE, m_smooth_params));

    ImGui::SameLine();
    ImGui::SetCursorPosX(text_align);
    ImGui::AlignTextToFramePadding();
    imgui.text(_L("Radius"));
    ImGui::SameLine();
    ImGui::SetCursorPosX(widget_align);
    ImGui::PushItemWidth(imgui.get_style_scaling() * 120.0f);
    int radius = (int)m_smooth_params.radius;
    if (ImGui::SliderInt("##1", &radius, 1, 10)) {
        radius = std::clamp(radius, 1, 10);
        m_smooth_params.radius = (unsigned int)radius;
    }

    ImGui::SetCursorPosX(text_align);
    ImGui::AlignTextToFramePadding();
    imgui.text(_L("Keep min"));
    ImGui::SameLine();
    if (ImGui::GetCursorPosX() < widget_align)  // because of line lenght after localization
        ImGui::SetCursorPosX(widget_align);

    ImGui::PushItemWidth(imgui.get_style_scaling() * 120.0f);
    imgui.checkbox("##2", m_smooth_params.keep_min);

    ImGui::Separator();
    if (imgui.button(_L("Reset")))
        wxPostEvent((wxEvtHandler*)canvas.get_wxglcanvas(), SimpleEvent(EVT_GLCANVAS_RESET_LAYER_HEIGHT_PROFILE));

    GLCanvas3D::LayersEditing::s_overlay_window_width = ImGui::GetWindowSize().x /*+ (float)m_layers_texture.width/4*/;
    imgui.end();

    render_active_object_annotations(canvas);
    render_profile(canvas);
}

float GLCanvas3D::LayersEditing::get_cursor_z_relative(const GLCanvas3D& canvas)
{
    const Vec2d mouse_pos = canvas.get_local_mouse_position();
    const Rect& rect = get_bar_rect_screen(canvas);
    float x = (float)mouse_pos.x();
    float y = (float)mouse_pos.y();
    float t = rect.get_top();
    float b = rect.get_bottom();

    return (rect.get_left() <= x && x <= rect.get_right() && t <= y && y <= b) ?
        // Inside the bar.
        (b - y - 1.0f) / (b - t - 1.0f) :
        // Outside the bar.
        -1000.0f;
}

bool GLCanvas3D::LayersEditing::bar_rect_contains(const GLCanvas3D& canvas, float x, float y)
{
    const Rect& rect = get_bar_rect_screen(canvas);
    return rect.get_left() <= x && x <= rect.get_right() && rect.get_top() <= y && y <= rect.get_bottom();
}

Rect GLCanvas3D::LayersEditing::get_bar_rect_screen(const GLCanvas3D& canvas)
{
    const Size& cnv_size = canvas.get_canvas_size();
    float w = (float)cnv_size.get_width();
    float h = (float)cnv_size.get_height();

    return { w - thickness_bar_width(canvas), 0.0f, w, h };
}

std::pair<SlicingParameters, const std::vector<double>> GLCanvas3D::LayersEditing::get_layers_height_data()
{
    if (m_slicing_parameters != nullptr)
        return { *m_slicing_parameters, m_layer_height_profile };

    assert(m_model_object != nullptr);
    this->update_slicing_parameters();
    assert(m_slicing_parameters);
    PrintObject::update_layer_height_profile(*m_model_object, *m_slicing_parameters, m_layer_height_profile);
    std::pair<SlicingParameters, const std::vector<double>> ret = { *m_slicing_parameters, m_layer_height_profile };
    m_slicing_parameters.reset();
    return ret;
}

bool GLCanvas3D::LayersEditing::is_initialized() const
{
    return wxGetApp().get_shader("variable_layer_height") != nullptr;
}

std::string GLCanvas3D::LayersEditing::get_tooltip(const GLCanvas3D& canvas) const
{
    std::string ret;
    if (m_enabled && m_layer_height_profile.size() >= 4) {
        float z = get_cursor_z_relative(canvas);
        if (z != -1000.0f) {
            z *= m_object_max_z;

            float h = 0.0f;
            for (size_t i = m_layer_height_profile.size() - 2; i >= 2; i -= 2) {
                const float zi = static_cast<float>(m_layer_height_profile[i]);
                const float zi_1 = static_cast<float>(m_layer_height_profile[i - 2]);
                if (zi_1 <= z && z <= zi) {
                    float dz = zi - zi_1;
                    h = (dz != 0.0f) ? static_cast<float>(lerp(m_layer_height_profile[i - 1], m_layer_height_profile[i + 1], (z - zi_1) / dz)) :
                        static_cast<float>(m_layer_height_profile[i + 1]);
                    h = check_z_step(h, m_slicing_parameters->z_step);
                    break;
                }
            }
            if (h > 0.0f)
                ret = format("%.3f", h);
        }
    }
    return ret;
}

void GLCanvas3D::LayersEditing::render_active_object_annotations(const GLCanvas3D& canvas)
{
    const Size cnv_size = canvas.get_canvas_size();
    const float cnv_width = (float)cnv_size.get_width();
    const float cnv_height = (float)cnv_size.get_height();
    if (cnv_width == 0.0f || cnv_height == 0.0f)
        return;

    const float cnv_inv_width = 1.0f / cnv_width;
    GLShaderProgram* shader = wxGetApp().get_shader("variable_layer_height");
    if (shader == nullptr)
        return;

    shader->start_using();

    shader->set_uniform("z_to_texture_row", float(m_layers_texture.cells - 1) / (float(m_layers_texture.width) * m_object_max_z));
    shader->set_uniform("z_texture_row_to_normalized", 1.0f / (float)m_layers_texture.height);
    shader->set_uniform("z_cursor", m_object_max_z * this->get_cursor_z_relative(canvas));
    shader->set_uniform("z_cursor_band_width", band_width);
    shader->set_uniform("object_max_z", m_object_max_z);
    shader->set_uniform("view_model_matrix", Transform3d::Identity());
    shader->set_uniform("projection_matrix", Transform3d::Identity());
    shader->set_uniform("view_normal_matrix", (Matrix3d)Matrix3d::Identity());

    glsafe(::glPixelStorei(GL_UNPACK_ALIGNMENT, 1));
    glsafe(::glBindTexture(GL_TEXTURE_2D, m_z_texture_id));

    // Render the color bar
    if (!m_profile.background.is_initialized() || m_profile.old_canvas_width.background != cnv_width) {
        m_profile.old_canvas_width.background = cnv_width;
        m_profile.background.reset();

        GLModel::Geometry init_data;
        init_data.format = { GLModel::Geometry::EPrimitiveType::Triangles, GLModel::Geometry::EVertexLayout::P3N3T2 };
        init_data.reserve_vertices(4);
        init_data.reserve_indices(6);

        // vertices
        const float l = 1.0f - 2.0f * THICKNESS_BAR_WIDTH * cnv_inv_width;
        const float r = 1.0f;
        const float t = 1.0f;
        const float b = -1.0f;
        init_data.add_vertex(Vec3f(l, b, 0.0f), Vec3f::UnitZ(), Vec2f(0.0f, 0.0f));
        init_data.add_vertex(Vec3f(r, b, 0.0f), Vec3f::UnitZ(), Vec2f(1.0f, 0.0f));
        init_data.add_vertex(Vec3f(r, t, 0.0f), Vec3f::UnitZ(), Vec2f(1.0f, 1.0f));
        init_data.add_vertex(Vec3f(l, t, 0.0f), Vec3f::UnitZ(), Vec2f(0.0f, 1.0f));

        // indices
        init_data.add_triangle(0, 1, 2);
        init_data.add_triangle(2, 3, 0);

        m_profile.background.init_from(std::move(init_data));
    }

    m_profile.background.render();

    glsafe(::glBindTexture(GL_TEXTURE_2D, 0));

    shader->stop_using();
}

void GLCanvas3D::LayersEditing::render_profile(const GLCanvas3D& canvas)
{
    //FIXME show some kind of legend.

    if (!m_slicing_parameters)
        return;

    const Size cnv_size = canvas.get_canvas_size();
    const float cnv_width  = (float)cnv_size.get_width();
    const float cnv_height = (float)cnv_size.get_height();
    if (cnv_width == 0.0f || cnv_height == 0.0f)
        return;

    // Make the vertical bar a bit wider so the layer height curve does not touch the edge of the bar region.
    const float scale_x = THICKNESS_BAR_WIDTH / float(1.12 * m_slicing_parameters->max_layer_height);
    const float scale_y = cnv_height / m_object_max_z;

    const float cnv_inv_width  = 1.0f / cnv_width;
    const float cnv_inv_height = 1.0f / cnv_height;
    const float left = 1.0f - 2.0f * THICKNESS_BAR_WIDTH * cnv_inv_width;

    // Baseline
    if (!m_profile.baseline.is_initialized() || m_profile.old_layer_height_profile != m_layer_height_profile || m_profile.old_canvas_width.baseline != cnv_width) {
        m_profile.old_canvas_width.baseline = cnv_width;
        m_profile.baseline.reset();

        GLModel::Geometry init_data;
        init_data.format = { GLModel::Geometry::EPrimitiveType::Lines, GLModel::Geometry::EVertexLayout::P2 };
        init_data.color = ColorRGBA::BLACK();
        init_data.reserve_vertices(2);
        init_data.reserve_indices(2);

        // vertices
        const float axis_x = left + 2.0f * float(m_slicing_parameters->layer_height) * scale_x * cnv_inv_width;
        init_data.add_vertex(Vec2f(axis_x, -1.0f));
        init_data.add_vertex(Vec2f(axis_x, 1.0f));

        // indices
        init_data.add_line(0, 1);

        m_profile.baseline.init_from(std::move(init_data));
    }

    if (!m_profile.profile.is_initialized() || m_profile.old_layer_height_profile != m_layer_height_profile || m_profile.old_canvas_width.profile != cnv_width) {
        m_profile.old_canvas_width.profile = cnv_width;
        m_profile.old_layer_height_profile = m_layer_height_profile;
        m_profile.profile.reset();

        GLModel::Geometry init_data;
        init_data.format = { GLModel::Geometry::EPrimitiveType::LineStrip, GLModel::Geometry::EVertexLayout::P2 };
        init_data.color = ColorRGBA::BLUE();
        init_data.reserve_vertices(m_layer_height_profile.size() / 2);
        init_data.reserve_indices(m_layer_height_profile.size() / 2);

        // vertices + indices
        for (unsigned int i = 0; i < (unsigned int)m_layer_height_profile.size(); i += 2) {
            init_data.add_vertex(Vec2f(left + 2.0f * float(m_layer_height_profile[i + 1]) * scale_x * cnv_inv_width,
                2.0f * (float(m_layer_height_profile[i]) * scale_y * cnv_inv_height - 0.5)));
            init_data.add_index(i / 2);
        }

        m_profile.profile.init_from(std::move(init_data));
    }

#if ENABLE_GL_CORE_PROFILE
    GLShaderProgram* shader = OpenGLManager::get_gl_info().is_core_profile() ? wxGetApp().get_shader("dashed_thick_lines") : wxGetApp().get_shader("flat");
#else
    GLShaderProgram* shader = wxGetApp().get_shader("flat");
#endif // ENABLE_GL_CORE_PROFILE
    if (shader != nullptr) {
        shader->start_using();
        shader->set_uniform("view_model_matrix", Transform3d::Identity());
        shader->set_uniform("projection_matrix", Transform3d::Identity());
#if ENABLE_GL_CORE_PROFILE
        const std::array<int, 4>& viewport = wxGetApp().plater()->get_camera().get_viewport();
        shader->set_uniform("viewport_size", Vec2d(double(viewport[2]), double(viewport[3])));
        shader->set_uniform("width", 0.25f);
        shader->set_uniform("gap_size", 0.0f);
#endif // ENABLE_GL_CORE_PROFILE
        m_profile.baseline.render();
        m_profile.profile.render();
        shader->stop_using();
    }
}

void GLCanvas3D::LayersEditing::render_volumes(const GLCanvas3D& canvas, const GLVolumeCollection& volumes)
{
    assert(this->is_allowed());
    assert(this->last_object_id != -1);

    GLShaderProgram* current_shader = wxGetApp().get_current_shader();
    ScopeGuard guard([current_shader]() { if (current_shader != nullptr) current_shader->start_using(); });
    if (current_shader != nullptr)
        current_shader->stop_using();

    GLShaderProgram* shader = wxGetApp().get_shader("variable_layer_height");
    if (shader == nullptr)
        return;

    shader->start_using();

    generate_layer_height_texture();

    // Uniforms were resolved, go ahead using the layer editing shader.
    shader->set_uniform("z_to_texture_row", float(m_layers_texture.cells - 1) / (float(m_layers_texture.width) * float(m_object_max_z)));
    shader->set_uniform("z_texture_row_to_normalized", 1.0f / float(m_layers_texture.height));
    shader->set_uniform("z_cursor", float(m_object_max_z) * float(this->get_cursor_z_relative(canvas)));
    shader->set_uniform("z_cursor_band_width", float(this->band_width));

    const Camera& camera = wxGetApp().plater()->get_camera();
    shader->set_uniform("projection_matrix", camera.get_projection_matrix());

    // Initialize the layer height texture mapping.
    const GLsizei w = (GLsizei)m_layers_texture.width;
    const GLsizei h = (GLsizei)m_layers_texture.height;
    const GLsizei half_w = w / 2;
    const GLsizei half_h = h / 2;
    glsafe(::glPixelStorei(GL_UNPACK_ALIGNMENT, 1));
    glsafe(::glBindTexture(GL_TEXTURE_2D, m_z_texture_id));
    glsafe(::glTexImage2D(GL_TEXTURE_2D, 0, GL_RGBA, w, h, 0, GL_RGBA, GL_UNSIGNED_BYTE, 0));
    glsafe(::glTexImage2D(GL_TEXTURE_2D, 1, GL_RGBA, half_w, half_h, 0, GL_RGBA, GL_UNSIGNED_BYTE, 0));
    glsafe(::glTexSubImage2D(GL_TEXTURE_2D, 0, 0, 0, w, h, GL_RGBA, GL_UNSIGNED_BYTE, m_layers_texture.data.data()));
    glsafe(::glTexSubImage2D(GL_TEXTURE_2D, 1, 0, 0, half_w, half_h, GL_RGBA, GL_UNSIGNED_BYTE, m_layers_texture.data.data() + m_layers_texture.width * m_layers_texture.height * 4));
    for (const std::unique_ptr<GLVolume> &glvolume : volumes.volumes) {
        // Render the object using the layer editing shader and texture.
        if (!glvolume->is_active || glvolume->composite_id.object_id != this->last_object_id || glvolume->is_modifier)
            continue;

        shader->set_uniform("volume_world_matrix", glvolume->world_matrix());
        shader->set_uniform("object_max_z", 0.0f);
        const Transform3d& view_matrix = camera.get_view_matrix();
        const Transform3d model_matrix = glvolume->world_matrix();
        shader->set_uniform("view_model_matrix", view_matrix * model_matrix);
        const Matrix3d view_normal_matrix = view_matrix.matrix().block(0, 0, 3, 3) * model_matrix.matrix().block(0, 0, 3, 3).inverse().transpose();
        shader->set_uniform("view_normal_matrix", view_normal_matrix);

        glvolume->render();
    }
    // Revert back to the previous shader.
    glsafe(::glBindTexture(GL_TEXTURE_2D, 0));
}

void GLCanvas3D::LayersEditing::adjust_layer_height_profile()
{
    this->update_slicing_parameters();
    PrintObject::update_layer_height_profile(*m_model_object, *m_slicing_parameters, m_layer_height_profile);
    //update strength
    float strength = 0.005f;
    if (m_slicing_parameters->z_step > EPSILON) strength = (float)Slic3r::check_z_step(std::max(0.005, m_slicing_parameters->z_step), m_slicing_parameters->z_step);
    Slic3r::adjust_layer_height_profile(*m_slicing_parameters, m_layer_height_profile, this->last_z, strength, this->band_width, this->last_action);
    m_layer_height_profile_modified = true;
    m_layers_texture.valid = false;
}

void GLCanvas3D::LayersEditing::reset_layer_height_profile(GLCanvas3D& canvas)
{
    const_cast<ModelObject*>(m_model_object)->layer_height_profile.clear();
    m_layer_height_profile.clear();
    m_layers_texture.valid = false;
    canvas.post_event(SimpleEvent(EVT_GLCANVAS_SCHEDULE_BACKGROUND_PROCESS));
    wxGetApp().obj_list()->update_info_items(last_object_id);
}

void GLCanvas3D::LayersEditing::adaptive_layer_height_profile(GLCanvas3D& canvas, const HeightProfileAdaptiveParams& adaptative_params)
{
    this->update_slicing_parameters();
    m_layer_height_profile = layer_height_profile_adaptive(*m_slicing_parameters, *m_model_object, adaptative_params);
    const_cast<ModelObject*>(m_model_object)->layer_height_profile.set(m_layer_height_profile);
    m_layers_texture.valid = false;
    canvas.post_event(SimpleEvent(EVT_GLCANVAS_SCHEDULE_BACKGROUND_PROCESS));
    wxGetApp().obj_list()->update_info_items(last_object_id);
}

void GLCanvas3D::LayersEditing::smooth_layer_height_profile(GLCanvas3D& canvas, const HeightProfileSmoothingParams& smoothing_params)
{
    this->update_slicing_parameters();
    m_layer_height_profile = smooth_height_profile(m_layer_height_profile, *m_slicing_parameters, smoothing_params);
    const_cast<ModelObject*>(m_model_object)->layer_height_profile.set(m_layer_height_profile);
    m_layers_texture.valid = false;
    canvas.post_event(SimpleEvent(EVT_GLCANVAS_SCHEDULE_BACKGROUND_PROCESS));
    wxGetApp().obj_list()->update_info_items(last_object_id);
}

void GLCanvas3D::LayersEditing::generate_layer_height_texture()
{
    this->update_slicing_parameters();
    // Always try to update the layer height profile.
    bool update = ! m_layers_texture.valid;
    if (PrintObject::update_layer_height_profile(*m_model_object, *m_slicing_parameters, m_layer_height_profile)) {
        // Initialized to the default value.
        m_layer_height_profile_modified = false;
        update = true;
    }

    // Update if the layer height profile was changed, or when the texture is not valid.
    if (! update && ! m_layers_texture.data.empty() && m_layers_texture.cells > 0)
        // Texture is valid, don't update.
        return; 

    if (m_layers_texture.data.empty()) {
        m_layers_texture.width  = 1024;
        m_layers_texture.height = 1024;
        m_layers_texture.levels = 2;
        m_layers_texture.data.assign(m_layers_texture.width * m_layers_texture.height * 5, 0);
    }

    bool level_of_detail_2nd_level = true;
    m_layers_texture.cells = Slic3r::generate_layer_height_texture(
        *m_slicing_parameters, 
        Slic3r::generate_object_layers(*m_slicing_parameters, m_layer_height_profile), 
		m_layers_texture.data.data(), m_layers_texture.height, m_layers_texture.width, level_of_detail_2nd_level);
	m_layers_texture.valid = true;
}

void GLCanvas3D::LayersEditing::accept_changes(GLCanvas3D& canvas)
{
    if (last_object_id >= 0) {
        if (m_layer_height_profile_modified) {
            wxGetApp().plater()->take_snapshot(_L("Variable layer height - Manual edit"));
            const_cast<ModelObject*>(m_model_object)->layer_height_profile.set(m_layer_height_profile);
            wxGetApp().obj_list()->update_info_items(last_object_id);
            wxGetApp().plater()->schedule_background_process();
        }
    }
    m_layer_height_profile_modified = false;
}

void GLCanvas3D::LayersEditing::update_slicing_parameters()
{
    if (!m_slicing_parameters) {
        m_slicing_parameters = PrintObject::slicing_parameters(*m_config, *m_model_object, m_object_max_z);
    }
}

float GLCanvas3D::LayersEditing::thickness_bar_width(const GLCanvas3D &canvas)
{
    return
#if ENABLE_RETINA_GL
        canvas.get_canvas_size().get_scale_factor()
#else
        canvas.get_wxglcanvas()->GetContentScaleFactor()
#endif
         * THICKNESS_BAR_WIDTH;
}


const Point GLCanvas3D::Mouse::Drag::Invalid_2D_Point(INT_MAX, INT_MAX);
const Vec3d GLCanvas3D::Mouse::Drag::Invalid_3D_Point(DBL_MAX, DBL_MAX, DBL_MAX);
const int GLCanvas3D::Mouse::Drag::MoveThresholdPx = 5;

GLCanvas3D::Mouse::Drag::Drag()
    : start_position_2D(Invalid_2D_Point)
    , start_position_3D(Invalid_3D_Point)
    , move_volume_idx(-1)
    , move_requires_threshold(false)
    , move_start_threshold_position_2D(Invalid_2D_Point)
{
}

GLCanvas3D::Mouse::Mouse()
    : dragging(false)
    , position(DBL_MAX, DBL_MAX)
    , scene_position(DBL_MAX, DBL_MAX, DBL_MAX)
    , ignore_left_up(false)
{
}

void GLCanvas3D::Labels::render(const std::vector<const ModelInstance*>& sorted_instances) const
{
    if (!m_enabled || !is_shown())
        return;

    const Camera& camera = wxGetApp().plater()->get_camera();
    const Model* model = m_canvas.get_model();
    if (model == nullptr)
        return;

    Transform3d world_to_eye = camera.get_view_matrix();
    Transform3d world_to_screen = camera.get_projection_matrix() * world_to_eye;
    const std::array<int, 4>& viewport = camera.get_viewport();

    struct Owner
    {
        int obj_idx;
        int inst_idx;
        size_t model_instance_id;
        BoundingBoxf3 world_box;
        double eye_center_z;
        std::string title;
        std::string label;
        std::string print_order;
        bool selected;
    };

    // collect owners world bounding boxes and data from volumes
    std::vector<Owner> owners;
    const GLVolumeCollection& volumes = m_canvas.get_volumes();
    for (const std::unique_ptr<GLVolume> &volume : volumes.volumes) {
        int obj_idx = volume->object_idx();
        if (0 <= obj_idx && obj_idx < (int)model->objects.size()) {
            int inst_idx = volume->instance_idx();
            std::vector<Owner>::iterator it = std::find_if(owners.begin(), owners.end(), [obj_idx, inst_idx](const Owner& owner) {
                return (owner.obj_idx == obj_idx) && (owner.inst_idx == inst_idx);
                });
            if (it != owners.end()) {
                it->world_box.merge(volume->transformed_bounding_box());
                it->selected &= volume->selected;
            } else {
                const ModelObject* model_object = model->objects[obj_idx];
                Owner owner;
                owner.obj_idx = obj_idx;
                owner.inst_idx = inst_idx;
                owner.model_instance_id = model_object->instances[inst_idx]->id().id;
                owner.world_box = volume->transformed_bounding_box();
                owner.title = "object" + std::to_string(obj_idx) + "_inst##" + std::to_string(inst_idx);
                owner.label = model_object->name;
                if (model_object->instances.size() > 1)
                    owner.label += " (" + std::to_string(inst_idx + 1) + ")";
                owner.selected = volume->selected;
                owners.push_back(std::move(owner));
            }
        }
    }

    // updates print order strings
    if (sorted_instances.size() > 1) {
        for (size_t i = 0; i < sorted_instances.size(); ++i) {
            size_t id = sorted_instances[i]->id().id;
            std::vector<Owner>::iterator it = std::find_if(owners.begin(), owners.end(), [id](const Owner& owner) {
                return owner.model_instance_id == id;
                });
            if (it != owners.end())
                it->print_order = _u8L("Seq.") + "#: " + std::to_string(i + 1);
        }
    }

    // calculate eye bounding boxes center zs
    for (Owner& owner : owners) {
        owner.eye_center_z = (world_to_eye * owner.world_box.center())(2);
    }

    // sort owners by center eye zs and selection
    std::sort(owners.begin(), owners.end(), [](const Owner& owner1, const Owner& owner2) {
        if (!owner1.selected && owner2.selected)
            return true;
        else if (owner1.selected && !owner2.selected)
            return false;
        else
            return (owner1.eye_center_z < owner2.eye_center_z);
        });

    ImGuiWrapper& imgui = *wxGetApp().imgui();

    // render info windows
    for (const Owner& owner : owners) {
        Vec3d screen_box_center = world_to_screen * owner.world_box.center();
        float x = 0.0f;
        float y = 0.0f;
        if (camera.get_type() == Camera::EType::Perspective) {
            x = (0.5f + 0.001f * 0.5f * (float)screen_box_center(0)) * viewport[2];
            y = (0.5f - 0.001f * 0.5f * (float)screen_box_center(1)) * viewport[3];
        } else {
            x = (0.5f + 0.5f * (float)screen_box_center(0)) * viewport[2];
            y = (0.5f - 0.5f * (float)screen_box_center(1)) * viewport[3];
        }

        if (x < 0.0f || viewport[2] < x || y < 0.0f || viewport[3] < y)
            continue;

        ImGui::PushStyleVar(ImGuiStyleVar_WindowBorderSize, owner.selected ? 3.0f : 1.5f);
        ImGui::PushStyleVar(ImGuiStyleVar_WindowRounding, 0.0f);
        ImGui::PushStyleColor(ImGuiCol_Border, owner.selected ? ImVec4(0.757f, 0.404f, 0.216f, 1.0f) : ImVec4(0.75f, 0.75f, 0.75f, 1.0f));
        imgui.set_next_window_pos(x, y, ImGuiCond_Always, 0.5f, 0.5f);
        imgui.begin(owner.title, ImGuiWindowFlags_NoMouseInputs | ImGuiWindowFlags_AlwaysAutoResize | ImGuiWindowFlags_NoDecoration | ImGuiWindowFlags_NoMove);
        ImGui::BringWindowToDisplayFront(ImGui::GetCurrentWindow());
        float win_w = ImGui::GetWindowWidth();
        float label_len = ImGui::CalcTextSize(owner.label.c_str()).x;
        ImGui::SetCursorPosX(0.5f * (win_w - label_len));
        ImGui::AlignTextToFramePadding();
        imgui.text(owner.label);

        if (!owner.print_order.empty()) {
            ImGui::Separator();
            float po_len = ImGui::CalcTextSize(owner.print_order.c_str()).x;
            ImGui::SetCursorPosX(0.5f * (win_w - po_len));
            ImGui::AlignTextToFramePadding();
            imgui.text(owner.print_order);
        }

        // force re-render while the windows gets to its final size (it takes several frames)
        if (ImGui::GetWindowContentRegionWidth() + 2.0f * ImGui::GetStyle().WindowPadding.x != ImGui::CalcWindowNextAutoFitSize(ImGui::GetCurrentWindow()).x)
            imgui.set_requires_extra_frame();

        imgui.end();
        ImGui::PopStyleColor();
        ImGui::PopStyleVar(2);
    }
}

static float get_cursor_height()
{
    float ret = 16.0f;
#ifdef _WIN32
    // see: https://forums.codeguru.com/showthread.php?449040-get-the-system-current-cursor-size
    // this code is not perfect because it returns a maximum height equal to 31 even if the cursor bitmap shown on screen is bigger
    // but at least it gives the same result as wxWidgets in the settings tabs
    ICONINFO ii;
    if (::GetIconInfo((HICON)GetCursor(), &ii) != 0) {
        BITMAP bitmap;
        ::GetObject(ii.hbmMask, sizeof(BITMAP), &bitmap);
        const int width = bitmap.bmWidth;
        const int height = (ii.hbmColor == nullptr) ? bitmap.bmHeight / 2 : bitmap.bmHeight;
        HDC dc = ::CreateCompatibleDC(nullptr);
        if (dc != nullptr) {
            if (::SelectObject(dc, ii.hbmMask) != nullptr) {
                for (int i = 0; i < width; ++i) {
                    for (int j = 0; j < height; ++j) {
                        if (::GetPixel(dc, i, j) != RGB(255, 255, 255)) {
                            if (ret < float(j))
                                ret = float(j);
                        }
                    }
                }
                ::DeleteDC(dc);
            }
        }
        ::DeleteObject(ii.hbmColor);
        ::DeleteObject(ii.hbmMask);
    }
#endif //  _WIN32
    return ret;
}

void GLCanvas3D::Tooltip::set_text(const std::string& text)
{
    // If the mouse is inside an ImGUI dialog, then the tooltip is suppressed.
    const std::string& new_text = m_in_imgui ? std::string() : text;
    if (m_text != new_text) { // To avoid calling the expensive call to get_cursor_height.
        m_text = new_text;
        m_cursor_height = get_cursor_height();
    }
}

void GLCanvas3D::Tooltip::render(const Vec2d& mouse_position, GLCanvas3D& canvas)
{
    static ImVec2 size(0.0f, 0.0f);

    auto validate_position = [this](const Vec2d& position, const GLCanvas3D& canvas, const ImVec2& wnd_size) {
        const Size cnv_size = canvas.get_canvas_size();
        const float x = std::clamp(float(position.x()), 0.0f, float(cnv_size.get_width()) - wnd_size.x);
        const float y = std::clamp(float(position.y()) + m_cursor_height, 0.0f, float(cnv_size.get_height()) - wnd_size.y);
        return Vec2f(x, y);
    };

    if (m_text.empty()) {
        m_start_time = std::chrono::steady_clock::now();
        return;
    }

    // draw the tooltip as hidden until the delay is expired
    // use a value of alpha slightly different from 0.0f because newer imgui does not calculate properly the window size if alpha == 0.0f
    const float alpha = (std::chrono::duration_cast<std::chrono::milliseconds>(std::chrono::steady_clock::now() - m_start_time).count() < 500) ? 0.01f : 1.0f;

    const Vec2f position = validate_position(mouse_position, canvas, size);

    ImGuiWrapper& imgui = *wxGetApp().imgui();
    ImGui::PushStyleVar(ImGuiStyleVar_WindowRounding, 0.0f);
    ImGui::PushStyleVar(ImGuiStyleVar_Alpha, alpha);
    imgui.set_next_window_pos(position.x(), position.y(), ImGuiCond_Always, 0.0f, 0.0f);

    imgui.begin(wxString("canvas_tooltip"), ImGuiWindowFlags_AlwaysAutoResize | ImGuiWindowFlags_NoMouseInputs | ImGuiWindowFlags_NoMove | ImGuiWindowFlags_NoDecoration | ImGuiWindowFlags_NoFocusOnAppearing);
    ImGui::BringWindowToDisplayFront(ImGui::GetCurrentWindow());
    ImGui::TextUnformatted(m_text.c_str());

    // force re-render while the windows gets to its final size (it may take several frames) or while hidden
    if (alpha < 1.0f || ImGui::GetWindowContentRegionWidth() + 2.0f * ImGui::GetStyle().WindowPadding.x != ImGui::CalcWindowNextAutoFitSize(ImGui::GetCurrentWindow()).x)
        imgui.set_requires_extra_frame();

    size = ImGui::GetWindowSize();

    imgui.end();
    ImGui::PopStyleVar(2);
}

void GLCanvas3D::SequentialPrintClearance::set_contours(const ContoursList& contours, bool generate_fill)
{
    m_contours.clear();
    m_instances.clear();
    m_fill.reset();

    if (contours.empty())
        return;

    if (generate_fill) {
        GLModel::Geometry fill_data;
        fill_data.format = { GLModel::Geometry::EPrimitiveType::Triangles, GLModel::Geometry::EVertexLayout::P3 };
        fill_data.color = { 0.3333f, 0.0f, 0.0f, 0.5f };

        // vertices + indices
        const ExPolygons polygons_union = union_ex(contours.contours);
        unsigned int vertices_counter = 0;
        for (const ExPolygon& poly : polygons_union) {
            const std::vector<Vec3d> triangulation = triangulate_expolygon_3d(poly);
            fill_data.reserve_vertices(fill_data.vertices_count() + triangulation.size());
            fill_data.reserve_indices(fill_data.indices_count() + triangulation.size());
            for (const Vec3d& v : triangulation) {
                fill_data.add_vertex((Vec3f)(v.cast<float>() + 0.0125f * Vec3f::UnitZ())); // add a small positive z to avoid z-fighting
                ++vertices_counter;
                if (vertices_counter % 3 == 0)
                    fill_data.add_triangle(vertices_counter - 3, vertices_counter - 2, vertices_counter - 1);
            }
        }
        m_fill.init_from(std::move(fill_data));
    }

    for (size_t i = 0; i < contours.contours.size(); ++i) {
        GLModel& model = m_contours.emplace_back();
        model.init_from(contours.contours[i], 0.025f); // add a small positive z to avoid z-fighting
    }

    if (contours.trafos.has_value()) {
        // create the requested instances
        for (const auto& instance : *contours.trafos) {
            m_instances.emplace_back(instance.first, instance.second);
        }
    }
    else {
        // no instances have been specified
        // create one instance for every polygon
        for (size_t i = 0; i < contours.contours.size(); ++i) {
            m_instances.emplace_back(i, Transform3f::Identity());
        }
    }
}

void GLCanvas3D::SequentialPrintClearance::update_instances_trafos(const std::vector<Transform3d>& trafos)
{
    if (trafos.size() == m_instances.size()) {
        for (size_t i = 0; i < trafos.size(); ++i) {
            m_instances[i].second = trafos[i];
        }
    }
    else
      assert(false);
}

void GLCanvas3D::SequentialPrintClearance::render()
{
    const ColorRGBA FILL_COLOR               = { 1.0f, 0.0f, 0.0f, 0.5f };
    const ColorRGBA NO_FILL_COLOR            = { 1.0f, 1.0f, 1.0f, 0.75f };
    const ColorRGBA NO_FILL_EVALUATING_COLOR = { 1.0f, 1.0f, 0.0f, 1.0f };

    if (m_contours.empty() || m_instances.empty())
        return;

    GLShaderProgram* shader = wxGetApp().get_shader("flat");
    if (shader == nullptr)
        return;

    shader->start_using();

    const Camera& camera = wxGetApp().plater()->get_camera();
    shader->set_uniform("view_model_matrix", camera.get_view_matrix());
    shader->set_uniform("projection_matrix", camera.get_projection_matrix());

    glsafe(::glEnable(GL_DEPTH_TEST));
    glsafe(::glDisable(GL_CULL_FACE));
    glsafe(::glEnable(GL_BLEND));
    glsafe(::glBlendFunc(GL_SRC_ALPHA, GL_ONE_MINUS_SRC_ALPHA));

    if (!m_evaluating && !m_dragging)
        m_fill.render();

#if ENABLE_GL_CORE_PROFILE
    if (OpenGLManager::get_gl_info().is_core_profile()) {
        shader->stop_using();

        shader = wxGetApp().get_shader("dashed_thick_lines");
        if (shader == nullptr)
            return;

        shader->start_using();
        shader->set_uniform("projection_matrix", camera.get_projection_matrix());
        const std::array<int, 4>& viewport = camera.get_viewport();
        shader->set_uniform("viewport_size", Vec2d(double(viewport[2]), double(viewport[3])));
        shader->set_uniform("width", 1.0f);
        shader->set_uniform("gap_size", 0.0f);
    }
    else
#endif // ENABLE_GL_CORE_PROFILE
        glsafe(::glLineWidth(2.0f));

    for (const auto& [id, trafo] : m_instances) {
        shader->set_uniform("view_model_matrix", camera.get_view_matrix() * trafo);
        assert(id < m_contours.size());
        m_contours[id].set_color((!m_evaluating && m_fill.is_initialized()) ? FILL_COLOR : m_evaluating ? NO_FILL_EVALUATING_COLOR : NO_FILL_COLOR);
        m_contours[id].render();
    }

    glsafe(::glDisable(GL_BLEND));
    glsafe(::glEnable(GL_CULL_FACE));
    glsafe(::glDisable(GL_DEPTH_TEST));

    shader->stop_using();
}

wxDEFINE_EVENT(EVT_GLCANVAS_SCHEDULE_BACKGROUND_PROCESS, SimpleEvent);
wxDEFINE_EVENT(EVT_GLCANVAS_OBJECT_SELECT, SimpleEvent);
wxDEFINE_EVENT(EVT_GLCANVAS_RIGHT_CLICK, RBtnEvent);
wxDEFINE_EVENT(EVT_GLCANVAS_REMOVE_OBJECT, SimpleEvent);
wxDEFINE_EVENT(EVT_GLCANVAS_ARRANGE, SimpleEvent);
wxDEFINE_EVENT(EVT_GLCANVAS_SELECT_ALL, SimpleEvent);
wxDEFINE_EVENT(EVT_GLCANVAS_QUESTION_MARK, SimpleEvent);
wxDEFINE_EVENT(EVT_GLCANVAS_INCREASE_INSTANCES, Event<int>);
wxDEFINE_EVENT(EVT_GLCANVAS_INSTANCE_MOVED, SimpleEvent);
wxDEFINE_EVENT(EVT_GLCANVAS_INSTANCE_ROTATED, SimpleEvent);
wxDEFINE_EVENT(EVT_GLCANVAS_RESET_SKEW, SimpleEvent);
wxDEFINE_EVENT(EVT_GLCANVAS_INSTANCE_SCALED, SimpleEvent);
wxDEFINE_EVENT(EVT_GLCANVAS_INSTANCE_MIRRORED, SimpleEvent);
wxDEFINE_EVENT(EVT_GLCANVAS_FORCE_UPDATE, SimpleEvent);
wxDEFINE_EVENT(EVT_GLCANVAS_WIPETOWER_MOVED, Vec3dEvent);
wxDEFINE_EVENT(EVT_GLCANVAS_WIPETOWER_ROTATED, Vec3dEvent);
wxDEFINE_EVENT(EVT_GLCANVAS_ENABLE_ACTION_BUTTONS, Event<bool>);
wxDEFINE_EVENT(EVT_GLCANVAS_UPDATE_GEOMETRY, Vec3dsEvent<2>);
wxDEFINE_EVENT(EVT_GLCANVAS_MOUSE_DRAGGING_STARTED, SimpleEvent);
wxDEFINE_EVENT(EVT_GLCANVAS_MOUSE_DRAGGING_FINISHED, SimpleEvent);
wxDEFINE_EVENT(EVT_GLCANVAS_UPDATE_BED_SHAPE, SimpleEvent);
wxDEFINE_EVENT(EVT_GLCANVAS_TAB, SimpleEvent);
wxDEFINE_EVENT(EVT_GLCANVAS_RESETGIZMOS, SimpleEvent);
wxDEFINE_EVENT(EVT_GLCANVAS_MOVE_SLIDERS, wxKeyEvent);
wxDEFINE_EVENT(EVT_GLCANVAS_EDIT_COLOR_CHANGE, wxKeyEvent);
wxDEFINE_EVENT(EVT_GLCANVAS_JUMP_TO, wxKeyEvent);
wxDEFINE_EVENT(EVT_GLCANVAS_UNDO, SimpleEvent);
wxDEFINE_EVENT(EVT_GLCANVAS_REDO, SimpleEvent);
wxDEFINE_EVENT(EVT_GLCANVAS_COLLAPSE_SIDEBAR, SimpleEvent);
wxDEFINE_EVENT(EVT_GLCANVAS_RESET_LAYER_HEIGHT_PROFILE, SimpleEvent);
wxDEFINE_EVENT(EVT_GLCANVAS_ADAPTIVE_LAYER_HEIGHT_PROFILE, HeightProfileAdaptiveEvent);
wxDEFINE_EVENT(EVT_GLCANVAS_SMOOTH_LAYER_HEIGHT_PROFILE, HeightProfileSmoothEvent);
wxDEFINE_EVENT(EVT_GLCANVAS_RELOAD_FROM_DISK, SimpleEvent);
wxDEFINE_EVENT(EVT_GLCANVAS_RENDER_TIMER, wxTimerEvent/*RenderTimerEvent*/);
wxDEFINE_EVENT(EVT_GLCANVAS_TOOLBAR_HIGHLIGHTER_TIMER, wxTimerEvent);
wxDEFINE_EVENT(EVT_GLCANVAS_GIZMO_HIGHLIGHTER_TIMER, wxTimerEvent);

const double GLCanvas3D::DefaultCameraZoomToBoxMarginFactor = 1.25;

static std::vector<int> processed_objects_idxs(const Model& model, const SLAPrint& sla_print, const GLVolumeUPtrs& volumes)
{
    std::vector<int> ret;
    GLVolumePtrs matching_volumes;
    for (const std::unique_ptr<GLVolume> &v : volumes) {
        if(v->volume_idx() == -(int)slaposDrillHoles)
            matching_volumes.push_back(v.get());
    }
    for (const GLVolume* v : matching_volumes) {
        const int mo_idx = v->object_idx();
        const ModelObject* model_object = (mo_idx < (int)model.objects.size()) ? model.objects[mo_idx] : nullptr;
        if (model_object != nullptr && model_object->instances[v->instance_idx()]->is_printable()) {
            const SLAPrintObject* print_object = sla_print.get_print_object_by_model_object_id(model_object->id());
            if (print_object != nullptr && print_object->get_parts_to_slice().size() > 1)
                ret.push_back(mo_idx);
        }
    }
    std::sort(ret.begin(), ret.end());
    ret.erase(std::unique(ret.begin(), ret.end()), ret.end());
    return ret;
};

static bool composite_id_match(const GLVolume::CompositeID& id1, const GLVolume::CompositeID& id2)
{
    return id1.object_id == id2.object_id && id1.instance_id == id2.instance_id;
}

static bool object_contains_negative_volumes(const Model& model, int obj_id) {
    return (0 <= obj_id && obj_id < (int)model.objects.size()) ? model.objects[obj_id]->has_negative_volume_mesh() : false;
}

static bool object_has_sla_drain_holes(const Model& model, int obj_id) {
    return (0 <= obj_id && obj_id < (int)model.objects.size()) ? model.objects[obj_id]->has_sla_drain_holes() : false;
}

void GLCanvas3D::SLAView::detect_type_from_volumes(const GLVolumeUPtrs& volumes)
{
    for (auto& [id, type] : m_instances_cache) {
        type = ESLAViewType::Original;
    }

    for (const std::unique_ptr<GLVolume> &v : volumes) {
        if (v->volume_idx() == -(int)slaposDrillHoles) {
            if (object_contains_negative_volumes(*m_parent.get_model(), v->composite_id.object_id) ||
                object_has_sla_drain_holes(*m_parent.get_model(), v->composite_id.object_id)) {
                const InstancesCacheItem* instance = find_instance_item(v->composite_id);
                assert(instance != nullptr);
                set_type(instance->first, ESLAViewType::Processed);
            }
        }
    }
}

void GLCanvas3D::SLAView::set_type(ESLAViewType new_type)
{
    for (auto& [id, type] : m_instances_cache) {
        type = new_type;
        if (new_type == ESLAViewType::Processed)
            select_full_instance(id);
    }
}

void GLCanvas3D::SLAView::set_type(const GLVolume::CompositeID& id, ESLAViewType new_type)
{
    InstancesCacheItem* instance = find_instance_item(id);
    assert(instance != nullptr);
    instance->second = new_type;
    if (new_type == ESLAViewType::Processed)
        select_full_instance(id);
}

void GLCanvas3D::SLAView::update_volumes_visibility(GLVolumeUPtrs& volumes)
{
    const SLAPrint* sla_print = m_parent.sla_print();
    const std::vector<int> mo_idxs = (sla_print != nullptr) ? processed_objects_idxs(*m_parent.get_model(), *sla_print, volumes) : std::vector<int>();

    std::vector<std::shared_ptr<SceneRaycasterItem>>* raycasters = m_parent.get_raycasters_for_picking(SceneRaycaster::EType::Volume);

    for (const std::unique_ptr<GLVolume> &v : volumes) {
        const int obj_idx = v->object_idx();
        bool active = std::find(mo_idxs.begin(), mo_idxs.end(), obj_idx) == mo_idxs.end();
        if (!active) {
            const InstancesCacheItem* instance = find_instance_item(v->composite_id);
            assert(instance != nullptr);
            active = (instance->second == ESLAViewType::Processed) ? v->volume_idx() < 0 : v->volume_idx() != -(int)slaposDrillHoles;
        }
        v->is_active = active;
        auto it = std::find_if(raycasters->begin(), raycasters->end(), [&v](std::shared_ptr<SceneRaycasterItem> item) { return item->get_raycaster() == v->mesh_raycaster.get(); });
        if (it != raycasters->end())
            (*it)->set_active(v->is_active);
    }
}

void GLCanvas3D::SLAView::update_instances_cache(const std::vector<std::pair<GLVolume::CompositeID, GLVolume::CompositeID>>& new_to_old_ids_map)
{
    // First, extract current instances list from the volumes
    const GLVolumeUPtrs& volumes = m_parent.get_volumes().volumes;
    std::vector<InstancesCacheItem> new_instances_cache;
    for (const std::unique_ptr<GLVolume> &v : volumes) {
        new_instances_cache.emplace_back(v->composite_id, ESLAViewType::Original);
    }

    std::sort(new_instances_cache.begin(), new_instances_cache.end(),
        [](const InstancesCacheItem& i1, const InstancesCacheItem& i2) {
            return i1.first.object_id < i2.first.object_id || (i1.first.object_id == i2.first.object_id && i1.first.instance_id < i2.first.instance_id); });

    new_instances_cache.erase(std::unique(new_instances_cache.begin(), new_instances_cache.end(),
        [](const InstancesCacheItem& i1, const InstancesCacheItem& i2) {
            return composite_id_match(i1.first, i2.first); }), new_instances_cache.end());

    // Second, update instances type from previous state
    for (auto& inst_type : new_instances_cache) {
        const auto map_to_old_it = std::find_if(new_to_old_ids_map.begin(), new_to_old_ids_map.end(), [&inst_type](const std::pair<GLVolume::CompositeID, GLVolume::CompositeID>& item) {
            return composite_id_match(inst_type.first, item.first); });

        const GLVolume::CompositeID old_inst_id = (map_to_old_it != new_to_old_ids_map.end()) ? map_to_old_it->second : inst_type.first;
        const InstancesCacheItem* old_instance = find_instance_item(old_inst_id);
        if (old_instance != nullptr)
            inst_type.second = old_instance->second;
    }

    m_instances_cache = new_instances_cache;
}

void GLCanvas3D::SLAView::render_switch_button()
{
    const SLAPrint* sla_print = m_parent.sla_print();
    if (sla_print == nullptr)
        return;

    const std::vector<int> mo_idxs = processed_objects_idxs(*m_parent.get_model(), *sla_print, m_parent.get_volumes().volumes);
    if (mo_idxs.empty())
        return;

    Selection& selection = m_parent.get_selection();
    const int obj_idx = selection.get_object_idx();
    if (std::find(mo_idxs.begin(), mo_idxs.end(), obj_idx) == mo_idxs.end())
        return;

    if (!object_contains_negative_volumes(*m_parent.get_model(), obj_idx))
        return;

    const int inst_idx = selection.get_instance_idx();
    if (inst_idx < 0)
        return;

    const GLVolume::CompositeID composite_id(obj_idx, 0, inst_idx);
    const InstancesCacheItem* sel_instance = find_instance_item(composite_id);
    if (sel_instance == nullptr)
        return;

    const ESLAViewType type = sel_instance->second;

    BoundingBoxf ss_box;
    if (m_use_instance_bbox) {
        const Selection::EMode mode = selection.get_mode();
        if (obj_idx >= 0 && inst_idx >= 0) {
            const Selection::IndicesList selected_idxs = selection.get_volume_idxs();
            std::vector<unsigned int> idxs_as_vector;
            idxs_as_vector.assign(selected_idxs.begin(), selected_idxs.end());
            selection.add_instance(obj_idx, inst_idx, true);
            ss_box = selection.get_screen_space_bounding_box();
            selection.add_volumes(mode, idxs_as_vector, true);
        }
    }
        
    if (!ss_box.defined)
        ss_box = selection.get_screen_space_bounding_box();
    assert(ss_box.defined);

    ImGuiWrapper& imgui = *wxGetApp().imgui();
    ImGui::PushStyleColor(ImGuiCol_WindowBg, ImVec4(0.0f, 0.0f, 0.0f, 0.0f));
    ImGui::PushStyleColor(ImGuiCol_Border, ImVec4(0.0f, 0.0f, 0.0f, 0.0f));
    ImGui::SetNextWindowPos(ImVec2((float)ss_box.max.x(), (float)ss_box.center().y()), ImGuiCond_Always, ImVec2(0.0, 0.5));
    imgui.begin(std::string("SLAViewSwitch"), ImGuiWindowFlags_AlwaysAutoResize | ImGuiWindowFlags_NoDecoration);
    const float icon_size = 1.5 * ImGui::GetTextLineHeight();
    if (imgui.draw_radio_button(_u8L("SLA view"), 1.5f * icon_size, true,
        [&imgui, sel_instance](ImGuiWindow& window, const ImVec2& pos, float size) {
            const wchar_t icon_id = (sel_instance->second == ESLAViewType::Original) ? ImGui::SlaViewProcessed : ImGui::SlaViewOriginal;
            imgui.draw_icon(window, pos, size, icon_id);
        })) {
        switch (sel_instance->second)
        {
        case ESLAViewType::Original:  { m_parent.set_sla_view_type(sel_instance->first, ESLAViewType::Processed); break; }
        case ESLAViewType::Processed: { m_parent.set_sla_view_type(sel_instance->first, ESLAViewType::Original); break; }
        default: { assert(false); break; }
        }
    }

    if (ImGui::IsItemHovered()) {
        ImGui::PushStyleColor(ImGuiCol_PopupBg, ImGuiWrapper::COL_WINDOW_BACKGROUND);
        ImGui::BeginTooltip();
        wxString tooltip;
        switch (type)
        {
        case ESLAViewType::Original:  { tooltip = _L("Show as processed"); break; }
        case ESLAViewType::Processed: { tooltip = _L("Show as original"); break; }
        default: { assert(false); break; }
        }

        imgui.text(tooltip);
        ImGui::EndTooltip();
        ImGui::PopStyleColor();
    }
    imgui.end();
    ImGui::PopStyleColor(2);
}

#if ENABLE_SLA_VIEW_DEBUG_WINDOW
void GLCanvas3D::SLAView::render_debug_window()
{
    ImGuiWrapper& imgui = *wxGetApp().imgui();
    imgui.begin(std::string("SLAView"), ImGuiWindowFlags_AlwaysAutoResize | ImGuiWindowFlags_NoResize);
    for (const auto& [id, type] : m_instances_cache) {
        imgui.text_colored(ImGuiWrapper::get_COL_LIGHT(), "(" + std::to_string(id.object_id) + ", " + std::to_string(id.instance_id) + ")");
        ImGui::SameLine();
        imgui.text_colored(ImGui::GetStyleColorVec4(ImGuiCol_Text), (type == ESLAViewType::Original) ? "Original" : "Processed");
    }
    if (!m_instances_cache.empty())
        ImGui::Separator();

    imgui.checkbox("Use instance bounding box", m_use_instance_bbox);
    imgui.end();
}
#endif // ENABLE_SLA_VIEW_DEBUG_WINDOW

GLCanvas3D::SLAView::InstancesCacheItem* GLCanvas3D::SLAView::find_instance_item(const GLVolume::CompositeID& id)
{
    auto it = std::find_if(m_instances_cache.begin(), m_instances_cache.end(),
        [&id](const InstancesCacheItem& item) { return composite_id_match(item.first, id); });
    return (it == m_instances_cache.end()) ? nullptr : &(*it);
}

void GLCanvas3D::SLAView::select_full_instance(const GLVolume::CompositeID& id)
{
    bool extended_selection = false;
    Selection& selection = m_parent.get_selection();
    const Selection::ObjectIdxsToInstanceIdxsMap& sel_cache = selection.get_content();
    auto obj_it = sel_cache.find(id.object_id);
    if (obj_it != sel_cache.end()) {
        auto inst_it = std::find(obj_it->second.begin(), obj_it->second.end(), id.instance_id);
        if (inst_it != obj_it->second.end()) {
            selection.add_instance(id.object_id, id.instance_id);
            extended_selection = true;
        }
    }

    if (extended_selection)
        m_parent.post_event(SimpleEvent(EVT_GLCANVAS_OBJECT_SELECT));
}

PrinterTechnology GLCanvas3D::current_printer_technology() const
{
    return m_process ? m_process->current_printer_technology() : ptFFF;
}

bool GLCanvas3D::is_arrange_alignment_enabled() const
{
    return m_config ? is_XL_printer(*m_config) && !this->get_wipe_tower_info() : false;
}

GLCanvas3D::GLCanvas3D(wxGLCanvas *canvas, Bed3D &bed)
    : m_canvas(canvas),
      m_context(nullptr),
      m_bed(bed)
#if ENABLE_RETINA_GL
      ,
      m_retina_helper(nullptr)
#endif
      ,
      m_in_render(false),
      m_main_toolbar(GLToolbar::Normal, "Main"),
      m_undoredo_toolbar(GLToolbar::Normal, "Undo_Redo"),
      m_gizmos(*this),
      m_use_clipping_planes(false),
      m_sidebar_field(""),
      m_extra_frame_requested(false),
      m_config(nullptr),
      m_process(nullptr),
      m_model(nullptr),
      m_dirty(true),
      m_initialized(false),
      m_apply_zoom_to_volumes_filter(false),
      m_picking_enabled(false),
      m_moving_enabled(false),
      m_dynamic_background_enabled(false),
      m_multisample_allowed(false),
      m_moving(false),
      m_tab_down(false),
      m_cursor_type(Standard),
      m_reload_delayed(false),
      m_render_sla_auxiliaries(true),
      m_labels(*this),
      m_slope(m_volumes),
      m_sla_view(*this),
      m_arrange_settings_db{get_app_config()},
      m_arrange_settings_dialog{wxGetApp().imgui(), &m_arrange_settings_db}
{
    if (m_canvas != nullptr) {
        m_timer.SetOwner(m_canvas);
        m_render_timer.SetOwner(m_canvas);
#if ENABLE_RETINA_GL
        m_retina_helper.reset(new RetinaHelper(canvas));
#endif // ENABLE_RETINA_GL
    }

    m_selection.set_volumes(m_volumes);
    m_arrange_settings_dialog.show_xl_align_combo([this](){
        return this->is_arrange_alignment_enabled();
    });
    m_arrange_settings_dialog.on_arrange_btn([]{
        wxGetApp().plater()->arrange();
    });
}

GLCanvas3D::~GLCanvas3D()
{
    reset_volumes(true);
}

void GLCanvas3D::post_event(wxEvent &&event)
{
    event.SetEventObject(m_canvas);
    wxPostEvent(m_canvas, event);
}

bool GLCanvas3D::init()
{
    if (m_initialized)
        return true;

    if (m_canvas == nullptr || m_context == nullptr)
        return false;

    glsafe(::glClearColor(1.0f, 1.0f, 1.0f, 1.0f));
#if ENABLE_OPENGL_ES
    glsafe(::glClearDepthf(1.0f));
#else
    glsafe(::glClearDepth(1.0f));
#endif // ENABLE_OPENGL_ES

    glsafe(::glDepthFunc(GL_LESS));

    glsafe(::glEnable(GL_DEPTH_TEST));
    glsafe(::glEnable(GL_CULL_FACE));
    glsafe(::glEnable(GL_BLEND));
    glsafe(::glBlendFunc(GL_SRC_ALPHA, GL_ONE_MINUS_SRC_ALPHA));

    if (m_multisample_allowed)
        glsafe(::glEnable(GL_MULTISAMPLE));

    if (m_main_toolbar.is_enabled())
        m_layers_editing.init();

    if (m_gizmos.is_enabled() && !m_gizmos.init())
        std::cout << "Unable to initialize gizmos: please, check that all the required textures are available" << std::endl;

    if (!_init_toolbars())
        return false;

    if (m_selection.is_enabled() && !m_selection.init())
        return false;

    m_initialized = true;

    return true;
}

void GLCanvas3D::set_as_dirty()
{
    m_dirty = true;
}

void GLCanvas3D::set_items_show(bool show_objects, bool show_gcode)
{
    m_show_objects = show_objects;
    m_show_gcode = show_gcode;
}

unsigned int GLCanvas3D::get_volumes_count() const
{
    return (unsigned int)m_volumes.volumes.size();
}

void GLCanvas3D::reset_volumes(bool is_destroying)
{
    if (!m_initialized)
        return;

    if (m_volumes.empty())
        return;

    _set_current();

    m_selection.clear(is_destroying);
    m_volumes.clear();
    m_dirty = true;

    if(!is_destroying)
        _set_warning_notification(EWarning::ObjectOutside, false);
}

ModelInstanceEPrintVolumeState GLCanvas3D::check_volumes_outside_state(bool selection_only) const
{
    ModelInstanceEPrintVolumeState state = ModelInstanceEPrintVolumeState::ModelInstancePVS_Inside;
    if (m_initialized && !m_volumes.empty())
        check_volumes_outside_state(const_cast<GLVolumeCollection&>(m_volumes), &state, selection_only);
    return state;
}

void GLCanvas3D::check_volumes_outside_state(GLVolumeCollection& volumes) const
{
    check_volumes_outside_state(volumes, nullptr, false);
}

bool GLCanvas3D::check_volumes_outside_state(GLVolumeCollection& volumes, ModelInstanceEPrintVolumeState* out_state, bool selection_only) const
{
    auto                volume_below = [](GLVolume& volume) -> bool
    { return volume.object_idx() != -1 && volume.volume_idx() != -1 && volume.is_below_printbed(); };
    // Volume is partially below the print bed, thus a pre-calculated convex hull cannot be used.
    auto                volume_sinking = [](GLVolume& volume) -> bool
    { return volume.object_idx() != -1 && volume.volume_idx() != -1 && volume.is_sinking(); };
    // Cached bounding box of a volume above the print bed.
    auto                volume_bbox = [volume_sinking](GLVolume& volume) -> BoundingBoxf3
    { return volume_sinking(volume) ? volume.transformed_non_sinking_bounding_box() : volume.transformed_convex_hull_bounding_box(); };
    // Cached 3D convex hull of a volume above the print bed.
    auto                volume_convex_mesh = [this, volume_sinking](GLVolume& volume) -> const TriangleMesh&
    { return volume_sinking(volume) ? m_model->objects[volume.object_idx()]->volumes[volume.volume_idx()]->mesh() : *volume.convex_hull(); };

    auto volumes_to_process_idxs = [this, &volumes, selection_only]() {
      std::vector<unsigned int> ret;
      if (!selection_only || m_selection.is_empty()) {
          ret = std::vector<unsigned int>(volumes.volumes.size());
          std::iota(ret.begin(), ret.end(), 0);
      }
      else {
          const GUI::Selection::IndicesList& selected_volume_idxs = m_selection.get_volume_idxs();
          ret.assign(selected_volume_idxs.begin(), selected_volume_idxs.end());
      }
      return ret;
    };

    ModelInstanceEPrintVolumeState overall_state = ModelInstancePVS_Inside;
    bool contained_min_one = false;

    const Slic3r::BuildVolume& build_volume = m_bed.build_volume();

    const std::vector<unsigned int> volumes_idxs = volumes_to_process_idxs();
    for (unsigned int vol_idx : volumes_idxs) {
        const std::unique_ptr<GLVolume> & volume = volumes.volumes[vol_idx];
        if (!volume->is_modifier && (volume->shader_outside_printer_detection_enabled || (!volume->is_wipe_tower && volume->composite_id.volume_id >= 0))) {
            BuildVolume::ObjectState state;
            if (volume_below(*volume))
                state = BuildVolume::ObjectState::Below;
            else {
                switch (build_volume.type()) {
                case BuildVolume::Type::Rectangle:
                    //FIXME this test does not evaluate collision of a build volume bounding box with non-convex objects.
                    state = build_volume.volume_state_bbox(volume_bbox(*volume));
                    break;
                case BuildVolume::Type::Circle:
                case BuildVolume::Type::Convex:
                //FIXME doing test on convex hull until we learn to do test on non-convex polygons efficiently.
                case BuildVolume::Type::Custom:
                    state = build_volume.object_state(volume_convex_mesh(*volume).its, volume->world_matrix().cast<float>(), volume_sinking(*volume));
                    break;
                default:
                    // Ignore, don't produce any collision.
                    state = BuildVolume::ObjectState::Inside;
                    break;
                }
                assert(state != BuildVolume::ObjectState::Below);
            }
            volume->is_outside = state != BuildVolume::ObjectState::Inside;
            if (volume->printable) {
                if (overall_state == ModelInstancePVS_Inside && volume->is_outside)
                    overall_state = ModelInstancePVS_Fully_Outside;
                if (overall_state == ModelInstancePVS_Fully_Outside && volume->is_outside && state == BuildVolume::ObjectState::Colliding)
                    overall_state = ModelInstancePVS_Partly_Outside;
                contained_min_one |= !volume->is_outside;
            }
        }
        else if (volume->is_modifier)
            volume->is_outside = false;
    }

    for (unsigned int vol_idx = 0; vol_idx < volumes.volumes.size(); ++vol_idx) {
        if (std::find(volumes_idxs.begin(), volumes_idxs.end(), vol_idx) == volumes_idxs.end()) {
            if (!volumes.volumes[vol_idx]->is_outside) {
                contained_min_one = true;
                break;
            }
        }
    }

    if (out_state != nullptr)
        *out_state = overall_state;

    return contained_min_one;
}

void GLCanvas3D::toggle_sla_auxiliaries_visibility(bool visible, const ModelObject* mo, int instance_idx)
{
    if (current_printer_technology() != ptSLA)
        return;

    m_render_sla_auxiliaries = visible;

    std::vector<std::shared_ptr<SceneRaycasterItem>>* raycasters = get_raycasters_for_picking(SceneRaycaster::EType::Volume);

    for (const std::unique_ptr<GLVolume> &vol : m_volumes.volumes) {
      if ((mo == nullptr || m_model->objects[vol->composite_id.object_id] == mo)
            && (instance_idx == -1 || vol->composite_id.instance_id == instance_idx)
            && vol->composite_id.volume_id < 0) {
            vol->is_active = visible;
            auto it = std::find_if(raycasters->begin(), raycasters->end(), [&vol](std::shared_ptr<SceneRaycasterItem> item) { return item->get_raycaster() == vol->mesh_raycaster.get(); });
            if (it != raycasters->end())
                (*it)->set_active(vol->is_active);
        }
    }
}

void GLCanvas3D::toggle_model_objects_visibility(bool visible, const ModelObject* mo, int instance_idx, const ModelVolume* mv)
{
    std::vector<std::shared_ptr<SceneRaycasterItem>>* raycasters = get_raycasters_for_picking(SceneRaycaster::EType::Volume);
    for (const std::unique_ptr<GLVolume> &vol : m_volumes.volumes) {
        if (vol->is_wipe_tower)
            vol->is_active = (visible && mo == nullptr);
        else {
            if ((mo == nullptr || m_model->objects[vol->composite_id.object_id] == mo)
            && (instance_idx == -1 || vol->composite_id.instance_id == instance_idx)
            && (mv == nullptr || m_model->objects[vol->composite_id.object_id]->volumes[vol->composite_id.volume_id] == mv)) {
                vol->is_active = visible;
                if (!vol->is_modifier)
                    vol->color.a(1.f);

                if (instance_idx == -1) {
                    vol->force_native_color = false;
                    vol->force_neutral_color = false;
                } else {
                    const GLGizmosManager& gm = get_gizmos_manager();
                    auto gizmo_type = gm.get_current_type();
                    if (  (gizmo_type == GLGizmosManager::FdmSupports
                        || gizmo_type == GLGizmosManager::Seam
                        || gizmo_type == GLGizmosManager::Cut)
                        && !vol->is_modifier) {
                        vol->force_neutral_color = true;
                    }
                    else if (gizmo_type == GLGizmosManager::MmuSegmentation)
                        vol->is_active = false;
                    else
                        vol->force_native_color = true;
                }
            }
        }

        auto it = std::find_if(raycasters->begin(), raycasters->end(), [&vol](std::shared_ptr<SceneRaycasterItem> item) { return item->get_raycaster() == vol->mesh_raycaster.get(); });
        if (it != raycasters->end())
            (*it)->set_active(vol->is_active);
    }

    if (visible && !mo)
        toggle_sla_auxiliaries_visibility(true, mo, instance_idx);

    if (!mo && !visible && !m_model->objects.empty() && (m_model->objects.size() > 1 || m_model->objects.front()->instances.size() > 1))
        _set_warning_notification(EWarning::SomethingNotShown, true);

    if (!mo && visible)
        _set_warning_notification(EWarning::SomethingNotShown, false);
}

void GLCanvas3D::update_instance_printable_state_for_object(const size_t obj_idx)
{
    ModelObject* model_object = m_model->objects[obj_idx];
    for (int inst_idx = 0; inst_idx < (int)model_object->instances.size(); ++inst_idx) {
        ModelInstance* instance = model_object->instances[inst_idx];

        for (const std::unique_ptr<GLVolume> &volume : m_volumes.volumes) {
            if (volume->object_idx() == (int)obj_idx && volume->instance_idx() == inst_idx)
                volume->printable = instance->printable;
        }
    }
}

void GLCanvas3D::update_instance_printable_state_for_objects(const std::vector<size_t>& object_idxs)
{
    for (size_t obj_idx : object_idxs)
        update_instance_printable_state_for_object(obj_idx);
}

void GLCanvas3D::set_config(const DynamicPrintConfig* config)
{
    m_config = config;
    m_layers_editing.set_config(config);

    if (config) {
        PrinterTechnology ptech = current_printer_technology();

        auto slot = ArrangeSettingsDb_AppCfg::slotFFF;

        if (ptech == ptSLA) {
            slot = ArrangeSettingsDb_AppCfg::slotSLA;
        } else if (ptech == ptFFF) {
            auto co_opt = config->option<ConfigOptionBool>("complete_objects");
            if (co_opt && co_opt->value)
                slot = ArrangeSettingsDb_AppCfg::slotFFFSeqPrint;
            else
                slot = ArrangeSettingsDb_AppCfg::slotFFF;
        }

        m_arrange_settings_db.set_active_slot(slot);

        double objdst = min_object_distance(config, 1);
        double min_obj_dst = slot == ArrangeSettingsDb_AppCfg::slotFFFSeqPrint ? objdst : 0.;
        m_arrange_settings_db.set_distance_from_obj_range(slot, min_obj_dst, 100.);
        
        if (std::abs(m_arrange_settings_db.get_defaults(slot).d_obj - objdst) > EPSILON) {
            m_arrange_settings_db.get_defaults(slot).d_obj = objdst;

            // Defaults have changed, so let's sync with the app config and fill
            // in the missing values with the new defaults.
            m_arrange_settings_db.sync();
        }
    }
}

void GLCanvas3D::set_process(BackgroundSlicingProcess *process)
{
    m_process = process;
}

void GLCanvas3D::set_model(Model* model)
{
    m_model = model;
    m_selection.set_model(m_model);
}

void GLCanvas3D::bed_shape_changed()
{
    refresh_camera_scene_box();
    wxGetApp().plater()->get_camera().requires_zoom_to_bed = true;
    m_dirty = true;
}

void GLCanvas3D::refresh_camera_scene_box()
{
    wxGetApp().plater()->get_camera().set_scene_box(scene_bounding_box());
}

BoundingBoxf3 GLCanvas3D::volumes_bounding_box() const
{
    BoundingBoxf3 bb;
    for (const std::unique_ptr<GLVolume> &volume : m_volumes.volumes) {
        if (!m_apply_zoom_to_volumes_filter || ((volume != nullptr) && volume->zoom_to_volumes))
            bb.merge(volume->transformed_bounding_box());
    }
    return bb;
}

BoundingBoxf3 GLCanvas3D::scene_bounding_box() const
{
    BoundingBoxf3 bb = volumes_bounding_box();
    bb.merge(m_bed.extended_bounding_box());
    double h = m_bed.build_volume().max_print_height();
    //FIXME why -h?
    bb.min.z() = std::min(bb.min.z(), -h);
    bb.max.z() = std::max(bb.max.z(), h);
    return bb;
}

bool GLCanvas3D::is_layers_editing_enabled() const
{
    return m_layers_editing.is_enabled();
}

bool GLCanvas3D::is_layers_editing_allowed() const
{
    return m_layers_editing.is_allowed();
}

void GLCanvas3D::reset_layer_height_profile()
{
    if (is_layers_editing_enabled()) {
        wxGetApp().plater()->take_snapshot(_L("Variable layer height - Reset"));
        m_layers_editing.reset_layer_height_profile(*this);
        m_layers_editing.state = LayersEditing::Completed;
        m_dirty = true;
    }
}

void GLCanvas3D::adaptive_layer_height_profile(const HeightProfileAdaptiveParams& adaptive_params)
{
    wxGetApp().plater()->take_snapshot(_L("Variable layer height - Adaptive"));
    m_layers_editing.adaptive_layer_height_profile(*this, adaptive_params);
    m_layers_editing.state = LayersEditing::Completed;
    m_dirty = true;
}

void GLCanvas3D::smooth_layer_height_profile(const HeightProfileSmoothingParams& smoothing_params)
{
    wxGetApp().plater()->take_snapshot(_L("Variable layer height - Smooth all"));
    m_layers_editing.smooth_layer_height_profile(*this, smoothing_params);
    m_layers_editing.state = LayersEditing::Completed;
    m_dirty = true;
}

bool GLCanvas3D::is_reload_delayed() const
{
    return m_reload_delayed;
}

void GLCanvas3D::enable_layers_editing(bool enable)
{
    m_layers_editing.set_enabled(enable);
    set_as_dirty();
}

void GLCanvas3D::enable_legend_texture(bool enable)
{
    m_gcode_viewer.enable_legend(enable);
}

void GLCanvas3D::enable_picking(bool enable)
{
    m_picking_enabled = enable;
}

void GLCanvas3D::enable_moving(bool enable)
{
    m_moving_enabled = enable;
}

void GLCanvas3D::enable_gizmos(bool enable)
{
    m_gizmos.set_enabled(enable);
}

void GLCanvas3D::enable_selection(bool enable)
{
    m_selection.set_enabled(enable);
}

void GLCanvas3D::enable_main_toolbar(bool enable)
{
    m_main_toolbar.set_enabled(enable);
}

void GLCanvas3D::enable_undoredo_toolbar(bool enable)
{
    m_undoredo_toolbar.set_enabled(enable);
}

void GLCanvas3D::enable_dynamic_background(bool enable)
{
    m_dynamic_background_enabled = enable;
}

void GLCanvas3D::allow_multisample(bool allow)
{
    m_multisample_allowed = allow;
}

void GLCanvas3D::zoom_to_bed()
{
    BoundingBoxf3 box = m_bed.build_volume().bounding_volume();
    box.min.z() = 0.0;
    box.max.z() = 0.0;
    _zoom_to_box(box);
}

void GLCanvas3D::zoom_to_volumes()
{
    m_apply_zoom_to_volumes_filter = true;
    _zoom_to_box(volumes_bounding_box());
    m_apply_zoom_to_volumes_filter = false;
}

void GLCanvas3D::zoom_to_selection()
{
    if (!m_selection.is_empty())
        _zoom_to_box(m_selection.get_bounding_box());
}

void GLCanvas3D::zoom_to_gcode()
{
    _zoom_to_box(m_gcode_viewer.get_paths_bounding_box(), 1.05);
}

void GLCanvas3D::select_view(const std::string& direction)
{
    wxGetApp().plater()->get_camera().select_view(direction);
    if (m_canvas != nullptr)
        m_canvas->Refresh();
}

void GLCanvas3D::update_volumes_colors_by_extruder()
{
    if (m_config != nullptr)
        m_volumes.update_colors_by_extruder(m_config);
}

void GLCanvas3D::render()
{
    if (m_in_render) {
        // if called recursively, return
        m_dirty = true;
        return;
    }

    m_in_render = true;
    Slic3r::ScopeGuard in_render_guard([this]() { m_in_render = false; });
    (void)in_render_guard;

    if (m_canvas == nullptr)
        return;

    // ensures this canvas is current and initialized
    if (!_is_shown_on_screen() || !_set_current() || !wxGetApp().init_opengl())
        return;

    if (!is_initialized() && !init())
        return;

    if (!m_main_toolbar.is_enabled())
        m_gcode_viewer.init();

    if (! m_bed.build_volume().valid()) {
        // this happens at startup when no data is still saved under <>\AppData\Roaming\Slic3rPE
        post_event(SimpleEvent(EVT_GLCANVAS_UPDATE_BED_SHAPE));
        return;
    }

#if ENABLE_ENVIRONMENT_MAP
    if (wxGetApp().is_editor())
        wxGetApp().plater()->init_environment_texture();
#endif // ENABLE_ENVIRONMENT_MAP

#if ENABLE_GLMODEL_STATISTICS
    GLModel::reset_statistics_counters();
#endif // ENABLE_GLMODEL_STATISTICS

    const Size& cnv_size = get_canvas_size();
    // Probably due to different order of events on Linux/GTK2, when one switched from 3D scene
    // to preview, this was called before canvas had its final size. It reported zero width
    // and the viewport was set incorrectly, leading to tripping glAsserts further down
    // the road (in apply_projection). That's why the minimum size is forced to 10.
    Camera& camera = wxGetApp().plater()->get_camera();
    camera.set_viewport(0, 0, std::max(10u, (unsigned int)cnv_size.get_width()), std::max(10u, (unsigned int)cnv_size.get_height()));
    camera.apply_viewport();

    if (camera.requires_zoom_to_bed) {
        zoom_to_bed();
        _resize((unsigned int)cnv_size.get_width(), (unsigned int)cnv_size.get_height());
        camera.requires_zoom_to_bed = false;
    }

    camera.apply_projection(_max_bounding_box(true, true));

    wxGetApp().imgui()->new_frame();

    if (m_picking_enabled) {
        if (m_rectangle_selection.is_dragging() && !m_rectangle_selection.is_empty())
            // picking pass using rectangle selection
            _rectangular_selection_picking_pass();
        else if (!m_volumes.empty())
            // regular picking pass
            _picking_pass();
#if ENABLE_RAYCAST_PICKING_DEBUG
        else {
            ImGuiWrapper& imgui = *wxGetApp().imgui();
            imgui.begin(std::string("Hit result"), ImGuiWindowFlags_AlwaysAutoResize);
            imgui.text("Picking disabled");
            imgui.end();
        }
#endif // ENABLE_RAYCAST_PICKING_DEBUG
    }
    
#ifdef SHOW_IMGUI_DEMO_WINDOW
    if (show_imgui_demo_window) ImGui::ShowDemoWindow();
#endif // SHOW_IMGUI_DEMO_WINDOW    

    const bool is_looking_downward = camera.is_looking_downward();

    // draw scene
    glsafe(::glClear(GL_COLOR_BUFFER_BIT | GL_DEPTH_BUFFER_BIT));
    _render_background();
    // render bed first as grid lines may be rendred without GL_DEPTH
    _render_bed_axes();
    if (is_looking_downward)
        _render_bed(camera.get_view_matrix(), camera.get_projection_matrix(), false);
    if(m_show_objects)
        _render_objects(GLVolumeCollection::ERenderType::Opaque);
    _render_sla_slices();
    _render_selection();

    if (m_show_gcode && !m_main_toolbar.is_enabled() && current_printer_technology() != ptSLA)
        _render_gcode();
    _render_objects(GLVolumeCollection::ERenderType::Transparent);

    _render_sequential_clearance();
#if ENABLE_RENDER_SELECTION_CENTER
    _render_selection_center();
#endif // ENABLE_RENDER_SELECTION_CENTER
    if (!m_main_toolbar.is_enabled())
        _render_gcode_cog();

    // we need to set the mouse's scene position here because the depth buffer
    // could be invalidated by the following gizmo render methods
    // this position is used later into on_mouse() to drag the objects
    if (m_picking_enabled)
        m_mouse.scene_position = _mouse_to_3d(m_mouse.position.cast<coord_t>());

    // sidebar hints need to be rendered before the gizmos because the depth buffer
    // could be invalidated by the following gizmo render methods
    _render_selection_sidebar_hints();
    _render_current_gizmo();
    if (!is_looking_downward)
        _render_bed(camera.get_view_matrix(), camera.get_projection_matrix(), true);

#if ENABLE_RAYCAST_PICKING_DEBUG
    if (m_picking_enabled && !m_mouse.dragging && !m_gizmos.is_dragging() && !m_rectangle_selection.is_dragging())
        m_scene_raycaster.render_hit(camera);
#endif // ENABLE_RAYCAST_PICKING_DEBUG

#if ENABLE_SHOW_CAMERA_TARGET
    _render_camera_target();
#endif // ENABLE_SHOW_CAMERA_TARGET

    if (m_picking_enabled && m_rectangle_selection.is_dragging())
        m_rectangle_selection.render(*this);

    // draw overlays
    _render_overlays();

    if (wxGetApp().plater()->is_render_statistic_dialog_visible()) {
        ImGuiWrapper& imgui = *wxGetApp().imgui();
        imgui.begin(std::string("Render statistics"), ImGuiWindowFlags_AlwaysAutoResize | ImGuiWindowFlags_NoResize | ImGuiWindowFlags_NoCollapse);
        imgui.text("FPS (SwapBuffers() calls per second):");
        ImGui::SameLine();
        imgui.text(std::to_string(m_render_stats.get_fps_and_reset_if_needed()));
        ImGui::Separator();
        imgui.text("Compressed textures:");
        ImGui::SameLine();
        imgui.text(OpenGLManager::are_compressed_textures_supported() ? "supported" : "not supported");
        imgui.text("Max texture size:");
        ImGui::SameLine();
        imgui.text(std::to_string(OpenGLManager::get_gl_info().get_max_tex_size()));
        imgui.end();
    }

#if ENABLE_PROJECT_DIRTY_STATE_DEBUG_WINDOW
    if (wxGetApp().is_editor() && wxGetApp().plater()->is_view3D_shown())
        wxGetApp().plater()->render_project_state_debug_window();
#endif // ENABLE_PROJECT_DIRTY_STATE_DEBUG_WINDOW

#if ENABLE_CAMERA_STATISTICS
    camera.debug_render();
#endif // ENABLE_CAMERA_STATISTICS
#if ENABLE_GLMODEL_STATISTICS
    GLModel::render_statistics();
#endif // ENABLE_GLMODEL_STATISTICS
#if ENABLE_OBJECT_MANIPULATION_DEBUG
    wxGetApp().obj_manipul()->render_debug_window();
#endif // ENABLE_OBJECT_MANIPULATION_DEBUG

    if (wxGetApp().plater()->is_view3D_shown() && current_printer_technology() == ptSLA) {
        const GLGizmosManager::EType type = m_gizmos.get_current_type();
        if (type == GLGizmosManager::EType::Undefined)
            m_sla_view.render_switch_button();
#if ENABLE_SLA_VIEW_DEBUG_WINDOW
        m_sla_view.render_debug_window();
#endif // ENABLE_SLA_VIEW_DEBUG_WINDOW
    }

#if ENABLE_BINARIZED_GCODE_DEBUG_WINDOW
    if (wxGetApp().plater()->is_view3D_shown() && current_printer_technology() != ptSLA && fff_print()->config().binary_gcode)
        show_binary_gcode_debug_window();
#endif // ENABLE_BINARIZED_GCODE_DEBUG_WINDOW

    std::string tooltip;

	// Negative coordinate means out of the window, likely because the window was deactivated.
	// In that case the tooltip should be hidden.
    if (m_mouse.position.x() >= 0. && m_mouse.position.y() >= 0.) {
	    if (tooltip.empty())
	        tooltip = m_layers_editing.get_tooltip(*this);

	    if (tooltip.empty())
	        tooltip = m_gizmos.get_tooltip();

	    if (tooltip.empty())
	        tooltip = m_main_toolbar.get_tooltip();

	    if (tooltip.empty())
	        tooltip = m_undoredo_toolbar.get_tooltip();

	    if (tooltip.empty())
            tooltip = wxGetApp().plater()->get_collapse_toolbar().get_tooltip();

	    if (tooltip.empty())
            tooltip = wxGetApp().plater()->get_view_toolbar().get_tooltip();
    }

    set_tooltip(tooltip);

    if (m_tooltip_enabled)
        m_tooltip.render(m_mouse.position, *this);

    wxGetApp().plater()->get_mouse3d_controller().render_settings_dialog(*this);

    wxGetApp().plater()->get_notification_manager()->render_notifications(*this, get_overlay_window_width());

    wxGetApp().imgui()->render();

    m_canvas->SetBackgroundColour(wxColor("black"));
    m_canvas->SwapBuffers();
    m_render_stats.increment_fps_counter();
}

void GLCanvas3D::render_thumbnail(ThumbnailData& thumbnail_data, unsigned int w, unsigned int h, const ThumbnailsParams& thumbnail_params, Camera::EType camera_type)
{
    render_thumbnail(thumbnail_data, w, h, thumbnail_params, m_volumes, camera_type);
}

void GLCanvas3D::render_thumbnail(ThumbnailData& thumbnail_data, unsigned int w, unsigned int h, const ThumbnailsParams& thumbnail_params, const GLVolumeCollection& volumes, Camera::EType camera_type)
{
    switch (OpenGLManager::get_framebuffers_type())
    {
    case OpenGLManager::EFramebufferType::Arb: { _render_thumbnail_framebuffer(thumbnail_data, w, h, thumbnail_params, volumes, camera_type); break; }
    case OpenGLManager::EFramebufferType::Ext: { _render_thumbnail_framebuffer_ext(thumbnail_data, w, h, thumbnail_params, volumes, camera_type); break; }
    default: { _render_thumbnail_legacy(thumbnail_data, w, h, thumbnail_params, volumes, camera_type); break; }
    }
}

void GLCanvas3D::select_all()
{
    m_selection.add_all();
    m_dirty = true;
    wxGetApp().obj_manipul()->set_dirty();
    m_gizmos.reset_all_states();
    m_gizmos.update_data();
    post_event(SimpleEvent(EVT_GLCANVAS_OBJECT_SELECT));
}

void GLCanvas3D::deselect_all()
{
    if (m_selection.is_empty())
        return;

    // close actual opened gizmo before deselection(m_selection.remove_all()) write to undo/redo snapshot
    if (GLGizmosManager::EType current_type = m_gizmos.get_current_type();
        current_type != GLGizmosManager::Undefined)
        m_gizmos.open_gizmo(current_type);            

    m_selection.remove_all();
    wxGetApp().obj_manipul()->set_dirty();
    m_gizmos.reset_all_states();
    m_gizmos.update_data();
    post_event(SimpleEvent(EVT_GLCANVAS_OBJECT_SELECT));
}

void GLCanvas3D::delete_selected()
{
    m_selection.erase();
}

void GLCanvas3D::ensure_on_bed(unsigned int object_idx, bool allow_negative_z)
{
    if (allow_negative_z)
        return;

    typedef std::map<std::pair<int, int>, double> InstancesToZMap;
    InstancesToZMap instances_min_z;

    for (const std::unique_ptr<GLVolume> &volume : m_volumes.volumes) {
        if (volume->object_idx() == (int)object_idx && !volume->is_modifier) {
            double min_z = volume->transformed_convex_hull_bounding_box().min.z();
            std::pair<int, int> instance = std::make_pair(volume->object_idx(), volume->instance_idx());
            InstancesToZMap::iterator it = instances_min_z.find(instance);
            if (it == instances_min_z.end())
                it = instances_min_z.insert(InstancesToZMap::value_type(instance, DBL_MAX)).first;

            it->second = std::min(it->second, min_z);
        }
    }

    for (const std::unique_ptr<GLVolume> &volume : m_volumes.volumes) {
        std::pair<int, int> instance = std::make_pair(volume->object_idx(), volume->instance_idx());
        InstancesToZMap::iterator it = instances_min_z.find(instance);
        if (it != instances_min_z.end())
            volume->set_instance_offset(Z, volume->get_instance_offset(Z) - it->second);
    }
}


const std::vector<double>& GLCanvas3D::get_gcode_layers_zs() const
{
    return m_gcode_viewer.get_layers_zs();
}

std::vector<double> GLCanvas3D::get_volumes_print_zs(bool active_only) const
{
    return m_volumes.get_current_print_zs(active_only);
}

void GLCanvas3D::set_gcode_options_visibility_from_flags(unsigned int flags)
{
    m_gcode_viewer.set_options_visibility_from_flags(flags);
}

void GLCanvas3D::set_toolpath_role_visibility_flags(unsigned int flags)
{
    m_gcode_viewer.set_toolpath_role_visibility_flags(flags);
}

void GLCanvas3D::set_toolpath_view_type(GCodeViewer::EViewType type)
{
    m_gcode_viewer.set_view_type(type);
}

void GLCanvas3D::set_volumes_z_range(const std::array<double, 2>& range)
{
    m_volumes.set_range(range[0] - 1e-6, range[1] + 1e-6);
}

void GLCanvas3D::set_toolpaths_z_range(const std::array<unsigned int, 2>& range)
{
    if (m_gcode_viewer.has_data())
        m_gcode_viewer.set_layers_z_range(range);
}

std::vector<int> GLCanvas3D::load_object(const ModelObject& model_object, int obj_idx, std::vector<int> instance_idxs)
{
    if (instance_idxs.empty()) {
        for (unsigned int i = 0; i < model_object.instances.size(); ++i) {
            instance_idxs.push_back(i);
        }
    }
    return m_volumes.load_object(&model_object, obj_idx, instance_idxs);
}

std::vector<int> GLCanvas3D::load_object(const Model& model, int obj_idx)
{
    if (0 <= obj_idx && obj_idx < (int)model.objects.size()) {
        const ModelObject* model_object = model.objects[obj_idx];
        if (model_object != nullptr)
            return load_object(*model_object, obj_idx, std::vector<int>());
    }

    return std::vector<int>();
}

void GLCanvas3D::mirror_selection(Axis axis)
{
    TransformationType transformation_type;
    if (wxGetApp().obj_manipul()->is_local_coordinates())
        transformation_type.set_local();
    else if (wxGetApp().obj_manipul()->is_instance_coordinates())
        transformation_type.set_instance();

    transformation_type.set_relative();

    m_selection.setup_cache();
    m_selection.mirror(axis, transformation_type);

    do_mirror(L("Mirror Object"));
    wxGetApp().obj_manipul()->set_dirty();
}

// Reload the 3D scene of 
// 1) Model / ModelObjects / ModelInstances / ModelVolumes
// 2) Print bed
// 3) SLA support meshes for their respective ModelObjects / ModelInstances
// 4) Wipe tower preview
// 5) Out of bed collision status & message overlay (texture)
void GLCanvas3D::reload_scene(bool refresh_immediately, bool force_full_scene_refresh)
{
    if (m_canvas == nullptr || m_config == nullptr || m_model == nullptr)
        return;

    if (!m_initialized)
        return;
    
    _set_current();

    m_hover_volume_idxs.clear();

    struct ModelVolumeState {
        ModelVolumeState(const GLVolume* volume) :
            model_volume(nullptr), geometry_id(volume->geometry_id), volume_idx(-1) {}
        ModelVolumeState(const ModelVolume* model_volume, const ObjectID& instance_id, const GLVolume::CompositeID& composite_id) :
            model_volume(model_volume), geometry_id(std::make_pair(model_volume->id().id, instance_id.id)), composite_id(composite_id), volume_idx(-1) {}
        ModelVolumeState(const ObjectID& volume_id, const ObjectID& instance_id) :
            model_volume(nullptr), geometry_id(std::make_pair(volume_id.id, instance_id.id)), volume_idx(-1) {}
        bool new_geometry() const { return this->volume_idx == size_t(-1); }
        const ModelVolume* model_volume;
        // ObjectID of ModelVolume + ObjectID of ModelInstance
        // or timestamp of an SLAPrintObjectStep + ObjectID of ModelInstance
        std::pair<size_t, size_t>   geometry_id;
        GLVolume::CompositeID       composite_id;
        // Volume index in the new GLVolume vector.
        size_t                      volume_idx;
    };
    std::vector<ModelVolumeState> model_volume_state;
    std::vector<ModelVolumeState> aux_volume_state;

    struct GLVolumeState {
        GLVolumeState() :
            volume_idx(size_t(-1)) {}
        GLVolumeState(const GLVolume* volume, unsigned int volume_idx) :
            composite_id(volume->composite_id), volume_idx(volume_idx) {}
        GLVolumeState(const GLVolume::CompositeID &composite_id) :
            composite_id(composite_id), volume_idx(size_t(-1)) {}

        GLVolume::CompositeID       composite_id;
        // Volume index in the old GLVolume vector.
        size_t                      volume_idx;
    };

    std::vector<std::pair<GLVolume::CompositeID, GLVolume::CompositeID>> new_to_old_ids_map;

    // SLA steps to pull the preview meshes for.
    typedef std::array<SLAPrintObjectStep, 3> SLASteps;
    SLASteps sla_steps = { slaposDrillHoles, slaposSupportTree, slaposPad };
    struct SLASupportState {
        std::array<PrintStateBase::StateWithTimeStamp, std::tuple_size<SLASteps>::value> step;
    };
    // State of the sla_steps for all SLAPrintObjects.
    std::vector<SLASupportState> sla_support_state;

    std::vector<size_t> instance_ids_selected;
    std::vector<size_t> map_glvolume_old_to_new(m_volumes.volumes.size(), size_t(-1));
    std::vector<GLVolumeState> deleted_volumes;
    std::vector<GLVolume*> glvolumes_new;
    glvolumes_new.reserve(m_volumes.volumes.size());
    auto model_volume_state_lower = [](const ModelVolumeState& m1, const ModelVolumeState& m2) { return m1.geometry_id < m2.geometry_id; };

    m_reload_delayed = !m_canvas->IsShown() && !refresh_immediately && !force_full_scene_refresh;

    PrinterTechnology printer_technology = current_printer_technology();
    int               volume_idx_wipe_tower_old = -1;

    // Release invalidated volumes to conserve GPU memory in case of delayed refresh (see m_reload_delayed).
    // First initialize model_volumes_new_sorted & model_instances_new_sorted.
    for (int object_idx = 0; object_idx < (int)m_model->objects.size(); ++object_idx) {
        const ModelObject* model_object = m_model->objects[object_idx];
        for (int instance_idx = 0; instance_idx < (int)model_object->instances.size(); ++instance_idx) {
            const ModelInstance* model_instance = model_object->instances[instance_idx];
            for (int volume_idx = 0; volume_idx < (int)model_object->volumes.size(); ++volume_idx) {
                const ModelVolume* model_volume = model_object->volumes[volume_idx];
                model_volume_state.emplace_back(model_volume, model_instance->id(), GLVolume::CompositeID(object_idx, volume_idx, instance_idx));
            }
        }
    }

    if (printer_technology == ptSLA) {
        const SLAPrint* sla_print = this->sla_print();
#ifndef NDEBUG
        // Verify that the SLAPrint object is synchronized with m_model.
        check_model_ids_equal(*m_model, sla_print->model());
#endif // NDEBUG
        sla_support_state.reserve(sla_print->objects().size());
        for (const SLAPrintObject* print_object : sla_print->objects()) {
            SLASupportState state;
            for (size_t istep = 0; istep < sla_steps.size(); ++istep) {
                state.step[istep] = print_object->step_state_with_timestamp(sla_steps[istep]);
                if (state.step[istep].state == PrintStateBase::State::Done) {
                    std::shared_ptr<const indexed_triangle_set> m = print_object->get_mesh_to_print();
                    if (m == nullptr || m->empty())
                        // Consider the DONE step without a valid mesh as invalid for the purpose
                        // of mesh visualization.
                        state.step[istep].state = PrintStateBase::State::Invalidated;
                    else {
                        for (const ModelInstance* model_instance : print_object->model_object()->instances) {
                            // Only the instances, which are currently printable, will have the SLA support structures kept.
                            // The instances outside the print bed will have the GLVolumes of their support structures released.
                            if (model_instance->is_printable())
                                aux_volume_state.emplace_back(state.step[istep].timestamp, model_instance->id());
                        }
                    }
                }
            }
            sla_support_state.push_back(state);
        }
    }

    std::sort(model_volume_state.begin(), model_volume_state.end(), model_volume_state_lower);
    std::sort(aux_volume_state.begin(), aux_volume_state.end(), model_volume_state_lower);
    // Release all ModelVolume based GLVolumes not found in the current Model. Find the GLVolume of a hollowed mesh.
    for (size_t volume_id = 0; volume_id < m_volumes.volumes.size(); ++volume_id) {
        std::unique_ptr<GLVolume> &volume = m_volumes.volumes[volume_id];
        ModelVolumeState  key(volume.get());
        ModelVolumeState* mvs = nullptr;
        if (volume->volume_idx() < 0) {
            auto it = std::lower_bound(aux_volume_state.begin(), aux_volume_state.end(), key, model_volume_state_lower);
            if (it != aux_volume_state.end() && it->geometry_id == key.geometry_id)
                // This can be an SLA support structure that should not be rendered (in case someone used undo
                // to revert to before it was generated). We only reuse the volume if that's not the case.
                if (m_model->objects[volume->composite_id.object_id]->sla_points_status != sla::PointsStatus::NoPoints)
                    mvs = &(*it);
        }
        else {
            auto it = std::lower_bound(model_volume_state.begin(), model_volume_state.end(), key, model_volume_state_lower);
            if (it != model_volume_state.end() && it->geometry_id == key.geometry_id)
                mvs = &(*it);
        }
        // Emplace instance ID of the volume. Both the aux volumes and model volumes share the same instance ID.
        // The wipe tower has its own wipe_tower_instance_id().
        if (m_selection.contains_volume(volume_id))
            instance_ids_selected.push_back(volume->geometry_id.second);
        if (mvs == nullptr || force_full_scene_refresh) {
            // This GLVolume will be released.
            if (volume->is_wipe_tower) {
                // There is only one wipe tower.
                assert(volume_idx_wipe_tower_old == -1);
#if ENABLE_OPENGL_ES
                m_wipe_tower_mesh.clear();
#endif // ENABLE_OPENGL_ES
                volume_idx_wipe_tower_old = (int)volume_id;
            }
            if (!m_reload_delayed) {
                deleted_volumes.emplace_back(volume.get(), volume_id);
                //do not remove the idx, as you're iterating on it, and it can mess up map_glvolume_old_to_new
                m_volumes.volumes[volume_id].reset(); // delete volume;
            }
        }
        else {
            // This GLVolume will be reused.
            volume->set_sla_shift_z(0.0);
            map_glvolume_old_to_new[volume_id] = glvolumes_new.size();
            mvs->volume_idx = glvolumes_new.size();
            glvolumes_new.push_back(volume.get());
            // Update color of the volume based on the current extruder.
            if (mvs->model_volume != nullptr) {
                int extruder_id = mvs->model_volume->extruder_id();
                if (extruder_id != -1)
                    volume->extruder_id = extruder_id;

                volume->is_modifier = !mvs->model_volume->is_model_part();
                volume->shader_outside_printer_detection_enabled = mvs->model_volume->is_model_part();
                volume->set_color(color_from_model_volume(*mvs->model_volume));
                // force update of render_color alpha channel 
                volume->set_render_color(volume->color.is_transparent());

                // updates volumes transformations
                volume->set_instance_transformation(mvs->model_volume->get_object()->instances[mvs->composite_id.instance_id]->get_transformation());
                volume->set_volume_transformation(mvs->model_volume->get_transformation());

                // updates volumes convex hull
                if (mvs->model_volume->is_model_part() && ! volume->convex_hull())
                    // Model volume was likely changed from modifier or support blocker / enforcer to a model part.
                    // Only model parts require convex hulls.
                    volume->set_convex_hull(mvs->model_volume->get_convex_hull_shared_ptr());
            }
        }
    }
    sort_remove_duplicates(instance_ids_selected);
    auto deleted_volumes_lower = [](const GLVolumeState &v1, const GLVolumeState &v2) { return v1.composite_id < v2.composite_id; };
    std::sort(deleted_volumes.begin(), deleted_volumes.end(), deleted_volumes_lower);

    if (m_reload_delayed)
        return;

    bool update_object_list = false;
    bool need_redo_volumes_storage = false;
    // remove deleted volumes
    for(auto it = m_volumes.volumes.begin(); it != m_volumes.volumes.end();)
        if(*it)
            ++it;
        else {
            it                 = m_volumes.volumes.erase(it);
            update_object_list = true;
        }
    // check if equal to glvolumes_new (it should)
    if (m_volumes.volumes.size() != glvolumes_new.size()) {
        update_object_list = true;
        need_redo_volumes_storage =true;
    } else {
        for (size_t idx = 0; idx < m_volumes.volumes.size(); idx++)
            if (m_volumes.volumes[idx].get() != glvolumes_new[idx]) {
                update_object_list = true;
                need_redo_volumes_storage =true;
                break;
            }
    }
    if (need_redo_volumes_storage) {
        assert(false);
        GLVolumeUPtrs new_list;
        for (GLVolume *volume : glvolumes_new) {
            for (size_t idx = 0; idx < m_volumes.volumes.size(); idx++)
                if (volume == m_volumes.volumes[idx].get()) {
                    new_list.emplace_back(std::move(m_volumes.volumes[idx]));
                }
        }
        m_volumes.volumes = std::move(new_list);
    }
    for (unsigned int obj_idx = 0; obj_idx < (unsigned int)m_model->objects.size(); ++ obj_idx) {
        const ModelObject &model_object = *m_model->objects[obj_idx];
        for (int volume_idx = 0; volume_idx < (int)model_object.volumes.size(); ++ volume_idx) {
            const ModelVolume &model_volume = *model_object.volumes[volume_idx];
            for (int instance_idx = 0; instance_idx < (int)model_object.instances.size(); ++ instance_idx) {
                const ModelInstance &model_instance = *model_object.instances[instance_idx];
                ModelVolumeState key(model_volume.id(), model_instance.id());
                auto it = std::lower_bound(model_volume_state.begin(), model_volume_state.end(), key, model_volume_state_lower);
                assert(it != model_volume_state.end() && it->geometry_id == key.geometry_id);
                if (it->new_geometry()) {
                    // New volume.
                    auto it_old_volume = std::lower_bound(deleted_volumes.begin(), deleted_volumes.end(), GLVolumeState(it->composite_id), deleted_volumes_lower);
                    if (it_old_volume != deleted_volumes.end() && it_old_volume->composite_id == it->composite_id)
                        // If a volume changed its ObjectID, but it reuses a GLVolume's CompositeID, maintain its selection.
                        map_glvolume_old_to_new[it_old_volume->volume_idx] = m_volumes.volumes.size();
                    // Note the index of the loaded volume, so that we can reload the main model GLVolume with the hollowed mesh
                    // later in this function.
                    it->volume_idx = m_volumes.volumes.size();
                    m_volumes.load_object_volume(&model_object, obj_idx, volume_idx, instance_idx);
                    m_volumes.volumes.back()->geometry_id = key.geometry_id;
                    update_object_list = true;
                }
                else {
                    // Recycling an old GLVolume.
                    GLVolume &existing_volume = *m_volumes.volumes[it->volume_idx];
                    assert(existing_volume.geometry_id == key.geometry_id);
                    // Update the Object/Volume/Instance indices into the current Model.
                    if (existing_volume.composite_id != it->composite_id) {
                        new_to_old_ids_map.push_back(std::make_pair(it->composite_id, existing_volume.composite_id));
                        existing_volume.composite_id = it->composite_id;
                        update_object_list = true;
                    }
                }
            }
        }
    }

    if (printer_technology == ptSLA) {
        size_t idx = 0;
        const SLAPrint *sla_print = this->sla_print();
        std::vector<double> shift_zs(m_model->objects.size(), 0);
        double relative_correction_z = sla_print->relative_correction().z();
        if (relative_correction_z <= EPSILON)
            relative_correction_z = 1.;
        for (const SLAPrintObject *print_object : sla_print->objects()) {
            SLASupportState   &state        = sla_support_state[idx ++];
            const ModelObject *model_object = print_object->model_object();
            // Find an index of the ModelObject
            int object_idx;
            // There may be new SLA volumes added to the scene for this print_object.
            // Find the object index of this print_object in the Model::objects list.
            auto it = std::find(sla_print->model().objects.begin(), sla_print->model().objects.end(), model_object);
            assert(it != sla_print->model().objects.end());
            object_idx = it - sla_print->model().objects.begin();
            // Cache the Z offset to be applied to all volumes with this object_idx.
            shift_zs[object_idx] = print_object->get_current_elevation() / relative_correction_z;
            // Collect indices of this print_object's instances, for which the SLA support meshes are to be added to the scene.
            // pairs of <instance_idx, print_instance_idx>
            std::vector<std::pair<size_t, size_t>> instances[std::tuple_size<SLASteps>::value];
            for (size_t print_instance_idx = 0; print_instance_idx < print_object->instances().size(); ++ print_instance_idx) {
                const SLAPrintObject::Instance &instance = print_object->instances()[print_instance_idx];
                // Find index of ModelInstance corresponding to this SLAPrintObject::Instance.
                auto it = std::find_if(model_object->instances.begin(), model_object->instances.end(),
                    [&instance](const ModelInstance *mi) { return mi->id() == instance.instance_id; });
                assert(it != model_object->instances.end());
                int instance_idx = it - model_object->instances.begin();
                for (size_t istep = 0; istep < sla_steps.size(); ++istep) {
                    if (state.step[istep].state == PrintStateBase::State::Done) {
                        // Check whether there is an existing auxiliary volume to be updated, or a new auxiliary volume to be created.
                        ModelVolumeState key(state.step[istep].timestamp, instance.instance_id.id);
                        auto it = std::lower_bound(aux_volume_state.begin(), aux_volume_state.end(), key, model_volume_state_lower);
                        assert(it != aux_volume_state.end() && it->geometry_id == key.geometry_id);
                        if (it->new_geometry()) {
                            // This can be an SLA support structure that should not be rendered (in case someone used undo
                            // to revert to before it was generated). If that's the case, we should not generate anything.
                            if (model_object->sla_points_status != sla::PointsStatus::NoPoints)
                                instances[istep].emplace_back(std::pair<size_t, size_t>(instance_idx, print_instance_idx));
                            else
                                shift_zs[object_idx] = 0.;
                        }
                        else {
                            // Recycling an old GLVolume. Update the Object/Instance indices into the current Model.
                            const GLVolume::CompositeID new_id(object_idx, m_volumes.volumes[it->volume_idx]->volume_idx(), instance_idx);
                            new_to_old_ids_map.push_back(std::make_pair(new_id, m_volumes.volumes[it->volume_idx]->composite_id));
                            m_volumes.volumes[it->volume_idx]->composite_id = new_id;
                            m_volumes.volumes[it->volume_idx]->set_instance_transformation(model_object->instances[instance_idx]->get_transformation());
                        }
                    }
                }
            }

            for (size_t istep = 0; istep < sla_steps.size(); ++istep) {
                if (!instances[istep].empty())
                    m_volumes.load_object_auxiliary(print_object, object_idx, instances[istep], sla_steps[istep], state.step[istep].timestamp);
            }
        }

        // Shift-up all volumes of the object so that it has the right elevation with respect to the print bed
        for (const std::unique_ptr<GLVolume> &volume : m_volumes.volumes) {
            const ModelObject* model_object = (volume->object_idx() < (int)m_model->objects.size()) ? m_model->objects[volume->object_idx()] : nullptr;
            if (model_object != nullptr && model_object->instances[volume->instance_idx()]->is_printable()) {
                const SLAPrintObject* po = sla_print->get_print_object_by_model_object_id(model_object->id());
                if (po != nullptr)
                    volume->set_sla_shift_z(po->get_current_elevation() / sla_print->relative_correction().z());
            }
        }
    }

    if (printer_technology == ptFFF && m_config->has("nozzle_diameter")) {
        // Should the wipe tower be visualized ?
        unsigned int extruders_count = (unsigned int)m_config->option<ConfigOptionFloats>("nozzle_diameter")->size();

        const bool wt = dynamic_cast<const ConfigOptionBool*>(m_config->option("wipe_tower"))->value;
        const bool co = dynamic_cast<const ConfigOptionBool*>(m_config->option("complete_objects"))->value;

        if (extruders_count > 1 && wt && !co) {

            const float x = dynamic_cast<const ConfigOptionFloat*>(m_config->option("wipe_tower_x"))->value;
            const float y = dynamic_cast<const ConfigOptionFloat*>(m_config->option("wipe_tower_y"))->value;
            const float w = dynamic_cast<const ConfigOptionFloat*>(m_config->option("wipe_tower_width"))->value;
            const float a = dynamic_cast<const ConfigOptionFloat*>(m_config->option("wipe_tower_rotation_angle"))->value;
            const float bw = dynamic_cast<const ConfigOptionFloat*>(m_config->option("wipe_tower_brim_width"))->value;
            const float ca = dynamic_cast<const ConfigOptionFloat*>(m_config->option("wipe_tower_cone_angle"))->value;

            const Print *print = m_process->fff_print();
            //FIXME use real nozzle diameter
<<<<<<< HEAD
            float depth = print->wipe_tower_data(extruders_count, m_config->option<ConfigOptionFloats>("nozzle_diameter")->get_at(0)).depth;
            float brim_width = print->wipe_tower_data(extruders_count, m_config->option<ConfigOptionFloats>("nozzle_diameter")->get_at(0)).brim_width;

            int volume_idx_wipe_tower_new = m_volumes.load_wipe_tower_preview(
                1000, x, y, w, depth, (float)height, a, !print->is_step_done(psWipeTower),
                brim_width, m_initialized);
            if (volume_idx_wipe_tower_old != -1)
                map_glvolume_old_to_new[volume_idx_wipe_tower_old] = volume_idx_wipe_tower_new;
=======
            const double first_nozzle_diameter = m_config->option<ConfigOptionFloats>("nozzle_diameter")->values.front();
            const float depth = print->wipe_tower_data(extruders_count, first_nozzle_diameter).depth;
            const std::vector<std::pair<float, float>> z_and_depth_pairs = print->wipe_tower_data(extruders_count, first_nozzle_diameter).z_and_depth_pairs;
            const float height_real = print->wipe_tower_data(extruders_count, first_nozzle_diameter).height; // -1.f = unknown

            // Height of a print (Show at least a slab).
            const double height = height_real < 0.f ? std::max(m_model->max_z(), 10.0) : height_real;

            if (depth != 0.) {
    #if ENABLE_OPENGL_ES
                int volume_idx_wipe_tower_new = m_volumes.load_wipe_tower_preview(
                    x, y, w, depth, z_and_depth_pairs, (float)height, ca, a, !print->is_step_done(psWipeTower),
                    bw, &m_wipe_tower_mesh);
    #else
                int volume_idx_wipe_tower_new = m_volumes.load_wipe_tower_preview(
                    x, y, w, depth, z_and_depth_pairs, (float)height, ca, a, !print->is_step_done(psWipeTower),
                    bw);
    #endif // ENABLE_OPENGL_ES
                if (volume_idx_wipe_tower_old != -1)
                    map_glvolume_old_to_new[volume_idx_wipe_tower_old] = volume_idx_wipe_tower_new;
            }
>>>>>>> 3c0b9e04
        }
    }

    update_volumes_colors_by_extruder();
    // Update selection indices based on the old/new GLVolumeCollection.
    if (m_selection.get_mode() == Selection::Instance)
        m_selection.instances_changed(instance_ids_selected);
    else
        m_selection.volumes_changed(map_glvolume_old_to_new);

    if (printer_technology == ptSLA) {
        std::sort(new_to_old_ids_map.begin(), new_to_old_ids_map.end(),
            [](const std::pair<GLVolume::CompositeID, GLVolume::CompositeID>& i1, const std::pair<GLVolume::CompositeID, GLVolume::CompositeID>& i2) {
                return i1.first.object_id < i2.first.object_id || (i1.first.object_id == i2.first.object_id && i1.first.instance_id < i2.first.instance_id); });

        new_to_old_ids_map.erase(std::unique(new_to_old_ids_map.begin(), new_to_old_ids_map.end(),
            [](const std::pair<GLVolume::CompositeID, GLVolume::CompositeID>& i1, const std::pair<GLVolume::CompositeID, GLVolume::CompositeID>& i2) {
                return composite_id_match(i1.first, i2.first); }), new_to_old_ids_map.end());

        m_sla_view.update_instances_cache(new_to_old_ids_map);
        if (m_sla_view_type_detection_active) {
            m_sla_view.detect_type_from_volumes(m_volumes.volumes);
            m_sla_view_type_detection_active = false;
        }
        m_sla_view.update_volumes_visibility(m_volumes.volumes);
        update_object_list = true;
    }

    // @Enrico suggest this solution to preven accessing pointer on caster without data
    m_scene_raycaster.remove_raycasters(SceneRaycaster::EType::Volume);
    m_gizmos.update_data();
    m_gizmos.refresh_on_off_state();

    // Update the toolbar
    if (update_object_list)
        post_event(SimpleEvent(EVT_GLCANVAS_OBJECT_SELECT));

    // checks for geometry outside the print volume to render it accordingly
    if (!m_volumes.empty()) {
        ModelInstanceEPrintVolumeState state;
        const bool contained_min_one = check_volumes_outside_state(m_volumes, &state, !force_full_scene_refresh);
        const bool partlyOut = (state == ModelInstanceEPrintVolumeState::ModelInstancePVS_Partly_Outside);
        const bool fullyOut = (state == ModelInstanceEPrintVolumeState::ModelInstancePVS_Fully_Outside);

        if (printer_technology != ptSLA) {
            _set_warning_notification(EWarning::ObjectClashed, partlyOut);
            _set_warning_notification(EWarning::ObjectOutside, fullyOut);
            _set_warning_notification(EWarning::SlaSupportsOutside, false);
        }
        else {
            const auto [res, volume] = _is_any_volume_outside();
            const bool is_support = volume != nullptr && volume->is_sla_support();
            if (is_support) {
                _set_warning_notification(EWarning::ObjectClashed, false);
                _set_warning_notification(EWarning::ObjectOutside, false);
                _set_warning_notification(EWarning::SlaSupportsOutside, partlyOut || fullyOut);
            }
            else {
                _set_warning_notification(EWarning::ObjectClashed, partlyOut);
                _set_warning_notification(EWarning::ObjectOutside, fullyOut);
                _set_warning_notification(EWarning::SlaSupportsOutside, false);
            }
        }

        post_event(Event<bool>(EVT_GLCANVAS_ENABLE_ACTION_BUTTONS, 
                               contained_min_one && !m_model->objects.empty() && !partlyOut));
    }
    else {
        _set_warning_notification(EWarning::ObjectOutside, false);
        _set_warning_notification(EWarning::ObjectClashed, false);
        _set_warning_notification(EWarning::SlaSupportsOutside, false);
        post_event(Event<bool>(EVT_GLCANVAS_ENABLE_ACTION_BUTTONS, false));
    }

    refresh_camera_scene_box();

    if (m_selection.is_empty()) {
        // If no object is selected, deactivate the active gizmo, if any
        // Otherwise it may be shown after cleaning the scene (if it was active while the objects were deleted)
        m_gizmos.reset_all_states();

        // If no object is selected, reset the objects manipulator on the sidebar
        // to force a reset of its cache
        auto manip = wxGetApp().obj_manipul();
        if (manip != nullptr)
            manip->set_dirty();
    }

    // refresh volume raycasters for picking
    for (size_t i = 0; i < m_volumes.volumes.size(); ++i) {
        const std::unique_ptr<GLVolume> &v = m_volumes.volumes[i];
        assert(v->mesh_raycaster != nullptr);
        std::shared_ptr<SceneRaycasterItem> raycaster = add_raycaster_for_picking(SceneRaycaster::EType::Volume, i, *v->mesh_raycaster, v->world_matrix());
        raycaster->set_active(v->is_active);
    }

    // check activity/visibility of the modifiers in SLA mode
    for (const std::unique_ptr<GLVolume> &volume : m_volumes.volumes)
        if (volume->object_idx() < (int)m_model->objects.size() && m_model->objects[volume->object_idx()]->instances[volume->instance_idx()]->is_printable()) {
            if (volume->is_active && volume->is_modifier && m_model->objects[volume->object_idx()]->volumes[volume->volume_idx()]->is_modifier())
                volume->is_active = printer_technology != ptSLA;
        }

    // refresh gizmo elements raycasters for picking
    GLGizmoBase* curr_gizmo = m_gizmos.get_current();
    if (curr_gizmo != nullptr)
        curr_gizmo->unregister_raycasters_for_picking();
    m_scene_raycaster.remove_raycasters(SceneRaycaster::EType::Gizmo);
    m_scene_raycaster.remove_raycasters(SceneRaycaster::EType::FallbackGizmo);
    if (curr_gizmo != nullptr && !m_selection.is_empty())
        curr_gizmo->register_raycasters_for_picking();

    // and force this canvas to be redrawn.
    m_dirty = true;
}

void GLCanvas3D::load_gcode_shells()
{
    m_gcode_viewer.load_shells(*this->fff_print());
    m_gcode_viewer.update_shells_color_by_extruder(m_config);
    m_gcode_viewer.set_force_shells_visible(true);
}

bool GLCanvas3D::is_gcode_preview_dirty(const GCodeProcessorResult& gcode_result) {
    return last_showned_gcode != gcode_result.computed_timestamp;
}

void GLCanvas3D::load_gcode_preview(const GCodeProcessorResult     &gcode_result,
                                    const std::vector<std::string> &str_tool_colors,
                                    bool                            force_gcode_color_recompute)
{
<<<<<<< HEAD
    if (last_showned_gcode != gcode_result.computed_timestamp || force_gcode_color_recompute ||
        !m_gcode_viewer.is_loaded(gcode_result)) {
=======
    if (last_showned_gcode != gcode_result.computed_timestamp || !m_gcode_viewer.is_loaded(gcode_result)) {
>>>>>>> 3c0b9e04
        last_showned_gcode = gcode_result.computed_timestamp;
        m_gcode_viewer.load(gcode_result, *this->fff_print());
    }

    if (wxGetApp().is_editor()) {
        _set_warning_notification_if_needed(EWarning::ToolpathOutside);
        _set_warning_notification_if_needed(EWarning::GCodeConflict);
        m_gcode_viewer.refresh(gcode_result, str_tool_colors);
        set_as_dirty();
        request_extra_frame();
    }
}

void GLCanvas3D::refresh_gcode_preview_render_paths(bool keep_sequential_current_first, bool keep_sequential_current_last)
{
    m_gcode_viewer.refresh_render_paths(keep_sequential_current_first, keep_sequential_current_last);
    set_as_dirty();
    request_extra_frame();
}

void GLCanvas3D::load_sla_preview()
{
    const SLAPrint* print = sla_print();
    if (m_canvas != nullptr && print != nullptr) {
        _set_current();
	    // Release OpenGL data before generating new data.
	    reset_volumes();
        _load_sla_shells();
        _update_sla_shells_outside_state();
        _set_warning_notification_if_needed(EWarning::ObjectClashed);
        _set_warning_notification_if_needed(EWarning::SlaSupportsOutside);
    }
}


bool GLCanvas3D::is_preview_dirty() {
    const Print* print = this->fff_print();
    if (print == nullptr)
        return false;
    return last_showned_print != print->timestamp_last_change();
}

void GLCanvas3D::load_preview(const std::vector<std::string>& str_tool_colors, const std::vector<CustomGCode::Item>& color_print_values)
{
    const Print *print = this->fff_print();
    if (print == nullptr)
        return;

    _set_current();

    if (last_showned_print  != print->timestamp_last_change() || m_volumes.empty()) {
        last_showned_print = print->timestamp_last_change();
        // Release OpenGL data before generating new data.
        this->reset_volumes();
        //note: this isn't releasing all the memory in all os, can make it crash on linux for exemple. (tested in 2.3)

        const BuildVolume &build_volume = m_bed.build_volume();
        _load_skirt_brim_preview_toolpaths(build_volume);
        _load_wipe_tower_toolpaths(build_volume, str_tool_colors);
        for (const PrintObject* object : print->objects())
            _load_print_object_toolpaths(*object, build_volume, str_tool_colors, color_print_values);

        m_gcode_viewer.set_force_shells_visible(false);
        _set_warning_notification_if_needed(EWarning::ToolpathOutside);
    }
}

void GLCanvas3D::bind_event_handlers()
{
    if (m_canvas != nullptr) {
        m_canvas->Bind(wxEVT_SIZE, &GLCanvas3D::on_size, this);
        m_canvas->Bind(wxEVT_IDLE, &GLCanvas3D::on_idle, this);
        m_canvas->Bind(wxEVT_CHAR, &GLCanvas3D::on_char, this);
        m_canvas->Bind(wxEVT_KEY_DOWN, &GLCanvas3D::on_key, this);
        m_canvas->Bind(wxEVT_KEY_UP, &GLCanvas3D::on_key, this);
        m_canvas->Bind(wxEVT_MOUSEWHEEL, &GLCanvas3D::on_mouse_wheel, this);
        m_canvas->Bind(wxEVT_TIMER, &GLCanvas3D::on_timer, this);
        m_canvas->Bind(EVT_GLCANVAS_RENDER_TIMER, &GLCanvas3D::on_render_timer, this);
        m_toolbar_highlighter.set_timer_owner(m_canvas, 0);
        m_canvas->Bind(EVT_GLCANVAS_TOOLBAR_HIGHLIGHTER_TIMER, [this](wxTimerEvent&) { m_toolbar_highlighter.blink(); });
        m_gizmo_highlighter.set_timer_owner(m_canvas, 0);
        m_canvas->Bind(EVT_GLCANVAS_GIZMO_HIGHLIGHTER_TIMER, [this](wxTimerEvent&) { m_gizmo_highlighter.blink(); });
        m_canvas->Bind(wxEVT_LEFT_DOWN, &GLCanvas3D::on_mouse, this);
        m_canvas->Bind(wxEVT_LEFT_UP, &GLCanvas3D::on_mouse, this);
        m_canvas->Bind(wxEVT_MIDDLE_DOWN, &GLCanvas3D::on_mouse, this);
        m_canvas->Bind(wxEVT_MIDDLE_UP, &GLCanvas3D::on_mouse, this);
        m_canvas->Bind(wxEVT_RIGHT_DOWN, &GLCanvas3D::on_mouse, this);
        m_canvas->Bind(wxEVT_RIGHT_UP, &GLCanvas3D::on_mouse, this);
        m_canvas->Bind(wxEVT_MOTION, &GLCanvas3D::on_mouse, this);
        m_canvas->Bind(wxEVT_ENTER_WINDOW, &GLCanvas3D::on_mouse, this);
        m_canvas->Bind(wxEVT_LEAVE_WINDOW, &GLCanvas3D::on_mouse, this);
        m_canvas->Bind(wxEVT_LEFT_DCLICK, &GLCanvas3D::on_mouse, this);
        m_canvas->Bind(wxEVT_MIDDLE_DCLICK, &GLCanvas3D::on_mouse, this);
        m_canvas->Bind(wxEVT_RIGHT_DCLICK, &GLCanvas3D::on_mouse, this);
        m_canvas->Bind(wxEVT_PAINT, &GLCanvas3D::on_paint, this);
        m_canvas->Bind(wxEVT_SET_FOCUS, &GLCanvas3D::on_set_focus, this);

        m_event_handlers_bound = true;
    }
}

void GLCanvas3D::unbind_event_handlers()
{
    if (m_canvas != nullptr && m_event_handlers_bound) {
        m_canvas->Unbind(wxEVT_SIZE, &GLCanvas3D::on_size, this);
        m_canvas->Unbind(wxEVT_IDLE, &GLCanvas3D::on_idle, this);
        m_canvas->Unbind(wxEVT_CHAR, &GLCanvas3D::on_char, this);
        m_canvas->Unbind(wxEVT_KEY_DOWN, &GLCanvas3D::on_key, this);
        m_canvas->Unbind(wxEVT_KEY_UP, &GLCanvas3D::on_key, this);
        m_canvas->Unbind(wxEVT_MOUSEWHEEL, &GLCanvas3D::on_mouse_wheel, this);
        m_canvas->Unbind(wxEVT_TIMER, &GLCanvas3D::on_timer, this);
        m_canvas->Unbind(EVT_GLCANVAS_RENDER_TIMER, &GLCanvas3D::on_render_timer, this);
        m_canvas->Unbind(wxEVT_LEFT_DOWN, &GLCanvas3D::on_mouse, this);
		m_canvas->Unbind(wxEVT_LEFT_UP, &GLCanvas3D::on_mouse, this);
        m_canvas->Unbind(wxEVT_MIDDLE_DOWN, &GLCanvas3D::on_mouse, this);
        m_canvas->Unbind(wxEVT_MIDDLE_UP, &GLCanvas3D::on_mouse, this);
        m_canvas->Unbind(wxEVT_RIGHT_DOWN, &GLCanvas3D::on_mouse, this);
        m_canvas->Unbind(wxEVT_RIGHT_UP, &GLCanvas3D::on_mouse, this);
        m_canvas->Unbind(wxEVT_MOTION, &GLCanvas3D::on_mouse, this);
        m_canvas->Unbind(wxEVT_ENTER_WINDOW, &GLCanvas3D::on_mouse, this);
        m_canvas->Unbind(wxEVT_LEAVE_WINDOW, &GLCanvas3D::on_mouse, this);
        m_canvas->Unbind(wxEVT_LEFT_DCLICK, &GLCanvas3D::on_mouse, this);
        m_canvas->Unbind(wxEVT_MIDDLE_DCLICK, &GLCanvas3D::on_mouse, this);
        m_canvas->Unbind(wxEVT_RIGHT_DCLICK, &GLCanvas3D::on_mouse, this);
        m_canvas->Unbind(wxEVT_PAINT, &GLCanvas3D::on_paint, this);
        m_canvas->Unbind(wxEVT_SET_FOCUS, &GLCanvas3D::on_set_focus, this);

        m_event_handlers_bound = false;
    }
}

void GLCanvas3D::on_size(wxSizeEvent& evt)
{
    m_dirty = true;
}
 
void GLCanvas3D::on_idle(wxIdleEvent& evt)
{
    if (!m_initialized)
        return;

    m_dirty |= m_main_toolbar.update_items_state();
    m_dirty |= m_undoredo_toolbar.update_items_state();
    m_dirty |= wxGetApp().plater()->get_view_toolbar().update_items_state();
    m_dirty |= wxGetApp().plater()->get_collapse_toolbar().update_items_state();
    bool mouse3d_controller_applied = wxGetApp().plater()->get_mouse3d_controller().apply(wxGetApp().plater()->get_camera());
    m_dirty |= mouse3d_controller_applied;
    m_dirty |= wxGetApp().plater()->get_notification_manager()->update_notifications(*this);
    auto gizmo = wxGetApp().plater()->canvas3D()->get_gizmos_manager().get_current();
    if (gizmo != nullptr) m_dirty |= gizmo->update_items_state();
    // ImGuiWrapper::m_requires_extra_frame may have been set by a render made outside of the OnIdle mechanism
    bool imgui_requires_extra_frame = wxGetApp().imgui()->requires_extra_frame();
    m_dirty |= imgui_requires_extra_frame;

    if (!m_dirty)
        return;

    // this needs to be done here.
    // during the render launched by the refresh the value may be set again 
    wxGetApp().imgui()->reset_requires_extra_frame();

    _refresh_if_shown_on_screen();

    if (m_extra_frame_requested || mouse3d_controller_applied || imgui_requires_extra_frame || wxGetApp().imgui()->requires_extra_frame()) {
        m_extra_frame_requested = false;
        evt.RequestMore();
    }
    else
        m_dirty = false;
}

void GLCanvas3D::on_char(wxKeyEvent& evt)
{
    if (!m_initialized)
        return;

#ifdef SHOW_IMGUI_DEMO_WINDOW
    static int cur = 0;
    if (get_logging_level() >= 3 && wxString("demo")[cur] == evt.GetUnicodeKey()) ++cur; else cur = 0;
    if (cur == 4) { show_imgui_demo_window = !show_imgui_demo_window; cur = 0;}
#endif // SHOW_IMGUI_DEMO_WINDOW

    auto imgui = wxGetApp().imgui();
    if (imgui->update_key_data(evt)) {
        render();
        return;
    }

    // see include/wx/defs.h enum wxKeyCode
    int keyCode = evt.GetKeyCode();
    int ctrlMask = wxMOD_CONTROL;
    int shiftMask = wxMOD_SHIFT;
    if (keyCode == WXK_ESCAPE && (_deactivate_undo_redo_toolbar_items() || _deactivate_search_toolbar_item() || _deactivate_arrange_menu()))
        return;

    if (m_gizmos.on_char(evt)) {
        if (m_gizmos.get_current_type() == GLGizmosManager::EType::Scale &&
            m_gizmos.get_current()->get_state() == GLGizmoBase::EState::On) {
            // Update selection from object list to check selection of the cut objects
            // It's not allowed to scale separate ct parts
            wxGetApp().obj_list()->selection_changed();
        }
        return;
    }

    if ((evt.GetModifiers() & ctrlMask) != 0) {
        // CTRL is pressed
        switch (keyCode) {
#ifdef __APPLE__
        case 'a':
        case 'A':
#else /* __APPLE__ */
        case WXK_CONTROL_A:
#endif /* __APPLE__ */
            post_event(SimpleEvent(EVT_GLCANVAS_SELECT_ALL));
        break;
#ifdef __APPLE__
        case 'c':
        case 'C':
#else /* __APPLE__ */
        case WXK_CONTROL_C:
#endif /* __APPLE__ */
            post_event(SimpleEvent(EVT_GLTOOLBAR_COPY));
        break;
#ifdef __APPLE__
        case 'f':
        case 'F':
#else /* __APPLE__ */
        case WXK_CONTROL_F:
#endif /* __APPLE__ */
            _activate_search_toolbar_item();
            break;
#ifdef __APPLE__
        case 'm':
        case 'M':
#else /* __APPLE__ */
        case WXK_CONTROL_M:
#endif /* __APPLE__ */
        {
#ifdef _WIN32
            if (wxGetApp().app_config->get_bool("use_legacy_3DConnexion")) {
#endif //_WIN32
#ifdef __APPLE__
            // On OSX use Cmd+Shift+M to "Show/Hide 3Dconnexion devices settings dialog"
            if ((evt.GetModifiers() & shiftMask) != 0) {
#endif // __APPLE__
                Mouse3DController& controller = wxGetApp().plater()->get_mouse3d_controller();
                controller.show_settings_dialog(!controller.is_settings_dialog_shown());
                m_dirty = true;
#ifdef __APPLE__
            } 
            else 
            // and Cmd+M to minimize application
                wxGetApp().mainframe->Iconize();
#endif // __APPLE__
#ifdef _WIN32
            }
#endif //_WIN32
            break;
        }
#ifdef __APPLE__
        case 'v':
        case 'V':
#else /* __APPLE__ */
        case WXK_CONTROL_V:
#endif /* __APPLE__ */
            post_event(SimpleEvent(EVT_GLTOOLBAR_PASTE));
        break;
#ifdef __APPLE__
        case 'y':
        case 'Y':
#else /* __APPLE__ */
        case WXK_CONTROL_Y:
#endif /* __APPLE__ */
            post_event(SimpleEvent(EVT_GLCANVAS_REDO));
        break;
#ifdef __APPLE__
        case 'z':
        case 'Z':
#else /* __APPLE__ */
        case WXK_CONTROL_Z:
#endif /* __APPLE__ */
            post_event(SimpleEvent(EVT_GLCANVAS_UNDO));
        break;

        case WXK_BACK:
        case WXK_DELETE:
             post_event(SimpleEvent(EVT_GLTOOLBAR_DELETE_ALL)); break;
        default:            evt.Skip();
        }
    } else {
        switch (keyCode)
        {
        case WXK_BACK:
        case WXK_DELETE: { post_event(SimpleEvent(EVT_GLTOOLBAR_DELETE)); break; }
        case WXK_ESCAPE: { deselect_all(); break; }
        case WXK_F5: {
            if ((wxGetApp().is_editor() && !wxGetApp().plater()->model().objects.empty()) ||
                (wxGetApp().is_gcode_viewer() && !wxGetApp().plater()->get_last_loaded_gcode().empty()))
                post_event(SimpleEvent(EVT_GLCANVAS_RELOAD_FROM_DISK));
            break;
        }
        case '0': { select_view("iso"); break; }
        case '1': { select_view("top"); break; }
        case '2': { select_view("bottom"); break; }
        case '3': { select_view("front"); break; }
        case '4': { select_view("rear"); break; }
        case '5': { select_view("left"); break; }
        case '6': { select_view("right"); break; }
        case '+': {
            if (dynamic_cast<Preview*>(m_canvas->GetParent()) != nullptr)
                post_event(wxKeyEvent(EVT_GLCANVAS_EDIT_COLOR_CHANGE, evt));
            else
                post_event(Event<int>(EVT_GLCANVAS_INCREASE_INSTANCES, +1));
            break;
        }
        case '-': {
            if (dynamic_cast<Preview*>(m_canvas->GetParent()) != nullptr)
                post_event(wxKeyEvent(EVT_GLCANVAS_EDIT_COLOR_CHANGE, evt)); 
            else
                post_event(Event<int>(EVT_GLCANVAS_INCREASE_INSTANCES, -1)); 
            break;
        }
        case '?': { post_event(SimpleEvent(EVT_GLCANVAS_QUESTION_MARK)); break; }
        case 'A':
        case 'a': { post_event(SimpleEvent(EVT_GLCANVAS_ARRANGE)); break; }
        case 'B':
        case 'b': { zoom_to_bed(); break; }
        case 'C':
        case 'c': { m_gcode_viewer.toggle_gcode_window_visibility(); m_dirty = true; request_extra_frame(); break; }
        case 'E':
        case 'e': { m_labels.show(!m_labels.is_shown()); m_dirty = true; break; }
        case 'G':
        case 'g': {
            if ((evt.GetModifiers() & shiftMask) != 0) {
                if (dynamic_cast<Preview*>(m_canvas->GetParent()) != nullptr)
                    post_event(wxKeyEvent(EVT_GLCANVAS_JUMP_TO, evt));
            }
            break;
        }
        case 'I':
        case 'i': { _update_camera_zoom(1.0); break; }
        case 'K':
        case 'k': { wxGetApp().plater()->get_camera().select_next_type(); m_dirty = true; break; }
        case 'L': 
        case 'l': { 
            if (!m_main_toolbar.is_enabled())
                show_legend(!is_legend_shown());
            break;
        }
        case 'O':
        case 'o': { _update_camera_zoom(-1.0); break; }
        case 'Z':
        case 'z': {
            if (!m_selection.is_empty())
                zoom_to_selection();
            else {
                if (!m_volumes.empty())
                    zoom_to_volumes();
                else
                    _zoom_to_box(m_gcode_viewer.get_paths_bounding_box());
            }
            break;
        }
        default:  { evt.Skip(); break; }
        }
    }
}

class TranslationProcessor
{
    using UpAction = std::function<void(void)>;
    using DownAction = std::function<void(const Vec3d&, bool, bool)>;

    UpAction m_up_action{ nullptr };
    DownAction m_down_action{ nullptr };

    bool m_running{ false };
    Vec3d m_direction{ Vec3d::UnitX() };

public:
    TranslationProcessor(UpAction up_action, DownAction down_action)
        : m_up_action(up_action), m_down_action(down_action)
    {
    }

    void process(wxKeyEvent& evt)
    {
        const int keyCode = evt.GetKeyCode();
        wxEventType type = evt.GetEventType();
        if (type == wxEVT_KEY_UP) {
            switch (keyCode)
            {
            case WXK_NUMPAD_LEFT:  case WXK_LEFT:
            case WXK_NUMPAD_RIGHT: case WXK_RIGHT:
            case WXK_NUMPAD_UP:    case WXK_UP:
            case WXK_NUMPAD_DOWN:  case WXK_DOWN:
            {
                m_running = false;
                m_up_action();
                break;
            }
            default: { break; }
            }
        }
        else if (type == wxEVT_KEY_DOWN) {
            bool apply = false;

            switch (keyCode)
            {
            case WXK_SHIFT:
            {
                if (m_running) 
                    apply = true;

                break;
            }
            case WXK_NUMPAD_LEFT:
            case WXK_LEFT:
            {
                m_direction = -Vec3d::UnitX();
                apply = true;
                break;
            }
            case WXK_NUMPAD_RIGHT:
            case WXK_RIGHT:
            {
                m_direction = Vec3d::UnitX();
                apply = true;
                break;
            }
            case WXK_NUMPAD_UP:
            case WXK_UP:
            {
                m_direction = Vec3d::UnitY();
                apply = true;
                break;
            }
            case WXK_NUMPAD_DOWN:
            case WXK_DOWN:
            {
                m_direction = -Vec3d::UnitY();
                apply = true;
                break;
            }
            default: { break; }
            }

            if (apply) {
                m_running = true;
                m_down_action(m_direction, evt.ShiftDown(), evt.CmdDown());
            }
        }
    }
};

void GLCanvas3D::on_key(wxKeyEvent& evt)
{
    static TranslationProcessor translationProcessor(
        [this]() {
            do_move(L("Gizmo-Move"));
            m_gizmos.update_data();

            wxGetApp().obj_manipul()->set_dirty();
            // Let the plater know that the dragging finished, so a delayed refresh
            // of the scene with the background processing data should be performed.
            post_event(SimpleEvent(EVT_GLCANVAS_MOUSE_DRAGGING_FINISHED));
            // updates camera target constraints
            refresh_camera_scene_box();
            m_dirty = true;
        },
        [this](const Vec3d& direction, bool slow, bool camera_space) {
            m_selection.setup_cache();
            double multiplier = slow ? 1.0 : 10.0;

            Vec3d displacement;
            if (camera_space) {
                Eigen::Matrix<double, 3, 3, Eigen::DontAlign> inv_view_3x3 = wxGetApp().plater()->get_camera().get_view_matrix().inverse().matrix().block(0, 0, 3, 3);
                displacement = multiplier * (inv_view_3x3 * direction);
                displacement.z() = 0.0;
            }
            else
                displacement = multiplier * direction;

            TransformationType trafo_type;
            trafo_type.set_relative();
            m_selection.translate(displacement, trafo_type);
            m_dirty = true;
        }
    );

    const int keyCode = evt.GetKeyCode();

    auto imgui = wxGetApp().imgui();
    if (imgui->update_key_data(evt)) {
        render();
    }
    else {
        if (!m_gizmos.on_key(evt)) {
            if (evt.GetEventType() == wxEVT_KEY_UP) {
                if (get_logging_level() >= 3 && evt.ShiftDown() && evt.ControlDown() && keyCode == WXK_SPACE) {
                    wxGetApp().plater()->toggle_render_statistic_dialog();
                    m_dirty = true;
                }
                if (m_tab_down && keyCode == WXK_TAB && !evt.HasAnyModifiers()) {
                    // Enable switching between 3D and Preview with Tab
                    // m_canvas->HandleAsNavigationKey(evt);   // XXX: Doesn't work in some cases / on Linux
                    post_event(SimpleEvent(EVT_GLCANVAS_TAB));
                }
                else if (! wxGetApp().is_gcode_viewer() && keyCode == WXK_TAB &&
                    // Use strong condition for modifiers state to avoid cases when Shift can be combined with other modifiers
                    // (see https://github.com/prusa3d/PrusaSlicer/issues/7799)
                    evt.GetModifiers() == wxMOD_SHIFT) {
                    // Collapse side-panel with Shift+Tab
                    // already done with the menu entry, don't re-do the call here.
                    //post_event(SimpleEvent(EVT_GLCANVAS_COLLAPSE_SIDEBAR));
                }
                else if (keyCode == WXK_SHIFT) {
                    translationProcessor.process(evt);

                    if (m_picking_enabled && m_rectangle_selection.is_dragging()) {
                        _update_selection_from_hover();
                        m_rectangle_selection.stop_dragging();
                        m_mouse.ignore_left_up = true;
                    }
                    m_shift_kar_filter.reset_count();
                    m_dirty = true;
//                    set_cursor(Standard);
                }
                else if (keyCode == WXK_ALT) {
                    if (m_picking_enabled && m_rectangle_selection.is_dragging()) {
                        _update_selection_from_hover();
                        m_rectangle_selection.stop_dragging();
                        m_mouse.ignore_left_up = true;
                        m_dirty = true;
                    }
//                    set_cursor(Standard);
                }
                else if (keyCode == WXK_CONTROL) {
                  if (m_mouse.dragging && !m_moving) {
                        // if the user releases CTRL while rotating the 3D scene
                        // prevent from moving the selected volume
                        m_mouse.drag.move_volume_idx = -1;
                        m_mouse.set_start_position_3D_as_invalid();
                    }
                    m_ctrl_kar_filter.reset_count();
                    m_dirty = true;
                }
                else if (m_gizmos.is_enabled() && !m_selection.is_empty()) {
                    translationProcessor.process(evt);

                    switch (keyCode)
                    {
                    case WXK_NUMPAD_PAGEUP:   case WXK_PAGEUP:
                    case WXK_NUMPAD_PAGEDOWN: case WXK_PAGEDOWN:
                    {
                        do_rotate(L("Gizmo-Rotate"));
                        m_gizmos.update_data();

                        wxGetApp().obj_manipul()->set_dirty();
                        // Let the plater know that the dragging finished, so a delayed refresh
                        // of the scene with the background processing data should be performed.
                        post_event(SimpleEvent(EVT_GLCANVAS_MOUSE_DRAGGING_FINISHED));
                        // updates camera target constraints
                        refresh_camera_scene_box();
                        m_dirty = true;

                        break;
                    }
                    default: { break; }
                    }
                }
            }
            else if (evt.GetEventType() == wxEVT_KEY_DOWN) {
                m_tab_down = keyCode == WXK_TAB && !evt.HasAnyModifiers();
                if (keyCode == WXK_SHIFT) {
                    translationProcessor.process(evt);

                    if (m_picking_enabled && (m_gizmos.get_current_type() != GLGizmosManager::SlaSupports)) {
                        m_mouse.ignore_left_up = false;
//                        set_cursor(Cross);
                    }
                    if (m_shift_kar_filter.is_first())
                        m_dirty = true;

                    m_shift_kar_filter.increase_count();
                }
                else if (keyCode == WXK_ALT) {
                    if (m_picking_enabled && (m_gizmos.get_current_type() != GLGizmosManager::SlaSupports)) {
                        m_mouse.ignore_left_up = false;
//                        set_cursor(Cross);
                    }
                }
                else if (keyCode == WXK_CONTROL) {
                    if (m_ctrl_kar_filter.is_first())
                        m_dirty = true;

                    m_ctrl_kar_filter.increase_count();
                }
                else if (m_gizmos.is_enabled() && !m_selection.is_empty()) {
                    auto do_rotate = [this](double angle_z_rad) {
                        m_selection.setup_cache();
                        m_selection.rotate(Vec3d(0.0, 0.0, angle_z_rad), TransformationType(TransformationType::World_Relative_Joint));
                        m_dirty = true;
//                        wxGetApp().obj_manipul()->set_dirty();
                    };

                    translationProcessor.process(evt);

                    switch (keyCode)
                    {
                    case WXK_NUMPAD_PAGEUP:   case WXK_PAGEUP:   { do_rotate(0.25 * M_PI); break; }
                    case WXK_NUMPAD_PAGEDOWN: case WXK_PAGEDOWN: { do_rotate(-0.25 * M_PI); break; }
                    default: { break; }
                    }
                }
                else if (!m_gizmos.is_enabled()) {
                    // DoubleSlider navigation in Preview
                    if (keyCode == WXK_LEFT ||
                        keyCode == WXK_RIGHT ||
                        keyCode == WXK_UP ||
                        keyCode == WXK_DOWN) {
                        if (dynamic_cast<Preview*>(m_canvas->GetParent()) != nullptr)
                            post_event(wxKeyEvent(EVT_GLCANVAS_MOVE_SLIDERS, evt));
                    }
                }
            }
        }
    }

    if (keyCode != WXK_TAB
        && keyCode != WXK_LEFT
        && keyCode != WXK_UP
        && keyCode != WXK_RIGHT
        && keyCode != WXK_DOWN) {
        evt.Skip();   // Needed to have EVT_CHAR generated as well
    }
}

void GLCanvas3D::on_mouse_wheel(wxMouseEvent& evt)
{
#ifdef WIN32
    // Try to filter out spurious mouse wheel events comming from 3D mouse.
    if (wxGetApp().plater()->get_mouse3d_controller().process_mouse_wheel())
        return;
#endif

    if (!m_initialized)
        return;

    // Ignore the wheel events if the middle button is pressed.
    if (evt.MiddleIsDown())
        return;

#if ENABLE_RETINA_GL
    const float scale = m_retina_helper->get_scale_factor();
    evt.SetX(evt.GetX() * scale);
    evt.SetY(evt.GetY() * scale);
#endif

    if (wxGetApp().imgui()->update_mouse_data(evt)) {
        m_dirty = true;
        return;
    }

#ifdef __WXMSW__
	// For some reason the Idle event is not being generated after the mouse scroll event in case of scrolling with the two fingers on the touch pad,
	// if the event is not allowed to be passed further.
	// https://github.com/prusa3d/PrusaSlicer/issues/2750
    // evt.Skip() used to trigger the needed screen refresh, but it does no more. wxWakeUpIdle() seem to work now.
    wxWakeUpIdle();
#endif /* __WXMSW__ */

    // Performs layers editing updates, if enabled
    if (is_layers_editing_enabled()) {
        int object_idx_selected = m_selection.get_object_idx();
        if (object_idx_selected != -1) {
            // A volume is selected. Test, whether hovering over a layer thickness bar.
            if (m_layers_editing.bar_rect_contains(*this, (float)evt.GetX(), (float)evt.GetY())) {
                // Adjust the width of the selection.
                m_layers_editing.band_width = std::max(std::min(m_layers_editing.band_width * (1.0f + 0.1f * (float)evt.GetWheelRotation() / (float)evt.GetWheelDelta()), 10.0f), 1.5f);
                if (m_canvas != nullptr)
                    m_canvas->Refresh();

                return;
            }
        }
    }

    // If the Search window or Undo/Redo list is opened, 
    // update them according to the event
    if (m_main_toolbar.is_item_pressed("search")    || 
        m_undoredo_toolbar.is_item_pressed("undo")  || 
        m_undoredo_toolbar.is_item_pressed("redo")) {
        m_mouse_wheel = int((double)evt.GetWheelRotation() / (double)evt.GetWheelDelta());
        return;
    }

    // Inform gizmos about the event so they have the opportunity to react.
    if (m_gizmos.on_mouse_wheel(evt))
        return;

    // Calculate the zoom delta and apply it to the current zoom factor
    const double direction_factor = wxGetApp().app_config->get_bool("reverse_mouse_wheel_zoom") ? -1.0 : 1.0;
    const double delta = direction_factor * (double)evt.GetWheelRotation() / (double)evt.GetWheelDelta();
    if (wxGetKeyState(WXK_SHIFT)) {
        const auto cnv_size = get_canvas_size();
        const Vec3d screen_center_3d_pos = _mouse_to_3d({ cnv_size.get_width() * 0.5, cnv_size.get_height() * 0.5 });
        const Vec3d mouse_3d_pos = _mouse_to_3d({ evt.GetX(), evt.GetY() });
        const Vec3d displacement = mouse_3d_pos - screen_center_3d_pos;
        wxGetApp().plater()->get_camera().translate_world(displacement);
        const double origin_zoom = wxGetApp().plater()->get_camera().get_zoom();
        _update_camera_zoom(delta);
        const double new_zoom = wxGetApp().plater()->get_camera().get_zoom();
        wxGetApp().plater()->get_camera().translate_world((-displacement) / (new_zoom / origin_zoom));
    }
    else
        _update_camera_zoom(delta);
}

void GLCanvas3D::on_timer(wxTimerEvent& evt)
{
    if (m_layers_editing.state == LayersEditing::Editing)
        _perform_layer_editing_action();
}

void GLCanvas3D::on_render_timer(wxTimerEvent& evt)
{
    // no need to wake up idle
    // right after this event, idle event is fired
    // m_dirty = true; 
    // wxWakeUpIdle(); 
}

// can be only called from main thread
void GLCanvas3D::schedule_extra_frame(int miliseconds)
{
    // Schedule idle event right now
    if (miliseconds == 0)
    {
        // We want to wakeup idle evnt but most likely this is call inside render cycle so we need to wait
        if (m_in_render)
            miliseconds = 33;
        else {
            m_dirty = true;
            wxWakeUpIdle();
            return;
        }
    } 
    int remaining_time = m_render_timer.GetInterval();
    // Timer is not running
    if (!m_render_timer.IsRunning()) {
        m_render_timer.StartOnce(miliseconds);
    // Timer is running - restart only if new period is shorter than remaning period
    } else {
        if (miliseconds + 20 < remaining_time) {
            m_render_timer.Stop(); 
            m_render_timer.StartOnce(miliseconds);
        }
    }
}

#ifndef NDEBUG
// #define SLIC3R_DEBUG_MOUSE_EVENTS
#endif

#ifdef SLIC3R_DEBUG_MOUSE_EVENTS
std::string format_mouse_event_debug_message(const wxMouseEvent &evt)
{
	static int idx = 0;
	char buf[2048];
	std::string out;
	sprintf(buf, "Mouse Event %d - ", idx ++);
	out = buf;

	if (evt.Entering())
		out += "Entering ";
	if (evt.Leaving())
		out += "Leaving ";
	if (evt.Dragging())
		out += "Dragging ";
	if (evt.Moving())
		out += "Moving ";
	if (evt.Magnify())
		out += "Magnify ";
	if (evt.LeftDown())
		out += "LeftDown ";
	if (evt.LeftUp())
		out += "LeftUp ";
	if (evt.LeftDClick())
		out += "LeftDClick ";
	if (evt.MiddleDown())
		out += "MiddleDown ";
	if (evt.MiddleUp())
		out += "MiddleUp ";
	if (evt.MiddleDClick())
		out += "MiddleDClick ";
	if (evt.RightDown())
		out += "RightDown ";
	if (evt.RightUp())
		out += "RightUp ";
	if (evt.RightDClick())
		out += "RightDClick ";

	sprintf(buf, "(%d, %d)", evt.GetX(), evt.GetY());
	out += buf;
	return out;
}
#endif /* SLIC3R_DEBUG_MOUSE_EVENTS */

void GLCanvas3D::on_mouse(wxMouseEvent& evt)
{
    if (!m_initialized || !_set_current())
        return;

#if ENABLE_RETINA_GL
    const float scale = m_retina_helper->get_scale_factor();
    evt.SetX(evt.GetX() * scale);
    evt.SetY(evt.GetY() * scale);
#endif

    Point pos(evt.GetX(), evt.GetY());

    ImGuiWrapper* imgui = wxGetApp().imgui();
    if (m_tooltip.is_in_imgui() && evt.LeftUp())
        // ignore left up events coming from imgui windows and not processed by them
        m_mouse.ignore_left_up = true;
    m_tooltip.set_in_imgui(false);
    if (imgui->update_mouse_data(evt)) {
        m_mouse.position = evt.Leaving() ? Vec2d(-1.0, -1.0) : pos.cast<double>();
        m_tooltip.set_in_imgui(true);
        render();
#ifdef SLIC3R_DEBUG_MOUSE_EVENTS
        printf((format_mouse_event_debug_message(evt) + " - Consumed by ImGUI\n").c_str());
#endif /* SLIC3R_DEBUG_MOUSE_EVENTS */
        m_dirty = true;
        // do not return if dragging or tooltip not empty to allow for tooltip update
        // also, do not return if the mouse is moving and also is inside MM gizmo to allow update seed fill selection
        if (!m_mouse.dragging && m_tooltip.is_empty() && (m_gizmos.get_current_type() != GLGizmosManager::MmuSegmentation || !evt.Moving()))
            return;
    }

#ifdef __WXMSW__
	bool on_enter_workaround = false;
    if (! evt.Entering() && ! evt.Leaving() && m_mouse.position.x() == -1.0) {
        // Workaround for SPE-832: There seems to be a mouse event sent to the window before evt.Entering()
        m_mouse.position = pos.cast<double>();
        render();
#ifdef SLIC3R_DEBUG_MOUSE_EVENTS
		printf((format_mouse_event_debug_message(evt) + " - OnEnter workaround\n").c_str());
#endif /* SLIC3R_DEBUG_MOUSE_EVENTS */
		on_enter_workaround = true;
    } else 
#endif /* __WXMSW__ */
    {
#ifdef SLIC3R_DEBUG_MOUSE_EVENTS
		printf((format_mouse_event_debug_message(evt) + " - other\n").c_str());
#endif /* SLIC3R_DEBUG_MOUSE_EVENTS */
	}

    if (m_main_toolbar.on_mouse(evt, *this)) {
        if (evt.LeftUp() || evt.MiddleUp() || evt.RightUp())
            mouse_up_cleanup();
        m_mouse.set_start_position_3D_as_invalid();
        return;
    }

    if (m_undoredo_toolbar.on_mouse(evt, *this)) {
        if (evt.LeftUp() || evt.MiddleUp() || evt.RightUp())
            mouse_up_cleanup();
        m_mouse.set_start_position_3D_as_invalid();
        return;
    }

    if (wxGetApp().plater()->get_collapse_toolbar().on_mouse(evt, *this)) {
        if (evt.LeftUp() || evt.MiddleUp() || evt.RightUp())
            mouse_up_cleanup();
        m_mouse.set_start_position_3D_as_invalid();
        return;
    }

    if (wxGetApp().plater()->get_view_toolbar().on_mouse(evt, *this)) {
        if (evt.LeftUp() || evt.MiddleUp() || evt.RightUp())
            mouse_up_cleanup();
        m_mouse.set_start_position_3D_as_invalid();
        return;
    }

    for (const std::unique_ptr<GLVolume> &volume : m_volumes.volumes) {
        volume->force_sinking_contours = false;
    }

    auto show_sinking_contours = [this]() {
        const Selection::IndicesList& idxs = m_selection.get_volume_idxs();
        for (unsigned int idx : idxs) {
            m_volumes.volumes[idx]->force_sinking_contours = true;
        }
        m_dirty = true;
    };

    auto* app_config = get_app_config();
    bool focus_platter_on_mouse = app_config->get("focus_platter_on_mouse") == "1";
    if (m_gizmos.on_mouse(evt)) {
        if (focus_platter_on_mouse) {
            if (wxWindow::FindFocus() != m_canvas)
                // Grab keyboard focus for input in gizmo dialogs.
                m_canvas->SetFocus();
        }

        if (evt.LeftUp() || evt.MiddleUp() || evt.RightUp())
            mouse_up_cleanup();

        m_mouse.set_start_position_3D_as_invalid();
        m_mouse.position = pos.cast<double>();

        // It should be detection of volume change
        // Not only detection of some modifiers !!!
        if (evt.Dragging()) {
            GLGizmosManager::EType c = m_gizmos.get_current_type();
            if (c == GLGizmosManager::EType::Move ||
                c == GLGizmosManager::EType::Scale ||
                c == GLGizmosManager::EType::Rotate) {
                show_sinking_contours();
                if (current_printer_technology() == ptFFF && (fff_print()->config().complete_objects || fff_print()->config().parallel_objects_step > 0))
                    update_sequential_clearance(true);
            }
        }
        else if (evt.LeftUp() &&
            m_gizmos.get_current_type() == GLGizmosManager::EType::Scale &&
            m_gizmos.get_current()->get_state() == GLGizmoBase::EState::On) {
            // Update selection from object list to check selection of the cut objects
            // It's not allowed to scale separate ct parts
            wxGetApp().obj_list()->selection_changed();
        }

        return;
    }

    bool any_gizmo_active = m_gizmos.get_current() != nullptr;

    int selected_object_idx = m_selection.get_object_idx();
    int layer_editing_object_idx = is_layers_editing_enabled() ? selected_object_idx : -1;
    m_layers_editing.select_object(*m_model, layer_editing_object_idx);

    if (m_mouse.drag.move_requires_threshold && m_mouse.is_move_start_threshold_position_2D_defined() && m_mouse.is_move_threshold_met(pos)) {
        m_mouse.drag.move_requires_threshold = false;
        m_mouse.set_move_start_threshold_position_2D_as_invalid();
    }

    if (evt.ButtonDown() && wxWindow::FindFocus() != m_canvas)
        // Grab keyboard focus on any mouse click event.
        m_canvas->SetFocus();

    if (evt.Entering()) {
        if (m_mouse.dragging && !evt.LeftIsDown() && !evt.RightIsDown() && !evt.MiddleIsDown()) {
            // ensure to stop layers editing if enabled
            if (m_layers_editing.state != LayersEditing::Unknown) {
                m_layers_editing.state = LayersEditing::Unknown;
                _stop_timer();
                m_layers_editing.accept_changes(*this);
            }
            mouse_up_cleanup();
        }

//#if defined(__WXMSW__) || defined(__linux__)
//        // On Windows and Linux needs focus in order to catch key events
        if (m_canvas != nullptr) {

            // Set focus in order to remove it from sidebar but not from TextControl (in ManipulationPanel f.e.)
            if (focus_platter_on_mouse && !m_canvas->HasFocus()) {
                wxTopLevelWindow* tlw = find_toplevel_parent(m_canvas);
                // Only set focus, if the top level window of this canvas is active
                if (tlw->IsActive()) {
                    auto* text_ctrl = dynamic_cast<wxTextCtrl*>(tlw->FindFocus());
                    if (text_ctrl == nullptr)
                        m_canvas->SetFocus();
                }
            }

            m_mouse.position = pos.cast<double>();
            m_tooltip_enabled = false;
            // 1) forces a frame render to ensure that m_hover_volume_idxs is updated even when the user right clicks while
            // the context menu is shown, ensuring it to disappear if the mouse is outside any volume and to
            // change the volume hover state if any is under the mouse 
            // 2) when switching between 3d view and preview the size of the canvas changes if the side panels are visible,
            // so forces a resize to avoid multiple renders with different sizes (seen as flickering)
            _refresh_if_shown_on_screen();
            m_tooltip_enabled = true;
        }
        m_mouse.set_start_position_2D_as_invalid();
//#endif
    }
    else if (evt.Leaving()) {
        _deactivate_undo_redo_toolbar_items();

        if (m_layers_editing.state != LayersEditing::Unknown)
            m_layers_editing.state = LayersEditing::Paused;

        // to remove hover on objects when the mouse goes out of this canvas
        m_mouse.position = Vec2d(-1.0, -1.0);
        m_dirty = true;
    }
    else if (evt.LeftDown() || evt.RightDown() || evt.MiddleDown()) {
        if (_deactivate_undo_redo_toolbar_items() || _deactivate_search_toolbar_item() || _deactivate_arrange_menu())
            return;

        // If user pressed left or right button we first check whether this happened
        // on a volume or not.
        m_layers_editing.state = LayersEditing::Unknown;
        if (layer_editing_object_idx != -1 && m_layers_editing.bar_rect_contains(*this, pos(0), pos(1))) {
            // A volume is selected and the mouse is inside the layer thickness bar.
            // Start editing the layer height.
            m_layers_editing.state = LayersEditing::Editing;
            _perform_layer_editing_action(&evt);
        }
        else {
            const bool rectangle_selection_dragging = m_rectangle_selection.is_dragging();
            if (evt.LeftDown() && (evt.ShiftDown() || evt.AltDown()) && m_picking_enabled) {
                if (m_gizmos.get_current_type() != GLGizmosManager::SlaSupports &&
                    m_gizmos.get_current_type() != GLGizmosManager::FdmSupports &&
                    m_gizmos.get_current_type() != GLGizmosManager::Seam &&
                    m_gizmos.get_current_type() != GLGizmosManager::Cut &&
                    m_gizmos.get_current_type() != GLGizmosManager::Measure &&
                    m_gizmos.get_current_type() != GLGizmosManager::MmuSegmentation) {
                    m_rectangle_selection.start_dragging(m_mouse.position, evt.ShiftDown() ? GLSelectionRectangle::EState::Select : GLSelectionRectangle::EState::Deselect);
                    m_dirty = true;
                }
            }

            // Select volume in this 3D canvas.
            // Don't deselect a volume if layer editing is enabled or any gizmo is active. We want the object to stay selected
            // during the scene manipulation.

            if (m_picking_enabled && (!any_gizmo_active || !evt.CmdDown()) && (!m_hover_volume_idxs.empty() || !is_layers_editing_enabled()) && !rectangle_selection_dragging) {
                if (evt.LeftDown() && !m_hover_volume_idxs.empty()) {
                    int volume_idx = get_first_hover_volume_idx();
                    bool already_selected = m_selection.contains_volume(volume_idx);
                    bool shift_down = evt.ShiftDown();

                    Selection::IndicesList curr_idxs = m_selection.get_volume_idxs();

                    if (already_selected && shift_down)
                        m_selection.remove(volume_idx);
                    else {
                        m_selection.add(volume_idx, !shift_down, true);
                        m_mouse.drag.move_requires_threshold = !already_selected;
                        if (already_selected)
                            m_mouse.set_move_start_threshold_position_2D_as_invalid();
                        else
                            m_mouse.drag.move_start_threshold_position_2D = pos;
                    }

                    // propagate event through callback
                    if (curr_idxs != m_selection.get_volume_idxs()) {
                        if (m_selection.is_empty())
                            m_gizmos.reset_all_states();
                        else
                            m_gizmos.refresh_on_off_state();

                        m_gizmos.update_data();
                        post_event(SimpleEvent(EVT_GLCANVAS_OBJECT_SELECT));
                        m_dirty = true;
                    }
                }
            }

            if (!m_hover_volume_idxs.empty() && !m_rectangle_selection.is_dragging()) {
                if (evt.LeftDown() && m_moving_enabled && m_mouse.drag.move_volume_idx == -1) {
                    // Only accept the initial position, if it is inside the volume bounding box.
                    const int volume_idx = get_first_hover_volume_idx();
                    if (m_volumes.volumes.size() > volume_idx) { //can fail if the screen takes a bit of time to refresh
                        BoundingBoxf3 volume_bbox = m_volumes.volumes[volume_idx]->transformed_bounding_box();
                        volume_bbox.offset(1.0);
                        const bool is_cut_connector_selected = m_selection.is_any_connector();
                        if ((!any_gizmo_active || !evt.CmdDown()) && volume_bbox.contains(m_mouse.scene_position) && !is_cut_connector_selected) {
                            m_volumes.volumes[volume_idx]->hover = GLVolume::HS_None;
                            // The dragging operation is initiated.
                            m_mouse.drag.move_volume_idx = volume_idx;
                            m_selection.setup_cache();
                            if (!evt.CmdDown())
                                m_mouse.drag.start_position_3D = m_mouse.scene_position;
                            m_sequential_print_clearance_first_displacement = true;
                            m_sequential_print_clearance.start_dragging();
                        }
                    }
                }
            }
        }
    }
    else if (evt.Dragging() && evt.LeftIsDown() && !evt.CmdDown() && m_layers_editing.state == LayersEditing::Unknown &&
             m_mouse.drag.move_volume_idx != -1 && m_mouse.is_start_position_3D_defined()) {
        if (!m_mouse.drag.move_requires_threshold) {
            m_mouse.dragging = true;
            Vec3d cur_pos = m_mouse.drag.start_position_3D;
            // we do not want to translate objects if the user just clicked on an object while pressing shift to remove it from the selection and then drag
            if (m_selection.contains_volume(get_first_hover_volume_idx())) {
                const Camera& camera = wxGetApp().plater()->get_camera();
                if (std::abs(camera.get_dir_forward().z()) < EPSILON) {
                    // side view -> move selected volumes orthogonally to camera view direction
                    const Linef3 ray = mouse_ray(pos);
                    const Vec3d dir = ray.unit_vector();
                    // finds the intersection of the mouse ray with the plane parallel to the camera viewport and passing throught the starting position
                    // use ray-plane intersection see i.e. https://en.wikipedia.org/wiki/Line%E2%80%93plane_intersection algebric form
                    // in our case plane normal and ray direction are the same (orthogonal view)
                    // when moving to perspective camera the negative z unit axis of the camera needs to be transformed in world space and used as plane normal
                    const Vec3d inters = ray.a + (m_mouse.drag.start_position_3D - ray.a).dot(dir) / dir.squaredNorm() * dir;
                    // vector from the starting position to the found intersection
                    const Vec3d inters_vec = inters - m_mouse.drag.start_position_3D;

                    const Vec3d camera_right = camera.get_dir_right();
                    const Vec3d camera_up = camera.get_dir_up();

                    // finds projection of the vector along the camera axes
                    const double projection_x = inters_vec.dot(camera_right);
                    const double projection_z = inters_vec.dot(camera_up);

                    // apply offset
                    cur_pos = m_mouse.drag.start_position_3D + projection_x * camera_right + projection_z * camera_up;
                }
                else {
                    // Generic view
                    // Get new position at the same Z of the initial click point.
                    cur_pos = mouse_ray(pos).intersect_plane(m_mouse.drag.start_position_3D.z());
                }
            }

            m_moving = true;
            TransformationType trafo_type;
            trafo_type.set_relative();
            m_selection.translate(cur_pos - m_mouse.drag.start_position_3D, trafo_type);
            if (current_printer_technology() == ptFFF && (fff_print()->config().complete_objects || fff_print()->config().parallel_objects_step > 0))
                update_sequential_clearance(false);
            wxGetApp().obj_manipul()->set_dirty();
            m_dirty = true;
        }
    }
    else if (evt.Dragging() && evt.LeftIsDown() && m_picking_enabled && m_rectangle_selection.is_dragging()) {
        // keeps the mouse position updated while dragging the selection rectangle
        m_mouse.position = pos.cast<double>();
        m_rectangle_selection.dragging(m_mouse.position);
        m_dirty = true;
    }
    else if (evt.Dragging()) {
        m_mouse.dragging = true;

        if (m_layers_editing.state != LayersEditing::Unknown && layer_editing_object_idx != -1) {
            if (m_layers_editing.state == LayersEditing::Editing) {
                _perform_layer_editing_action(&evt);
                m_mouse.position = pos.cast<double>();
            }
        }
        // do not process the dragging if the left mouse was set down in another canvas
        else if (evt.LeftIsDown()) {
            // if dragging over blank area with left button, rotate
            if (!m_moving) {
                if ((any_gizmo_active || evt.CmdDown() || m_hover_volume_idxs.empty()) && m_mouse.is_start_position_3D_defined()) {
                    const Vec3d rot = (Vec3d(pos.x(), pos.y(), 0.0) - m_mouse.drag.start_position_3D) * (PI * TRACKBALLSIZE / 180.0);
                    if (wxGetApp().app_config->get_bool("use_free_camera"))
                        // Virtual track ball (similar to the 3DConnexion mouse).
                        wxGetApp().plater()->get_camera().rotate_local_around_target(Vec3d(rot.y(), rot.x(), 0.0));
                    else {
                        // Forces camera right vector to be parallel to XY plane in case it has been misaligned using the 3D mouse free rotation.
                        // It is cheaper to call this function right away instead of testing wxGetApp().plater()->get_mouse3d_controller().connected(),
                        // which checks an atomics (flushes CPU caches).
                        // See GH issue #3816.
                        Camera& camera = wxGetApp().plater()->get_camera();
                        camera.recover_from_free_camera();
                        camera.rotate_on_sphere(rot.x(), rot.y(), current_printer_technology() != ptSLA);
                    }

                    m_dirty = true;
                }
                m_mouse.drag.start_position_3D = Vec3d((double)pos.x(), (double)pos.y(), 0.0);
            }
        }
        else if (evt.MiddleIsDown() || evt.RightIsDown()) {
            // If dragging over blank area with right/middle button, pan.
            if (m_mouse.is_start_position_2D_defined()) {
                // get point in model space at Z = 0
                float z = 0.0f;
                const Vec3d cur_pos = _mouse_to_3d(pos, &z);
                const Vec3d orig = _mouse_to_3d(m_mouse.drag.start_position_2D, &z);
                Camera& camera = wxGetApp().plater()->get_camera();
                if (!wxGetApp().app_config->get_bool("use_free_camera"))
                    // Forces camera right vector to be parallel to XY plane in case it has been misaligned using the 3D mouse free rotation.
                    // It is cheaper to call this function right away instead of testing wxGetApp().plater()->get_mouse3d_controller().connected(),
                    // which checks an atomics (flushes CPU caches).
                    // See GH issue #3816.
                    camera.recover_from_free_camera();

                camera.set_target(camera.get_target() + orig - cur_pos);
                m_dirty = true;
            }

            m_mouse.drag.start_position_2D = pos;
        }
    }
    else if (evt.LeftUp() || evt.MiddleUp() || evt.RightUp()) {
        m_mouse.position = pos.cast<double>();

        if (m_layers_editing.state != LayersEditing::Unknown) {
            m_layers_editing.state = LayersEditing::Unknown;
            _stop_timer();
            m_layers_editing.accept_changes(*this);
        }
        else if (m_mouse.drag.move_volume_idx != -1 && m_mouse.dragging) {
            do_move(L("Move Object"));
            wxGetApp().obj_manipul()->set_dirty();
            m_sequential_print_clearance.stop_dragging();
            // Let the plater know that the dragging finished, so a delayed refresh
            // of the scene with the background processing data should be performed.
            post_event(SimpleEvent(EVT_GLCANVAS_MOUSE_DRAGGING_FINISHED));
        }
        else if (evt.LeftUp() && m_picking_enabled && m_rectangle_selection.is_dragging()) {
            if (evt.ShiftDown() || evt.AltDown())
                _update_selection_from_hover();

            m_rectangle_selection.stop_dragging();
        }
        else if (evt.LeftUp() && !m_mouse.ignore_left_up && !m_mouse.dragging && m_hover_volume_idxs.empty() && !is_layers_editing_enabled()) {
            // deselect and propagate event through callback
            if (!evt.ShiftDown() && (!any_gizmo_active || !evt.CmdDown()) && m_picking_enabled)
                deselect_all();
        }
        else if (evt.RightUp()) {
            // forces a frame render to ensure that m_hover_volume_idxs is updated even when the user right clicks while
            // the context menu is already shown
            render();
            if (!m_hover_volume_idxs.empty()) {
                // if right clicking on volume, propagate event through callback (shows context menu)
                int volume_idx = get_first_hover_volume_idx();
                if (!m_volumes.volumes[volume_idx]->is_wipe_tower // no context menu for the wipe tower
                    && (m_gizmos.get_current_type() != GLGizmosManager::SlaSupports && m_gizmos.get_current_type() != GLGizmosManager::Measure))  // disable context menu when the gizmo is open
                {
                    // forces the selection of the volume
                    /* m_selection.add(volume_idx); // #et_FIXME_if_needed
                     * To avoid extra "Add-Selection" snapshots,
                     * call add() with check_for_already_contained=true
                     * */
                    m_selection.add(volume_idx, true, true); 
                    m_gizmos.refresh_on_off_state();
                    post_event(SimpleEvent(EVT_GLCANVAS_OBJECT_SELECT));
                    m_gizmos.update_data();
                    wxGetApp().obj_manipul()->set_dirty();
                    // forces a frame render to update the view before the context menu is shown
                    render();
                }
            }
            Vec2d logical_pos = pos.cast<double>();
#if ENABLE_RETINA_GL
            const float factor = m_retina_helper->get_scale_factor();
            logical_pos = logical_pos.cwiseQuotient(Vec2d(factor, factor));
#endif // ENABLE_RETINA_GL
            if (!m_mouse.dragging) {
                // do not post the event if the user is panning the scene
                // or if right click was done over the wipe tower
                const bool post_right_click_event = (m_hover_volume_idxs.empty() || !m_volumes.volumes[get_first_hover_volume_idx()]->is_wipe_tower) &&
                    m_gizmos.get_current_type() != GLGizmosManager::Measure;
                if (post_right_click_event)
                    post_event(RBtnEvent(EVT_GLCANVAS_RIGHT_CLICK, { logical_pos, m_hover_volume_idxs.empty() }));
            }
        }

        mouse_up_cleanup();
    }
    else if (evt.Moving()) {
        m_mouse.position = pos.cast<double>();

        // updates gizmos overlay
        if (m_selection.is_empty())
            m_gizmos.reset_all_states();

        m_dirty = true;
    }
    else
        evt.Skip();

    // Detection of doubleclick on text to open emboss edit window
    auto type = m_gizmos.get_current_type();
    if (evt.LeftDClick() && !m_hover_volume_idxs.empty() && 
        (type == GLGizmosManager::EType::Undefined ||
         type == GLGizmosManager::EType::Move ||
         type == GLGizmosManager::EType::Rotate ||
         type == GLGizmosManager::EType::Scale ||
         type == GLGizmosManager::EType::Emboss||
         type == GLGizmosManager::EType::Svg) ) {
        for (int hover_volume_id : m_hover_volume_idxs) { 
            const GLVolume &hover_gl_volume = *m_volumes.volumes[hover_volume_id];
            int object_idx = hover_gl_volume.object_idx();
            if (object_idx < 0 || static_cast<size_t>(object_idx) >= m_model->objects.size()) continue;
            const ModelObject* hover_object = m_model->objects[object_idx];
            int hover_volume_idx = hover_gl_volume.volume_idx();
            if (hover_volume_idx < 0 || static_cast<size_t>(hover_volume_idx) >= hover_object->volumes.size()) continue;
            const ModelVolume* hover_volume = hover_object->volumes[hover_volume_idx];

            if (hover_volume->text_configuration.has_value()) {
                m_selection.add_volumes(Selection::EMode::Volume, {(unsigned) hover_volume_id});
                if (type != GLGizmosManager::EType::Emboss)
                    m_gizmos.open_gizmo(GLGizmosManager::EType::Emboss);            
                wxGetApp().obj_list()->update_selections();
                return;
            } else if (hover_volume->emboss_shape.has_value()) {
                m_selection.add_volumes(Selection::EMode::Volume, {(unsigned) hover_volume_id});
                if (type != GLGizmosManager::EType::Svg)
                    m_gizmos.open_gizmo(GLGizmosManager::EType::Svg);
                wxGetApp().obj_list()->update_selections();
                return;
            }
        }
    }

    if (m_moving)
        show_sinking_contours();

#ifdef __WXMSW__
	if (on_enter_workaround)
		m_mouse.position = Vec2d(-1., -1.);
#endif /* __WXMSW__ */
}

void GLCanvas3D::on_paint(wxPaintEvent& evt)
{
    if (m_initialized)
        m_dirty = true;
    else
        // Call render directly, so it gets initialized immediately, not from On Idle handler.
        this->render();
}

void GLCanvas3D::on_set_focus(wxFocusEvent& evt)
{
    m_tooltip_enabled = false;
    _refresh_if_shown_on_screen();
    m_tooltip_enabled = true;
}

Size GLCanvas3D::get_canvas_size() const
{
    int w = 0;
    int h = 0;

    if (m_canvas != nullptr)
        m_canvas->GetSize(&w, &h);

#if ENABLE_RETINA_GL
    const float factor = m_retina_helper->get_scale_factor();
    w *= factor;
    h *= factor;
#else
    const float factor = 1.0f;
#endif

    return Size(w, h, factor);
}

Vec2d GLCanvas3D::get_local_mouse_position() const
{
    if (m_canvas == nullptr)
		return Vec2d::Zero();

    wxPoint mouse_pos = m_canvas->ScreenToClient(wxGetMousePosition());
    const double factor = 
#if ENABLE_RETINA_GL
        m_retina_helper->get_scale_factor();
#else
        1.0;
#endif
    return Vec2d(factor * mouse_pos.x, factor * mouse_pos.y);
}

void GLCanvas3D::set_tooltip(const std::string& tooltip)
{
    if (m_canvas != nullptr)
        m_tooltip.set_text(tooltip);
}

void GLCanvas3D::do_move(const std::string& snapshot_type)
{
    if (m_model == nullptr)
        return;

    if (!snapshot_type.empty())
        wxGetApp().plater()->take_snapshot(_(snapshot_type));

    std::set<std::pair<int, int>> done;  // keeps track of modified instances
    bool object_moved = false;
    Vec3d wipe_tower_origin = Vec3d::Zero();

    Selection::EMode selection_mode = m_selection.get_mode();

    for (const std::unique_ptr<GLVolume> &v : m_volumes.volumes) {
        int object_idx = v->object_idx();
        int instance_idx = v->instance_idx();
        int volume_idx = v->volume_idx();

        if (volume_idx < 0)
            continue;

        std::pair<int, int> done_id(object_idx, instance_idx);

        if (0 <= object_idx && object_idx < (int)m_model->objects.size()) {
            done.insert(done_id);

            // Move instances/volumes
            ModelObject* model_object = m_model->objects[object_idx];
            if (model_object != nullptr) {
                if (selection_mode == Selection::Instance)
                    model_object->instances[instance_idx]->set_transformation(v->get_instance_transformation());
                else if (selection_mode == Selection::Volume)
                    model_object->volumes[volume_idx]->set_transformation(v->get_volume_transformation());

                object_moved = true;
                model_object->invalidate_bounding_box();
            }
        }
        else if (m_selection.is_wipe_tower() && v->is_wipe_tower)
            // Move a wipe tower proxy.
            wipe_tower_origin = v->get_volume_offset();
    }

    // Fixes flying instances
    std::set<int> obj_idx_for_update_info_items;
    for (const std::pair<int, int>& i : done) {
        ModelObject* m = m_model->objects[i.first];
        const double shift_z = m->get_instance_min_z(i.second);
        if (current_printer_technology() == ptSLA || shift_z > SINKING_Z_THRESHOLD) {
            const Vec3d shift(0.0, 0.0, -shift_z);
            m_selection.translate(i.first, i.second, shift);
            m->translate_instance(i.second, shift);
        }
        obj_idx_for_update_info_items.emplace(i.first);
    }
    //update sinking information in ObjectList
    for (int id : obj_idx_for_update_info_items)
        wxGetApp().obj_list()->update_info_items(static_cast<size_t>(id));

    // if the selection is not valid to allow for layer editing after the move, we need to turn off the tool if it is running
    // similar to void Plater::priv::selection_changed()
    if (!wxGetApp().plater()->can_layers_editing() && is_layers_editing_enabled())
        post_event(SimpleEvent(EVT_GLTOOLBAR_LAYERSEDITING));

    if (object_moved)
        post_event(SimpleEvent(EVT_GLCANVAS_INSTANCE_MOVED));

    if (wipe_tower_origin != Vec3d::Zero())
        post_event(Vec3dEvent(EVT_GLCANVAS_WIPETOWER_MOVED, std::move(wipe_tower_origin)));

    if (current_printer_technology() == ptFFF && fff_print()->config().complete_objects) {
        update_sequential_clearance(true);
        m_sequential_print_clearance.m_evaluating = true;
    }

    m_dirty = true;
}

void GLCanvas3D::do_rotate(const std::string& snapshot_type)
{
    if (m_model == nullptr)
        return;

    if (!snapshot_type.empty())
        wxGetApp().plater()->take_snapshot(_(snapshot_type));

    // stores current min_z of instances
    std::map<std::pair<int, int>, double> min_zs;
    for (int i = 0; i < static_cast<int>(m_model->objects.size()); ++i) {
        const ModelObject* obj = m_model->objects[i];
        for (int j = 0; j < static_cast<int>(obj->instances.size()); ++j) {
            if (snapshot_type == L("Gizmo-Place on Face") && m_selection.get_object_idx() == i) {
                // This means we are flattening this object. In that case pretend
                // that it is not sinking (even if it is), so it is placed on bed
                // later on (whatever is sinking will be left sinking).
                min_zs[{ i, j }] = SINKING_Z_THRESHOLD;
            }
            else
                min_zs[{ i, j }] = obj->instance_bounding_box(j).min.z();

        }
    }

    std::set<std::pair<int, int>> done;  // keeps track of modified instances

    Selection::EMode selection_mode = m_selection.get_mode();

    for (const std::unique_ptr<GLVolume> &v : m_volumes.volumes) {
        if (v->is_wipe_tower) {
            const Vec3d offset = v->get_volume_offset();
            Vec3d rot_unit_x = v->get_volume_transformation().get_matrix().linear() * Vec3d::UnitX();
            double z_rot = std::atan2(rot_unit_x.y(), rot_unit_x.x());
            post_event(Vec3dEvent(EVT_GLCANVAS_WIPETOWER_ROTATED, Vec3d(offset.x(), offset.y(), z_rot)));
        }
        const int object_idx = v->object_idx();
        if (object_idx < 0 || (int)m_model->objects.size() <= object_idx)
            continue;

        const int instance_idx = v->instance_idx();
        const int volume_idx = v->volume_idx();

        if (volume_idx < 0)
            continue;

        done.insert(std::pair<int, int>(object_idx, instance_idx));

        // Rotate instances/volumes.
        ModelObject* model_object = m_model->objects[object_idx];
        if (model_object != nullptr) {
            if (selection_mode == Selection::Instance)
                model_object->instances[instance_idx]->set_transformation(v->get_instance_transformation());
            else if (selection_mode == Selection::Volume)
                model_object->volumes[volume_idx]->set_transformation(v->get_volume_transformation());
            model_object->invalidate_bounding_box();
        }
    }

    // Fixes sinking/flying instances
    std::set<int> obj_idx_for_update_info_items;
    for (const std::pair<int, int>& i : done) {
        ModelObject* m = m_model->objects[i.first];
        const double shift_z = m->get_instance_min_z(i.second);
        // leave sinking instances as sinking
        if (min_zs.find({ i.first, i.second })->second >= SINKING_Z_THRESHOLD || shift_z > SINKING_Z_THRESHOLD) {
            const Vec3d shift(0.0, 0.0, -shift_z);
            m_selection.translate(i.first, i.second, shift);
            m->translate_instance(i.second, shift);
        }

        obj_idx_for_update_info_items.emplace(i.first);
    }
    //update sinking information in ObjectList
    for (int id : obj_idx_for_update_info_items)
        wxGetApp().obj_list()->update_info_items(static_cast<size_t>(id));

    if (!done.empty())
        post_event(SimpleEvent(EVT_GLCANVAS_INSTANCE_ROTATED));

    if (current_printer_technology() == ptFFF && fff_print()->config().complete_objects) {
        update_sequential_clearance(true);
        m_sequential_print_clearance.m_evaluating = true;
    }

    m_dirty = true;
}

void GLCanvas3D::do_scale(const std::string& snapshot_type)
{
    if (m_model == nullptr)
        return;

    if (!snapshot_type.empty())
        wxGetApp().plater()->take_snapshot(_(snapshot_type));

    // stores current min_z of instances
    std::map<std::pair<int, int>, double> min_zs;
    if (!snapshot_type.empty()) {
        for (int i = 0; i < static_cast<int>(m_model->objects.size()); ++i) {
            const ModelObject* obj = m_model->objects[i];
            for (int j = 0; j < static_cast<int>(obj->instances.size()); ++j) {
                min_zs[{ i, j }] = obj->instance_bounding_box(j).min.z();
            }
        }
    }

    std::set<std::pair<int, int>> done;  // keeps track of modified instances

    Selection::EMode selection_mode = m_selection.get_mode();

    for (const std::unique_ptr<GLVolume> &v : m_volumes.volumes) {
        const int object_idx = v->object_idx();
        if (object_idx < 0 || (int)m_model->objects.size() <= object_idx)
            continue;

        const int instance_idx = v->instance_idx();
        const int volume_idx = v->volume_idx();

        if (volume_idx < 0)
            continue;

        done.insert(std::pair<int, int>(object_idx, instance_idx));

        // Rotate instances/volumes
        ModelObject* model_object = m_model->objects[object_idx];
        if (model_object != nullptr) {
            if (selection_mode == Selection::Instance)
                model_object->instances[instance_idx]->set_transformation(v->get_instance_transformation());
            else if (selection_mode == Selection::Volume) {
                model_object->instances[instance_idx]->set_transformation(v->get_instance_transformation());
                model_object->volumes[volume_idx]->set_transformation(v->get_volume_transformation());
            }
            model_object->invalidate_bounding_box();
        }
    }

    // Fixes sinking/flying instances
    std::set<int> obj_idx_for_update_info_items;
    for (const std::pair<int, int>& i : done) {
        ModelObject* m = m_model->objects[i.first];
        const double shift_z = m->get_instance_min_z(i.second);
        // leave sinking instances as sinking
        if (min_zs.empty() || min_zs.find({ i.first, i.second })->second >= SINKING_Z_THRESHOLD || shift_z > SINKING_Z_THRESHOLD) {
            const Vec3d shift(0.0, 0.0, -shift_z);
            m_selection.translate(i.first, i.second, shift);
            m->translate_instance(i.second, shift);
        }
        obj_idx_for_update_info_items.emplace(i.first);
    }
    //update sinking information in ObjectList
    for (int id : obj_idx_for_update_info_items)
        wxGetApp().obj_list()->update_info_items(static_cast<size_t>(id));

    if (!done.empty())
        post_event(SimpleEvent(EVT_GLCANVAS_INSTANCE_SCALED));

    if (current_printer_technology() == ptFFF && fff_print()->config().complete_objects) {
        update_sequential_clearance(true);
        m_sequential_print_clearance.m_evaluating = true;
    }

    m_dirty = true;
}

void GLCanvas3D::do_mirror(const std::string& snapshot_type)
{
    if (m_model == nullptr)
        return;

    if (!snapshot_type.empty())
        wxGetApp().plater()->take_snapshot(_(snapshot_type));

    // stores current min_z of instances
    std::map<std::pair<int, int>, double> min_zs;
    if (!snapshot_type.empty()) {
        for (int i = 0; i < static_cast<int>(m_model->objects.size()); ++i) {
            const ModelObject* obj = m_model->objects[i];
            for (int j = 0; j < static_cast<int>(obj->instances.size()); ++j) {
                min_zs[{ i, j }] = obj->instance_bounding_box(j).min.z();
            }
        }
    }

    std::set<std::pair<int, int>> done;  // keeps track of modified instances

    Selection::EMode selection_mode = m_selection.get_mode();

    for (const std::unique_ptr<GLVolume> &v : m_volumes.volumes) {
        int object_idx = v->object_idx();
        if (object_idx < 0 || (int)m_model->objects.size() <= object_idx)
            continue;

        int instance_idx = v->instance_idx();
        int volume_idx = v->volume_idx();

        done.insert(std::pair<int, int>(object_idx, instance_idx));

        // Mirror instances/volumes
        ModelObject* model_object = m_model->objects[object_idx];
        if (model_object != nullptr) {
            if (selection_mode == Selection::Instance)
                model_object->instances[instance_idx]->set_transformation(v->get_instance_transformation());
            else if (selection_mode == Selection::Volume)
                model_object->volumes[volume_idx]->set_transformation(v->get_volume_transformation());
            model_object->invalidate_bounding_box();
        }
    }

    // Fixes sinking/flying instances
    std::set<int> obj_idx_for_update_info_items;
    for (const std::pair<int, int>& i : done) {
        ModelObject* m = m_model->objects[i.first];
        double shift_z = m->get_instance_min_z(i.second);
        // leave sinking instances as sinking
        if (min_zs.empty() || min_zs.find({ i.first, i.second })->second >= SINKING_Z_THRESHOLD || shift_z > SINKING_Z_THRESHOLD) {
            Vec3d shift(0.0, 0.0, -shift_z);
            m_selection.translate(i.first, i.second, shift);
            m->translate_instance(i.second, shift);
        }
        obj_idx_for_update_info_items.emplace(i.first);
    }
    //update sinking information in ObjectList
    for (int id : obj_idx_for_update_info_items)
        wxGetApp().obj_list()->update_info_items(static_cast<size_t>(id));

    post_event(SimpleEvent(EVT_GLCANVAS_INSTANCE_MIRRORED));

    m_dirty = true;
}

void GLCanvas3D::do_reset_skew(const std::string& snapshot_type)
{
    if (m_model == nullptr)
        return;

    if (!snapshot_type.empty())
        wxGetApp().plater()->take_snapshot(_(snapshot_type));

    // stores current min_z of instances
    std::map<std::pair<int, int>, double> min_zs;
    if (!snapshot_type.empty()) {
        for (int i = 0; i < static_cast<int>(m_model->objects.size()); ++i) {
            const ModelObject* obj = m_model->objects[i];
            for (int j = 0; j < static_cast<int>(obj->instances.size()); ++j) {
                min_zs[{ i, j }] = obj->instance_bounding_box(j).min.z();
            }
        }
    }

    std::set<std::pair<int, int>> done;  // keeps track of modified instances

    Selection::EMode selection_mode = m_selection.get_mode();

    for (const std::unique_ptr<GLVolume> &v : m_volumes.volumes) {
        int object_idx = v->object_idx();
        if (object_idx < 0 || (int)m_model->objects.size() <= object_idx)
            continue;

        int instance_idx = v->instance_idx();
        int volume_idx = v->volume_idx();

        done.insert(std::pair<int, int>(object_idx, instance_idx));

        // Mirror instances/volumes
        ModelObject* model_object = m_model->objects[object_idx];
        if (model_object != nullptr) {
            if (selection_mode == Selection::Instance)
                model_object->instances[instance_idx]->set_transformation(v->get_instance_transformation());
            else if (selection_mode == Selection::Volume)
                model_object->volumes[volume_idx]->set_transformation(v->get_volume_transformation());
            model_object->invalidate_bounding_box();
        }
    }

    // Fixes sinking/flying instances
    std::set<int> obj_idx_for_update_info_items;
    for (const std::pair<int, int>& i : done) {
        ModelObject* m = m_model->objects[i.first];
        double shift_z = m->get_instance_min_z(i.second);
        // leave sinking instances as sinking
        if (min_zs.empty() || min_zs.find({ i.first, i.second })->second >= SINKING_Z_THRESHOLD || shift_z > SINKING_Z_THRESHOLD) {
            Vec3d shift(0.0, 0.0, -shift_z);
            m_selection.translate(i.first, i.second, shift);
            m->translate_instance(i.second, shift);
        }
        obj_idx_for_update_info_items.emplace(i.first);
    }
    //update sinking information in ObjectList
    for (int id : obj_idx_for_update_info_items)
        wxGetApp().obj_list()->update_info_items(static_cast<size_t>(id));

    post_event(SimpleEvent(EVT_GLCANVAS_RESET_SKEW));

    m_dirty = true;
}

void GLCanvas3D::update_gizmos_on_off_state()
{
    set_as_dirty();
    m_gizmos.update_data();
    m_gizmos.refresh_on_off_state();
}

void GLCanvas3D::handle_sidebar_focus_event(const std::string& opt_key, bool focus_on)
{
    m_sidebar_field = focus_on ? opt_key : "";
    if (!m_sidebar_field.empty())
        m_gizmos.reset_all_states();

    m_dirty = true;
}

void GLCanvas3D::handle_layers_data_focus_event(const t_layer_height_range range, const EditorType type)
{
    std::string field = "layer_" + std::to_string(type) + "_" + float_to_string_decimal_point(range.first) + "_" + float_to_string_decimal_point(range.second);
    handle_sidebar_focus_event(field, true);
}

void GLCanvas3D::update_ui_from_settings()
{
    m_dirty = true;

#if __APPLE__
    // Update OpenGL scaling on OSX after the user toggled the "use_retina_opengl" settings in Preferences dialog.
    const float orig_scaling = m_retina_helper->get_scale_factor();

    const bool use_retina = wxGetApp().app_config->get_bool("use_retina_opengl");
    BOOST_LOG_TRIVIAL(debug) << "GLCanvas3D: Use Retina OpenGL: " << use_retina;
    m_retina_helper->set_use_retina(use_retina);
    const float new_scaling = m_retina_helper->get_scale_factor();

    if (new_scaling != orig_scaling) {
        BOOST_LOG_TRIVIAL(debug) << "GLCanvas3D: Scaling factor: " << new_scaling;

        Camera& camera = wxGetApp().plater()->get_camera();
        camera.set_zoom(camera.get_zoom() * new_scaling / orig_scaling);
        _refresh_if_shown_on_screen();
    }
#endif // ENABLE_RETINA_GL

    if (wxGetApp().is_editor())
        wxGetApp().plater()->enable_collapse_toolbar(wxGetApp().app_config->get_bool("show_collapse_button"));
}

GLCanvas3D::WipeTowerInfo GLCanvas3D::get_wipe_tower_info() const
{
    WipeTowerInfo wti;
    
    for (const std::unique_ptr<GLVolume> &vol : m_volumes.volumes) {
        if (vol->is_wipe_tower) {
            wti.m_pos = Vec2d(m_config->opt_float("wipe_tower_x"),
                            m_config->opt_float("wipe_tower_y"));
            wti.m_rotation = (M_PI/180.) * m_config->opt_float("wipe_tower_rotation_angle");
            const BoundingBoxf3& bb = vol->bounding_box();
            wti.m_bb = BoundingBoxf{to_2d(bb.min), to_2d(bb.max)};
            break;
        }
    }
    
    return wti;
}

Linef3 GLCanvas3D::mouse_ray(const Point& mouse_pos)
{
    float z0 = 0.0f;
    float z1 = 1.0f;
    return Linef3(_mouse_to_3d(mouse_pos, &z0), _mouse_to_3d(mouse_pos, &z1));
}

double GLCanvas3D::get_size_proportional_to_max_bed_size(double factor) const
{
    const BoundingBoxf& bbox = m_bed.build_volume().bounding_volume2d();
    return factor * std::max(bbox.size()[0], bbox.size()[1]);
}

void GLCanvas3D::set_cursor(ECursorType type)
{
    if ((m_canvas != nullptr) && (m_cursor_type != type))
    {
        switch (type)
        {
        case Standard: { m_canvas->SetCursor(*wxSTANDARD_CURSOR); break; }
        case Cross: { m_canvas->SetCursor(*wxCROSS_CURSOR); break; }
        }

        m_cursor_type = type;
    }
}

void GLCanvas3D::msw_rescale()
{
    m_gcode_viewer.invalidate_legend();
}

void GLCanvas3D::update_tooltip_for_settings_item_in_main_toolbar()
{
    std::string new_tooltip = _u8L("Switch to Settings") + 
                             "\n" + "[" + GUI::shortkey_ctrl_prefix() + "4] - " + _u8L("Print Settings Tab")    + 
                             "\n" + "[" + GUI::shortkey_ctrl_prefix() + "5] - " + (current_printer_technology() == ptFFF ? _u8L("Filament Settings Tab") : _u8L("Material Settings Tab")) +
                             "\n" + "[" + GUI::shortkey_ctrl_prefix() + "6] - " + _u8L("Printer Settings Tab") ;

    m_main_toolbar.set_tooltip(get_main_toolbar_item_id("settings"), new_tooltip);
}

bool GLCanvas3D::has_toolpaths_to_export() const
{
    return m_gcode_viewer.can_export_toolpaths();
}

void GLCanvas3D::export_toolpaths_to_obj(const char* filename) const
{
    m_gcode_viewer.export_toolpaths_to_obj(filename);
}

void GLCanvas3D::mouse_up_cleanup()
{
    m_moving = false;
    m_mouse.drag.move_volume_idx = -1;
    m_mouse.set_start_position_3D_as_invalid();
    m_mouse.set_start_position_2D_as_invalid();
    m_mouse.dragging = false;
    m_mouse.ignore_left_up = false;
    m_dirty = true;

    if (m_canvas->HasCapture())
        m_canvas->ReleaseMouse();
}

void GLCanvas3D::update_sequential_clearance(bool force_contours_generation)
{
    if (current_printer_technology() != ptFFF || (!fff_print()->config().complete_objects && fff_print()->config().parallel_objects_step == 0))
        return;

    if (m_layers_editing.is_enabled())
        return;

    auto instance_transform_from_volumes = [this](int object_idx, int instance_idx) {
        for (const std::unique_ptr<GLVolume> &v : m_volumes.volumes) {
            if (v->object_idx() == object_idx && v->instance_idx() == instance_idx)
                return v->get_instance_transformation();
        }
        assert(false);
        return Geometry::Transformation();
    };

    auto is_object_outside_printbed = [this](int object_idx) {
        for (const std::unique_ptr<GLVolume> &v : m_volumes.volumes) {
            if (v->object_idx() == object_idx && v->is_outside)
                return true;
        }
        return false;
    };

    // collects instance transformations from volumes
    // first: define temporary cache
    unsigned int instances_count = 0;
    std::vector<std::vector<std::optional<Geometry::Transformation>>> instance_transforms;
    for (size_t obj = 0; obj < m_model->objects.size(); ++obj) {
        instance_transforms.emplace_back(std::vector<std::optional<Geometry::Transformation>>());
        const ModelObject* model_object = m_model->objects[obj];
        for (size_t i = 0; i < model_object->instances.size(); ++i) {
            instance_transforms[obj].emplace_back(std::optional<Geometry::Transformation>());
            ++instances_count;
        }
    }

    if (instances_count == 1)
        return;

    // second: fill temporary cache with data from volumes
    for (const std::unique_ptr<GLVolume> &v : m_volumes.volumes) {
        if (v->is_wipe_tower)
            continue;

        const int object_idx = v->object_idx();
        const int instance_idx = v->instance_idx();
        auto& transform = instance_transforms[object_idx][instance_idx];
        if (!transform.has_value())
            transform = instance_transform_from_volumes(object_idx, instance_idx);
    }

    // helper function to calculate the transformation to be applied to the sequential print clearance contours
    auto instance_trafo = [](const Transform3d& hull_trafo, const Geometry::Transformation& inst_trafo) {
        Vec3d offset = inst_trafo.get_offset() - hull_trafo.translation();
        offset.z() = 0.0;
        return Geometry::translation_transform(offset) *
            Geometry::rotation_transform(Geometry::rotation_diff_z(hull_trafo, inst_trafo.get_matrix()) * Vec3d::UnitZ());
    };

    // calculates objects 2d hulls (see also: Print::sequential_print_horizontal_clearance_valid())
    // this is done only the first time this method is called while moving the mouse,
    // the results are then cached for following displacements
    if (force_contours_generation || m_sequential_print_clearance_first_displacement) {
        m_sequential_print_clearance.m_evaluating = false;
        m_sequential_print_clearance.m_hulls_2d_cache.clear();
        const float shrink_factor = static_cast<float>(scale_(0.5 * fff_print()->config().extruder_clearance_radius.value - EPSILON));
        const double mitter_limit = scale_(0.1);
        m_sequential_print_clearance.m_hulls_2d_cache.reserve(m_model->objects.size());
        for (size_t i = 0; i < m_model->objects.size(); ++i) {
            ModelObject* model_object = m_model->objects[i];
            Geometry::Transformation trafo = instance_transform_from_volumes((int)i, 0);
            trafo.set_offset({ 0.0, 0.0, trafo.get_offset().z() });
            Pointf3s& new_hull_2d = m_sequential_print_clearance.m_hulls_2d_cache.emplace_back(std::make_pair(Pointf3s(), trafo.get_matrix())).first;
            if (is_object_outside_printbed((int)i))
                continue;

            Polygon hull_2d = model_object->convex_hull_2d(trafo.get_matrix());
            if (!hull_2d.empty()) {
                // Shrink the extruder_clearance_radius a tiny bit, so that if the object arrangement algorithm placed the objects
                // exactly by satisfying the extruder_clearance_radius, this test will not trigger collision.
                const Polygons offset_res = offset(hull_2d, shrink_factor, jtRound, mitter_limit);
                if (!offset_res.empty())
                    hull_2d = offset_res.front();
            }

            new_hull_2d.reserve(hull_2d.points.size());
            for (const Point& p : hull_2d.points) {
                new_hull_2d.emplace_back(Vec3d(unscale<double>(p.x()), unscale<double>(p.y()), 0.0));
            }
        }

        ContoursList contours;
        contours.contours.reserve(instance_transforms.size());
        contours.trafos = std::vector<std::pair<size_t, Transform3d>>();
        (*contours.trafos).reserve(instances_count);
        for (size_t i = 0; i < instance_transforms.size(); ++i) {
            const auto& [hull, hull_trafo] = m_sequential_print_clearance.m_hulls_2d_cache[i];
            Points hull_pts;
            hull_pts.reserve(hull.size());
            for (size_t j = 0; j < hull.size(); ++j) {
                hull_pts.emplace_back(scaled<double>(hull[j].x()), scaled<double>(hull[j].y()));
            }
            contours.contours.emplace_back(Geometry::convex_hull(std::move(hull_pts)));

            const auto& instances = instance_transforms[i];
            for (const auto& instance : instances) {
                (*contours.trafos).emplace_back(i, instance_trafo(hull_trafo, *instance));
            }
        }

        set_sequential_print_clearance_contours(contours, false);
        m_sequential_print_clearance_first_displacement = false;
    }
    else {
        if (!m_sequential_print_clearance.empty()) {
            std::vector<Transform3d> trafos;
            trafos.reserve(instances_count);
            for (size_t i = 0; i < instance_transforms.size(); ++i) {
                const auto& [hull, hull_trafo] = m_sequential_print_clearance.m_hulls_2d_cache[i];
                const auto& instances = instance_transforms[i];
                for (const auto& instance : instances) {
                    trafos.push_back(instance_trafo(hull_trafo, *instance));
                }
            }
            m_sequential_print_clearance.update_instances_trafos(trafos);
        }
    }
}

bool GLCanvas3D::is_object_sinking(int object_idx) const
{
    for (const std::unique_ptr<GLVolume> &v : m_volumes.volumes) {
        if (v->object_idx() == object_idx && (v->is_sinking() || (!v->is_modifier && v->is_below_printbed())))
            return true;
    }
    return false;
}

void GLCanvas3D::apply_retina_scale(Vec2d &screen_coordinate) const 
{
#if ENABLE_RETINA_GL
    double scale = static_cast<double>(m_retina_helper->get_scale_factor());
    screen_coordinate *= scale;
#endif // ENABLE_RETINA_GL
}

std::pair<SlicingParameters, const std::vector<double>> GLCanvas3D::get_layers_height_data(int object_id)
{
    m_layers_editing.select_object(*m_model, object_id);
    std::pair<SlicingParameters, const std::vector<double>> ret = m_layers_editing.get_layers_height_data();
    m_layers_editing.select_object(*m_model, -1);
    return ret;
}

void GLCanvas3D::detect_sla_view_type()
{
    m_sla_view.detect_type_from_volumes(m_volumes.volumes);
    m_sla_view.update_volumes_visibility(m_volumes.volumes);
    m_dirty = true;
}

void GLCanvas3D::set_sla_view_type(ESLAViewType type)
{
    m_sla_view.set_type(type);
    m_sla_view.update_volumes_visibility(m_volumes.volumes);
    m_dirty = true;
}

void GLCanvas3D::set_sla_view_type(const GLVolume::CompositeID& id, ESLAViewType type)
{
    m_sla_view.set_type(id, type);
    m_sla_view.update_volumes_visibility(m_volumes.volumes);
    m_dirty = true;
}

bool GLCanvas3D::_is_shown_on_screen() const
{
    return (m_canvas != nullptr) ? m_canvas->IsShownOnScreen() : false;
}

// Getter for the const char*[]
static bool string_getter(const bool is_undo, int idx, const char** out_text)
{
    return wxGetApp().plater()->undo_redo_string_getter(is_undo, idx, out_text);
}

bool GLCanvas3D::_render_undo_redo_stack(const bool is_undo, float pos_x)
{
    bool action_taken = false;

    ImGuiWrapper* imgui = wxGetApp().imgui();

    imgui->set_next_window_pos(pos_x, m_undoredo_toolbar.get_height(), ImGuiCond_Always, 0.5f, 0.0f);
    std::string title = is_undo ? L("Undo History") : L("Redo History");
    imgui->begin(_(title), ImGuiWindowFlags_NoMove | ImGuiWindowFlags_NoResize | ImGuiWindowFlags_NoCollapse);

    int hovered = m_imgui_undo_redo_hovered_pos;
    int selected = -1;
    float em = static_cast<float>(wxGetApp().em_unit());
#if ENABLE_RETINA_GL
	em *= m_retina_helper->get_scale_factor();
#endif

    if (imgui->undo_redo_list(ImVec2(18 * em, 26 * em), is_undo, &string_getter, hovered, selected, m_mouse_wheel))
        m_imgui_undo_redo_hovered_pos = hovered;
    else
        m_imgui_undo_redo_hovered_pos = -1;

    if (selected >= 0) {
        is_undo ? wxGetApp().plater()->undo_to(selected) : wxGetApp().plater()->redo_to(selected);
        action_taken = true;
    }

    imgui->text(wxString::Format(is_undo ? _L_PLURAL("Undo %1$d Action", "Undo %1$d Actions", hovered + 1) : _L_PLURAL("Redo %1$d Action", "Redo %1$d Actions", hovered + 1), hovered + 1));

    imgui->end();

    return action_taken;
}

// Getter for the const char*[] for the search list 
static bool search_string_getter(int idx, const char** label, const char** tooltip)
{
    return wxGetApp().plater()->search_string_getter(idx, label, tooltip);
}

bool GLCanvas3D::_render_search_list(float pos_x)
{
    bool action_taken = false;
    ImGuiWrapper* imgui = wxGetApp().imgui();

    imgui->set_next_window_pos(pos_x, m_main_toolbar.get_height(), ImGuiCond_Always, 0.5f, 0.0f);
    std::string title = L("Search");
    imgui->begin(_(title), ImGuiWindowFlags_NoMove | ImGuiWindowFlags_NoResize | ImGuiWindowFlags_NoCollapse);

    int selected = -1;
    bool edited = false;
    float em = static_cast<float>(wxGetApp().em_unit());
#if ENABLE_RETINA_GL
	em *= m_retina_helper->get_scale_factor();
#endif // ENABLE_RETINA_GL

    Sidebar& sidebar = wxGetApp().sidebar();

    std::string& search_line = sidebar.get_search_line();
    char *s = new char[255];
    strcpy(s, search_line.empty() ? _u8L("Enter a search term").c_str() : search_line.c_str());

    imgui->search_list(ImVec2(65 * em, 30 * em), &search_string_getter, s,
        sidebar.get_searcher().view_params,
        selected, edited, m_mouse_wheel, wxGetApp().is_localized());

    search_line = s;
    delete [] s;
    if (search_line == _u8L("Enter a search term"))
        search_line.clear();

    if (edited)
        sidebar.search();

    if (selected >= 0) {
        // selected == 9999 means that Esc kye was pressed
        /*// revert commit https://github.com/prusa3d/PrusaSlicer/commit/91897589928789b261ca0dc735ffd46f2b0b99f2
        if (selected == 9999)
            action_taken = true;
        else
            sidebar.jump_to_option(selected);*/
        if (selected != 9999) {
            imgui->end(); // end imgui before the jump to option
            sidebar.jump_to_option(selected);
            return true;
        }
        action_taken = true;
    }

    imgui->end();

    return action_taken;
}

bool GLCanvas3D::_render_arrange_menu(float pos_x)
{
    m_arrange_settings_dialog.render(pos_x, m_main_toolbar.get_height());

    return true;
}

#define ENABLE_THUMBNAIL_GENERATOR_DEBUG_OUTPUT 0
#if ENABLE_THUMBNAIL_GENERATOR_DEBUG_OUTPUT
static void debug_output_thumbnail(const ThumbnailData& thumbnail_data)
{
    // debug export of generated image
    wxImage image(thumbnail_data.width, thumbnail_data.height);
    image.InitAlpha();

    for (unsigned int r = 0; r < thumbnail_data.height; ++r)
    {
        unsigned int rr = (thumbnail_data.height - 1 - r) * thumbnail_data.width;
        for (unsigned int c = 0; c < thumbnail_data.width; ++c)
        {
            unsigned char* px = (unsigned char*)thumbnail_data.pixels.data() + 4 * (rr + c);
            image.SetRGB((int)c, (int)r, px[0], px[1], px[2]);
            image.SetAlpha((int)c, (int)r, px[3]);
        }
    }

    image.SaveFile("C:/prusa/test/test.png", wxBITMAP_TYPE_PNG);
}
#endif // ENABLE_THUMBNAIL_GENERATOR_DEBUG_OUTPUT

void GLCanvas3D::_render_thumbnail_internal(ThumbnailData& thumbnail_data, const ThumbnailsParams& thumbnail_params, const GLVolumeCollection& volumes, Camera::EType camera_type)
{
    auto is_visible = [](const GLVolume& v) {
        bool ret = v.printable;
        ret &= (!v.shader_outside_printer_detection_enabled || !v.is_outside);
        return ret;
    };

    GLVolumePtrs visible_volumes;

    for (const std::unique_ptr<GLVolume> &vol : volumes.volumes) {
        if (!vol->is_modifier && !vol->is_wipe_tower && (!thumbnail_params.parts_only || vol->composite_id.volume_id >= 0)) {
            if (!thumbnail_params.printable_only || is_visible(*vol))
                visible_volumes.push_back(vol.get());
        }
    }

    BoundingBoxf3 volumes_box;
    if (!visible_volumes.empty()) {
        for (const GLVolume* vol : visible_volumes) {
            volumes_box.merge(vol->transformed_bounding_box());
        }
    }
    else
        // This happens for empty projects
        volumes_box = m_bed.extended_bounding_box();

    Camera camera;
    camera.set_type(camera_type);
    camera.set_scene_box(scene_bounding_box());
    camera.set_viewport(0, 0, thumbnail_data.width, thumbnail_data.height);
    camera.apply_viewport();
    camera.zoom_to_box(volumes_box);

    const Transform3d& view_matrix = camera.get_view_matrix();

    double near_z = -1.0;
    double far_z = -1.0;

    if (thumbnail_params.show_bed) {
        // extends the near and far z of the frustrum to avoid the bed being clipped

        // box in eye space
        const BoundingBoxf3 t_bed_box = m_bed.extended_bounding_box().transformed(view_matrix);
        near_z = -t_bed_box.max.z();
        far_z = -t_bed_box.min.z();
    }

    camera.apply_projection(volumes_box, near_z, far_z);

    const ModelObjectPtrs &model_objects                = GUI::wxGetApp().model().objects;
    std::vector<ColorRGBA> extruders_colors             = get_extruders_colors();
    const bool             is_enabled_painted_thumbnail = !model_objects.empty() && !extruders_colors.empty();

    if (thumbnail_params.transparent_background)
        glsafe(::glClearColor(0.0f, 0.0f, 0.0f, 0.0f));

    glsafe(::glClear(GL_COLOR_BUFFER_BIT | GL_DEPTH_BUFFER_BIT));
    glsafe(::glEnable(GL_DEPTH_TEST));
    glsafe(::glCullFace(GL_BACK));

    const Transform3d& projection_matrix = camera.get_projection_matrix();

    //parse custom color from config, if we need to set a special color to objects for thumbnail.
    ColorRGBA custom_color = { -1.0f, 0.0f, 0.0f, 1.0f };
    if(Tab* tab = wxGetApp().get_tab(Preset::TYPE_PRINTER))
        if(const DynamicPrintConfig* printer_config = tab->get_config())
            if(const ConfigOptionBool *conf_ok = printer_config->option<ConfigOptionBool>("thumbnails_custom_color"))
                if(conf_ok->value)
                    if (const ConfigOptionString* conf_color = printer_config->option<ConfigOptionString>("thumbnails_color"))
                        if(conf_color->value.length() > 6)
                        {
                            wxColour clr(conf_color->value);
                            custom_color.r(clr.Red() / 255.f);
                            custom_color.g(clr.Green() / 255.f);
                            custom_color.b(clr.Blue() / 255.f);
                        }

    const int extruders_count = wxGetApp().extruders_edited_cnt();
    for (GLVolume *vol : visible_volumes) {
        const int obj_idx = vol->object_idx();
        const int vol_idx = vol->volume_idx();
        const bool render_as_painted = is_enabled_painted_thumbnail && obj_idx >= 0 && vol_idx >= 0 && !model_objects[obj_idx]->volumes[vol_idx]->mm_segmentation_facets.empty();
        GLShaderProgram* shader = wxGetApp().get_shader(render_as_painted ? "mm_gouraud" : "gouraud_light");
        if (shader == nullptr)
            continue;

        shader->start_using();
        const std::array<float, 4> clp_data = { 0.0f, 0.0f, 1.0f, FLT_MAX };
        const std::array<float, 2> z_range = { -FLT_MAX, FLT_MAX };
        const bool is_left_handed = vol->is_left_handed();
        if (render_as_painted) {
            shader->set_uniform("volume_world_matrix", vol->world_matrix());
            shader->set_uniform("volume_mirrored", is_left_handed);
            shader->set_uniform("clipping_plane", clp_data);
            shader->set_uniform("z_range", z_range);
        }
        else {
            shader->set_uniform("emission_factor", 0.0f);
            vol->model.set_color((vol->printable && !vol->is_outside) 
                ? (custom_color.r() < 0 ? vol->color : custom_color)
                : ColorRGBA::GRAY());
        }

        // the volume may have been deactivated by an active gizmo
        const bool is_active = vol->is_active;
        vol->is_active = true;
        const Transform3d model_matrix = vol->world_matrix();
        shader->set_uniform("view_model_matrix", view_matrix * model_matrix);
        shader->set_uniform("projection_matrix", projection_matrix);
        const Matrix3d view_normal_matrix = view_matrix.matrix().block(0, 0, 3, 3) * model_matrix.matrix().block(0, 0, 3, 3).inverse().transpose();
        shader->set_uniform("view_normal_matrix", view_normal_matrix);

        if (is_left_handed)
            glsafe(::glFrontFace(GL_CW));

        if (render_as_painted) {
            const ModelVolume& model_volume = *model_objects[obj_idx]->volumes[vol_idx];
            const size_t extruder_idx = get_extruder_color_idx(model_volume, extruders_count);
            TriangleSelectorMmGui ts(model_volume.mesh(), extruders_colors, extruders_colors[extruder_idx]);
            ts.deserialize(model_volume.mm_segmentation_facets.get_data(), true);
            ts.request_update_render_data();

            ts.render(nullptr, model_matrix);
        }
        else
            vol->render();

        if (is_left_handed)
            glsafe(::glFrontFace(GL_CCW));

        shader->stop_using();

        vol->is_active = is_active;
    }

    glsafe(::glDisable(GL_DEPTH_TEST));

    if (thumbnail_params.show_bed)
        _render_bed(view_matrix, projection_matrix, !camera.is_looking_downward());

    // restore background color
    if (thumbnail_params.transparent_background)
        glsafe(::glClearColor(1.0f, 1.0f, 1.0f, 1.0f));
}

void GLCanvas3D::_render_thumbnail_framebuffer(ThumbnailData &           thumbnail_data,
                                               unsigned int              w,
                                               unsigned int              h,
                                               const ThumbnailsParams &  thumbnail_params,
                                               const GLVolumeCollection &volumes,
                                               Camera::EType             camera_type)
{
    thumbnail_data.set(w, h);
    if (!thumbnail_data.is_valid())
        return;

    bool multisample = m_multisample_allowed;
    if (multisample)
        glsafe(::glEnable(GL_MULTISAMPLE));

    GLint max_samples;
    glsafe(::glGetIntegerv(GL_MAX_SAMPLES, &max_samples));
    GLsizei num_samples = max_samples / 2;

    GLuint render_fbo;
    glsafe(::glGenFramebuffers(1, &render_fbo));
    glsafe(::glBindFramebuffer(GL_FRAMEBUFFER, render_fbo));

    GLuint render_tex = 0;
    GLuint render_tex_buffer = 0;
    if (multisample) {
        // use renderbuffer instead of texture to avoid the need to use glTexImage2DMultisample which is available only since OpenGL 3.2
        glsafe(::glGenRenderbuffers(1, &render_tex_buffer));
        glsafe(::glBindRenderbuffer(GL_RENDERBUFFER, render_tex_buffer));
        glsafe(::glRenderbufferStorageMultisample(GL_RENDERBUFFER, num_samples, GL_RGBA8, w, h));
        glsafe(::glFramebufferRenderbuffer(GL_FRAMEBUFFER, GL_COLOR_ATTACHMENT0, GL_RENDERBUFFER, render_tex_buffer));
    }
    else {
        glsafe(::glGenTextures(1, &render_tex));
        glsafe(::glBindTexture(GL_TEXTURE_2D, render_tex));
        glsafe(::glTexImage2D(GL_TEXTURE_2D, 0, GL_RGBA8, w, h, 0, GL_RGBA, GL_UNSIGNED_BYTE, nullptr));
        glsafe(::glTexParameteri(GL_TEXTURE_2D, GL_TEXTURE_MIN_FILTER, GL_LINEAR));
        glsafe(::glTexParameteri(GL_TEXTURE_2D, GL_TEXTURE_MAG_FILTER, GL_LINEAR));
        glsafe(::glFramebufferTexture2D(GL_FRAMEBUFFER, GL_COLOR_ATTACHMENT0, GL_TEXTURE_2D, render_tex, 0));
    }

    GLuint render_depth;
    glsafe(::glGenRenderbuffers(1, &render_depth));
    glsafe(::glBindRenderbuffer(GL_RENDERBUFFER, render_depth));
    if (multisample)
        glsafe(::glRenderbufferStorageMultisample(GL_RENDERBUFFER, num_samples, GL_DEPTH_COMPONENT24, w, h));
    else
        glsafe(::glRenderbufferStorage(GL_RENDERBUFFER, GL_DEPTH_COMPONENT, w, h));

    glsafe(::glFramebufferRenderbuffer(GL_FRAMEBUFFER, GL_DEPTH_ATTACHMENT, GL_RENDERBUFFER, render_depth));

    GLenum drawBufs[] = { GL_COLOR_ATTACHMENT0 };
    glsafe(::glDrawBuffers(1, drawBufs));

    if (::glCheckFramebufferStatus(GL_FRAMEBUFFER) == GL_FRAMEBUFFER_COMPLETE) {
        _render_thumbnail_internal(thumbnail_data, thumbnail_params, volumes, camera_type);

        if (multisample) {
            GLuint resolve_fbo;
            glsafe(::glGenFramebuffers(1, &resolve_fbo));
            glsafe(::glBindFramebuffer(GL_FRAMEBUFFER, resolve_fbo));

            GLuint resolve_tex;
            glsafe(::glGenTextures(1, &resolve_tex));
            glsafe(::glBindTexture(GL_TEXTURE_2D, resolve_tex));
            glsafe(::glTexImage2D(GL_TEXTURE_2D, 0, GL_RGBA8, w, h, 0, GL_RGBA, GL_UNSIGNED_BYTE, nullptr));
            glsafe(::glTexParameteri(GL_TEXTURE_2D, GL_TEXTURE_MIN_FILTER, GL_LINEAR));
            glsafe(::glTexParameteri(GL_TEXTURE_2D, GL_TEXTURE_MAG_FILTER, GL_LINEAR));
            glsafe(::glFramebufferTexture2D(GL_FRAMEBUFFER, GL_COLOR_ATTACHMENT0, GL_TEXTURE_2D, resolve_tex, 0));

            glsafe(::glDrawBuffers(1, drawBufs));

            if (::glCheckFramebufferStatus(GL_FRAMEBUFFER) == GL_FRAMEBUFFER_COMPLETE) {
                glsafe(::glBindFramebuffer(GL_READ_FRAMEBUFFER, render_fbo));
                glsafe(::glBindFramebuffer(GL_DRAW_FRAMEBUFFER, resolve_fbo));
                glsafe(::glBlitFramebuffer(0, 0, w, h, 0, 0, w, h, GL_COLOR_BUFFER_BIT, GL_LINEAR));

                glsafe(::glBindFramebuffer(GL_READ_FRAMEBUFFER, resolve_fbo));
                glsafe(::glReadPixels(0, 0, w, h, GL_RGBA, GL_UNSIGNED_BYTE, (void*)thumbnail_data.pixels.data()));
            }

            glsafe(::glDeleteTextures(1, &resolve_tex));
            glsafe(::glDeleteFramebuffers(1, &resolve_fbo));
        }
        else
            glsafe(::glReadPixels(0, 0, w, h, GL_RGBA, GL_UNSIGNED_BYTE, (void*)thumbnail_data.pixels.data()));

#if ENABLE_THUMBNAIL_GENERATOR_DEBUG_OUTPUT
        debug_output_thumbnail(thumbnail_data);
#endif // ENABLE_THUMBNAIL_GENERATOR_DEBUG_OUTPUT
    }

    glsafe(::glBindFramebuffer(GL_FRAMEBUFFER, 0));
    glsafe(::glDeleteRenderbuffers(1, &render_depth));
    if (render_tex_buffer != 0)
        glsafe(::glDeleteRenderbuffers(1, &render_tex_buffer));
    if (render_tex != 0)
        glsafe(::glDeleteTextures(1, &render_tex));
    glsafe(::glDeleteFramebuffers(1, &render_fbo));

    if (multisample)
        glsafe(::glDisable(GL_MULTISAMPLE));
}

void GLCanvas3D::_render_thumbnail_framebuffer_ext(ThumbnailData& thumbnail_data, unsigned int w, unsigned int h, const ThumbnailsParams& thumbnail_params, const GLVolumeCollection& volumes, Camera::EType camera_type)
{
    thumbnail_data.set(w, h);
    if (!thumbnail_data.is_valid())
        return;

    bool multisample = m_multisample_allowed;
    if (multisample)
        glsafe(::glEnable(GL_MULTISAMPLE));

    GLint max_samples;
    glsafe(::glGetIntegerv(GL_MAX_SAMPLES_EXT, &max_samples));
    GLsizei num_samples = max_samples / 2;

    GLuint render_fbo;
    glsafe(::glGenFramebuffersEXT(1, &render_fbo));
    glsafe(::glBindFramebufferEXT(GL_FRAMEBUFFER_EXT, render_fbo));

    GLuint render_tex = 0;
    GLuint render_tex_buffer = 0;
    if (multisample) {
        // use renderbuffer instead of texture to avoid the need to use glTexImage2DMultisample which is available only since OpenGL 3.2
        glsafe(::glGenRenderbuffersEXT(1, &render_tex_buffer));
        glsafe(::glBindRenderbufferEXT(GL_RENDERBUFFER_EXT, render_tex_buffer));
        glsafe(::glRenderbufferStorageMultisampleEXT(GL_RENDERBUFFER_EXT, num_samples, GL_RGBA8, w, h));
        glsafe(::glFramebufferRenderbufferEXT(GL_FRAMEBUFFER_EXT, GL_COLOR_ATTACHMENT0_EXT, GL_RENDERBUFFER_EXT, render_tex_buffer));
    }
    else {
        glsafe(::glGenTextures(1, &render_tex));
        glsafe(::glBindTexture(GL_TEXTURE_2D, render_tex));
        glsafe(::glTexImage2D(GL_TEXTURE_2D, 0, GL_RGBA8, w, h, 0, GL_RGBA, GL_UNSIGNED_BYTE, nullptr));
        glsafe(::glTexParameteri(GL_TEXTURE_2D, GL_TEXTURE_MIN_FILTER, GL_LINEAR));
        glsafe(::glTexParameteri(GL_TEXTURE_2D, GL_TEXTURE_MAG_FILTER, GL_LINEAR));
        glsafe(::glFramebufferTexture2D(GL_FRAMEBUFFER_EXT, GL_COLOR_ATTACHMENT0_EXT, GL_TEXTURE_2D, render_tex, 0));
    }

    GLuint render_depth;
    glsafe(::glGenRenderbuffersEXT(1, &render_depth));
    glsafe(::glBindRenderbufferEXT(GL_RENDERBUFFER_EXT, render_depth));
    if (multisample)
        glsafe(::glRenderbufferStorageMultisampleEXT(GL_RENDERBUFFER_EXT, num_samples, GL_DEPTH_COMPONENT24, w, h));
    else
        glsafe(::glRenderbufferStorageEXT(GL_RENDERBUFFER_EXT, GL_DEPTH_COMPONENT, w, h));

    glsafe(::glFramebufferRenderbufferEXT(GL_FRAMEBUFFER_EXT, GL_DEPTH_ATTACHMENT_EXT, GL_RENDERBUFFER_EXT, render_depth));

    GLenum drawBufs[] = { GL_COLOR_ATTACHMENT0 };
    glsafe(::glDrawBuffers(1, drawBufs));

    if (::glCheckFramebufferStatusEXT(GL_FRAMEBUFFER_EXT) == GL_FRAMEBUFFER_COMPLETE_EXT) {
        _render_thumbnail_internal(thumbnail_data, thumbnail_params, volumes, camera_type);

        if (multisample) {
            GLuint resolve_fbo;
            glsafe(::glGenFramebuffersEXT(1, &resolve_fbo));
            glsafe(::glBindFramebufferEXT(GL_FRAMEBUFFER_EXT, resolve_fbo));

            GLuint resolve_tex;
            glsafe(::glGenTextures(1, &resolve_tex));
            glsafe(::glBindTexture(GL_TEXTURE_2D, resolve_tex));
            glsafe(::glTexImage2D(GL_TEXTURE_2D, 0, GL_RGBA8, w, h, 0, GL_RGBA, GL_UNSIGNED_BYTE, nullptr));
            glsafe(::glTexParameteri(GL_TEXTURE_2D, GL_TEXTURE_MIN_FILTER, GL_LINEAR));
            glsafe(::glTexParameteri(GL_TEXTURE_2D, GL_TEXTURE_MAG_FILTER, GL_LINEAR));
            glsafe(::glFramebufferTexture2DEXT(GL_FRAMEBUFFER_EXT, GL_COLOR_ATTACHMENT0_EXT, GL_TEXTURE_2D, resolve_tex, 0));

            glsafe(::glDrawBuffers(1, drawBufs));

            if (::glCheckFramebufferStatusEXT(GL_FRAMEBUFFER_EXT) == GL_FRAMEBUFFER_COMPLETE_EXT) {
                glsafe(::glBindFramebufferEXT(GL_READ_FRAMEBUFFER_EXT, render_fbo));
                glsafe(::glBindFramebufferEXT(GL_DRAW_FRAMEBUFFER_EXT, resolve_fbo));
                glsafe(::glBlitFramebufferEXT(0, 0, w, h, 0, 0, w, h, GL_COLOR_BUFFER_BIT, GL_LINEAR));

                glsafe(::glBindFramebufferEXT(GL_READ_FRAMEBUFFER_EXT, resolve_fbo));
                glsafe(::glReadPixels(0, 0, w, h, GL_RGBA, GL_UNSIGNED_BYTE, (void*)thumbnail_data.pixels.data()));
            }

            glsafe(::glDeleteTextures(1, &resolve_tex));
            glsafe(::glDeleteFramebuffersEXT(1, &resolve_fbo));
        }
        else
            glsafe(::glReadPixels(0, 0, w, h, GL_RGBA, GL_UNSIGNED_BYTE, (void*)thumbnail_data.pixels.data()));

#if ENABLE_THUMBNAIL_GENERATOR_DEBUG_OUTPUT
        debug_output_thumbnail(thumbnail_data);
#endif // ENABLE_THUMBNAIL_GENERATOR_DEBUG_OUTPUT
    }

    glsafe(::glBindFramebufferEXT(GL_FRAMEBUFFER_EXT, 0));
    glsafe(::glDeleteRenderbuffersEXT(1, &render_depth));
    if (render_tex_buffer != 0)
        glsafe(::glDeleteRenderbuffersEXT(1, &render_tex_buffer));
    if (render_tex != 0)
        glsafe(::glDeleteTextures(1, &render_tex));
    glsafe(::glDeleteFramebuffersEXT(1, &render_fbo));

    if (multisample)
        glsafe(::glDisable(GL_MULTISAMPLE));
}

void GLCanvas3D::_render_thumbnail_legacy(ThumbnailData& thumbnail_data, unsigned int w, unsigned int h, const ThumbnailsParams& thumbnail_params, const GLVolumeCollection& volumes, Camera::EType camera_type)
{
    // check that thumbnail size does not exceed the default framebuffer size
    const Size& cnv_size = get_canvas_size();
    unsigned int cnv_w = (unsigned int)cnv_size.get_width();
    unsigned int cnv_h = (unsigned int)cnv_size.get_height();
    if (w > cnv_w || h > cnv_h) {
        float ratio = std::min((float)cnv_w / (float)w, (float)cnv_h / (float)h);
        w = (unsigned int)(ratio * (float)w);
        h = (unsigned int)(ratio * (float)h);
    }

    thumbnail_data.set(w, h);
    if (!thumbnail_data.is_valid())
        return;

    _render_thumbnail_internal(thumbnail_data, thumbnail_params, volumes, camera_type);

    glsafe(::glReadPixels(0, 0, w, h, GL_RGBA, GL_UNSIGNED_BYTE, (void*)thumbnail_data.pixels.data()));
#if ENABLE_THUMBNAIL_GENERATOR_DEBUG_OUTPUT
    debug_output_thumbnail(thumbnail_data);
#endif // ENABLE_THUMBNAIL_GENERATOR_DEBUG_OUTPUT

    // restore the default framebuffer size to avoid flickering on the 3D scene
    wxGetApp().plater()->get_camera().apply_viewport();
}

bool GLCanvas3D::_init_toolbars()
{
    if (!_init_main_toolbar())
        return false;

    if (!_init_undoredo_toolbar())
        return false;

    if (!_init_view_toolbar())
        return false;

    if (!_init_collapse_toolbar())
        return false;

    return true;
}

bool GLCanvas3D::_init_main_toolbar()
{
    if (!m_main_toolbar.is_enabled())
        return true;

    BackgroundTexture::Metadata background_data;
    background_data.filename = "toolbar_background.png";
    background_data.left = 16;
    background_data.top = 16;
    background_data.right = 16;
    background_data.bottom = 16;

    if (!m_main_toolbar.init(background_data)) {
        // unable to init the toolbar texture, disable it
        m_main_toolbar.set_enabled(false);
        return true;
    }
    // init arrow
    if (!m_main_toolbar.init_arrow("toolbar_arrow_2.svg"))
        BOOST_LOG_TRIVIAL(error) << "Main toolbar failed to load arrow texture.";

    // m_gizmos is created at constructor, thus we can init arrow here.
    if (!m_gizmos.init_arrow("toolbar_arrow_2.svg"))
        BOOST_LOG_TRIVIAL(error) << "Gizmos manager failed to load arrow texture.";

//    m_main_toolbar.set_layout_type(GLToolbar::Layout::Vertical);
    m_main_toolbar.set_layout_type(GLToolbar::Layout::Horizontal);
    m_main_toolbar.set_horizontal_orientation(GLToolbar::Layout::HO_Right);
    m_main_toolbar.set_vertical_orientation(GLToolbar::Layout::VO_Top);
    m_main_toolbar.set_border(5.0f);
    m_main_toolbar.set_separator_size(5);
    m_main_toolbar.set_gap_size(4);

    GLToolbarItem::Data item;

    item.name = "add";
    item.icon_filename = "add.svg";
    item.tooltip = _u8L("Add...") + " [" + GUI::shortkey_ctrl_prefix() + "I]";
    item.sprite_id = 0;
    item.left.action_callback = [this]() { if (m_canvas != nullptr) wxPostEvent(m_canvas, SimpleEvent(EVT_GLTOOLBAR_ADD)); };
    if (!m_main_toolbar.add_item(item))
        return false;

    item.name = "delete";
    item.icon_filename = "remove.svg";
    item.tooltip = _u8L("Delete") + " [Del]";
    item.sprite_id = 1;
    item.left.action_callback = [this]() { if (m_canvas != nullptr) wxPostEvent(m_canvas, SimpleEvent(EVT_GLTOOLBAR_DELETE)); };
    item.enabling_callback = []()->bool { return wxGetApp().plater()->can_delete(); };
    if (!m_main_toolbar.add_item(item))
        return false;

    item.name = "deleteall";
    item.icon_filename = "delete_all.svg";
    item.tooltip = _u8L("Delete all") + " [" + GUI::shortkey_ctrl_prefix() + "Del]";
    item.sprite_id = 2;
    item.left.action_callback = [this]() { if (m_canvas != nullptr) wxPostEvent(m_canvas, SimpleEvent(EVT_GLTOOLBAR_DELETE_ALL)); };
    item.enabling_callback = []()->bool { return wxGetApp().plater()/*->can_delete_all()*/; };
    if (!m_main_toolbar.add_item(item))
        return false;

    item.name = "arrange";
    item.icon_filename = "arrange.svg";
    item.tooltip = _u8L("Arrange") + " [A]\n" + _u8L("Arrange selection") + " [Shift+A]\n" + _u8L("Click right mouse button to show arrangement options");
    item.sprite_id = 3;
    item.left.action_callback = [this]() { if (m_canvas != nullptr) wxPostEvent(m_canvas, SimpleEvent(EVT_GLTOOLBAR_ARRANGE)); };
    item.enabling_callback = []()->bool { return wxGetApp().plater()->can_arrange(); };
    item.right.toggable = true;
    item.right.render_callback = [this](float left, float right, float, float) {
        if (m_canvas != nullptr)
            _render_arrange_menu(0.5f * (left + right));
    };
    if (!m_main_toolbar.add_item(item))
        return false;

    item.right.toggable = false;
    item.right.render_callback = GLToolbarItem::Default_Render_Callback;

    if (!m_main_toolbar.add_separator())
        return false;

    item.name = "copy";
    item.icon_filename = "copy.svg";
    item.tooltip = _u8L("Copy") + " [" + GUI::shortkey_ctrl_prefix() + "C]";
    item.sprite_id = 4;
    item.left.action_callback = [this]() { if (m_canvas != nullptr) wxPostEvent(m_canvas, SimpleEvent(EVT_GLTOOLBAR_COPY)); };
    item.enabling_callback = []()->bool { return wxGetApp().plater()->can_copy_to_clipboard(); };
    if (!m_main_toolbar.add_item(item))
        return false;

    item.name = "paste";
    item.icon_filename = "paste.svg";
    item.tooltip = _u8L("Paste") + " [" + GUI::shortkey_ctrl_prefix() + "V]";
    item.sprite_id = 5;
    item.left.action_callback = [this]() { if (m_canvas != nullptr) wxPostEvent(m_canvas, SimpleEvent(EVT_GLTOOLBAR_PASTE)); };
    item.enabling_callback = []()->bool { return wxGetApp().plater()->can_paste_from_clipboard(); };
    if (!m_main_toolbar.add_item(item))
        return false;

    if (!m_main_toolbar.add_separator())
        return false;

    item.name = "more";
    item.icon_filename = "instance_add.svg";
    item.tooltip = _u8L("Add instance") + " [+]";
    item.sprite_id = 6;
    item.left.action_callback = [this]() { if (m_canvas != nullptr) wxPostEvent(m_canvas, SimpleEvent(EVT_GLTOOLBAR_MORE)); };
    item.visibility_callback = []()->bool { return wxGetApp().get_mode() != comSimple || get_app_config()->get_bool("objects_always_expert"); };
    item.enabling_callback = []()->bool { return wxGetApp().plater()->can_increase_instances(); };

    if (!m_main_toolbar.add_item(item))
        return false;

    item.name = "fewer";
    item.icon_filename = "instance_remove.svg";
    item.tooltip = _u8L("Remove instance") + " [-]";
    item.sprite_id = 7;
    item.left.action_callback = [this]() { if (m_canvas != nullptr) wxPostEvent(m_canvas, SimpleEvent(EVT_GLTOOLBAR_FEWER)); };
    item.visibility_callback = []()->bool { return wxGetApp().get_mode() != comSimple || get_app_config()->get_bool("objects_always_expert"); };
    item.enabling_callback = []()->bool { return wxGetApp().plater()->can_decrease_instances(); };
    if (!m_main_toolbar.add_item(item))
        return false;

    if (!m_main_toolbar.add_separator())
        return false;

    item.name = "splitobjects";
    item.icon_filename = "split_objects.svg";
    item.tooltip = _u8L("Split to objects");
    item.sprite_id = 8;
    item.left.action_callback = [this]() { if (m_canvas != nullptr) wxPostEvent(m_canvas, SimpleEvent(EVT_GLTOOLBAR_SPLIT_OBJECTS)); };
    item.visibility_callback = []()->bool { return wxGetApp().get_mode() != comSimple || get_app_config()->get_bool("objects_always_expert"); };
    item.enabling_callback = []()->bool { return wxGetApp().plater()->can_split_to_objects(); };
    if (!m_main_toolbar.add_item(item))
        return false;

    item.name = "splitvolumes";
    item.icon_filename = "split_parts.svg";
    item.tooltip = _u8L("Split to parts");
    item.sprite_id = 9;
    item.left.action_callback = [this]() { if (m_canvas != nullptr) wxPostEvent(m_canvas, SimpleEvent(EVT_GLTOOLBAR_SPLIT_VOLUMES)); };
    item.visibility_callback = []()->bool { return wxGetApp().get_mode() != comSimple || get_app_config()->get_bool("objects_always_expert"); };
    item.enabling_callback = []()->bool { return wxGetApp().plater()->can_split_to_volumes(); };
    if (!m_main_toolbar.add_item(item))
        return false;

    if (!m_main_toolbar.add_separator())
        return false;

    item.name = "settings";
    item.icon_filename = "settings.svg";
    item.tooltip = _u8L("Switch to Settings") + "\n" + "[" + GUI::shortkey_ctrl_prefix() + "4] - " + _u8L("Print Settings Tab")    + 
                                                "\n" + "[" + GUI::shortkey_ctrl_prefix() + "5] - " + (current_printer_technology() == ptFFF ? _u8L("Filament Settings Tab") : _u8L("Material Settings Tab") +
                                                "\n" + "[" + GUI::shortkey_ctrl_prefix() + "6] - " + _u8L("Printer Settings Tab")) ;
    item.sprite_id = 10;
    item.enabling_callback    = GLToolbarItem::Default_Enabling_Callback;
    item.visibility_callback  = []() { return get_app_config()->get_bool("new_settings_layout_mode") ||
                                                   get_app_config()->get_bool("dlg_settings_layout_mode"); };
    item.left.action_callback = []() { wxGetApp().mainframe->select_tab(MainFrame::ETabType::LastSettings); };
    if (!m_main_toolbar.add_item(item))
        return false;

    /*
    if (!m_main_toolbar.add_separator())
        return false;
        */

    item.name = "search";
    item.icon_filename = "search_.svg";
    item.tooltip = _u8L("Search") + " [" + GUI::shortkey_ctrl_prefix() + "F]";
    item.sprite_id = 11;
    item.left.toggable = true;
    item.left.render_callback = [this](float left, float right, float, float) {
        if (m_canvas != nullptr) {
            if (!m_canvas->HasFocus())
                m_canvas->SetFocus();
            if (_render_search_list(0.5f * (left + right)))
                _deactivate_search_toolbar_item();
        }
    };
    item.left.action_callback   = GLToolbarItem::Default_Action_Callback;
    item.visibility_callback    = GLToolbarItem::Default_Visibility_Callback;
    item.enabling_callback      = [this]()->bool { return m_gizmos.get_current_type() == GLGizmosManager::Undefined; };
    if (!m_main_toolbar.add_item(item))
        return false;

    if (!m_main_toolbar.add_separator())
        return false;

    item.name = "layersediting";
    item.icon_filename = "layers_white.svg";
    item.tooltip = _u8L("Variable layer height");
    item.sprite_id = 12;
    item.left.action_callback = [this]() { if (m_canvas != nullptr) wxPostEvent(m_canvas, SimpleEvent(EVT_GLTOOLBAR_LAYERSEDITING)); };
    item.visibility_callback = [this]()->bool {
        bool res = current_printer_technology() == ptFFF;
        // turns off if changing printer technology
        if (!res && m_main_toolbar.is_item_visible("layersediting") && m_main_toolbar.is_item_pressed("layersediting"))
            force_main_toolbar_left_action(get_main_toolbar_item_id("layersediting"));

        return res;
    };
    item.enabling_callback      = []()->bool { return wxGetApp().plater()->can_layers_editing(); };
    item.left.render_callback   = GLToolbarItem::Default_Render_Callback;
    if (!m_main_toolbar.add_item(item))
        return false;

    return true;
}

bool GLCanvas3D::_init_undoredo_toolbar()
{
    if (!m_undoredo_toolbar.is_enabled())
        return true;

    BackgroundTexture::Metadata background_data;
    background_data.filename = "toolbar_background.png";
    background_data.left = 16;
    background_data.top = 16;
    background_data.right = 16;
    background_data.bottom = 16;

    if (!m_undoredo_toolbar.init(background_data)) {
        // unable to init the toolbar texture, disable it
        m_undoredo_toolbar.set_enabled(false);
        return true;
    }

    // init arrow
    if (!m_undoredo_toolbar.init_arrow("toolbar_arrow_2.svg"))
        BOOST_LOG_TRIVIAL(error) << "Undo/Redo toolbar failed to load arrow texture.";

//    m_undoredo_toolbar.set_layout_type(GLToolbar::Layout::Vertical);
    m_undoredo_toolbar.set_layout_type(GLToolbar::Layout::Horizontal);
    m_undoredo_toolbar.set_horizontal_orientation(GLToolbar::Layout::HO_Left);
    m_undoredo_toolbar.set_vertical_orientation(GLToolbar::Layout::VO_Top);
    m_undoredo_toolbar.set_border(5.0f);
    m_undoredo_toolbar.set_separator_size(5);
    m_undoredo_toolbar.set_gap_size(4);

    GLToolbarItem::Data item;

    item.name = "undo";
    item.icon_filename = "undo_toolbar.svg";
    item.tooltip = _u8L("Undo") + " [" + GUI::shortkey_ctrl_prefix() + "Z]\n" + _u8L("Click right mouse button to open/close History");
    item.sprite_id = 0;
    item.left.action_callback = [this]() { post_event(SimpleEvent(EVT_GLCANVAS_UNDO)); };
    item.right.toggable = true;
    item.right.action_callback = [this]() { m_imgui_undo_redo_hovered_pos = -1; };
    item.right.render_callback = [this](float left, float right, float, float) {
        if (m_canvas != nullptr) {
            if (_render_undo_redo_stack(true, 0.5f * (left + right)))
                _deactivate_undo_redo_toolbar_items();
        }
    };
    item.enabling_callback = [this]()->bool {
        bool can_undo = wxGetApp().plater()->can_undo();
        int id = m_undoredo_toolbar.get_item_id("undo");

        std::string curr_additional_tooltip;
        m_undoredo_toolbar.get_additional_tooltip(id, curr_additional_tooltip);

        std::string new_additional_tooltip;
        if (can_undo) {
        	std::string action;
            wxGetApp().plater()->undo_redo_topmost_string_getter(true, action);
            new_additional_tooltip = format(_L("Next Undo action: %1%"), action);
        }

        if (new_additional_tooltip != curr_additional_tooltip) {
            m_undoredo_toolbar.set_additional_tooltip(id, new_additional_tooltip);
            set_tooltip("");
        }
        return can_undo;
    };

    if (!m_undoredo_toolbar.add_item(item))
        return false;

    item.name = "redo";
    item.icon_filename = "redo_toolbar.svg";
    item.tooltip = _u8L("Redo") + " [" + GUI::shortkey_ctrl_prefix() + "Y]\n" + _u8L("Click right mouse button to open/close History");
    item.sprite_id = 1;
    item.left.action_callback = [this]() { post_event(SimpleEvent(EVT_GLCANVAS_REDO)); };
    item.right.action_callback = [this]() { m_imgui_undo_redo_hovered_pos = -1; };
    item.right.render_callback = [this](float left, float right, float, float) {
        if (m_canvas != nullptr) {
            if (_render_undo_redo_stack(false, 0.5f * (left + right)))
                _deactivate_undo_redo_toolbar_items();
        }
    };
    item.enabling_callback = [this]()->bool {
        bool can_redo = wxGetApp().plater()->can_redo();
        int id = m_undoredo_toolbar.get_item_id("redo");

        std::string curr_additional_tooltip;
        m_undoredo_toolbar.get_additional_tooltip(id, curr_additional_tooltip);

        std::string new_additional_tooltip;
        if (can_redo) {
        	std::string action;
            wxGetApp().plater()->undo_redo_topmost_string_getter(false, action);
            new_additional_tooltip = format(_L("Next Redo action: %1%"), action);
        }

        if (new_additional_tooltip != curr_additional_tooltip) {
            m_undoredo_toolbar.set_additional_tooltip(id, new_additional_tooltip);
            set_tooltip("");
        }
        return can_redo;
    };

    if (!m_undoredo_toolbar.add_item(item))
        return false;
    /*
    if (!m_undoredo_toolbar.add_separator())
        return false;
        */
    return true;
}

bool GLCanvas3D::_init_view_toolbar()
{
    return wxGetApp().plater()->init_view_toolbar();
}

bool GLCanvas3D::_init_collapse_toolbar()
{
    return wxGetApp().plater()->init_collapse_toolbar();
}

bool GLCanvas3D::_set_current()
{
    return m_context != nullptr && m_canvas->IsShownOnScreen() && m_canvas->SetCurrent(*m_context);
}

void GLCanvas3D::_resize(unsigned int w, unsigned int h)
{
    if (m_canvas == nullptr && m_context == nullptr)
        return;

    const std::array<unsigned int, 2> new_size = { w, h };
    if (m_old_size == new_size)
        return;

    m_old_size = new_size;

    auto *imgui = wxGetApp().imgui();
    imgui->set_display_size(static_cast<float>(w), static_cast<float>(h));
    const float font_size = 1.5f * wxGetApp().em_unit();
#if ENABLE_RETINA_GL
    imgui->set_scaling(font_size, 1.0f, m_retina_helper->get_scale_factor());
#else
    imgui->set_scaling(font_size, m_canvas->GetContentScaleFactor(), 1.0f);
#endif

    this->request_extra_frame();

    // ensures that this canvas is current
    _set_current();
}

BoundingBoxf3 GLCanvas3D::_max_bounding_box(bool include_gizmos, bool include_bed_model) const
{
    BoundingBoxf3 bb = volumes_bounding_box();

    // The following is a workaround for gizmos not being taken in account when calculating the tight camera frustrum
    // A better solution would ask the gizmo manager for the bounding box of the current active gizmo, if any
    if (include_gizmos && m_gizmos.is_running()) {
        const BoundingBoxf3 sel_bb = m_selection.get_bounding_box();
        const Vec3d sel_bb_center = sel_bb.center();
        const Vec3d extend_by = sel_bb.max_size() * Vec3d::Ones();
        bb.merge(BoundingBoxf3(sel_bb_center - extend_by, sel_bb_center + extend_by));
    }

    const BoundingBoxf3 bed_bb = include_bed_model ? m_bed.extended_bounding_box() : m_bed.build_volume().bounding_volume();
    bb.merge(bed_bb);

    if (!m_main_toolbar.is_enabled())
        bb.merge(m_gcode_viewer.get_max_bounding_box());

    // clamp max bb size with respect to bed bb size
    if (!m_picking_enabled) {
        static const double max_scale_factor = 2.0;
        const Vec3d bb_size = bb.size();
        const Vec3d bed_bb_size = m_bed.build_volume().bounding_volume().size();

        if ((bed_bb_size.x() > 0.0 && bb_size.x() > max_scale_factor * bed_bb_size.x()) ||
            (bed_bb_size.y() > 0.0 && bb_size.y() > max_scale_factor * bed_bb_size.y()) ||
            (bed_bb_size.z() > 0.0 && bb_size.z() > max_scale_factor * bed_bb_size.z())) {
            const Vec3d bed_bb_center = bed_bb.center();
            const Vec3d extend_by = max_scale_factor * bed_bb_size;
            bb = BoundingBoxf3(bed_bb_center - extend_by, bed_bb_center + extend_by);
        }
    }

    return bb;
}

void GLCanvas3D::_zoom_to_box(const BoundingBoxf3& box, double margin_factor)
{
    wxGetApp().plater()->get_camera().zoom_to_box(box, margin_factor);
    m_dirty = true;
}

void GLCanvas3D::_update_camera_zoom(double zoom)
{
    wxGetApp().plater()->get_camera().update_zoom(zoom);
    m_dirty = true;
}

void GLCanvas3D::_refresh_if_shown_on_screen()
{
    if (_is_shown_on_screen()) {
        const Size& cnv_size = get_canvas_size();
        _resize((unsigned int)cnv_size.get_width(), (unsigned int)cnv_size.get_height());

        // When the application starts the following call to render() triggers the opengl initialization.
        // We need to ask for an extra call to reload_scene() to force the generation of the model for wipe tower
        // for printers using it, which is skipped by all the previous calls to reload_scene() because m_initialized == false
        const bool requires_reload_scene = !m_initialized;

        // Because of performance problems on macOS, where PaintEvents are not delivered
        // frequently enough, we call render() here directly when we can.
        render();
        assert(m_initialized);
        if (requires_reload_scene) {
            if (wxGetApp().plater()->is_view3D_shown())
                reload_scene(true);
        }
    }
}

void GLCanvas3D::_picking_pass()
{
    if (!m_picking_enabled || m_mouse.dragging || m_mouse.position == Vec2d(DBL_MAX, DBL_MAX) || m_gizmos.is_dragging()) {
#if ENABLE_RAYCAST_PICKING_DEBUG
        ImGuiWrapper& imgui = *wxGetApp().imgui();
        imgui.begin(std::string("Hit result"), ImGuiWindowFlags_AlwaysAutoResize);
        imgui.text("Picking disabled");
        imgui.end();
#endif // ENABLE_RAYCAST_PICKING_DEBUG
        return;
    }

    m_hover_volume_idxs.clear();

    const ClippingPlane clipping_plane = m_gizmos.get_clipping_plane().inverted_normal();
    const SceneRaycaster::HitResult hit = m_scene_raycaster.hit(m_mouse.position, wxGetApp().plater()->get_camera(), &clipping_plane);
    if (hit.is_valid()) {
        switch (hit.type)
        {
        case SceneRaycaster::EType::Volume:
        {
            if (0 <= hit.raycaster_id && hit.raycaster_id < (int)m_volumes.volumes.size()) {
                const std::unique_ptr<GLVolume> &volume = m_volumes.volumes[hit.raycaster_id];
                if (volume->is_active && !volume->disabled && (volume->composite_id.volume_id >= 0 || m_render_sla_auxiliaries)) {
                    // do not add the volume id if any gizmo is active and CTRL is pressed
                    if (m_gizmos.get_current_type() == GLGizmosManager::EType::Undefined || !wxGetKeyState(WXK_CONTROL))
                        m_hover_volume_idxs.emplace_back(hit.raycaster_id);
                    m_gizmos.set_hover_id(-1);
                }
            }
            else
                assert(false);

            break;
        }
        case SceneRaycaster::EType::Gizmo:
        case SceneRaycaster::EType::FallbackGizmo:
        {
            const Size& cnv_size = get_canvas_size();
            const bool inside = 0 <= m_mouse.position.x() && m_mouse.position.x() < cnv_size.get_width() &&
                0 <= m_mouse.position.y() && m_mouse.position.y() < cnv_size.get_height();
            m_gizmos.set_hover_id(inside ? hit.raycaster_id : -1);
            break;
        }
        case SceneRaycaster::EType::Bed:
        {
            m_gizmos.set_hover_id(-1);
            break;
        }
        default:
        {
            assert(false);
            break;
        }
        }
    }
    else
        m_gizmos.set_hover_id(-1);

    _update_volumes_hover_state();

#if ENABLE_RAYCAST_PICKING_DEBUG
    ImGuiWrapper& imgui = *wxGetApp().imgui();
    imgui.begin(std::string("Hit result"), ImGuiWindowFlags_AlwaysAutoResize);
    std::string object_type = "None";
    switch (hit.type)
    {
    case SceneRaycaster::EType::Bed:   { object_type = "Bed"; break; }
    case SceneRaycaster::EType::Gizmo: { object_type = "Gizmo element"; break; }
    case SceneRaycaster::EType::FallbackGizmo: { object_type = "Gizmo2 element"; break; }
    case SceneRaycaster::EType::Volume:
    {
        if (m_volumes.volumes[hit.raycaster_id]->is_wipe_tower)
            object_type = "Volume (Wipe tower)";
        else if (m_volumes.volumes[hit.raycaster_id]->volume_idx() == -int(slaposPad))
            object_type = "Volume (SLA pad)";
        else if (m_volumes.volumes[hit.raycaster_id]->volume_idx() == -int(slaposSupportTree))
            object_type = "Volume (SLA supports)";
        else if (m_volumes.volumes[hit.raycaster_id]->is_modifier)
            object_type = "Volume (Modifier)";
        else
            object_type = "Volume (Part)";
        break;
    }
    default: { break; }
    }

    auto add_strings_row_to_table = [&imgui](const std::string& col_1, const ImVec4& col_1_color, const std::string& col_2, const ImVec4& col_2_color,
        const std::string& col_3 = "", const ImVec4& col_3_color = ImGui::GetStyleColorVec4(ImGuiCol_Text)) {
        ImGui::TableNextRow();
        ImGui::TableSetColumnIndex(0);
        imgui.text_colored(col_1_color, col_1.c_str());
        ImGui::TableSetColumnIndex(1);
        imgui.text_colored(col_2_color, col_2.c_str());
        if (!col_3.empty()) {
            ImGui::TableSetColumnIndex(2);
            imgui.text_colored(col_3_color, col_3.c_str());
        }
    };

    char buf[1024];
    if (hit.type != SceneRaycaster::EType::None) {
        if (ImGui::BeginTable("Hit", 2)) {
            add_strings_row_to_table("Object ID", ImGuiWrapper::get_COL_LIGHT(), std::to_string(hit.raycaster_id), ImGui::GetStyleColorVec4(ImGuiCol_Text));
            add_strings_row_to_table("Type", ImGuiWrapper::get_COL_LIGHT(), object_type, ImGui::GetStyleColorVec4(ImGuiCol_Text));
            sprintf(buf, "%.3f, %.3f, %.3f", hit.position.x(), hit.position.y(), hit.position.z());
            add_strings_row_to_table("Position", ImGuiWrapper::get_COL_LIGHT(), std::string(buf), ImGui::GetStyleColorVec4(ImGuiCol_Text));
            sprintf(buf, "%.3f, %.3f, %.3f", hit.normal.x(), hit.normal.y(), hit.normal.z());
            add_strings_row_to_table("Normal", ImGuiWrapper::get_COL_LIGHT(), std::string(buf), ImGui::GetStyleColorVec4(ImGuiCol_Text));
            ImGui::EndTable();
        }
    }
    else
        imgui.text("NO HIT");

    ImGui::Separator();
    imgui.text("Registered for picking:");
    if (ImGui::BeginTable("Raycasters", 2)) {
        sprintf(buf, "%d (%d)", (int)m_scene_raycaster.beds_count(), (int)m_scene_raycaster.active_beds_count());
        add_strings_row_to_table("Beds", ImGuiWrapper::get_COL_LIGHT(), std::string(buf), ImGui::GetStyleColorVec4(ImGuiCol_Text));
        sprintf(buf, "%d (%d)", (int)m_scene_raycaster.volumes_count(), (int)m_scene_raycaster.active_volumes_count());
        add_strings_row_to_table("Volumes", ImGuiWrapper::get_COL_LIGHT(), std::string(buf), ImGui::GetStyleColorVec4(ImGuiCol_Text));
        sprintf(buf, "%d (%d)", (int)m_scene_raycaster.gizmos_count(), (int)m_scene_raycaster.active_gizmos_count());
        add_strings_row_to_table("Gizmo elements", ImGuiWrapper::get_COL_LIGHT(), std::string(buf), ImGui::GetStyleColorVec4(ImGuiCol_Text));
        sprintf(buf, "%d (%d)", (int)m_scene_raycaster.fallback_gizmos_count(), (int)m_scene_raycaster.active_fallback_gizmos_count());
        add_strings_row_to_table("Gizmo2 elements", ImGuiWrapper::get_COL_LIGHT(), std::string(buf), ImGui::GetStyleColorVec4(ImGuiCol_Text));
        ImGui::EndTable();
    }

    std::vector<std::shared_ptr<SceneRaycasterItem>>* gizmo_raycasters = m_scene_raycaster.get_raycasters(SceneRaycaster::EType::Gizmo);
    if (gizmo_raycasters != nullptr && !gizmo_raycasters->empty()) {
        ImGui::Separator();
        imgui.text("Gizmo raycasters IDs:");
        if (ImGui::BeginTable("GizmoRaycasters", 3)) {
            for (size_t i = 0; i < gizmo_raycasters->size(); ++i) {
                add_strings_row_to_table(std::to_string(i), ImGuiWrapper::get_COL_LIGHT(),
                    std::to_string(SceneRaycaster::decode_id(SceneRaycaster::EType::Gizmo, (*gizmo_raycasters)[i]->get_id())), ImGui::GetStyleColorVec4(ImGuiCol_Text),
                    to_string(Geometry::Transformation((*gizmo_raycasters)[i]->get_transform()).get_offset()), ImGui::GetStyleColorVec4(ImGuiCol_Text));
            }
            ImGui::EndTable();
        }
    }

    std::vector<std::shared_ptr<SceneRaycasterItem>>* gizmo2_raycasters = m_scene_raycaster.get_raycasters(SceneRaycaster::EType::FallbackGizmo);
    if (gizmo2_raycasters != nullptr && !gizmo2_raycasters->empty()) {
        ImGui::Separator();
        imgui.text("Gizmo2 raycasters IDs:");
        if (ImGui::BeginTable("Gizmo2Raycasters", 3)) {
            for (size_t i = 0; i < gizmo2_raycasters->size(); ++i) {
                add_strings_row_to_table(std::to_string(i), ImGuiWrapper::get_COL_LIGHT(),
                    std::to_string(SceneRaycaster::decode_id(SceneRaycaster::EType::FallbackGizmo, (*gizmo2_raycasters)[i]->get_id())), ImGui::GetStyleColorVec4(ImGuiCol_Text),
                    to_string(Geometry::Transformation((*gizmo2_raycasters)[i]->get_transform()).get_offset()), ImGui::GetStyleColorVec4(ImGuiCol_Text));
            }
            ImGui::EndTable();
        }
    }

    imgui.end();
#endif // ENABLE_RAYCAST_PICKING_DEBUG
}

void GLCanvas3D::_rectangular_selection_picking_pass()
{
    m_gizmos.set_hover_id(-1);

    std::set<int> idxs;

    if (m_picking_enabled) {
        const size_t width  = std::max<size_t>(m_rectangle_selection.get_width(), 1);
        const size_t height = std::max<size_t>(m_rectangle_selection.get_height(), 1);

        const OpenGLManager::EFramebufferType framebuffers_type = OpenGLManager::get_framebuffers_type();
        bool use_framebuffer = framebuffers_type != OpenGLManager::EFramebufferType::Unknown;

        GLuint render_fbo = 0;
        GLuint render_tex = 0;
        GLuint render_depth = 0;
        if (use_framebuffer) {
            // setup a framebuffer which covers only the selection rectangle
            if (framebuffers_type == OpenGLManager::EFramebufferType::Arb) {
                glsafe(::glGenFramebuffers(1, &render_fbo));
                glsafe(::glBindFramebuffer(GL_FRAMEBUFFER, render_fbo));
            }
            else {
                glsafe(::glGenFramebuffersEXT(1, &render_fbo));
                glsafe(::glBindFramebufferEXT(GL_FRAMEBUFFER_EXT, render_fbo));
            }
            glsafe(::glGenTextures(1, &render_tex));
            glsafe(::glBindTexture(GL_TEXTURE_2D, render_tex));
            glsafe(::glTexImage2D(GL_TEXTURE_2D, 0, GL_RGBA8, width, height, 0, GL_RGBA, GL_UNSIGNED_BYTE, nullptr));
            glsafe(::glTexParameteri(GL_TEXTURE_2D, GL_TEXTURE_MIN_FILTER, GL_NEAREST));
            glsafe(::glTexParameteri(GL_TEXTURE_2D, GL_TEXTURE_MAG_FILTER, GL_NEAREST));
            if (framebuffers_type == OpenGLManager::EFramebufferType::Arb) {
                glsafe(::glFramebufferTexture2D(GL_FRAMEBUFFER, GL_COLOR_ATTACHMENT0, GL_TEXTURE_2D, render_tex, 0));
                glsafe(::glGenRenderbuffers(1, &render_depth));
                glsafe(::glBindRenderbuffer(GL_RENDERBUFFER, render_depth));
#if ENABLE_OPENGL_ES
                glsafe(::glRenderbufferStorage(GL_RENDERBUFFER, GL_DEPTH_COMPONENT16, width, height));
#else
                glsafe(::glRenderbufferStorage(GL_RENDERBUFFER, GL_DEPTH_COMPONENT, width, height));
#endif // ENABLE_OPENGL_ES
                glsafe(::glFramebufferRenderbuffer(GL_FRAMEBUFFER, GL_DEPTH_ATTACHMENT, GL_RENDERBUFFER, render_depth));
            }
            else {
                glsafe(::glFramebufferTexture2D(GL_FRAMEBUFFER_EXT, GL_COLOR_ATTACHMENT0_EXT, GL_TEXTURE_2D, render_tex, 0));
                glsafe(::glGenRenderbuffersEXT(1, &render_depth));
                glsafe(::glBindRenderbufferEXT(GL_RENDERBUFFER_EXT, render_depth));
                glsafe(::glRenderbufferStorageEXT(GL_RENDERBUFFER_EXT, GL_DEPTH_COMPONENT, width, height));
                glsafe(::glFramebufferRenderbufferEXT(GL_FRAMEBUFFER_EXT, GL_DEPTH_ATTACHMENT_EXT, GL_RENDERBUFFER_EXT, render_depth));
            }
            const GLenum drawBufs[] = { GL_COLOR_ATTACHMENT0 };
            glsafe(::glDrawBuffers(1, drawBufs));
            if (framebuffers_type == OpenGLManager::EFramebufferType::Arb) {
                if (::glCheckFramebufferStatus(GL_FRAMEBUFFER) != GL_FRAMEBUFFER_COMPLETE)
                    use_framebuffer = false;
            }
            else {
                if (::glCheckFramebufferStatusEXT(GL_FRAMEBUFFER_EXT) != GL_FRAMEBUFFER_COMPLETE_EXT)
                    use_framebuffer = false;
            }
        }

        if (m_multisample_allowed)
        	// This flag is often ignored by NVIDIA drivers if rendering into a screen buffer.
            glsafe(::glDisable(GL_MULTISAMPLE));

        glsafe(::glDisable(GL_BLEND));
        glsafe(::glEnable(GL_DEPTH_TEST));

        glsafe(::glClear(GL_COLOR_BUFFER_BIT | GL_DEPTH_BUFFER_BIT));

        const Camera& main_camera = wxGetApp().plater()->get_camera();
        Camera framebuffer_camera;
        framebuffer_camera.set_type(main_camera.get_type());
        const Camera* camera = &main_camera;
        if (use_framebuffer) {
            // setup a camera which covers only the selection rectangle
            const std::array<int, 4>& viewport = camera->get_viewport();
            const double near_left   = camera->get_near_left();
            const double near_bottom = camera->get_near_bottom();
            const double near_width  = camera->get_near_width();
            const double near_height = camera->get_near_height();

            const double ratio_x = near_width / double(viewport[2]);
            const double ratio_y = near_height / double(viewport[3]);

            const double rect_near_left   = near_left + double(m_rectangle_selection.get_left()) * ratio_x;
            const double rect_near_bottom = near_bottom + (double(viewport[3]) - double(m_rectangle_selection.get_bottom())) * ratio_y;
            double rect_near_right = near_left + double(m_rectangle_selection.get_right()) * ratio_x;
            double rect_near_top   = near_bottom + (double(viewport[3]) - double(m_rectangle_selection.get_top())) * ratio_y;

            if (rect_near_left == rect_near_right)
                rect_near_right = rect_near_left + ratio_x;
            if (rect_near_bottom == rect_near_top)
                rect_near_top = rect_near_bottom + ratio_y;

            framebuffer_camera.look_at(camera->get_position(), camera->get_target(), camera->get_dir_up());
            framebuffer_camera.apply_projection(rect_near_left, rect_near_right, rect_near_bottom, rect_near_top, camera->get_near_z(), camera->get_far_z());
            framebuffer_camera.set_viewport(0, 0, width, height);
            framebuffer_camera.apply_viewport();
            camera = &framebuffer_camera;
        }

        _render_volumes_for_picking(*camera);
        _render_bed_for_picking(camera->get_view_matrix(), camera->get_projection_matrix(), !camera->is_looking_downward());

        if (m_multisample_allowed)
            glsafe(::glEnable(GL_MULTISAMPLE));

        const size_t px_count = width * height;

        const size_t left = use_framebuffer ? 0 : (size_t)m_rectangle_selection.get_left();
        const size_t top  = use_framebuffer ? 0 : (size_t)get_canvas_size().get_height() - (size_t)m_rectangle_selection.get_top();
#define USE_PARALLEL 1
#if USE_PARALLEL
            struct Pixel
            {
                std::array<GLubyte, 4> data;
            	// Only non-interpolated colors are valid, those have their lowest three bits zeroed.
                bool valid() const { return picking_checksum_alpha_channel(data[0], data[1], data[2]) == data[3]; }
                // we reserve color = (0,0,0) for occluders (as the printbed) 
                // volumes' id are shifted by 1
                // see: _render_volumes_for_picking()
                int id() const { return data[0] + (data[1] << 8) + (data[2] << 16) - 1; }
            };

            std::vector<Pixel> frame(px_count);
            glsafe(::glReadPixels(left, top, width, height, GL_RGBA, GL_UNSIGNED_BYTE, (void*)frame.data()));

            tbb::spin_mutex mutex;
            tbb::parallel_for(tbb::blocked_range<size_t>(0, frame.size(), (size_t)width),
                [this, &frame, &idxs, &mutex](const tbb::blocked_range<size_t>& range) {
                for (size_t i = range.begin(); i < range.end(); ++i)
                	if (frame[i].valid()) {
                    	int volume_id = frame[i].id();
                    	if (0 <= volume_id && volume_id < (int)m_volumes.volumes.size()) {
                        	mutex.lock();
                        	idxs.insert(volume_id);
                        	mutex.unlock();
                    	}
                	}
            });
#else
            std::vector<GLubyte> frame(4 * px_count);
            glsafe(::glReadPixels(left, top, width, height, GL_RGBA, GL_UNSIGNED_BYTE, (void*)frame.data()));

            for (int i = 0; i < px_count; ++i) {
                int px_id = 4 * i;
                int volume_id = frame[px_id] + (frame[px_id + 1] << 8) + (frame[px_id + 2] << 16);
                if (0 <= volume_id && volume_id < (int)m_volumes.volumes.size())
                    idxs.insert(volume_id);
            }
#endif // USE_PARALLEL
            if (camera != &main_camera)
                main_camera.apply_viewport();

            if (framebuffers_type == OpenGLManager::EFramebufferType::Arb) {
                glsafe(::glBindFramebuffer(GL_FRAMEBUFFER, 0));
                if (render_depth != 0)
                    glsafe(::glDeleteRenderbuffers(1, &render_depth));
                if (render_fbo != 0)
                    glsafe(::glDeleteFramebuffers(1, &render_fbo));
            }
            else if (framebuffers_type == OpenGLManager::EFramebufferType::Ext) {
                glsafe(::glBindFramebufferEXT(GL_FRAMEBUFFER_EXT, 0));
                if (render_depth != 0)
                    glsafe(::glDeleteRenderbuffersEXT(1, &render_depth));
                if (render_fbo != 0)
                    glsafe(::glDeleteFramebuffersEXT(1, &render_fbo));
            }

            if (render_tex != 0)
                glsafe(::glDeleteTextures(1, &render_tex));
    }

    m_hover_volume_idxs.assign(idxs.begin(), idxs.end());
    _update_volumes_hover_state();
}

void GLCanvas3D::_render_background()
{
    bool use_error_color = false;
    if (wxGetApp().is_editor()) {
        use_error_color = m_dynamic_background_enabled &&
        (current_printer_technology() != ptSLA || !m_volumes.empty());

        if (!m_volumes.empty())
            use_error_color &= _is_any_volume_outside().first;
        else
            use_error_color &= m_gcode_viewer.has_data() && !m_gcode_viewer.is_contained_in_bed();
    }

    // Draws a bottom to top gradient over the complete screen.
    glsafe(::glDisable(GL_DEPTH_TEST));

    const ColorRGBA bottom_color = use_error_color ? ERROR_BG_DARK_COLOR : DEFAULT_BG_DARK_COLOR;

    if (!m_background.is_initialized()) {
        m_background.reset();

        GLModel::Geometry init_data;
        init_data.format = { GLModel::Geometry::EPrimitiveType::Triangles, GLModel::Geometry::EVertexLayout::P2T2 };
        init_data.reserve_vertices(4);
        init_data.reserve_indices(6);

        // vertices
        init_data.add_vertex(Vec2f(-1.0f, -1.0f), Vec2f(0.0f, 0.0f));
        init_data.add_vertex(Vec2f(1.0f, -1.0f),  Vec2f(1.0f, 0.0f));
        init_data.add_vertex(Vec2f(1.0f, 1.0f),   Vec2f(1.0f, 1.0f));
        init_data.add_vertex(Vec2f(-1.0f, 1.0f),  Vec2f(0.0f, 1.0f));

        // indices
        init_data.add_triangle(0, 1, 2);
        init_data.add_triangle(2, 3, 0);

        m_background.init_from(std::move(init_data));
    }

    GLShaderProgram* shader = wxGetApp().get_shader("background");
    if (shader != nullptr) {
        shader->start_using();
        shader->set_uniform("top_color", use_error_color ? ERROR_BG_LIGHT_COLOR : DEFAULT_BG_LIGHT_COLOR);
        shader->set_uniform("bottom_color", bottom_color);
        m_background.render();
        shader->stop_using();
    }

    glsafe(::glEnable(GL_DEPTH_TEST));
}

void GLCanvas3D::_render_bed(const Transform3d& view_matrix, const Transform3d& projection_matrix, bool bottom)
{
    float scale_factor = 1.0;
#if ENABLE_RETINA_GL
    scale_factor = m_retina_helper->get_scale_factor();
#endif // ENABLE_RETINA_GL

    bool show_texture = ! bottom ||
            (m_gizmos.get_current_type() != GLGizmosManager::FdmSupports
          && m_gizmos.get_current_type() != GLGizmosManager::SlaSupports
          && m_gizmos.get_current_type() != GLGizmosManager::Hollow
          && m_gizmos.get_current_type() != GLGizmosManager::Seam
          && m_gizmos.get_current_type() != GLGizmosManager::MmuSegmentation);

    m_bed.render(*this, view_matrix, projection_matrix, bottom, scale_factor, show_texture);
}

void GLCanvas3D::_render_bed_axes()
{
  m_bed.render_axes();
}

void GLCanvas3D::_render_bed_for_picking(const Transform3d& view_matrix, const Transform3d& projection_matrix, bool bottom)
{
    float scale_factor = 1.0;
#if ENABLE_RETINA_GL
    scale_factor = m_retina_helper->get_scale_factor();
#endif // ENABLE_RETINA_GL

    m_bed.render_for_picking(*this, view_matrix, projection_matrix, bottom, scale_factor);
}

void GLCanvas3D::_render_objects(GLVolumeCollection::ERenderType type)
{
    if (m_volumes.empty())
        return;

    glsafe(::glEnable(GL_DEPTH_TEST));

    m_camera_clipping_plane = m_gizmos.get_clipping_plane();

    if (m_picking_enabled)
        // Update the layer editing selection to the first object selected, update the current object maximum Z.
        m_layers_editing.select_object(*m_model, this->is_layers_editing_enabled() ? m_selection.get_object_idx() : -1);

    if (const BuildVolume &build_volume = m_bed.build_volume(); build_volume.valid()) {
        switch (build_volume.type()) {
        case BuildVolume::Type::Rectangle: {
            const BoundingBox3Base<Vec3d> bed_bb = build_volume.bounding_volume().inflated(BuildVolume::SceneEpsilon);
            m_volumes.set_print_volume({ 0, // circle
                { float(bed_bb.min.x()), float(bed_bb.min.y()), float(bed_bb.max.x()), float(bed_bb.max.y()) },
                { 0.0f, float(build_volume.max_print_height()) } });
            break;
        }
        case BuildVolume::Type::Circle: {
            m_volumes.set_print_volume({ 1, // rectangle
                { unscaled<float>(build_volume.circle().center.x()), unscaled<float>(build_volume.circle().center.y()), unscaled<float>(build_volume.circle().radius + BuildVolume::SceneEpsilon), 0.0f },
                { 0.0f, float(build_volume.max_print_height() + BuildVolume::SceneEpsilon) } });
            break;
        }
        default:
        case BuildVolume::Type::Convex:
        case BuildVolume::Type::Custom: {
            m_volumes.set_print_volume({ static_cast<int>(type),
                { -FLT_MAX, -FLT_MAX, FLT_MAX, FLT_MAX },
                { -FLT_MAX, FLT_MAX } }
            );
        }
        }
        if (m_requires_check_outside_state) {
            check_volumes_outside_state(m_volumes, nullptr);
            m_requires_check_outside_state = false;
        }
    }

    if (m_use_clipping_planes)
        m_volumes.set_z_range(-m_clipping_planes[0].get_data()[3], m_clipping_planes[1].get_data()[3]);
    else
        m_volumes.set_z_range(-FLT_MAX, FLT_MAX);

    m_volumes.set_clipping_plane(m_camera_clipping_plane.get_data());
    m_volumes.set_show_sinking_contours(! m_gizmos.is_hiding_instances());
    m_volumes.set_show_non_manifold_edges(!m_gizmos.is_hiding_instances() && m_gizmos.get_current_type() != GLGizmosManager::Simplify);

    GLShaderProgram* shader = wxGetApp().get_shader("gouraud");
    if (shader != nullptr) {
        shader->start_using();

        switch (type)
        {
        default:
        case GLVolumeCollection::ERenderType::Opaque:
        {
            if (m_picking_enabled && !m_gizmos.is_dragging() && m_layers_editing.is_enabled() && (m_layers_editing.last_object_id != -1) && (m_layers_editing.object_max_z() > 0.0f)) {
                int object_id = m_layers_editing.last_object_id;
                const Camera& camera = wxGetApp().plater()->get_camera();
                m_volumes.render(type, false, camera.get_view_matrix(), camera.get_projection_matrix(), [object_id](const GLVolume& volume) {
                    // Which volume to paint without the layer height profile shader?
                    return volume.is_active && (volume.is_modifier || volume.composite_id.object_id != object_id);
                    });
                // Let LayersEditing handle rendering of the active object using the layer height profile shader.
                m_layers_editing.render_volumes(*this, m_volumes);
            }
            else {
                // do not cull backfaces to show broken geometry, if any
                const Camera& camera = wxGetApp().plater()->get_camera();
                m_volumes.render(type, m_picking_enabled, camera.get_view_matrix(), camera.get_projection_matrix(), [this](const GLVolume& volume) {
                    return (m_render_sla_auxiliaries || volume.composite_id.volume_id >= 0);
                    });
            }

            // In case a painting gizmo is open, it should render the painted triangles
            // before transparent objects are rendered. Otherwise they would not be
            // visible when inside modifier meshes etc.
            {
                GLGizmosManager& gm = get_gizmos_manager();
//                GLGizmosManager::EType type = gm.get_current_type();
                if (dynamic_cast<GLGizmoPainterBase*>(gm.get_current())) {
                    shader->stop_using();
                    gm.render_painter_gizmo();
                    shader->start_using();
                }
            }
            break;
        }
        case GLVolumeCollection::ERenderType::Transparent:
        {
            const Camera& camera = wxGetApp().plater()->get_camera();
            m_volumes.render(type, false, camera.get_view_matrix(), camera.get_projection_matrix());
            break;
        }
        }
        shader->stop_using();
    }

    m_camera_clipping_plane = ClippingPlane::ClipsNothing();
}

void GLCanvas3D::_render_gcode()
{
    m_gcode_viewer.render();
}

void GLCanvas3D::_render_gcode_cog()
{
    m_gcode_viewer.render_cog();
}

void GLCanvas3D::_render_selection()
{
    float scale_factor = 1.0;
#if ENABLE_RETINA_GL
    scale_factor = m_retina_helper->get_scale_factor();
#endif // ENABLE_RETINA_GL

    if (!m_gizmos.is_running())
        m_selection.render(scale_factor);

#if ENABLE_MATRICES_DEBUG
    m_selection.render_debug_window();
#endif // ENABLE_MATRICES_DEBUG
}

void GLCanvas3D::_render_sequential_clearance()
{
    if (current_printer_technology() != ptFFF || !fff_print()->config().complete_objects)
        return;

    if (m_layers_editing.is_enabled())
        return;

    switch (m_gizmos.get_current_type())
    {
    case GLGizmosManager::EType::Flatten:
    case GLGizmosManager::EType::Cut:
    case GLGizmosManager::EType::MmuSegmentation:
    case GLGizmosManager::EType::Measure:
    case GLGizmosManager::EType::Emboss:
    case GLGizmosManager::EType::Simplify:
    case GLGizmosManager::EType::FdmSupports:
    case GLGizmosManager::EType::Seam: { return; }
    default: { break; }
    }
 
    m_sequential_print_clearance.render();
}

#if ENABLE_RENDER_SELECTION_CENTER
void GLCanvas3D::_render_selection_center()
{
    m_selection.render_center(m_gizmos.is_dragging());
}
#endif // ENABLE_RENDER_SELECTION_CENTER

void GLCanvas3D::_check_and_update_toolbar_icon_scale()
{
    // Don't update a toolbar scale, when we are on a Preview
    if (wxGetApp().plater()->is_preview_shown())
        return;

    const float scale = wxGetApp().toolbar_icon_scale();
    const Size cnv_size = get_canvas_size();

    int size = int(GLToolbar::Default_Icons_Size * scale);

    // Set current size for all top toolbars. It will be used for next calculations
    GLToolbar& collapse_toolbar = wxGetApp().plater()->get_collapse_toolbar();
#if ENABLE_RETINA_GL
    const float sc = m_retina_helper->get_scale_factor() * scale;
    m_main_toolbar.set_scale(sc);
    m_undoredo_toolbar.set_scale(sc);
    collapse_toolbar.set_scale(sc);
    size *= int(m_retina_helper->get_scale_factor());
#else
    m_main_toolbar.set_icons_size(size);
    m_undoredo_toolbar.set_icons_size(size);
    collapse_toolbar.set_icons_size(size);
#endif // ENABLE_RETINA_GL

    const float top_tb_width = m_main_toolbar.get_width() + m_undoredo_toolbar.get_width() + collapse_toolbar.get_width();
    int   items_cnt = m_main_toolbar.get_visible_items_cnt() + m_undoredo_toolbar.get_visible_items_cnt() + collapse_toolbar.get_visible_items_cnt();
    const float noitems_width = top_tb_width - float(size) * items_cnt; // width of separators and borders in top toolbars 

    // calculate scale needed for items in all top toolbars
    // the std::max() is there because on some Linux dialects/virtual machines this code is called when the canvas has not been properly initialized yet,
    // leading to negative values for the scale.
    // See: https://github.com/prusa3d/PrusaSlicer/issues/8563
    //      https://github.com/supermerill/SuperSlicer/issues/854
    const float new_h_scale = std::max((cnv_size.get_width() - noitems_width), 1.0f) / (items_cnt * GLToolbar::Default_Icons_Size);

    items_cnt = m_gizmos.get_selectable_icons_cnt() + 3; // +3 means a place for top and view toolbars and separators in gizmos toolbar

    // calculate scale needed for items in the gizmos toolbar
    const float new_v_scale = cnv_size.get_height() / (items_cnt * GLGizmosManager::Default_Icons_Size);

    // set minimum scale as a auto scale for the toolbars
    float new_scale = std::min(new_h_scale, new_v_scale);
#if ENABLE_RETINA_GL
    new_scale /= m_retina_helper->get_scale_factor();
#endif
    if (fabs(new_scale - scale) > 0.015) // scale is changed by 1.5% and more
        wxGetApp().set_auto_toolbar_icon_scale(new_scale);
}

void GLCanvas3D::_render_overlays()
{
    glsafe(::glDisable(GL_DEPTH_TEST));

    // main toolbar and undoredo toolbar need to be both updated before rendering because both their sizes are needed
    // to correctly place them
    _check_and_update_toolbar_icon_scale();

    _render_gizmos_overlay();

    _render_main_toolbar();
    _render_undoredo_toolbar();
    _render_collapse_toolbar();
    _render_view_toolbar();

    if (m_layers_editing.last_object_id >= 0 && m_layers_editing.object_max_z() > 0.0f)
        m_layers_editing.render_overlay(*this);

    const ConfigOptionBool* opt = dynamic_cast<const ConfigOptionBool*>(m_config->option("complete_objects"));
    bool sequential_print = opt != nullptr && opt->value;
    std::vector<const ModelInstance*> sorted_instances;
    if (sequential_print) {
        for (ModelObject* model_object : m_model->objects)
            for (ModelInstance* model_instance : model_object->instances) {
                sorted_instances.push_back(model_instance);
            }
    }
    m_labels.render(sorted_instances);
}

void GLCanvas3D::_render_volumes_for_picking(const Camera& camera) const
{
    GLShaderProgram* shader = wxGetApp().get_shader("flat_clip");
    if (shader == nullptr)
        return;

    // do not cull backfaces to show broken geometry, if any
    glsafe(::glDisable(GL_CULL_FACE));

    const Transform3d& view_matrix = camera.get_view_matrix();
    for (size_t type = 0; type < 2; ++ type) {
        GLVolumeWithIdAndZList to_render = volumes_to_render(m_volumes.volumes, (type == 0) ? GLVolumeCollection::ERenderType::Opaque : GLVolumeCollection::ERenderType::Transparent, view_matrix);
        for (const GLVolumeWithIdAndZ& volume : to_render)
	        if (!volume.first->disabled && (volume.first->composite_id.volume_id >= 0 || m_render_sla_auxiliaries)) {
		        // Object picking mode. Render the object with a color encoding the object index.
                // we reserve color = (0,0,0) for occluders (as the printbed) 
                // so we shift volumes' id by 1 to get the proper color
                const unsigned int id = 1 + volume.second.first;
                volume.first->model.set_color(picking_decode(id));
                shader->start_using();
                shader->set_uniform("view_model_matrix", view_matrix * volume.first->world_matrix());
                shader->set_uniform("projection_matrix", camera.get_projection_matrix());
                shader->set_uniform("volume_world_matrix", volume.first->world_matrix());
                shader->set_uniform("z_range", m_volumes.get_z_range());
                shader->set_uniform("clipping_plane", m_volumes.get_clipping_plane());
                volume.first->render();
                shader->stop_using();
          }
	  }

    glsafe(::glEnable(GL_CULL_FACE));
}

void GLCanvas3D::_render_current_gizmo() const
{
    m_gizmos.render_current_gizmo();
}

void GLCanvas3D::_render_gizmos_overlay()
{
#if ENABLE_RETINA_GL
//     m_gizmos.set_overlay_scale(m_retina_helper->get_scale_factor());
    const float scale = m_retina_helper->get_scale_factor()*wxGetApp().toolbar_icon_scale();
    m_gizmos.set_overlay_scale(scale); //! #ys_FIXME_experiment
#else
//     m_gizmos.set_overlay_scale(m_canvas->GetContentScaleFactor());
//     m_gizmos.set_overlay_scale(wxGetApp().em_unit()*0.1f);
    const float size = int(GLGizmosManager::Default_Icons_Size * wxGetApp().toolbar_icon_scale());
    m_gizmos.set_overlay_icon_size(size); //! #ys_FIXME_experiment
#endif /* __WXMSW__ */

    m_gizmos.render_overlay();

    if (m_gizmo_highlighter.m_render_arrow)
        m_gizmos.render_arrow(*this, m_gizmo_highlighter.m_gizmo_type);
}

void GLCanvas3D::_render_main_toolbar()
{
    if (!m_main_toolbar.is_enabled())
        return;

    const Size cnv_size = get_canvas_size();
    const float top = 0.5f * (float)cnv_size.get_height();

    GLToolbar& collapse_toolbar = wxGetApp().plater()->get_collapse_toolbar();
    const float collapse_toolbar_width = collapse_toolbar.is_enabled() ? collapse_toolbar.get_width() : 0.0f;
    const float left = -0.5f * (m_main_toolbar.get_width() + m_undoredo_toolbar.get_width() + collapse_toolbar_width);

    m_main_toolbar.set_position(top, left);
    m_main_toolbar.render(*this);
    if (m_toolbar_highlighter.m_render_arrow)
        m_main_toolbar.render_arrow(*this, m_toolbar_highlighter.m_toolbar_item);
}

void GLCanvas3D::_render_undoredo_toolbar()
{
    if (!m_undoredo_toolbar.is_enabled())
        return;

    const Size cnv_size = get_canvas_size();
    const float top = 0.5f * (float)cnv_size.get_height();
    GLToolbar& collapse_toolbar = wxGetApp().plater()->get_collapse_toolbar();
    const float collapse_toolbar_width = collapse_toolbar.is_enabled() ? collapse_toolbar.get_width() : 0.0f;
    const float left = m_main_toolbar.get_width() - 0.5f * (m_main_toolbar.get_width() + m_undoredo_toolbar.get_width() + collapse_toolbar_width);

    m_undoredo_toolbar.set_position(top, left);
    m_undoredo_toolbar.render(*this);
    if (m_toolbar_highlighter.m_render_arrow)
        m_undoredo_toolbar.render_arrow(*this, m_toolbar_highlighter.m_toolbar_item);
}

void GLCanvas3D::_render_collapse_toolbar() const
{
    GLToolbar& collapse_toolbar = wxGetApp().plater()->get_collapse_toolbar();

    const Size cnv_size = get_canvas_size();
    const float band = m_layers_editing.is_enabled() ? (wxGetApp().imgui()->get_style_scaling() * LayersEditing::THICKNESS_BAR_WIDTH) : 0.0;
    const float top  = 0.5f * (float)cnv_size.get_height();
    const float left = 0.5f * (float)cnv_size.get_width() - collapse_toolbar.get_width() - band;

    collapse_toolbar.set_position(top, left);
    collapse_toolbar.render(*this);
}

void GLCanvas3D::_render_view_toolbar() const
{
    GLToolbar& view_toolbar = wxGetApp().plater()->get_view_toolbar();

#if ENABLE_RETINA_GL
    const float scale = m_retina_helper->get_scale_factor() * wxGetApp().toolbar_icon_scale();
#if __APPLE__
    view_toolbar.set_scale(scale);
#else // if GTK3
    const float size = int(GLGizmosManager::Default_Icons_Size * scale);
    view_toolbar.set_icons_size(size);
#endif // __APPLE__
#else
    const float size = int(GLGizmosManager::Default_Icons_Size * wxGetApp().toolbar_icon_scale());
    view_toolbar.set_icons_size(size);
#endif // ENABLE_RETINA_GL

    const Size cnv_size = get_canvas_size();
    // places the toolbar on the bottom-left corner of the 3d scene
    const float top = -0.5f * (float)cnv_size.get_height() + view_toolbar.get_height();
    const float left = -0.5f * (float)cnv_size.get_width();
    view_toolbar.set_position(top, left);
    view_toolbar.render(*this);
}

#if ENABLE_SHOW_CAMERA_TARGET
void GLCanvas3D::_render_camera_target()
{
    static const float half_length = 5.0f;

    glsafe(::glDisable(GL_DEPTH_TEST));
#if ENABLE_GL_CORE_PROFILE
    if (!OpenGLManager::get_gl_info().is_core_profile())
#endif // ENABLE_GL_CORE_PROFILE
        glsafe(::glLineWidth(2.0f));

    const Vec3f& target = wxGetApp().plater()->get_camera().get_target().cast<float>();
    m_camera_target.target = target.cast<double>();

    for (int i = 0; i < 3; ++i) {
        if (!m_camera_target.axis[i].is_initialized()) {
            m_camera_target.axis[i].reset();

            GLModel::Geometry init_data;
            init_data.format = { GLModel::Geometry::EPrimitiveType::Lines, GLModel::Geometry::EVertexLayout::P3 };
            init_data.color = (i == X) ? ColorRGBA::X() : ((i == Y) ? ColorRGBA::Y() : ColorRGBA::Z());
            init_data.reserve_vertices(2);
            init_data.reserve_indices(2);

            // vertices
            if (i == X) {
                init_data.add_vertex(Vec3f(-half_length, 0.0f, 0.0f));
                init_data.add_vertex(Vec3f(+half_length, 0.0f, 0.0f));
            }
            else if (i == Y) {
                init_data.add_vertex(Vec3f(0.0f, -half_length, 0.0f));
                init_data.add_vertex(Vec3f(0.0f, +half_length, 0.0f));
            }
            else {
                init_data.add_vertex(Vec3f(0.0f, 0.0f, -half_length));
                init_data.add_vertex(Vec3f(0.0f, 0.0f, +half_length));
            }

            // indices
            init_data.add_line(0, 1);

            m_camera_target.axis[i].init_from(std::move(init_data));
        }
    }

#if ENABLE_GL_CORE_PROFILE
    GLShaderProgram* shader = OpenGLManager::get_gl_info().is_core_profile() ? wxGetApp().get_shader("dashed_thick_lines") : wxGetApp().get_shader("flat");
#else
    GLShaderProgram* shader = wxGetApp().get_shader("flat");
#endif // ENABLE_GL_CORE_PROFILE
    if (shader != nullptr) {
        shader->start_using();
        const Camera& camera = wxGetApp().plater()->get_camera();
        shader->set_uniform("view_model_matrix", camera.get_view_matrix() * Geometry::translation_transform(m_camera_target.target));
        shader->set_uniform("projection_matrix", camera.get_projection_matrix());
#if ENABLE_GL_CORE_PROFILE
        const std::array<int, 4>& viewport = camera.get_viewport();
        shader->set_uniform("viewport_size", Vec2d(double(viewport[2]), double(viewport[3])));
        shader->set_uniform("width", 0.5f);
        shader->set_uniform("gap_size", 0.0f);
#endif // ENABLE_GL_CORE_PROFILE
        for (int i = 0; i < 3; ++i) {
            m_camera_target.axis[i].render();
        }
        shader->stop_using();
    }
}
#endif // ENABLE_SHOW_CAMERA_TARGET

void GLCanvas3D::_render_sla_slices()
{
    if (!m_use_clipping_planes || current_printer_technology() != ptSLA)
        return;

    const SLAPrint* print = this->sla_print();
    const PrintObjects& print_objects = print->objects();
    if (print_objects.empty())
        // nothing to render, return
        return;

    double clip_min_z = -m_clipping_planes[0].get_data()[3];
    double clip_max_z = m_clipping_planes[1].get_data()[3];
    for (unsigned int i = 0; i < (unsigned int)print_objects.size(); ++i) {
        const SLAPrintObject* obj = print_objects[i];

        if (!obj->is_step_done(slaposSliceSupports))
            continue;

        SlaCap::ObjectIdToModelsMap::iterator it_caps_bottom = m_sla_caps[0].triangles.find(i);
        SlaCap::ObjectIdToModelsMap::iterator it_caps_top = m_sla_caps[1].triangles.find(i);
        {
            if (it_caps_bottom == m_sla_caps[0].triangles.end())
                it_caps_bottom = m_sla_caps[0].triangles.emplace(i, SlaCap::Triangles()).first;
            if (!m_sla_caps[0].matches(clip_min_z)) {
                m_sla_caps[0].z = clip_min_z;
                it_caps_bottom->second.object.reset();
                it_caps_bottom->second.supports.reset();
            }
            if (it_caps_top == m_sla_caps[1].triangles.end())
                it_caps_top = m_sla_caps[1].triangles.emplace(i, SlaCap::Triangles()).first;
            if (!m_sla_caps[1].matches(clip_max_z)) {
                m_sla_caps[1].z = clip_max_z;
                it_caps_top->second.object.reset();
                it_caps_top->second.supports.reset();
            }
        }
        GLModel& bottom_obj_triangles = it_caps_bottom->second.object;
        GLModel& bottom_sup_triangles = it_caps_bottom->second.supports;
        GLModel& top_obj_triangles = it_caps_top->second.object;
        GLModel& top_sup_triangles = it_caps_top->second.supports;

        auto init_model = [](GLModel& model, const Pointf3s& triangles, const ColorRGBA& color) {
            GLModel::Geometry init_data;
            init_data.format = { GLModel::Geometry::EPrimitiveType::Triangles, GLModel::Geometry::EVertexLayout::P3 };
            init_data.reserve_vertices(triangles.size());
            init_data.reserve_indices(triangles.size() / 3);
            init_data.color = color;

            unsigned int vertices_count = 0;
            for (const Vec3d& v : triangles) {
                init_data.add_vertex((Vec3f)v.cast<float>());
                ++vertices_count;
                if (vertices_count % 3 == 0)
                    init_data.add_triangle(vertices_count - 3, vertices_count - 2, vertices_count - 1);
            }

            if (!init_data.is_empty())
                model.init_from(std::move(init_data));
        };

        if ((!bottom_obj_triangles.is_initialized() || !bottom_sup_triangles.is_initialized() ||
            !top_obj_triangles.is_initialized() || !top_sup_triangles.is_initialized()) && !obj->get_slice_index().empty()) {
            double layer_height         = print->default_object_config().layer_height.value;
            double initial_layer_height = print->material_config().initial_layer_height.value;
            bool   left_handed          = obj->is_left_handed();

            coord_t key_zero = obj->get_slice_index().front().print_level();
            // Slice at the center of the slab starting at clip_min_z will be rendered for the lower plane.
            coord_t key_low  = coord_t((clip_min_z - initial_layer_height + layer_height) / SCALING_FACTOR) + key_zero;
            // Slice at the center of the slab ending at clip_max_z will be rendered for the upper plane.
            coord_t key_high = coord_t((clip_max_z - initial_layer_height) / SCALING_FACTOR) + key_zero;

            const SliceRecord& slice_low  = obj->closest_slice_to_print_level(key_low, coord_t(SCALED_EPSILON));
            const SliceRecord& slice_high = obj->closest_slice_to_print_level(key_high, coord_t(SCALED_EPSILON));

            // Offset to avoid OpenGL Z fighting between the object's horizontal surfaces and the triangluated surfaces of the cuts.
            const double plane_shift_z = 0.002;

            if (slice_low.is_valid()) {
                const ExPolygons& obj_bottom = slice_low.get_slice(soModel);
                const ExPolygons& sup_bottom = slice_low.get_slice(soSupport);
                // calculate model bottom cap
                if (!bottom_obj_triangles.is_initialized() && !obj_bottom.empty())
                    init_model(bottom_obj_triangles, triangulate_expolygons_3d(obj_bottom, clip_min_z - plane_shift_z, !left_handed), { 1.0f, 0.37f, 0.0f, 1.0f });
                // calculate support bottom cap
                if (!bottom_sup_triangles.is_initialized() && !sup_bottom.empty())
                    init_model(bottom_sup_triangles, triangulate_expolygons_3d(sup_bottom, clip_min_z - plane_shift_z, !left_handed), { 1.0f, 0.0f, 0.37f, 1.0f });
            }

            if (slice_high.is_valid()) {
                const ExPolygons& obj_top = slice_high.get_slice(soModel);
                const ExPolygons& sup_top = slice_high.get_slice(soSupport);
                // calculate model top cap
                if (!top_obj_triangles.is_initialized() && !obj_top.empty())
                    init_model(top_obj_triangles, triangulate_expolygons_3d(obj_top, clip_max_z + plane_shift_z, left_handed), { 1.0f, 0.37f, 0.0f, 1.0f });
                // calculate support top cap
                if (!top_sup_triangles.is_initialized() && !sup_top.empty())
                    init_model(top_sup_triangles, triangulate_expolygons_3d(sup_top, clip_max_z + plane_shift_z, left_handed), { 1.0f, 0.0f, 0.37f, 1.0f });
            }
        }

        GLShaderProgram* shader = wxGetApp().get_shader("flat");
        if (shader != nullptr) {
            shader->start_using();

            for (const SLAPrintObject::Instance& inst : obj->instances()) {
                const Camera& camera = wxGetApp().plater()->get_camera();
                Transform3d view_model_matrix = camera.get_view_matrix() *
                    Geometry::translation_transform({ unscale<double>(inst.shift.x()), unscale<double>(inst.shift.y()), 0.0 }) *
                    Geometry::rotation_transform(inst.rotation * Vec3d::UnitZ());
                if (obj->is_left_handed())
                    view_model_matrix = view_model_matrix * Geometry::scale_transform({ -1.0f, 1.0f, 1.0f });

                shader->set_uniform("view_model_matrix", view_model_matrix);
                shader->set_uniform("projection_matrix", camera.get_projection_matrix());

                bottom_obj_triangles.render();
                top_obj_triangles.render();
                bottom_sup_triangles.render();
                top_sup_triangles.render();
            }

            shader->stop_using();
        }
    }
}

void GLCanvas3D::_render_selection_sidebar_hints()
{
    m_selection.render_sidebar_hints(m_sidebar_field);
}

void GLCanvas3D::_update_volumes_hover_state()
{
    // skip update if the Gizmo Measure is active
    if (m_gizmos.get_current_type() == GLGizmosManager::Measure)
        return;

    for (const std::unique_ptr<GLVolume> &v : m_volumes.volumes) {
        v->hover = GLVolume::HS_None;
    }

    if (m_hover_volume_idxs.empty())
        return;

    const bool ctrl_pressed  = wxGetKeyState(WXK_CONTROL);
    const bool shift_pressed = wxGetKeyState(WXK_SHIFT);
    const bool alt_pressed   = wxGetKeyState(WXK_ALT);

    if (alt_pressed && (shift_pressed || ctrl_pressed)) {
        // illegal combinations of keys
        m_hover_volume_idxs.clear();
        return;
    }

    bool hover_modifiers_only = true;
    for (int i : m_hover_volume_idxs) {
        if (!m_volumes.volumes[i]->is_modifier) {
            hover_modifiers_only = false;
            break;
        }
    }

    std::set<std::pair<int, int>> hover_instances;
    for (int i : m_hover_volume_idxs) {
        const GLVolume& v = *m_volumes.volumes[i];
        hover_instances.insert(std::make_pair(v.object_idx(), v.instance_idx()));
    }

    bool hover_from_single_instance = hover_instances.size() == 1;

    if (hover_modifiers_only && !hover_from_single_instance) {
        // do not allow to select volumes from different instances
        m_hover_volume_idxs.clear();
        return;
    }

    for (int i : m_hover_volume_idxs) {
        GLVolume& volume = *m_volumes.volumes[i];
        if (volume.hover != GLVolume::HS_None)
            continue;

        const bool deselect = volume.selected && ((shift_pressed && m_rectangle_selection.is_empty()) || (alt_pressed && !m_rectangle_selection.is_empty()));
        const bool select   = !volume.selected && (m_rectangle_selection.is_empty() || (shift_pressed && !m_rectangle_selection.is_empty()));

        if (select || deselect) {
            const bool as_volume =
                volume.is_modifier && hover_from_single_instance && !ctrl_pressed &&
                (
                !deselect ||
                (deselect && !m_selection.is_single_full_instance() && volume.object_idx() == m_selection.get_object_idx() && volume.instance_idx() == m_selection.get_instance_idx())
                );

            if (as_volume)
                volume.hover = deselect ? GLVolume::HS_Deselect : GLVolume::HS_Select;
            else {
                const int object_idx = volume.object_idx();
                const int instance_idx = volume.instance_idx();

                for (const std::unique_ptr<GLVolume> &v : m_volumes.volumes) {
                    if (v->object_idx() == object_idx && v->instance_idx() == instance_idx)
                        v->hover = deselect ? GLVolume::HS_Deselect : GLVolume::HS_Select;
                }
            }
        }
        else if (volume.selected)
            volume.hover = GLVolume::HS_Hover;
    }
}

void GLCanvas3D::_perform_layer_editing_action(wxMouseEvent* evt)
{
    int object_idx_selected = m_layers_editing.last_object_id;
    if (object_idx_selected == -1)
        return;

    // A volume is selected. Test, whether hovering over a layer thickness bar.
    if (evt != nullptr) {
        const Rect& rect = LayersEditing::get_bar_rect_screen(*this);
        float b = rect.get_bottom();
        m_layers_editing.last_z = m_layers_editing.object_max_z() * (b - evt->GetY() - 1.0f) / (b - rect.get_top());
        m_layers_editing.last_action = 
            evt->ShiftDown() ? (evt->RightIsDown() ? LAYER_HEIGHT_EDIT_ACTION_SMOOTH : LAYER_HEIGHT_EDIT_ACTION_REDUCE) : 
                               (evt->RightIsDown() ? LAYER_HEIGHT_EDIT_ACTION_INCREASE : LAYER_HEIGHT_EDIT_ACTION_DECREASE);
    }

    if (m_layers_editing.state != LayersEditing::Paused) {
        m_layers_editing.adjust_layer_height_profile();
        _refresh_if_shown_on_screen();
    }

    // Automatic action on mouse down with the same coordinate.
    _start_timer();
}

Vec3d GLCanvas3D::_mouse_to_3d(const Point& mouse_pos, float* z)
{
    if (m_canvas == nullptr)
        return Vec3d(DBL_MAX, DBL_MAX, DBL_MAX);

<<<<<<< HEAD
    const Camera& camera = wxGetApp().plater()->get_camera();
    Matrix4d modelview = camera.get_view_matrix().matrix();
    Matrix4d projection= camera.get_projection_matrix().matrix();
    Vec4i32 viewport(camera.get_viewport().data());

    GLint y = viewport[3] - (GLint)mouse_pos(1);
    double mouse_z;
    if (z == nullptr) {
        GLuint render_z;
        if(sizeof(render_z)==2)
            glsafe(::glReadPixels((GLint) mouse_pos(0), y, 1, 1, GL_DEPTH_COMPONENT, GL_UNSIGNED_SHORT, (void *) &render_z));
        else if(sizeof(render_z)==4)
            glsafe(::glReadPixels((GLint) mouse_pos(0), y, 1, 1, GL_DEPTH_COMPONENT, GL_UNSIGNED_INT, (void *) &render_z));
        else {
            BOOST_LOG_TRIVIAL(error) << "error, opengl depth buffer of odd size.";
        }
        mouse_z = (double(render_z)/std::numeric_limits<GLuint>::max());
    } else {
        mouse_z = *z;
    }

    Vec3d out;
    igl::unproject(Vec3d(mouse_pos(0), y, mouse_z), modelview, projection, viewport, out);
    return out;
=======
    if (z == nullptr) {
        const SceneRaycaster::HitResult hit = m_scene_raycaster.hit(mouse_pos.cast<double>(), wxGetApp().plater()->get_camera(), nullptr);
        return hit.is_valid() ? hit.position.cast<double>() : _mouse_to_bed_3d(mouse_pos);
    }
    else {
        const Camera& camera = wxGetApp().plater()->get_camera();
        const Vec4i32 viewport(camera.get_viewport().data());
        Vec3d out;
        igl::unproject(Vec3d(mouse_pos.x(), viewport[3] - mouse_pos.y(), *z), camera.get_view_matrix().matrix(), camera.get_projection_matrix().matrix(), viewport, out);
        return out;
    }
>>>>>>> 3c0b9e04
}

Vec3d GLCanvas3D::_mouse_to_bed_3d(const Point& mouse_pos)
{
    const Linef3 ray = mouse_ray(mouse_pos);
    return (std::abs(ray.unit_vector().z()) < EPSILON) ? ray.a : ray.intersect_plane(0.0);
}

void GLCanvas3D::_start_timer()
{
    m_timer.Start(100, wxTIMER_CONTINUOUS);
}

void GLCanvas3D::_stop_timer()
{
    m_timer.Stop();
}

void GLCanvas3D::_load_skirt_brim_preview_toolpaths(const BuildVolume &build_volume)
{
    const Print *print = this->fff_print();
    if (print == nullptr)
        return;

    if (! print->is_step_done(psSkirtBrim))
        return;

    if (!print->has_skirt() && !print->has_brim())
        return;

    //get skirt & brim color
    const ColorRGBA color = m_gcode_viewer.get_extrusion_colors()[uint8_t(GCodeExtrusionRole::Skirt)];

    // number of skirt layers
    size_t total_layer_count = 0;
    for (const PrintObject* print_object : print->objects()) {
        total_layer_count = std::max(total_layer_count, print_object->total_layer_count());
    }
    size_t skirt_height = print->has_infinite_skirt() ? total_layer_count : std::min<size_t>(print->config().skirt_height.value, total_layer_count);
    if (skirt_height == 0 && print->has_brim())
        skirt_height = 1;

    // Get first skirt_height layers.
    //FIXME This code is fishy. It may not work for multiple objects with different layering due to variable layer height feature.
    // This is not critical as this is just an initial preview.
    const PrintObject* highest_object = *std::max_element(print->objects().begin(), print->objects().end(), [](auto l, auto r){ return l->layers().size() < r->layers().size(); });
    std::vector<float> print_zs;
    print_zs.reserve(skirt_height * 2);
    for (size_t i = 0; i < std::min(skirt_height, highest_object->layers().size()); ++ i)
        print_zs.push_back(float(highest_object->layers()[i]->print_z));
    // Only add skirt for the raft layers.
    for (size_t i = 0; i < std::min(skirt_height, std::min(highest_object->slicing_parameters().raft_layers(), highest_object->support_layers().size())); ++ i)
        print_zs.push_back(float(highest_object->support_layers()[i]->print_z));
    sort_remove_duplicates(print_zs);
    skirt_height = std::min(skirt_height, print_zs.size());
    print_zs.erase(print_zs.begin() + skirt_height, print_zs.end());

    // Ensure that no volume grows over the limits. If the volume is too large, allocate a new one. (on-demand)
    auto ensure_volume_is_ready = [&build_volume, this](GLVolume* vol, GLModel::Geometry& init_vol_data) -> GLVolume*{
        if (init_vol_data.vertices_size_bytes() > MAX_VERTEX_BUFFER_SIZE) {
            vol->model.init_from(std::move(init_vol_data));
            //update is_outside before creating the new one
            vol->is_outside = !contains(build_volume, vol->model);
            //create the new one
            init_vol_data = GLModel::Geometry{};
            vol = m_volumes.new_toolpath_volume(vol->color);
        }
        return vol;
    };

    GLVolume *volume = m_volumes.new_toolpath_volume(color);
    GLModel::Geometry init_data;
    init_data.format = { GLModel::Geometry::EPrimitiveType::Triangles, GLModel::Geometry::EVertexLayout::P3N3 };
    for (size_t i = 0; i < skirt_height; ++ i) {
        volume->print_zs.emplace_back(print_zs[i]);
        volume->offsets.emplace_back(init_data.indices_count());
        if (i == 0) {
            //skirt & brim from print
            if (!print->brim().empty()) volume = ensure_volume_is_ready(volume, init_data);
            _3DScene::extrusionentity_to_verts(print->brim(), print_zs[i], Point(0, 0), init_data);
            if (print->skirt_first_layer()) {
                if (!print->skirt_first_layer()->empty()) volume = ensure_volume_is_ready(volume, init_data);
                _3DScene::extrusionentity_to_verts(*print->skirt_first_layer(), print_zs[i], Point(0, 0), init_data);
            }
            //skirt & brim from objects
            for (const PrintObject* print_object : print->objects()) {
                if (!print_object->brim().empty())
                    for (const PrintInstance& inst : print_object->instances()) {
                        if (!print_object->brim().empty()) volume = ensure_volume_is_ready(volume, init_data);
                        _3DScene::extrusionentity_to_verts(print_object->brim(), print_zs[i], print->config().complete_objects? inst.shift : Point(0, 0), init_data);
                    }
                if (print_object->skirt_first_layer())
                    for (const PrintInstance& inst : print_object->instances()) {
                        if (!print_object->skirt_first_layer()->empty()) volume = ensure_volume_is_ready(volume, init_data);
                        _3DScene::extrusionentity_to_verts(*print_object->skirt_first_layer(), print_zs[i], inst.shift, init_data);
                    }
            }
        }
        //skirts from print
        if (i != 0 || !print->skirt_first_layer()) {
            if (!print->skirt().empty()) volume = ensure_volume_is_ready(volume, init_data);
            _3DScene::extrusionentity_to_verts(print->skirt(), print_zs[i], Point(0, 0), init_data);
        }
        //skirts from objects
        for (const PrintObject* print_object : print->objects()) {
            if ( !print_object->skirt().empty() && (i != 0 || !print_object->skirt_first_layer()))
                for (const PrintInstance& inst : print_object->instances()) {
                    if (!print_object->skirt().empty()) volume = ensure_volume_is_ready(volume, init_data);
                    _3DScene::extrusionentity_to_verts(print_object->skirt(), print_zs[i], print->config().complete_objects? inst.shift : Point(0, 0), init_data);
                }
        }
    }
    if (init_data.is_empty()) {
        assert(m_volumes.volumes.back().get() == volume);
        m_volumes.volumes.pop_back();
    }
    else {
        volume->model.init_from(std::move(init_data));
        volume->is_outside = !contains(build_volume, volume->model);
    }
}

void GLCanvas3D::_load_print_object_toolpaths(const PrintObject &                   print_object,
                                              const BuildVolume &                   build_volume,
                                              const std::vector<std::string> &      str_tool_colors,
                                              const std::vector<CustomGCode::Item> &color_print_values)
{
    std::vector<ColorRGBA> tool_colors;
    decode_colors(str_tool_colors, tool_colors);

    struct Ctxt
    {
        const PrintInstances        *shifted_copies;
        std::vector<const Layer*>    layers;
        bool                         has_perimeters;
        bool                         has_infill;
        bool                         has_support;
        const std::vector<ColorRGBA>* tool_colors;
        bool                         is_single_material_print;
        int                          extruders_cnt;
        const std::vector<CustomGCode::Item>*   color_print_values;
        std::vector<ColorRGBA>       features_colors;

        // For cloring by a tool, return a parsed color.
        bool                         color_by_tool() const { return tool_colors != nullptr; }
        size_t                       number_tools() const { return color_by_tool() ? tool_colors->size() : 0; }
        const ColorRGBA&             color_tool(size_t tool) const { return (*tool_colors)[tool]; }

        // For coloring by a color_print(M600), return a parsed color.
        bool                         color_by_color_print() const { return color_print_values!=nullptr; }
        const size_t                 color_print_color_idx_by_layer_idx(const size_t layer_idx) const {
            const CustomGCode::Item value{layers[layer_idx]->print_z + EPSILON, CustomGCode::Custom, 0, ""};
            auto it = std::lower_bound(color_print_values->begin(), color_print_values->end(), value);
            return (it - color_print_values->begin()) % number_tools();
        }

        const size_t                 color_print_color_idx_by_layer_idx_and_extruder(const size_t layer_idx, const int extruder) const
        {
            const coordf_t print_z = layers[layer_idx]->print_z;

            auto it = std::find_if(color_print_values->begin(), color_print_values->end(),
                [print_z](const CustomGCode::Item& code)
                { return fabs(code.print_z - print_z) < EPSILON; });
            if (it != color_print_values->end()) {
                CustomGCode::Type type = it->type;
                // pause print or custom Gcode
                if (type == CustomGCode::PausePrint ||
                    (type != CustomGCode::ColorChange && type != CustomGCode::ToolChange))
                    return number_tools()-1; // last color item is a gray color for pause print or custom G-code 

                // change tool (extruder) 
                if (type == CustomGCode::ToolChange)
                    return get_color_idx_for_tool_change(it, extruder);
                // change color for current extruder
                if (type == CustomGCode::ColorChange) {
                    int color_idx = get_color_idx_for_color_change(it, extruder);
                    if (color_idx >= 0)
                        return color_idx;
                }
            }

            const CustomGCode::Item value{print_z + EPSILON, CustomGCode::Custom, 0, ""};
            it = std::lower_bound(color_print_values->begin(), color_print_values->end(), value);
            while (it != color_print_values->begin()) {
                --it;
                // change color for current extruder
                if (it->type == CustomGCode::ColorChange) {
                    int color_idx = get_color_idx_for_color_change(it, extruder);
                    if (color_idx >= 0)
                        return color_idx;
                }
                // change tool (extruder) 
                if (it->type == CustomGCode::ToolChange)
                    return get_color_idx_for_tool_change(it, extruder);
            }

            return std::min<int>(extruders_cnt - 1, std::max<int>(extruder - 1, 0));;
        }

    private:
        int get_m600_color_idx(std::vector<CustomGCode::Item>::const_iterator it) const
        {
            int shift = 0;
            while (it != color_print_values->begin()) {
                --it;
                if (it->type == CustomGCode::ColorChange)
                    shift++;
            }
            return extruders_cnt + shift;
        }

        int get_color_idx_for_tool_change(std::vector<CustomGCode::Item>::const_iterator it, const int extruder) const
        {
            const int current_extruder = it->extruder == 0 ? extruder : it->extruder;
            if (number_tools() == size_t(extruders_cnt + 1)) // there is no one "M600"
                return std::min<int>(extruders_cnt - 1, std::max<int>(current_extruder - 1, 0));

            auto it_n = it;
            while (it_n != color_print_values->begin()) {
                --it_n;
                if (it_n->type == CustomGCode::ColorChange && it_n->extruder == current_extruder)
                    return get_m600_color_idx(it_n);
            }

            return std::min<int>(extruders_cnt - 1, std::max<int>(current_extruder - 1, 0));
        }

        int get_color_idx_for_color_change(std::vector<CustomGCode::Item>::const_iterator it, const int extruder) const
        {
            if (extruders_cnt == 1)
                return get_m600_color_idx(it);

            auto it_n = it;
            bool is_tool_change = false;
            while (it_n != color_print_values->begin()) {
                --it_n;
                if (it_n->type == CustomGCode::ToolChange) {
                    is_tool_change = true;
                    if (it_n->extruder == it->extruder || (it_n->extruder == 0 && it->extruder == extruder))
                        return get_m600_color_idx(it);
                    break;
                }
            }
            if (!is_tool_change && it->extruder == extruder)
                return get_m600_color_idx(it);

            return -1;
        }

    } ctxt;

    ctxt.has_perimeters = print_object.is_step_done(posPerimeters);
    ctxt.has_infill = print_object.is_step_done(posInfill);
    ctxt.has_support = print_object.is_step_done(posSupportMaterial);
    ctxt.tool_colors = tool_colors.empty() ? nullptr : &tool_colors;
    ctxt.color_print_values = color_print_values.empty() ? nullptr : &color_print_values;
    ctxt.is_single_material_print = this->fff_print()->extruders().size()==1;
    ctxt.extruders_cnt = wxGetApp().extruders_edited_cnt();
    ctxt.features_colors = m_gcode_viewer.get_extrusion_colors();
    assert(ctxt.features_colors.size() == size_t(GCodeExtrusionRole::Count));

    ctxt.shifted_copies = &print_object.instances();

    // order layers by print_z
    {
        size_t nlayers = 0;
        if (ctxt.has_perimeters || ctxt.has_infill)
            nlayers = print_object.layers().size();
        if (ctxt.has_support)
            nlayers += print_object.support_layers().size();
        ctxt.layers.reserve(nlayers);
    }
    if (ctxt.has_perimeters || ctxt.has_infill)
        for (const Layer *layer : print_object.layers())
            ctxt.layers.push_back(layer);
    if (ctxt.has_support)
        for (const Layer *layer : print_object.support_layers())
            ctxt.layers.push_back(layer);
    std::sort(ctxt.layers.begin(), ctxt.layers.end(), [](const Layer *l1, const Layer *l2) { return l1->print_z < l2->print_z; });

    // Maximum size of an allocation block: 32MB / sizeof(float)
    BOOST_LOG_TRIVIAL(debug) << "Loading print object toolpaths in parallel - start" << m_volumes.log_memory_info() << log_memory_info();

    const bool is_selected_separate_extruder = m_selected_extruder > 0 && ctxt.color_by_color_print();

    //FIXME Improve the heuristics for a grain size.
    size_t          grain_size = std::max(ctxt.layers.size() / 16, size_t(1));
    tbb::spin_mutex new_volume_mutex;
    auto            new_volume = [this, &new_volume_mutex](const ColorRGBA& color) {
        // Allocate the volume before locking.
		GLVolume *volume = new GLVolume(color);
		volume->is_extrusion_path = true;
        // to prevent sending data to gpu (in the main thread) while
        // editing the model geometry
        volume->model.disable_render();
        tbb::spin_mutex::scoped_lock lock;
    	// Lock by ROII, so if the emplace_back() fails, the lock will be released.
        lock.acquire(new_volume_mutex);
        m_volumes.volumes.emplace_back(volume);
        lock.release();
        return volume;
    };
    struct GeoStorage
    {
        std::unique_ptr<GLModel::Geometry> geometry_storage;
        GLVolume * volume_ptr;
        GCodeExtrusionRole assigned_role;
        GeoStorage(GLVolume *new_volume, GCodeExtrusionRole role = GCodeExtrusionRole::None)
            : geometry_storage(new GLModel::Geometry()), volume_ptr(new_volume), assigned_role(role)
        {}
    };
    const size_t    volumes_cnt_initial = m_volumes.volumes.size();
    // Limit the number of threads as the code below does not scale well due to memory pressure.
    // (most of the time is spent in malloc / free / memmove)
    // Not using all the threads leaves some of the threads to G-code generator.
    tbb::task_arena limited_arena(std::min(tbb::this_task_arena::max_concurrency(), 4));
    limited_arena.execute([&ctxt, grain_size, &new_volume, is_selected_separate_extruder, this]{
    tbb::parallel_for(
        tbb::blocked_range<size_t>(0, ctxt.layers.size(), grain_size),
        [&ctxt, &new_volume, is_selected_separate_extruder, this](const tbb::blocked_range<size_t>& range) {
        // unique_ptr to be able to have a stable poitner for feature_to_geometry_map. GlVolume is managed by GLVolumeCollection
        /*const*/ std::vector<GeoStorage> geo_vols; // should be const after init.
        std::map<GCodeExtrusionRole, GLModel::Geometry *>     feature_to_geometry_map; // pointer to geo_vols data.

        auto select_geometry = [&ctxt, &feature_to_geometry_map, &geo_vols](size_t layer_idx, int extruder,
                                                                           GCodeExtrusionRole feature) -> GLModel::Geometry & {
            if (ctxt.color_by_color_print()) {
                size_t color_id = ctxt.color_print_color_idx_by_layer_idx_and_extruder(layer_idx, extruder);
                assert(color_id < geo_vols.size());
                return *geo_vols[color_id].geometry_storage;
            } else if (ctxt.color_by_tool()) {
                size_t color_id = std::min<int>(ctxt.number_tools() - 1, std::max<int>(extruder - 1, 0));
                assert(color_id < geo_vols.size());
                return *geo_vols[color_id].geometry_storage;
            } else {
                auto it = feature_to_geometry_map.find(feature);
                if (it != feature_to_geometry_map.end()) {
                    return *it->second;
                } else {
                    assert(false);
                    return *feature_to_geometry_map[GCodeExtrusionRole::Custom];
                }
            }
        };

        if (ctxt.color_by_color_print() || ctxt.color_by_tool()) {
            for (size_t i = 0; i < ctxt.number_tools(); ++i) {
                geo_vols.emplace_back(new_volume(ctxt.color_tool(i)));
            }
        } else {
            //for (GCodeExtrusionRole role : {
            //        GCodeExtrusionRole::Perimeter, 
            //        GCodeExtrusionRole::ExternalPerimeter, 
            //        GCodeExtrusionRole::OverhangPerimeter,
            //        GCodeExtrusionRole::InternalInfill, 
            //        GCodeExtrusionRole::SolidInfill,
            //        GCodeExtrusionRole::TopSolidInfill,
            //        GCodeExtrusionRole::Ironing,
            //        GCodeExtrusionRole::BridgeInfill,
            //        GCodeExtrusionRole::InternalBridgeInfill,
            //        GCodeExtrusionRole::ThinWall,
            //        GCodeExtrusionRole::GapFill,
            //        GCodeExtrusionRole::SupportMaterial, 
            //        GCodeExtrusionRole::SupportMaterialInterface, 
            //        GCodeExtrusionRole::Custom}) {
            for (size_t role = 1; role < size_t(GCodeExtrusionRole::Count); role++) {
                geo_vols.emplace_back(new_volume(ctxt.features_colors[uint8_t(role)]), GCodeExtrusionRole(role));
                feature_to_geometry_map[GCodeExtrusionRole(role)] = geo_vols.back().geometry_storage.get();
            }
        }
        //after that, don't modify geo_vol ever, so feature_to_geometry_map kepp its valid pointer.

        for (GeoStorage &geo_storage : geo_vols) {
            geo_storage.geometry_storage->format = {GLModel::Geometry::EPrimitiveType::Triangles, GLModel::Geometry::EVertexLayout::P3N3};
        }
        for (size_t idx_layer = range.begin(); idx_layer < range.end(); ++idx_layer) {
            const Layer *layer = ctxt.layers[idx_layer];

            if (is_selected_separate_extruder) {
                bool at_least_one_has_correct_extruder = false;
                for (const LayerRegion* layerm : layer->regions()) {
                    if (layerm->slices().empty())
                        continue;
                    const PrintRegionConfig& cfg = layerm->region().config();
                    if (cfg.perimeter_extruder.value    == m_selected_extruder ||
                        cfg.infill_extruder.value       == m_selected_extruder ||
                        cfg.solid_infill_extruder.value == m_selected_extruder ) {
                        at_least_one_has_correct_extruder = true;
                        break;
                    }
                }
                if (!at_least_one_has_correct_extruder)
                    continue;
            }

            for (GeoStorage &geo_storage : geo_vols) {
                if (geo_storage.volume_ptr->print_zs.empty() || geo_storage.volume_ptr->print_zs.back() != layer->print_z) {
                    geo_storage.volume_ptr->print_zs.push_back(layer->print_z);
                    geo_storage.volume_ptr->offsets.push_back(geo_storage.geometry_storage->indices_count());
                }
            }

            for (const PrintInstance &instance : *ctxt.shifted_copies) {
                const Point &copy = instance.shift;
                for (const LayerRegion *layerm : layer->regions()) {
                    if (is_selected_separate_extruder) {
                        const PrintRegionConfig& cfg = layerm->region().config();
                        if (cfg.perimeter_extruder.value    != m_selected_extruder ||
                            cfg.infill_extruder.value       != m_selected_extruder ||
                            cfg.solid_infill_extruder.value != m_selected_extruder)
                            continue;
                    }
                    if (ctxt.has_perimeters)
                        _3DScene::extrusionentity_to_verts(layerm->perimeters(), float(layer->print_z), copy,
                                                           select_geometry(idx_layer, layerm->region().config().perimeter_extruder.value,
                                                                           GCodeExtrusionRole::Perimeter),
                                                           feature_to_geometry_map);
                    if (ctxt.has_infill) {
                        for (const ExtrusionEntity *ee : layerm->fills()) {
                            // fill represents infill extrusions of a single island.
                            const auto *fill = dynamic_cast<const ExtrusionEntityCollection*>(ee);
                            if (fill != nullptr && !fill->entities().empty()) {
                                bool has_solid_infill = HasRoleVisitor::search(fill->entities(), HasSolidInfillVisitor{});
                                _3DScene::extrusionentity_to_verts(*fill, float(layer->print_z), copy,
                                                                   select_geometry(idx_layer,
                                                                                   has_solid_infill ?
                                                                                       layerm->region().config().solid_infill_extruder :
                                                                                       layerm->region().config().infill_extruder,
                                                                                   has_solid_infill ?
                                                                                       GCodeExtrusionRole::SolidInfill :
                                                                                       GCodeExtrusionRole::InternalInfill),
                                                                   feature_to_geometry_map);
                            }
                        }
                    }
                }
                if (ctxt.has_support) {
                    const SupportLayer *support_layer = dynamic_cast<const SupportLayer*>(layer);
                    if (support_layer) {
                        for (const ExtrusionEntity *extrusion_entity : support_layer->support_fills.entities())
                            _3DScene::extrusionentity_to_verts(
                                *extrusion_entity, float(layer->print_z), copy,
                                select_geometry(idx_layer,
                                                (extrusion_entity->role() == ExtrusionRole::SupportMaterial) ?
                                                    support_layer->object()->config().support_material_extruder :
                                                    support_layer->object()->config().support_material_interface_extruder,
                                                ((extrusion_entity->role() == ExtrusionRole::SupportMaterial) ?
                                                     GCodeExtrusionRole::SupportMaterial :
                                                     GCodeExtrusionRole::SupportMaterialInterface)),
                                feature_to_geometry_map);
                    }
                }
            }
            // Ensure that no volume grows over the limits. If the volume is too large, allocate a new one.
            for (GeoStorage &geo_storage : geo_vols) {
                if (geo_storage.geometry_storage->vertices_size_bytes() > MAX_VERTEX_BUFFER_SIZE) {
                    assert(GCodeExtrusionRole::None == geo_storage.assigned_role || feature_to_geometry_map[geo_storage.assigned_role] == geo_storage.geometry_storage.get());
                    //move content
                    geo_storage.volume_ptr->model.init_from(std::move(*geo_storage.geometry_storage));
                    // the geo_storage.geometry_storage still contains an empty geometry object
                    //  we create a new one to be extra safe.
                    geo_storage.geometry_storage.reset(new GLModel::Geometry{});
                    //create new volume for the new geometry
                    geo_storage.volume_ptr = new_volume(geo_storage.volume_ptr->color);
                    //update map
                    if(GCodeExtrusionRole::None != geo_storage.assigned_role)
                        feature_to_geometry_map[geo_storage.assigned_role] = geo_storage.geometry_storage.get();
                }
	        }
        }

        for (GeoStorage &geo_storage : geo_vols) {
            if (!geo_storage.geometry_storage->is_empty())
                // move content, the now empty object will be deletedat the end of _load_print_object_toolpaths
                geo_storage.volume_ptr->model.init_from(std::move(*geo_storage.geometry_storage));
        }
    });
    }); // task arena

    BOOST_LOG_TRIVIAL(debug) << "Loading print object toolpaths in parallel - finalizing results" << m_volumes.log_memory_info() << log_memory_info();
    // Remove empty volumes from the newly added volumes.
    {
        for (auto ptr_it = m_volumes.volumes.begin() + volumes_cnt_initial; ptr_it != m_volumes.volumes.end();)
            if ((*ptr_it)->empty()) {
                //ptr_it->reset();
                ptr_it = m_volumes.volumes.erase(ptr_it);
            } else {
                ++ptr_it;
            }
    }
    for (size_t i = volumes_cnt_initial; i < m_volumes.volumes.size(); ++i) {
        const std::unique_ptr<GLVolume> &v = m_volumes.volumes[i];
        v->is_outside = !contains(build_volume, v->model);
        // We are done editinig the model, now it can be sent to gpu
        v->model.enable_render();
    }

    BOOST_LOG_TRIVIAL(debug) << "Loading print object toolpaths in parallel - end" << m_volumes.log_memory_info() << log_memory_info();
}

void GLCanvas3D::_load_wipe_tower_toolpaths(const BuildVolume& build_volume, const std::vector<std::string>& str_tool_colors)
{
    const Print *print = this->fff_print();
    if (print == nullptr || print->wipe_tower_data().tool_changes.empty())
        return;

    if (!print->is_step_done(psWipeTower))
        return;

    std::vector<ColorRGBA> tool_colors;
    decode_colors(str_tool_colors, tool_colors);

    struct Ctxt
    {
        const Print                  *print;
        const std::vector<ColorRGBA> *tool_colors;
        Vec2f                         wipe_tower_pos;
        float                         wipe_tower_angle;
        ColorRGBA                     color_support;

        // For cloring by a tool, return a parsed color.
        bool                         color_by_tool() const { return tool_colors != nullptr; }
        size_t                       number_tools() const { return this->color_by_tool() ? tool_colors->size() : 0; }
        const ColorRGBA&             color_tool(size_t tool) const { return (*tool_colors)[tool]; }
        int                          volume_idx(int tool, int feature) const {
            return this->color_by_tool() ? std::min<int>(this->number_tools() - 1, std::max<int>(tool, 0)) : feature;
        }

        const std::vector<WipeTower::ToolChangeResult>& tool_change(size_t idx) {
            const auto &tool_changes = print->wipe_tower_data().tool_changes;
            return priming.empty() ?
                ((idx == tool_changes.size()) ? final : tool_changes[idx]) :
                ((idx == 0) ? priming : (idx == tool_changes.size() + 1) ? final : tool_changes[idx - 1]);
        }
        std::vector<WipeTower::ToolChangeResult> priming;
        std::vector<WipeTower::ToolChangeResult> final;
    } ctxt;

    ctxt.print = print;
    ctxt.tool_colors = tool_colors.empty() ? nullptr : &tool_colors;
    if (print->wipe_tower_data().priming && print->config().single_extruder_multi_material_priming)
        for (int i=0; i<(int)print->wipe_tower_data().priming.get()->size(); ++i)
            ctxt.priming.emplace_back(print->wipe_tower_data().priming.get()->at(i));
    if (print->wipe_tower_data().final_purge)
        ctxt.final.emplace_back(*print->wipe_tower_data().final_purge.get());

    ctxt.wipe_tower_angle = ctxt.print->config().wipe_tower_rotation_angle.value/180.f * PI;
    ctxt.wipe_tower_pos = Vec2f(ctxt.print->config().wipe_tower_x.value, ctxt.print->config().wipe_tower_y.value);

    ctxt.color_support = m_gcode_viewer.get_extrusion_colors()[uint8_t(GCodeExtrusionRole::WipeTower)];

    BOOST_LOG_TRIVIAL(debug) << "Loading wipe tower toolpaths in parallel - start" << m_volumes.log_memory_info() << log_memory_info();

    //FIXME Improve the heuristics for a grain size.
    size_t          n_items = print->wipe_tower_data().tool_changes.size() + (ctxt.priming.empty() ? 0 : 1);
    size_t          grain_size = std::max(n_items / 128, size_t(1));
    tbb::spin_mutex new_volume_mutex;
    auto            new_volume = [this, &new_volume_mutex](const ColorRGBA& color) {
        auto *volume = new GLVolume(color);
		volume->is_extrusion_path = true;
        // to prevent sending data to gpu (in the main thread) while
        // editing the model geometry
        volume->model.disable_render();
        tbb::spin_mutex::scoped_lock lock;
        lock.acquire(new_volume_mutex);
        m_volumes.volumes.emplace_back(volume);
        lock.release();
        return volume;
    };
    const size_t   volumes_cnt_initial = m_volumes.volumes.size();
    std::vector<GLVolumeCollection> volumes_per_thread(n_items);
    tbb::parallel_for(
        tbb::blocked_range<size_t>(0, n_items, grain_size),
        [&ctxt, &new_volume](const tbb::blocked_range<size_t>& range) {
        // Bounding box of this slab of a wipe tower.
        GLVolumePtrs vols;
        std::vector<GLModel::Geometry> geometries;
        if (ctxt.color_by_tool()) {
            for (size_t i = 0; i < ctxt.number_tools(); ++i) {
                vols.push_back(new_volume(ctxt.color_tool(i)));
                geometries.emplace_back();
            }
        }
        else {
            vols = { new_volume(ctxt.color_support) };
            geometries = { GLModel::Geometry() };
        }

        assert(vols.size() == geometries.size());
        for (GLModel::Geometry& g : geometries) {
            g.format = { GLModel::Geometry::EPrimitiveType::Triangles, GLModel::Geometry::EVertexLayout::P3N3 };
        }
        for (size_t idx_layer = range.begin(); idx_layer < range.end(); ++idx_layer) {
            const std::vector<WipeTower::ToolChangeResult> &layer = ctxt.tool_change(idx_layer);
            for (size_t i = 0; i < vols.size(); ++i) {
                GLVolume &vol = *vols[i];
                if (vol.print_zs.empty() || vol.print_zs.back() != layer.front().print_z) {
                    vol.print_zs.push_back(layer.front().print_z);
                    vol.offsets.push_back(geometries[i].indices_count());
                }
            }
            for (const WipeTower::ToolChangeResult &extrusions : layer) {
                for (size_t i = 1; i < extrusions.extrusions.size();) {
                    const WipeTower::Extrusion &e = extrusions.extrusions[i];
                    if (e.width == 0.) {
                        ++i;
                        continue;
                    }
                    size_t j = i + 1;
                    if (ctxt.color_by_tool())
                        for (; j < extrusions.extrusions.size() && extrusions.extrusions[j].tool == e.tool && extrusions.extrusions[j].width > 0.f; ++j);
                    else
                        for (; j < extrusions.extrusions.size() && extrusions.extrusions[j].width > 0.f; ++j);
                    size_t              n_lines = j - i;
                    Lines               lines;
                    std::vector<double> widths;
                    std::vector<double> heights;
                    lines.reserve(n_lines);
                    widths.reserve(n_lines);
                    heights.assign(n_lines, extrusions.layer_height);
                    WipeTower::Extrusion e_prev = extrusions.extrusions[i-1];

                    if (!extrusions.priming) { // wipe tower extrusions describe the wipe tower at the origin with no rotation
                        e_prev.pos = Eigen::Rotation2Df(ctxt.wipe_tower_angle) * e_prev.pos;
                        e_prev.pos += ctxt.wipe_tower_pos;
                    }

                    for (; i < j; ++i) {
                        WipeTower::Extrusion e = extrusions.extrusions[i];
                        assert(e.width > 0.f);
                        if (!extrusions.priming) {
                            e.pos = Eigen::Rotation2Df(ctxt.wipe_tower_angle) * e.pos;
                            e.pos += ctxt.wipe_tower_pos;
                        }

                        lines.emplace_back(Point::new_scale(e_prev.pos.x(), e_prev.pos.y()), Point::new_scale(e.pos.x(), e.pos.y()));
                        widths.push_back(e.width);

                        e_prev = e;
                    }

                    _3DScene::thick_lines_to_verts(lines, widths, heights, lines.front().a == lines.back().b, extrusions.print_z,
                        geometries[ctxt.volume_idx(e.tool, 0)]);
                }
            }
        }
        for (size_t i = 0; i < vols.size(); ++i) {
            GLVolume &vol = *vols[i];
            if (geometries[i].vertices_size_bytes() > MAX_VERTEX_BUFFER_SIZE) {
                vol.model.init_from(std::move(geometries[i]));
                vols[i] = new_volume(vol.color);
            }
        }

        for (size_t i = 0; i < vols.size(); ++i) {
            if (!geometries[i].is_empty())
                vols[i]->model.init_from(std::move(geometries[i]));
        }
        });

    BOOST_LOG_TRIVIAL(debug) << "Loading wipe tower toolpaths in parallel - finalizing results" << m_volumes.log_memory_info() << log_memory_info();
    // Remove empty volumes from the newly added volumes.
    {
        for (auto ptr_it = m_volumes.volumes.begin() + volumes_cnt_initial; ptr_it != m_volumes.volumes.end();)
            if ((*ptr_it)->empty()) {
                // ptr_it->reset();
                ptr_it = m_volumes.volumes.erase(ptr_it);
            } else {
                ++ptr_it;
            }
    }
    for (size_t i = volumes_cnt_initial; i < m_volumes.volumes.size(); ++i) {
        const std::unique_ptr<GLVolume> &v = m_volumes.volumes[i];
        v->is_outside = !contains(build_volume, v->model);
        // We are done editinig the model, now it can be sent to gpu
        v->model.enable_render();
    }

    BOOST_LOG_TRIVIAL(debug) << "Loading wipe tower toolpaths in parallel - end" << m_volumes.log_memory_info() << log_memory_info();
}

// While it looks like we can call 
// this->reload_scene(true, true)
// the two functions are quite different:
// 1) This function only loads objects, for which the step slaposSliceSupports already finished. Therefore objects outside of the print bed never load.
// 2) This function loads object mesh with the relative scaling correction (the "relative_correction" parameter) was applied,
// 	  therefore the mesh may be slightly larger or smaller than the mesh shown in the 3D scene.
void GLCanvas3D::_load_sla_shells()
{
    const SLAPrint* print = this->sla_print();
    if (print->objects().empty())
        // nothing to render, return
        return;

    auto add_volume = [this](const SLAPrintObject &object, int volume_id, const SLAPrintObject::Instance& instance,
        const indexed_triangle_set& mesh, const ColorRGBA& color, bool outside_printer_detection_enabled) {
        m_volumes.volumes.emplace_back(new GLVolume(color));
        GLVolume& v = *m_volumes.volumes.back();
#if ENABLE_SMOOTH_NORMALS
        v.model.init_from(mesh, true);
#else
        v.model.init_from(mesh);
#endif // ENABLE_SMOOTH_NORMALS
        v.shader_outside_printer_detection_enabled = outside_printer_detection_enabled;
        v.composite_id.volume_id = volume_id;
        v.set_instance_offset(unscale(instance.shift.x(), instance.shift.y(), 0.0));
        v.set_instance_rotation({ 0.0, 0.0, (double)instance.rotation });
        v.set_instance_mirror(X, object.is_left_handed() ? -1. : 1.);
        v.set_convex_hull(TriangleMesh{its_convex_hull(mesh)});
    };

    // adds objects' volumes 
    for (const SLAPrintObject* obj : print->objects()) {
        unsigned int initial_volumes_count = (unsigned int)m_volumes.volumes.size();
        std::shared_ptr<const indexed_triangle_set> m = obj->get_mesh_to_print();
        if (m && !m->empty()) {
            for (const SLAPrintObject::Instance& instance : obj->instances()) {
                add_volume(*obj, 0, instance, *m, GLVolume::MODEL_COLOR[0], true);
                // Set the extruder_id and volume_id to achieve the same color as in the 3D scene when
                // through the update_volumes_colors_by_extruder() call.
                m_volumes.volumes.back()->extruder_id = obj->model_object()->volumes.front()->extruder_id();
                if (auto &tree_mesh = obj->support_mesh().its; !tree_mesh.empty())
                    add_volume(*obj, -int(slaposSupportTree), instance, tree_mesh, GLVolume::SLA_SUPPORT_COLOR, true);
                if (auto &pad_mesh = obj->pad_mesh().its; !pad_mesh.empty())
                    add_volume(*obj, -int(slaposPad), instance, pad_mesh, GLVolume::SLA_PAD_COLOR, false);
            }
        }
        const double shift_z = obj->get_current_elevation();
        for (unsigned int i = initial_volumes_count; i < m_volumes.volumes.size(); ++ i) {
            // apply shift z
            m_volumes.volumes[i]->set_sla_shift_z(shift_z);
        }
    }

    update_volumes_colors_by_extruder();
}

void GLCanvas3D::_update_sla_shells_outside_state()
{
    check_volumes_outside_state();
}

void GLCanvas3D::_set_warning_notification_if_needed(EWarning warning)
{
    _set_current();
    bool show = false;
    if (!m_volumes.empty()) {
        if (current_printer_technology() == ptSLA) {
            const auto [res, volume] = _is_any_volume_outside();
            if (res) {
                if (warning == EWarning::ObjectClashed)
                    show = !volume->is_sla_support();
                else if (warning == EWarning::SlaSupportsOutside)
                    show = volume->is_sla_support();
            }
        }
        else
            show = _is_any_volume_outside().first;
    }
    else {
        if (wxGetApp().is_editor()) {
            if (current_printer_technology() != ptSLA) {
                if (warning == EWarning::ToolpathOutside)
                    show = m_gcode_viewer.has_data() && !m_gcode_viewer.is_contained_in_bed();
                else if (warning == EWarning::GCodeConflict)
                    show = m_gcode_viewer.has_data() && m_gcode_viewer.is_contained_in_bed() && m_gcode_viewer.get_conflict_result().has_value();
            }
        }
    }

    _set_warning_notification(warning, show);
}

void GLCanvas3D::_set_warning_notification(EWarning warning, bool state)
{
    enum ErrorType{
        PLATER_WARNING,
        PLATER_ERROR,
        SLICING_ERROR
    };
    std::string text;
    ErrorType error = ErrorType::PLATER_WARNING;
    switch (warning) {
    case EWarning::ObjectOutside:      text = _u8L("An object outside the print area was detected."); break;
    case EWarning::ToolpathOutside:    text = _u8L("A toolpath outside the print area was detected."); error = ErrorType::SLICING_ERROR; break;
    case EWarning::SlaSupportsOutside: text = _u8L("SLA supports outside the print area were detected."); error = ErrorType::PLATER_ERROR; break;
    case EWarning::SomethingNotShown:  text = _u8L("Some objects are not visible during editing."); break;
    case EWarning::ObjectClashed:
        text = _u8L("An object outside the print area was detected.\n"
            "Resolve the current problem to continue slicing.");
        error = ErrorType::PLATER_ERROR;
        break;
<<<<<<< HEAD
    case EWarning::PrintWarning: text = ""; error = ErrorType::PLATER_WARNING; break;
=======
    case EWarning::GCodeConflict: {
        const ConflictResultOpt& conflict_result = m_gcode_viewer.get_conflict_result();
        if (!conflict_result.has_value()) { break; }
        std::string objName1 = conflict_result->_objName1;
        std::string objName2 = conflict_result->_objName2;
        double      height = conflict_result->_height;
        int         layer = conflict_result->layer;
        // TRN %3% is name of Object1, %4% is name of Object2
        text = format(_u8L("Conflicts in G-code paths have been detected at layer %1%, z=%2$.2f mm. Please reposition the conflicting objects (%3% <-> %4%) further apart."), 
                      layer, height, objName1, objName2);
        error = ErrorType::SLICING_ERROR;
        break;
    }
>>>>>>> 3c0b9e04
    }
    auto& notification_manager = *wxGetApp().plater()->get_notification_manager();

    const ConflictResultOpt& conflict_result = m_gcode_viewer.get_conflict_result();
    if (warning == EWarning::GCodeConflict) {
        if (conflict_result.has_value()) {
            const PrintObject* obj2 = reinterpret_cast<const PrintObject*>(conflict_result->_obj2);
            auto     mo = obj2->model_object();
            ObjectID id = mo->id();
            int layer_id = conflict_result->layer;
            auto     action_fn = [id, layer_id](wxEvtHandler*) {
                auto& objects = wxGetApp().model().objects;
                auto  iter = id.id ? std::find_if(objects.begin(), objects.end(), [id](auto o) { return o->id() == id; }) : objects.end();
                if (iter != objects.end()) {
                    const unsigned int obj_idx = std::distance(objects.begin(), iter);
                    wxGetApp().CallAfter([obj_idx, layer_id]() {
                        wxGetApp().plater()->set_preview_layers_slider_values_range(0, layer_id - 1);
                        wxGetApp().plater()->select_view_3D("3D");
                        wxGetApp().plater()->canvas3D()->reset_all_gizmos();
                        wxGetApp().plater()->canvas3D()->get_selection().add_object(obj_idx, true);
                        wxGetApp().obj_list()->update_selections();
                    });
                }
                return false;
            };
            auto hypertext = _u8L("Jump to");
            hypertext += std::string(" [") + mo->name + "]";
            notification_manager.push_notification(NotificationType::SlicingError, NotificationManager::NotificationLevel::ErrorNotificationLevel,
                _u8L("ERROR:") + "\n" + text, hypertext, action_fn);
        }
        else
            notification_manager.close_slicing_error_notification(text);

        return;
    }

    switch (error)
    {
    case PLATER_WARNING:
        if (state)
            notification_manager.push_plater_warning_notification(text);
        else
            notification_manager.close_plater_warning_notification(text);
        break;
    case PLATER_ERROR:
        if (state)
            notification_manager.push_plater_error_notification(text);
        else
            notification_manager.close_plater_error_notification(text);
        break;
    case SLICING_ERROR:
        if (state)
            notification_manager.push_slicing_error_notification(text);
        else
            notification_manager.close_slicing_error_notification(text);
        break;
    default:
        break;
    }
}

std::pair<bool, const GLVolume*> GLCanvas3D::_is_any_volume_outside() const
{
    for (const std::unique_ptr<GLVolume> &volume : m_volumes.volumes) {
        if (volume != nullptr && volume->is_outside)
            return std::make_pair(true, volume.get());
    }

    return std::make_pair(false, nullptr);
}

void GLCanvas3D::_update_selection_from_hover()
{
    bool ctrl_pressed = wxGetKeyState(WXK_CONTROL);
    bool selection_changed = false;

    if (m_hover_volume_idxs.empty()) {
        if (!ctrl_pressed && m_rectangle_selection.get_state() == GLSelectionRectangle::EState::Select) {
            selection_changed = ! m_selection.is_empty();
            m_selection.remove_all();
        }
    }

    GLSelectionRectangle::EState state = m_rectangle_selection.get_state();

    bool hover_modifiers_only = true;
    for (int i : m_hover_volume_idxs) {
        if (!m_volumes.volumes[i]->is_modifier) {
            hover_modifiers_only = false;
            break;
        }
    }

    if (!m_rectangle_selection.is_empty()) {
        if (state == GLSelectionRectangle::EState::Select) {
            bool contains_all = true;
            for (int i : m_hover_volume_idxs) {
                if (!m_selection.contains_volume((unsigned int)i)) {
                    contains_all = false;
                    break;
                }
            }

            // the selection is going to be modified (Add)
            if (!contains_all) {
                wxGetApp().plater()->take_snapshot(_L("Selection-Add from rectangle"), UndoRedo::SnapshotType::Selection);
                selection_changed = true;
            }
        }
        else {
            bool contains_any = false;
            for (int i : m_hover_volume_idxs) {
                if (m_selection.contains_volume((unsigned int)i)) {
                    contains_any = true;
                    break;
                }
            }

            // the selection is going to be modified (Remove)
            if (contains_any) {
                wxGetApp().plater()->take_snapshot(_L("Selection-Remove from rectangle"), UndoRedo::SnapshotType::Selection);
                selection_changed = true;
            }
        }
    }

    if (!selection_changed)
        return;

    Plater::SuppressSnapshots suppress(wxGetApp().plater());

    if (state == GLSelectionRectangle::EState::Select && !ctrl_pressed)
        m_selection.clear();

    for (int i : m_hover_volume_idxs) {
        if (state == GLSelectionRectangle::EState::Select) {
            if (hover_modifiers_only) {
                const GLVolume& v = *m_volumes.volumes[i];
                m_selection.add_volume(v.object_idx(), v.volume_idx(), v.instance_idx(), false);
            }
            else
                m_selection.add(i, false);
        }
        else
            m_selection.remove(i);
    }

    if (m_selection.is_empty())
        m_gizmos.reset_all_states();
    else
        m_gizmos.refresh_on_off_state();

    m_gizmos.update_data();
    post_event(SimpleEvent(EVT_GLCANVAS_OBJECT_SELECT));
    m_dirty = true;
}

bool GLCanvas3D::_deactivate_undo_redo_toolbar_items()
{
    if (m_undoredo_toolbar.is_item_pressed("undo")) {
        m_undoredo_toolbar.force_right_action(m_undoredo_toolbar.get_item_id("undo"), *this);
        return true;
    }
    else if (m_undoredo_toolbar.is_item_pressed("redo")) {
        m_undoredo_toolbar.force_right_action(m_undoredo_toolbar.get_item_id("redo"), *this);
        return true;
    }

    return false;
}

bool GLCanvas3D::is_search_pressed() const
{
    return m_main_toolbar.is_item_pressed("search");
}

bool GLCanvas3D::_deactivate_arrange_menu()
{
    if (m_main_toolbar.is_item_pressed("arrange")) {
        m_main_toolbar.force_right_action(m_main_toolbar.get_item_id("arrange"), *this);
        return true;
    }

    return false;
}

bool GLCanvas3D::_deactivate_search_toolbar_item()
{
    if (is_search_pressed()) {
        m_main_toolbar.force_left_action(m_main_toolbar.get_item_id("search"), *this);
        return true;
    }

    return false;
}

bool GLCanvas3D::_activate_search_toolbar_item()
{
    if (!m_main_toolbar.is_item_pressed("search")) {
        m_main_toolbar.force_left_action(m_main_toolbar.get_item_id("search"), *this);
        return true;
    }

    return false;
}

bool GLCanvas3D::_deactivate_collapse_toolbar_items()
{
    GLToolbar& collapse_toolbar = wxGetApp().plater()->get_collapse_toolbar();
    if (collapse_toolbar.is_item_pressed("print")) {
        collapse_toolbar.force_left_action(collapse_toolbar.get_item_id("print"), *this);
        return true;
    }

    return false;
}

void GLCanvas3D::highlight_toolbar_item(const std::string& item_name)
{
    GLToolbarItem* item = m_main_toolbar.get_item(item_name);
    if (!item)
        item = m_undoredo_toolbar.get_item(item_name);
    if (!item || !item->is_visible())
        return;
    m_toolbar_highlighter.init(item, this);
}

void GLCanvas3D::highlight_gizmo(const std::string& gizmo_name)
{
    GLGizmosManager::EType gizmo = m_gizmos.get_gizmo_from_name(gizmo_name);
    if(gizmo == GLGizmosManager::EType::Undefined)
        return;
    m_gizmo_highlighter.init(&m_gizmos, gizmo, this);
}

const Print* GLCanvas3D::fff_print() const
{
    return (m_process == nullptr) ? nullptr : m_process->fff_print();
}

const SLAPrint* GLCanvas3D::sla_print() const
{
    return (m_process == nullptr) ? nullptr : m_process->sla_print();
}

void GLCanvas3D::WipeTowerInfo::apply_wipe_tower(Vec2d pos, double rot)
{
    DynamicPrintConfig cfg;
    cfg.opt<ConfigOptionFloat>("wipe_tower_x", true)->value = pos.x();
    cfg.opt<ConfigOptionFloat>("wipe_tower_y", true)->value = pos.y();
    cfg.opt<ConfigOptionFloat>("wipe_tower_rotation_angle", true)->value = (180./M_PI) * rot;
    wxGetApp().get_tab(Preset::TYPE_FFF_PRINT)->load_config(cfg);
}

void GLCanvas3D::WipeTowerInfo::apply_wipe_tower() const
{
    apply_wipe_tower(m_pos, m_rotation);
}

void GLCanvas3D::RenderTimer::Notify()
{
    wxPostEvent((wxEvtHandler*)GetOwner(), RenderTimerEvent( EVT_GLCANVAS_RENDER_TIMER, *this));
}

void GLCanvas3D::ToolbarHighlighterTimer::Notify()
{
    wxPostEvent((wxEvtHandler*)GetOwner(), ToolbarHighlighterTimerEvent(EVT_GLCANVAS_TOOLBAR_HIGHLIGHTER_TIMER, *this));
}

void GLCanvas3D::GizmoHighlighterTimer::Notify()
{
    wxPostEvent((wxEvtHandler*)GetOwner(), GizmoHighlighterTimerEvent(EVT_GLCANVAS_GIZMO_HIGHLIGHTER_TIMER, *this));
}

void GLCanvas3D::ToolbarHighlighter::set_timer_owner(wxEvtHandler* owner, int timerid/* = wxID_ANY*/)
{
    m_timer.SetOwner(owner, timerid);
}

void GLCanvas3D::ToolbarHighlighter::init(GLToolbarItem* toolbar_item, GLCanvas3D* canvas)
{
    if (m_timer.IsRunning())
        invalidate();
    if (!toolbar_item || !canvas)
        return;

    m_timer.Start(300, false);

    m_toolbar_item = toolbar_item;
    m_canvas       = canvas;
}

void GLCanvas3D::ToolbarHighlighter::invalidate()
{
    m_timer.Stop();

    if (m_toolbar_item) {
        m_toolbar_item->set_highlight(GLToolbarItem::EHighlightState::NotHighlighted);
    }
    m_toolbar_item = nullptr;
    m_blink_counter = 0;
    m_render_arrow = false;
}

void GLCanvas3D::ToolbarHighlighter::blink()
{
    if (m_toolbar_item) {
        char state = m_toolbar_item->get_highlight();
        if (state != (char)GLToolbarItem::EHighlightState::HighlightedShown)
            m_toolbar_item->set_highlight(GLToolbarItem::EHighlightState::HighlightedShown);
        else 
            m_toolbar_item->set_highlight(GLToolbarItem::EHighlightState::HighlightedHidden);

        m_render_arrow = !m_render_arrow;
        m_canvas->set_as_dirty();
    }
    else
        invalidate();

    if ((++m_blink_counter) >= 11)
        invalidate();
}

void GLCanvas3D::GizmoHighlighter::set_timer_owner(wxEvtHandler* owner, int timerid/* = wxID_ANY*/)
{
    m_timer.SetOwner(owner, timerid);
}

void GLCanvas3D::GizmoHighlighter::init(GLGizmosManager* manager, GLGizmosManager::EType gizmo, GLCanvas3D* canvas)
{
    if (m_timer.IsRunning())
        invalidate();
    if (gizmo == GLGizmosManager::EType::Undefined || !canvas)
        return;

    m_timer.Start(300, false);

    m_gizmo_manager = manager;
    m_gizmo_type    = gizmo;
    m_canvas        = canvas;
}

void GLCanvas3D::GizmoHighlighter::invalidate()
{
    m_timer.Stop();

    if (m_gizmo_manager) {
        m_gizmo_manager->set_highlight(GLGizmosManager::EType::Undefined, false);
    }
    m_gizmo_manager = nullptr;
    m_gizmo_type = GLGizmosManager::EType::Undefined;
    m_blink_counter = 0;
    m_render_arrow = false;
}

void GLCanvas3D::GizmoHighlighter::blink()
{
    if (m_gizmo_manager) {
        if (m_blink_counter % 2 == 0)
            m_gizmo_manager->set_highlight(m_gizmo_type, true);
        else
            m_gizmo_manager->set_highlight(m_gizmo_type, false);

        m_render_arrow = !m_render_arrow;
        m_canvas->set_as_dirty();
    }
    else
        invalidate();

    if ((++m_blink_counter) >= 11)
        invalidate();
}

#if ENABLE_BINARIZED_GCODE_DEBUG_WINDOW
void GLCanvas3D::show_binary_gcode_debug_window()
{
    bgcode::binarize::BinarizerConfig& binarizer_config = GCodeProcessor::get_binarizer_config();

    ImGuiWrapper& imgui = *wxGetApp().imgui();
    imgui.begin(std::string("Binary GCode"), ImGuiWindowFlags_AlwaysAutoResize | ImGuiWindowFlags_NoResize | ImGuiWindowFlags_NoCollapse);

    using namespace bgcode::core;
    if (ImGui::BeginTable("BinaryGCodeConfig", 2)) {

        ImGui::TableNextRow();
        ImGui::TableSetColumnIndex(0);
        imgui.text_colored(ImGuiWrapper::get_COL_LIGHT(), "File metadata compression");
        ImGui::TableSetColumnIndex(1);
        std::vector<std::string> options = { "None", "Deflate", "heatshrink 11,4", "heatshrink 12,4" };
        int option_id = (int)binarizer_config.compression.file_metadata;
        if (imgui.combo(std::string("##file_metadata_compression"), options, option_id, ImGuiComboFlags_HeightLargest, 0.0f, 175.0f))
            binarizer_config.compression.file_metadata = (ECompressionType)option_id;

        ImGui::TableNextRow();
        ImGui::TableSetColumnIndex(0);
        imgui.text_colored(ImGuiWrapper::get_COL_LIGHT(), "Printer metadata compression");
        ImGui::TableSetColumnIndex(1);
        option_id = (int)binarizer_config.compression.printer_metadata;
        if (imgui.combo(std::string("##printer_metadata_compression"), options, option_id, ImGuiComboFlags_HeightLargest, 0.0f, 175.0f))
            binarizer_config.compression.printer_metadata = (ECompressionType)option_id;

        ImGui::TableNextRow();
        ImGui::TableSetColumnIndex(0);
        imgui.text_colored(ImGuiWrapper::get_COL_LIGHT(), "Print metadata compression");
        ImGui::TableSetColumnIndex(1);
        option_id = (int)binarizer_config.compression.print_metadata;
        if (imgui.combo(std::string("##print_metadata_compression"), options, option_id, ImGuiComboFlags_HeightLargest, 0.0f, 175.0f))
            binarizer_config.compression.print_metadata = (ECompressionType)option_id;

        ImGui::TableNextRow();
        ImGui::TableSetColumnIndex(0);
        imgui.text_colored(ImGuiWrapper::get_COL_LIGHT(), "Slicer metadata compression");
        ImGui::TableSetColumnIndex(1);
        option_id = (int)binarizer_config.compression.slicer_metadata;
        if (imgui.combo(std::string("##slicer_metadata_compression"), options, option_id, ImGuiComboFlags_HeightLargest, 0.0f, 175.0f))
            binarizer_config.compression.slicer_metadata = (ECompressionType)option_id;

        ImGui::TableNextRow();
        ImGui::TableSetColumnIndex(0);
        imgui.text_colored(ImGuiWrapper::get_COL_LIGHT(), "GCode compression");
        ImGui::TableSetColumnIndex(1);
        option_id = (int)binarizer_config.compression.gcode;
        if (imgui.combo(std::string("##gcode_compression"), options, option_id, ImGuiComboFlags_HeightLargest, 0.0f, 175.0f))
            binarizer_config.compression.gcode = (ECompressionType)option_id;

        ImGui::TableNextRow();
        ImGui::TableSetColumnIndex(0);
        imgui.text_colored(ImGuiWrapper::get_COL_LIGHT(), "GCode encoding");
        ImGui::TableSetColumnIndex(1);
        options = { "None", "MeatPack", "MeatPack Comments" };
        option_id = (int)binarizer_config.gcode_encoding;
        if (imgui.combo(std::string("##gcode_encoding"), options, option_id, ImGuiComboFlags_HeightLargest, 0.0f, 175.0f))
            binarizer_config.gcode_encoding = (EGCodeEncodingType)option_id;

        ImGui::TableNextRow();
        ImGui::TableSetColumnIndex(0);
        imgui.text_colored(ImGuiWrapper::get_COL_LIGHT(), "Metadata encoding");
        ImGui::TableSetColumnIndex(1);
        options = { "INI" };
        option_id = (int)binarizer_config.metadata_encoding;
        if (imgui.combo(std::string("##metadata_encoding"), options, option_id, ImGuiComboFlags_HeightLargest, 0.0f, 175.0f))
            binarizer_config.metadata_encoding = (EMetadataEncodingType)option_id;

        ImGui::TableNextRow();
        ImGui::TableSetColumnIndex(0);
        imgui.text_colored(ImGuiWrapper::get_COL_LIGHT(), "Checksum type");
        ImGui::TableSetColumnIndex(1);
        options = { "None", "CRC32" };
        option_id = (int)binarizer_config.checksum;
        if (imgui.combo(std::string("##4"), options, option_id, ImGuiComboFlags_HeightLargest, 0.0f, 175.0f))
            binarizer_config.checksum = (EChecksumType)option_id;

        ImGui::EndTable();

        ImGui::Separator();
        imgui.text("!!! WARNING !!!");
        imgui.text("Changing values does NOT invalidate the current slice");
    }

    imgui.end();
}
#endif // ENABLE_BINARIZED_GCODE_DEBUG_WINDOW

const ModelVolume *get_model_volume(const GLVolume &v, const Model &model)
{
    const ModelVolume * ret = nullptr;

    if (v.object_idx() < (int)model.objects.size()) {
        const ModelObject *obj = model.objects[v.object_idx()];
        if (v.volume_idx() < (int)obj->volumes.size())
            ret = obj->volumes[v.volume_idx()];
    }

    return ret;
}

ModelVolume *get_model_volume(const ObjectID &volume_id, const ModelObjectPtrs &objects)
{
    for (const ModelObject *obj : objects)
        for (ModelVolume *vol : obj->volumes)
            if (vol->id() == volume_id)
                return vol;
    return nullptr;
}

ModelVolume *get_model_volume(const GLVolume &v, const ModelObject& object) {
    if (v.volume_idx() < 0)
        return nullptr;

    size_t volume_idx = static_cast<size_t>(v.volume_idx());
    if (volume_idx >= object.volumes.size())
        return nullptr;

    return object.volumes[volume_idx];
}

ModelVolume *get_model_volume(const GLVolume &v, const ModelObjectPtrs &objects)
{
    if (v.object_idx() < 0)
        return nullptr;
    size_t objext_idx = static_cast<size_t>(v.object_idx());
    if (objext_idx >= objects.size())
        return nullptr;
    if (objects[objext_idx] == nullptr)
        return nullptr;
    return get_model_volume(v, *objects[objext_idx]);
}

GLVolume *get_first_hovered_gl_volume(const GLCanvas3D &canvas) {
    int hovered_id_signed = canvas.get_first_hover_volume_idx();
    if (hovered_id_signed < 0)
        return nullptr;

    size_t hovered_id = static_cast<size_t>(hovered_id_signed);
    const GLVolumeUPtrs &volumes = canvas.get_volumes().volumes;
    if (hovered_id >= volumes.size())
        return nullptr;

    return volumes[hovered_id].get();
}

GLVolume *get_selected_gl_volume(const GLCanvas3D &canvas) {
    const GLVolume *gl_volume = get_selected_gl_volume(canvas.get_selection());
    if (gl_volume == nullptr)
        return nullptr;

    const GLVolumeUPtrs &gl_volumes = canvas.get_volumes().volumes;
    for (const std::unique_ptr<GLVolume> &v : gl_volumes)
        if (v->composite_id == gl_volume->composite_id)
            return v.get();
    return nullptr;
}

ModelObject *get_model_object(const GLVolume &gl_volume, const Model &model) {
    return get_model_object(gl_volume, model.objects);
}

ModelObject *get_model_object(const GLVolume &gl_volume, const ModelObjectPtrs &objects) {
    if (gl_volume.object_idx() < 0)
        return nullptr;
    size_t objext_idx = static_cast<size_t>(gl_volume.object_idx());
    if (objext_idx >= objects.size())
        return nullptr;
    return objects[objext_idx];
}

ModelInstance *get_model_instance(const GLVolume &gl_volume, const Model& model) {
    return get_model_instance(gl_volume, model.objects);
}

ModelInstance *get_model_instance(const GLVolume &gl_volume, const ModelObjectPtrs &objects) {
    if (gl_volume.instance_idx() < 0)
        return nullptr;
    ModelObject *object = get_model_object(gl_volume, objects);
    return get_model_instance(gl_volume, *object);
}

ModelInstance *get_model_instance(const GLVolume &gl_volume, const ModelObject &object) {
    if (gl_volume.instance_idx() < 0)
        return nullptr;
    size_t instance_idx = static_cast<size_t>(gl_volume.instance_idx());
    if (instance_idx >= object.instances.size())
        return nullptr;
    return object.instances[instance_idx];
}

} // namespace GUI
} // namespace Slic3r<|MERGE_RESOLUTION|>--- conflicted
+++ resolved
@@ -2658,17 +2658,7 @@
 
             const Print *print = m_process->fff_print();
             //FIXME use real nozzle diameter
-<<<<<<< HEAD
-            float depth = print->wipe_tower_data(extruders_count, m_config->option<ConfigOptionFloats>("nozzle_diameter")->get_at(0)).depth;
-            float brim_width = print->wipe_tower_data(extruders_count, m_config->option<ConfigOptionFloats>("nozzle_diameter")->get_at(0)).brim_width;
-
-            int volume_idx_wipe_tower_new = m_volumes.load_wipe_tower_preview(
-                1000, x, y, w, depth, (float)height, a, !print->is_step_done(psWipeTower),
-                brim_width, m_initialized);
-            if (volume_idx_wipe_tower_old != -1)
-                map_glvolume_old_to_new[volume_idx_wipe_tower_old] = volume_idx_wipe_tower_new;
-=======
-            const double first_nozzle_diameter = m_config->option<ConfigOptionFloats>("nozzle_diameter")->values.front();
+            const double first_nozzle_diameter = m_config->option<ConfigOptionFloats>("nozzle_diameter")->get_at(0);
             const float depth = print->wipe_tower_data(extruders_count, first_nozzle_diameter).depth;
             const std::vector<std::pair<float, float>> z_and_depth_pairs = print->wipe_tower_data(extruders_count, first_nozzle_diameter).z_and_depth_pairs;
             const float height_real = print->wipe_tower_data(extruders_count, first_nozzle_diameter).height; // -1.f = unknown
@@ -2689,7 +2679,6 @@
                 if (volume_idx_wipe_tower_old != -1)
                     map_glvolume_old_to_new[volume_idx_wipe_tower_old] = volume_idx_wipe_tower_new;
             }
->>>>>>> 3c0b9e04
         }
     }
 
@@ -2818,15 +2807,9 @@
 }
 
 void GLCanvas3D::load_gcode_preview(const GCodeProcessorResult     &gcode_result,
-                                    const std::vector<std::string> &str_tool_colors,
-                                    bool                            force_gcode_color_recompute)
-{
-<<<<<<< HEAD
-    if (last_showned_gcode != gcode_result.computed_timestamp || force_gcode_color_recompute ||
-        !m_gcode_viewer.is_loaded(gcode_result)) {
-=======
+                                    const std::vector<std::string> &str_tool_colors)
+{
     if (last_showned_gcode != gcode_result.computed_timestamp || !m_gcode_viewer.is_loaded(gcode_result)) {
->>>>>>> 3c0b9e04
         last_showned_gcode = gcode_result.computed_timestamp;
         m_gcode_viewer.load(gcode_result, *this->fff_print());
     }
@@ -6953,32 +6936,6 @@
     if (m_canvas == nullptr)
         return Vec3d(DBL_MAX, DBL_MAX, DBL_MAX);
 
-<<<<<<< HEAD
-    const Camera& camera = wxGetApp().plater()->get_camera();
-    Matrix4d modelview = camera.get_view_matrix().matrix();
-    Matrix4d projection= camera.get_projection_matrix().matrix();
-    Vec4i32 viewport(camera.get_viewport().data());
-
-    GLint y = viewport[3] - (GLint)mouse_pos(1);
-    double mouse_z;
-    if (z == nullptr) {
-        GLuint render_z;
-        if(sizeof(render_z)==2)
-            glsafe(::glReadPixels((GLint) mouse_pos(0), y, 1, 1, GL_DEPTH_COMPONENT, GL_UNSIGNED_SHORT, (void *) &render_z));
-        else if(sizeof(render_z)==4)
-            glsafe(::glReadPixels((GLint) mouse_pos(0), y, 1, 1, GL_DEPTH_COMPONENT, GL_UNSIGNED_INT, (void *) &render_z));
-        else {
-            BOOST_LOG_TRIVIAL(error) << "error, opengl depth buffer of odd size.";
-        }
-        mouse_z = (double(render_z)/std::numeric_limits<GLuint>::max());
-    } else {
-        mouse_z = *z;
-    }
-
-    Vec3d out;
-    igl::unproject(Vec3d(mouse_pos(0), y, mouse_z), modelview, projection, viewport, out);
-    return out;
-=======
     if (z == nullptr) {
         const SceneRaycaster::HitResult hit = m_scene_raycaster.hit(mouse_pos.cast<double>(), wxGetApp().plater()->get_camera(), nullptr);
         return hit.is_valid() ? hit.position.cast<double>() : _mouse_to_bed_3d(mouse_pos);
@@ -6990,7 +6947,6 @@
         igl::unproject(Vec3d(mouse_pos.x(), viewport[3] - mouse_pos.y(), *z), camera.get_view_matrix().matrix(), camera.get_projection_matrix().matrix(), viewport, out);
         return out;
     }
->>>>>>> 3c0b9e04
 }
 
 Vec3d GLCanvas3D::_mouse_to_bed_3d(const Point& mouse_pos)
@@ -7783,9 +7739,7 @@
             "Resolve the current problem to continue slicing.");
         error = ErrorType::PLATER_ERROR;
         break;
-<<<<<<< HEAD
     case EWarning::PrintWarning: text = ""; error = ErrorType::PLATER_WARNING; break;
-=======
     case EWarning::GCodeConflict: {
         const ConflictResultOpt& conflict_result = m_gcode_viewer.get_conflict_result();
         if (!conflict_result.has_value()) { break; }
@@ -7799,7 +7753,6 @@
         error = ErrorType::SLICING_ERROR;
         break;
     }
->>>>>>> 3c0b9e04
     }
     auto& notification_manager = *wxGetApp().plater()->get_notification_manager();
 
