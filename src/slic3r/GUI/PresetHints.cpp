--- conflicted
+++ resolved
@@ -102,7 +102,6 @@
 {
     wxString out;
     // -1 is disable, 0 or 1 is "no fan". (and 1 will be "low fan" in the future)
-<<<<<<< HEAD
     const int    min_fan_speed             = preset_printer.config.get_int("fan_printer_min_speed");
     const int    default_fan_speed         = preset_fil.config.get_int("default_fan_speed");
     const int    max_fan_speed             = preset_fil.config.opt_int("max_fan_speed", 0);
@@ -123,28 +122,6 @@
     const int    min_print_speed           = int(preset_fil.config.opt_float("min_print_speed", 0) + 0.5);
     const int    max_speed_reduc           = int(preset_fil.config.opt_float("max_speed_reduction", 0));
     const float  fan_below_layer_time      = preset_fil.config.opt_float("fan_below_layer_time", 0);
-=======
-    const int    min_fan_speed             = preset_printer.config.option("fan_printer_min_speed")->get_int();
-    const int    default_fan_speed         = preset_fil.config.option("default_fan_speed")->get_int();
-    const int    max_fan_speed             = preset_fil.config.option("max_fan_speed")->get_int();
-    const int    peri_fan_speed            = preset_fil.config.option("perimeter_fan_speed")->get_int() == 1 ? 0 : preset_fil.config.option("perimeter_fan_speed")->get_int();
-    const int    ext_peri_fan_speed        = preset_fil.config.option("external_perimeter_fan_speed")->get_int() == 1 ? 0 : preset_fil.config.option("external_perimeter_fan_speed")->get_int();
-    const int    infill_fan_speed          = preset_fil.config.option("infill_fan_speed")->get_int() == 1 ? 0 : preset_fil.config.option("infill_fan_speed")->get_int();
-    const int    solid_fan_speed           = preset_fil.config.option("solid_infill_fan_speed")->get_int() == 1 ? 0 : preset_fil.config.option("solid_infill_fan_speed")->get_int();
-    const int    top_fan_speed             = preset_fil.config.option("top_fan_speed")->get_int() == 1 ? 0 : preset_fil.config.option("top_fan_speed")->get_int();
-    const int    support_fan_speed         = preset_fil.config.option("support_material_fan_speed")->get_int() == 1 ? 0 : preset_fil.config.option("support_material_fan_speed")->get_int();
-    const int    supp_inter_fan_speed      = preset_fil.config.option("support_material_interface_fan_speed")->get_int() == 1 ? 0 : preset_fil.config.option("support_material_interface_fan_speed")->get_int();
-    const int    bridge_fan_speed          = preset_fil.config.option("bridge_fan_speed")->get_int() == 1 ? 0 : preset_fil.config.option("bridge_fan_speed")->get_int();
-    const int    bridge_internal_fan_speed = preset_fil.config.option("bridge_internal_fan_speed")->get_int() == 1 ? 0 : preset_fil.config.option("bridge_internal_fan_speed")->get_int();
-    const int    overhangs_fan_speed       = preset_fil.config.option("overhangs_fan_speed")->get_int() == 1 ? 0 : preset_fil.config.option("overhangs_fan_speed")->get_int();
-    const int    gap_fill_fan_speed        = preset_fil.config.option("gap_fill_fan_speed")->get_int() == 1 ? 0 : preset_fil.config.option("gap_fill_fan_speed")->get_int();
-    const int    disable_fan_first_layers  = preset_fil.config.option("disable_fan_first_layers")->get_int();
-    const int    full_fan_speed_layer      = preset_fil.config.option("full_fan_speed_layer")->get_int();
-    const float  slowdown_below_layer_time = preset_fil.config.option("slowdown_below_layer_time")->get_float();
-    const int    min_print_speed           = int(preset_fil.config.option("min_print_speed")->get_float() + 0.5);
-    const int    max_speed_reduc           = int(preset_fil.config.option("max_speed_reduction")->get_float());
-    const float  fan_below_layer_time      = preset_fil.config.option("fan_below_layer_time")->get_float();
->>>>>>> 3c0b9e04
 
     //if (preset.config.opt_bool("cooling", 0)) {
     if (default_fan_speed < 0)
