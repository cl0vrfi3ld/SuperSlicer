#include "ScriptExecutor.hpp"
#include "GUI_App.hpp"
#include "Plater.hpp"
#include "Tab.hpp"
#include "libslic3r/PresetBundle.hpp"
#include "libslic3r/Print.hpp"

#include <string>

#include <angelscript/source/as_config.h>
#include <angelscript/add_on/autowrapper/aswrappedcall.h>
#include <angelscript/add_on/scriptarray/scriptarray.h>
#include <angelscript/add_on/scriptbuilder/scriptbuilder.h>
#include <angelscript/add_on/scriptstdstring/scriptstdstring.h>
#include <angelscript/add_on/scriptmath/scriptmath.h>

#include <boost/filesystem/string_file.hpp>

using namespace gw;

namespace Slic3r {  namespace GUI {

void as_message_callback(const AngelScript::asSMessageInfo* msg, void* param)
{
    const char* type = "ERR ";
    if (msg->type == AngelScript::asMSGTYPE_WARNING)
        type = "WARN";
    else if (msg->type == AngelScript::asMSGTYPE_INFORMATION)
        type = "INFO";

    printf("%s (%d, %d) : %s : %s\n", msg->section, msg->row, msg->col, type, msg->message);
}

//TODO find a way to put script methods in the ScriptContainer class so there isn't this mutex-locked global var.
std::mutex current_script_mutex;
ScriptContainer* current_script;
void as_print(std::string& str)
{
    std::cout << str;
}
void as_print_float(float f)
{
    std::cout << f;
}
//void as_register_key(std::string& key) {
//    if (watching_keys != nullptr)
//        watching_keys->push_back(key);
//}
std::pair<const PresetCollection*, const ConfigOption*> get_coll(const std::string& str) {
    const PresetCollection* coll = nullptr;
    const ConfigOption* opt = nullptr;
    if(opt == nullptr && (current_script->tab()->get_printer_technology() & PrinterTechnology::ptFFF) != 0) {
        coll = &current_script->tab()->m_preset_bundle->fff_prints;
        opt = coll->get_edited_preset().config.option(str);
        if (opt == nullptr) {
            coll = &current_script->tab()->m_preset_bundle->filaments;
            opt = coll->get_edited_preset().config.option(str);
        }
    }
    if (opt == nullptr && (current_script->tab()->get_printer_technology() & PrinterTechnology::ptSLA) != 0) {
        coll = &current_script->tab()->m_preset_bundle->sla_prints;
        opt = coll->get_edited_preset().config.option(str);
        if (opt == nullptr) {
            coll = &current_script->tab()->m_preset_bundle->sla_materials;
            opt = coll->get_edited_preset().config.option(str);
        }
    }
    if (opt == nullptr) {
        coll = &current_script->tab()->m_preset_bundle->printers;
        opt = coll->get_edited_preset().config.option(str);
    }
    return std::pair<const PresetCollection*, const ConfigOption*>{ coll,  opt };
}
//PresetCollection* get_coll(int preset_type) {
//    if (preset_type <= 0)
//        return current_script->tech() == (PrinterTechnology::ptFFF)
//        ? &current_script->tab()->m_preset_bundle->fff_prints
//        : &current_script->tab()->m_preset_bundle->sla_prints;
//    else if (preset_type == 1)
//        return current_script->tech() == (PrinterTechnology::ptFFF)
//        ? &current_script->tab()->m_preset_bundle->filaments
//        : &current_script->tab()->m_preset_bundle->sla_materials;
//    else return &current_script->tab()->m_preset_bundle->printers;
//}
bool as_get_bool(std::string& key)
{
    const ConfigOption* opt = get_coll(key).second;
    if (opt == nullptr || (opt->type() != ConfigOptionType::coBool && opt->type() != ConfigOptionType::coBools))
        throw NoDefinitionException("error, can't find bool option " + key);
    if (opt->is_vector()) {
        const ConfigOptionVectorBase* vector = static_cast<const ConfigOptionVectorBase*>(opt);
        return vector->get_float(0) != 0;
    } else {
        return opt->get_bool();
    }
}
void as_set_bool(std::string& key, bool b)
{
    if (!current_script->can_set()) return;
    std::pair<const PresetCollection*, const ConfigOption*> result = get_coll(key);
    if (result.second == nullptr)
        throw NoDefinitionException("error, can't find bool option " + key);
    DynamicPrintConfig& conf = current_script->to_update()[result.first->type()];
    if (result.second->type() == ConfigOptionType::coBool) {
        conf.set_key_value(key, new ConfigOptionBool(b));
    } else if (result.second->type() == ConfigOptionType::coBools) {
        ConfigOptionBools* new_val = static_cast<ConfigOptionBools*>(result.second->clone());
        for(size_t i=0; i<new_val->size(); ++i)
            new_val->set_at(b, i);
        conf.set_key_value(key, new_val);
    }
}
int32_t as_get_int(std::string& key)
{

    const ConfigOption* opt = get_coll(key).second;
    if (opt == nullptr || (opt->type() != ConfigOptionType::coInt && opt->type() != ConfigOptionType::coInts && opt->type() != ConfigOptionType::coEnum))
        throw NoDefinitionException("error, can't find int option " + key);
    if (opt->is_vector()) {
        const ConfigOptionVectorBase* vector = static_cast<const ConfigOptionVectorBase*>(opt);
        return (int32_t)vector->get_int(0);
    } else {
        return (int32_t)(opt->get_int());
    }
}
void as_set_int(std::string& key, int val)
{
    if (!current_script->can_set()) return;
    std::pair<const PresetCollection*, const ConfigOption*> result = get_coll(key);
    if (result.second == nullptr)
        throw NoDefinitionException("error, can't find int option " + key);
    DynamicPrintConfig& conf = current_script->to_update()[result.first->type()];
    if (result.second->type() == ConfigOptionType::coInt) {
        conf.set_key_value(key, new ConfigOptionInt(val));
    } else if (result.second->type() == ConfigOptionType::coInts) {
        ConfigOptionInts* new_val = static_cast<ConfigOptionInts*>(result.second->clone());
        for(size_t i=0; i<new_val->size(); ++i)
            new_val->set_at(val, i);
        conf.set_key_value(key, new_val);
    } else if (result.second->type() == ConfigOptionType::coEnum) {
        //const ConfigOptionDef* def = result.first->get_edited_preset().config.get_option_def(key);
        //if (!def->enum_values.empty()) {
        //    std::string key = "";
        //    for (const auto& entry : *def->enum_keys_map) {
        //        if (entry.second == val) {
        //            key = entry.first;
        //        }
        //    }
        //    int32_t value = -1;
        //    for (int i = 0; i < def->enum_values.size(); i++) {
        //        if (def->enum_values[i] == key) {
        //            value = i;
        //            break;
        //        }
        //    }
        //    if (value >= 0 && value < def->enum_values.size()) {
                ConfigOption* copy = result.second->clone();
                copy->set_enum_int(val);
                conf.set_key_value(key, copy);
        //        return;
        //    }
        //}
        //BOOST_LOG_TRIVIAL(error) << "Error, can't access enum '" << key << "'";
    }
}
float as_get_float(std::string& key)
{
    const ConfigOption* opt = get_coll(key).second;
    if (opt == nullptr) //TODO check if  float, etc..
        throw NoDefinitionException("error, can't find float option " + key);
    if (opt->is_vector()) {
        const ConfigOptionVectorBase* vector = static_cast<const ConfigOptionVectorBase*>(opt);
        return (float)vector->get_float(0);
    } else {
        return (float)(opt->get_float());
    }
}

double round(float value) {
    double intpart;
    if (modf(value, &intpart) == 0.0) {
        // shortcut for int
        return value;
    }
    std::stringstream ss;
    //first, get the int part, to see how many digit it takes
    int long10 = 0;
    if (intpart > 9)
        long10 = (int)std::floor(std::log10(std::abs(intpart)));
        //set the usable precision: there is only ~7 decimal digit in a float (15-16 decimal digit in a double)
        ss << std::fixed << std::setprecision(7 - long10) << value;
    double dbl_val;
    ss >> dbl_val;
    return dbl_val;
}

void as_set_float(std::string& key, float f_val)
{
    if (!current_script->can_set()) return;
    std::pair<const PresetCollection*, const ConfigOption*> result = get_coll(key);
    if (result.second == nullptr)
        throw NoDefinitionException("error, can't find float option " + key);

    DynamicPrintConfig& conf = current_script->to_update()[result.first->type()];
    if (result.second->type() == ConfigOptionType::coFloat) {
        double old_value = result.second->get_float();
        double new_val = round(f_val);
        // only update if difference is significant
        if (std::abs(old_value - new_val) / std::abs(old_value) < 0.0000001)
            new_val = old_value; // don't return int these check, as it can escpae a refresh of the scripted widget
        conf.set_key_value(key, new ConfigOptionFloat(new_val));
    } else if (result.second->type() == ConfigOptionType::coFloats) {
        ConfigOptionFloats* new_opt = static_cast<ConfigOptionFloats*>(result.second->clone());
        double new_val = round(f_val);
        if (!new_opt->values.empty()) {
            // only update if difference is significant
            double old_value = new_opt->values.front();
            if (std::abs(old_value - new_val) / std::abs(old_value) < 0.0000001)
                new_val = old_value;
        }
        for(size_t i=0; i<new_opt->size(); ++i)
            new_opt->set_at(new_val, i);
        conf.set_key_value(key, new_opt);
    } else if (result.second->type() == ConfigOptionType::coPercent) {
        double percent_f = floor(f_val * 100000. + 0.5) / 1000.;
        // only update if difference is significant
        double old_value = result.second->get_float();
        if (std::abs(old_value - percent_f) / std::abs(old_value) < 0.0000001)
            percent_f = old_value;
        conf.set_key_value(key, new ConfigOptionPercent(percent_f));
    } else if (result.second->type() == ConfigOptionType::coPercents) {
        ConfigOptionPercents* new_opt = static_cast<ConfigOptionPercents*>(result.second->clone());
        double percent_f = floor(f_val * 100000. + 0.5) / 1000.;
        if (!new_opt->values.empty()) {
            // only update if difference is significant
            double old_value = new_opt->values.front();
            if (std::abs(old_value - percent_f) / std::abs(old_value) < 0.0000001)
                percent_f = old_value;
        }
        for(size_t i=0; i<new_opt->size(); ++i)
            new_opt->set_at(percent_f, i);
        conf.set_key_value(key, new_opt);
    } else if (result.second->type() == ConfigOptionType::coFloatOrPercent) {
        double new_val = round(f_val);
        if (!static_cast<const ConfigOptionFloatOrPercent*>(result.second)->percent) {
            // only update if difference is significant
            double old_value = result.second->get_float();
            if (std::abs(old_value - new_val) / std::abs(old_value) < 0.0000001)
                new_val = old_value;
        }
        conf.set_key_value(key, new ConfigOptionFloatOrPercent(new_val, false));
    } else if (result.second->type() == ConfigOptionType::coFloatsOrPercents) {
        ConfigOptionFloatsOrPercents* new_opt = static_cast<ConfigOptionFloatsOrPercents*>(result.second->clone());
        double new_val = round(f_val);
        if (!new_opt->values.empty() && !new_opt->values.front().percent) {
            // only update if difference is significant
            double old_value = new_opt->values.front().value;
            if (std::abs(old_value - new_val) / std::abs(old_value) < 0.0000001)
                new_val = old_value;
        }
        for(size_t i=0; i<new_opt->size(); ++i)
            new_opt->set_at(FloatOrPercent{ new_val, false}, i);
        conf.set_key_value(key, new_opt);
    }
}
bool as_is_percent(std::string& key)
{
    const ConfigOption* opt = get_coll(key).second;
    if (opt == nullptr)
        throw NoDefinitionException("error, can't find percent option " + key);
    return (opt->type() == ConfigOptionType::coPercent) || (opt->type() == ConfigOptionType::coPercents) 
        || (opt->type() == ConfigOptionType::coFloatOrPercent && ((ConfigOptionFloatOrPercent*)opt)->percent) 
        || (opt->type() == ConfigOptionType::coFloatsOrPercents && ((ConfigOptionFloatsOrPercents*)opt)->get_at(0).percent);
}
void as_set_percent(std::string& key, float f_val)
{
    if (!current_script->can_set()) return;
    std::pair<const PresetCollection*, const ConfigOption*> result = get_coll(key);
    if (result.second == nullptr)
        throw NoDefinitionException("error, can't find percent option " + key);
    double percent_f = floor(f_val * 1000. + 0.5) / 1000.;
    DynamicPrintConfig& conf = current_script->to_update()[result.first->type()];
    if (result.second->type() == ConfigOptionType::coFloat) {
        // only update if difference is significant
        double old_value = result.second->get_float() * 100;
        if (std::abs(old_value - percent_f) / std::abs(old_value) < 0.0000001)
            percent_f = old_value; // don't return int these check, as it can escpae a refresh of the scripted widget
        conf.set_key_value(key, new ConfigOptionFloat(percent_f / 100.));
    } else if (result.second->type() == ConfigOptionType::coFloats) {
        ConfigOptionFloats* new_opt = static_cast<ConfigOptionFloats*>(result.second->clone());
        if (!new_opt->values.empty()) {
            // only update if difference is significant
            double old_value = new_opt->values.front() * 100;
            if (std::abs(old_value - percent_f) / std::abs(old_value) < 0.0000001)
                percent_f = old_value;
        }
        for(size_t i=0; i<new_opt->size(); ++i)
            new_opt->set_at(percent_f / 100., i);
        conf.set_key_value(key, new_opt);
    } else if (result.second->type() == ConfigOptionType::coPercent) {
        // only update if difference is significant
        double old_value = get_coll(key).second->get_float();
        if (std::abs(old_value - percent_f) / std::abs(old_value) < 0.0000001)
            percent_f = old_value;
        conf.set_key_value(key, new ConfigOptionPercent(percent_f));
    } else if (result.second->type() == ConfigOptionType::coPercents) {
        ConfigOptionPercents* new_opt = static_cast<ConfigOptionPercents*>(result.second->clone());
        if (!new_opt->values.empty()) {
            // only update if difference is significant
            double old_value = new_opt->values.front();
            if (std::abs(old_value - percent_f) / std::abs(old_value) < 0.0000001)
                percent_f = old_value;
        }
        for(size_t i=0; i<new_opt->size(); ++i)
            new_opt->set_at(percent_f, i);
        conf.set_key_value(key, new_opt);
    } else if (result.second->type() == ConfigOptionType::coFloatOrPercent) {
        if (static_cast<const ConfigOptionFloatOrPercent*>(result.second)->percent) {
            // only update if difference is significant
            double old_value = result.second->get_float();
            if (std::abs(old_value - percent_f) / std::abs(old_value) < 0.0000001)
                percent_f = old_value;
        }
        conf.set_key_value(key, new ConfigOptionFloatOrPercent(percent_f, true));
    } else if (result.second->type() == ConfigOptionType::coFloatsOrPercents) {
        ConfigOptionFloatsOrPercents* new_opt = static_cast<ConfigOptionFloatsOrPercents*>(result.second->clone());
        if (!new_opt->values.empty() && new_opt->values.front().percent) {
            // only update if difference is significant
            double old_value = new_opt->values.front().value;
            if (std::abs(old_value - percent_f) / std::abs(old_value) < 0.0000001)
                percent_f = old_value;
        }
        for(size_t i=0; i<new_opt->size(); ++i)
            new_opt->set_at(FloatOrPercent{ percent_f, true }, i);
        conf.set_key_value(key, new_opt);
    }
}
void as_get_string(std::string& key, std::string& val)
{
    std::pair<const PresetCollection*, const ConfigOption*> result = get_coll(key);
    const ConfigOption* opt = result.second;
    if (opt == nullptr) //TODO check if  float, etc..
        throw NoDefinitionException("error, can't find string option " + key);
    if (opt->type() == ConfigOptionType::coString) {
        val = ((ConfigOptionString*)opt)->value;
    } else if (opt->type() == ConfigOptionType::coStrings) {
        val = ((ConfigOptionStrings*)opt)->get_at(0);
    } else if (opt->type() == ConfigOptionType::coEnum) {
        val = opt->serialize();
    }
}
void as_set_string(std::string& key, std::string& val)
{
    if (!current_script->can_set()) return;
    std::pair<const PresetCollection*, const ConfigOption*> result = get_coll(key);
    if (result.second == nullptr)
        throw NoDefinitionException("error, can't find string option " + key);
    DynamicPrintConfig& conf = current_script->to_update()[result.first->type()];
    if (result.second->type() == ConfigOptionType::coString) {
        conf.set_key_value(key, new ConfigOptionString(val));
    } else if (result.second->type() == ConfigOptionType::coStrings) {
        ConfigOptionStrings* new_val = (ConfigOptionStrings*)result.second->clone();
        for(size_t i=0; i<new_val->size(); ++i)
            new_val->set_at(val, i);
        conf.set_key_value(key, new_val);
    } else if (result.second->type() == ConfigOptionType::coEnum) {
        const ConfigOptionDef* def = result.first->get_edited_preset().config.get_option_def(key);
        int idx = 0;
<<<<<<< HEAD
        assert(def && def->enum_def);
        if (def && def->enum_def) {
            std::optional<int> idx = def->enum_def->value_to_index(val);
            assert(idx);
            //if (idx) {
                //idx = def->enum_def->index_to_enum(*idx); we set the index, not the enum
                assert(idx);
                if (idx) {
                    ConfigOption *copy = result.second->clone();
                    copy->setInt(*idx);
                    conf.set_key_value(key, copy);
                }
            //}
=======
        for (; idx < def->enum_values.size() && def->enum_values[idx] != val; idx++) {}
        if (idx >= 0 && idx < def->enum_values.size()) {
            ConfigOption* copy = result.second->clone();
            copy->set_enum_int(idx);
            conf.set_key_value(key, copy);
>>>>>>> 0670fbfb
        }
    }
}

/////// custom vars ////////

std::string get_custom_var_option(int preset_type) {
    if (preset_type <= 0)
        return (current_script->tab()->get_printer_technology() & PrinterTechnology::ptFFF) != 0
        ? current_script->tab()->m_preset_bundle->fff_prints.get_edited_preset().config.opt_string("print_custom_variables")
        : current_script->tab()->m_preset_bundle->sla_prints.get_edited_preset().config.opt_string("print_custom_variables");
    else if (preset_type == 1) {
        return (current_script->tab()->get_printer_technology() & PrinterTechnology::ptFFF) != 0
            ? current_script->tab()->m_preset_bundle->filaments.get_edited_preset().config.opt_string("filament_custom_variables", size_t(0))
            : current_script->tab()->m_preset_bundle->sla_materials.get_edited_preset().config.opt_string("filament_custom_variables", size_t(0));
    } else return current_script->tab()->m_preset_bundle->printers.get_edited_preset().config.opt_string("printer_custom_variables");
}
std::string get_custom_value(std::string custom_var_field, const std::string& opt_key) {
    if (custom_var_field.find(opt_key) != std::string::npos) {
        boost::erase_all(custom_var_field, "\r");
        std::vector<std::string> lines;
        boost::algorithm::split(lines, custom_var_field, boost::is_any_of("\n"));
        for (const std::string& line : lines) {
            size_t equal_pos = line.find_first_of('=');
            if (equal_pos != std::string::npos) {
                std::string name = line.substr(0, equal_pos);
                std::string value = line.substr(equal_pos + 1);
                boost::algorithm::trim(name);
                if (name == opt_key) {
                    boost::algorithm::trim(value);
                    return value;
                }
            }
        }
    }
    return "";
}
void set_custom_option(int preset_type, std::string new_value) {
    if (!current_script->can_set()) return;
    if (preset_type <= 0) {
        PresetCollection& coll = (current_script->tab()->get_printer_technology() & PrinterTechnology::ptFFF) != 0
            ? current_script->tab()->m_preset_bundle->fff_prints
            : current_script->tab()->m_preset_bundle->sla_prints;
        DynamicPrintConfig& conf = current_script->to_update()[coll.type()];
        conf.set_key_value("print_custom_variables", new ConfigOptionString(new_value));
    } else if (preset_type == 1) {
        const PresetCollection& coll = (current_script->tab()->get_printer_technology() & PrinterTechnology::ptFFF) != 0
            ? current_script->tab()->m_preset_bundle->filaments
            : current_script->tab()->m_preset_bundle->sla_materials;
        DynamicPrintConfig& conf = current_script->to_update()[coll.type()];
        conf.set_key_value("filament_custom_variables", new ConfigOptionString(new_value));
    } else {
        DynamicPrintConfig& conf = current_script->to_update()[Preset::Type::TYPE_PRINTER];
        conf.set_key_value("printer_custom_variables", new ConfigOptionString(new_value));
    }
}
void set_custom_value(std::string& custom_var_field, const std::string& opt_key, const std::string& new_value) {
    boost::erase_all(custom_var_field, "\r");
    bool found = false;
    //iterate onlines,until you find the good one
    std::vector<std::string> lines;
    boost::algorithm::split(lines, custom_var_field, boost::is_any_of("\n"));
    for (auto line = lines.begin(); line != lines.end(); ++line) {
        size_t equal_pos = line->find_first_of('=');
        if (equal_pos != std::string::npos) {
            std::string name = line->substr(0, equal_pos);
            std::string value = line->substr(equal_pos + 1);
            boost::algorithm::trim(name);
            if (name == opt_key) {
                if (new_value == "") {
                    //delete
                    lines.erase(line);
                } else {
                    *line = name + " = " + new_value;
                }
                found = true;
                break;
            }
        }
    }
    if (!found) {
        //put it at the end
        lines.push_back(opt_key + " = " + new_value);
    }
    //reconstruct from lines
    custom_var_field = "";
    for (std::string& line : lines)
        if(!line.empty())
            custom_var_field += line + "\n";
}
bool as_get_custom_bool(int preset, std::string& key, bool& result)
{
    std::string serialized_value = get_custom_value(get_custom_var_option(preset), key);
    if (serialized_value.empty())
        return false;

    if (serialized_value == "true") {
        result = true;
        return true;
    } else if (serialized_value == "false") {
        result = false;
        return true;
    }
    return false;
}
void as_set_custom_bool(int preset, std::string& key, bool b)
{
    if (!current_script->can_set()) return;
    std::string serialized_vars = get_custom_var_option(preset);
    set_custom_value(serialized_vars, key, b ? "true" : "false");
    set_custom_option(preset, serialized_vars);
}
bool as_get_custom_int(int preset, std::string& key, int32_t& result)
{
    std::string serialized_value = get_custom_value(get_custom_var_option(preset), key);
    if (serialized_value.empty())
        return false;

    try {
        result = boost::lexical_cast<int32_t>(serialized_value);
        return true;
    }
    catch (boost::bad_lexical_cast&) {
    }
    return false;
}
void as_set_custom_int(int preset, std::string& key, int32_t val)
{
    if (!current_script->can_set()) return;
    std::string serialized_vars = get_custom_var_option(preset);
    set_custom_value(serialized_vars, key, std::to_string(val));
    set_custom_option(preset, serialized_vars);
}
bool as_get_custom_float(int preset, std::string& key, float& result)
{
    std::string serialized_value = get_custom_value(get_custom_var_option(preset), key);
    if (serialized_value.empty())
        return false;

    try {
        result = boost::lexical_cast<float>(serialized_value);
        return true;
    }
    catch (boost::bad_lexical_cast&) {
    }
    return false;
}
void as_set_custom_float(int preset, std::string& key, float f)
{
    if (!current_script->can_set()) return;
    std::string serialized_vars = get_custom_var_option(preset);
    set_custom_value(serialized_vars, key, std::to_string(f)); //FIXME: 0.0 format, with only 9 significant numbers
    set_custom_option(preset, serialized_vars);
}
bool as_get_custom_string(int preset, std::string& key, std::string& result)
{
    std::string serialized_value = get_custom_value(get_custom_var_option(preset), key);
    if (serialized_value.empty())
        return false;

    result = serialized_value;
    return true;
}
void as_set_custom_string(int preset, std::string& key, std::string& val)
{
    if (!current_script->can_set()) return;
    std::string serialized_vars = get_custom_var_option(preset);
    set_custom_value(serialized_vars, key, val);
    set_custom_option(preset, serialized_vars);
}

////// others //////

class ConfigAdapter : public ConfigBase
{
public:
    const ConfigBase* real_storage;
    ConfigAdapter(const ConfigBase* conf) : real_storage(conf) { this->parent = nullptr; }
    ConfigAdapter(const ConfigBase* conf, const ConfigBase* conf_parent) : real_storage(conf) { this->parent = conf_parent;  }
    virtual ~ConfigAdapter() { if (this->parent != nullptr) delete parent; }

    virtual const ConfigDef* def() const override { return real_storage->def(); }
    virtual ConfigOption* optptr(const t_config_option_key& opt_key, bool create = false) { return nullptr; }
    virtual t_config_option_keys keys() const override { return real_storage->keys(); };

    const ConfigOption* optptr(const t_config_option_key& opt_key) const override
    {
        const ConfigOption* opt = real_storage->optptr(opt_key);
            //if not find, try with the parent config.
        if (opt == nullptr && parent != nullptr)
            opt = parent->optptr(opt_key);
        return opt;
    }


};

float as_get_computed_float(std::string& key)
{
    if ((current_script->tab()->get_printer_technology() & PrinterTechnology::ptFFF) != 0) {
        ConfigAdapter fullconfig(
            &current_script->tab()->m_preset_bundle->fff_prints.get_edited_preset().config, 
            new ConfigAdapter(
                &current_script->tab()->m_preset_bundle->filaments.get_edited_preset().config, 
                new ConfigAdapter(&current_script->tab()->m_preset_bundle->printers.get_edited_preset().config)));
        try {
            return (float)fullconfig.get_computed_value(key, 0);
            //return (float)wxGetApp().plater()->fff_print().full_print_config().get_computed_value(key, 0);
        }
        catch (Exception e) {
            if(wxGetApp().initialized())
                BOOST_LOG_TRIVIAL(error) << "Error, can't compute fff option '" << key << "'";
        }

    } else {
        ConfigAdapter fullconfig(
            &current_script->tab()->m_preset_bundle->sla_prints.get_edited_preset().config,
            new ConfigAdapter(
                &current_script->tab()->m_preset_bundle->sla_materials.get_edited_preset().config,
                new ConfigAdapter(&current_script->tab()->m_preset_bundle->printers.get_edited_preset().config)));
        try {
            return (float)fullconfig.get_computed_value(key, 0);
            //return (float)wxGetApp().plater()->fff_print().full_print_config().get_computed_value(key, 0);
        }
        catch (Exception e) {
            if (wxGetApp().initialized())
                BOOST_LOG_TRIVIAL(error) << "Error, can't compute sla option '" << key << "'";
        }

    }
    return 0;
}

void as_ask_for_refresh()
{
    current_script->request_refresh();
}

bool as_is_enabled(std::string &key)
{
    Page *selected_page;
    Field *f = current_script->tab()->get_field(selected_page, key, -1);
    if (!f)
        return true;
    return f->is_enabled();
}

//function to reset a field
void as_back_initial_value(std::string& key) {
    current_script->add_to_reset(key);
}
void as_back_custom_initial_value(int preset_type, std::string& key) {
    if (!current_script->can_set()) return;
    std::string initial_serialized_vars;
    if (preset_type <= 0)
        initial_serialized_vars = (current_script->tab()->get_printer_technology() & PrinterTechnology::ptFFF) != 0
        ? current_script->tab()->m_preset_bundle->fff_prints.get_selected_preset().config.opt_string("print_custom_variables")
        : current_script->tab()->m_preset_bundle->sla_prints.get_selected_preset().config.opt_string("print_custom_variables");
    else if (preset_type == 1) {
        initial_serialized_vars = (current_script->tab()->get_printer_technology() & PrinterTechnology::ptFFF) != 0
            ? current_script->tab()->m_preset_bundle->filaments.get_selected_preset().config.opt_string("filament_custom_variables", size_t(0))
            : current_script->tab()->m_preset_bundle->sla_materials.get_selected_preset().config.opt_string("filament_custom_variables", size_t(0));
    } else initial_serialized_vars = current_script->tab()->m_preset_bundle->printers.get_selected_preset().config.opt_string("printer_custom_variables");
    std::string serialized_value = get_custom_value(initial_serialized_vars, key);
    std::string serialized_vars = get_custom_var_option(preset_type);
    set_custom_value(serialized_vars, key, serialized_value);
    set_custom_option(preset_type, serialized_vars);
}

/////// main script fucntions //////

//TODO: add "unset" function, that revert to last value (befoer a scripted set) if a set has been made since last not-scripted change.
void ScriptContainer::init(const std::string& tab_key, Tab* tab)
{
    m_tab = tab;
    const boost::filesystem::path ui_script_file = Slic3r::GUI::get_app_config()->layout_config_path() / (tab_key + ".as");
    if (boost::filesystem::exists(ui_script_file)) {
        //launch the engine if not yet
        if (m_script_engine.get() == nullptr) {

            m_script_engine.reset(AngelScript::asCreateScriptEngine());
            // Create the script engine
            if (m_script_engine.get() == nullptr)
            {
                throw ScriptError("Failed to create script engine.");
            }
            // The script compiler will send any compiler messages to the callback function
#ifdef AS_MAX_PORTABILITY
            m_script_engine->SetMessageCallback(WRAP_FN(as_message_callback), 0, AngelScript::asCALL_GENERIC);
#else
            m_script_engine->SetMessageCallback(AngelScript::asFUNCTION(as_message_callback), 0, AngelScript::asCALL_CDECL);
#endif
            // Configure the script engine with the callback function
            AngelScript::RegisterScriptArray(m_script_engine.get(), false);
            AngelScript::RegisterStdString(m_script_engine.get());
            AngelScript::RegisterStdStringUtils(m_script_engine.get());
            AngelScript::RegisterScriptMath(m_script_engine.get());

            //if (use_generic) {
            //    r = engine->RegisterGlobalFunction("void print(string & in)", WRAP_FN(print), asCALL_GENERIC); assert(r >= 0);
            //} else {
            //    r = engine->RegisterGlobalFunction("void print(string & in)", asFUNCTION(print), asCALL_CDECL); assert(r >= 0);
            //}
#ifdef AS_MAX_PORTABILITY
            m_script_engine.get()->RegisterGlobalFunction("void print(string &in)", WRAP_FN(as_print), AngelScript::asCALL_GENERIC);
            m_script_engine.get()->RegisterGlobalFunction("void print_float(float)", WRAP_FN(as_print_float), AngelScript::asCALL_GENERIC);
            //m_script_engine.get()->RegisterGlobalFunction("void register_key(string &in)", WRAP_FN(as_register_key), AngelScript::asCALL_GENERIC);

            m_script_engine.get()->RegisterGlobalFunction("bool get_bool(string &in)", WRAP_FN(as_get_bool), AngelScript::asCALL_GENERIC);
            m_script_engine.get()->RegisterGlobalFunction("void set_bool(string &in, bool new_val)", WRAP_FN(as_set_bool), AngelScript::asCALL_GENERIC);
            m_script_engine.get()->RegisterGlobalFunction("int get_int(string &in)", WRAP_FN(as_get_int), AngelScript::asCALL_GENERIC);
            m_script_engine.get()->RegisterGlobalFunction("void set_int(string &in, int new_val)", WRAP_FN(as_set_int), AngelScript::asCALL_GENERIC);
            m_script_engine.get()->RegisterGlobalFunction("float get_float(string &in)", WRAP_FN(as_get_float), AngelScript::asCALL_GENERIC);
            m_script_engine.get()->RegisterGlobalFunction("void set_float(string &in, float new_val)", WRAP_FN(as_set_float), AngelScript::asCALL_GENERIC);
            m_script_engine.get()->RegisterGlobalFunction("bool is_percent(string &in)", WRAP_FN(as_is_percent), AngelScript::asCALL_GENERIC);
            m_script_engine.get()->RegisterGlobalFunction("void set_percent(string &in, float new_val)", WRAP_FN(as_set_percent), AngelScript::asCALL_GENERIC);
            m_script_engine.get()->RegisterGlobalFunction("void get_string(string &in, string &out get_val)", WRAP_FN(as_get_string), AngelScript::asCALL_GENERIC);
            m_script_engine.get()->RegisterGlobalFunction("void set_string(string &in, string &in new_val)", WRAP_FN(as_set_string), AngelScript::asCALL_GENERIC);


            m_script_engine.get()->RegisterGlobalFunction("bool as_get_custom_bool(int, string &in, bool &out)", WRAP_FN(as_get_custom_bool), AngelScript::asCALL_GENERIC);
            m_script_engine.get()->RegisterGlobalFunction("void as_set_custom_bool(int, string &in, bool)", WRAP_FN(as_set_custom_bool), AngelScript::asCALL_GENERIC);
            m_script_engine.get()->RegisterGlobalFunction("bool as_get_custom_int(int, string &in, int &out)", WRAP_FN(as_get_custom_int), AngelScript::asCALL_GENERIC);
            m_script_engine.get()->RegisterGlobalFunction("void as_set_custom_int(int, string &in, int)", WRAP_FN(as_set_custom_int), AngelScript::asCALL_GENERIC);
            m_script_engine.get()->RegisterGlobalFunction("bool as_get_custom_float(int, string &in, float &out)", WRAP_FN(as_get_custom_float), AngelScript::asCALL_GENERIC);
            m_script_engine.get()->RegisterGlobalFunction("void as_set_custom_float(int, string &in, float)", WRAP_FN(as_set_custom_float), AngelScript::asCALL_GENERIC);
            m_script_engine.get()->RegisterGlobalFunction("bool as_get_custom_string(int, string &in, string &out)", WRAP_FN(as_get_custom_string), AngelScript::asCALL_GENERIC);
            m_script_engine.get()->RegisterGlobalFunction("void as_set_custom_string(int, string &in, string &in)", WRAP_FN(as_set_custom_string), AngelScript::asCALL_GENERIC);

            m_script_engine.get()->RegisterGlobalFunction("float get_computed_float(string &in)", WRAP_FN(as_get_computed_float), AngelScript::asCALL_GENERIC);
            m_script_engine.get()->RegisterGlobalFunction("void back_initial_value(string &in)", WRAP_FN(as_back_initial_value), AngelScript::asCALL_GENERIC);
            m_script_engine.get()->RegisterGlobalFunction("void back_custom_initial_value(int, string &in)", WRAP_FN(as_back_custom_initial_value), AngelScript::asCALL_GENERIC);
            m_script_engine.get()->RegisterGlobalFunction("void ask_for_refresh()", WRAP_FN(as_ask_for_refresh), AngelScript::asCALL_GENERIC);
            m_script_engine.get()->RegisterGlobalFunction("bool is_enabled(string &in)", WRAP_FN(as_is_enabled), AngelScript::asCALL_GENERIC);

#else
            m_script_engine.get()->RegisterGlobalFunction("void print(string &in)",     AngelScript::asFUNCTION(as_print),          AngelScript::asCALL_CDECL);
            m_script_engine.get()->RegisterGlobalFunction("void print_float(float)",    AngelScript::asFUNCTION(as_print_float),    AngelScript::asCALL_CDECL);
            //m_script_engine.get()->RegisterGlobalFunction("void register_key(string &in)", AngelScript::asFUNCTION(as_register_key), AngelScript::asCALL_CDECL);

            m_script_engine.get()->RegisterGlobalFunction("bool get_bool(string &in)",                          AngelScript::asFUNCTION(as_get_bool),   AngelScript::asCALL_CDECL);
            m_script_engine.get()->RegisterGlobalFunction("void set_bool(string &in, bool new_val)",            AngelScript::asFUNCTION(as_set_bool),   AngelScript::asCALL_CDECL);
            m_script_engine.get()->RegisterGlobalFunction("int get_int(string &in)",                            AngelScript::asFUNCTION(as_get_int),    AngelScript::asCALL_CDECL);
            m_script_engine.get()->RegisterGlobalFunction("void set_int(string &in, int new_val)",              AngelScript::asFUNCTION(as_set_int),    AngelScript::asCALL_CDECL);
            m_script_engine.get()->RegisterGlobalFunction("float get_float(string &in)",                        AngelScript::asFUNCTION(as_get_float),  AngelScript::asCALL_CDECL);
            m_script_engine.get()->RegisterGlobalFunction("void set_float(string &in, float new_val)",          AngelScript::asFUNCTION(as_set_float),  AngelScript::asCALL_CDECL);
            m_script_engine.get()->RegisterGlobalFunction("bool is_percent(string &in)",                        AngelScript::asFUNCTION(as_is_percent), AngelScript::asCALL_CDECL);
            m_script_engine.get()->RegisterGlobalFunction("void set_percent(string &in, float new_val)",        AngelScript::asFUNCTION(as_set_percent),AngelScript::asCALL_CDECL);
            m_script_engine.get()->RegisterGlobalFunction("void get_string(string &in, string &out get_val)",   AngelScript::asFUNCTION(as_get_string), AngelScript::asCALL_CDECL);
            m_script_engine.get()->RegisterGlobalFunction("void set_string(string &in, string &in new_val)",    AngelScript::asFUNCTION(as_set_string), AngelScript::asCALL_CDECL);

            m_script_engine.get()->RegisterGlobalFunction("bool get_custom_bool(int, string &in, bool &out)",       AngelScript::asFUNCTION(as_get_custom_bool),    AngelScript::asCALL_CDECL);
            m_script_engine.get()->RegisterGlobalFunction("void set_custom_bool(int, string &in, bool)",            AngelScript::asFUNCTION(as_set_custom_bool),    AngelScript::asCALL_CDECL);
            m_script_engine.get()->RegisterGlobalFunction("bool get_custom_int(int, string &in, int &out)",         AngelScript::asFUNCTION(as_get_custom_int),     AngelScript::asCALL_CDECL);
            m_script_engine.get()->RegisterGlobalFunction("void set_custom_int(int, string &in, int)",              AngelScript::asFUNCTION(as_set_custom_int),     AngelScript::asCALL_CDECL);
            m_script_engine.get()->RegisterGlobalFunction("bool get_custom_float(int, string &in, float &out)",     AngelScript::asFUNCTION(as_get_custom_float),   AngelScript::asCALL_CDECL);
            m_script_engine.get()->RegisterGlobalFunction("void set_custom_float(int, string &in, float)",          AngelScript::asFUNCTION(as_set_custom_float),   AngelScript::asCALL_CDECL);
            m_script_engine.get()->RegisterGlobalFunction("bool get_custom_string(int, string &in, string &out)",   AngelScript::asFUNCTION(as_get_custom_string),  AngelScript::asCALL_CDECL);
            m_script_engine.get()->RegisterGlobalFunction("void set_custom_string(int, string &in, string &in)",    AngelScript::asFUNCTION(as_set_custom_string),  AngelScript::asCALL_CDECL);

            m_script_engine.get()->RegisterGlobalFunction("float get_computed_float(string &in)",   AngelScript::asFUNCTION(as_get_computed_float), AngelScript::asCALL_CDECL);
            m_script_engine.get()->RegisterGlobalFunction("void back_initial_value(string &in)",    AngelScript::asFUNCTION(as_back_initial_value), AngelScript::asCALL_CDECL);
            m_script_engine.get()->RegisterGlobalFunction("void back_custom_initial_value(int, string &in)",    AngelScript::asFUNCTION(as_back_custom_initial_value), AngelScript::asCALL_CDECL);
            m_script_engine.get()->RegisterGlobalFunction("void ask_for_refresh()",                 AngelScript::asFUNCTION(as_ask_for_refresh),    AngelScript::asCALL_CDECL);
            m_script_engine.get()->RegisterGlobalFunction("bool is_enabled(string &in)",                        AngelScript::asFUNCTION(as_is_enabled), AngelScript::asCALL_CDECL);
#endif
        }

        //m_script_module = m_script_engine->GetModule(tab_key.c_str(), AngelScript::asGM_CREATE_IF_NOT_EXISTS);
        AngelScript::CScriptBuilder builder;
        int res = builder.StartNewModule(m_script_engine.get(), tab_key.c_str());
        if (res < 0) throw CompileErrorException("Error, can't build the script for tab " + tab_key);
        // Let the builder load the script, and do the necessary pre-processing (include files, etc)
        //res = builder.AddSectionFromFile(ui_script_file.string().c_str()); //seems to be problematic on cyrillic locale
        {
            std::string all_file;
            
            boost::filesystem::load_string_file(ui_script_file, all_file);
            res = builder.AddSectionFromMemory(ui_script_file.string().c_str(), all_file.c_str(), (unsigned int)(all_file.length()), 0);
        }
        if (res < 0) throw CompileErrorException("Error, can't build the script for tab " + tab_key);
        res = builder.BuildModule();
        if (res < 0) throw CompileErrorException("Error, can't build the script for tab " + tab_key);
        m_script_module = m_script_engine->GetModule(tab_key.c_str(), AngelScript::asGM_ONLY_IF_EXISTS);
        //AngelScript::asIScriptFunction* func = m_script_module->GetFunctionByDecl("void main()");
        //AngelScript::asIScriptContext* ctx = m_script_engine->CreateContext();
        //ctx->Prepare(func);

        //script_current_tab = this;
        //res = ctx->Execute();
        //script_current_tab = nullptr;
        //std::cout << "\nres is " << res << "\n";
        m_initialized = true;
    } else {
        BOOST_LOG_TRIVIAL(warning) << "Warning, can't find file script '" << ui_script_file.string() << "', is it needed? Even if something need it, it won't execute.";
        m_script_module = nullptr;
        disable();
    }
}

std::string get_type_name(ConfigOptionType type)
{
    switch (type) {
    case coFloat: return "float";
    case coFloats: return "float";
    case coInt: return "int";
    case coInts: return "int";
    case coString: return "string &in";
    case coStrings: return "string &in";
    case coPercent: return "float";
    case coPercents: return "float";
    case coFloatOrPercent: return "float, bool";
    case coFloatsOrPercents: return "float, bool";
    case coPoint: return "float, float";
    case coPoints: return "float, float";
    case coPoint3: return "float, float, float";
    case coBool: return "bool";
    case coBools: return "bool";
    case coEnum: return "string &in, int idx";
    default: return "";
    }
}

void ScriptContainer::call_script_function_set(const ConfigOptionDef& def, const boost::any& value)
{
    if (value.empty() || !is_intialized())
        return;
    std::string func_name = ("void " + def.opt_key + "_set(" + get_type_name(def.type) + ")");
    AngelScript::asIScriptFunction* func = m_script_module->GetFunctionByDecl(func_name.c_str());
    if (func == nullptr) {
        BOOST_LOG_TRIVIAL(error) << "Error, can't find function '" << func_name << "' in the script file";
        return;
    }
    AngelScript::asIScriptContext* ctx = m_script_engine->CreateContext();
    if (ctx == nullptr) {
        BOOST_LOG_TRIVIAL(error) << "Error, can't create script context for function '" << func_name << "'";
        return;
    }
    ctx->Prepare(func);
    std::string str_arg;
    switch (def.type) {
    case coBools: ctx->SetArgByte(0, boost::any_cast<uint8_t>(value)); break;
    case coBool: ctx->SetArgByte(0, boost::any_cast<bool>(value)); break;
    case coInt:
    case coInts: ctx->SetArgDWord(0, boost::any_cast<int32_t>(value)); break;
    case coPercent:
    case coPercents:
    case coFloat:
    case coFloats: ctx->SetArgFloat(0, (float)boost::any_cast<double>(value)); break;
    case coFloatOrPercent:
    case coFloatsOrPercents: {
        FloatOrPercent fl_percent = boost::any_cast<FloatOrPercent>(value);
        ctx->SetArgDWord(0, boost::any_cast<float>((float) fl_percent.value));
        ctx->SetArgByte(1, boost::any_cast<bool>(fl_percent.percent));
        break;
    }
    case coPoint:
    case coPoints: { 
        Vec2d vec = boost::any_cast<Vec2d>(value);
        ctx->SetArgFloat(0, (float) vec.x());
        ctx->SetArgFloat(1, (float) vec.y());
        break;
    }
    case coPoint3: { 
        Vec3d vec = boost::any_cast<Vec3d>(value);
        ctx->SetArgFloat(0, (float) vec.x());
        ctx->SetArgFloat(1, (float) vec.y());
        ctx->SetArgFloat(2, (float) vec.z());
        break;
    }
    case coString:
    case coStrings: {
        str_arg = boost::any_cast<std::string>(value);
        ctx->SetArgAddress(0, &str_arg);
        break;
    }
    case coEnum: {
        int32_t enum_idx = boost::any_cast<std::int32_t>(value);
        assert(def.enum_def);
        assert(enum_idx < def.enum_def->values().size());
        if (enum_idx >= 0 && def.enum_def && enum_idx < def.enum_def->values().size()) {
            str_arg = def.enum_def->label(enum_idx);
            ctx->SetArgAddress(0, &str_arg);
            ctx->SetArgDWord(1, enum_idx);
        }
        break;
    }
    }
    m_need_refresh = false;
    m_to_update.clear();
    for (Tab* tab : wxGetApp().tabs_list)
        if (tab->completed())
            m_to_update[tab->type()] = {};
    m_can_set = true;
    // init globals for script exec (TODO find a way to change that)
    assert(current_script == nullptr);
    {
        std::lock_guard<std::mutex> lock(current_script_mutex);
        current_script = this;
        // exec
        /*int res = */ ctx->Execute();
        current_script = nullptr;
    }
    m_can_set = false;
    std::map<Preset::Type, DynamicPrintConfig> to_update = m_to_update;
    m_to_update.clear();
    auto to_reset = m_to_reset_initial;
    m_to_reset_initial.clear();

    //update the tabs from the results
    for (auto& data : to_update) {
        Tab* tab = wxGetApp().get_tab(data.first);
        //also reset
        if (!to_reset.empty()) {
            const DynamicPrintConfig& initial_conf = tab->m_presets->get_selected_preset().config;
            for (size_t key_idx = 0; key_idx != to_reset.size(); ++key_idx) {
                const std::string& key = to_reset[key_idx];
                if (initial_conf.has(key)) {
                    data.second.set_key_value(key, initial_conf.option(key)->clone());
                    to_reset.erase(to_reset.begin() + key_idx);
                    key_idx--;
                }
            }
        }
        tab->load_config(data.second);
    }
    //also call for value_changed, as it's not really a load but a change
    for (const auto& data : to_update) {
        Tab* tab = wxGetApp().get_tab(data.first);
        for (auto opt_key : data.second.keys()) {
            tab->on_value_change(opt_key, data.second.option(opt_key)->get_any(-1));
        }
    }
    // refresh the field if needed
    if (m_need_refresh && m_tab) {
        Field* f = m_tab->get_field(def.opt_key);
        if (f != nullptr) {
            f->set_any_value(call_script_function_get_value(def), false);
        }
    }
}

bool ScriptContainer::call_script_function_reset(const ConfigOptionDef& def)
{
    std::string func_name = ("void " + def.opt_key + "_reset()");
    AngelScript::asIScriptFunction* func = m_script_module->GetFunctionByDecl(func_name.c_str());
    if (func == nullptr) {
        return false;
    }
    AngelScript::asIScriptContext* ctx = m_script_engine->CreateContext();
    if (ctx == nullptr) {
        BOOST_LOG_TRIVIAL(error) << "Error, can't create script context for function '" << func_name << "'";
        return false;
    }
    ctx->Prepare(func);
    m_can_set = true;
    // init globals for script exec (TODO find a way to change that)
    assert(current_script == nullptr);
    {
        std::lock_guard<std::mutex> lock(current_script_mutex);
        current_script = this;
        // exec
        /*int res = */ ctx->Execute();
        current_script = nullptr;
    }
    m_can_set = false;
    std::map<Preset::Type, DynamicPrintConfig> to_update = m_to_update;
    m_to_update.clear();
    auto to_reset = m_to_reset_initial;
    m_to_reset_initial.clear();

    //update the tabs from the results
    for (auto& data : to_update) {
        Tab* tab = wxGetApp().get_tab(data.first);
        //also reset
        if (!to_reset.empty()) {
            const DynamicPrintConfig& initial_conf = tab->m_presets->get_selected_preset().config;
            for (size_t key_idx = 0; key_idx != to_reset.size(); ++key_idx) {
                const std::string& key = to_reset[key_idx];
                if (initial_conf.has(key)) {
                    data.second.set_key_value(key, initial_conf.option(key)->clone());
                    to_reset.erase(to_reset.begin() + key_idx);
                    key_idx--;
                }
            }
        }
        tab->load_config(data.second);
    }
    //also call for value_changed, as it's not really a load but a change
    for (const auto& data : to_update) {
        Tab* tab = wxGetApp().get_tab(data.first);
        for (auto opt_key : data.second.keys()) {
            tab->on_value_change(opt_key, data.second.option(opt_key)->get_any(-1));
        }
    }
    // refresh the field if needed
    if (m_need_refresh && m_tab) {
        Field* f = m_tab->get_field(def.opt_key);
        if (f != nullptr) {
            f->set_any_value(call_script_function_get_value(def), false);
        }
    }
    return true;
}

boost::any ScriptContainer::call_script_function_get_value(const ConfigOptionDef& def)
{
    if (!is_intialized())
        return boost::any();

    std::string func_name;

    switch (def.type) {
    case coBool:
    case coBools:
    case coInt:
    case coInts: func_name = "int"; break;
    case coPercent:
    case coPercents:
    case coFloat:
    case coFloats: 
    case coFloatOrPercent:
    case coFloatsOrPercents: func_name = "float"; break;
    case coPoint:
    case coPoints: func_name = "float"; break; //FIXME
    case coPoint3: func_name = "float"; break;
    case coString:
    case coStrings:func_name = "void"; break;
    case coEnum: func_name = "int"; break;
    }
    func_name += (" " + def.opt_key + "_get(");
    switch (def.type) {
    case coFloatOrPercent:
    case coFloatsOrPercents: func_name += "bool &out"; break;
    case coString:
    case coStrings:
    case coEnum: func_name += "string &out"; break;
    }
    func_name += ")";
    AngelScript::asIScriptFunction* func = m_script_module->GetFunctionByDecl(func_name.c_str());
    if (func == nullptr) {
        BOOST_LOG_TRIVIAL(error) << "Error, can't find function '" << func_name << "' in the script file";
        return boost::any{};
    }
    AngelScript::asIScriptContext* ctx = m_script_engine->CreateContext();
    if (ctx == nullptr) {
        BOOST_LOG_TRIVIAL(error) << "Error, can't create script context for function '" << func_name << "'";
        return boost::any{};
    }
    ctx->Prepare(func);
    std::string ret_str;
    bool ret_percent = false;
    switch (def.type) {
    case coFloatOrPercent:
    case coFloatsOrPercents: ctx->SetArgAddress(0, &ret_percent); break;
    case coString:
    case coStrings:
    case coEnum: ctx->SetArgObject(0, &ret_str); break;
    }
    // init globals for script exec (TODO find a way to change that)
    assert(current_script == nullptr);
    {
        std::lock_guard<std::mutex> lock(current_script_mutex);
        current_script = this;
        m_need_refresh = false;
        // exec
        int res        = ctx->Execute();
        current_script = nullptr;
    }
    int32_t ret_int;
    float ret_float;
    boost::any opt_val;
    switch (def.type) {
    case coBool:
    case coBools: {
        ret_int = ctx->GetReturnDWord();
        opt_val = uint8_t(ret_int < 0 ? 2 : ret_int);
        break;
    }
    case coInt:
    case coInts: {
        ret_int = ctx->GetReturnDWord();
        opt_val = int32_t(ret_int);
        break;
    } // SpinCtrl
    case coString:
    case coStrings: {
        opt_val = ret_str;
        break;
    } // TextCtrl
    case coPercent:
    case coPercents:
    case coFloat:
    case coFloats: {
        opt_val = double(ctx->GetReturnFloat());
        break;
    }
    case coFloatOrPercent:
    case coFloatsOrPercents:
    {
        ret_float = ctx->GetReturnFloat();
        opt_val   = FloatOrPercent{ret_float, ret_percent};
        break;
    }
    case coPoint:
    case coPoints: {
        double pt_x = ctx->GetReturnFloat();
        opt_val     = Vec2d{pt_x, pt_x}; // FIXME
        break;
    } // FIXME PointCtrl
    case coPoint3: {
        double pt_x = ctx->GetReturnFloat();
        opt_val     = Vec3d{pt_x, pt_x, pt_x};
        break;
    }
    case coEnum: { 
        ret_int = ctx->GetReturnDWord();
<<<<<<< HEAD
        assert(def.enum_def && ret_int < def.enum_def->values().size());
        if (ret_int >= 0 && def.enum_def && ret_int < def.enum_def->values().size()) {
            field_val = int32_t(ret_int);
        } else {
            field_val = int32_t(0);
            std::optional<int> idx;
            if (def.enum_def->is_valid_closed_enum()) {
                idx = def.enum_def->value_to_index(ret_str);
            } else {
                idx = def.enum_def->label_to_index(ret_str);
=======
        if (ret_int >= 0 && ret_int < def.enum_values.size()) {
            opt_val = int32_t(ret_int);
        } else {
            opt_val = int32_t(0);
            for (size_t i = 0; i < def.enum_values.size(); i++) {
                if (ret_str == def.enum_values[i])
                    opt_val = int32_t(i);
>>>>>>> 0670fbfb
            }
            assert(idx);
            if(idx)
                field_val = int32_t(*idx);
        }
        break; //Choice
    }
    }
    if (m_need_refresh) {
        refresh(def, opt_val);
    }
    if (opt_val.empty()) {
        std::cout << "Error nullptr for script\n";
    }
    return opt_val;
}

void ScriptContainer::refresh(const ConfigOptionDef& def, boost::any value)
{
    auto it = std::find(m_currently_reset.begin(), m_currently_reset.end(), def.opt_key);
    // Don't refresh while in refresh
    if (it != m_currently_reset.end())
        return;
    //if bool, need to change the int in bool
    if (def.type == coBool || def.type == coBools) {
        value = bool(boost::any_cast<uint8_t>(value) != 0);
    }
    m_currently_reset.push_back(def.opt_key);
    call_script_function_set(def, value);
    //remove opt_key
    it = std::find(m_currently_reset.begin(), m_currently_reset.end(), def.opt_key);
    if (it != m_currently_reset.end())
        m_currently_reset.erase(it);
}

 bool ScriptContainer::call_script_function_is_enable(const ConfigOptionDef &def)
{
    std::string                     func_name = ("bool " + def.opt_key + "_is_enabled()");
    AngelScript::asIScriptFunction *func      = m_script_module->GetFunctionByDecl(func_name.c_str());
    if (func == nullptr) {
        // default true
        return true;
    }
    AngelScript::asIScriptContext *ctx = m_script_engine->CreateContext();
    if (ctx == nullptr) {
        BOOST_LOG_TRIVIAL(error) << "Error, can't create script context for function '" << func_name << "'";
        return true;
    }
    ctx->Prepare(func);
    // init globals for script exec (TODO find a way to change that)
    assert(current_script == nullptr);
    {
        std::lock_guard<std::mutex> lock(current_script_mutex);
        current_script = this;
        // exec
        /*int res = */ ctx->Execute();
        current_script = nullptr;
    }
    uint8_t ret = ctx->GetReturnByte();
    return ret != 0;
}

//TODO find a way to use the depends_on to add the same lock & points as real configoption in the gui

} }//namespace Slic3r Gui
<|MERGE_RESOLUTION|>--- conflicted
+++ resolved
@@ -5,6 +5,13 @@
 #include "libslic3r/PresetBundle.hpp"
 #include "libslic3r/Print.hpp"
 
+#include <boost/log/trivial.hpp>
+#include <boost/lexical_cast.hpp>
+#include <boost/algorithm/string/trim_all.hpp>
+#include <boost/algorithm/string/erase.hpp>
+#include <boost/algorithm/string/split.hpp>
+#include <boost/filesystem.hpp>
+
 #include <string>
 
 #include <angelscript/source/as_config.h>
@@ -13,8 +20,6 @@
 #include <angelscript/add_on/scriptbuilder/scriptbuilder.h>
 #include <angelscript/add_on/scriptstdstring/scriptstdstring.h>
 #include <angelscript/add_on/scriptmath/scriptmath.h>
-
-#include <boost/filesystem/string_file.hpp>
 
 using namespace gw;
 
@@ -366,7 +371,6 @@
     } else if (result.second->type() == ConfigOptionType::coEnum) {
         const ConfigOptionDef* def = result.first->get_edited_preset().config.get_option_def(key);
         int idx = 0;
-<<<<<<< HEAD
         assert(def && def->enum_def);
         if (def && def->enum_def) {
             std::optional<int> idx = def->enum_def->value_to_index(val);
@@ -376,17 +380,10 @@
                 assert(idx);
                 if (idx) {
                     ConfigOption *copy = result.second->clone();
-                    copy->setInt(*idx);
+                    copy->set_enum_int(*idx);
                     conf.set_key_value(key, copy);
                 }
             //}
-=======
-        for (; idx < def->enum_values.size() && def->enum_values[idx] != val; idx++) {}
-        if (idx >= 0 && idx < def->enum_values.size()) {
-            ConfigOption* copy = result.second->clone();
-            copy->set_enum_int(idx);
-            conf.set_key_value(key, copy);
->>>>>>> 0670fbfb
         }
     }
 }
@@ -762,9 +759,10 @@
         // Let the builder load the script, and do the necessary pre-processing (include files, etc)
         //res = builder.AddSectionFromFile(ui_script_file.string().c_str()); //seems to be problematic on cyrillic locale
         {
-            std::string all_file;
-            
-            boost::filesystem::load_string_file(ui_script_file, all_file);
+            //std::string all_file;
+            //boost::filesystem::load_string_file(ui_script_file, all_file);
+	        boost::nowide::ifstream file(ui_script_file.string());
+	        std::string all_file { std::istreambuf_iterator<char>(file), std::istreambuf_iterator<char>() };
             res = builder.AddSectionFromMemory(ui_script_file.string().c_str(), all_file.c_str(), (unsigned int)(all_file.length()), 0);
         }
         if (res < 0) throw CompileErrorException("Error, can't build the script for tab " + tab_key);
@@ -1104,30 +1102,20 @@
     }
     case coEnum: { 
         ret_int = ctx->GetReturnDWord();
-<<<<<<< HEAD
         assert(def.enum_def && ret_int < def.enum_def->values().size());
         if (ret_int >= 0 && def.enum_def && ret_int < def.enum_def->values().size()) {
-            field_val = int32_t(ret_int);
+            opt_val = int32_t(ret_int);
         } else {
-            field_val = int32_t(0);
+            opt_val = int32_t(0);
             std::optional<int> idx;
             if (def.enum_def->is_valid_closed_enum()) {
                 idx = def.enum_def->value_to_index(ret_str);
             } else {
                 idx = def.enum_def->label_to_index(ret_str);
-=======
-        if (ret_int >= 0 && ret_int < def.enum_values.size()) {
-            opt_val = int32_t(ret_int);
-        } else {
-            opt_val = int32_t(0);
-            for (size_t i = 0; i < def.enum_values.size(); i++) {
-                if (ret_str == def.enum_values[i])
-                    opt_val = int32_t(i);
->>>>>>> 0670fbfb
             }
             assert(idx);
             if(idx)
-                field_val = int32_t(*idx);
+                opt_val = int32_t(*idx);
         }
         break; //Choice
     }
