--- conflicted
+++ resolved
@@ -106,13 +106,8 @@
 	void clear();
 
     const std::vector<widget_t>&	get_extra_widgets() const {return m_extra_widgets;}
-<<<<<<< HEAD
 	const std::vector<Option>&		get_options() const { return m_options; }
 	std::vector<Option>&			get_options() { return m_options; }
-	bool*							get_blink_ptr() { return &blink; }
-=======
-    const std::vector<Option>&		get_options() const { return m_options; }
->>>>>>> 3284959e
 
 private:
 	std::vector<Option>		m_options;//! {std::vector<Option>()};
@@ -153,7 +148,7 @@
     wxFont			label_font {wxSystemSettings::GetFont(wxSYS_DEFAULT_GUI_FONT) };
     int             sidetext_width{ -1 };
     int             label_width{ -1 };
-	int				sublabel_width{ -1 };
+	//int				sublabel_width{ -1 }; //never set
 
     /// Returns a copy of the pointer of the parent wxWindow.
     /// Accessor function is because users are not allowed to change the parent
