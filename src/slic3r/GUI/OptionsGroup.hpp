#ifndef slic3r_OptionsGroup_hpp_
#define slic3r_OptionsGroup_hpp_

#include <wx/stattext.h>
#include <wx/settings.h>

#include <map>
#include <functional>

#include "libslic3r/Config.hpp"
#include "libslic3r/PrintConfig.hpp"

#include "Field.hpp"
#include "GUI_App.hpp"

// Translate the ifdef 
#ifdef __WXOSX__
    #define wxOSX true
#else
    #define wxOSX false
#endif

#define BORDER(a, b) ((wxOSX ? a : b))

namespace Slic3r { namespace GUI {

/// Widget type describes a function object that returns a wxWindow (our widget) and accepts a wxWidget (parent window).
using widget_t = std::function<wxSizer*(wxWindow*)>;//!std::function<wxWindow*(wxWindow*)>;

//auto default_label_clr = wxSystemSettings::GetColour(wxSYS_COLOUR_3DLIGHT); //GetSystemColour
//auto modified_label_clr = *new wxColour(254, 189, 101);

/// Wraps a ConfigOptionDef and adds function object for creating a side_widget.
struct Option {
	ConfigOptionDef			opt { ConfigOptionDef() };
	t_config_option_key		opt_id;//! {""};
    widget_t				side_widget {nullptr};
    bool					readonly {false};

	Option(const ConfigOptionDef& _opt, t_config_option_key id) :
		opt(_opt), opt_id(id) {}
};
using t_option = std::unique_ptr<Option>;	//!

/// Represents option lines
class Line {
public:
    wxString	label {wxString("")};
    wxString	label_tooltip {wxString("")};
    size_t		full_width {0}; 
    wxSizer*	sizer {nullptr};
    widget_t	widget {nullptr};
    std::function<wxWindow*(wxWindow*)>	near_label_widget{ nullptr };

    void append_option(const Option& option) {
        m_options.push_back(option);
    }
	void append_widget(const widget_t widget) {
		m_extra_widgets.push_back(widget);
    }
	Line(wxString label, wxString tooltip) :
		label(label), label_tooltip(tooltip) {}

    const std::vector<widget_t>&	get_extra_widgets() const {return m_extra_widgets;}
    const std::vector<Option>&		get_options() const { return m_options; }

private:
	std::vector<Option>		m_options;//! {std::vector<Option>()};
    std::vector<widget_t>	m_extra_widgets;//! {std::vector<widget_t>()};
};

using column_t = std::function<wxWindow*(wxWindow* parent, const Line&)>;

using t_optionfield_map = std::map<t_config_option_key, t_field>;
using t_opt_map = std::map< std::string, std::pair<std::string, int> >;

class OptionsGroup {
	wxStaticBox*	stb;
public:
    const bool		staticbox {true};
    const wxString	title {wxString("")};
    size_t			title_width = 20;// {200};
    wxSizer*		sizer {nullptr};
    column_t		extra_column {nullptr};
    t_change		m_on_change { nullptr };
	// To be called when the field loses focus, to assign a new initial value to the field.
	// Used by the relative position / rotation / scale manipulation fields of the Object Manipulation UI.
    t_kill_focus    m_fill_empty_value { nullptr };
    t_kill_focus    m_set_focus { nullptr };
	std::function<DynamicPrintConfig()>	m_get_initial_config{ nullptr };
	std::function<DynamicPrintConfig()>	m_get_sys_config{ nullptr };
	std::function<bool()>	have_sys_config{ nullptr };

    std::function<void(wxWindow* win)> rescale_extra_column_item { nullptr };
    std::function<void(wxWindow* win)> rescale_near_label_widget { nullptr };
    
    wxFont			sidetext_font {wxSystemSettings::GetFont(wxSYS_DEFAULT_GUI_FONT) };
    wxFont			label_font {wxSystemSettings::GetFont(wxSYS_DEFAULT_GUI_FONT) };
<<<<<<< HEAD
    int			    sidetext_width{ -1 };
    int			    label_width{ -1 };
=======
	int				sidetext_width{ -1 };
	int				sublabel_width{ -1 };
>>>>>>> d5bcddee

    /// Returns a copy of the pointer of the parent wxWindow.
    /// Accessor function is because users are not allowed to change the parent
    /// but defining it as const means a lot of const_casts to deal with wx functions.
    inline wxWindow* parent() const { 
#if 0//#ifdef __WXGTK__
		return m_panel;
#else
		return m_parent;
#endif /* __WXGTK__ */
    }
#if 0//#ifdef __WXGTK__
    wxWindow* get_parent() const {
        return m_parent;
    }
#endif /* __WXGTK__ */

    wxWindow* ctrl_parent() const {
    	return this->stb ? (wxWindow*)this->stb : this->parent();
    }

	void		append_line(const Line& line, wxStaticText** full_Label = nullptr);
    Line		create_single_option_line(const Option& option) const;
    void		append_single_option_line(const Option& option) { append_line(create_single_option_line(option)); }

    // return a non-owning pointer reference 
    inline Field*	get_field(const t_config_option_key& id) const{
							if (m_fields.find(id) == m_fields.end()) return nullptr;
							return m_fields.at(id).get();
    }
	bool			set_value(const t_config_option_key& id, const boost::any& value, bool change_event = false) {
							if (m_fields.find(id) == m_fields.end()) return false;
							m_fields.at(id)->set_value(value, change_event);
							return true;
    }
	boost::any		get_value(const t_config_option_key& id) {
							boost::any out; 
    						if (m_fields.find(id) == m_fields.end()) ;
							else 
								out = m_fields.at(id)->get_value();
							return out;
    }

	bool			set_side_text(const t_config_option_key& opt_key, const wxString& side_text) {
							if (m_fields.find(opt_key) == m_fields.end()) return false;
							auto st = m_fields.at(opt_key)->m_side_text;
							if (!st) return false;
							st->SetLabel(side_text);
							return true;
    }

	void			set_name(const wxString& new_name) {
							stb->SetLabel(new_name);
    }

	inline void		enable() { for (auto& field : m_fields) field.second->enable(); }
    inline void		disable() { for (auto& field : m_fields) field.second->disable(); }
	void			set_grid_vgap(int gap) { m_grid_sizer->SetVGap(gap); }

	void            set_show_modified_btns_val(bool show) {
		                m_show_modified_btns = show;
    }

    void            clear_fields_except_of(const std::vector<std::string> left_fields);

    void            hide_labels() {
        title_width = 0;
        m_grid_sizer->SetCols(m_grid_sizer->GetEffectiveColsCount()-1);
        static_cast<wxFlexGridSizer*>(m_grid_sizer)->AddGrowableCol(!extra_column ? 0 : 1);
    }

	OptionsGroup(	wxWindow* _parent, const wxString& title, bool is_tab_opt = false, 
					column_t extra_clmn = nullptr) :
					m_parent(_parent), title(title), 
                    m_show_modified_btns(is_tab_opt),
					staticbox(title!=""), extra_column(extra_clmn) {
        if (staticbox) {
            stb = new wxStaticBox(_parent, wxID_ANY, title);
            if (!wxOSX) stb->SetBackgroundStyle(wxBG_STYLE_PAINT);
            stb->SetFont(wxGetApp().bold_font());
        } else
        	stb = nullptr;
        sizer = (staticbox ? new wxStaticBoxSizer(stb, wxVERTICAL) : new wxBoxSizer(wxVERTICAL));
        auto num_columns = 1U;
        if (title_width != 0) num_columns++;
        if (extra_column != nullptr) num_columns++;
        m_grid_sizer = new wxFlexGridSizer(0, num_columns, 1,0);
        static_cast<wxFlexGridSizer*>(m_grid_sizer)->SetFlexibleDirection(wxBOTH/*wxHORIZONTAL*/);
        static_cast<wxFlexGridSizer*>(m_grid_sizer)->AddGrowableCol(title_width == 0 ? 0 : !extra_column ? 1 : 2 );
#if 0//#ifdef __WXGTK__
        m_panel = new wxPanel( _parent, wxID_ANY, wxDefaultPosition, wxDefaultSize, wxTAB_TRAVERSAL );
        sizer->Fit(m_panel);
        sizer->Add(m_panel, 0, wxEXPAND | wxALL, wxOSX||!staticbox ? 0: 5);
#else
        sizer->Add(m_grid_sizer, 0, wxEXPAND | wxALL, wxOSX||!staticbox ? 0: 5);
#endif /* __WXGTK__ */
    }

    wxGridSizer*        get_grid_sizer() { return m_grid_sizer; }

protected:
	std::map<t_config_option_key, Option>	m_options;
    wxWindow*				m_parent {nullptr};
    std::vector<std::map<ConfigOptionMode, std::vector<size_t>>> m_options_mode;
    std::vector<wxSizer*>                   m_line_sizer;
    std::vector<wxWindow*>                  m_extra_column_item_ptrs;
    std::vector<wxWindow*>                  m_near_label_widget_ptrs;

    /// Field list, contains unique_ptrs of the derived type.
    /// using types that need to know what it is beyond the public interface 
    /// need to cast based on the related ConfigOptionDef.
    t_optionfield_map		m_fields;
    bool					m_disabled {false};
    wxGridSizer*			m_grid_sizer {nullptr};
	// "true" if option is created in preset tabs
	bool					m_show_modified_btns{ false };

	// This panel is needed for correct showing of the ToolTips for Button, StaticText and CheckBox
	// Tooltips on GTK doesn't work inside wxStaticBoxSizer unless you insert a panel 
	// inside it before you insert the other controls.
#if 0//#ifdef__WXGTK__
	wxPanel*				m_panel {nullptr};
#endif /* __WXGTK__ */

    /// Generate a wxSizer or wxWindow from a configuration option
    /// Precondition: opt resolves to a known ConfigOption
    /// Postcondition: fields contains a wx gui object.
	const t_field&		build_field(const t_config_option_key& id, const ConfigOptionDef& opt, wxStaticText* label = nullptr);
	const t_field&		build_field(const t_config_option_key& id, wxStaticText* label = nullptr);
	const t_field&		build_field(const Option& opt, wxStaticText* label = nullptr);
	void				add_undo_buttuns_to_sizer(wxSizer* sizer, const t_field& field, std::vector<size_t> *widget_idx_in_sizer = nullptr);

    virtual void		on_kill_focus(const std::string& opt_key) {};
	virtual void		on_set_focus(const std::string& opt_key);
	virtual void		on_change_OG(const t_config_option_key& opt_id, const boost::any& value);
	virtual void		back_to_initial_value(const std::string& opt_key) {}
	virtual void		back_to_sys_value(const std::string& opt_key) {}
};

class ConfigOptionsGroup: public OptionsGroup {
public:
	ConfigOptionsGroup(	wxWindow* parent, const wxString& title, DynamicPrintConfig* _config = nullptr, 
						bool is_tab_opt = false, column_t extra_clmn = nullptr) :
		OptionsGroup(parent, title, is_tab_opt, extra_clmn), m_config(_config) {}

    /// reference to libslic3r config, non-owning pointer (?).
    DynamicPrintConfig*		m_config {nullptr};
    bool					m_full_labels {0};
	t_opt_map				m_opt_map;

    void        set_config(DynamicPrintConfig* config) { m_config = config; }
	Option		get_option(const std::string& opt_key, int opt_index = -1);
	Line		create_single_option_line(const std::string& title, int idx = -1) /*const*/{
		Option option = get_option(title, idx);
		return OptionsGroup::create_single_option_line(option);
	}
	Line		create_single_option_line(const Option& option) const {
		return OptionsGroup::create_single_option_line(option);
	}
	void		append_single_option_line(const Option& option)	{
		OptionsGroup::append_single_option_line(option);
	}
	void		append_single_option_line(const std::string title, int idx = -1)
	{
		Option option = get_option(title, idx);
		append_single_option_line(option);		
	}

	void		on_change_OG(const t_config_option_key& opt_id, const boost::any& value) override;
	void		back_to_initial_value(const std::string& opt_key) override;
	void		back_to_sys_value(const std::string& opt_key) override;
	void		back_to_config_value(const DynamicPrintConfig& config, const std::string& opt_key);
    void		on_kill_focus(const std::string& opt_key) override;
	void		reload_config();
    // return value shows visibility : false => all options are hidden
    void        Hide();
    void        Show(const bool show);
    bool        update_visibility(ConfigOptionMode mode);
    void        msw_rescale();
	boost::any	config_value(const std::string& opt_key, int opt_index, bool deserialize);
	// return option value from config 
	boost::any	get_config_value(const DynamicPrintConfig& config, const std::string& opt_key, int opt_index = -1);
	Field*		get_fieldc(const t_config_option_key& opt_key, int opt_index);
};

//  Static text shown among the options.
class ogStaticText :public wxStaticText{
public:
	ogStaticText() {}
	ogStaticText(wxWindow* parent, const char *text) : wxStaticText(parent, wxID_ANY, text, wxDefaultPosition, wxDefaultSize) {}
	~ogStaticText() {}

	void		SetText(const wxString& value, bool wrap = true);
};

}}

#endif /* slic3r_OptionsGroup_hpp_ */<|MERGE_RESOLUTION|>--- conflicted
+++ resolved
@@ -96,13 +96,9 @@
     
     wxFont			sidetext_font {wxSystemSettings::GetFont(wxSYS_DEFAULT_GUI_FONT) };
     wxFont			label_font {wxSystemSettings::GetFont(wxSYS_DEFAULT_GUI_FONT) };
-<<<<<<< HEAD
     int			    sidetext_width{ -1 };
     int			    label_width{ -1 };
-=======
-	int				sidetext_width{ -1 };
 	int				sublabel_width{ -1 };
->>>>>>> d5bcddee
 
     /// Returns a copy of the pointer of the parent wxWindow.
     /// Accessor function is because users are not allowed to change the parent
