///|/ Copyright (c) Prusa Research 2017 - 2023 Oleksandra Iushchenko @YuSanka, Enrico Turri @enricoturri1966, Lukáš Hejl @hejllukas, David Kocík @kocikdav, Vojtěch Bubník @bubnikv, Lukáš Matěna @lukasmatena, Vojtěch Král @vojtechkral
///|/
///|/ ported from lib/Slic3r/GUI/OptionsGroup.pm:
///|/ Copyright (c) Prusa Research 2016 - 2018 Vojtěch Bubník @bubnikv, Oleksandra Iushchenko @YuSanka
///|/ Copyright (c) Slic3r 2011 - 2015 Alessandro Ranellucci @alranel
///|/ Copyright (c) 2013 Scott Penrose
///|/ Copyright (c) 2012 Henrik Brix Andersen @henrikbrixandersen
///|/ Copyright (c) 2011 Richard Goodwin
///|/
///|/ PrusaSlicer is released under the terms of the AGPLv3 or higher
///|/
#ifndef slic3r_OptionsGroup_hpp_
#define slic3r_OptionsGroup_hpp_

#include <wx/stattext.h>
#include <wx/settings.h>

#include <map>
#include <functional>

#include "libslic3r/Config.hpp"
#include "libslic3r/PrintConfig.hpp"

#include "Field.hpp"
#include "I18N.hpp"

// Translate the ifdef 
#ifdef __WXOSX__
    #define wxOSX true
#else
    #define wxOSX false
#endif 
#ifdef __WXGTK3__
    #define wxGTK3 true
#else
    #define wxGTK3 false
#endif

#define BORDER(a, b) ((wxOSX ? a : b))

namespace Slic3r { namespace GUI {

// Thrown if the building of a parameter page is canceled.
class UIBuildCanceled : public std::exception {};
class OG_CustomCtrl;

/// Widget type describes a function object that returns a wxWindow (our widget) and accepts a wxWidget (parent window).
using widget_t = std::function<wxSizer*(wxWindow*)>;//!std::function<wxWindow*(wxWindow*)>;

class ScriptContainer;
/// Wraps a ConfigOptionDef and adds function object for creating a side_widget.
struct Option {
	ConfigOptionDef			opt { ConfigOptionDef() };
	t_config_option_key		opt_id;//! {""};
    widget_t				side_widget {nullptr};
    bool					readonly {false};
    //for fake config
	ScriptContainer* script = nullptr;
	//std::vector<std::string> depends_on; // moved to configoptiondef

	bool operator==(const Option& rhs) const {
		return  (rhs.opt_id == this->opt_id);
	}

	Option(const ConfigOptionDef& _opt, t_config_option_key id);
};
using t_option = std::unique_ptr<Option>;	//!

/// Represents option lines
class Line : public UndoValueUIManager
{
	bool		m_is_separator{ false };
public:
    wxString	label;
    wxString	label_tooltip;
	std::string	label_path;

    size_t		full_width {0}; 
    widget_t	widget {nullptr};
    std::function<wxWindow*(wxWindow*)>	near_label_widget{ nullptr };
	wxWindow*	near_label_widget_win {nullptr};
    wxSizer*	widget_sizer {nullptr};
    wxSizer*	extra_widget_sizer {nullptr};

    void append_option(const Option& option) {
        m_options.push_back(option);
    }
    void append_option(Option&& option) {
        m_options.push_back(std::move(option));
    }
	void append_widget(const widget_t widget) {
		m_extra_widgets.push_back(widget);
    }
	Line(wxString label, wxString tooltip) :
		label(_(label)), label_tooltip(_(tooltip)) {}
	Line() : m_is_separator(true) {}

	Line(const std::string& opt_key, const wxString& label, const wxString& tooltip) :
		label(_(label)), label_tooltip(_(tooltip))
	{
		m_options.push_back(Option({ opt_key, coNone }, opt_key));
	}

	bool is_separator() const { return m_is_separator; }
	bool has_only_option(const std::string& opt_key) const { return m_options.size() == 1 && m_options[0].opt_id == opt_key; }
	void clear();

    const std::vector<widget_t>&	get_extra_widgets() const {return m_extra_widgets;}
	const std::vector<Option>&		get_options() const { return m_options; }
	std::vector<Option>&			get_options() { return m_options; }

private:
	std::vector<Option>		m_options;//! {std::vector<Option>()};
    std::vector<widget_t>	m_extra_widgets;//! {std::vector<widget_t>()};
};

using column_t = std::function<wxWindow*(wxWindow* parent, const Line&)>;

using t_optionfield_map = std::map<t_config_option_key, t_field>;
using t_opt_map = std::map< std::string, std::pair<std::string, int> >;

class OptionsGroup {
protected:
	wxStaticBox*	stb {nullptr};
public:
    const bool		staticbox {true};
    const wxString	title;
    int             title_width = 20;// {200};
    bool            no_title = false;
    wxSizer*		sizer {nullptr};
	OG_CustomCtrl*  custom_ctrl{ nullptr };
	int				ctrl_horiz_alignment{ wxALIGN_LEFT};
    column_t		extra_column {nullptr};
    t_change		m_on_change { nullptr };
	// To be called when the field loses focus, to assign a new initial value to the field.
	// Used by the relative position / rotation / scale manipulation fields of the Object Manipulation UI.
    t_kill_focus    m_fill_empty_value { nullptr };
	std::function<DynamicPrintConfig()>	m_get_initial_config{ nullptr };
	std::function<DynamicPrintConfig()>	m_get_sys_config{ nullptr };
	std::function<bool()>	have_sys_config{ nullptr };

    std::function<void(wxWindow* win)> rescale_extra_column_item { nullptr };
    std::function<void(wxWindow* win)> rescale_near_label_widget { nullptr };

    std::function<void(const t_config_option_key& opt_key)> edit_custom_gcode { nullptr };
    
    wxFont			sidetext_font {wxSystemSettings::GetFont(wxSYS_DEFAULT_GUI_FONT) };
    wxFont			label_font {wxSystemSettings::GetFont(wxSYS_DEFAULT_GUI_FONT) };
    int             sidetext_width{ -1 };
    int             label_width{ -1 };
	//int				sublabel_width{ -1 }; //never set

    /// Returns a copy of the pointer of the parent wxWindow.
    /// Accessor function is because users are not allowed to change the parent
    /// but defining it as const means a lot of const_casts to deal with wx functions.
	inline wxWindow* parent() const { return m_parent; }

    wxWindow*   ctrl_parent() const;

	void		append_line(const Line& line);
	// create controls for the option group
	void		activate_line(Line& line);

	// create all controls for the option group from the m_lines
	bool		activate(std::function<void()> throw_if_canceled = [](){}, int horiz_alignment = wxALIGN_LEFT);
	// delete all controls from the option group
	void		clear(bool destroy_custom_ctrl = false);

	// ask for each script option to recompute their value. If init is true, it will ask for get/set even if the Field isn't created.
	void		update_script_presets(bool init = false);

    Line		create_single_option_line(const Option& option, const std::string& path = std::string()) const;
    void		append_single_option_line(const Option& option, const std::string& path = std::string()) { append_line(create_single_option_line(option, path)); }
	void		append_separator();

    // return a non-owning pointer reference 
    inline Field*	get_field(const t_config_option_key& id) const{
							if (m_fields.find(id) == m_fields.end()) return nullptr;
							return m_fields.at(id).get();
    }

    inline Line*	get_line(const t_config_option_key& id) {
		for (Line& line : m_lines)
			if (line.has_only_option(id))
				return &line;
		return nullptr;
    }

	bool			set_value(const t_config_option_key& id, const boost::any& value, bool change_event = false) {
							if (m_fields.find(id) == m_fields.end()) return false;
							m_fields.at(id)->set_any_value(value, change_event);
							return true;
    }
	boost::any		get_value(const t_config_option_key& id) {
							boost::any out; 
    						if (m_fields.find(id) == m_fields.end()) ;
							else 
								out = m_fields.at(id)->get_value();
							return out;
    }

	void			show_field(const t_config_option_key& opt_key, bool show = true);
	void			hide_field(const t_config_option_key& opt_key) {  show_field(opt_key, false);  }

	void			set_name(const wxString& new_name) { stb->SetLabel(new_name); }
	wxString		get_name() const { return stb->GetLabel(); }

	inline void		enable() { for (auto& field : m_fields) field.second->enable(); }
    inline void		disable() { for (auto& field : m_fields) field.second->disable(); }
	void			set_grid_vgap(int gap) { m_grid_sizer->SetVGap(gap); }

    void            clear_fields_except_of(const std::vector<std::string> left_fields);

    void            hide_labels() { label_width = 0; title_width = 0;}

	OptionsGroup(	wxWindow* _parent, const wxString& title, bool is_tab_opt = false, 
                    column_t extra_clmn = nullptr);
	virtual ~OptionsGroup() { clear(true); }

    wxGridSizer*        get_grid_sizer() { return m_grid_sizer; }
<<<<<<< HEAD
	const std::vector<Line>& get_lines() const { return m_lines; }
	std::vector<Line>&  set_lines() { return m_lines; }
=======
	const std::vector<Line>& get_lines() { return m_lines; }
	Line*				get_last_line()  { return m_lines.empty() ? nullptr : &m_lines[m_lines.size()-1]; }
>>>>>>> a9cbc920
	bool				is_legend_line();
	// if we have to set the same control alignment for different option groups, 
    // we have to set same max contrtol width to all of them
	void				set_max_win_width(int max_win_width);
	void				set_use_custom_ctrl(bool use_custom_ctrl) { m_use_custom_ctrl = use_custom_ctrl; }
	const std::map<t_config_option_key, Option>& get_optioms_map() { return m_options; }

	bool				is_activated() { return sizer != nullptr; }

protected:
	std::map<t_config_option_key, Option>	m_options;
    wxWindow*				m_parent {nullptr};
    // vector: an entry per line
    //map : mode -> items idx in the line
    std::vector<std::map<ConfigOptionMode, std::vector<size_t>>> m_options_mode;
    std::vector<wxSizer*>                   m_line_sizer;
    std::vector<wxWindow*>                  m_extra_column_item_ptrs;

    std::vector<Line>                       m_lines;

    /// Field list, contains unique_ptrs of the derived type.
    /// using types that need to know what it is beyond the public interface 
    /// need to cast based on the related ConfigOptionDef.
    t_optionfield_map		m_fields;
    bool					m_disabled {false};
    wxGridSizer*			m_grid_sizer {nullptr};
	// "true" if option is created in preset tabs
	bool					m_use_custom_ctrl{ false };

	// "true" if control should be created on custom_ctrl
	bool					m_use_custom_ctrl_as_parent { false };

	// This panel is needed for correct showing of the ToolTips for Button, StaticText and CheckBox
	// Tooltips on GTK doesn't work inside wxStaticBoxSizer unless you insert a panel 
	// inside it before you insert the other controls.
#if 0//#ifdef__WXGTK__
	wxPanel*				m_panel {nullptr};
#endif /* __WXGTK__ */

    /// Generate a wxSizer or wxWindow from a configuration option
    /// Precondition: opt resolves to a known ConfigOption
    /// Postcondition: fields contains a wx gui object.
	const t_field&		build_field(const t_config_option_key& id, const ConfigOptionDef& opt);
	const t_field&		build_field(const t_config_option_key& id);
	const t_field&		build_field(const Option& opt);

    virtual void		on_kill_focus(const std::string& opt_key) {};
	virtual void		on_change_OG(const t_config_option_key& opt_id, const boost::any& value);
	virtual void		back_to_initial_value(const std::string& opt_key) {}
	virtual void		back_to_sys_value(const std::string& opt_key) {}

public:
	static wxString		get_url(const std::string& path_end);
	static bool			launch_browser(const std::string& path_end);
	static bool			is_option_without_field(const std::string& opt_key);
};

class ConfigOptionsGroup: public OptionsGroup {
public:
	ConfigOptionsGroup(	wxWindow* parent, const wxString& title, DynamicConfig* config = nullptr,
						bool is_tab_opt = false, column_t extra_clmn = nullptr) :
		OptionsGroup(parent, title, is_tab_opt, extra_clmn), m_config(config) {}
	ConfigOptionsGroup(	wxWindow* parent, const wxString& title, ModelConfig* config, 
						bool is_tab_opt = false, column_t extra_clmn = nullptr) :
		OptionsGroup(parent, title, is_tab_opt, extra_clmn), m_config(&config->get()), m_modelconfig(config) {}
	ConfigOptionsGroup(	wxWindow* parent) :
		OptionsGroup(parent, wxEmptyString, true, nullptr) {}
    ~ConfigOptionsGroup() override = default;

	const wxString& config_category() const throw() { return m_config_category; }
	int config_type() const throw() { return m_config_type; }
	const t_opt_map&   opt_map() const throw() { return m_opt_map; }
	void		copy_for_freq_settings(const ConfigOptionsGroup& origin) { this->m_opt_map = origin.m_opt_map; }

	void 		set_config_category_and_type(const wxString &category, int type) { m_config_category = category; m_config_type = type; }
	void        set_config(DynamicPrintConfig* config) { 
		m_config = config; m_modelconfig = nullptr; 
	}

    bool has_option_def(const std::string &opt_key);
    const Option* get_option_def(const std::string &opt_key);
	//these 'has' and 'get' are about m_opt_map and not m_options. it's the option + id
    bool has_option(const std::string &opt_key, int opt_index = -1);
	// more like "create option from def" (old "get_option")
	Option		create_option_from_def(const std::string& opt_key, int opt_index = -1);
	void		register_to_search(const std::string& opt_key, const ConfigOptionDef& option_def, int opt_index, bool reset);
	Option		get_option_and_register(const std::string& opt_key, int opt_index = -1) {
        Option opt = create_option_from_def(opt_key, opt_index);
		if(m_use_custom_ctrl) // fill group and category values just for options from Settings Tab
			register_to_search(opt_key, opt.opt, opt_index, true);
		return opt;
	}
	Line		create_single_option_line(const std::string& title, const std::string& path = std::string(), int idx = -1) /*const*/{
		Option option = get_option_and_register(title, idx);
		return OptionsGroup::create_single_option_line(option, path);
	}
	Line		create_single_option_line(const Option& option, const std::string& path = std::string()) const {
		return OptionsGroup::create_single_option_line(option, path);
	}
	void		append_single_option_line(const Option& option, const std::string& path = std::string())	{
		OptionsGroup::append_single_option_line(option, path);
	}
	void		append_single_option_line(const std::string title, const std::string& path = std::string(), int idx = -1)
	{
		Option option = get_option_and_register(title, idx);
		append_single_option_line(option, path);
	}

	void		on_change_OG(const t_config_option_key& opt_id, const boost::any& value) override;
	void		back_to_initial_value(const std::string& opt_key) override;
	void		back_to_sys_value(const std::string& opt_key) override;
	void		back_to_config_value(const DynamicPrintConfig& config, const std::string& opt_key);
    void		on_kill_focus(const std::string& opt_key) override;
	void		reload_config();
    // return value shows visibility : false => all options are hidden
    void        Hide();
    void        Show(const bool show);
    bool        is_visible(ConfigOptionMode mode);
    bool        update_visibility(ConfigOptionMode mode);
    void        msw_rescale();
    void        sys_color_changed();
    void        refresh();
	Field*		get_fieldc(const t_config_option_key& opt_key, int opt_index);
	std::pair<OG_CustomCtrl*, bool*>	get_custom_ctrl_with_blinking_ptr(const t_config_option_key& opt_key, int opt_index/* = -1*/);

private:
    // Reference to libslic3r config or ModelConfig::get(), non-owning pointer.
    // The reference is const, so that the spots which modify m_config are clearly
    // demarcated by const_cast and m_config_changed_callback is called afterwards.
    const DynamicConfig*		m_config {nullptr};
    // If the config is modelconfig, then ModelConfig::touch() has to be called after value change.
    ModelConfig*				m_modelconfig { nullptr };
	t_opt_map					m_opt_map;
    wxString                    m_config_category;
    int                         m_config_type;

    // Change an option on m_config, possibly call ModelConfig::touch().
	void 	change_opt_value(const t_config_option_key& opt_key, const boost::any& value, int opt_index = 0);
};

//  Static text shown among the options.
class ogStaticText :public wxStaticText{
public:
	ogStaticText() {}
	ogStaticText(wxWindow* parent, const wxString& text);
	~ogStaticText() {}

	void		SetText(const wxString& value, bool wrap = true);
	// Set special path end. It will be used to generation of the hyperlink on info page
	void		SetPathEnd(const std::string& link);
	void		FocusText(bool focus);
};

}}

#endif /* slic3r_OptionsGroup_hpp_ */<|MERGE_RESOLUTION|>--- conflicted
+++ resolved
@@ -218,13 +218,9 @@
 	virtual ~OptionsGroup() { clear(true); }
 
     wxGridSizer*        get_grid_sizer() { return m_grid_sizer; }
-<<<<<<< HEAD
 	const std::vector<Line>& get_lines() const { return m_lines; }
 	std::vector<Line>&  set_lines() { return m_lines; }
-=======
-	const std::vector<Line>& get_lines() { return m_lines; }
 	Line*				get_last_line()  { return m_lines.empty() ? nullptr : &m_lines[m_lines.size()-1]; }
->>>>>>> a9cbc920
 	bool				is_legend_line();
 	// if we have to set the same control alignment for different option groups, 
     // we have to set same max contrtol width to all of them
