--- conflicted
+++ resolved
@@ -773,18 +773,6 @@
     bool launch = true;
 
     if (get_app_config()->get("suppress_hyperlinks").empty()) {
-<<<<<<< HEAD
-        wxString preferences_item = _L("Suppress to open hyperlink in browser");
-        wxString msg =
-            _L("PrusaSlicer will remember your action.") + "\n" +
-            _L("You will not be asked about it again on label hovering.") + "\n\n" +
-            format_wxstr(_L("Visit \"Preferences\" and check \"%1%\"\nto changes your choise."), preferences_item) + "\n\n" +
-            _L("Should we suppress to use hyperlinks in PrusaSlicer?");
-
-        wxMessageDialog dialog(nullptr, msg, _L("PrusaSlicer: Don't ask me again"), wxYES | wxNO | wxICON_INFORMATION);
-        get_app_config()->set("suppress_hyperlinks", dialog.ShowModal() == wxID_YES ? "1" : "0");
-}
-=======
         RememberChoiceDialog dialog(nullptr, _L("Should we open this hyperlink in your default browser?"), _L("PrusaSlicer: Open hyperlink"));
         int answer = dialog.ShowModal();
         launch = answer == wxID_YES;
@@ -793,7 +781,6 @@
     }
     if (launch)
         launch = get_app_config()->get("suppress_hyperlinks") != "1";
->>>>>>> 30d7ef2c
 
     return  launch && wxLaunchDefaultBrowser(get_url(og_line.label_path));
 }
@@ -813,10 +800,10 @@
         {
             if (!evt.IsChecked())
                 return;
-            wxString preferences_item = _L("Suppress to open hyperlink in browser");
-            wxString msg =
+        wxString preferences_item = _L("Suppress to open hyperlink in browser");
+        wxString msg =
                 _L("PrusaSlicer will remember your choice.") + "\n\n" +
-                _L("You will not be asked about it again on label hovering.") + "\n\n" +
+            _L("You will not be asked about it again on label hovering.") + "\n\n" +
                 format_wxstr(_L("Visit \"Preferences\" and check \"%1%\"\nto changes your choice."), preferences_item);
 
             wxMessageDialog dialog(nullptr, msg, _L("PrusaSlicer: Don't ask me again"), wxOK | wxCANCEL | wxICON_INFORMATION);
