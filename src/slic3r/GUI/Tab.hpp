--- conflicted
+++ resolved
@@ -235,35 +235,20 @@
     Preset::Type        m_type;
 	std::string			m_name;
 	const wxString		m_title;
-<<<<<<< HEAD
 	TabPresetComboBox*	m_presets_choice {nullptr};
 	ScalableButton*		m_search_btn {nullptr};
 	ScalableButton*		m_btn_compare_preset {nullptr};
 	ScalableButton*		m_btn_save_preset {nullptr};
-	ScalableButton*		m_btn_save_preset_as {nullptr};
+	ScalableButton*		m_btn_save_as_preset {nullptr};
+	ScalableButton*		m_btn_rename_preset {nullptr};
 	ScalableButton*		m_btn_delete_preset {nullptr};
 	ScalableButton*		m_btn_edit_ph_printer {nullptr};
 	ScalableButton*		m_btn_hide_incompatible_presets {nullptr};
+	wxBoxSizer*			m_top_hsizer {nullptr};
 	wxBoxSizer*			m_hsizer {nullptr};
+	wxBoxSizer*			m_h_buttons_sizer {nullptr};
 	wxBoxSizer*			m_left_sizer {nullptr};
 	wxTreeCtrl*			m_treectrl {nullptr};
-	wxImageList*		m_icons {nullptr};
-=======
-	TabPresetComboBox*	m_presets_choice;
-	ScalableButton*		m_search_btn;
-	ScalableButton*		m_btn_compare_preset;
-	ScalableButton*		m_btn_save_preset;
-	ScalableButton*		m_btn_save_as_preset;
-	ScalableButton*		m_btn_rename_preset;
-	ScalableButton*		m_btn_delete_preset;
-	ScalableButton*		m_btn_edit_ph_printer {nullptr};
-	ScalableButton*		m_btn_hide_incompatible_presets;
-	wxBoxSizer*			m_top_hsizer;
-	wxBoxSizer*			m_hsizer;
-	wxBoxSizer*			m_h_buttons_sizer;
-	wxBoxSizer*			m_left_sizer;
-	wxTreeCtrl*			m_treectrl;
->>>>>>> 3c0b9e04
 
 	wxScrolledWindow*	m_page_view {nullptr};
 	wxBoxSizer*			m_page_sizer {nullptr};
@@ -501,13 +486,8 @@
 	void			on_value_change(const std::string& opt_key, const boost::any& value);
 
     void            update_wiping_button_visibility();
-<<<<<<< HEAD
 	virtual void	activate_option(const std::string& opt_key, const wxString& category);
-	void			cache_config_diff(const std::vector<std::string>& selected_options);
-=======
-	void			activate_option(const std::string& opt_key, const wxString& category);
 	void			cache_config_diff(const std::vector<std::string>& selected_options, const DynamicPrintConfig* config = nullptr);
->>>>>>> 3c0b9e04
 	void			apply_config_from_cache();
 
 	const std::map<wxString, std::string>& get_category_icon_map() { return m_category_icon; }
