///|/ Copyright (c) Prusa Research 2019 - 2022 Enrico Turri @enricoturri1966, Filip Sykala @Jony01, Lukáš Matěna @lukasmatena, Vojtěch Bubník @bubnikv
///|/
///|/ PrusaSlicer is released under the terms of the AGPLv3 or higher
///|/
#include "GLSelectionRectangle.hpp"
#include "Camera.hpp"
#include "CameraUtils.hpp"
#include "3DScene.hpp"
#include "GLCanvas3D.hpp"
#include "GUI_App.hpp"
#include "Plater.hpp"
#include <igl/project.h>

#include <GL/glew.h>

namespace Slic3r {
namespace GUI {

    void GLSelectionRectangle::start_dragging(const Vec2d& mouse_position, EState state)
    {
        if (is_dragging() || state == EState::Off)
            return;

        m_state = state;
        m_start_corner = mouse_position;
        m_end_corner   = mouse_position;
    }

    void GLSelectionRectangle::dragging(const Vec2d& mouse_position)
    {
        if (!is_dragging())
            return;

        m_end_corner = mouse_position;
    }

    std::vector<unsigned int> GLSelectionRectangle::contains(const std::vector<Vec3d>& points) const
    {
        std::vector<unsigned int> out;

<<<<<<< HEAD
        if (!is_dragging())
            return out;

        m_state = Off;

        const Camera& camera = wxGetApp().plater()->get_camera();
        Matrix4d modelview = camera.get_view_matrix().matrix();
        Matrix4d projection= camera.get_projection_matrix().matrix();
        Vec4i32 viewport(camera.get_viewport().data());

        // Convert our std::vector to Eigen dynamic matrix.
        Eigen::Matrix<double, Eigen::Dynamic, 3, Eigen::DontAlign> pts(points.size(), 3);
        for (size_t i=0; i<points.size(); ++i)
            pts.block<1, 3>(i, 0) = points[i];

        // Get the projections.
        Eigen::Matrix<double, Eigen::Dynamic, 3, Eigen::DontAlign> projections;
        igl::project(pts, modelview, projection, viewport, projections);

=======
>>>>>>> 3284959e
        // bounding box created from the rectangle corners - will take care of order of the corners
        const BoundingBox rectangle(Points{ Point(m_start_corner.cast<coord_t>()), Point(m_end_corner.cast<coord_t>()) });

        // Iterate over all points and determine whether they're in the rectangle.
        const Camera &camera = wxGetApp().plater()->get_camera();
        Points points_2d = CameraUtils::project(camera, points);
        unsigned int size = static_cast<unsigned int>(points.size());
        for (unsigned int i = 0; i< size; ++i)
            if (rectangle.contains(points_2d[i]))
                out.push_back(i);

        return out;
    }

    void GLSelectionRectangle::stop_dragging()
    {
        if (is_dragging())
            m_state = EState::Off;
    }

    void GLSelectionRectangle::render(const GLCanvas3D& canvas)
    {
        if (!is_dragging())
            return;

        const Size cnv_size = canvas.get_canvas_size();
        const float cnv_width = (float)cnv_size.get_width();
        const float cnv_height = (float)cnv_size.get_height();
        if (cnv_width == 0.0f || cnv_height == 0.0f)
            return;

        const float cnv_inv_width = 1.0f / cnv_width;
        const float cnv_inv_height = 1.0f / cnv_height;
        const float left = 2.0f * (get_left() * cnv_inv_width - 0.5f);
        const float right = 2.0f * (get_right() * cnv_inv_width - 0.5f);
        const float top = -2.0f * (get_top() * cnv_inv_height - 0.5f);
        const float bottom = -2.0f * (get_bottom() * cnv_inv_height - 0.5f);

#if ENABLE_GL_CORE_PROFILE
        const bool core_profile = OpenGLManager::get_gl_info().is_core_profile();
        if (!core_profile)
#endif // ENABLE_GL_CORE_PROFILE
            glsafe(::glLineWidth(1.5f));

        glsafe(::glDisable(GL_DEPTH_TEST));

#if !ENABLE_OPENGL_ES
#if ENABLE_GL_CORE_PROFILE
        if (!core_profile) {
#endif // ENABLE_GL_CORE_PROFILE
        glsafe(::glPushAttrib(GL_ENABLE_BIT));
        glsafe(::glLineStipple(4, 0xAAAA));
        glsafe(::glEnable(GL_LINE_STIPPLE));
#if ENABLE_GL_CORE_PROFILE
        }
#endif // ENABLE_GL_CORE_PROFILE
#endif // !ENABLE_OPENGL_ES

#if ENABLE_OPENGL_ES
        GLShaderProgram* shader = wxGetApp().get_shader("dashed_lines");
#elif ENABLE_GL_CORE_PROFILE
        GLShaderProgram* shader = core_profile ? wxGetApp().get_shader("dashed_thick_lines") : wxGetApp().get_shader("flat");
#else
        GLShaderProgram* shader = wxGetApp().get_shader("flat");
#endif // ENABLE_OPENGL_ES
        if (shader != nullptr) {
            shader->start_using();

            if (!m_rectangle.is_initialized() || !m_old_start_corner.isApprox(m_start_corner) || !m_old_end_corner.isApprox(m_end_corner)) {
                m_old_start_corner = m_start_corner;
                m_old_end_corner = m_end_corner;
                m_rectangle.reset();

                GLModel::Geometry init_data;
#if ENABLE_GL_CORE_PROFILE || ENABLE_OPENGL_ES
                init_data.format = { GLModel::Geometry::EPrimitiveType::Lines, GLModel::Geometry::EVertexLayout::P4 };
                init_data.reserve_vertices(5);
                init_data.reserve_indices(8);
#else
                init_data.format = { GLModel::Geometry::EPrimitiveType::LineLoop, GLModel::Geometry::EVertexLayout::P2 };
                init_data.reserve_vertices(4);
                init_data.reserve_indices(4);
#endif // ENABLE_GL_CORE_PROFILE || ENABLE_OPENGL_ES

                // vertices
#if ENABLE_GL_CORE_PROFILE || ENABLE_OPENGL_ES
                const float width = right - left;
                const float height = top - bottom;
                float perimeter = 0.0f;

                init_data.add_vertex(Vec4f(left, bottom, 0.0f, perimeter));
                perimeter += width;
                init_data.add_vertex(Vec4f(right, bottom, 0.0f, perimeter));
                perimeter += height;
                init_data.add_vertex(Vec4f(right, top, 0.0f, perimeter));
                perimeter += width;
                init_data.add_vertex(Vec4f(left, top, 0.0f, perimeter));
                perimeter += height;
                init_data.add_vertex(Vec4f(left, bottom, 0.0f, perimeter));

                // indices
                init_data.add_line(0, 1);
                init_data.add_line(1, 2);
                init_data.add_line(2, 3);
                init_data.add_line(3, 4);
#else
                init_data.add_vertex(Vec2f(left, bottom));
                init_data.add_vertex(Vec2f(right, bottom));
                init_data.add_vertex(Vec2f(right, top));
                init_data.add_vertex(Vec2f(left, top));

                // indices
                init_data.add_index(0);
                init_data.add_index(1);
                init_data.add_index(2);
                init_data.add_index(3);
#endif // ENABLE_GL_CORE_PROFILE || ENABLE_OPENGL_ES

                m_rectangle.init_from(std::move(init_data));
            }

            shader->set_uniform("view_model_matrix", Transform3d::Identity());
            shader->set_uniform("projection_matrix", Transform3d::Identity());
#if ENABLE_OPENGL_ES
            shader->set_uniform("dash_size", 0.01f);
            shader->set_uniform("gap_size", 0.0075f);
#elif ENABLE_GL_CORE_PROFILE
            if (core_profile) {
            const std::array<int, 4>& viewport = wxGetApp().plater()->get_camera().get_viewport();
            shader->set_uniform("viewport_size", Vec2d(double(viewport[2]), double(viewport[3])));
            shader->set_uniform("width", 0.25f);
            shader->set_uniform("dash_size", 0.01f);
            shader->set_uniform("gap_size", 0.0075f);
            }
#endif // ENABLE_OPENGL_ES

            m_rectangle.set_color(ColorRGBA((m_state == EState::Select) ? 0.3f : 1.0f, (m_state == EState::Select) ? 1.0f : 0.3f, 0.3f, 1.0f));
            m_rectangle.render();
            shader->stop_using();
        }

#if !ENABLE_OPENGL_ES
#if ENABLE_GL_CORE_PROFILE
        if (!core_profile)
#endif // ENABLE_GL_CORE_PROFILE
        glsafe(::glPopAttrib());
#endif // !ENABLE_OPENGL_ES
    }

} // namespace GUI
} // namespace Slic3r<|MERGE_RESOLUTION|>--- conflicted
+++ resolved
@@ -38,28 +38,6 @@
     {
         std::vector<unsigned int> out;
 
-<<<<<<< HEAD
-        if (!is_dragging())
-            return out;
-
-        m_state = Off;
-
-        const Camera& camera = wxGetApp().plater()->get_camera();
-        Matrix4d modelview = camera.get_view_matrix().matrix();
-        Matrix4d projection= camera.get_projection_matrix().matrix();
-        Vec4i32 viewport(camera.get_viewport().data());
-
-        // Convert our std::vector to Eigen dynamic matrix.
-        Eigen::Matrix<double, Eigen::Dynamic, 3, Eigen::DontAlign> pts(points.size(), 3);
-        for (size_t i=0; i<points.size(); ++i)
-            pts.block<1, 3>(i, 0) = points[i];
-
-        // Get the projections.
-        Eigen::Matrix<double, Eigen::Dynamic, 3, Eigen::DontAlign> projections;
-        igl::project(pts, modelview, projection, viewport, projections);
-
-=======
->>>>>>> 3284959e
         // bounding box created from the rectangle corners - will take care of order of the corners
         const BoundingBox rectangle(Points{ Point(m_start_corner.cast<coord_t>()), Point(m_end_corner.cast<coord_t>()) });
 
