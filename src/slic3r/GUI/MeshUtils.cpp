--- conflicted
+++ resolved
@@ -79,13 +79,6 @@
 
 void MeshClipper::recalculate_triangles()
 {
-<<<<<<< HEAD
-    if (! m_tms) {
-        m_tms.reset(new TriangleMeshSlicer(m_mesh));
-    }
-
-=======
->>>>>>> 215e845c
     const Transform3f& instance_matrix_no_translation_no_scaling = m_trafo.get_matrix(true,false,true).cast<float>();
     // Calculate clipping plane normal in mesh coordinates.
     const Vec3f up_noscale = instance_matrix_no_translation_no_scaling.inverse() * m_plane.get_normal().cast<float>();
@@ -94,15 +87,8 @@
     const float height_mesh = m_plane.distance(m_trafo.get_offset()) * (up_noscale.norm()/up.norm());
 
     // Now do the cutting
-<<<<<<< HEAD
-    std::vector<ExPolygons> list_of_expolys;
-    m_tms->set_up_direction(up.cast<float>());
-    m_tms->slice(std::vector<float>{height_mesh}, SlicingMode::Regular, &list_of_expolys, [](){});
-    m_triangles2d = triangulate_expolygons_2f(list_of_expolys[0], m_trafo.get_matrix().matrix().determinant() < 0.);
-=======
     MeshSlicingParams slicing_params;
     slicing_params.trafo.rotate(Eigen::Quaternion<double, Eigen::DontAlign>::FromTwoVectors(up, Vec3d::UnitZ()));
->>>>>>> 215e845c
 
     ExPolygons expolys = union_ex(slice_mesh(m_mesh->its, height_mesh, slicing_params));
 
@@ -164,7 +150,7 @@
             // from the cut. The coordinates must not overflow after the transform,
             // make the rectangle a bit smaller.
             const coord_t size = (std::numeric_limits<coord_t>::max() - scale_(std::max(std::abs(e*a), std::abs(e*b)))) / 4;
-            Polygons ep {Polygon({Point(-size, 0), Point(size, 0), Point(size, 2*size), Point(-size, 2*size)})};
+            Polygons ep {Polygon({Point(-size, coord_t(0)), Point(size, coord_t(0)), Point(size, 2*size), Point(-size, 2*size)})};
             ep.front().rotate(angle);
             ep.front().translate(scale_(-e * a), scale_(-e * b));
             expolys = diff_ex(expolys, ep);
@@ -199,7 +185,7 @@
 {
     Matrix4d modelview = camera.get_view_matrix().matrix();
     Matrix4d projection= camera.get_projection_matrix().matrix();
-    Vec4i viewport(camera.get_viewport().data());
+    Vec4i32 viewport(camera.get_viewport().data());
 
     Vec3d pt1;
     Vec3d pt2;
