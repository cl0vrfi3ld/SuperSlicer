--- conflicted
+++ resolved
@@ -299,17 +299,12 @@
             // it so it lies on our line. This will be the figure to subtract
             // from the cut. The coordinates must not overflow after the transform,
             // make the rectangle a bit smaller.
-<<<<<<< HEAD
 #ifdef CLIPPERLIB_INT32
-            const coord_t size = (std::numeric_limits<coord_t>::max() - scale_(std::max(std::abs(e * a), std::abs(e * b)))) / 4;
+            const coord_t size = (std::numeric_limits<coord_t>::max()/2 - scale_(std::max(std::abs(e * a), std::abs(e * b)))) / 4;
 #else
-            const coord_t size = (ClipperLib::hiRange - scale_(std::max(std::abs(e * a), std::abs(e * b)))) / 4;
+            const coord_t size = (ClipperLib::hiRange/2 - scale_(std::max(std::abs(e * a), std::abs(e * b)))) / 4;
 #endif
             Polygons ep {Polygon({Point(-size, coord_t(0)), Point(size, coord_t(0)), Point(size, 2*size), Point(-size, 2*size)})};
-=======
-            const coord_t size = (std::numeric_limits<coord_t>::max()/2 - scale_(std::max(std::abs(e * a), std::abs(e * b)))) / 4;
-            Polygons ep {Polygon({Point(-size, 0), Point(size, 0), Point(size, 2*size), Point(-size, 2*size)})};
->>>>>>> 3284959e
             ep.front().rotate(angle);
             ep.front().translate(scale_(-e * a), scale_(-e * b));
             expolys = diff_ex(expolys, ep);
@@ -363,8 +358,13 @@
 
             // To prevent overflow after scaling, downscale the input if needed:
             double extra_scale = 1.;
+#ifdef CLIPPERLIB_INT32
             int32_t limit = int32_t(std::min(std::numeric_limits<coord_t>::max() / (2. * std::max(1., scale_x)), std::numeric_limits<coord_t>::max() / (2. * std::max(1., scale_y))));
             int32_t max_coord = 0;
+#else
+            coord_t limit = int32_t(std::min(ClipperLib::hiRange / (2. * std::max(1., scale_x)), ClipperLib::hiRange / (2. * std::max(1., scale_y))));
+            coord_t max_coord = 0;
+#endif
             for (const Point& pt : exp.contour)
                 max_coord = std::max(max_coord, std::max(std::abs(pt.x()), std::abs(pt.y())));
             if (max_coord + m_contour_width >= limit)
@@ -427,21 +427,7 @@
 
 void MeshRaycaster::line_from_mouse_pos(const Vec2d& mouse_pos, const Transform3d& trafo, const Camera& camera, Vec3d& point, Vec3d& direction)
 {
-<<<<<<< HEAD
-    Matrix4d modelview = camera.get_view_matrix().matrix();
-    Matrix4d projection= camera.get_projection_matrix().matrix();
-    Vec4i32 viewport(camera.get_viewport().data());
-
-    Vec3d pt1;
-    Vec3d pt2;
-    igl::unproject(Vec3d(mouse_pos(0), viewport[3] - mouse_pos(1), 0.),
-                   modelview, projection, viewport, pt1);
-    igl::unproject(Vec3d(mouse_pos(0), viewport[3] - mouse_pos(1), 1.),
-                   modelview, projection, viewport, pt2);
-
-=======
     CameraUtils::ray_from_screen_pos(camera, mouse_pos, point, direction);
->>>>>>> 3284959e
     Transform3d inv = trafo.inverse();
     point     = inv*point;
     direction = inv.linear()*direction;
