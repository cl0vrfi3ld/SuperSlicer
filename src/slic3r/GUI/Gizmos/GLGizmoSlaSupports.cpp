--- conflicted
+++ resolved
@@ -230,42 +230,6 @@
         if (vol->is_left_handed())
             glsafe(::glFrontFace(GL_CCW));
     }
-
-<<<<<<< HEAD
-#if !ENABLE_LEGACY_OPENGL_REMOVAL
-    glsafe(::glPopMatrix());
-#endif // !ENABLE_LEGACY_OPENGL_REMOVAL
-=======
-    // Now render the drain holes:
-    if (has_holes) {
-        render_color = { 0.7f, 0.7f, 0.7f, 0.7f };
-        m_cylinder.set_color(render_color);
-        shader->set_uniform("emission_factor", 0.5f);
-        for (const sla::DrainHole& drain_hole : m_c->selection_info()->model_object()->sla_drain_holes) {
-            if (is_mesh_point_clipped(drain_hole.pos.cast<double>()))
-                continue;
-
-            const Transform3d hole_matrix = Geometry::translation_transform(drain_hole.pos.cast<double>()) * instance_scaling_matrix_inverse;
-
-            if (vol->is_left_handed())
-                glsafe(::glFrontFace(GL_CW));
-
-            // Matrices set, we can render the point mark now.
-            Eigen::Quaterniond q;
-            q.setFromTwoVectors(Vec3d::UnitZ(), instance_scaling_matrix_inverse * (-drain_hole.normal).cast<double>());
-            const Eigen::AngleAxisd aa(q);
-            const Transform3d model_matrix = vol->world_matrix() * hole_matrix * Transform3d(aa.toRotationMatrix()) *
-                Geometry::translation_transform(-drain_hole.height * Vec3d::UnitZ()) * Geometry::scale_transform(Vec3d(drain_hole.radius, drain_hole.radius, drain_hole.height + sla::HoleStickOutLength));
-            shader->set_uniform("view_model_matrix", view_matrix * model_matrix);
-            const Matrix3d view_normal_matrix = view_matrix.matrix().block(0, 0, 3, 3) * model_matrix.matrix().block(0, 0, 3, 3).inverse().transpose();
-            shader->set_uniform("view_normal_matrix", view_normal_matrix);
-            m_cylinder.render();
-
-            if (vol->is_left_handed())
-                glsafe(::glFrontFace(GL_CCW));
-        }
-    }
->>>>>>> b7740743
 }
 
 bool GLGizmoSlaSupports::is_mesh_point_clipped(const Vec3d& point) const
