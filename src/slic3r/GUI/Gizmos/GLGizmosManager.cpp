///|/ Copyright (c) Prusa Research 2019 - 2023 Oleksandra Iushchenko @YuSanka, Enrico Turri @enricoturri1966, Lukáš Matěna @lukasmatena, David Kocík @kocikdav, Filip Sykala @Jony01, Vojtěch Bubník @bubnikv, Lukáš Hejl @hejllukas
///|/ Copyright (c) 2019 John Drake @foxox
///|/
///|/ PrusaSlicer is released under the terms of the AGPLv3 or higher
///|/
#include "libslic3r/libslic3r.h"
#include "GLGizmosManager.hpp"
#include "slic3r/GUI/GLCanvas3D.hpp"
#include "slic3r/GUI/3DScene.hpp"
#include "slic3r/GUI/Camera.hpp"
#include "slic3r/GUI/GUI_App.hpp"
#include "slic3r/GUI/GUI_ObjectManipulation.hpp"
#include "slic3r/GUI/GUI_ObjectList.hpp"
#include "slic3r/GUI/Plater.hpp"
#include "slic3r/Utils/UndoRedo.hpp"
#include "slic3r/GUI/NotificationManager.hpp"

#include "slic3r/GUI/Gizmos/GLGizmoMove.hpp"
#include "slic3r/GUI/Gizmos/GLGizmoScale.hpp"
#include "slic3r/GUI/Gizmos/GLGizmoRotate.hpp"
#include "slic3r/GUI/Gizmos/GLGizmoFlatten.hpp"
#include "slic3r/GUI/Gizmos/GLGizmoSlaSupports.hpp"
#include "slic3r/GUI/Gizmos/GLGizmoFdmSupports.hpp"
#include "slic3r/GUI/Gizmos/GLGizmoCut.hpp"
#include "slic3r/GUI/Gizmos/GLGizmoHollow.hpp"
#include "slic3r/GUI/Gizmos/GLGizmoSeam.hpp"
#include "slic3r/GUI/Gizmos/GLGizmoMmuSegmentation.hpp"
#include "slic3r/GUI/Gizmos/GLGizmoSimplify.hpp"
#include "slic3r/GUI/Gizmos/GLGizmoEmboss.hpp"
#include "slic3r/GUI/Gizmos/GLGizmoSVG.hpp"
#include "slic3r/GUI/Gizmos/GLGizmoMeasure.hpp"

#include "libslic3r/format.hpp"
#include "libslic3r/Model.hpp"
#include "libslic3r/PresetBundle.hpp"

#include <wx/glcanvas.h>

namespace Slic3r {
namespace GUI {

const float GLGizmosManager::Default_Icons_Size = 64;

GLGizmosManager::GLGizmosManager(GLCanvas3D& parent)
    : m_parent(parent)
    , m_enabled(false)
    , m_icons_texture_dirty(true)
    , m_current(Undefined)
    , m_hover(Undefined)
    , m_tooltip("")
    , m_serializing(false)
{
}

std::vector<size_t> GLGizmosManager::get_selectable_idxs() const
{
    std::vector<size_t> out;
    out.reserve(m_gizmos.size());
    for (size_t i=0; i<m_gizmos.size(); ++i)
        if (m_gizmos[i]->is_selectable())
            out.push_back(i);
    return out;
}

GLGizmosManager::EType GLGizmosManager::get_gizmo_from_mouse(const Vec2d &mouse_pos) const
{
    if (!m_enabled) return Undefined;

    float cnv_h      = (float) m_parent.get_canvas_size().get_height();
    float height     = get_scaled_total_height();
    float icons_size = m_layout.scaled_icons_size();
    float border     = m_layout.scaled_border();
    float stride_y   = m_layout.scaled_stride_y();
    float top_y      = 0.5f * (cnv_h - height) + border;

    // is mouse horizontally in the area?
    if ((border <= (float) mouse_pos(0) &&
         ((float) mouse_pos(0) <= border + icons_size))) {
        // which icon is it on?
        size_t from_top = (size_t) ((float) mouse_pos(1) - top_y) / stride_y;
        // is it really on the icon or already past the border?
        if ((float) mouse_pos(1) <= top_y + from_top * stride_y + icons_size) {
            std::vector<size_t> selectable = get_selectable_idxs();
            if (from_top < selectable.size()) 
                return static_cast<EType>(selectable[from_top]);
        }
    }
    return Undefined;
}

bool GLGizmosManager::init()
{
    m_background_texture.metadata.filename = "toolbar_background.png";
    m_background_texture.metadata.left = 16;
    m_background_texture.metadata.top = 16;
    m_background_texture.metadata.right = 16;
    m_background_texture.metadata.bottom = 16;

    if (!m_background_texture.metadata.filename.empty())
    {
        if (!m_background_texture.texture.load_from_file(resources_dir() + "/icons/" + m_background_texture.metadata.filename, false, GLTexture::SingleThreaded, false))
            return false;
    }

    // Order of gizmos in the vector must match order in EType!
    m_gizmos.emplace_back(new GLGizmoMove3D(m_parent, "move.svg", 0));
    m_gizmos.emplace_back(new GLGizmoScale3D(m_parent, "scale.svg", 1));
    m_gizmos.emplace_back(new GLGizmoRotate3D(m_parent, "rotate.svg", 2));
    m_gizmos.emplace_back(new GLGizmoFlatten(m_parent, "place.svg", 3));
    m_gizmos.emplace_back(new GLGizmoCut3D(m_parent, "cut.svg", 4));
    m_gizmos.emplace_back(new GLGizmoHollow(m_parent, "hollow.svg", 5));
    m_gizmos.emplace_back(new GLGizmoSlaSupports(m_parent, "sla_supports.svg", 6));
    m_gizmos.emplace_back(new GLGizmoFdmSupports(m_parent, "fdm_supports.svg", 7));
    m_gizmos.emplace_back(new GLGizmoSeam(m_parent, "seam.svg", 8));
    m_gizmos.emplace_back(new GLGizmoMmuSegmentation(m_parent, "mmu_segmentation.svg", 9));
    m_gizmos.emplace_back(new GLGizmoMeasure(m_parent, "measure.svg", 10));
    m_gizmos.emplace_back(new GLGizmoEmboss(m_parent));
    m_gizmos.emplace_back(new GLGizmoSVG(m_parent));
    m_gizmos.emplace_back(new GLGizmoSimplify(m_parent));

    m_common_gizmos_data.reset(new CommonGizmosDataPool(&m_parent));

    for (auto& gizmo : m_gizmos) {
        if (! gizmo->init()) {
            m_gizmos.clear();
            return false;
        }
        gizmo->set_common_data_pool(m_common_gizmos_data.get());
    }

    m_current = Undefined;
    m_hover = Undefined;
    m_highlight = std::pair<EType, bool>(Undefined, false);

    return true;
}

bool GLGizmosManager::init_arrow(const std::string& filename)
{
    if (m_arrow_texture.get_id() != 0)
        return true;

    const std::string path = resources_dir() + "/icons/";
    return (!filename.empty()) ? m_arrow_texture.load_from_svg_file(path + filename, false, false, false, 512) : false;
}

void GLGizmosManager::set_overlay_icon_size(float size)
{
    if (m_layout.icons_size != size)
    {
        m_layout.icons_size = size;
        m_icons_texture_dirty = true;
    }
}

void GLGizmosManager::set_overlay_scale(float scale)
{
    if (m_layout.scale != scale)
    {
        m_layout.scale = scale;
        m_icons_texture_dirty = true;
    }
}

void GLGizmosManager::refresh_on_off_state()
{
    if (m_serializing || m_current == Undefined || m_gizmos.empty())
        return;

    // FS: Why update data after Undefined gizmo activation?
    if (!m_gizmos[m_current]->is_activable() && activate_gizmo(Undefined))
        update_data(); 
}

void GLGizmosManager::reset_all_states()
{
    if (! m_enabled || m_serializing)
        return;

    const EType current = get_current_type();
    if (current != Undefined)
        // close any open gizmo
        open_gizmo(current);

    activate_gizmo(Undefined);
    m_hover = Undefined;
}

bool GLGizmosManager::open_gizmo(EType type)
{
    int idx = static_cast<int>(type);

    // re-open same type cause closing
    if (m_current == type) type = Undefined;

    if (m_gizmos[idx]->is_activable() && activate_gizmo(type)) {
        // remove update data into gizmo itself
        update_data();
        return true;
    }
    return false;
}


bool GLGizmosManager::check_gizmos_closed_except(EType type) const
{
    if (get_current_type() != type && get_current_type() != Undefined) {
        wxGetApp().plater()->get_notification_manager()->push_notification(
                    NotificationType::CustomSupportsAndSeamRemovedAfterRepair,
                    NotificationManager::NotificationLevel::PrintInfoNotificationLevel,
                    _u8L("ERROR: Please close all manipulators available from "
                         "the left toolbar first"));
        return false;
    }
    return true;
}

void GLGizmosManager::set_hover_id(int id)
{
    if (!m_enabled || m_current == Undefined)
        return;

    m_gizmos[m_current]->set_hover_id(id);
}

void GLGizmosManager::update_data()
{
    if (!m_enabled) return;
    if (m_common_gizmos_data)
        m_common_gizmos_data->update(get_current()
                                   ? get_current()->get_requirements()
                                   : CommonGizmosDataID(0));
<<<<<<< HEAD

    if (selection.is_single_full_instance())
    {
        // all volumes in the selection belongs to the same instance, any of them contains the needed data, so we take the first
        const GLVolume* volume = selection.get_volume(*selection.get_volume_idxs().begin());
        set_scale(volume->get_instance_scaling_factor());
        set_rotation(Vec3d::Zero());
        ModelObject* model_object = selection.get_model()->objects[selection.get_object_idx()];
        set_flattening_data(model_object);
        set_sla_support_data(model_object);
        set_painter_gizmo_data();
    }
    else if (selection.is_single_volume() || selection.is_single_modifier())
    {
        const GLVolume* volume = selection.get_volume(*selection.get_volume_idxs().begin());
        set_scale(volume->get_volume_scaling_factor());
        set_rotation(Vec3d::Zero());
        set_flattening_data(nullptr);
        set_sla_support_data(nullptr);
        set_painter_gizmo_data();
    }
    else if (is_wipe_tower)
    {
        DynamicPrintConfig& config = wxGetApp().preset_bundle->fff_prints.get_edited_preset().config;
        set_scale(Vec3d::Ones());
        set_rotation(Vec3d(0., 0., (M_PI/180.) * dynamic_cast<const ConfigOptionFloat*>(config.option("wipe_tower_rotation_angle"))->value));
        set_flattening_data(nullptr);
        set_sla_support_data(nullptr);
        set_painter_gizmo_data();
    }
    else
    {
        set_scale(Vec3d::Ones());
        set_rotation(Vec3d::Zero());
        set_flattening_data(selection.is_from_single_object() ? selection.get_model()->objects[selection.get_object_idx()] : nullptr);
        set_sla_support_data(selection.is_from_single_instance() ? selection.get_model()->objects[selection.get_object_idx()] : nullptr);
        set_painter_gizmo_data();
    }
=======
    if (m_current != Undefined) m_gizmos[m_current]->data_changed(m_serializing);
>>>>>>> 3284959e
}

bool GLGizmosManager::is_running() const
{
    if (!m_enabled)
        return false;

    //GLGizmoBase* curr = get_current();
    //return (curr != nullptr) ? (curr->get_state() == GLGizmoBase::On) : false;
    return m_current != Undefined;
}

bool GLGizmosManager::handle_shortcut(int key)
{
    if (!m_enabled)
        return false;

    auto is_key = [pressed_key = key](int gizmo_key) { return (gizmo_key == pressed_key - 64) || (gizmo_key == pressed_key - 96); };
    // allowe open shortcut even when selection is empty    
    if (GLGizmoBase* gizmo_emboss = m_gizmos[Emboss].get();
        is_key(gizmo_emboss->get_shortcut_key())) {
        dynamic_cast<GLGizmoEmboss *>(gizmo_emboss)->on_shortcut_key();
        return true;
    }

    if (m_parent.get_selection().is_empty())
        return false;

    auto is_gizmo = [is_key](const std::unique_ptr<GLGizmoBase> &gizmo) {
        return gizmo->is_activable() && is_key(gizmo->get_shortcut_key());
    };
    auto it = std::find_if(m_gizmos.begin(), m_gizmos.end(), is_gizmo);

    if (it == m_gizmos.end())
        return false;

    EType gizmo_type = EType(it - m_gizmos.begin());
    return open_gizmo(gizmo_type);
}

bool GLGizmosManager::is_dragging() const
{
    if (! m_enabled || m_current == Undefined)
        return false;

    return m_gizmos[m_current]->is_dragging();
}

// Returns true if the gizmo used the event to do something, false otherwise.
bool GLGizmosManager::gizmo_event(SLAGizmoEventType action, const Vec2d& mouse_position, bool shift_down, bool alt_down, bool control_down)
{
    if (!m_enabled || m_gizmos.empty())
        return false;

    if (m_current == SlaSupports)
        return dynamic_cast<GLGizmoSlaSupports*>(m_gizmos[SlaSupports].get())->gizmo_event(action, mouse_position, shift_down, alt_down, control_down);
    else if (m_current == Hollow)
        return dynamic_cast<GLGizmoHollow*>(m_gizmos[Hollow].get())->gizmo_event(action, mouse_position, shift_down, alt_down, control_down);
    else if (m_current == FdmSupports)
        return dynamic_cast<GLGizmoFdmSupports*>(m_gizmos[FdmSupports].get())->gizmo_event(action, mouse_position, shift_down, alt_down, control_down);
    else if (m_current == Seam)
        return dynamic_cast<GLGizmoSeam*>(m_gizmos[Seam].get())->gizmo_event(action, mouse_position, shift_down, alt_down, control_down);
    else if (m_current == MmuSegmentation)
        return dynamic_cast<GLGizmoMmuSegmentation*>(m_gizmos[MmuSegmentation].get())->gizmo_event(action, mouse_position, shift_down, alt_down, control_down);
    else if (m_current == Measure)
        return dynamic_cast<GLGizmoMeasure*>(m_gizmos[Measure].get())->gizmo_event(action, mouse_position, shift_down, alt_down, control_down);
    else if (m_current == Cut)
        return dynamic_cast<GLGizmoCut3D*>(m_gizmos[Cut].get())->gizmo_event(action, mouse_position, shift_down, alt_down, control_down);
    else
        return false;
}

ClippingPlane GLGizmosManager::get_clipping_plane() const
{
    if (! m_common_gizmos_data
     || ! m_common_gizmos_data->object_clipper()
     || m_common_gizmos_data->object_clipper()->get_position() == 0.)
        return ClippingPlane::ClipsNothing();
    else {
        const ClippingPlane& clp = *m_common_gizmos_data->object_clipper()->get_clipping_plane();
        return ClippingPlane(-clp.get_normal(), clp.get_data()[3]);
    }
}

bool GLGizmosManager::wants_reslice_supports_on_undo() const
{
    return (m_current == SlaSupports
        && dynamic_cast<const GLGizmoSlaSupports*>(m_gizmos.at(SlaSupports).get())->has_backend_supports());
}

void GLGizmosManager::render_current_gizmo() const
{
    if (!m_enabled || m_current == Undefined)
        return;

    m_gizmos[m_current]->render();
}

void GLGizmosManager::render_painter_gizmo()
{
    // This function shall only be called when current gizmo is
    // derived from GLGizmoPainterBase.

    if (!m_enabled || m_current == Undefined)
        return;

    auto *gizmo = dynamic_cast<GLGizmoPainterBase*>(get_current());
    assert(gizmo); // check the precondition
    gizmo->render_painter_gizmo();
}

void GLGizmosManager::render_overlay()
{
    if (!m_enabled)
        return;

    if (m_icons_texture_dirty)
        generate_icons_texture();

    do_render_overlay();
}

std::string GLGizmosManager::get_tooltip() const
{
    if (!m_tooltip.empty())
        return m_tooltip;

    const GLGizmoBase* curr = get_current();
    return (curr != nullptr) ? curr->get_tooltip() : "";
}

bool GLGizmosManager::on_mouse_wheel(const wxMouseEvent &evt)
{
    bool processed = false;

    if (m_current == SlaSupports || m_current == Hollow || m_current == FdmSupports || m_current == Seam || m_current == MmuSegmentation) {
        float rot = (float)evt.GetWheelRotation() / (float)evt.GetWheelDelta();
        if (gizmo_event((rot > 0.f ? SLAGizmoEventType::MouseWheelUp : SLAGizmoEventType::MouseWheelDown), Vec2d::Zero(), evt.ShiftDown(), evt.AltDown(), evt.ControlDown()))
            processed = true;
    }

    return processed;
}

bool GLGizmosManager::gizmos_toolbar_on_mouse(const wxMouseEvent &mouse_event) {
    assert(m_enabled);
    // keep information about events to process
    struct MouseCapture
    {
        bool left = false;
        bool middle = false;
        bool right  = false;
        bool exist_tooltip = false;
        MouseCapture() = default;
        bool any() const { return left || middle || right; }
        void reset() {
            left   = false;
            middle = false;
            right  = false;
        }
    };
    static MouseCapture mc;

    // wxCoord == int --> wx/types.h
    Vec2i mouse_coord(mouse_event.GetX(), mouse_event.GetY());
    Vec2d mouse_pos = mouse_coord.cast<double>();

    EType gizmo = get_gizmo_from_mouse(mouse_pos);
    bool  selected_gizmo = gizmo != Undefined;

    // fast reaction on move mouse
    if (mouse_event.Moving()) {
        assert(!mc.any());
        if (selected_gizmo) {
            mc.exist_tooltip = true;
            update_hover_state(gizmo);
            // at this moment is enebled to process mouse move under gizmo
            // tools bar e.g. Do not interupt dragging. 
            return false;
        }
        else if (mc.exist_tooltip) {
            // first move out of gizmo tool bar - unselect tooltip
            mc.exist_tooltip = false;
            update_hover_state(Undefined);
            return false;
        }
        return false;
    }

    if (selected_gizmo) {
        // mouse is above toolbar
        if (mouse_event.LeftDown() || mouse_event.LeftDClick()) {
            mc.left = true;
            open_gizmo(gizmo);
            return true;
        }
        else if (mouse_event.RightDown()) {
            mc.right  = true;
            return true;
        }
        else if (mouse_event.MiddleDown()) {
            mc.middle = true;
            return true;
        }
    }

    if (mc.any()) {
        // Check if exist release of event started above toolbar?
        if (mouse_event.Dragging()) {
            if (!selected_gizmo && mc.exist_tooltip) {
                // dragging out of gizmo let tooltip disapear
                mc.exist_tooltip = false;
                update_hover_state(Undefined);
            }
            // draging start on toolbar so no propagation into scene
            return true;
        }
        else if (mc.left && mouse_event.LeftUp()) {
            mc.left = false;
            return true;
        }
        else if (mc.right && mouse_event.RightUp()) {
            mc.right = false;
            return true;
        }
        else if (mc.middle && mouse_event.MiddleUp()) {
            mc.middle = false;
            return true;
        }
    
        // event out of window is not porocessed
        // left down on gizmo -> keep down -> move out of window -> release left
        if (mouse_event.Leaving()) mc.reset();
    }
    return false;
}

bool GLGizmosManager::on_mouse(const wxMouseEvent &mouse_event)
{
    if (!m_enabled) return false;

    // tool bar wants to use event?
    if (gizmos_toolbar_on_mouse(mouse_event)) return true;

    // current gizmo wants to use event?
    if (m_current != Undefined &&
        // check if gizmo override method could be slower than simple call virtual function
        // &m_gizmos[m_current]->on_mouse != &GLGizmoBase::on_mouse &&
        m_gizmos[m_current]->on_mouse(mouse_event))
        return true;
        
    return false;
}

bool GLGizmosManager::on_char(wxKeyEvent& evt)
{
    // see include/wx/defs.h enum wxKeyCode
    int keyCode = evt.GetKeyCode();
    int ctrlMask = wxMOD_CONTROL;

    bool processed = false;

    if ((evt.GetModifiers() & ctrlMask) != 0) {
        switch (keyCode)
        {
#ifdef __APPLE__
        case 'a':
        case 'A':
#else /* __APPLE__ */
        case WXK_CONTROL_A:
#endif /* __APPLE__ */
        {
            // Sla gizmo selects all support points
            if ((m_current == SlaSupports || m_current == Hollow || m_current == Cut) && gizmo_event(SLAGizmoEventType::SelectAll))
                processed = true;

            break;
        }
        }
    }
    else if (!evt.HasModifiers()) {
        switch (keyCode)
        {
        // key ESC
        case WXK_ESCAPE:
        {
            if (m_current != Undefined) {
                if (m_current == Measure && gizmo_event(SLAGizmoEventType::Escape)) {
                    // do nothing
                }
                else if (m_current != SlaSupports || !gizmo_event(SLAGizmoEventType::DiscardChanges))
                    reset_all_states();

                processed = true;
            }
            break;
        }
        case WXK_RETURN:
        {
            if ((m_current == SlaSupports) && gizmo_event(SLAGizmoEventType::ApplyChanges))
                processed = true;

            break;
        }

        case 'r' :
        case 'R' :
        {
            if ((m_current == SlaSupports || m_current == Hollow || m_current == FdmSupports || m_current == Seam || m_current == MmuSegmentation) && gizmo_event(SLAGizmoEventType::ResetClippingPlane))
                processed = true;

            break;
        }


        case WXK_BACK:
        case WXK_DELETE:
        {
            if ((m_current == SlaSupports || m_current == Hollow || m_current == Cut || m_current == Measure) && gizmo_event(SLAGizmoEventType::Delete))
                processed = true;

            break;
        }
        case 'A':
        case 'a':
        {
            if (m_current == SlaSupports) {
                gizmo_event(SLAGizmoEventType::AutomaticGeneration);
                // set as processed no matter what's returned by gizmo_event() to avoid the calling canvas to process 'A' as arrange
                processed = true;
            }
            break;
        }
        case 'M':
        case 'm':
        {
            if ((m_current == SlaSupports) && gizmo_event(SLAGizmoEventType::ManualEditing))
                processed = true;

            break;
        }
        case 'F':
        case 'f':
        {
            if (m_current == Scale) {
                if (!is_dragging())
                    wxGetApp().plater()->scale_selection_to_fit_print_volume();

                processed = true;
            }

            break;
        }
        }
    }

    if (!processed && !evt.HasModifiers()) {
        if (handle_shortcut(keyCode))
            processed = true;
    }

    if (processed)
        m_parent.set_as_dirty();

    return processed;
}

bool GLGizmosManager::on_key(wxKeyEvent& evt)
{
    const int keyCode = evt.GetKeyCode();
    bool processed = false;

    if (evt.GetEventType() == wxEVT_KEY_UP) {
        if (m_current == SlaSupports || m_current == Hollow || m_current == Cut) {
            GLGizmoBase* gizmo = get_current();
            const bool is_editing             = m_current == Hollow ? true : gizmo->is_in_editing_mode();
            const bool is_rectangle_dragging  = gizmo->is_selection_rectangle_dragging();

            if (keyCode == WXK_SHIFT) {
                // shift has been just released - SLA gizmo might want to close rectangular selection.
                if (gizmo_event(SLAGizmoEventType::ShiftUp) || (is_editing && is_rectangle_dragging))
                    processed = true;
            }
            else if (keyCode == WXK_ALT) {
                // alt has been just released - SLA gizmo might want to close rectangular selection.
                if (gizmo_event(SLAGizmoEventType::AltUp) || (is_editing && is_rectangle_dragging))
                    processed = true;
            }
        }
        else if (m_current == Measure) { 
            if (keyCode == WXK_CONTROL)
                gizmo_event(SLAGizmoEventType::CtrlUp, Vec2d::Zero(), evt.ShiftDown(), evt.AltDown(), evt.CmdDown());
            else if (keyCode == WXK_SHIFT)
                gizmo_event(SLAGizmoEventType::ShiftUp, Vec2d::Zero(), evt.ShiftDown(), evt.AltDown(), evt.CmdDown());
        }

//        if (processed)
//            m_parent.set_cursor(GLCanvas3D::Standard);
    }
    else if (evt.GetEventType() == wxEVT_KEY_DOWN) {
        if (m_current == SlaSupports && (keyCode == WXK_SHIFT || keyCode == WXK_ALT)
          && get_current()->is_in_editing_mode()) {
//            m_parent.set_cursor(GLCanvas3D::Cross);
            processed = true;
        }
        else if (m_current == Cut) {
            auto do_move = [this, &processed](double delta_z) {
                GLGizmoCut3D* cut = dynamic_cast<GLGizmoCut3D*>(get_current());
                cut->shift_cut(delta_z);
                processed = true;
            };

            switch (keyCode)
            {
            case WXK_NUMPAD_UP:   case WXK_UP:   { do_move(1.0); break; }
            case WXK_NUMPAD_DOWN: case WXK_DOWN: { do_move(-1.0); break; }
            case WXK_SHIFT :      case WXK_ALT: {
                processed = get_current()->is_in_editing_mode();
            }
            default: { break; }
            }
        }
        else if (m_current == Simplify && keyCode == WXK_ESCAPE) {
            GLGizmoSimplify *simplify = dynamic_cast<GLGizmoSimplify *>(get_current());
            if (simplify != nullptr) 
                processed = simplify->on_esc_key_down();
        }
        else if (m_current == Measure) {
            if (keyCode == WXK_CONTROL)
                gizmo_event(SLAGizmoEventType::CtrlDown, Vec2d::Zero(), evt.ShiftDown(), evt.AltDown(), evt.CmdDown());
            else if (keyCode == WXK_SHIFT)
                gizmo_event(SLAGizmoEventType::ShiftDown, Vec2d::Zero(), evt.ShiftDown(), evt.AltDown(), evt.CmdDown());
        }
    }

    if (processed)
        m_parent.set_as_dirty();

    return processed;
}

void GLGizmosManager::update_after_undo_redo(const UndoRedo::Snapshot& snapshot)
{
    update_data();
    m_serializing = false;
    if (m_current == SlaSupports
     && snapshot.snapshot_data.flags & UndoRedo::SnapshotData::RECALCULATE_SLA_SUPPORTS)
        dynamic_cast<GLGizmoSlaSupports*>(m_gizmos[SlaSupports].get())->reslice_until_step(slaposPad, true);
}

void GLGizmosManager::render_background(float left, float top, float right, float bottom, float border_w, float border_h) const
{
    const unsigned int tex_id = m_background_texture.texture.get_id();
    const float tex_width = float(m_background_texture.texture.get_width());
    const float tex_height = float(m_background_texture.texture.get_height());
    if (tex_id != 0 && tex_width > 0 && tex_height > 0) {
        const float inv_tex_width = (tex_width != 0.0f) ? 1.0f / tex_width : 0.0f;
        const float inv_tex_height = (tex_height != 0.0f) ? 1.0f / tex_height : 0.0f;

        const float internal_left   = left + border_w;
        const float internal_right  = right - border_w;
        const float internal_top    = top - border_h;
        const float internal_bottom = bottom + border_h;

        // float left_uv = 0.0f;
        const float right_uv = 1.0f;
        const float top_uv = 1.0f;
        const float bottom_uv = 0.0f;

        const float internal_left_uv   = float(m_background_texture.metadata.left) * inv_tex_width;
        const float internal_right_uv  = 1.0f - float(m_background_texture.metadata.right) * inv_tex_width;
        const float internal_top_uv    = 1.0f - float(m_background_texture.metadata.top) * inv_tex_height;
        const float internal_bottom_uv = float(m_background_texture.metadata.bottom) * inv_tex_height;

        // top-left corner
        GLTexture::render_sub_texture(tex_id, left, internal_left, internal_top, top, { { internal_left_uv, internal_bottom_uv }, { internal_right_uv, internal_bottom_uv }, { internal_right_uv, internal_top_uv }, { internal_left_uv, internal_top_uv } });

        // top edge
        GLTexture::render_sub_texture(tex_id, internal_left, internal_right, internal_top, top, { { internal_left_uv, internal_top_uv }, { internal_right_uv, internal_top_uv }, { internal_right_uv, top_uv }, { internal_left_uv, top_uv } });

        // top-right corner
        GLTexture::render_sub_texture(tex_id, internal_right, right, internal_top, top, { { internal_right_uv, internal_top_uv }, { right_uv, internal_top_uv }, { right_uv, top_uv }, { internal_right_uv, top_uv } });

        // center-left edge
        GLTexture::render_sub_texture(tex_id, left, internal_left, internal_bottom, internal_top, { { internal_left_uv, internal_bottom_uv }, { internal_right_uv, internal_bottom_uv }, { internal_right_uv, internal_top_uv }, { internal_left_uv, internal_top_uv } });

        // center
        GLTexture::render_sub_texture(tex_id, internal_left, internal_right, internal_bottom, internal_top, { { internal_left_uv, internal_bottom_uv }, { internal_right_uv, internal_bottom_uv }, { internal_right_uv, internal_top_uv }, { internal_left_uv, internal_top_uv } });

        // center-right edge
        GLTexture::render_sub_texture(tex_id, internal_right, right, internal_bottom, internal_top, { { internal_right_uv, internal_bottom_uv }, { right_uv, internal_bottom_uv }, { right_uv, internal_top_uv }, { internal_right_uv, internal_top_uv } });

        // bottom-left corner
        GLTexture::render_sub_texture(tex_id, left, internal_left, bottom, internal_bottom, { { internal_left_uv, internal_bottom_uv }, { internal_right_uv, internal_bottom_uv }, { internal_right_uv, internal_top_uv }, { internal_left_uv, internal_top_uv } });

        // bottom edge
        GLTexture::render_sub_texture(tex_id, internal_left, internal_right, bottom, internal_bottom, { { internal_left_uv, bottom_uv }, { internal_right_uv, bottom_uv }, { internal_right_uv, internal_bottom_uv }, { internal_left_uv, internal_bottom_uv } });

        // bottom-right corner
        GLTexture::render_sub_texture(tex_id, internal_right, right, bottom, internal_bottom, { { internal_right_uv, bottom_uv }, { right_uv, bottom_uv }, { right_uv, internal_bottom_uv }, { internal_right_uv, internal_bottom_uv } });
    }
}

void GLGizmosManager::render_arrow(const GLCanvas3D& parent, EType highlighted_type) const
{
    const std::vector<size_t> selectable_idxs = get_selectable_idxs();
    if (selectable_idxs.empty())
        return;

    const Size cnv_size = m_parent.get_canvas_size();
    const float cnv_w = (float)cnv_size.get_width();
    const float cnv_h = (float)cnv_size.get_height();

    if (cnv_w == 0 || cnv_h == 0)
        return;

    const float inv_cnv_w = 1.0f / cnv_w;
    const float inv_cnv_h = 1.0f / cnv_h;

    const float top_x = -1.0f;
    float top_y = get_scaled_total_height() * inv_cnv_h;

    const float icons_size_x = 2.0f * m_layout.scaled_icons_size() * inv_cnv_w;
    const float icons_size_y = 2.0f * m_layout.scaled_icons_size() * inv_cnv_h;
    const float stride_y = 2.0f * m_layout.scaled_stride_y() * inv_cnv_h;
    top_y -= stride_y;

    for (size_t idx : selectable_idxs) {
        if (idx == highlighted_type) {
            const int tex_width = m_arrow_texture.get_width();
            const int tex_height = m_arrow_texture.get_height();
            const unsigned int tex_id = m_arrow_texture.get_id();

            const float arrow_size_x = 2.0f * m_layout.scale * float(tex_height) * inv_cnv_w;
            const float arrow_size_y = 2.0f * m_layout.scale * float(tex_width) * inv_cnv_h;

            const float left_uv   = 0.0f;
            const float right_uv  = 1.0f;
            const float top_uv    = 1.0f;
            const float bottom_uv = 0.0f;

            const float left   = top_x + icons_size_x + 6.0f * m_layout.scaled_border() * inv_cnv_w;
            const float right  = left + arrow_size_x * icons_size_y / arrow_size_y;

            GLTexture::render_sub_texture(tex_id, left, right, top_y, top_y + icons_size_y, { { left_uv, bottom_uv }, { left_uv, top_uv }, { right_uv, top_uv }, { right_uv, bottom_uv } });
            break;
        }
        top_y -= stride_y;
    }
}

void GLGizmosManager::do_render_overlay() const
{
    const std::vector<size_t> selectable_idxs = get_selectable_idxs();
    if (selectable_idxs.empty())
        return;

    const Size cnv_size = m_parent.get_canvas_size();
    const float cnv_w = (float)cnv_size.get_width();
    const float cnv_h = (float)cnv_size.get_height();

    if (cnv_w == 0 || cnv_h == 0)
        return;

    const float inv_cnv_w = 1.0f / cnv_w;
    const float inv_cnv_h = 1.0f / cnv_h;

    const float height = 2.0f * get_scaled_total_height() * inv_cnv_h;
    const float width  = 2.0f * get_scaled_total_width() * inv_cnv_w;
    const float border_h = 2.0f * m_layout.scaled_border() * inv_cnv_h;
    const float border_w = 2.0f * m_layout.scaled_border() * inv_cnv_w;

    float top_x = -1.0f;
    float top_y = 0.5f * height;

    render_background(top_x, top_y, top_x + width, top_y - height, border_w, border_h);

    top_x += border_w;
    top_y -= border_h;

    const float icons_size_x = 2.0f * m_layout.scaled_icons_size() * inv_cnv_w;
    const float icons_size_y = 2.0f * m_layout.scaled_icons_size() * inv_cnv_h;
    const float stride_y = 2.0f * m_layout.scaled_stride_y() * inv_cnv_h;

    const unsigned int icons_texture_id = m_icons_texture.get_id();
    const int tex_width  = m_icons_texture.get_width();
    const int tex_height = m_icons_texture.get_height();

    if (icons_texture_id == 0 || tex_width <= 1 || tex_height <= 1)
        return;

    const float du = (float)(tex_width - 1) / (6.0f * (float)tex_width); // 6 is the number of possible states if the icons
    const float dv = (float)(tex_height - 1) / (float)(m_gizmos.size() * tex_height);

    // tiles in the texture are spaced by 1 pixel
    const float u_offset = 1.0f / (float)tex_width;
    const float v_offset = 1.0f / (float)tex_height;

    float current_y = FLT_MAX;
    for (size_t idx : selectable_idxs) {
        GLGizmoBase* gizmo = m_gizmos[idx].get();
        const unsigned int sprite_id = gizmo->get_sprite_id();
        // higlighted state needs to be decided first so its highlighting in every other state
        const int icon_idx = (m_highlight.first == idx ? (m_highlight.second ? 4 : 5) : (m_current == idx) ? 2 : ((m_hover == idx) ? 1 : (gizmo->is_activable() ? 0 : 3)));

        const float u_left   = u_offset + icon_idx * du;
        const float u_right  = u_left + du - u_offset;
        const float v_top    = v_offset + sprite_id * dv;
        const float v_bottom = v_top + dv - v_offset;

        GLTexture::render_sub_texture(icons_texture_id, top_x, top_x + icons_size_x, top_y - icons_size_y, top_y, { { u_left, v_bottom }, { u_right, v_bottom }, { u_right, v_top }, { u_left, v_top } });
        if (idx == m_current || current_y == FLT_MAX) {
            // The FLT_MAX trick is here so that even non-selectable but activable
            // gizmos are passed some meaningful value.
            current_y = 0.5f * cnv_h - 0.5f * top_y * cnv_h;
        }
        top_y -= stride_y;
    }

    if (m_current != Undefined)
        m_gizmos[m_current]->render_input_window(get_scaled_total_width(), current_y, cnv_h - wxGetApp().plater()->get_view_toolbar().get_height());
}

float GLGizmosManager::get_scaled_total_height() const
{
    return m_layout.scale * (2.0f * m_layout.border + (float)get_selectable_idxs().size() * m_layout.stride_y() - m_layout.gap_y);
}

float GLGizmosManager::get_scaled_total_width() const
{
    return 2.0f * m_layout.scaled_border() + m_layout.scaled_icons_size();
}

GLGizmoBase* GLGizmosManager::get_current() const
{
    return ((m_current == Undefined) || m_gizmos.empty()) ? nullptr : m_gizmos[m_current].get();
}

GLGizmoBase* GLGizmosManager::get_gizmo(GLGizmosManager::EType type) const
{
    return ((type == Undefined) || m_gizmos.empty()) ? nullptr : m_gizmos[type].get();
}

GLGizmosManager::EType GLGizmosManager::get_gizmo_from_name(const std::string& gizmo_name) const
{
    std::vector<size_t> selectable_idxs = get_selectable_idxs();
    for (size_t idx = 0; idx < selectable_idxs.size(); ++idx)
    {
        std::string filename = m_gizmos[selectable_idxs[idx]]->get_icon_filename();
        filename = filename.substr(0, filename.find_first_of('.'));
        if (filename == gizmo_name)
            return (GLGizmosManager::EType)selectable_idxs[idx];
    }
    return GLGizmosManager::EType::Undefined;
}

bool GLGizmosManager::generate_icons_texture()
{
    std::string path = resources_dir() + "/icons/";
    std::vector<std::string> filenames;
    for (size_t idx=0; idx<m_gizmos.size(); ++idx)
    {
        auto &gizmo = m_gizmos[idx];
        if (gizmo != nullptr)
        {
            const std::string& icon_filename = gizmo->get_icon_filename();
            if (!icon_filename.empty())
                filenames.push_back(path + icon_filename);
        }
    }

    std::vector<std::pair<int, bool>> states;
    states.push_back(std::make_pair(1, false)); // Activable
    states.push_back(std::make_pair(0, false)); // Hovered
    states.push_back(std::make_pair(0, true));  // Selected
    states.push_back(std::make_pair(2, false)); // Disabled
    states.push_back(std::make_pair(0, false)); // HighlightedShown
    states.push_back(std::make_pair(2, false)); // HighlightedHidden

    unsigned int sprite_size_px = (unsigned int)m_layout.scaled_icons_size();
//    // force even size
//    if (sprite_size_px % 2 != 0)
//        sprite_size_px += 1;

    uint32_t color = Slic3r::GUI::wxGetApp().app_config->create_color(0.86f, 0.93f, AppConfig::EAppColorType::Platter);
    bool res = m_icons_texture.load_from_svg_files_as_sprites_array(filenames, states, sprite_size_px, false, color);
    if (res)
        m_icons_texture_dirty = false;

    return res;
}

void GLGizmosManager::update_hover_state(const EType &type)
{
    assert(m_enabled);
    if (type == Undefined) { 
        m_hover = Undefined;
        m_tooltip.clear();
        return;
    }

    const GLGizmoBase &hovered_gizmo = *m_gizmos[type];
    m_hover = hovered_gizmo.is_activable() ? type : Undefined;    
    m_tooltip = hovered_gizmo.get_name();
}



// Activate given gizmo. Returns true if successful, false in case that current
// gizmo vetoed its deactivation.
bool GLGizmosManager::activate_gizmo(EType type)
{
    assert(!m_gizmos.empty());

    // already activated
    if (m_current == type) return true;

    if (m_current != Undefined) {
        // clean up previous gizmo
        GLGizmoBase &old_gizmo = *m_gizmos[m_current];
        old_gizmo.set_state(GLGizmoBase::Off);
        if (old_gizmo.get_state() != GLGizmoBase::Off)
            return false; // gizmo refused to be turned off, do nothing.

        old_gizmo.unregister_raycasters_for_picking();

        if (!m_serializing && old_gizmo.wants_enter_leave_snapshots())
            Plater::TakeSnapshot
                snapshot(wxGetApp().plater(),
                         old_gizmo.get_gizmo_leaving_text(),
                         UndoRedo::SnapshotType::LeavingGizmoWithAction);
    }

    if (type == Undefined) { 
        // it is deactivation of gizmo
        m_current = Undefined;
        if (m_parent.current_printer_technology() == ptSLA)
            m_parent.detect_sla_view_type();
        return true;
    }

    // set up new gizmo
    GLGizmoBase& new_gizmo = *m_gizmos[type];
    if (!new_gizmo.is_activable()) return false;

    if (!m_serializing && new_gizmo.wants_enter_leave_snapshots())
        Plater::TakeSnapshot snapshot(wxGetApp().plater(),
                                      new_gizmo.get_gizmo_entering_text(),
                                      UndoRedo::SnapshotType::EnteringGizmo);

    m_current = type;
    new_gizmo.set_state(GLGizmoBase::On);
    if (new_gizmo.get_state() != GLGizmoBase::On) {
        m_current = Undefined;
        return false; // gizmo refused to be turned on.
    }

    if (m_parent.current_printer_technology() == ptSLA)
        m_parent.set_sla_view_type(GLCanvas3D::ESLAViewType::Original);

    new_gizmo.register_raycasters_for_picking();

    // sucessful activation of gizmo
    return true;
}


bool GLGizmosManager::grabber_contains_mouse() const
{
    if (!m_enabled)
        return false;

    GLGizmoBase* curr = get_current();
    return (curr != nullptr) ? (curr->get_hover_id() != -1) : false;
}


bool GLGizmosManager::is_in_editing_mode(bool error_notification) const
{
    if (m_current != SlaSupports || ! dynamic_cast<GLGizmoSlaSupports*>(get_current())->is_in_editing_mode())
        return false;

    if (error_notification)
        wxGetApp().plater()->get_notification_manager()->push_notification(
                    NotificationType::QuitSLAManualMode,
                    NotificationManager::NotificationLevel::ErrorNotificationLevel,
                    _u8L("You are currently editing SLA support points. Please, "
                         "apply or discard your changes first."));

    return true;
}


bool GLGizmosManager::is_hiding_instances() const
{
    return (m_common_gizmos_data
         && m_common_gizmos_data->instances_hider()
         && m_common_gizmos_data->instances_hider()->is_valid());
}

} // namespace GUI
} // namespace Slic3r<|MERGE_RESOLUTION|>--- conflicted
+++ resolved
@@ -230,48 +230,7 @@
         m_common_gizmos_data->update(get_current()
                                    ? get_current()->get_requirements()
                                    : CommonGizmosDataID(0));
-<<<<<<< HEAD
-
-    if (selection.is_single_full_instance())
-    {
-        // all volumes in the selection belongs to the same instance, any of them contains the needed data, so we take the first
-        const GLVolume* volume = selection.get_volume(*selection.get_volume_idxs().begin());
-        set_scale(volume->get_instance_scaling_factor());
-        set_rotation(Vec3d::Zero());
-        ModelObject* model_object = selection.get_model()->objects[selection.get_object_idx()];
-        set_flattening_data(model_object);
-        set_sla_support_data(model_object);
-        set_painter_gizmo_data();
-    }
-    else if (selection.is_single_volume() || selection.is_single_modifier())
-    {
-        const GLVolume* volume = selection.get_volume(*selection.get_volume_idxs().begin());
-        set_scale(volume->get_volume_scaling_factor());
-        set_rotation(Vec3d::Zero());
-        set_flattening_data(nullptr);
-        set_sla_support_data(nullptr);
-        set_painter_gizmo_data();
-    }
-    else if (is_wipe_tower)
-    {
-        DynamicPrintConfig& config = wxGetApp().preset_bundle->fff_prints.get_edited_preset().config;
-        set_scale(Vec3d::Ones());
-        set_rotation(Vec3d(0., 0., (M_PI/180.) * dynamic_cast<const ConfigOptionFloat*>(config.option("wipe_tower_rotation_angle"))->value));
-        set_flattening_data(nullptr);
-        set_sla_support_data(nullptr);
-        set_painter_gizmo_data();
-    }
-    else
-    {
-        set_scale(Vec3d::Ones());
-        set_rotation(Vec3d::Zero());
-        set_flattening_data(selection.is_from_single_object() ? selection.get_model()->objects[selection.get_object_idx()] : nullptr);
-        set_sla_support_data(selection.is_from_single_instance() ? selection.get_model()->objects[selection.get_object_idx()] : nullptr);
-        set_painter_gizmo_data();
-    }
-=======
     if (m_current != Undefined) m_gizmos[m_current]->data_changed(m_serializing);
->>>>>>> 3284959e
 }
 
 bool GLGizmosManager::is_running() const
