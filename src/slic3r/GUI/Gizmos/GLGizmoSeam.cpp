--- conflicted
+++ resolved
@@ -8,13 +8,9 @@
 #include "slic3r/GUI/GUI_App.hpp"
 #include "slic3r/GUI/ImGuiWrapper.hpp"
 #include "slic3r/GUI/Plater.hpp"
-<<<<<<< HEAD
-#include "slic3r/GUI/wxExtensions.hpp"
-
-=======
 #include "slic3r/GUI/GUI_ObjectList.hpp"
 #include "slic3r/Utils/UndoRedo.hpp"
->>>>>>> 215e845c
+#include "slic3r/GUI/wxExtensions.hpp"
 
 #include <GL/glew.h>
 
@@ -101,14 +97,14 @@
     const float button_width = m_imgui->calc_text_size(m_desc.at("remove_all")).x + m_imgui->scaled(1.f);
     const float minimal_slider_width = m_imgui->scaled(4.f);
 
-    float caption_max    = 0.f;
+    float caption_max = 0.f;
     float total_text_max = 0.f;
     for (const auto &t : std::array<std::string, 3>{"enforce", "block", "remove"}) {
         caption_max    = std::max(caption_max, m_imgui->calc_text_size(m_desc[t + "_caption"]).x);
         total_text_max = std::max(total_text_max, m_imgui->calc_text_size(m_desc[t]).x);
     }
     total_text_max += caption_max + m_imgui->scaled(1.f);
-    caption_max    += m_imgui->scaled(1.f);
+    caption_max += m_imgui->scaled(1.f);
 
     const float sliders_left_width = std::max(cursor_size_slider_left, clipping_slider_left);
 #if ENABLE_ENHANCED_IMGUI_SLIDER_FLOAT
@@ -190,7 +186,7 @@
 #if ENABLE_ENHANCED_IMGUI_SLIDER_FLOAT
     ImGui::PushItemWidth(window_width - sliders_left_width - slider_icon_width);
     if (m_imgui->slider_float("##clp_dist", &clp_dist, 0.f, 1.f, "%.2f", 1.0f, true, _L("Ctrl + Mouse wheel")))
-        m_c->object_clipper()->set_position(clp_dist, true);
+    m_c->object_clipper()->set_position(clp_dist, true);
 #else
     ImGui::PushItemWidth(window_width - sliders_left_width);
     if (m_imgui->slider_float("##clp_dist", &clp_dist, 0.f, 1.f, "%.2f"))
@@ -210,7 +206,7 @@
                 ++idx;
                 m_triangle_selectors[idx]->reset();
                 m_triangle_selectors[idx]->request_update_render_data();
-            }
+    }
 
         update_model_object();
         m_parent.set_as_dirty();
@@ -238,7 +234,7 @@
         wxGetApp().obj_list()->update_info_items(std::find(mos.begin(), mos.end(), mo) - mos.begin());
 
         m_parent.post_event(SimpleEvent(EVT_GLCANVAS_SCHEDULE_BACKGROUND_PROCESS));
-    }
+}
 }
 
 
