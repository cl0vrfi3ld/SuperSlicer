// Include GLGizmoBase.hpp before I18N.hpp as it includes some libigl code, which overrides our localization "L" macro.
#include "GLGizmoMove.hpp"
#include "slic3r/GUI/GLCanvas3D.hpp"
#include "slic3r/GUI/GUI_App.hpp"
#if ENABLE_WORLD_COORDINATE
#include "slic3r/GUI/GUI_ObjectManipulation.hpp"
#endif // ENABLE_WORLD_COORDINATE

#include <GL/glew.h>

#include <wx/utils.h> 

namespace Slic3r {
namespace GUI {

const double GLGizmoMove3D::Offset = 10.0;

GLGizmoMove3D::GLGizmoMove3D(GLCanvas3D& parent, const std::string& icon_filename, unsigned int sprite_id)
    : GLGizmoBase(parent, icon_filename, sprite_id)
<<<<<<< HEAD
{
    m_vbo_cone.init_from(its_make_cone(1., 1., 2*PI/36));
}
=======
{}
>>>>>>> e7098409

std::string GLGizmoMove3D::get_tooltip() const
{
#if ENABLE_WORLD_COORDINATE
    if (m_hover_id == 0)
        return "X: " + format(m_displacement.x(), 2);
    else if (m_hover_id == 1)
        return "Y: " + format(m_displacement.y(), 2);
    else if (m_hover_id == 2)
        return "Z: " + format(m_displacement.z(), 2);
    else
        return "";
#else
    const Selection& selection = m_parent.get_selection();
    const bool show_position = selection.is_single_full_instance();
    const Vec3d& position = selection.get_bounding_box().center();

    if (m_hover_id == 0 || m_grabbers[0].dragging)
        return "X: " + format(show_position ? position.x() : m_displacement.x(), 2);
    else if (m_hover_id == 1 || m_grabbers[1].dragging)
        return "Y: " + format(show_position ? position.y() : m_displacement.y(), 2);
    else if (m_hover_id == 2 || m_grabbers[2].dragging)
        return "Z: " + format(show_position ? position.z() : m_displacement.z(), 2);
    else
        return "";
#endif // ENABLE_WORLD_COORDINATE
}

bool GLGizmoMove3D::on_init()
{
    for (int i = 0; i < 3; ++i) {
        m_grabbers.push_back(Grabber());
    }

    m_shortcut_key = WXK_CONTROL_M;

    return true;
}

std::string GLGizmoMove3D::on_get_name() const
{
    return _u8L("Move");
}

bool GLGizmoMove3D::on_is_activable() const
{
    return !m_parent.get_selection().is_empty();
}

void GLGizmoMove3D::on_start_dragging()
{
    if (m_hover_id != -1) {
        m_displacement = Vec3d::Zero();
#if ENABLE_WORLD_COORDINATE
        const Selection& selection = m_parent.get_selection();
#if ENABLE_INSTANCE_COORDINATES_FOR_VOLUMES
        const ECoordinatesType coordinates_type = wxGetApp().obj_manipul()->get_coordinates_type();
        if (coordinates_type == ECoordinatesType::World)
#else
        if (wxGetApp().obj_manipul()->get_world_coordinates())
#endif // ENABLE_INSTANCE_COORDINATES_FOR_VOLUMES
            m_starting_drag_position = m_center + m_grabbers[m_hover_id].center;
#if ENABLE_INSTANCE_COORDINATES_FOR_VOLUMES
        else if (coordinates_type == ECoordinatesType::Local && selection.is_single_volume_or_modifier()) {
            const GLVolume& v = *selection.get_volume(*selection.get_volume_idxs().begin());
            m_starting_drag_position = m_center + Geometry::assemble_transform(Vec3d::Zero(), v.get_instance_rotation()) * Geometry::assemble_transform(Vec3d::Zero(), v.get_volume_rotation()) * m_grabbers[m_hover_id].center;
        }
#endif // ENABLE_INSTANCE_COORDINATES_FOR_VOLUMES
        else {
            const GLVolume& v = *selection.get_volume(*selection.get_volume_idxs().begin());
            m_starting_drag_position = m_center + Geometry::assemble_transform(Vec3d::Zero(), v.get_instance_rotation()) * m_grabbers[m_hover_id].center;
        }
        m_starting_box_center = m_center;
        m_starting_box_bottom_center = m_center;
        m_starting_box_bottom_center.z() = m_bounding_box.min.z();
#else
        const BoundingBoxf3& box = m_parent.get_selection().get_bounding_box();
        m_starting_drag_position = m_grabbers[m_hover_id].center;
        m_starting_box_center = box.center();
        m_starting_box_bottom_center = box.center();
        m_starting_box_bottom_center.z() = box.min.z();
#endif // ENABLE_WORLD_COORDINATE
    }
}

void GLGizmoMove3D::on_stop_dragging()
{
    m_displacement = Vec3d::Zero();
}

void GLGizmoMove3D::on_update(const UpdateData& data)
{
    if (m_hover_id == 0)
        m_displacement.x() = calc_projection(data);
    else if (m_hover_id == 1)
        m_displacement.y() = calc_projection(data);
    else if (m_hover_id == 2)
        m_displacement.z() = calc_projection(data);
}

void GLGizmoMove3D::on_render()
{
<<<<<<< HEAD
=======
    if (!m_cone.is_initialized())
        m_cone.init_from(its_make_cone(1.0, 1.0, double(PI) / 18.0));

    const Selection& selection = m_parent.get_selection();

>>>>>>> e7098409
    glsafe(::glClear(GL_DEPTH_BUFFER_BIT));
    glsafe(::glEnable(GL_DEPTH_TEST));

#if ENABLE_WORLD_COORDINATE
    glsafe(::glPushMatrix());
    calc_selection_box_and_center();
    transform_to_local(m_parent.get_selection());

    const Vec3d zero = Vec3d::Zero();
    const Vec3d half_box_size = 0.5 * m_bounding_box.size();

    // x axis
    m_grabbers[0].center = { half_box_size.x() + Offset, 0.0, 0.0 };
    m_grabbers[0].color = AXES_COLOR[0];

    // y axis
    m_grabbers[1].center = { 0.0, half_box_size.y() + Offset, 0.0 };
    m_grabbers[1].color = AXES_COLOR[1];

    // z axis
    m_grabbers[2].center = { 0.0, 0.0, half_box_size.z() + Offset };
    m_grabbers[2].color = AXES_COLOR[2];
#else
    const Selection& selection = m_parent.get_selection();
    const BoundingBoxf3& box = selection.get_bounding_box();
    const Vec3d& center = box.center();

    // x axis
    m_grabbers[0].center = { box.max.x() + Offset, center.y(), center.z() };
    m_grabbers[0].color = AXES_COLOR[0];

    // y axis
    m_grabbers[1].center = { center.x(), box.max.y() + Offset, center.z() };
    m_grabbers[1].color = AXES_COLOR[1];

    // z axis
    m_grabbers[2].center = { center.x(), center.y(), box.max.z() + Offset };
    m_grabbers[2].color = AXES_COLOR[2];
#endif // ENABLE_WORLD_COORDINATE

    glsafe(::glLineWidth((m_hover_id != -1) ? 2.0f : 1.5f));

#if ENABLE_GLBEGIN_GLEND_REMOVAL
    auto render_grabber_connection = [this, &center](unsigned int id) {
        if (m_grabbers[id].enabled) {
            if (!m_grabber_connections[id].model.is_initialized() || !m_grabber_connections[id].old_center.isApprox(center)) {
                m_grabber_connections[id].old_center = center;
                m_grabber_connections[id].model.reset();

                GLModel::Geometry init_data;
                init_data.format = { GLModel::Geometry::EPrimitiveType::Lines, GLModel::Geometry::EVertexLayout::P3, GLModel::Geometry::EIndexType::USHORT };
                init_data.color = AXES_COLOR[id];
                init_data.vertices.reserve(2 * GLModel::Geometry::vertex_stride_floats(init_data.format));
                init_data.indices.reserve(2 * GLModel::Geometry::index_stride_bytes(init_data.format));

                // vertices
                init_data.add_vertex((Vec3f)center.cast<float>());
                init_data.add_vertex((Vec3f)m_grabbers[id].center.cast<float>());

                // indices
                init_data.add_ushort_line(0, 1);

                m_grabber_connections[id].model.init_from(std::move(init_data));
            }

            m_grabber_connections[id].model.render();
        }
    };
#endif // ENABLE_GLBEGIN_GLEND_REMOVAL

    if (m_hover_id == -1) {
<<<<<<< HEAD
        // draw axes
        for (unsigned int i = 0; i < 3; ++i) {
            if (m_grabbers[i].enabled) {
                glsafe(::glColor4fv(AXES_COLOR[i].data()));
                ::glBegin(GL_LINES);
#if ENABLE_WORLD_COORDINATE
                ::glVertex3dv(zero.data());
#else
                ::glVertex3dv(center.data());
#endif // ENABLE_WORLD_COORDINATE
                ::glVertex3dv(m_grabbers[i].center.data());
                glsafe(::glEnd());
=======
#if ENABLE_GLBEGIN_GLEND_REMOVAL
        GLShaderProgram* shader = wxGetApp().get_shader("flat");
        if (shader != nullptr) {
            shader->start_using();
#endif // ENABLE_GLBEGIN_GLEND_REMOVAL

            // draw axes
            for (unsigned int i = 0; i < 3; ++i) {
#if ENABLE_GLBEGIN_GLEND_REMOVAL
                render_grabber_connection(i);
#else
                if (m_grabbers[i].enabled) {
                    glsafe(::glColor4fv(AXES_COLOR[i].data()));
                    ::glBegin(GL_LINES);
                    ::glVertex3dv(center.data());
                    ::glVertex3dv(m_grabbers[i].center.data());
                    glsafe(::glEnd());
                }
#endif // ENABLE_GLBEGIN_GLEND_REMOVAL
>>>>>>> e7098409
            }

#if ENABLE_GLBEGIN_GLEND_REMOVAL
            shader->stop_using();
        }
#endif // ENABLE_GLBEGIN_GLEND_REMOVAL

        // draw grabbers
#if ENABLE_WORLD_COORDINATE
        render_grabbers(m_bounding_box);
        for (unsigned int i = 0; i < 3; ++i) {
            if (m_grabbers[i].enabled)
                render_grabber_extension((Axis)i, m_bounding_box, false);
        }
#else
        render_grabbers(box);
        for (unsigned int i = 0; i < 3; ++i) {
            if (m_grabbers[i].enabled)
                render_grabber_extension((Axis)i, box, false);
        }
#endif // ENABLE_WORLD_COORDINATE
    }
    else {
        // draw axis
#if ENABLE_GLBEGIN_GLEND_REMOVAL
        GLShaderProgram* shader = wxGetApp().get_shader("flat");
        if (shader != nullptr) {
            shader->start_using();
            render_grabber_connection(m_hover_id);
            shader->stop_using();
        }

        shader = wxGetApp().get_shader("gouraud_light");
#else
        glsafe(::glColor4fv(AXES_COLOR[m_hover_id].data()));
        ::glBegin(GL_LINES);
#if ENABLE_WORLD_COORDINATE
        ::glVertex3dv(zero.data());
#else
        ::glVertex3dv(center.data());
#endif // ENABLE_WORLD_COORDINATE
        ::glVertex3dv(m_grabbers[m_hover_id].center.data());
        glsafe(::glEnd());

        GLShaderProgram* shader = wxGetApp().get_shader("gouraud_light");
#endif // ENABLE_GLBEGIN_GLEND_REMOVAL
        if (shader != nullptr) {
            shader->start_using();
            shader->set_uniform("emission_factor", 0.1f);
            // draw grabber
#if ENABLE_WORLD_COORDINATE
            const Vec3d box_size = m_bounding_box.size();
#else
            const Vec3d box_size = box.size();
#endif // ENABLE_WORLD_COORDINATE
            const float mean_size = (float)((box_size.x() + box_size.y() + box_size.z()) / 3.0);
            m_grabbers[m_hover_id].render(true, mean_size);
            shader->stop_using();
        }
#if ENABLE_WORLD_COORDINATE
        render_grabber_extension((Axis)m_hover_id, m_bounding_box, false);
#else
        render_grabber_extension((Axis)m_hover_id, box, false);
#endif // ENABLE_WORLD_COORDINATE
    }

#if ENABLE_WORLD_COORDINATE
    glsafe(::glPopMatrix());
#endif // ENABLE_WORLD_COORDINATE
}

void GLGizmoMove3D::on_render_for_picking()
{
    glsafe(::glDisable(GL_DEPTH_TEST));

#if ENABLE_WORLD_COORDINATE
    glsafe(::glPushMatrix());
    transform_to_local(m_parent.get_selection());
    render_grabbers_for_picking(m_bounding_box);
    render_grabber_extension(X, m_bounding_box, true);
    render_grabber_extension(Y, m_bounding_box, true);
    render_grabber_extension(Z, m_bounding_box, true);
    glsafe(::glPopMatrix());
#else
    const BoundingBoxf3& box = m_parent.get_selection().get_bounding_box();
    render_grabbers_for_picking(box);
    render_grabber_extension(X, box, true);
    render_grabber_extension(Y, box, true);
    render_grabber_extension(Z, box, true);
#endif // ENABLE_WORLD_COORDINATE
}

double GLGizmoMove3D::calc_projection(const UpdateData& data) const
{
    double projection = 0.0;

    const Vec3d starting_vec = m_starting_drag_position - m_starting_box_center;
    const double len_starting_vec = starting_vec.norm();
    if (len_starting_vec != 0.0) {
        const Vec3d mouse_dir = data.mouse_ray.unit_vector();
        // finds the intersection of the mouse ray with the plane parallel to the camera viewport and passing throught the starting position
        // use ray-plane intersection see i.e. https://en.wikipedia.org/wiki/Line%E2%80%93plane_intersection algebric form
        // in our case plane normal and ray direction are the same (orthogonal view)
        // when moving to perspective camera the negative z unit axis of the camera needs to be transformed in world space and used as plane normal
        const Vec3d inters = data.mouse_ray.a + (m_starting_drag_position - data.mouse_ray.a).dot(mouse_dir) / mouse_dir.squaredNorm() * mouse_dir;
        // vector from the starting position to the found intersection
        const Vec3d inters_vec = inters - m_starting_drag_position;

        // finds projection of the vector along the staring direction
        projection = inters_vec.dot(starting_vec.normalized());
    }

    if (wxGetKeyState(WXK_SHIFT))
        projection = m_snap_step * (double)std::round(projection / m_snap_step);

    return projection;
}

void GLGizmoMove3D::render_grabber_extension(Axis axis, const BoundingBoxf3& box, bool picking)
{
<<<<<<< HEAD
    const Vec3d box_size = box.size();
    const float mean_size = (float)((box_size.x() + box_size.y() + box_size.z()) / 3.0);
    const double size = m_dragging ? (double)m_grabbers[axis].get_dragging_half_size(mean_size) : (double)m_grabbers[axis].get_half_size(mean_size);

    std::array<float, 4> color = m_grabbers[axis].color;
    if (!picking && m_hover_id != -1) {
        color[0] = 1.0f - color[0];
        color[1] = 1.0f - color[1];
        color[2] = 1.0f - color[2];
        color[3] = color[3];
    }
=======
    float mean_size = float((box.size().x() + box.size().y() + box.size().z()) / 3.0);
    double size = m_dragging ? double(m_grabbers[axis].get_dragging_half_size(mean_size)) : double(m_grabbers[axis].get_half_size(mean_size));
>>>>>>> e7098409

#if ENABLE_GLBEGIN_GLEND_REMOVAL
    GLShaderProgram* shader = wxGetApp().get_shader(picking ? "flat" : "gouraud_light");
#else
    GLShaderProgram* shader = wxGetApp().get_shader("gouraud_light");
#endif // ENABLE_GLBEGIN_GLEND_REMOVAL
    if (shader == nullptr)
        return;

#if ENABLE_GLBEGIN_GLEND_REMOVAL
    m_cone.set_color((!picking && m_hover_id != -1) ? complementary(m_grabbers[axis].color) : m_grabbers[axis].color);
    shader->start_using();
    shader->set_uniform("emission_factor", 0.1f);
#else
    m_cone.set_color(-1, (!picking && m_hover_id != -1) ? complementary(m_grabbers[axis].color) : m_grabbers[axis].color);
    if (!picking) {
        shader->start_using();
        shader->set_uniform("emission_factor", 0.1f);
    }
#endif // ENABLE_GLBEGIN_GLEND_REMOVAL

    glsafe(::glPushMatrix());
    glsafe(::glTranslated(m_grabbers[axis].center.x(), m_grabbers[axis].center.y(), m_grabbers[axis].center.z()));
    if (axis == X)
        glsafe(::glRotated(90.0, 0.0, 1.0, 0.0));
    else if (axis == Y)
        glsafe(::glRotated(-90.0, 1.0, 0.0, 0.0));

    glsafe(::glTranslated(0.0, 0.0, 2.0 * size));
    glsafe(::glScaled(0.75 * size, 0.75 * size, 3.0 * size));
    m_cone.render();
    glsafe(::glPopMatrix());

#if !ENABLE_GLBEGIN_GLEND_REMOVAL
    if (! picking)
#endif // !ENABLE_GLBEGIN_GLEND_REMOVAL
        shader->stop_using();
}

<<<<<<< HEAD
#if ENABLE_WORLD_COORDINATE
void GLGizmoMove3D::transform_to_local(const Selection& selection) const
{
    glsafe(::glTranslated(m_center.x(), m_center.y(), m_center.z()));

#if ENABLE_INSTANCE_COORDINATES_FOR_VOLUMES
    if (!wxGetApp().obj_manipul()->is_world_coordinates()) {
        const GLVolume& v = *selection.get_volume(*selection.get_volume_idxs().begin());
        Transform3d orient_matrix = v.get_instance_transformation().get_matrix(true, false, true, true);
        if (selection.is_single_volume_or_modifier() && wxGetApp().obj_manipul()->is_local_coordinates())
            orient_matrix = orient_matrix * v.get_volume_transformation().get_matrix(true, false, true, true);
        glsafe(::glMultMatrixd(orient_matrix.data()));
    }
#else
    if (!wxGetApp().obj_manipul()->get_world_coordinates()) {
        const Transform3d orient_matrix = selection.get_volume(*selection.get_volume_idxs().begin())->get_instance_transformation().get_matrix(true, false, true, true);
        glsafe(::glMultMatrixd(orient_matrix.data()));
    }
#endif // ENABLE_INSTANCE_COORDINATES_FOR_VOLUMES
}

void GLGizmoMove3D::calc_selection_box_and_center()
{
    const Selection& selection = m_parent.get_selection();
#if ENABLE_INSTANCE_COORDINATES_FOR_VOLUMES
    const ECoordinatesType coordinates_type = wxGetApp().obj_manipul()->get_coordinates_type();
    if (coordinates_type == ECoordinatesType::World) {
#else
    if (wxGetApp().obj_manipul()->get_world_coordinates()) {
#endif // ENABLE_INSTANCE_COORDINATES_FOR_VOLUMES
        m_bounding_box = selection.get_bounding_box();
        m_center = m_bounding_box.center();
    }
#if ENABLE_INSTANCE_COORDINATES_FOR_VOLUMES
    else if (coordinates_type == ECoordinatesType::Local && selection.is_single_volume_or_modifier()) {
        const GLVolume& v = *selection.get_volume(*selection.get_volume_idxs().begin());
        m_bounding_box = v.transformed_convex_hull_bounding_box(v.get_instance_transformation().get_matrix(true, true, false, true) * v.get_volume_transformation().get_matrix(true, true, false, true));
        m_center = v.world_matrix() * m_bounding_box.center();
    }
#endif // ENABLE_INSTANCE_COORDINATES_FOR_VOLUMES
    else {
        m_bounding_box.reset();
        const Selection::IndicesList& ids = selection.get_volume_idxs();
        for (unsigned int id : ids) {
            const GLVolume& v = *selection.get_volume(id);
            m_bounding_box.merge(v.transformed_convex_hull_bounding_box(v.get_volume_transformation().get_matrix()));
        }
        m_bounding_box = m_bounding_box.transformed(selection.get_volume(*ids.begin())->get_instance_transformation().get_matrix(true, true, false, true));
        m_center = selection.get_volume(*ids.begin())->get_instance_transformation().get_matrix(false, false, true, false) * m_bounding_box.center();
    }
}
#endif // ENABLE_WORLD_COORDINATE


=======
>>>>>>> e7098409
} // namespace GUI
} // namespace Slic3r<|MERGE_RESOLUTION|>--- conflicted
+++ resolved
@@ -2,9 +2,6 @@
 #include "GLGizmoMove.hpp"
 #include "slic3r/GUI/GLCanvas3D.hpp"
 #include "slic3r/GUI/GUI_App.hpp"
-#if ENABLE_WORLD_COORDINATE
-#include "slic3r/GUI/GUI_ObjectManipulation.hpp"
-#endif // ENABLE_WORLD_COORDINATE
 
 #include <GL/glew.h>
 
@@ -17,39 +14,22 @@
 
 GLGizmoMove3D::GLGizmoMove3D(GLCanvas3D& parent, const std::string& icon_filename, unsigned int sprite_id)
     : GLGizmoBase(parent, icon_filename, sprite_id)
-<<<<<<< HEAD
-{
-    m_vbo_cone.init_from(its_make_cone(1., 1., 2*PI/36));
-}
-=======
 {}
->>>>>>> e7098409
 
 std::string GLGizmoMove3D::get_tooltip() const
 {
-#if ENABLE_WORLD_COORDINATE
-    if (m_hover_id == 0)
-        return "X: " + format(m_displacement.x(), 2);
-    else if (m_hover_id == 1)
-        return "Y: " + format(m_displacement.y(), 2);
-    else if (m_hover_id == 2)
-        return "Z: " + format(m_displacement.z(), 2);
+    const Selection& selection = m_parent.get_selection();
+    bool show_position = selection.is_single_full_instance();
+    const Vec3d& position = selection.get_bounding_box().center();
+
+    if (m_hover_id == 0 || m_grabbers[0].dragging)
+        return "X: " + format(show_position ? position(0) : m_displacement(0), 2);
+    else if (m_hover_id == 1 || m_grabbers[1].dragging)
+        return "Y: " + format(show_position ? position(1) : m_displacement(1), 2);
+    else if (m_hover_id == 2 || m_grabbers[2].dragging)
+        return "Z: " + format(show_position ? position(2) : m_displacement(2), 2);
     else
         return "";
-#else
-    const Selection& selection = m_parent.get_selection();
-    const bool show_position = selection.is_single_full_instance();
-    const Vec3d& position = selection.get_bounding_box().center();
-
-    if (m_hover_id == 0 || m_grabbers[0].dragging)
-        return "X: " + format(show_position ? position.x() : m_displacement.x(), 2);
-    else if (m_hover_id == 1 || m_grabbers[1].dragging)
-        return "Y: " + format(show_position ? position.y() : m_displacement.y(), 2);
-    else if (m_hover_id == 2 || m_grabbers[2].dragging)
-        return "Z: " + format(show_position ? position.z() : m_displacement.z(), 2);
-    else
-        return "";
-#endif // ENABLE_WORLD_COORDINATE
 }
 
 bool GLGizmoMove3D::on_init()
@@ -77,35 +57,11 @@
 {
     if (m_hover_id != -1) {
         m_displacement = Vec3d::Zero();
-#if ENABLE_WORLD_COORDINATE
-        const Selection& selection = m_parent.get_selection();
-#if ENABLE_INSTANCE_COORDINATES_FOR_VOLUMES
-        const ECoordinatesType coordinates_type = wxGetApp().obj_manipul()->get_coordinates_type();
-        if (coordinates_type == ECoordinatesType::World)
-#else
-        if (wxGetApp().obj_manipul()->get_world_coordinates())
-#endif // ENABLE_INSTANCE_COORDINATES_FOR_VOLUMES
-            m_starting_drag_position = m_center + m_grabbers[m_hover_id].center;
-#if ENABLE_INSTANCE_COORDINATES_FOR_VOLUMES
-        else if (coordinates_type == ECoordinatesType::Local && selection.is_single_volume_or_modifier()) {
-            const GLVolume& v = *selection.get_volume(*selection.get_volume_idxs().begin());
-            m_starting_drag_position = m_center + Geometry::assemble_transform(Vec3d::Zero(), v.get_instance_rotation()) * Geometry::assemble_transform(Vec3d::Zero(), v.get_volume_rotation()) * m_grabbers[m_hover_id].center;
-        }
-#endif // ENABLE_INSTANCE_COORDINATES_FOR_VOLUMES
-        else {
-            const GLVolume& v = *selection.get_volume(*selection.get_volume_idxs().begin());
-            m_starting_drag_position = m_center + Geometry::assemble_transform(Vec3d::Zero(), v.get_instance_rotation()) * m_grabbers[m_hover_id].center;
-        }
-        m_starting_box_center = m_center;
-        m_starting_box_bottom_center = m_center;
-        m_starting_box_bottom_center.z() = m_bounding_box.min.z();
-#else
         const BoundingBoxf3& box = m_parent.get_selection().get_bounding_box();
         m_starting_drag_position = m_grabbers[m_hover_id].center;
         m_starting_box_center = box.center();
         m_starting_box_bottom_center = box.center();
-        m_starting_box_bottom_center.z() = box.min.z();
-#endif // ENABLE_WORLD_COORDINATE
+        m_starting_box_bottom_center(2) = box.min(2);
     }
 }
 
@@ -126,38 +82,14 @@
 
 void GLGizmoMove3D::on_render()
 {
-<<<<<<< HEAD
-=======
     if (!m_cone.is_initialized())
         m_cone.init_from(its_make_cone(1.0, 1.0, double(PI) / 18.0));
 
     const Selection& selection = m_parent.get_selection();
 
->>>>>>> e7098409
     glsafe(::glClear(GL_DEPTH_BUFFER_BIT));
     glsafe(::glEnable(GL_DEPTH_TEST));
 
-#if ENABLE_WORLD_COORDINATE
-    glsafe(::glPushMatrix());
-    calc_selection_box_and_center();
-    transform_to_local(m_parent.get_selection());
-
-    const Vec3d zero = Vec3d::Zero();
-    const Vec3d half_box_size = 0.5 * m_bounding_box.size();
-
-    // x axis
-    m_grabbers[0].center = { half_box_size.x() + Offset, 0.0, 0.0 };
-    m_grabbers[0].color = AXES_COLOR[0];
-
-    // y axis
-    m_grabbers[1].center = { 0.0, half_box_size.y() + Offset, 0.0 };
-    m_grabbers[1].color = AXES_COLOR[1];
-
-    // z axis
-    m_grabbers[2].center = { 0.0, 0.0, half_box_size.z() + Offset };
-    m_grabbers[2].color = AXES_COLOR[2];
-#else
-    const Selection& selection = m_parent.get_selection();
     const BoundingBoxf3& box = selection.get_bounding_box();
     const Vec3d& center = box.center();
 
@@ -172,7 +104,6 @@
     // z axis
     m_grabbers[2].center = { center.x(), center.y(), box.max.z() + Offset };
     m_grabbers[2].color = AXES_COLOR[2];
-#endif // ENABLE_WORLD_COORDINATE
 
     glsafe(::glLineWidth((m_hover_id != -1) ? 2.0f : 1.5f));
 
@@ -205,20 +136,6 @@
 #endif // ENABLE_GLBEGIN_GLEND_REMOVAL
 
     if (m_hover_id == -1) {
-<<<<<<< HEAD
-        // draw axes
-        for (unsigned int i = 0; i < 3; ++i) {
-            if (m_grabbers[i].enabled) {
-                glsafe(::glColor4fv(AXES_COLOR[i].data()));
-                ::glBegin(GL_LINES);
-#if ENABLE_WORLD_COORDINATE
-                ::glVertex3dv(zero.data());
-#else
-                ::glVertex3dv(center.data());
-#endif // ENABLE_WORLD_COORDINATE
-                ::glVertex3dv(m_grabbers[i].center.data());
-                glsafe(::glEnd());
-=======
 #if ENABLE_GLBEGIN_GLEND_REMOVAL
         GLShaderProgram* shader = wxGetApp().get_shader("flat");
         if (shader != nullptr) {
@@ -238,7 +155,6 @@
                     glsafe(::glEnd());
                 }
 #endif // ENABLE_GLBEGIN_GLEND_REMOVAL
->>>>>>> e7098409
             }
 
 #if ENABLE_GLBEGIN_GLEND_REMOVAL
@@ -247,19 +163,11 @@
 #endif // ENABLE_GLBEGIN_GLEND_REMOVAL
 
         // draw grabbers
-#if ENABLE_WORLD_COORDINATE
-        render_grabbers(m_bounding_box);
-        for (unsigned int i = 0; i < 3; ++i) {
-            if (m_grabbers[i].enabled)
-                render_grabber_extension((Axis)i, m_bounding_box, false);
-        }
-#else
         render_grabbers(box);
         for (unsigned int i = 0; i < 3; ++i) {
             if (m_grabbers[i].enabled)
                 render_grabber_extension((Axis)i, box, false);
         }
-#endif // ENABLE_WORLD_COORDINATE
     }
     else {
         // draw axis
@@ -275,11 +183,7 @@
 #else
         glsafe(::glColor4fv(AXES_COLOR[m_hover_id].data()));
         ::glBegin(GL_LINES);
-#if ENABLE_WORLD_COORDINATE
-        ::glVertex3dv(zero.data());
-#else
         ::glVertex3dv(center.data());
-#endif // ENABLE_WORLD_COORDINATE
         ::glVertex3dv(m_grabbers[m_hover_id].center.data());
         glsafe(::glEnd());
 
@@ -289,63 +193,40 @@
             shader->start_using();
             shader->set_uniform("emission_factor", 0.1f);
             // draw grabber
-#if ENABLE_WORLD_COORDINATE
-            const Vec3d box_size = m_bounding_box.size();
-#else
-            const Vec3d box_size = box.size();
-#endif // ENABLE_WORLD_COORDINATE
-            const float mean_size = (float)((box_size.x() + box_size.y() + box_size.z()) / 3.0);
+            float mean_size = (float)((box.size().x() + box.size().y() + box.size().z()) / 3.0);
             m_grabbers[m_hover_id].render(true, mean_size);
             shader->stop_using();
         }
-#if ENABLE_WORLD_COORDINATE
-        render_grabber_extension((Axis)m_hover_id, m_bounding_box, false);
-#else
         render_grabber_extension((Axis)m_hover_id, box, false);
-#endif // ENABLE_WORLD_COORDINATE
-    }
-
-#if ENABLE_WORLD_COORDINATE
-    glsafe(::glPopMatrix());
-#endif // ENABLE_WORLD_COORDINATE
+    }
 }
 
 void GLGizmoMove3D::on_render_for_picking()
 {
     glsafe(::glDisable(GL_DEPTH_TEST));
 
-#if ENABLE_WORLD_COORDINATE
-    glsafe(::glPushMatrix());
-    transform_to_local(m_parent.get_selection());
-    render_grabbers_for_picking(m_bounding_box);
-    render_grabber_extension(X, m_bounding_box, true);
-    render_grabber_extension(Y, m_bounding_box, true);
-    render_grabber_extension(Z, m_bounding_box, true);
-    glsafe(::glPopMatrix());
-#else
     const BoundingBoxf3& box = m_parent.get_selection().get_bounding_box();
     render_grabbers_for_picking(box);
     render_grabber_extension(X, box, true);
     render_grabber_extension(Y, box, true);
     render_grabber_extension(Z, box, true);
-#endif // ENABLE_WORLD_COORDINATE
 }
 
 double GLGizmoMove3D::calc_projection(const UpdateData& data) const
 {
     double projection = 0.0;
 
-    const Vec3d starting_vec = m_starting_drag_position - m_starting_box_center;
-    const double len_starting_vec = starting_vec.norm();
+    Vec3d starting_vec = m_starting_drag_position - m_starting_box_center;
+    double len_starting_vec = starting_vec.norm();
     if (len_starting_vec != 0.0) {
-        const Vec3d mouse_dir = data.mouse_ray.unit_vector();
+        Vec3d mouse_dir = data.mouse_ray.unit_vector();
         // finds the intersection of the mouse ray with the plane parallel to the camera viewport and passing throught the starting position
         // use ray-plane intersection see i.e. https://en.wikipedia.org/wiki/Line%E2%80%93plane_intersection algebric form
         // in our case plane normal and ray direction are the same (orthogonal view)
         // when moving to perspective camera the negative z unit axis of the camera needs to be transformed in world space and used as plane normal
-        const Vec3d inters = data.mouse_ray.a + (m_starting_drag_position - data.mouse_ray.a).dot(mouse_dir) / mouse_dir.squaredNorm() * mouse_dir;
+        Vec3d inters = data.mouse_ray.a + (m_starting_drag_position - data.mouse_ray.a).dot(mouse_dir) / mouse_dir.squaredNorm() * mouse_dir;
         // vector from the starting position to the found intersection
-        const Vec3d inters_vec = inters - m_starting_drag_position;
+        Vec3d inters_vec = inters - m_starting_drag_position;
 
         // finds projection of the vector along the staring direction
         projection = inters_vec.dot(starting_vec.normalized());
@@ -359,22 +240,8 @@
 
 void GLGizmoMove3D::render_grabber_extension(Axis axis, const BoundingBoxf3& box, bool picking)
 {
-<<<<<<< HEAD
-    const Vec3d box_size = box.size();
-    const float mean_size = (float)((box_size.x() + box_size.y() + box_size.z()) / 3.0);
-    const double size = m_dragging ? (double)m_grabbers[axis].get_dragging_half_size(mean_size) : (double)m_grabbers[axis].get_half_size(mean_size);
-
-    std::array<float, 4> color = m_grabbers[axis].color;
-    if (!picking && m_hover_id != -1) {
-        color[0] = 1.0f - color[0];
-        color[1] = 1.0f - color[1];
-        color[2] = 1.0f - color[2];
-        color[3] = color[3];
-    }
-=======
     float mean_size = float((box.size().x() + box.size().y() + box.size().z()) / 3.0);
     double size = m_dragging ? double(m_grabbers[axis].get_dragging_half_size(mean_size)) : double(m_grabbers[axis].get_half_size(mean_size));
->>>>>>> e7098409
 
 #if ENABLE_GLBEGIN_GLEND_REMOVAL
     GLShaderProgram* shader = wxGetApp().get_shader(picking ? "flat" : "gouraud_light");
@@ -414,62 +281,5 @@
         shader->stop_using();
 }
 
-<<<<<<< HEAD
-#if ENABLE_WORLD_COORDINATE
-void GLGizmoMove3D::transform_to_local(const Selection& selection) const
-{
-    glsafe(::glTranslated(m_center.x(), m_center.y(), m_center.z()));
-
-#if ENABLE_INSTANCE_COORDINATES_FOR_VOLUMES
-    if (!wxGetApp().obj_manipul()->is_world_coordinates()) {
-        const GLVolume& v = *selection.get_volume(*selection.get_volume_idxs().begin());
-        Transform3d orient_matrix = v.get_instance_transformation().get_matrix(true, false, true, true);
-        if (selection.is_single_volume_or_modifier() && wxGetApp().obj_manipul()->is_local_coordinates())
-            orient_matrix = orient_matrix * v.get_volume_transformation().get_matrix(true, false, true, true);
-        glsafe(::glMultMatrixd(orient_matrix.data()));
-    }
-#else
-    if (!wxGetApp().obj_manipul()->get_world_coordinates()) {
-        const Transform3d orient_matrix = selection.get_volume(*selection.get_volume_idxs().begin())->get_instance_transformation().get_matrix(true, false, true, true);
-        glsafe(::glMultMatrixd(orient_matrix.data()));
-    }
-#endif // ENABLE_INSTANCE_COORDINATES_FOR_VOLUMES
-}
-
-void GLGizmoMove3D::calc_selection_box_and_center()
-{
-    const Selection& selection = m_parent.get_selection();
-#if ENABLE_INSTANCE_COORDINATES_FOR_VOLUMES
-    const ECoordinatesType coordinates_type = wxGetApp().obj_manipul()->get_coordinates_type();
-    if (coordinates_type == ECoordinatesType::World) {
-#else
-    if (wxGetApp().obj_manipul()->get_world_coordinates()) {
-#endif // ENABLE_INSTANCE_COORDINATES_FOR_VOLUMES
-        m_bounding_box = selection.get_bounding_box();
-        m_center = m_bounding_box.center();
-    }
-#if ENABLE_INSTANCE_COORDINATES_FOR_VOLUMES
-    else if (coordinates_type == ECoordinatesType::Local && selection.is_single_volume_or_modifier()) {
-        const GLVolume& v = *selection.get_volume(*selection.get_volume_idxs().begin());
-        m_bounding_box = v.transformed_convex_hull_bounding_box(v.get_instance_transformation().get_matrix(true, true, false, true) * v.get_volume_transformation().get_matrix(true, true, false, true));
-        m_center = v.world_matrix() * m_bounding_box.center();
-    }
-#endif // ENABLE_INSTANCE_COORDINATES_FOR_VOLUMES
-    else {
-        m_bounding_box.reset();
-        const Selection::IndicesList& ids = selection.get_volume_idxs();
-        for (unsigned int id : ids) {
-            const GLVolume& v = *selection.get_volume(id);
-            m_bounding_box.merge(v.transformed_convex_hull_bounding_box(v.get_volume_transformation().get_matrix()));
-        }
-        m_bounding_box = m_bounding_box.transformed(selection.get_volume(*ids.begin())->get_instance_transformation().get_matrix(true, true, false, true));
-        m_center = selection.get_volume(*ids.begin())->get_instance_transformation().get_matrix(false, false, true, false) * m_bounding_box.center();
-    }
-}
-#endif // ENABLE_WORLD_COORDINATE
-
-
-=======
->>>>>>> e7098409
 } // namespace GUI
 } // namespace Slic3r