--- conflicted
+++ resolved
@@ -265,16 +265,8 @@
     m_imgui->begin(on_get_name(), flag);
     m_imgui->text_colored(ImGuiWrapper::get_COL_LIGHT(), tr_mesh_name + ":");
     ImGui::SameLine(m_gui_cfg->top_left_width);
-<<<<<<< HEAD
-    std::string name = m_volume->name;
-    if (name.length() > m_gui_cfg->max_char_in_name)
-        name = name.substr(0, m_gui_cfg->max_char_in_name - 3) + "...";
-    m_imgui->text(name);
+    m_imgui->text(m_volumes_name);
     m_imgui->text_colored(ImGuiWrapper::get_COL_LIGHT(), tr_triangles + ":");
-=======
-    m_imgui->text(m_volumes_name);
-    m_imgui->text_colored(ImGuiWrapper::COL_ORANGE_LIGHT, tr_triangles + ":");
->>>>>>> 3284959e
     ImGui::SameLine(m_gui_cfg->top_left_width);
 
     m_imgui->text(std::to_string(m_original_triangle_count));
