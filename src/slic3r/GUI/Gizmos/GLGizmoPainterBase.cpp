///|/ Copyright (c) Prusa Research 2019 - 2023 Oleksandra Iushchenko @YuSanka, Lukáš Matěna @lukasmatena, Enrico Turri @enricoturri1966, Vojtěch Bubník @bubnikv, Filip Sykala @Jony01, Lukáš Hejl @hejllukas
///|/
///|/ PrusaSlicer is released under the terms of the AGPLv3 or higher
///|/
#include "GLGizmoPainterBase.hpp"
#include "slic3r/GUI/GLCanvas3D.hpp"
#include "slic3r/GUI/Gizmos/GLGizmosCommon.hpp"

#include <GL/glew.h>

#include "slic3r/GUI/GUI_App.hpp"
#include "slic3r/GUI/Camera.hpp"
#include "slic3r/GUI/Plater.hpp"
#include "slic3r/GUI/OpenGLManager.hpp"
#include "slic3r/Utils/UndoRedo.hpp"
#include "libslic3r/Model.hpp"
#include "libslic3r/PresetBundle.hpp"
#include "libslic3r/TriangleMesh.hpp"
#include "libslic3r/TriangleSelector.hpp"

#include <memory>
#include <optional>

namespace Slic3r::GUI {

std::shared_ptr<GLModel> GLGizmoPainterBase::s_sphere = nullptr;

GLGizmoPainterBase::GLGizmoPainterBase(GLCanvas3D& parent, const std::string& icon_filename, unsigned int sprite_id)
    : GLGizmoBase(parent, icon_filename, sprite_id)
{
}

GLGizmoPainterBase::~GLGizmoPainterBase()
{
    if (s_sphere != nullptr)
        s_sphere.reset();
}

void GLGizmoPainterBase::data_changed(bool is_serializing)
{
    if (m_state != On)
        return;

    const ModelObject* mo = m_c->selection_info() ? m_c->selection_info()->model_object() : nullptr;
    const Selection &  selection = m_parent.get_selection();
    if (mo && selection.is_from_single_instance()
     && (m_schedule_update || mo->id() != m_old_mo_id || mo->volumes.size() != m_old_volumes_size))
    {
        update_from_model_object();
        m_old_mo_id = mo->id();
        m_old_volumes_size = mo->volumes.size();
        m_schedule_update = false;
    }
}

GLGizmoPainterBase::ClippingPlaneDataWrapper GLGizmoPainterBase::get_clipping_plane_data() const
{
    ClippingPlaneDataWrapper clp_data_out{{0.f, 0.f, 1.f, FLT_MAX}, {-FLT_MAX, FLT_MAX}};
    // Take care of the clipping plane. The normal of the clipping plane is
    // saved with opposite sign than we need to pass to OpenGL (FIXME)
    if (bool clipping_plane_active = m_c->object_clipper()->get_position() != 0.; clipping_plane_active) {
        const ClippingPlane* clp = m_c->object_clipper()->get_clipping_plane();
        for (size_t i = 0; i < 3; ++i)
            clp_data_out.clp_dataf[i] = -1.f * float(clp->get_data()[i]);
        clp_data_out.clp_dataf[3] = float(clp->get_data()[3]);
    }

    // z_range is calculated in the same way as in GLCanvas3D::_render_objects(GLVolumeCollection::ERenderType type)
    if (m_c->get_canvas()->get_use_clipping_planes()) {
        const std::array<ClippingPlane, 2> &clps = m_c->get_canvas()->get_clipping_planes();
        clp_data_out.z_range                     = {float(-clps[0].get_data()[3]), float(clps[1].get_data()[3])};
    }

    return clp_data_out;
}

void GLGizmoPainterBase::render_triangles(const Selection& selection) const
{
    auto* shader = wxGetApp().get_shader("gouraud");
    if (! shader)
        return;
    shader->start_using();
    shader->set_uniform("slope.actived", false);
    shader->set_uniform("print_volume.type", 0);
    shader->set_uniform("clipping_plane", this->get_clipping_plane_data().clp_dataf);
    ScopeGuard guard([shader]() { if (shader) shader->stop_using(); });

    const ModelObject *mo      = m_c->selection_info()->model_object();
    int mesh_id = -1;
    for (const ModelVolume* mv : mo->volumes) {
        if (! mv->is_model_part())
            continue;

        ++mesh_id;

        const Transform3d trafo_matrix =
            mo->instances[selection.get_instance_idx()]->get_transformation().get_matrix() *
            mv->get_matrix();

        bool is_left_handed = trafo_matrix.matrix().determinant() < 0.;
        if (is_left_handed)
            glsafe(::glFrontFace(GL_CW));

        const Camera& camera = wxGetApp().plater()->get_camera();
        const Transform3d& view_matrix = camera.get_view_matrix();
        shader->set_uniform("view_model_matrix", view_matrix * trafo_matrix);
        shader->set_uniform("projection_matrix", camera.get_projection_matrix());
        const Matrix3d view_normal_matrix = view_matrix.matrix().block(0, 0, 3, 3) * trafo_matrix.matrix().block(0, 0, 3, 3).inverse().transpose();
        shader->set_uniform("view_normal_matrix", view_normal_matrix);

        // For printers with multiple extruders, it is necessary to pass trafo_matrix
        // to the shader input variable print_box.volume_world_matrix before
        // rendering the painted triangles. When this matrix is not set, the
        // wrong transformation matrix is used for "Clipping of view".
        shader->set_uniform("volume_world_matrix", trafo_matrix);

        m_triangle_selectors[mesh_id]->render(m_imgui, trafo_matrix);
        if (is_left_handed)
            glsafe(::glFrontFace(GL_CCW));
    }
}

void GLGizmoPainterBase::render_cursor()
{
    // First check that the mouse pointer is on an object.
    const ModelObject* mo = m_c->selection_info()->model_object();
    const Selection& selection = m_parent.get_selection();
    const ModelInstance* mi = mo->instances[selection.get_instance_idx()];
    const Camera& camera = wxGetApp().plater()->get_camera();

    // Precalculate transformations of individual meshes.
    std::vector<Transform3d> trafo_matrices;
    for (const ModelVolume* mv : mo->volumes) {
        if (mv->is_model_part())
            trafo_matrices.emplace_back(mi->get_transformation().get_matrix() * mv->get_matrix());
    }
    // Raycast and return if there's no hit.
    update_raycast_cache(m_parent.get_local_mouse_position(), camera, trafo_matrices);
    if (m_rr.mesh_id == -1)
        return;

    if (m_tool_type == ToolType::BRUSH) {
    if (m_cursor_type == TriangleSelector::SPHERE)
        render_cursor_sphere(trafo_matrices[m_rr.mesh_id]);
        else if (m_cursor_type == TriangleSelector::CIRCLE)
        render_cursor_circle();
}
}

void GLGizmoPainterBase::render_cursor_circle()
{
<<<<<<< HEAD
    const Camera& camera = wxGetApp().plater()->get_camera();
    auto          zoom     = (float) camera.get_zoom();
    float inv_zoom = (zoom != 0.0f) ? 1.0f / zoom : 0.0f;

    Size cnv_size = m_parent.get_canvas_size();
    float cnv_half_width = 0.5f * (float)cnv_size.get_width();
    float cnv_half_height = 0.5f * (float)cnv_size.get_height();
    if ((cnv_half_width == 0.0f) || (cnv_half_height == 0.0f))
=======
    const Size cnv_size = m_parent.get_canvas_size();
    const float cnv_width  = float(cnv_size.get_width());
    const float cnv_height = float(cnv_size.get_height());
    if (cnv_width == 0.0f || cnv_height == 0.0f)
>>>>>>> 3284959e
        return;

    const float cnv_inv_width  = 1.0f / cnv_width;
    const float cnv_inv_height = 1.0f / cnv_height;

    const Vec2d center = m_parent.get_local_mouse_position();
#if ENABLE_GL_CORE_PROFILE || ENABLE_OPENGL_ES
    const float zoom = float(wxGetApp().plater()->get_camera().get_zoom());
    const float radius = m_cursor_radius * zoom;
#else
    const float radius = m_cursor_radius * float(wxGetApp().plater()->get_camera().get_zoom());
#endif // ENABLE_GL_CORE_PROFILE || ENABLE_OPENGL_ES

#if ENABLE_GL_CORE_PROFILE
    if (!OpenGLManager::get_gl_info().is_core_profile())
#endif // ENABLE_GL_CORE_PROFILE
        glsafe(::glLineWidth(1.5f));
    glsafe(::glDisable(GL_DEPTH_TEST));

#if !ENABLE_GL_CORE_PROFILE && !ENABLE_OPENGL_ES
    glsafe(::glPushAttrib(GL_ENABLE_BIT));
    glsafe(::glLineStipple(4, 0xAAAA));
    glsafe(::glEnable(GL_LINE_STIPPLE));
#endif // !ENABLE_GL_CORE_PROFILE && !ENABLE_OPENGL_ES

#if ENABLE_GL_CORE_PROFILE || ENABLE_OPENGL_ES
    if (!m_circle.is_initialized() || std::abs(m_old_cursor_radius - radius) > EPSILON) {
        m_old_cursor_radius = radius;
        m_circle.reset();
#else
    if (!m_circle.is_initialized() || !m_old_center.isApprox(center) || std::abs(m_old_cursor_radius - radius) > EPSILON) {
        m_old_cursor_radius = radius;
        m_old_center = center;
        m_circle.reset();
#endif // ENABLE_GL_CORE_PROFILE || ENABLE_OPENGL_ES

        GLModel::Geometry init_data;
#if ENABLE_GL_CORE_PROFILE || ENABLE_OPENGL_ES
        const unsigned int StepsCount = (unsigned int)(2 * (4 + int(252 * (zoom - 1.0f) / (250.0f - 1.0f))));
        const float StepSize = 2.0f * float(PI) / float(StepsCount);
        init_data.format = { GLModel::Geometry::EPrimitiveType::Lines, GLModel::Geometry::EVertexLayout::P2 };
#else
        static const unsigned int StepsCount = 32;
        static const float StepSize = 2.0f * float(PI) / float(StepsCount);
        init_data.format = { GLModel::Geometry::EPrimitiveType::LineLoop, GLModel::Geometry::EVertexLayout::P2 };
#endif // ENABLE_GL_CORE_PROFILE || ENABLE_OPENGL_ES
        init_data.color  = { 0.0f, 1.0f, 0.3f, 1.0f };
        init_data.reserve_vertices(StepsCount);
        init_data.reserve_indices(StepsCount);

        // vertices + indices
        for (unsigned int i = 0; i < StepsCount; ++i) {
#if ENABLE_GL_CORE_PROFILE || ENABLE_OPENGL_ES
            if (i % 2 != 0) continue;

            const float angle_i = float(i) * StepSize;
            const unsigned int j = (i + 1) % StepsCount;
            const float angle_j = float(j) * StepSize;
            const Vec2d v_i(::cos(angle_i), ::sin(angle_i));
            const Vec2d v_j(::cos(angle_j), ::sin(angle_j));
            init_data.add_vertex(Vec2f(v_i.x(), v_i.y()));
            init_data.add_vertex(Vec2f(v_j.x(), v_j.y()));
            const size_t vcount = init_data.vertices_count();
            init_data.add_line(vcount - 2, vcount - 1);
#else
            const float angle = float(i) * StepSize;
            init_data.add_vertex(Vec2f(2.0f * ((center.x() + ::cos(angle) * radius) * cnv_inv_width - 0.5f),
                                       -2.0f * ((center.y() + ::sin(angle) * radius) * cnv_inv_height - 0.5f)));
            init_data.add_index(i);
#endif // ENABLE_GL_CORE_PROFILE || ENABLE_OPENGL_ES
        }

        m_circle.init_from(std::move(init_data));
    }

#if ENABLE_GL_CORE_PROFILE
    GLShaderProgram* shader = OpenGLManager::get_gl_info().is_core_profile() ? wxGetApp().get_shader("dashed_thick_lines") : wxGetApp().get_shader("flat");
#else
    GLShaderProgram* shader = GUI::wxGetApp().get_shader("flat");
#endif // ENABLE_GL_CORE_PROFILE
    if (shader != nullptr) {
        shader->start_using();
#if ENABLE_GL_CORE_PROFILE || ENABLE_OPENGL_ES
        const Transform3d view_model_matrix = Geometry::translation_transform(Vec3d(2.0f * (center.x() * cnv_inv_width - 0.5f), -2.0f * (center.y() * cnv_inv_height - 0.5f), 0.0)) *
            Geometry::scale_transform(Vec3d(2.0f * radius * cnv_inv_width, 2.0f * radius * cnv_inv_height, 1.0f));
        shader->set_uniform("view_model_matrix", view_model_matrix);
#else
        shader->set_uniform("view_model_matrix", Transform3d::Identity());
#endif // ENABLE_GL_CORE_PROFILE || ENABLE_OPENGL_ES
        shader->set_uniform("projection_matrix", Transform3d::Identity());
#if ENABLE_GL_CORE_PROFILE
        const std::array<int, 4>& viewport = wxGetApp().plater()->get_camera().get_viewport();
        shader->set_uniform("viewport_size", Vec2d(double(viewport[2]), double(viewport[3])));
        shader->set_uniform("width", 0.25f);
        shader->set_uniform("gap_size", 0.0f);
#endif // ENABLE_GL_CORE_PROFILE
        m_circle.render();
        shader->stop_using();
    }

#if !ENABLE_GL_CORE_PROFILE && !ENABLE_OPENGL_ES
    glsafe(::glPopAttrib());
#endif // !ENABLE_GL_CORE_PROFILE && !ENABLE_OPENGL_ES
    glsafe(::glEnable(GL_DEPTH_TEST));
}


void GLGizmoPainterBase::render_cursor_sphere(const Transform3d& trafo) const
{
    if (s_sphere == nullptr) {
        s_sphere = std::make_shared<GLModel>();
        s_sphere->init_from(its_make_sphere(1.0, double(PI) / 12.0));
    }

    GLShaderProgram* shader = wxGetApp().get_shader("flat");
    if (shader == nullptr)
        return;

    const Transform3d complete_scaling_matrix_inverse = Geometry::Transformation(trafo).get_scaling_factor_matrix().inverse();

    ColorRGBA render_color = { 0.0f, 0.0f, 0.0f, 0.25f };
    if (m_button_down == Button::Left)
        render_color = this->get_cursor_sphere_left_button_color();
    else if (m_button_down == Button::Right)
        render_color = this->get_cursor_sphere_right_button_color();

    shader->start_using();

    const Camera& camera = wxGetApp().plater()->get_camera();
    Transform3d view_model_matrix = camera.get_view_matrix() * trafo *
        Geometry::translation_transform(m_rr.hit.cast<double>()) * complete_scaling_matrix_inverse *
        Geometry::scale_transform(m_cursor_radius * Vec3d::Ones());

    shader->set_uniform("view_model_matrix", view_model_matrix);
    shader->set_uniform("projection_matrix", camera.get_projection_matrix());

    const bool is_left_handed = Geometry::Transformation(view_model_matrix).is_left_handed();
    if (is_left_handed)
        glsafe(::glFrontFace(GL_CW));

    assert(s_sphere != nullptr);
    s_sphere->set_color(render_color);
    s_sphere->render();

    if (is_left_handed)
        glsafe(::glFrontFace(GL_CCW));

    shader->stop_using();
}


bool GLGizmoPainterBase::is_mesh_point_clipped(const Vec3d& point, const Transform3d& trafo) const
{
    if (m_c->object_clipper()->get_position() == 0.)
        return false;

    auto sel_info = m_c->selection_info();
    Vec3d transformed_point =  trafo * point;
    transformed_point(2) += sel_info->get_sla_shift();
    return m_c->object_clipper()->get_clipping_plane()->is_point_clipped(transformed_point);
}

// Interpolate points between the previous and current mouse positions, which are then projected onto the object.
// Returned projected mouse positions are grouped by mesh_idx. It may contain multiple std::vector<GLGizmoPainterBase::ProjectedMousePosition>
// with the same mesh_idx, but all items in std::vector<GLGizmoPainterBase::ProjectedMousePosition> always have the same mesh_idx.
std::vector<std::vector<GLGizmoPainterBase::ProjectedMousePosition>> GLGizmoPainterBase::get_projected_mouse_positions(const Vec2d &mouse_position, const double resolution, const std::vector<Transform3d> &trafo_matrices) const
{
    // List of mouse positions that will be used as seeds for painting.
    std::vector<Vec2d> mouse_positions{mouse_position};
    if (m_last_mouse_click != Vec2d::Zero()) {
        // In case current mouse position is far from the last one,
        // add several positions from between into the list, so there
        // are no gaps in the painted region.
        if (size_t patches_in_between = size_t((mouse_position - m_last_mouse_click).norm() / resolution); patches_in_between > 0) {
            const Vec2d diff = (m_last_mouse_click - mouse_position) / (patches_in_between + 1);
            for (size_t patch_idx = 1; patch_idx <= patches_in_between; ++patch_idx)
                mouse_positions.emplace_back(mouse_position + patch_idx * diff);
            mouse_positions.emplace_back(m_last_mouse_click);
        }
    }

    const Camera                       &camera = wxGetApp().plater()->get_camera();
    std::vector<ProjectedMousePosition> mesh_hit_points;
    mesh_hit_points.reserve(mouse_positions.size());

    // In mesh_hit_points only the last item could have mesh_id == -1, any other items mustn't.
    for (const Vec2d &mp : mouse_positions) {
        update_raycast_cache(mp, camera, trafo_matrices);
        mesh_hit_points.push_back({m_rr.hit, m_rr.mesh_id, m_rr.facet});
        if (m_rr.mesh_id == -1)
            break;
    }

    // Divide mesh_hit_points into groups with the same mesh_idx. It may contain multiple groups with the same mesh_idx.
    std::vector<std::vector<ProjectedMousePosition>> mesh_hit_points_by_mesh;
    for (size_t prev_mesh_hit_point = 0, curr_mesh_hit_point = 0; curr_mesh_hit_point < mesh_hit_points.size(); ++curr_mesh_hit_point) {
        size_t next_mesh_hit_point = curr_mesh_hit_point + 1;
        if (next_mesh_hit_point >= mesh_hit_points.size() || mesh_hit_points[curr_mesh_hit_point].mesh_idx != mesh_hit_points[next_mesh_hit_point].mesh_idx) {
            mesh_hit_points_by_mesh.emplace_back();
            mesh_hit_points_by_mesh.back().insert(mesh_hit_points_by_mesh.back().end(), mesh_hit_points.begin() + int(prev_mesh_hit_point), mesh_hit_points.begin() + int(next_mesh_hit_point));
            prev_mesh_hit_point = next_mesh_hit_point;
        }
    }

    auto on_same_facet = [](std::vector<ProjectedMousePosition> &hit_points) -> bool {
        for (const ProjectedMousePosition &mesh_hit_point : hit_points)
            if (mesh_hit_point.facet_idx != hit_points.front().facet_idx)
                return false;
        return true;
    };

    struct Plane
    {
        Vec3d origin;
        Vec3d first_axis;
        Vec3d second_axis;
    };
    auto find_plane = [](std::vector<ProjectedMousePosition> &hit_points) -> std::optional<Plane> {
        assert(hit_points.size() >= 3);
        for (size_t third_idx = 2; third_idx < hit_points.size(); ++third_idx) {
            const Vec3d &first_point  = hit_points[third_idx - 2].mesh_hit.cast<double>();
            const Vec3d &second_point = hit_points[third_idx - 1].mesh_hit.cast<double>();
            const Vec3d &third_point  = hit_points[third_idx].mesh_hit.cast<double>();

            const Vec3d  first_vec    = first_point - second_point;
            const Vec3d  second_vec   = third_point - second_point;

            // If three points aren't collinear, then there exists only one plane going through all points.
            if (first_vec.cross(second_vec).squaredNorm() > sqr(EPSILON)) {
                const Vec3d first_axis_vec_n = first_vec.normalized();
                // Make second_vec perpendicular to first_axis_vec_n using Gram–Schmidt orthogonalization process
                const Vec3d second_axis_vec_n = (second_vec - (first_vec.dot(second_vec) / first_vec.dot(first_vec)) * first_vec).normalized();
                return Plane{second_point, first_axis_vec_n, second_axis_vec_n};
            }
        }

        return std::nullopt;
    };

    for(std::vector<ProjectedMousePosition> &hit_points : mesh_hit_points_by_mesh) {
        assert(!hit_points.empty());
        if (hit_points.back().mesh_idx == -1)
            break;

        if (hit_points.size() <= 2)
            continue;

        if (on_same_facet(hit_points)) {
            hit_points = {hit_points.front(), hit_points.back()};
        } else if (std::optional<Plane> plane = find_plane(hit_points); plane) {
            Polyline polyline;
            polyline.points.reserve(hit_points.size());
            // Project hit_points into its plane to simplified them in the next step.
            for (auto &hit_point : hit_points) {
                const Vec3d &point  = hit_point.mesh_hit.cast<double>();
                const double x_cord = plane->first_axis.dot(point - plane->origin);
                const double y_cord = plane->second_axis.dot(point - plane->origin);
                polyline.points.emplace_back(scale_(x_cord), scale_(y_cord));
            }

            polyline.simplify(scale_(m_cursor_radius) / 10.);

            const int                           mesh_idx = hit_points.front().mesh_idx;
            std::vector<ProjectedMousePosition> new_hit_points;
            new_hit_points.reserve(polyline.points.size());
            // Project 2D simplified hit_points beck to 3D.
            for (const Point &point : polyline.points) {
                const double x_cord        = unscale<double>(point.x());
                const double y_cord        = unscale<double>(point.y());
                const Vec3d  new_hit_point = plane->origin + x_cord * plane->first_axis + y_cord * plane->second_axis;
                const int    facet_idx     = m_c->raycaster()->raycasters()[mesh_idx]->get_closest_facet(new_hit_point.cast<float>());
                new_hit_points.push_back({new_hit_point.cast<float>(), mesh_idx, size_t(facet_idx)});
            }

            hit_points = new_hit_points;
        } else {
            hit_points = {hit_points.front(), hit_points.back()};
        }
    }

    return mesh_hit_points_by_mesh;
}

// Following function is called from GLCanvas3D to inform the gizmo about a mouse/keyboard event.
// The gizmo has an opportunity to react - if it does, it should return true so that the Canvas3D is
// aware that the event was reacted to and stops trying to make different sense of it. If the gizmo
// concludes that the event was not intended for it, it should return false.
bool GLGizmoPainterBase::gizmo_event(SLAGizmoEventType action, const Vec2d& mouse_position, bool shift_down, bool alt_down, bool control_down)
{
    if (action == SLAGizmoEventType::MouseWheelUp
     || action == SLAGizmoEventType::MouseWheelDown) {
        if (control_down) {
            double pos = m_c->object_clipper()->get_position();
            pos = action == SLAGizmoEventType::MouseWheelDown
                      ? std::max(0., pos - 0.01)
                      : std::min(1., pos + 0.01);
            m_c->object_clipper()->set_position_by_ratio(pos, true);
            return true;
        }
        else if (alt_down) {
            if (m_tool_type == ToolType::BRUSH && (m_cursor_type == TriangleSelector::CursorType::SPHERE || m_cursor_type == TriangleSelector::CursorType::CIRCLE)) {
                m_cursor_radius = action == SLAGizmoEventType::MouseWheelDown ? std::max(m_cursor_radius - this->get_cursor_radius_step(), this->get_cursor_radius_min())
                                                                              : std::min(m_cursor_radius + this->get_cursor_radius_step(), this->get_cursor_radius_max());
            m_parent.set_as_dirty();
            return true;
            } else if (m_tool_type == ToolType::SMART_FILL) {
                m_smart_fill_angle = action == SLAGizmoEventType::MouseWheelDown ? std::max(m_smart_fill_angle - SmartFillAngleStep, SmartFillAngleMin)
                                                                                : std::min(m_smart_fill_angle + SmartFillAngleStep, SmartFillAngleMax);
                m_parent.set_as_dirty();
                if (m_rr.mesh_id != -1) {
                    const Selection     &selection                 = m_parent.get_selection();
                    const ModelObject   *mo                        = m_c->selection_info()->model_object();
                    const ModelInstance *mi                        = mo->instances[selection.get_instance_idx()];
                    const Transform3d   trafo_matrix_not_translate = mi->get_transformation().get_matrix_no_offset() * mo->volumes[m_rr.mesh_id]->get_matrix_no_offset();
                    const Transform3d   trafo_matrix = mi->get_transformation().get_matrix() * mo->volumes[m_rr.mesh_id]->get_matrix();
                    m_triangle_selectors[m_rr.mesh_id]->seed_fill_select_triangles(m_rr.hit, int(m_rr.facet), trafo_matrix_not_translate, this->get_clipping_plane_in_volume_coordinates(trafo_matrix), m_smart_fill_angle,
                                                                                   m_paint_on_overhangs_only ? m_highlight_by_angle_threshold_deg : 0.f, true);
                    m_triangle_selectors[m_rr.mesh_id]->request_update_render_data();
                    m_seed_fill_last_mesh_id = m_rr.mesh_id;
        }
                return true;
    }

            return false;
        }
    }

    if (action == SLAGizmoEventType::ResetClippingPlane) {
        m_c->object_clipper()->set_position_by_ratio(-1., false);
        return true;
    }

    if (action == SLAGizmoEventType::LeftDown
     || action == SLAGizmoEventType::RightDown
    || (action == SLAGizmoEventType::Dragging && m_button_down != Button::None)) {

        if (m_triangle_selectors.empty())
            return false;

        EnforcerBlockerType new_state = EnforcerBlockerType::NONE;
        if (! shift_down) {
            if (action == SLAGizmoEventType::Dragging)
                new_state = m_button_down == Button::Left ? this->get_left_button_state_type() : this->get_right_button_state_type();
            else
                new_state = action == SLAGizmoEventType::LeftDown ? this->get_left_button_state_type() : this->get_right_button_state_type();
        }

        const Camera& camera = wxGetApp().plater()->get_camera();
        const Selection& selection = m_parent.get_selection();
        const ModelObject* mo = m_c->selection_info()->model_object();
        const ModelInstance* mi = mo->instances[selection.get_instance_idx()];
        const Transform3d   instance_trafo               = mi->get_transformation().get_matrix();
        const Transform3d   instance_trafo_not_translate = mi->get_transformation().get_matrix_no_offset();

        // Precalculate transformations of individual meshes.
        std::vector<Transform3d> trafo_matrices;
        std::vector<Transform3d> trafo_matrices_not_translate;
        for (const ModelVolume *mv : mo->volumes)
            if (mv->is_model_part()) {
                trafo_matrices.emplace_back(instance_trafo * mv->get_matrix());
<<<<<<< HEAD
                trafo_matrices_not_translate.emplace_back(instance_trafo_not_translate * mv->get_matrix(true));
        }
=======
                trafo_matrices_not_translate.emplace_back(instance_trafo_not_translate * mv->get_matrix_no_offset());
            }
>>>>>>> 3284959e

        std::vector<std::vector<ProjectedMousePosition>> projected_mouse_positions_by_mesh = get_projected_mouse_positions(mouse_position, 1., trafo_matrices);
        m_last_mouse_click = Vec2d::Zero(); // only actual hits should be saved

        for (const std::vector<ProjectedMousePosition> &projected_mouse_positions : projected_mouse_positions_by_mesh) {
            assert(!projected_mouse_positions.empty());
            const int  mesh_idx                = projected_mouse_positions.front().mesh_idx;
            const bool dragging_while_painting = (action == SLAGizmoEventType::Dragging && m_button_down != Button::None);

            // The mouse button click detection is enabled when there is a valid hit.
            // Missing the object entirely
            // shall not capture the mouse.
            if (mesh_idx != -1)
                if (m_button_down == Button::None)
                    m_button_down = ((action == SLAGizmoEventType::LeftDown) ? Button::Left : Button::Right);

                // In case we have no valid hit, we can return. The event will be stopped when
                // dragging while painting (to prevent scene rotations and moving the object)
            if (mesh_idx == -1)
                return dragging_while_painting;

            const Transform3d &trafo_matrix               = trafo_matrices[mesh_idx];
            const Transform3d &trafo_matrix_not_translate = trafo_matrices_not_translate[mesh_idx];

            // Calculate direction from camera to the hit (in mesh coords):
            Vec3f camera_pos = (trafo_matrix.inverse() * camera.get_position()).cast<float>();

            assert(mesh_idx < int(m_triangle_selectors.size()));
            const TriangleSelector::ClippingPlane &clp = this->get_clipping_plane_in_volume_coordinates(trafo_matrix);
            if (m_tool_type == ToolType::SMART_FILL || m_tool_type == ToolType::BUCKET_FILL || (m_tool_type == ToolType::BRUSH && m_cursor_type == TriangleSelector::CursorType::POINTER)) {
                for(const ProjectedMousePosition &projected_mouse_position : projected_mouse_positions) {
                    assert(projected_mouse_position.mesh_idx == mesh_idx);
                    const Vec3f mesh_hit = projected_mouse_position.mesh_hit;
                    const int facet_idx = int(projected_mouse_position.facet_idx);
                    m_triangle_selectors[mesh_idx]->seed_fill_apply_on_triangles(new_state);
                    if (m_tool_type == ToolType::SMART_FILL)
                        m_triangle_selectors[mesh_idx]->seed_fill_select_triangles(mesh_hit, facet_idx, trafo_matrix_not_translate, clp, m_smart_fill_angle,
                                                                                       m_paint_on_overhangs_only ? m_highlight_by_angle_threshold_deg : 0.f, true);
                    else if (m_tool_type == ToolType::BRUSH && m_cursor_type == TriangleSelector::CursorType::POINTER)
                        m_triangle_selectors[mesh_idx]->bucket_fill_select_triangles(mesh_hit, facet_idx, clp, false, true);
                    else if (m_tool_type == ToolType::BUCKET_FILL)
                        m_triangle_selectors[mesh_idx]->bucket_fill_select_triangles(mesh_hit, facet_idx, clp, true, true);

                    m_seed_fill_last_mesh_id = -1;
                }
            } else if (m_tool_type == ToolType::BRUSH) {
                assert(m_cursor_type == TriangleSelector::CursorType::CIRCLE || m_cursor_type == TriangleSelector::CursorType::SPHERE);

                if (projected_mouse_positions.size() == 1) {
                    const ProjectedMousePosition             &first_position = projected_mouse_positions.front();
                    std::unique_ptr<TriangleSelector::Cursor> cursor         = TriangleSelector::SinglePointCursor::cursor_factory(first_position.mesh_hit,
                                                                                                                                   camera_pos, m_cursor_radius,
                                                                                                                                   m_cursor_type, trafo_matrix, clp);
                    m_triangle_selectors[mesh_idx]->select_patch(int(first_position.facet_idx), std::move(cursor), new_state, trafo_matrix_not_translate,
                                                                 m_triangle_splitting_enabled, m_paint_on_overhangs_only ? m_highlight_by_angle_threshold_deg : 0.f);
                } else {
                    for (auto first_position_it = projected_mouse_positions.cbegin(); first_position_it != projected_mouse_positions.cend() - 1; ++first_position_it) {
                        auto second_position_it = first_position_it + 1;
                        std::unique_ptr<TriangleSelector::Cursor> cursor = TriangleSelector::DoublePointCursor::cursor_factory(first_position_it->mesh_hit, second_position_it->mesh_hit, camera_pos, m_cursor_radius, m_cursor_type, trafo_matrix, clp);
                        m_triangle_selectors[mesh_idx]->select_patch(int(first_position_it->facet_idx), std::move(cursor), new_state, trafo_matrix_not_translate, m_triangle_splitting_enabled, m_paint_on_overhangs_only ? m_highlight_by_angle_threshold_deg : 0.f);
                    }
                }
            }

            m_triangle_selectors[mesh_idx]->request_update_render_data();
            m_last_mouse_click = mouse_position;
        }

        return true;
    }

    if (action == SLAGizmoEventType::Moving && (m_tool_type == ToolType::SMART_FILL || m_tool_type == ToolType::BUCKET_FILL || (m_tool_type == ToolType::BRUSH && m_cursor_type == TriangleSelector::CursorType::POINTER))) {
        if (m_triangle_selectors.empty())
            return false;

        const Camera        &camera                       = wxGetApp().plater()->get_camera();
        const Selection     &selection                    = m_parent.get_selection();
        const ModelObject   *mo                           = m_c->selection_info()->model_object();
        const ModelInstance *mi                           = mo->instances[selection.get_instance_idx()];
        const Transform3d    instance_trafo               = mi->get_transformation().get_matrix();
        const Transform3d    instance_trafo_not_translate = mi->get_transformation().get_matrix_no_offset();

        // Precalculate transformations of individual meshes.
        std::vector<Transform3d> trafo_matrices;
        std::vector<Transform3d> trafo_matrices_not_translate;
        for (const ModelVolume *mv : mo->volumes)
            if (mv->is_model_part()) {
                trafo_matrices.emplace_back(instance_trafo * mv->get_matrix());
                trafo_matrices_not_translate.emplace_back(instance_trafo_not_translate* mv->get_matrix_no_offset());
            }

        // Now "click" into all the prepared points and spill paint around them.
        update_raycast_cache(mouse_position, camera, trafo_matrices);

        auto seed_fill_unselect_all = [this]() {
            for (auto &triangle_selector : m_triangle_selectors) {
                triangle_selector->seed_fill_unselect_all_triangles();
                triangle_selector->request_update_render_data();
        }
        };

        if (m_rr.mesh_id == -1) {
            // Clean selected by seed fill for all triangles in all meshes when a mouse isn't pointing on any mesh.
            seed_fill_unselect_all();
            m_seed_fill_last_mesh_id = -1;

            // In case we have no valid hit, we can return.
            return false;
            }

        // The mouse moved from one object's volume to another one. So it is needed to unselect all triangles selected by seed fill.
        if(m_rr.mesh_id != m_seed_fill_last_mesh_id)
            seed_fill_unselect_all();

        const Transform3d &trafo_matrix = trafo_matrices[m_rr.mesh_id];
        const Transform3d &trafo_matrix_not_translate = trafo_matrices_not_translate[m_rr.mesh_id];

        assert(m_rr.mesh_id < int(m_triangle_selectors.size()));
        const TriangleSelector::ClippingPlane &clp = this->get_clipping_plane_in_volume_coordinates(trafo_matrix);
        if (m_tool_type == ToolType::SMART_FILL)
            m_triangle_selectors[m_rr.mesh_id]->seed_fill_select_triangles(m_rr.hit, int(m_rr.facet), trafo_matrix_not_translate, clp, m_smart_fill_angle,
                                                                           m_paint_on_overhangs_only ? m_highlight_by_angle_threshold_deg : 0.f);
        else if (m_tool_type == ToolType::BRUSH && m_cursor_type == TriangleSelector::CursorType::POINTER)
            m_triangle_selectors[m_rr.mesh_id]->bucket_fill_select_triangles(m_rr.hit, int(m_rr.facet), clp, false);
        else if (m_tool_type == ToolType::BUCKET_FILL)
            m_triangle_selectors[m_rr.mesh_id]->bucket_fill_select_triangles(m_rr.hit, int(m_rr.facet), clp, true);
        m_triangle_selectors[m_rr.mesh_id]->request_update_render_data();
        m_seed_fill_last_mesh_id = m_rr.mesh_id;
        return true;
        }

    if ((action == SLAGizmoEventType::LeftUp || action == SLAGizmoEventType::RightUp)
      && m_button_down != Button::None) {
        // Take snapshot and update ModelVolume data.
        wxString action_name = this->handle_snapshot_action_name(shift_down, m_button_down);
        Plater::TakeSnapshot snapshot(wxGetApp().plater(), action_name, UndoRedo::SnapshotType::GizmoAction);
        update_model_object();

        m_button_down = Button::None;
        m_last_mouse_click = Vec2d::Zero();
        return true;
    }

    return false;
}

bool GLGizmoPainterBase::on_mouse(const wxMouseEvent &mouse_event)
{
    // wxCoord == int --> wx/types.h
    Vec2i mouse_coord(mouse_event.GetX(), mouse_event.GetY());
    Vec2d mouse_pos = mouse_coord.cast<double>();

    if (mouse_event.Moving()) {
        gizmo_event(SLAGizmoEventType::Moving, mouse_pos, mouse_event.ShiftDown(), mouse_event.AltDown(), false);
        return false;
    }

    // when control is down we allow scene pan and rotation even when clicking
    // over some object
    bool control_down           = mouse_event.CmdDown();
    bool grabber_contains_mouse = (get_hover_id() != -1);

    const Selection &selection = m_parent.get_selection();
    int selected_object_idx = selection.get_object_idx();
    if (mouse_event.LeftDown()) {
        if ((!control_down || grabber_contains_mouse) &&            
            gizmo_event(SLAGizmoEventType::LeftDown, mouse_pos, mouse_event.ShiftDown(), mouse_event.AltDown(), false))
            // the gizmo got the event and took some action, there is no need
            // to do anything more
            return true;
    } else if (mouse_event.RightDown()){
        if (!control_down && selected_object_idx != -1 &&
            gizmo_event(SLAGizmoEventType::RightDown, mouse_pos, false, false, false)) 
            // event was taken care of
            return true;
    } else if (mouse_event.Dragging()) {
        if (m_parent.get_move_volume_id() != -1)
            // don't allow dragging objects with the Sla gizmo on
            return true;
        if (!control_down && gizmo_event(SLAGizmoEventType::Dragging,
                                         mouse_pos, mouse_event.ShiftDown(),
                                         mouse_event.AltDown(), false)) {
            // the gizmo got the event and took some action, no need to do
            // anything more here
            m_parent.set_as_dirty();
            return true;
        }
        if(control_down && (mouse_event.LeftIsDown() || mouse_event.RightIsDown()))
        {
            // CTRL has been pressed while already dragging -> stop current action
            if (mouse_event.LeftIsDown())
                gizmo_event(SLAGizmoEventType::LeftUp, mouse_pos, mouse_event.ShiftDown(), mouse_event.AltDown(), true);
            else if (mouse_event.RightIsDown())
                gizmo_event(SLAGizmoEventType::RightUp, mouse_pos, mouse_event.ShiftDown(), mouse_event.AltDown(), true);
            return false;
        }
    } else if (mouse_event.LeftUp()) {
        if (!m_parent.is_mouse_dragging()) {
            // in case SLA/FDM gizmo is selected, we just pass the LeftUp
            // event and stop processing - neither object moving or selecting
            // is suppressed in that case
            gizmo_event(SLAGizmoEventType::LeftUp, mouse_pos, mouse_event.ShiftDown(), mouse_event.AltDown(), control_down);
            return true;
        }
    } else if (mouse_event.RightUp()) {
        if (!m_parent.is_mouse_dragging()) {
            gizmo_event(SLAGizmoEventType::RightUp, mouse_pos, mouse_event.ShiftDown(), mouse_event.AltDown(), control_down);
            return true;
        }
    }
    return false;
}

void GLGizmoPainterBase::update_raycast_cache(const Vec2d& mouse_position,
                                              const Camera& camera,
                                              const std::vector<Transform3d>& trafo_matrices) const
{
    if (m_rr.mouse_position == mouse_position) {
        // Same query as last time - the answer is already in the cache.
        return;
    }

    Vec3f normal =  Vec3f::Zero();
    Vec3f hit = Vec3f::Zero();
    size_t facet = 0;
    Vec3f closest_hit = Vec3f::Zero();
    double closest_hit_squared_distance = std::numeric_limits<double>::max();
    size_t closest_facet = 0;
    int closest_hit_mesh_id = -1;

    // Cast a ray on all meshes, pick the closest hit and save it for the respective mesh
    for (int mesh_id = 0; mesh_id < int(trafo_matrices.size()); ++mesh_id) {

        if (m_c->raycaster()->raycasters()[mesh_id]->unproject_on_mesh(
                   mouse_position,
                   trafo_matrices[mesh_id],
                   camera,
                   hit,
                   normal,
                   m_c->object_clipper()->get_clipping_plane(),
                   &facet))
        {
            // In case this hit is clipped, skip it.
            if (is_mesh_point_clipped(hit.cast<double>(), trafo_matrices[mesh_id]))
                continue;

            // Is this hit the closest to the camera so far?
            double hit_squared_distance = (camera.get_position()-trafo_matrices[mesh_id]*hit.cast<double>()).squaredNorm();
            if (hit_squared_distance < closest_hit_squared_distance) {
                closest_hit_squared_distance = hit_squared_distance;
                closest_facet = facet;
                closest_hit_mesh_id = mesh_id;
                closest_hit = hit;
            }
        }
    }

    m_rr = {mouse_position, closest_hit_mesh_id, closest_hit, closest_facet};
}

bool GLGizmoPainterBase::on_is_activable() const
{
    const Selection& selection = m_parent.get_selection();

    if (wxGetApp().preset_bundle->printers.get_edited_preset().printer_technology() != ptFFF
        || !selection.is_single_full_instance()
        || (wxGetApp().get_mode() == comSimple && wxGetApp().app_config->get("objects_always_expert") != "1") )
        return false;

    // Check that none of the selected volumes is outside. Only SLA auxiliaries (supports) are allowed outside.
    const Selection::IndicesList& list = selection.get_volume_idxs();
    return std::all_of(list.cbegin(), list.cend(), [&selection](unsigned int idx) { return !selection.get_volume(idx)->is_outside; });
}

bool GLGizmoPainterBase::on_is_selectable() const
{
    return (wxGetApp().preset_bundle->printers.get_edited_preset().printer_technology() == ptFFF
         && (wxGetApp().get_mode() != comSimple || wxGetApp().app_config->get("objects_always_expert") == "1") );
}


CommonGizmosDataID GLGizmoPainterBase::on_get_requirements() const
{
    return CommonGizmosDataID(
                int(CommonGizmosDataID::SelectionInfo)
              | int(CommonGizmosDataID::InstancesHider)
              | int(CommonGizmosDataID::Raycaster)
              | int(CommonGizmosDataID::ObjectClipper));
}


void GLGizmoPainterBase::on_set_state()
{
    if (m_state == m_old_state)
        return;

    if (m_state == On && m_old_state != On) { // the gizmo was just turned on
        on_opening();
        }
    if (m_state == Off && m_old_state != Off) { // the gizmo was just turned Off
        // we are actually shutting down
        on_shutdown();
        m_old_mo_id = -1;
        //m_iva.release_geometry();
        m_triangle_selectors.clear();
    }
    m_old_state = m_state;
}



void GLGizmoPainterBase::on_load(cereal::BinaryInputArchive&)
{
    // We should update the gizmo from current ModelObject, but it is not
    // possible at this point. That would require having updated selection and
    // common gizmos data, which is not done at this point. Instead, save
    // a flag to do the update in set_painter_gizmo_data, which will be called
    // soon after.
    m_schedule_update = true;
}

TriangleSelector::ClippingPlane GLGizmoPainterBase::get_clipping_plane_in_volume_coordinates(const Transform3d &trafo) const {
    const ::Slic3r::GUI::ClippingPlane *const clipping_plane = m_c->object_clipper()->get_clipping_plane();
    if (clipping_plane == nullptr || !clipping_plane->is_active())
        return {};

    const Vec3d  clp_normal = clipping_plane->get_normal();
    const double clp_offset = clipping_plane->get_offset();

    const Transform3d trafo_normal = Transform3d(trafo.linear().transpose());
    const Transform3d trafo_inv    = trafo.inverse();

    Vec3d point_on_plane             = clp_normal * clp_offset;
    Vec3d point_on_plane_transformed = trafo_inv * point_on_plane;
    Vec3d normal_transformed         = trafo_normal * clp_normal;
    auto offset_transformed          = float(point_on_plane_transformed.dot(normal_transformed));

    return TriangleSelector::ClippingPlane({float(normal_transformed.x()), float(normal_transformed.y()), float(normal_transformed.z()), offset_transformed});
}

ColorRGBA TriangleSelectorGUI::get_seed_fill_color(const ColorRGBA& base_color)
{
    return saturate(base_color, 0.75f);
}

void TriangleSelectorGUI::render(ImGuiWrapper* imgui, const Transform3d& matrix)
{
    static const ColorRGBA enforcers_color = { 0.47f, 0.47f, 1.0f, 1.0f };
    static const ColorRGBA blockers_color  = { 1.0f, 0.44f, 0.44f, 1.0f };

    if (m_update_render_data) {
        update_render_data();
        m_update_render_data = false;
    }

    auto* shader = wxGetApp().get_current_shader();
    if (! shader)
        return;

    assert(shader->get_name() == "gouraud");

    for (auto iva : {std::make_pair(&m_iva_enforcers, enforcers_color),
                     std::make_pair(&m_iva_blockers, blockers_color)}) {
        iva.first->set_color(iva.second);
        iva.first->render();
    }

    for (auto& iva : m_iva_seed_fills) {
        size_t           color_idx = &iva - &m_iva_seed_fills.front();
        const ColorRGBA& color     = TriangleSelectorGUI::get_seed_fill_color(color_idx == 1 ? enforcers_color :
            color_idx == 2 ? blockers_color :
            GLVolume::NEUTRAL_COLOR);
        iva.set_color(color);
        iva.render();
    }

    render_paint_contour(matrix);

#ifdef PRUSASLICER_TRIANGLE_SELECTOR_DEBUG
    if (imgui)
        render_debug(imgui);
    else
        assert(false); // If you want debug output, pass ptr to ImGuiWrapper.
#endif // PRUSASLICER_TRIANGLE_SELECTOR_DEBUG
}

void TriangleSelectorGUI::update_render_data()
{
    int enf_cnt = 0;
    int blc_cnt = 0;
    std::vector<int> seed_fill_cnt(m_iva_seed_fills.size(), 0);

    for (auto* iva : { &m_iva_enforcers, &m_iva_blockers }) {
        iva->reset();
    }

    for (auto& iva : m_iva_seed_fills) {
        iva.reset();
    }

    GLModel::Geometry iva_enforcers_data;
    iva_enforcers_data.format = { GLModel::Geometry::EPrimitiveType::Triangles, GLModel::Geometry::EVertexLayout::P3N3 };
    GLModel::Geometry iva_blockers_data;
    iva_blockers_data.format = { GLModel::Geometry::EPrimitiveType::Triangles, GLModel::Geometry::EVertexLayout::P3N3 };
    std::array<GLModel::Geometry, 3> iva_seed_fills_data;
    for (auto& data : iva_seed_fills_data)
        data.format = { GLModel::Geometry::EPrimitiveType::Triangles, GLModel::Geometry::EVertexLayout::P3N3 };

    // small value used to offset triangles along their normal to avoid z-fighting
    static const float offset = 0.001f;

    for (const Triangle& tr : m_triangles) {
        if (!tr.valid() || tr.is_split() || (tr.get_state() == EnforcerBlockerType::NONE && !tr.is_selected_by_seed_fill()))
            continue;

        int tr_state = int(tr.get_state());
        GLModel::Geometry &iva = tr.is_selected_by_seed_fill()                   ? iva_seed_fills_data[tr_state] :
                                 tr.get_state() == EnforcerBlockerType::ENFORCER ? iva_enforcers_data :
                                                                                   iva_blockers_data;
        int                  &cnt = tr.is_selected_by_seed_fill()                   ? seed_fill_cnt[tr_state] :
                                    tr.get_state() == EnforcerBlockerType::ENFORCER ? enf_cnt :
                                                                                      blc_cnt;
        const Vec3f          &v0  = m_vertices[tr.verts_idxs[0]].v;
        const Vec3f          &v1  = m_vertices[tr.verts_idxs[1]].v;
        const Vec3f          &v2  = m_vertices[tr.verts_idxs[2]].v;
        //FIXME the normal may likely be pulled from m_triangle_selectors, but it may not be worth the effort
        // or the current implementation may be more cache friendly.
        const Vec3f           n   = (v1 - v0).cross(v2 - v1).normalized();
        // small value used to offset triangles along their normal to avoid z-fighting
        const Vec3f    offset_n   = offset * n;
        iva.add_vertex(v0 + offset_n, n);
        iva.add_vertex(v1 + offset_n, n);
        iva.add_vertex(v2 + offset_n, n);
        iva.add_triangle((unsigned int)cnt, (unsigned int)cnt + 1, (unsigned int)cnt + 2);
        cnt += 3;
    }

<<<<<<< HEAD
    for (auto *iva : {&m_iva_enforcers, &m_iva_blockers})
        iva->finalize_geometry(true);

    for (auto &iva : m_iva_seed_fills)
        iva.finalize_geometry(true);

    m_paint_contour.release_geometry();
    std::vector<Vec2i32> contour_edges = this->get_seed_fill_contour();
    m_paint_contour.contour_vertices.reserve(contour_edges.size() * 6);
    for (const Vec2i32 &edge : contour_edges) {
        m_paint_contour.contour_vertices.emplace_back(m_vertices[edge(0)].v.x());
        m_paint_contour.contour_vertices.emplace_back(m_vertices[edge(0)].v.y());
        m_paint_contour.contour_vertices.emplace_back(m_vertices[edge(0)].v.z());

        m_paint_contour.contour_vertices.emplace_back(m_vertices[edge(1)].v.x());
        m_paint_contour.contour_vertices.emplace_back(m_vertices[edge(1)].v.y());
        m_paint_contour.contour_vertices.emplace_back(m_vertices[edge(1)].v.z());
    }

    m_paint_contour.contour_indices.assign(m_paint_contour.contour_vertices.size() / 3, 0);
    std::iota(m_paint_contour.contour_indices.begin(), m_paint_contour.contour_indices.end(), 0);
    m_paint_contour.contour_indices_size = m_paint_contour.contour_indices.size();

    m_paint_contour.finalize_geometry();
    }

void GLPaintContour::render() const
{
    assert(this->m_contour_VBO_id != 0);
    assert(this->m_contour_EBO_id != 0);

    glsafe(::glLineWidth(4.0f));

    glsafe(::glBindBuffer(GL_ARRAY_BUFFER, this->m_contour_VBO_id));
    glsafe(::glVertexPointer(3, GL_FLOAT, 3 * sizeof(float), nullptr));

    glsafe(::glEnableClientState(GL_VERTEX_ARRAY));

    if (this->contour_indices_size > 0) {
        glsafe(::glBindBuffer(GL_ELEMENT_ARRAY_BUFFER, this->m_contour_EBO_id));
        glsafe(::glDrawElements(GL_LINES, GLsizei(this->contour_indices_size), GL_UNSIGNED_INT, nullptr));
        glsafe(::glBindBuffer(GL_ELEMENT_ARRAY_BUFFER, 0));
}

    glsafe(::glDisableClientState(GL_VERTEX_ARRAY));

    glsafe(::glBindBuffer(GL_ARRAY_BUFFER, 0));
}

void GLPaintContour::finalize_geometry()
{
    assert(this->m_contour_VBO_id == 0);
    assert(this->m_contour_EBO_id == 0);

    if (!this->contour_vertices.empty()) {
        glsafe(::glGenBuffers(1, &this->m_contour_VBO_id));
        glsafe(::glBindBuffer(GL_ARRAY_BUFFER, this->m_contour_VBO_id));
        glsafe(::glBufferData(GL_ARRAY_BUFFER, this->contour_vertices.size() * sizeof(float), this->contour_vertices.data(), GL_STATIC_DRAW));
        glsafe(::glBindBuffer(GL_ARRAY_BUFFER, 0));
        this->contour_vertices.clear();
    }

    if (!this->contour_indices.empty()) {
        glsafe(::glGenBuffers(1, &this->m_contour_EBO_id));
        glsafe(::glBindBuffer(GL_ELEMENT_ARRAY_BUFFER, this->m_contour_EBO_id));
        glsafe(::glBufferData(GL_ELEMENT_ARRAY_BUFFER, this->contour_indices.size() * sizeof(unsigned int), this->contour_indices.data(), GL_STATIC_DRAW));
        glsafe(::glBindBuffer(GL_ELEMENT_ARRAY_BUFFER, 0));
        this->contour_indices.clear();
=======
    if (!iva_enforcers_data.is_empty())
        m_iva_enforcers.init_from(std::move(iva_enforcers_data));
    if (!iva_blockers_data.is_empty())
        m_iva_blockers.init_from(std::move(iva_blockers_data));
    for (size_t i = 0; i < m_iva_seed_fills.size(); ++i) {
        if (!iva_seed_fills_data[i].is_empty())
            m_iva_seed_fills[i].init_from(std::move(iva_seed_fills_data[i]));
>>>>>>> 3284959e
    }

    update_paint_contour();
}

#ifdef PRUSASLICER_TRIANGLE_SELECTOR_DEBUG
void TriangleSelectorGUI::render_debug(ImGuiWrapper* imgui)
{
    imgui->begin(std::string("TriangleSelector dialog (DEV ONLY)"),
                 ImGuiWindowFlags_AlwaysAutoResize | ImGuiWindowFlags_NoCollapse);
    static float edge_limit = 1.f;
    imgui->text("Edge limit (mm): ");
    imgui->slider_float("", &edge_limit, 0.1f, 8.f);
    set_edge_limit(edge_limit);
    imgui->checkbox("Show split triangles: ", m_show_triangles);
    imgui->checkbox("Show invalid triangles: ", m_show_invalid);

    int valid_triangles = m_triangles.size() - m_invalid_triangles;
    imgui->text("Valid triangles: " + std::to_string(valid_triangles) +
                  "/" + std::to_string(m_triangles.size()));
    imgui->text("Vertices: " + std::to_string(m_vertices.size()));
    if (imgui->button("Force garbage collection"))
        garbage_collect();

    if (imgui->button("Serialize - deserialize")) {
        auto map = serialize();
        deserialize(map);
    }

    imgui->end();

    if (! m_show_triangles)
        return;

    enum vtype {
        ORIGINAL = 0,
        SPLIT,
        INVALID
    };

    for (auto& va : m_varrays)
        va.reset();

    std::array<int, 3> cnts;

    ::glScalef(1.01f, 1.01f, 1.01f);

    std::array<GLModel::Geometry, 3> varrays_data;
    for (auto& data : varrays_data)
        data.format = { GLModel::Geometry::EPrimitiveType::Triangles, GLModel::Geometry::EVertexLayout::P3N3, GLModel::Geometry::EIndexType::UINT };

    for (int tr_id=0; tr_id<int(m_triangles.size()); ++tr_id) {
        const Triangle& tr = m_triangles[tr_id];
        GLModel::Geometry* va = nullptr;
        int* cnt = nullptr;
        if (tr_id < m_orig_size_indices) {
            va = &varrays_data[ORIGINAL];
            cnt = &cnts[ORIGINAL];
        }
        else if (tr.valid()) {
            va = &varrays_data[SPLIT];
            cnt = &cnts[SPLIT];
        }
        else {
            if (! m_show_invalid)
                continue;
            va = &varrays_data[INVALID];
            cnt = &cnts[INVALID];
        }

        for (int i = 0; i < 3; ++i) {
            va->add_vertex(m_vertices[tr.verts_idxs[i]].v, Vec3f(0.0f, 0.0f, 1.0f));
        }
        va->add_uint_triangle((unsigned int)*cnt, (unsigned int)*cnt + 1, (unsigned int)*cnt + 2);
        *cnt += 3;
    }

    for (int i = 0; i < 3; ++i) {
        if (!varrays_data[i].is_empty())
            m_varrays[i].init_from(std::move(varrays_data[i]));
    }

    GLShaderProgram* curr_shader = wxGetApp().get_current_shader();
    if (curr_shader != nullptr)
        curr_shader->stop_using();

    GLShaderProgram* shader = wxGetApp().get_shader("flat");
    if (shader != nullptr) {
        shader->start_using();

        const Camera& camera = wxGetApp().plater()->get_camera();
        shader->set_uniform("view_model_matrix", camera.get_view_matrix());
        shader->set_uniform("projection_matrix", camera.get_projection_matrix());

    ::glPolygonMode( GL_FRONT_AND_BACK, GL_LINE );
    for (vtype i : {ORIGINAL, SPLIT, INVALID}) {
        GLModel& va = m_varrays[i];
        switch (i) {
        case ORIGINAL: va.set_color({ 0.0f, 0.0f, 1.0f, 1.0f }); break;
        case SPLIT:    va.set_color({ 1.0f, 0.0f, 0.0f, 1.0f }); break;
        case INVALID:  va.set_color({ 1.0f, 1.0f, 0.0f, 1.0f }); break;
        }
        va.render();
    }
    ::glPolygonMode( GL_FRONT_AND_BACK, GL_FILL );

        shader->stop_using();
    }

    if (curr_shader != nullptr)
        curr_shader->start_using();
}
#endif // PRUSASLICER_TRIANGLE_SELECTOR_DEBUG

void TriangleSelectorGUI::update_paint_contour()
{
    m_paint_contour.reset();

    GLModel::Geometry init_data;
    const std::vector<Vec2i> contour_edges = this->get_seed_fill_contour();
    init_data.format = { GLModel::Geometry::EPrimitiveType::Lines, GLModel::Geometry::EVertexLayout::P3 };
    init_data.reserve_vertices(2 * contour_edges.size());
    init_data.reserve_indices(2 * contour_edges.size());
    init_data.color = ColorRGBA::WHITE();
 
    // vertices + indices
    unsigned int vertices_count = 0;
    for (const Vec2i& edge : contour_edges) {
        init_data.add_vertex(m_vertices[edge(0)].v);
        init_data.add_vertex(m_vertices[edge(1)].v);
        vertices_count += 2;
        init_data.add_line(vertices_count - 2, vertices_count - 1);
    }

    if (!init_data.is_empty())
        m_paint_contour.init_from(std::move(init_data));
}

void TriangleSelectorGUI::render_paint_contour(const Transform3d& matrix)
{
    auto* curr_shader = wxGetApp().get_current_shader();
    if (curr_shader != nullptr)
        curr_shader->stop_using();

    auto* contour_shader = wxGetApp().get_shader("mm_contour");
    if (contour_shader != nullptr) {
        contour_shader->start_using();

        contour_shader->set_uniform("offset", OpenGLManager::get_gl_info().is_mesa() ? 0.0005 : 0.00001);
        const Camera& camera = wxGetApp().plater()->get_camera();
        contour_shader->set_uniform("view_model_matrix", camera.get_view_matrix() * matrix);
        contour_shader->set_uniform("projection_matrix", camera.get_projection_matrix());

        m_paint_contour.render();
        contour_shader->stop_using();
    }

    if (curr_shader != nullptr)
        curr_shader->start_using();
}

} // namespace Slic3r::GUI<|MERGE_RESOLUTION|>--- conflicted
+++ resolved
@@ -59,7 +59,7 @@
     // Take care of the clipping plane. The normal of the clipping plane is
     // saved with opposite sign than we need to pass to OpenGL (FIXME)
     if (bool clipping_plane_active = m_c->object_clipper()->get_position() != 0.; clipping_plane_active) {
-        const ClippingPlane* clp = m_c->object_clipper()->get_clipping_plane();
+        const ClippingPlane *clp = m_c->object_clipper()->get_clipping_plane();
         for (size_t i = 0; i < 3; ++i)
             clp_data_out.clp_dataf[i] = -1.f * float(clp->get_data()[i]);
         clp_data_out.clp_dataf[3] = float(clp->get_data()[3]);
@@ -86,7 +86,7 @@
     ScopeGuard guard([shader]() { if (shader) shader->stop_using(); });
 
     const ModelObject *mo      = m_c->selection_info()->model_object();
-    int mesh_id = -1;
+    int                mesh_id = -1;
     for (const ModelVolume* mv : mo->volumes) {
         if (! mv->is_model_part())
             continue;
@@ -140,30 +140,19 @@
         return;
 
     if (m_tool_type == ToolType::BRUSH) {
-    if (m_cursor_type == TriangleSelector::SPHERE)
-        render_cursor_sphere(trafo_matrices[m_rr.mesh_id]);
+        if (m_cursor_type == TriangleSelector::SPHERE)
+            render_cursor_sphere(trafo_matrices[m_rr.mesh_id]);
         else if (m_cursor_type == TriangleSelector::CIRCLE)
-        render_cursor_circle();
-}
+            render_cursor_circle();
+    }
 }
 
 void GLGizmoPainterBase::render_cursor_circle()
 {
-<<<<<<< HEAD
-    const Camera& camera = wxGetApp().plater()->get_camera();
-    auto          zoom     = (float) camera.get_zoom();
-    float inv_zoom = (zoom != 0.0f) ? 1.0f / zoom : 0.0f;
-
-    Size cnv_size = m_parent.get_canvas_size();
-    float cnv_half_width = 0.5f * (float)cnv_size.get_width();
-    float cnv_half_height = 0.5f * (float)cnv_size.get_height();
-    if ((cnv_half_width == 0.0f) || (cnv_half_height == 0.0f))
-=======
     const Size cnv_size = m_parent.get_canvas_size();
     const float cnv_width  = float(cnv_size.get_width());
     const float cnv_height = float(cnv_size.get_height());
     if (cnv_width == 0.0f || cnv_height == 0.0f)
->>>>>>> 3284959e
         return;
 
     const float cnv_inv_width  = 1.0f / cnv_width;
@@ -467,8 +456,8 @@
             if (m_tool_type == ToolType::BRUSH && (m_cursor_type == TriangleSelector::CursorType::SPHERE || m_cursor_type == TriangleSelector::CursorType::CIRCLE)) {
                 m_cursor_radius = action == SLAGizmoEventType::MouseWheelDown ? std::max(m_cursor_radius - this->get_cursor_radius_step(), this->get_cursor_radius_min())
                                                                               : std::min(m_cursor_radius + this->get_cursor_radius_step(), this->get_cursor_radius_max());
-            m_parent.set_as_dirty();
-            return true;
+                m_parent.set_as_dirty();
+                return true;
             } else if (m_tool_type == ToolType::SMART_FILL) {
                 m_smart_fill_angle = action == SLAGizmoEventType::MouseWheelDown ? std::max(m_smart_fill_angle - SmartFillAngleStep, SmartFillAngleMin)
                                                                                 : std::min(m_smart_fill_angle + SmartFillAngleStep, SmartFillAngleMax);
@@ -483,9 +472,9 @@
                                                                                    m_paint_on_overhangs_only ? m_highlight_by_angle_threshold_deg : 0.f, true);
                     m_triangle_selectors[m_rr.mesh_id]->request_update_render_data();
                     m_seed_fill_last_mesh_id = m_rr.mesh_id;
-        }
+                }
                 return true;
-    }
+            }
 
             return false;
         }
@@ -511,10 +500,10 @@
                 new_state = action == SLAGizmoEventType::LeftDown ? this->get_left_button_state_type() : this->get_right_button_state_type();
         }
 
-        const Camera& camera = wxGetApp().plater()->get_camera();
-        const Selection& selection = m_parent.get_selection();
-        const ModelObject* mo = m_c->selection_info()->model_object();
-        const ModelInstance* mi = mo->instances[selection.get_instance_idx()];
+        const Camera        &camera                      = wxGetApp().plater()->get_camera();
+        const Selection     &selection                   = m_parent.get_selection();
+        const ModelObject   *mo                          = m_c->selection_info()->model_object();
+        const ModelInstance *mi                          = mo->instances[selection.get_instance_idx()];
         const Transform3d   instance_trafo               = mi->get_transformation().get_matrix();
         const Transform3d   instance_trafo_not_translate = mi->get_transformation().get_matrix_no_offset();
 
@@ -524,13 +513,8 @@
         for (const ModelVolume *mv : mo->volumes)
             if (mv->is_model_part()) {
                 trafo_matrices.emplace_back(instance_trafo * mv->get_matrix());
-<<<<<<< HEAD
-                trafo_matrices_not_translate.emplace_back(instance_trafo_not_translate * mv->get_matrix(true));
-        }
-=======
                 trafo_matrices_not_translate.emplace_back(instance_trafo_not_translate * mv->get_matrix_no_offset());
             }
->>>>>>> 3284959e
 
         std::vector<std::vector<ProjectedMousePosition>> projected_mouse_positions_by_mesh = get_projected_mouse_positions(mouse_position, 1., trafo_matrices);
         m_last_mouse_click = Vec2d::Zero(); // only actual hits should be saved
@@ -547,8 +531,8 @@
                 if (m_button_down == Button::None)
                     m_button_down = ((action == SLAGizmoEventType::LeftDown) ? Button::Left : Button::Right);
 
-                // In case we have no valid hit, we can return. The event will be stopped when
-                // dragging while painting (to prevent scene rotations and moving the object)
+            // In case we have no valid hit, we can return. The event will be stopped when
+            // dragging while painting (to prevent scene rotations and moving the object)
             if (mesh_idx == -1)
                 return dragging_while_painting;
 
@@ -629,7 +613,7 @@
             for (auto &triangle_selector : m_triangle_selectors) {
                 triangle_selector->seed_fill_unselect_all_triangles();
                 triangle_selector->request_update_render_data();
-        }
+            }
         };
 
         if (m_rr.mesh_id == -1) {
@@ -639,7 +623,7 @@
 
             // In case we have no valid hit, we can return.
             return false;
-            }
+        }
 
         // The mouse moved from one object's volume to another one. So it is needed to unselect all triangles selected by seed fill.
         if(m_rr.mesh_id != m_seed_fill_last_mesh_id)
@@ -660,7 +644,7 @@
         m_triangle_selectors[m_rr.mesh_id]->request_update_render_data();
         m_seed_fill_last_mesh_id = m_rr.mesh_id;
         return true;
-        }
+    }
 
     if ((action == SLAGizmoEventType::LeftUp || action == SLAGizmoEventType::RightUp)
       && m_button_down != Button::None) {
@@ -680,7 +664,7 @@
 bool GLGizmoPainterBase::on_mouse(const wxMouseEvent &mouse_event)
 {
     // wxCoord == int --> wx/types.h
-    Vec2i mouse_coord(mouse_event.GetX(), mouse_event.GetY());
+    Vec2i32 mouse_coord(mouse_event.GetX(), mouse_event.GetY());
     Vec2d mouse_pos = mouse_coord.cast<double>();
 
     if (mouse_event.Moving()) {
@@ -797,7 +781,7 @@
 
     if (wxGetApp().preset_bundle->printers.get_edited_preset().printer_technology() != ptFFF
         || !selection.is_single_full_instance()
-        || (wxGetApp().get_mode() == comSimple && wxGetApp().app_config->get("objects_always_expert") != "1") )
+        || (wxGetApp().get_mode() == comSimple && !get_app_config()->get_bool("objects_always_expert")) )
         return false;
 
     // Check that none of the selected volumes is outside. Only SLA auxiliaries (supports) are allowed outside.
@@ -808,7 +792,7 @@
 bool GLGizmoPainterBase::on_is_selectable() const
 {
     return (wxGetApp().preset_bundle->printers.get_edited_preset().printer_technology() == ptFFF
-         && (wxGetApp().get_mode() != comSimple || wxGetApp().app_config->get("objects_always_expert") == "1") );
+         && (wxGetApp().get_mode() != comSimple || get_app_config()->get_bool("objects_always_expert")) );
 }
 
 
@@ -829,7 +813,7 @@
 
     if (m_state == On && m_old_state != On) { // the gizmo was just turned on
         on_opening();
-        }
+    }
     if (m_state == Off && m_old_state != Off) { // the gizmo was just turned Off
         // we are actually shutting down
         on_shutdown();
@@ -919,8 +903,8 @@
 
 void TriangleSelectorGUI::update_render_data()
 {
-    int enf_cnt = 0;
-    int blc_cnt = 0;
+    int              enf_cnt = 0;
+    int              blc_cnt = 0;
     std::vector<int> seed_fill_cnt(m_iva_seed_fills.size(), 0);
 
     for (auto* iva : { &m_iva_enforcers, &m_iva_blockers }) {
@@ -942,7 +926,7 @@
     // small value used to offset triangles along their normal to avoid z-fighting
     static const float offset = 0.001f;
 
-    for (const Triangle& tr : m_triangles) {
+    for (const Triangle &tr : m_triangles) {
         if (!tr.valid() || tr.is_split() || (tr.get_state() == EnforcerBlockerType::NONE && !tr.is_selected_by_seed_fill()))
             continue;
 
@@ -968,76 +952,6 @@
         cnt += 3;
     }
 
-<<<<<<< HEAD
-    for (auto *iva : {&m_iva_enforcers, &m_iva_blockers})
-        iva->finalize_geometry(true);
-
-    for (auto &iva : m_iva_seed_fills)
-        iva.finalize_geometry(true);
-
-    m_paint_contour.release_geometry();
-    std::vector<Vec2i32> contour_edges = this->get_seed_fill_contour();
-    m_paint_contour.contour_vertices.reserve(contour_edges.size() * 6);
-    for (const Vec2i32 &edge : contour_edges) {
-        m_paint_contour.contour_vertices.emplace_back(m_vertices[edge(0)].v.x());
-        m_paint_contour.contour_vertices.emplace_back(m_vertices[edge(0)].v.y());
-        m_paint_contour.contour_vertices.emplace_back(m_vertices[edge(0)].v.z());
-
-        m_paint_contour.contour_vertices.emplace_back(m_vertices[edge(1)].v.x());
-        m_paint_contour.contour_vertices.emplace_back(m_vertices[edge(1)].v.y());
-        m_paint_contour.contour_vertices.emplace_back(m_vertices[edge(1)].v.z());
-    }
-
-    m_paint_contour.contour_indices.assign(m_paint_contour.contour_vertices.size() / 3, 0);
-    std::iota(m_paint_contour.contour_indices.begin(), m_paint_contour.contour_indices.end(), 0);
-    m_paint_contour.contour_indices_size = m_paint_contour.contour_indices.size();
-
-    m_paint_contour.finalize_geometry();
-    }
-
-void GLPaintContour::render() const
-{
-    assert(this->m_contour_VBO_id != 0);
-    assert(this->m_contour_EBO_id != 0);
-
-    glsafe(::glLineWidth(4.0f));
-
-    glsafe(::glBindBuffer(GL_ARRAY_BUFFER, this->m_contour_VBO_id));
-    glsafe(::glVertexPointer(3, GL_FLOAT, 3 * sizeof(float), nullptr));
-
-    glsafe(::glEnableClientState(GL_VERTEX_ARRAY));
-
-    if (this->contour_indices_size > 0) {
-        glsafe(::glBindBuffer(GL_ELEMENT_ARRAY_BUFFER, this->m_contour_EBO_id));
-        glsafe(::glDrawElements(GL_LINES, GLsizei(this->contour_indices_size), GL_UNSIGNED_INT, nullptr));
-        glsafe(::glBindBuffer(GL_ELEMENT_ARRAY_BUFFER, 0));
-}
-
-    glsafe(::glDisableClientState(GL_VERTEX_ARRAY));
-
-    glsafe(::glBindBuffer(GL_ARRAY_BUFFER, 0));
-}
-
-void GLPaintContour::finalize_geometry()
-{
-    assert(this->m_contour_VBO_id == 0);
-    assert(this->m_contour_EBO_id == 0);
-
-    if (!this->contour_vertices.empty()) {
-        glsafe(::glGenBuffers(1, &this->m_contour_VBO_id));
-        glsafe(::glBindBuffer(GL_ARRAY_BUFFER, this->m_contour_VBO_id));
-        glsafe(::glBufferData(GL_ARRAY_BUFFER, this->contour_vertices.size() * sizeof(float), this->contour_vertices.data(), GL_STATIC_DRAW));
-        glsafe(::glBindBuffer(GL_ARRAY_BUFFER, 0));
-        this->contour_vertices.clear();
-    }
-
-    if (!this->contour_indices.empty()) {
-        glsafe(::glGenBuffers(1, &this->m_contour_EBO_id));
-        glsafe(::glBindBuffer(GL_ELEMENT_ARRAY_BUFFER, this->m_contour_EBO_id));
-        glsafe(::glBufferData(GL_ELEMENT_ARRAY_BUFFER, this->contour_indices.size() * sizeof(unsigned int), this->contour_indices.data(), GL_STATIC_DRAW));
-        glsafe(::glBindBuffer(GL_ELEMENT_ARRAY_BUFFER, 0));
-        this->contour_indices.clear();
-=======
     if (!iva_enforcers_data.is_empty())
         m_iva_enforcers.init_from(std::move(iva_enforcers_data));
     if (!iva_blockers_data.is_empty())
@@ -1045,7 +959,6 @@
     for (size_t i = 0; i < m_iva_seed_fills.size(); ++i) {
         if (!iva_seed_fills_data[i].is_empty())
             m_iva_seed_fills[i].init_from(std::move(iva_seed_fills_data[i]));
->>>>>>> 3284959e
     }
 
     update_paint_contour();
@@ -1165,7 +1078,7 @@
     m_paint_contour.reset();
 
     GLModel::Geometry init_data;
-    const std::vector<Vec2i> contour_edges = this->get_seed_fill_contour();
+    const std::vector<Vec2i32> contour_edges = this->get_seed_fill_contour();
     init_data.format = { GLModel::Geometry::EPrimitiveType::Lines, GLModel::Geometry::EVertexLayout::P3 };
     init_data.reserve_vertices(2 * contour_edges.size());
     init_data.reserve_indices(2 * contour_edges.size());
@@ -1173,7 +1086,7 @@
  
     // vertices + indices
     unsigned int vertices_count = 0;
-    for (const Vec2i& edge : contour_edges) {
+    for (const Vec2i32& edge : contour_edges) {
         init_data.add_vertex(m_vertices[edge(0)].v);
         init_data.add_vertex(m_vertices[edge(1)].v);
         vertices_count += 2;
