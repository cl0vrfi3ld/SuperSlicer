--- conflicted
+++ resolved
@@ -54,7 +54,7 @@
 bool GLGizmoMmuSegmentation::on_is_selectable() const
 {
     return (wxGetApp().preset_bundle->printers.get_edited_preset().printer_technology() == ptFFF
-            && (wxGetApp().get_mode() != comSimple || wxGetApp().app_config->get("objects_always_expert") == "1") 
+            && (wxGetApp().get_mode() != comSimple || get_app_config()->get_bool("objects_always_expert")) 
             && wxGetApp().extruders_edited_cnt() > 1);
 }
 
@@ -303,7 +303,7 @@
 
     float caption_max    = 0.f;
     float total_text_max = 0.f;
-    for (const std::string& t : {"first_color", "second_color", "remove"}) {
+    for (const auto &t : std::array<std::string, 3>{"first_color", "second_color", "remove"}) {
         caption_max    = std::max(caption_max, m_imgui->calc_text_size(m_desc[t + "_caption"]).x);
         total_text_max = std::max(total_text_max, m_imgui->calc_text_size(m_desc[t]).x);
     }
@@ -326,7 +326,7 @@
         m_imgui->text(text);
     };
 
-    for (const std::string& t : {"first_color", "second_color", "remove"})
+    for (const auto &t : std::array<std::string, 3>{"first_color", "second_color", "remove"})
         draw_text_with_caption(m_desc.at(t + "_caption"), m_desc.at(t));
 
     ImGui::Separator();
@@ -641,29 +641,7 @@
         m_gizmo_scene.triangle_indices_sizes[color_idx] = m_gizmo_scene.triangle_indices[color_idx].size();
 
     m_gizmo_scene.finalize_triangle_indices();
-<<<<<<< HEAD
-
-    m_paint_contour.release_geometry();
-    std::vector<Vec2i32> contour_edges = this->get_seed_fill_contour();
-    m_paint_contour.contour_vertices.reserve(contour_edges.size() * 6);
-    for (const Vec2i32 &edge : contour_edges) {
-        m_paint_contour.contour_vertices.emplace_back(m_vertices[edge(0)].v.x());
-        m_paint_contour.contour_vertices.emplace_back(m_vertices[edge(0)].v.y());
-        m_paint_contour.contour_vertices.emplace_back(m_vertices[edge(0)].v.z());
-
-        m_paint_contour.contour_vertices.emplace_back(m_vertices[edge(1)].v.x());
-        m_paint_contour.contour_vertices.emplace_back(m_vertices[edge(1)].v.y());
-        m_paint_contour.contour_vertices.emplace_back(m_vertices[edge(1)].v.z());
-    }
-
-    m_paint_contour.contour_indices.assign(m_paint_contour.contour_vertices.size() / 3, 0);
-    std::iota(m_paint_contour.contour_indices.begin(), m_paint_contour.contour_indices.end(), 0);
-    m_paint_contour.contour_indices_size = m_paint_contour.contour_indices.size();
-
-    m_paint_contour.finalize_geometry();
-=======
     update_paint_contour();
->>>>>>> 3284959e
 }
 
 wxString GLGizmoMmuSegmentation::handle_snapshot_action_name(bool shift_down, GLGizmoPainterBase::Button button_down) const
