--- conflicted
+++ resolved
@@ -34,7 +34,7 @@
 BedShape::BedShape(const ConfigOptionPoints& points)
 {
     m_build_volume = { points.values, 0. };
-            }
+}
 
 static std::string get_option_label(BedShape::Parameter param)
 {
@@ -82,7 +82,7 @@
     }
 
     optgroup->append_single_option_line({ def, std::move(key) });
-    }
+}
 
 wxString BedShape::get_name(PageType type)
 {
@@ -104,7 +104,7 @@
     case BuildVolume::Type::Circle:     return PageType::Circle;
     case BuildVolume::Type::Convex:
     case BuildVolume::Type::Custom:     return PageType::Custom;
-}
+    }
     // make visual studio happy
     assert(false);
     return PageType::Rectangle;
@@ -380,17 +380,15 @@
     line.full_width = 1;
     line.widget = [this](wxWindow* parent) {
         wxButton* load_btn = new wxButton(parent, wxID_ANY, _L("Load..."));
-<<<<<<< HEAD
         load_btn->SetToolTip(_L("The position of the model origin (point with coordinates x:0, y:0, z:0) needs to be in the middle of the print bed area. If you load a custom model and it appears misaligned, the origin is not set properly."));
-=======
         wxGetApp().SetWindowVariantForButton(load_btn);
->>>>>>> 3284959e
         wxSizer* load_sizer = new wxBoxSizer(wxHORIZONTAL);
         load_sizer->Add(load_btn, 1, wxEXPAND);
 
         wxStaticText* filename_lbl = new wxStaticText(parent, wxID_ANY, _(NONE));
         wxSizer* filename_sizer = new wxBoxSizer(wxHORIZONTAL);
         filename_sizer->Add(filename_lbl, 1, wxEXPAND);
+
         wxButton* remove_btn = new wxButton(parent, wxID_ANY, _L("Remove"));
         wxGetApp().SetWindowVariantForButton(remove_btn);
         wxSizer* remove_sizer = new wxBoxSizer(wxHORIZONTAL);
@@ -482,7 +480,7 @@
     switch (static_cast<BedShape::PageType>(page_idx)) {
     case BedShape::PageType::Rectangle:
     {
-		Vec2d rect_size(Vec2d::Zero());
+        Vec2d rect_size(Vec2d::Zero());
 		Vec2d rect_origin(Vec2d::Zero());
 
 		try { rect_size = boost::any_cast<Vec2d>(opt_group->get_value("rect_size")); }
@@ -515,7 +513,7 @@
     }
     case BedShape::PageType::Circle:
     {
-		double diameter;
+        double diameter;
 		try { diameter = boost::any_cast<double>(opt_group->get_value("diameter")); }
 		catch (const std::exception & /* e */) { return; } 
 
