--- conflicted
+++ resolved
@@ -134,15 +134,10 @@
         break;
     default:
         // rectangle, convex, concave...
-<<<<<<< HEAD
-        optgroup->set_value("rect_size"     , to_2d(m_build_volume.bounding_volume().size()));
-        optgroup->set_value("rect_origin"   , to_2d(-1 * m_build_volume.bounding_volume().min));
-=======
         optgroup->set_value("rect_size", Vec2d(m_build_volume.bounding_volume().size().x(),
                                                m_build_volume.bounding_volume().size().y()));
         optgroup->set_value("rect_origin", Vec2d(-m_build_volume.bounding_volume().min.x(),
                                                  -m_build_volume.bounding_volume().min.y()));
->>>>>>> 0670fbfb
     }
 }
 
