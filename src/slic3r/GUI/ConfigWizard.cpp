///|/ Copyright (c) Prusa Research 2018 - 2023 Oleksandra Iushchenko @YuSanka, David Kocík @kocikdav, Vojtěch Bubník @bubnikv, Lukáš Matěna @lukasmatena, Enrico Turri @enricoturri1966, Lukáš Hejl @hejllukas, Vojtěch Král @vojtechkral
///|/
///|/ ported from lib/Slic3r/GUI/ConfigWizard.pm:
///|/ Copyright (c) Prusa Research 2016 - 2018 Vojtěch Bubník @bubnikv
///|/ Copyright (c) Slic3r 2012 - 2016 Alessandro Ranellucci @alranel
///|/ Copyright (c) 2012 Henrik Brix Andersen @henrikbrixandersen
///|/
///|/ PrusaSlicer is released under the terms of the AGPLv3 or higher
///|/
// FIXME: extract absolute units -> em

#include "ConfigWizard_private.hpp"

#include <algorithm>
#include <numeric>
#include <utility>
#include <stdexcept>
#include <boost/format.hpp>
#include <boost/log/trivial.hpp>
#include <boost/algorithm/string/predicate.hpp>
#include <boost/algorithm/string/case_conv.hpp>
#include <boost/nowide/convert.hpp>
#include <boost/dll/runtime_symbol_info.hpp>

#include <wx/settings.h>
#include <wx/stattext.h>
#include <wx/textctrl.h>
#include <wx/dcclient.h>
#include <wx/statbmp.h>
#include <wx/checkbox.h>
#include <wx/statline.h>
#include <wx/dataview.h>
#include <wx/notebook.h>
#include <wx/listbook.h>
#include <wx/display.h>
#include <wx/filefn.h>
#include <wx/wupdlock.h>
#include <wx/debug.h>

#ifdef WIN32
#include <wx/msw/registry.h>
#include <KnownFolders.h>
#include <Shlobj_core.h>
#endif // WIN32

#ifdef _MSW_DARK_MODE
#include <wx/msw/dark_mode.h>
#endif // _MSW_DARK_MODE

#include "libslic3r/Platform.hpp"
#include "libslic3r/Utils.hpp"
#include "libslic3r/Config.hpp"
#include "libslic3r/libslic3r.h"
#include "libslic3r/Model.hpp"
#include "libslic3r/Color.hpp"
#include "GUI.hpp"
#include "GUI_App.hpp"
#include "GUI_Utils.hpp"
#include "GUI_ObjectManipulation.hpp"
#include "Field.hpp"
#include "DesktopIntegrationDialog.hpp"
#include "slic3r/Config/Snapshot.hpp"
#include "slic3r/Utils/PresetUpdater.hpp"
#include "format.hpp"
#include "MsgDialog.hpp"
#include "UnsavedChangesDialog.hpp"
#include "slic3r/Utils/AppUpdater.hpp"
#include "slic3r/GUI/I18N.hpp"
#include "slic3r/Config/Version.hpp"

#if defined(__linux__) && defined(__WXGTK3__)
#define wxLinux_gtk3 true
#else
#define wxLinux_gtk3 false
#endif //defined(__linux__) && defined(__WXGTK3__)

namespace Slic3r {
namespace GUI {

using Config::Snapshot;
using Config::SnapshotDB;


static const std::unordered_map<PrinterTechnology, std::string> tech_to_string{ {
    { PrinterTechnology::ptFFF, "FFF" },
    { PrinterTechnology::ptSLA, "SLA" },
    { PrinterTechnology::ptSLS, "SLS" },
    } };

// Configuration data structures extensions needed for the wizard

bool Bundle::load(fs::path source_path, BundleLocation location, bool ais_prusa_bundle)
{
    this->preset_bundle = std::make_unique<PresetBundle>();
    this->location = location;
    this->is_prusa_bundle = ais_prusa_bundle;

    std::string path_string = source_path.string();
    // Throw when parsing invalid configuration. Only valid configuration is supposed to be provided over the air.
    auto [config_substitutions, presets_loaded] = preset_bundle->load_configbundle(
        path_string, PresetBundle::LoadConfigBundleAttribute::LoadSystem, ForwardCompatibilitySubstitutionRule::Disable);
    UNUSED(config_substitutions);
    // No substitutions shall be reported when loading a system config bundle, no substitutions are allowed.
    assert(config_substitutions.empty());
    auto first_vendor = preset_bundle->vendors.begin();
    if (first_vendor == preset_bundle->vendors.end()) {
        BOOST_LOG_TRIVIAL(error) << boost::format("Vendor bundle: `%1%`: No vendor information defined, cannot install.") % path_string;
        return false;
    }
    if (presets_loaded == 0) {
        BOOST_LOG_TRIVIAL(error) << boost::format("Vendor bundle: `%1%`: No profile loaded.") % path_string;
        return false;
    } 

    BOOST_LOG_TRIVIAL(trace) << boost::format("Vendor bundle: `%1%`: %2% profiles loaded.") % path_string % presets_loaded;
    this->vendor_profile = &first_vendor->second;
    return true;
}

Bundle::Bundle(Bundle &&other)
    : preset_bundle(std::move(other.preset_bundle))
    , vendor_profile(other.vendor_profile)
    , location(other.location)
    , is_prusa_bundle(other.is_prusa_bundle)
{
    other.vendor_profile = nullptr;
}

BundleMap BundleMap::load()
{
    BundleMap res;

    const auto vendor_dir = (boost::filesystem::path(Slic3r::data_dir()) / "vendor").make_preferred();
    const auto archive_dir = (boost::filesystem::path(Slic3r::data_dir()) / "cache" / "vendor").make_preferred();
    const auto rsrc_vendor_dir = (boost::filesystem::path(resources_dir()) / "profiles").make_preferred();
<<<<<<< HEAD

#ifdef ALLOW_PRUSA_FIRST
    // prusa bundle mandatory check at startup
    auto prusa_bundle_path = (vendor_dir / ALLOW_PRUSA_FIRST).replace_extension(".ini");
    auto prusa_bundle_rsrc = false;
    if (! boost::filesystem::exists(prusa_bundle_path)) {
        prusa_bundle_path = (rsrc_vendor_dir / ALLOW_PRUSA_FIRST).replace_extension(".ini");
        prusa_bundle_rsrc = true;
    }
    {
        Bundle prusa_bundle;
        if (prusa_bundle.load(std::move(prusa_bundle_path), prusa_bundle_rsrc, true))
            res.emplace(ALLOW_PRUSA_FIRST, std::move(prusa_bundle));
=======
    const auto cache_dir = boost::filesystem::path(Slic3r::data_dir()) / "cache"; // for Index
    // Load Prusa bundle from the datadir/vendor directory or from datadir/cache/vendor (archive) or from resources/profiles.
    auto prusa_bundle_path = (vendor_dir / PresetBundle::PRUSA_BUNDLE).replace_extension(".ini");
    BundleLocation prusa_bundle_loc = BundleLocation::IN_VENDOR;
    if (! boost::filesystem::exists(prusa_bundle_path)) {
        prusa_bundle_path = (archive_dir / PresetBundle::PRUSA_BUNDLE).replace_extension(".ini");
        prusa_bundle_loc = BundleLocation::IN_ARCHIVE;
    }
    if (!boost::filesystem::exists(prusa_bundle_path)) {
        prusa_bundle_path = (rsrc_vendor_dir / PresetBundle::PRUSA_BUNDLE).replace_extension(".ini");
        prusa_bundle_loc = BundleLocation::IN_RESOURCES;
    }
    {
        Bundle prusa_bundle;
        if (prusa_bundle.load(std::move(prusa_bundle_path), prusa_bundle_loc, true))
            res.emplace(PresetBundle::PRUSA_BUNDLE, std::move(prusa_bundle)); 
>>>>>>> 3284959e
    }
#endif

    // Load the other bundles in the datadir/vendor directory
<<<<<<< HEAD
    // and then additionally from resources/profiles.
    bool is_in_resources = false;
    for (auto dir : { &vendor_dir, &rsrc_vendor_dir }) {
        try {
            for (const auto& dir_entry : boost::filesystem::directory_iterator(*dir)) {
                if (Slic3r::is_ini_file(dir_entry)) {
                    std::string id = dir_entry.path().stem().string();  // stem() = filename() without the trailing ".ini" part
=======
    // and then additionally from datadir/cache/vendor (archive) and resources/profiles.
    // Should we concider case where archive has older profiles than resources (shouldnt happen)? -> YES, it happens during re-configuration when running older PS after newer version
    typedef std::pair<const fs::path&, BundleLocation> DirData;
    std::vector<DirData> dir_list { {vendor_dir, BundleLocation::IN_VENDOR},  {archive_dir, BundleLocation::IN_ARCHIVE},  {rsrc_vendor_dir, BundleLocation::IN_RESOURCES} };
    for ( auto dir : dir_list) {
        if (!fs::exists(dir.first))
            continue;
        for (const auto &dir_entry : boost::filesystem::directory_iterator(dir.first)) {
            if (Slic3r::is_ini_file(dir_entry)) {
                std::string id = dir_entry.path().stem().string();  // stem() = filename() without the trailing ".ini" part
>>>>>>> 3284959e

                    // Don't load this bundle if we've already loaded it.
                    if (res.find(id) != res.end()) { continue; }

<<<<<<< HEAD
                    Bundle bundle;
                    if (bundle.load(dir_entry.path(), is_in_resources))
                        res.emplace(std::move(id), std::move(bundle));
                }
            }
        }
        catch (std::exception e) {
            MessageDialog msg(nullptr, format_wxstr(_L("Can't open directory '%1%'. Config bundles from here can't be loaded.\nError: %2%"), vendor_dir.string(), e.what()), _L("Error"), wxOK);
            msg.ShowModal();
        }

        is_in_resources = true;
=======
                // Fresh index should be in archive_dir, otherwise look for it in cache 
                // Then if not in archive or cache - it could be 3rd party profile that user just copied to vendor folder (both ini and cache)
                
                fs::path idx_path (archive_dir / (id + ".idx"));
                if (!boost::filesystem::exists(idx_path)) {
                    BOOST_LOG_TRIVIAL(error) << format("Missing index %1% when loading bundle %2%. Going to search for it in cache folder.", idx_path.string(), id);
                    idx_path = fs::path(cache_dir / (id + ".idx"));
                }
                if (!boost::filesystem::exists(idx_path)) {
                    BOOST_LOG_TRIVIAL(error) << format("Missing index %1% when loading bundle %2%. Going to search for it in vendor folder. Is it a 3rd party profile?", idx_path.string(), id);
                    idx_path = fs::path(vendor_dir / (id + ".idx"));
                }
                if (!boost::filesystem::exists(idx_path)) {
                    BOOST_LOG_TRIVIAL(error) << format("Could not load bundle %1% due to missing index %2%.", id, idx_path.string());
                    continue;
                }

                Slic3r::GUI::Config::Index index;
                try {
                    index.load(idx_path);
                }
                catch (const std::exception& /* err */) {
                    BOOST_LOG_TRIVIAL(error) << format("Could not load bundle %1% due to invalid index %2%.", id, idx_path.string());
                    continue;
                }
                const auto recommended_it = index.recommended();
                if (recommended_it == index.end()) {
                    BOOST_LOG_TRIVIAL(error) << format("Could not load bundle %1% due to no recommended version in index %2%.", id, idx_path.string());
                    continue;
                }
                const auto recommended = recommended_it->config_version;
                VendorProfile vp;
                try {
                    vp = VendorProfile::from_ini(dir_entry, true);
                }
                catch (const std::exception& e) {
                    BOOST_LOG_TRIVIAL(error) << format("Could not load bundle %1% due to corrupted profile file %2%. Message: %3%", id, dir_entry.path().string(), e.what());
                    continue;
                }
                // Don't load
                if (vp.config_version > recommended)
                    continue;

                Bundle bundle;
                if (bundle.load(dir_entry.path(), dir.second))
                    res.emplace(std::move(id), std::move(bundle));
            }
        }
>>>>>>> 3284959e
    }

    return res;
}
#ifdef ALLOW_PRUSA_FIRST
Bundle& BundleMap::prusa_bundle()
{
    auto it = find(ALLOW_PRUSA_FIRST);
    if (it == end()) {
        throw Slic3r::RuntimeError("ConfigWizard: Internal error in BundleMap: MAIN_BUNDLE not loaded");
    }

    return it->second;
}

const Bundle& BundleMap::prusa_bundle() const
{
    return const_cast<BundleMap*>(this)->prusa_bundle();
}
#endif

// Printer model picker GUI control

struct PrinterPickerEvent : public wxEvent
{
    std::string vendor_id;
    std::string model_id;
    std::string variant_name;
    bool enable;

    PrinterPickerEvent(wxEventType eventType, int winid, std::string vendor_id, std::string model_id, std::string variant_name, bool enable)
        : wxEvent(winid, eventType)
        , vendor_id(std::move(vendor_id))
        , model_id(std::move(model_id))
        , variant_name(std::move(variant_name))
        , enable(enable)
    {}

    virtual wxEvent *Clone() const
    {
        return new PrinterPickerEvent(*this);
    }
};

wxDEFINE_EVENT(EVT_PRINTER_PICK, PrinterPickerEvent);

const std::string PrinterPicker::PRINTER_PLACEHOLDER = "printer_placeholder.png";

PrinterPicker::PrinterPicker(wxWindow *parent, const VendorProfile &vendor, wxString title, size_t max_cols, const AppConfig &appconfig, const ModelFilter &filter)
    : wxPanel(parent)
    , vendor_id(vendor.id)
    , width(0)
{
    wxGetApp().UpdateDarkUI(this);
    const std::vector<VendorProfile::PrinterModel>& models = vendor.models;

    auto *sizer = new wxBoxSizer(wxVERTICAL);

    const auto font_title = GetFont().MakeBold().Scaled(1.3f);
    const auto font_name = GetFont().MakeBold();
    const auto font_alt_nozzle = GetFont().Scaled(0.9f);

    // wxGrid appends widgets by rows, but we need to construct them in columns.
    // These vectors are used to hold the elements so that they can be appended in the right order.
    std::vector<wxStaticText*> titles;
    std::vector<wxStaticBitmap*> bitmaps;
    std::vector<wxPanel*> variants_panels;

    int max_row_width = 0;
    int current_row_width = 0;

    bool is_variants = false;

<<<<<<< HEAD
    for (const VendorProfile::PrinterModel &model : models) {
=======
    const fs::path vendor_dir_path = (fs::path(Slic3r::data_dir()) / "vendor").make_preferred();
    const fs::path cache_dir_path = (fs::path(Slic3r::data_dir()) / "cache").make_preferred();
    const fs::path rsrc_dir_path = (fs::path(resources_dir()) / "profiles").make_preferred();

    for (const auto &model : models) {
>>>>>>> 3284959e
        if (! filter(model)) { continue; }

        wxBitmap bitmap;
        int bitmap_width = 0;
<<<<<<< HEAD
        auto load_bitmap = [](const wxString& bitmap_file, wxBitmap& bitmap, int& bitmap_width)->bool {
        if (wxFileExists(bitmap_file)) {
            bitmap.LoadFile(bitmap_file, wxBITMAP_TYPE_PNG);
            bitmap_width = bitmap.GetWidth();
                return true;
            }
            return false;
        };
        std::string icon_path = (model.thumbnail.empty()) ?
            ("/" + model.id + "_thumbnail.png") :
            ("/" + model.thumbnail);
        if (!load_bitmap(GUI::from_u8((boost::filesystem::path(Slic3r::data_dir()) / "vendor" / (vendor.id + icon_path)).string()), bitmap, bitmap_width)) {
            if (!load_bitmap(GUI::from_u8((boost::filesystem::path(Slic3r::resources_dir()) / "profiles" / ( vendor.id + icon_path)).string() ), bitmap, bitmap_width)) {
            BOOST_LOG_TRIVIAL(warning) << boost::format("Can't find bitmap file `%1%` for vendor `%2%`, printer `%3%`, using placeholder icon instead")
                    % ((boost::filesystem::path(Slic3r::resources_dir()) / "profiles" / vendor.id / (model.id + "_thumbnail.png")).string())
                % vendor.id
                % model.id;
                load_bitmap(Slic3r::var(PRINTER_PLACEHOLDER), bitmap, bitmap_width);
        }
=======
        auto load_bitmap = [](const wxString& bitmap_file, wxBitmap& bitmap, int& bitmap_width) {
            bitmap.LoadFile(bitmap_file, wxBITMAP_TYPE_PNG);
            bitmap_width = bitmap.GetWidth();
        };
        
        bool found = false;
        for (const fs::path& res : { rsrc_dir_path   / vendor.id / model.thumbnail
                                   , vendor_dir_path / vendor.id / model.thumbnail
                                   , cache_dir_path  / vendor.id / model.thumbnail })
        {
            if (!fs::exists(res))
                continue;
            load_bitmap(GUI::from_u8(res.string()), bitmap, bitmap_width);
            found = true;
            break;
>>>>>>> 3284959e
        }
        
        if (!found) {
            BOOST_LOG_TRIVIAL(warning) << boost::format("Can't find bitmap file `%1%` for vendor `%2%`, printer `%3%`, using placeholder icon instead")
                % model.thumbnail
                % vendor.id
                % model.id;
            load_bitmap(Slic3r::var(PRINTER_PLACEHOLDER), bitmap, bitmap_width);
        }
        
        wxStaticText* title = new wxStaticText(this, wxID_ANY, from_u8(model.name), wxDefaultPosition, wxDefaultSize, wxALIGN_LEFT);
        title->SetFont(font_name);
        const int wrap_width = std::max((int)MODEL_MIN_WRAP, bitmap_width);
        title->Wrap(wrap_width);

        current_row_width += wrap_width;
        if (titles.size() % max_cols == max_cols - 1) {
            max_row_width = std::max(max_row_width, current_row_width);
            current_row_width = 0;
        }

        titles.push_back(title);

        wxStaticBitmap* bitmap_widget = new wxStaticBitmap(this, wxID_ANY, bitmap);
        bitmaps.push_back(bitmap_widget);

        auto *variants_panel = new wxPanel(this);
        wxGetApp().UpdateDarkUI(variants_panel);
        auto *variants_sizer = new wxBoxSizer(wxVERTICAL);
        variants_panel->SetSizer(variants_sizer);
        const auto model_id = model.id;

        for (size_t i = 0; i < model.variants.size(); i++) {
            const auto &variant = model.variants[i];

            const auto label = model.technology == ptFFF
                ? format_wxstr("%1% %2% %3%", variant.name, _L("mm"), _L("nozzle"))
                : from_u8(model.name);

            if (i == 1) {
                auto *alt_label = new wxStaticText(variants_panel, wxID_ANY, _L("Alternate nozzles:"));
                alt_label->SetFont(font_alt_nozzle);
                variants_sizer->Add(alt_label, 0, wxBOTTOM, 3);
                is_variants = true;
            }

            Checkbox* cbox = new Checkbox(variants_panel, label, model_id, variant.name);
            i == 0 ? cboxes.push_back(cbox) : cboxes_alt.push_back(cbox);

            const bool enabled = appconfig.get_variant(vendor.id, model_id, variant.name);
            cbox->SetValue(enabled);

            variants_sizer->Add(cbox, 0, wxBOTTOM, 3);

            cbox->Bind(wxEVT_CHECKBOX, [this, cbox](wxCommandEvent &event) {
                on_checkbox(cbox, event.IsChecked());
            });
        }

        variants_panels.push_back(variants_panel);
    }

    width = std::max(max_row_width, current_row_width);

    const size_t cols = std::min(max_cols, titles.size());

    auto *printer_grid = new wxFlexGridSizer(cols, 0, 20);
    printer_grid->SetFlexibleDirection(wxVERTICAL | wxHORIZONTAL);

    if (titles.size() > 0) {
        const size_t odd_items = titles.size() % cols;

        for (size_t i = 0; i < titles.size() - odd_items; i += cols) {
            for (size_t j = i; j < i + cols; j++) { printer_grid->Add(bitmaps[j], 0, wxBOTTOM, 20); }
            for (size_t j = i; j < i + cols; j++) { printer_grid->Add(titles[j], 0, wxBOTTOM, 3); }
            for (size_t j = i; j < i + cols; j++) { printer_grid->Add(variants_panels[j]); }

            // Add separator space to multiliners
            if (titles.size() > cols) {
                for (size_t j = i; j < i + cols; j++) { printer_grid->Add(1, 30); }
            }
        }
        if (odd_items > 0) {
            const size_t rem = titles.size() - odd_items;

            for (size_t i = rem; i < titles.size(); i++) { printer_grid->Add(bitmaps[i], 0, wxBOTTOM, 20); }
            for (size_t i = 0; i < cols - odd_items; i++) { printer_grid->AddSpacer(1); }
            for (size_t i = rem; i < titles.size(); i++) { printer_grid->Add(titles[i], 0, wxBOTTOM, 3); }
            for (size_t i = 0; i < cols - odd_items; i++) { printer_grid->AddSpacer(1); }
            for (size_t i = rem; i < titles.size(); i++) { printer_grid->Add(variants_panels[i]); }
        }
    }

    auto *title_sizer = new wxBoxSizer(wxHORIZONTAL);
    if (! title.IsEmpty()) {
        auto *title_widget = new wxStaticText(this, wxID_ANY, title);
        title_widget->SetFont(font_title);
        title_sizer->Add(title_widget);
    }
    title_sizer->AddStretchSpacer();

    if (titles.size() > 1 || is_variants) {
        // It only makes sense to add the All / None buttons if there's multiple printers
        // All Standard button is added when there are more variants for at least one printer
        auto *sel_all_std = new wxButton(this, wxID_ANY, titles.size() > 1 ? _L("All standard") : _L("Standard"));
        auto *sel_all = new wxButton(this, wxID_ANY, _L("All"));
        auto *sel_none = new wxButton(this, wxID_ANY, _L("None"));
        if (is_variants) 
        sel_all_std->Bind(wxEVT_BUTTON, [this](const wxCommandEvent &event) { this->select_all(true, false); });
        sel_all->Bind(wxEVT_BUTTON, [this](const wxCommandEvent &event) { this->select_all(true, true); });
        sel_none->Bind(wxEVT_BUTTON, [this](const wxCommandEvent &event) { this->select_all(false); });
        if (is_variants) 
        title_sizer->Add(sel_all_std, 0, wxRIGHT, BTN_SPACING);
        title_sizer->Add(sel_all, 0, wxRIGHT, BTN_SPACING);
        title_sizer->Add(sel_none);

        wxGetApp().SetWindowVariantForButton(sel_all_std);
        wxGetApp().SetWindowVariantForButton(sel_all);
        wxGetApp().SetWindowVariantForButton(sel_none);

        wxGetApp().UpdateDarkUI(sel_all_std);
        wxGetApp().UpdateDarkUI(sel_all);
        wxGetApp().UpdateDarkUI(sel_none);

        // fill button indexes used later for buttons rescaling
        if (is_variants)
        m_button_indexes = { sel_all_std->GetId(), sel_all->GetId(), sel_none->GetId() };
        else {
            sel_all_std->Destroy();
            m_button_indexes = { sel_all->GetId(), sel_none->GetId() };
    }
    }

    sizer->Add(title_sizer, 0, wxEXPAND | wxBOTTOM, BTN_SPACING);
    sizer->Add(printer_grid);

    SetSizer(sizer);
}

PrinterPicker::PrinterPicker(wxWindow *parent, const VendorProfile &vendor, wxString title, size_t max_cols, const AppConfig &appconfig)
    : PrinterPicker(parent, vendor, std::move(title), max_cols, appconfig, [](const VendorProfile::PrinterModel&) { return true; })
{}

void PrinterPicker::select_all(bool select, bool alternates)
{
    for (const auto &cb : cboxes) {
        if (cb->GetValue() != select) {
            cb->SetValue(select);
            on_checkbox(cb, select);
        }
    }

    if (! select) { alternates = false; }

    for (const auto &cb : cboxes_alt) {
        if (cb->GetValue() != alternates) {
            cb->SetValue(alternates);
            on_checkbox(cb, alternates);
        }
    }
}

void PrinterPicker::select_one(size_t i, bool select)
{
    if (i < cboxes.size() && cboxes[i]->GetValue() != select) {
        cboxes[i]->SetValue(select);
        on_checkbox(cboxes[i], select);
    }
}

bool PrinterPicker::any_selected() const
{
    for (const auto &cb : cboxes) {
        if (cb->GetValue()) { return true; }
    }

    for (const auto &cb : cboxes_alt) {
        if (cb->GetValue()) { return true; }
    }

    return false;
}

std::set<std::string> PrinterPicker::get_selected_models() const 
{
    std::set<std::string> ret_set;

    for (const auto& cb : cboxes)
        if (cb->GetValue())
            ret_set.emplace(cb->model);

    for (const auto& cb : cboxes_alt)
        if (cb->GetValue())
            ret_set.emplace(cb->model);

    return ret_set;
}

void PrinterPicker::on_checkbox(const Checkbox *cbox, bool checked)
{
    PrinterPickerEvent evt(EVT_PRINTER_PICK, GetId(), vendor_id, cbox->model, cbox->variant, checked);
    AddPendingEvent(evt);
}


// Wizard page base

ConfigWizardPage::ConfigWizardPage(ConfigWizard *parent, wxString title, wxString shortname, unsigned indent)
    : wxPanel(parent->p->hscroll)
    , parent(parent)
    , shortname(std::move(shortname))
    , indent(indent)
{
    wxGetApp().UpdateDarkUI(this);

    auto *sizer = new wxBoxSizer(wxVERTICAL);

    auto *text = new wxStaticText(this, wxID_ANY, std::move(title), wxDefaultPosition, wxDefaultSize, wxALIGN_LEFT);
    const auto font = GetFont().MakeBold().Scaled(1.5);
    text->SetFont(font);
    sizer->Add(text, 0, wxALIGN_LEFT, 0);
    sizer->AddSpacer(10);

    content = new wxBoxSizer(wxVERTICAL);
    sizer->Add(content, 1, wxEXPAND);

    SetSizer(sizer);

    // There is strange layout on Linux with GTK3, 
    // see https://github.com/prusa3d/PrusaSlicer/issues/5103 and https://github.com/prusa3d/PrusaSlicer/issues/4861
    // So, non-active pages will be hidden later, on wxEVT_SHOW, after completed Layout() for all pages 
    if (!wxLinux_gtk3)
        this->Hide();

    Bind(wxEVT_SIZE, [this](wxSizeEvent &event) {
        this->Layout();
        event.Skip();
    });
}

ConfigWizardPage::~ConfigWizardPage() {}

wxStaticText* ConfigWizardPage::append_text(wxString text)
{
    auto *widget = new wxStaticText(this, wxID_ANY, text, wxDefaultPosition, wxDefaultSize, wxALIGN_LEFT);
    widget->Wrap(WRAP_WIDTH);
    widget->SetMinSize(wxSize(WRAP_WIDTH, -1));
    append(widget);
    return widget;
}

void ConfigWizardPage::append_spacer(int space)
{
    // FIXME: scaling
    content->AddSpacer(space);
}

// Wizard pages

PageWelcome::PageWelcome(ConfigWizard *parent)
    : ConfigWizardPage(parent, format_wxstr(
#ifdef __APPLE__
            _L("Welcome to the %s Configuration Assistant")
#else
            _L("Welcome to the %s Configuration Wizard")
#endif
            , SLIC3R_APP_NAME), _L("Welcome"))
    , welcome_text(append_text(format_wxstr(
        _L("Hello, welcome to %s! This %s helps you with the initial configuration; just a few settings and you will be ready to print.")
        , SLIC3R_APP_NAME
        , _(ConfigWizard::name()))
    ))
    , cbox_reset(append(
        new wxCheckBox(this, wxID_ANY, _L("Remove user profiles (a snapshot will be taken beforehand)"))
    ))
    , cbox_integrate(append(
        new wxCheckBox(this, wxID_ANY, _L("Perform desktop integration (Sets this binary to be searchable by the system)."))
    ))
{
    welcome_text->Hide();
    cbox_reset->Hide();
    cbox_integrate->Hide();    
}

void PageWelcome::set_run_reason(ConfigWizard::RunReason run_reason)
{
    const bool data_empty = run_reason == ConfigWizard::RR_DATA_EMPTY;
    welcome_text->Show(data_empty);
    cbox_reset->Show(!data_empty);
#if defined(__linux__) && defined(SLIC3R_DESKTOP_INTEGRATION)
    if (!DesktopIntegrationDialog::is_integrated())
        cbox_integrate->Show(true);
    else
        cbox_integrate->Hide();
#else
    cbox_integrate->Hide();
#endif
}


PagePrinters::PagePrinters(ConfigWizard *parent,
    wxString title,
    wxString shortname,
    const VendorProfile &vendor,
    unsigned indent,
    Technology technology)
    : ConfigWizardPage(parent, std::move(title), std::move(shortname), indent)
    , technology((Technology)(uint8_t)technology)
    , install(false)   // only used for 3rd party vendors
{
    enum {
        COL_SIZE = 200,
    };

    AppConfig *appconfig = &this->wizard_p()->appconfig_new;

    const t_config_option_keys families = vendor.families();
    for (const std::string &family : families) {
        const auto filter = [&](const VendorProfile::PrinterModel &model) {
            return (model.technology == technology)
                && model.family == family;
        };

        if (std::find_if(vendor.models.begin(), vendor.models.end(), filter) == vendor.models.end()) {
            continue;
        }

<<<<<<< HEAD
        const auto picker_title = family.empty() ? wxString() : from_u8((boost::format(_utf8(L("%s Family"))) % family).str());
        uint8_t max_cols = MAX_COLS;
        if (vendor.family_2_line_size.find(family) != vendor.family_2_line_size.end())
            max_cols = vendor.family_2_line_size.at(family);
        auto *picker = new PrinterPicker(this, vendor, picker_title, max_cols, *appconfig, filter);
=======
        const auto picker_title = family.empty() ? wxString() : format_wxstr(_L("%s Family"), family);
        auto *picker = new PrinterPicker(this, vendor, picker_title, MAX_COLS, *appconfig, filter);
>>>>>>> 3284959e

        picker->Bind(EVT_PRINTER_PICK, [this, appconfig](const PrinterPickerEvent &evt) {
            appconfig->set_variant(evt.vendor_id, evt.model_id, evt.variant_name, evt.enable);
            wizard_p()->on_printer_pick(this, evt);
        });

        append(new StaticLine(this));

        append(picker);
        printer_pickers.push_back(picker);
        has_printers = true;
    }

}

void PagePrinters::select_all(bool select, bool alternates)
{
    for (auto picker : printer_pickers) {
        picker->select_all(select, alternates);
    }
}

int PagePrinters::get_width() const
{
    return std::accumulate(printer_pickers.begin(), printer_pickers.end(), 0,
        [](int acc, const PrinterPicker *picker) { return std::max(acc, picker->get_width()); });
}

bool PagePrinters::any_selected() const
{
    for (const auto *picker : printer_pickers) {
        if (picker->any_selected()) { return true; }
    }

    return false;
}

std::set<std::string> PagePrinters::get_selected_models()
{
    std::set<std::string> ret_set;

    for (const auto *picker : printer_pickers)
    {
        std::set<std::string> tmp_models = picker->get_selected_models();
        ret_set.insert(tmp_models.begin(), tmp_models.end());
    }

    return ret_set;
}

void PagePrinters::set_run_reason(ConfigWizard::RunReason run_reason)
{
#ifdef ALLOW_PRUSA_FIRST
    if (is_primary_printer_page
        && (run_reason == ConfigWizard::RR_DATA_EMPTY || run_reason == ConfigWizard::RR_DATA_LEGACY)
        && printer_pickers.size() > 0 
        && printer_pickers[0]->vendor_id == ALLOW_PRUSA_FIRST) {
        printer_pickers[0]->select_one(0, true);
    }
#else
   //didn't select the first prusa even if it's the first start: let the user choose
#endif
}


const std::string PageMaterials::EMPTY;
const std::string PageMaterials::TEMPLATES = "templates";

PageMaterials::PageMaterials(ConfigWizard *parent, Materials *materials, wxString title, wxString shortname, wxString list1name)
    : ConfigWizardPage(parent, std::move(title), std::move(shortname))
    , materials(materials)
	, list_printer(new  StringList(this, wxLB_MULTIPLE))
    , list_type(new StringList(this))
    , list_vendor(new StringList(this))
    , list_profile(new PresetList(this))
{
    append_spacer(VERTICAL_SPACING);

    const int em = parent->em_unit();
    const int list_h = 30*em;


	list_printer->SetMinSize(wxSize(23*em, list_h));
    list_type->SetMinSize(wxSize(13*em, list_h));
    list_vendor->SetMinSize(wxSize(13*em, list_h));
    list_profile->SetMinSize(wxSize(23*em, list_h));

#ifdef __APPLE__
    for (wxWindow* win : std::initializer_list<wxWindow*>{ list_printer, list_type, list_vendor, list_profile })
        win->SetBackgroundColour(wxGetApp().get_window_default_clr());
#endif


    grid = new wxFlexGridSizer(4, em/2, em);
    grid->AddGrowableCol(3, 1);
    grid->AddGrowableRow(1, 1);

	grid->Add(new wxStaticText(this, wxID_ANY, _L("Printer:")));
    grid->Add(new wxStaticText(this, wxID_ANY, list1name));
    grid->Add(new wxStaticText(this, wxID_ANY, _L("Vendor:")));
    grid->Add(new wxStaticText(this, wxID_ANY, _L("Profile:")));

	grid->Add(list_printer, 0, wxEXPAND);
    grid->Add(list_type, 0, wxEXPAND);
    grid->Add(list_vendor, 0, wxEXPAND);
    grid->Add(list_profile, 1, wxEXPAND);

    auto *btn_sizer = new wxBoxSizer(wxHORIZONTAL);
    auto *sel_all = new wxButton(this, wxID_ANY, _L("All"));
    auto *sel_none = new wxButton(this, wxID_ANY, _L("None"));
    btn_sizer->Add(sel_all, 0, wxRIGHT, em / 2);
    btn_sizer->Add(sel_none);

    wxGetApp().UpdateDarkUI(list_printer);
    wxGetApp().UpdateDarkUI(list_type);
    wxGetApp().UpdateDarkUI(list_vendor);
    wxGetApp().UpdateDarkUI(sel_all);
    wxGetApp().UpdateDarkUI(sel_none);

    wxGetApp().SetWindowVariantForButton(sel_all);
    wxGetApp().SetWindowVariantForButton(sel_none);

    grid->Add(new wxBoxSizer(wxHORIZONTAL));
    grid->Add(new wxBoxSizer(wxHORIZONTAL));
    grid->Add(new wxBoxSizer(wxHORIZONTAL));
    grid->Add(btn_sizer, 0, wxALIGN_RIGHT);

    append(grid, 1, wxEXPAND);

    append_spacer(VERTICAL_SPACING);

    html_window = new wxHtmlWindow(this, wxID_ANY, wxDefaultPosition,
        wxSize(60 * em, 20 * em), wxHW_SCROLLBAR_AUTO);
    append(html_window, 0, wxEXPAND);

	list_printer->Bind(wxEVT_LISTBOX, [this](wxCommandEvent& evt) {
		update_lists(list_type->GetSelection(), list_vendor->GetSelection(), evt.GetInt());
		});
    list_type->Bind(wxEVT_LISTBOX, [this](wxCommandEvent &) {
        update_lists(list_type->GetSelection(), list_vendor->GetSelection());
    });
    list_vendor->Bind(wxEVT_LISTBOX, [this](wxCommandEvent &) {
        update_lists(list_type->GetSelection(), list_vendor->GetSelection());
    });

    list_profile->Bind(wxEVT_CHECKLISTBOX, [this](wxCommandEvent &evt) { select_material(evt.GetInt()); });
    list_profile->Bind(wxEVT_LISTBOX, [this](wxCommandEvent& evt) { on_material_highlighted(evt.GetInt()); });

    sel_all->Bind(wxEVT_BUTTON, [this](wxCommandEvent &) { select_all(true); });
    sel_none->Bind(wxEVT_BUTTON, [this](wxCommandEvent &) { select_all(false); });
    /*
    Bind(wxEVT_PAINT, [this](wxPaintEvent& evt) {on_paint();});

    list_profile->Bind(wxEVT_MOTION, [this](wxMouseEvent& evt) { on_mouse_move_on_profiles(evt); });
    list_profile->Bind(wxEVT_ENTER_WINDOW, [this](wxMouseEvent& evt) { on_mouse_enter_profiles(evt); });
    list_profile->Bind(wxEVT_LEAVE_WINDOW, [this](wxMouseEvent& evt) { on_mouse_leave_profiles(evt); });
    */
    reload_presets();
    set_compatible_printers_html_window(std::vector<std::string>(), false);
}

void PageMaterials::check_and_update_presets(bool force_reload_presets /*= false*/)
{
    if (presets_loaded)
        return;
    wizard_p()->update_materials(materials->technology);
    if (force_reload_presets)
        reload_presets();
}

void PageMaterials::on_paint()
{
}
void PageMaterials::on_mouse_move_on_profiles(wxMouseEvent& evt)
{
    const wxClientDC dc(list_profile);
    const wxPoint pos = evt.GetLogicalPosition(dc);
    int item = list_profile->HitTest(pos);
    on_material_hovered(item);
}
void PageMaterials::on_mouse_enter_profiles(wxMouseEvent& evt)
{}
void PageMaterials::on_mouse_leave_profiles(wxMouseEvent& evt)
{
    on_material_hovered(-1);
}
void PageMaterials::reload_presets()
{
    clear();

	list_printer->append(_L("(All)"), &EMPTY);

    const AppConfig* app_config = wxGetApp().app_config;
    if (materials->technology == T_FFF && app_config->get("no_templates") == "0")
        list_printer->append(_L("(Templates)"), &TEMPLATES);

    //list_printer->SetLabelMarkup("<b>bald</b>");
	for (const Preset* printer : materials->printers) {
		list_printer->append(printer->name, &printer->name);
	}
    sort_list_data(list_printer, true, false);
    if (list_printer->GetCount() > 0) {
        list_printer->SetSelection(0);
        sel_printers_prev.Clear();
        sel_type_prev = wxNOT_FOUND;
        sel_vendor_prev = wxNOT_FOUND;
        update_lists(0, 0, 0);
    }

    presets_loaded = true;
}

void PageMaterials::set_compatible_printers_html_window(const std::vector<std::string>& printer_names, bool all_printers)
{
<<<<<<< HEAD
    const auto bgr_clr = 
#if defined(__APPLE__)
        html_window->GetParent()->GetBackgroundColour();
#else
#if defined(_WIN32)
        wxGetApp().get_window_default_clr();
#else
        wxSystemSettings::GetColour(wxSYS_COLOUR_MENU);
#endif
#endif
    const auto bgr_clr_str = wxString::Format(wxT("#%02X%02X%02X"), bgr_clr.Red(), bgr_clr.Green(), bgr_clr.Blue());
=======
>>>>>>> 3284959e
    const auto text_clr = wxGetApp().get_label_clr_default();
    const auto text_clr_str = encode_color(ColorRGB(text_clr.Red(), text_clr.Green(), text_clr.Blue()));
    const auto bgr_clr_str = wxGetApp().get_html_bg_color(parent);
    wxString text;
    if (materials->technology == T_FFF && template_shown) {
        // TRN ConfigWizard: Materials : "%1%" = "Filaments"/"SLA materials"
        text = format_wxstr(_L("%1% visible for <b>(\"Template\")</b> printer are universal profiles available for all printers. These might not be compatible with your printer."), materials->technology == T_FFF ? _L("Filaments") : _L("SLA materials"));
    } else {
        // TRN ConfigWizard: Materials : "%1%" = "Filaments"/"SLA materials"
        wxString first_line = format_wxstr(_L("%1% marked with <b>*</b> are <b>not</b> compatible with some installed printers."), materials->technology == T_FFF ? _L("Filaments") : _L("SLA materials"));

        if (all_printers) {
            // TRN ConfigWizard: Materials : "%1%" = "filament"/"SLA material"
            wxString second_line = format_wxstr(_L("All installed printers are compatible with the selected %1%."), materials->technology == T_FFF ? _L("filament") : _L("SLA material"));
            text = wxString::Format(
                "<html>"
                "<style>"
                "table{border-spacing: 1px;}"
                "</style>"
                "<body bgcolor= %s>"
                "<font color=%s>"
                "%s<br /><br />%s"
                "</font>"
                "</body>"
                "</html>"
                , bgr_clr_str
                , text_clr_str
                , first_line
                , second_line
            );
        }
        else {
            wxString second_line;
            if (!printer_names.empty())
                second_line = (materials->technology == T_FFF ?
                    _L("Only the following installed printers are compatible with the selected filaments") :
                    _L("Only the following installed printers are compatible with the selected SLA materials")) + ":";
            text = wxString::Format(
                "<html>"
                "<style>"
                "table{border-spacing: 1px;}"
                "</style>"
                "<body bgcolor= %s>"
                "<font color=%s>"
                "%s<br /><br />%s"
                "<table>"
                "<tr>"
                , bgr_clr_str
                , text_clr_str
                , first_line
                , second_line);
            for (size_t i = 0; i < printer_names.size(); ++i)
            {
                text += wxString::Format("<td>%s</td>", boost::nowide::widen(printer_names[i]));
                if (i % 3 == 2) {
                    text += wxString::Format(
                        "</tr>"
                        "<tr>");
                }
            }
            text += wxString::Format(
                "</tr>"
                "</table>"
                "</font>"
                "</body>"
                "</html>"
            );
        }
    }
   
    wxFont font = wxGetApp().normal_font();// get_default_font_for_dpi(this, get_dpi_for_window(this));
    const int fs = font.GetPointSize();
    int size[] = { fs,fs,fs,fs,fs,fs,fs };
    html_window->SetFonts(font.GetFaceName(), font.GetFaceName(), size);
    html_window->SetPage(text);
}

void PageMaterials::clear_compatible_printers_label()
{
    set_compatible_printers_html_window(std::vector<std::string>(), false);
}

void PageMaterials::on_material_hovered(int sel_material)
{

}

void PageMaterials::on_material_highlighted(int sel_material)
{
    if (sel_material == last_hovered_item)
        return;
    if (sel_material == -1) {
        clear_compatible_printers_label();
        return;
    }
    last_hovered_item = sel_material;
    std::vector<std::string> tabs;
    tabs.push_back(std::string());
    tabs.push_back(std::string());
    tabs.push_back(std::string());
    //selected material string
    std::string material_name = list_profile->get_data(sel_material);
    // get material preset
    const std::vector<const Preset*> matching_materials = materials->get_presets_by_alias(material_name);
    if (matching_materials.empty())
    {
        clear_compatible_printers_label();
        return;
    }
    //find matching printers
    std::vector<std::string> names;
    for (const Preset* printer : materials->printers) {
        for (const Preset* material : matching_materials) {
            if (material->vendor && material->vendor->templates_profile)
                continue;
            if (is_compatible_with_printer(PresetWithVendorProfile(*material, material->vendor), PresetWithVendorProfile(*printer, printer->vendor))) {
                names.push_back(printer->name);
                break;
            }
        }
    }
    set_compatible_printers_html_window(names, names.size() == materials->printers.size());
}

void PageMaterials::update_lists(int sel_type, int sel_vendor, int last_selected_printer/* = -1*/)
{
	wxWindowUpdateLocker freeze_guard(this);
	(void)freeze_guard;

	wxArrayInt sel_printers;
	int sel_printers_count = list_printer->GetSelections(sel_printers);

    bool templates_available = list_printer->size() > 1 && list_printer->get_data(1) == TEMPLATES;

    // Does our wxWidgets version support operator== for wxArrayInt ?
    // https://github.com/prusa3d/PrusaSlicer/issues/5152#issuecomment-787208614
#if wxCHECK_VERSION(3, 1, 1)
    if (sel_printers != sel_printers_prev) {
#else
    auto are_equal = [](const wxArrayInt& arr_first, const wxArrayInt& arr_second) {
        if (arr_first.GetCount() != arr_second.GetCount())
            return false;
        for (size_t i = 0; i < arr_first.GetCount(); i++)
            if (arr_first[i] != arr_second[i])
                return false;
        return true;
    };
    if (!are_equal(sel_printers, sel_printers_prev)) {
#endif
        template_shown = false;
        // Refresh type list
		list_type->Clear();
		list_type->append(_L("(All)"), &EMPTY);
		if (sel_printers_count > 1) {
            // If all is selected with other printers
            // unselect "all" or all printers depending on last value
            // same with "templates" 
            if (sel_printers[0] == 0 && sel_printers_count > 1) {
                if (last_selected_printer == 0) {
                    list_printer->SetSelection(wxNOT_FOUND);
                    list_printer->SetSelection(0);
                } else {
                    list_printer->SetSelection(0, false);
                    sel_printers_count = list_printer->GetSelections(sel_printers);
                }
            }
            if (materials->technology == T_FFF && templates_available && (sel_printers[0] == 1 || sel_printers[1] == 1) && sel_printers_count > 1) {
                if (last_selected_printer == 1) {
                    list_printer->SetSelection(wxNOT_FOUND);
                    list_printer->SetSelection(1);
                }
                else  if (last_selected_printer != 0) {
                    list_printer->SetSelection(1, false);
                    sel_printers_count = list_printer->GetSelections(sel_printers);
                }
            }
        }
        if (sel_printers_count > 0 && sel_printers[0] != 0 && ((materials->technology == T_FFF && templates_available && sel_printers[0] != 1) || materials->technology != T_FFF || !templates_available)) {
            for (int i = 0; i < sel_printers_count; i++) {
                const std::string& printer_name = list_printer->get_data(sel_printers[i]);
                const Preset* printer = nullptr;
                for (const Preset* it : materials->printers) {
                    if (it->name == printer_name) {
                        printer = it;
                        break;
                    }
                }
                materials->filter_presets(printer, printer_name, EMPTY, EMPTY, [this](const Preset* p) {
                    const std::string& type = this->materials->get_type(p);
                    if (list_type->find(type) == wxNOT_FOUND) {
                        list_type->append(type, &type);
                    }
                    });
            }
        }
        else if (sel_printers_count > 0 && last_selected_printer == 0) {
            //clear selection except "ALL"
            list_printer->SetSelection(wxNOT_FOUND);
            list_printer->SetSelection(0);
            sel_printers_count = list_printer->GetSelections(sel_printers);

            materials->filter_presets(nullptr, EMPTY, EMPTY, EMPTY, [this](const Preset* p) {
                const std::string& type = this->materials->get_type(p);
                if (list_type->find(type) == wxNOT_FOUND) {
                    list_type->append(type, &type);
                }
                });
        }
        else if (materials->technology == T_FFF && templates_available && sel_printers_count > 0 && last_selected_printer == 1) {
            //clear selection except "TEMPLATES"
            list_printer->SetSelection(wxNOT_FOUND);
            list_printer->SetSelection(1);
            sel_printers_count = list_printer->GetSelections(sel_printers);
            template_shown = true;
            materials->filter_presets(nullptr, TEMPLATES, EMPTY, EMPTY, 
                [this](const Preset* p) {
                    const std::string& type = this->materials->get_type(p);
                    if (list_type->find(type) == wxNOT_FOUND) {
                        list_type->append(type, &type);
                    }
                });
        }
        sort_list_data(list_type, true, true);

		sel_printers_prev = sel_printers;
		sel_type = 0;
		sel_type_prev = wxNOT_FOUND;
		list_type->SetSelection(sel_type);
		list_profile->Clear();
	}
	
	if (sel_type != sel_type_prev) {
		// Refresh vendor list

		// XXX: The vendor list is created with quadratic complexity here,
		// but the number of vendors is going to be very small this shouldn't be a problem.

		list_vendor->Clear();
		list_vendor->append(_L("(All)"), &EMPTY);
		if (sel_printers_count != 0 && sel_type != wxNOT_FOUND) {
			const std::string& type = list_type->get_data(sel_type);
			// find printer preset
            for (int i = 0; i < sel_printers_count; i++) {
				const std::string& printer_name = list_printer->get_data(sel_printers[i]);
				const Preset* printer = nullptr;
				for (const Preset* it : materials->printers) {
					if (it->name == printer_name) {
						printer = it;
						break;
					}
				}
				materials->filter_presets(printer, printer_name, type, EMPTY, [this](const Preset* p) {
					const std::string& vendor = this->materials->get_vendor(p);
					if (list_vendor->find(vendor) == wxNOT_FOUND) {
						list_vendor->append(vendor, &vendor);
					}
					});
			}
            sort_list_data(list_vendor, true, false);
		}

		sel_type_prev = sel_type;
		sel_vendor = 0;
		sel_vendor_prev = wxNOT_FOUND;
		list_vendor->SetSelection(sel_vendor);
		list_profile->Clear();
	}
         
	if (sel_vendor != sel_vendor_prev) {
		// Refresh material list

		list_profile->Clear();
        clear_compatible_printers_label();
		if (sel_printers_count != 0 && sel_type != wxNOT_FOUND && sel_vendor != wxNOT_FOUND) {
			const std::string& type = list_type->get_data(sel_type);
			const std::string& vendor = list_vendor->get_data(sel_vendor);
			// first printer preset
            std::vector<ProfilePrintData> to_list;
            for (int i = 0; i < sel_printers_count; i++) {
				const std::string& printer_name = list_printer->get_data(sel_printers[i]);
				const Preset* printer = nullptr;
				for (const Preset* it : materials->printers) {
					if (it->name == printer_name) {
						printer = it;
						break;
					}
				}
				materials->filter_presets(printer, printer_name, type, vendor, [this, &to_list](const Preset* p) {
					const std::string& section = materials->appconfig_section();
                    bool checked = wizard_p()->appconfig_new.has(section, p->name);
					bool was_checked = false;

<<<<<<< HEAD
					int cur_i = list_profile->find(p->alias);
					if (cur_i == wxNOT_FOUND) {
						cur_i = list_profile->append(p->alias + (materials->get_omnipresent(p) ? "" : " *"), &p->alias);
=======
                    int cur_i = list_profile->find(p->alias);
                    if (cur_i == wxNOT_FOUND) {
                        cur_i = list_profile->append(p->alias + (materials->get_omnipresent(p) || template_shown ? "" : " *"), &p->alias);
>>>>>>> 3284959e
                        to_list.emplace_back(p->alias, materials->get_omnipresent(p), checked);
                    }
                    else {
						was_checked = list_profile->IsChecked(cur_i);
                        to_list[cur_i].checked = checked || was_checked;
                    }
					list_profile->Check(cur_i, checked || was_checked);

					/* Update preset selection in config.
					 * If one preset from aliases bundle is selected,
					 * than mark all presets with this aliases as selected
					 * */
					if (checked && !was_checked)
						wizard_p()->update_presets_in_config(section, p->alias, true);
					else if (!checked && was_checked)
						wizard_p()->appconfig_new.set(section, p->name, "1");
					});
			}
            sort_list_data(list_profile, to_list);
		}

		sel_vendor_prev = sel_vendor;
	}
    wxGetApp().UpdateDarkUI(list_profile);
}

void PageMaterials::sort_list_data(StringList* list, bool add_All_item, bool material_type_ordering)
{
// get data from list
// sort data
// first should be <all>
// then prusa profiles
// then the rest
// in alphabetical order
    
    std::vector<std::reference_wrapper<const std::string>> prusa_profiles;
    std::vector<std::pair<std::wstring ,std::reference_wrapper<const std::string>>> other_profiles; // first is lower case id for sorting
    bool add_TEMPLATES_item = false;
    for (int i = 0 ; i < list->size(); ++i) {
        const std::string& data = list->get_data(i);
        if (data == EMPTY) // do not sort <all> item 
            continue;
        if (data == TEMPLATES) {// do not sort <templates> item
            add_TEMPLATES_item = true;
            continue;
        }
        if (!material_type_ordering && data.find("Prusa") != std::string::npos)
            prusa_profiles.push_back(data);
        else 
            other_profiles.emplace_back(boost::algorithm::to_lower_copy(boost::nowide::widen(data)),data);
    }
    if (material_type_ordering) {
        
        const ConfigOptionDef* def = print_config_def.get("filament_type");
        size_t end_of_sorted = 0;
        for (const std::string &value : def->enum_def->values()) {
            for (size_t profs = end_of_sorted; profs < other_profiles.size(); profs++)
            {
                // find instead compare because PET vs PETG
                if (other_profiles[profs].second.get().find(value) != std::string::npos) {
                    //swap
                    if(profs != end_of_sorted) {
                        std::pair<std::wstring, std::reference_wrapper<const std::string>> aux = other_profiles[end_of_sorted];
                        other_profiles[end_of_sorted] = other_profiles[profs];
                        other_profiles[profs] = aux;
                    }
                    end_of_sorted++;
                    break;
                }
            }
        }
    } else {
        std::sort(prusa_profiles.begin(), prusa_profiles.end(), [](std::reference_wrapper<const std::string> a, std::reference_wrapper<const std::string> b) {
            return a.get() < b.get();
            });
        std::sort(other_profiles.begin(), other_profiles.end(), [](const std::pair<std::wstring, std::reference_wrapper<const std::string>>& a, const std::pair<std::wstring, std::reference_wrapper<const std::string>>& b) {
            return a.first <b.first;
            });
    }
    
    list->Clear();
    if (add_All_item)
        list->append(_L("(All)"), &EMPTY);
    if (materials->technology == T_FFF && add_TEMPLATES_item)
        list->append(_L("(Templates)"), &TEMPLATES);
    for (const auto& item : prusa_profiles)
        list->append(item, &const_cast<std::string&>(item.get()));
    for (const auto& item : other_profiles)
        list->append(item.second, &const_cast<std::string&>(item.second.get()));
    
}     

void PageMaterials::sort_list_data(PresetList* list, const std::vector<ProfilePrintData>& data)
{
    // sort data
    // then prusa profiles
    // then the rest
    // in alphabetical order
    std::vector<ProfilePrintData> prusa_profiles;
    std::vector<std::pair<std::wstring, ProfilePrintData>> other_profiles; // first is lower case id for sorting
    for (const auto& item : data) {
        const std::string& name = item.name;
        if (name.find("Prusa") != std::string::npos)
            prusa_profiles.emplace_back(item);
        else
            other_profiles.emplace_back(boost::algorithm::to_lower_copy(boost::nowide::widen(name)), item);
    }
    std::sort(prusa_profiles.begin(), prusa_profiles.end(), [](ProfilePrintData a, ProfilePrintData b) {
        return a.name.get() < b.name.get();
        });
    std::sort(other_profiles.begin(), other_profiles.end(), [](const std::pair<std::wstring, ProfilePrintData>& a, const std::pair<std::wstring, ProfilePrintData>& b) {
        return a.first < b.first;
        });
    list->Clear();
    for (size_t i = 0; i < prusa_profiles.size(); ++i) {
        list->append(std::string(prusa_profiles[i].name) + (prusa_profiles[i].omnipresent || template_shown ? "" : " *"), &const_cast<std::string&>(prusa_profiles[i].name.get()));
        list->Check(i, prusa_profiles[i].checked);
    }
    for (size_t i = 0; i < other_profiles.size(); ++i) {
        list->append(std::string(other_profiles[i].second.name) + (other_profiles[i].second.omnipresent || template_shown ? "" : " *"), &const_cast<std::string&>(other_profiles[i].second.name.get()));
        list->Check(i + prusa_profiles.size(), other_profiles[i].second.checked);
    }
}

void PageMaterials::select_material(int i)
{
    const bool checked = list_profile->IsChecked(i);

    const std::string& alias_key = list_profile->get_data(i);
    if (checked && template_shown && !notification_shown) {
        notification_shown = true;
        wxString message = _L("You have selected template filament. Please note that these filaments are available for all printers but are NOT certain to be compatible with your printer. Do you still wish to have this filament selected?\n(This message won't be displayed again.)");
        MessageDialog msg(this, message, _L("Notice"), wxYES_NO);
        if (msg.ShowModal() == wxID_NO) {
            list_profile->Check(i, false);
            return;
        }
    }
    wizard_p()->update_presets_in_config(materials->appconfig_section(), alias_key, checked);
}

void PageMaterials::select_all(bool select)
{
    wxWindowUpdateLocker freeze_guard(this);
    (void)freeze_guard;

    for (unsigned i = 0; i < list_profile->GetCount(); i++) {
        const bool current = list_profile->IsChecked(i);
        if (current != select) {
            list_profile->Check(i, select);
            select_material(i);
        }
    }
}

void PageMaterials::clear()
{
	list_printer->Clear();
    list_type->Clear();
    list_vendor->Clear();
    list_profile->Clear();
	sel_printers_prev.Clear();
    sel_type_prev = wxNOT_FOUND;
    sel_vendor_prev = wxNOT_FOUND;
    presets_loaded = false;
}

void PageMaterials::on_activate()
{
    check_and_update_presets(true);
    first_paint = true;
}


const char *PageCustom::default_profile_name = "My Settings";

PageCustom::PageCustom(ConfigWizard *parent)
    : ConfigWizardPage(parent, _L("Custom Printer Setup"), _L("Custom Printer"))
{
    cb_custom = new wxCheckBox(this, wxID_ANY, _L("Define a custom printer profile"));
    auto *label = new wxStaticText(this, wxID_ANY, _L("Custom profile name:"));

    wxBoxSizer* profile_name_sizer = new wxBoxSizer(wxVERTICAL);
    profile_name_editor = new SavePresetDialog::Item{ this, profile_name_sizer, default_profile_name };
    profile_name_editor->Enable(false);

    cb_custom->Bind(wxEVT_CHECKBOX, [this](wxCommandEvent &) {
        profile_name_editor->Enable(custom_wanted());
        wizard_p()->on_custom_setup(custom_wanted());
    });

    append(cb_custom);
    append(label);
    append(profile_name_sizer);
}

PageUpdate::PageUpdate(ConfigWizard *parent)
    : ConfigWizardPage(parent, _L("Automatic updates"), _L("Updates"))
    , version_check(true)
    , preset_update(true)
{
    const AppConfig *app_config = wxGetApp().app_config;
    auto boldfont = wxGetApp().bold_font();

    auto *box_slic3r = new wxCheckBox(this, wxID_ANY, _L("Check for application updates"));
    box_slic3r->SetValue(app_config->get("notify_release") != "none");
    append(box_slic3r);
    append_text(wxString::Format(_L(
        "If enabled, %s checks for new application versions online. When a new version becomes available, "
         "a notification is displayed at the next application startup (never during program usage). "
         "This is only a notification mechanisms, no automatic installation is done."), SLIC3R_APP_NAME));

    append_spacer(VERTICAL_SPACING);

    auto *box_presets = new wxCheckBox(this, wxID_ANY, _L("Update built-in Presets automatically"));
<<<<<<< HEAD
    box_presets->SetValue(false);// app_config->get("preset_update") == "1"); // default to no, becasue the conf is never updated anyway. Remove that change if corrected later.
=======
    box_presets->SetValue(app_config->get_bool("preset_update"));
>>>>>>> 3284959e
    append(box_presets);
    append_text(wxString::Format(_L(
        "If enabled, %s downloads updates of built-in system presets in the background."
        "These updates are downloaded into a separate temporary location."
        "When a new preset version becomes available it is offered at application startup."), SLIC3R_APP_NAME));
    const auto text_bold = _L("Updates are never applied without user's consent and never overwrite user's customized settings.");
    auto *label_bold = new wxStaticText(this, wxID_ANY, text_bold);
    label_bold->SetFont(boldfont);
    label_bold->Wrap(WRAP_WIDTH);
    append(label_bold);
    append_text(_L("Additionally a backup snapshot of the whole configuration is created before an update is applied."));

    box_slic3r->Bind(wxEVT_CHECKBOX, [this](wxCommandEvent &event) { this->version_check = event.IsChecked(); });
    box_presets->Bind(wxEVT_CHECKBOX, [this](wxCommandEvent &event) { this->preset_update = event.IsChecked(); });
}



namespace DownloaderUtils
{
namespace {
#ifdef _WIN32
    wxString get_downloads_path()
    {
        wxString ret;
        PWSTR path = NULL;
        HRESULT hr = SHGetKnownFolderPath(FOLDERID_Downloads, 0, NULL, &path);
        if (SUCCEEDED(hr)) {
            ret = wxString(path);
        }
        CoTaskMemFree(path);
        return ret;
    }
#elif  __APPLE__
    wxString get_downloads_path()
    {
        // call objective-c implementation
        return wxString::FromUTF8(get_downloads_path_mac());
    }
#else
    wxString get_downloads_path()
    {
        wxString command = "xdg-user-dir DOWNLOAD";
        wxArrayString output;
        GUI::desktop_execute_get_result(command, output);
        if (output.GetCount() > 0) {
            return output[0];
        }
        return wxString();
    }
#endif
 }
Worker::Worker(wxWindow* parent)
: wxBoxSizer(wxHORIZONTAL)
, m_parent(parent)
{
    m_input_path = new wxTextCtrl(m_parent, wxID_ANY);
    set_path_name(get_app_config()->get("url_downloader_dest"));

    auto* path_label = new wxStaticText(m_parent, wxID_ANY, _L("Download path") + ":");

    this->Add(path_label, 0, wxALIGN_CENTER_VERTICAL | wxRIGHT, 5);
    this->Add(m_input_path, 1, wxEXPAND | wxTOP | wxLEFT | wxRIGHT, 5);

    auto* button_path = new wxButton(m_parent, wxID_ANY, _L("Browse"));
    wxGetApp().SetWindowVariantForButton(button_path);
    this->Add(button_path, 0, wxEXPAND | wxTOP | wxLEFT, 5);
    button_path->Bind(wxEVT_BUTTON, [this](wxCommandEvent& event) {
        boost::filesystem::path chosen_dest(boost::nowide::narrow(m_input_path->GetValue()));

        wxDirDialog dialog(m_parent, _L("Choose folder") + ":", chosen_dest.string() );
        if (dialog.ShowModal() == wxID_OK)
            this->m_input_path->SetValue(dialog.GetPath());
    });

    for (wxSizerItem* item : this->GetChildren())
        if (item->IsWindow()) {
            wxWindow* win = item->GetWindow();
            wxGetApp().UpdateDarkUI(win);
        }
}

void Worker::set_path_name(wxString path)
{
    if (path.empty())
        path = boost::nowide::widen(get_app_config()->get("url_downloader_dest"));

    if (path.empty()) {
        // What should be default path? Each system has Downloads folder, that could be good one.
        // Other would be program location folder - not so good: access rights, apple bin is inside bundle...
        // default_path = boost::dll::program_location().parent_path().string();
        path = get_downloads_path();
    }

    m_input_path->SetValue(path);
}

void Worker::set_path_name(const std::string& name)
{
    if (!m_input_path)
        return;

    set_path_name(boost::nowide::widen(name));
}

} // DownLoader

PageDownloader::PageDownloader(ConfigWizard* parent)
    : ConfigWizardPage(parent, _L("Downloads from URL"), _L("Downloads"))
{
    const AppConfig* app_config = wxGetApp().app_config;
    auto boldfont = wxSystemSettings::GetFont(wxSYS_DEFAULT_GUI_FONT);
    boldfont.SetWeight(wxFONTWEIGHT_BOLD);

    append_spacer(VERTICAL_SPACING);

    auto* box_allow_downloads = new wxCheckBox(this, wxID_ANY, _L("Allow built-in downloader"));
    // TODO: Do we want it like this? The downloader is allowed for very first time the wizard is run. 
    bool box_allow_value = (app_config->has("downloader_url_registered") ? app_config->get_bool("downloader_url_registered") : true);
    box_allow_downloads->SetValue(box_allow_value);
    append(box_allow_downloads);

    // append info line with link on printables.com
    {
        const int em = parent->em_unit();
        wxHtmlWindow* html_window = new wxHtmlWindow(this, wxID_ANY, wxDefaultPosition, wxSize(60 * em, 5 * em), wxHW_SCROLLBAR_NEVER);

        html_window->Bind(wxEVT_HTML_LINK_CLICKED, [](wxHtmlLinkEvent& event) {
            wxGetApp().open_browser_with_warning_dialog(event.GetLinkInfo().GetHref());
            event.Skip(false);
            });

        append(html_window);

        const auto text_clr = wxGetApp().get_label_clr_default();
        const auto bgr_clr_str = wxGetApp().get_html_bg_color(parent);
        const auto text_clr_str = encode_color(ColorRGB(text_clr.Red(), text_clr.Green(), text_clr.Blue()));

        const wxString link = format_wxstr("<a href = \"%1%\">%1%</a>", "printables.com");

        // TRN ConfigWizard : Downloader : %1% = "printables.com", %2% = "PrusaSlicer"
        const wxString main_text = format_wxstr(_L("If enabled, you will be able to open models from the %1% "
                                                   "online database with a single click (using a %2% logo button)."
        ), link, SLIC3R_APP_NAME);

        const wxFont& font = this->GetFont();
        const int fs = font.GetPointSize();
        int size[] = { fs,fs,fs,fs,fs,fs,fs };
        html_window->SetFonts(font.GetFaceName(), font.GetFaceName(), size);

        html_window->SetPage(format_wxstr(
            "<html><body bgcolor=%1% link=%2%>"
            "<font color=%2% size=\"3\">%3%</font>"
            "</body></html>"
            , bgr_clr_str
            , text_clr_str
            , main_text
        ));
    }

#ifdef __linux__
    append_text(wxString::Format(_L(
        "On Linux systems the process of registration also creates desktop integration files for this version of application."
    )));
#endif

    box_allow_downloads->Bind(wxEVT_CHECKBOX, [this](wxCommandEvent& event) { this->m_downloader->allow(event.IsChecked()); });

    m_downloader = new DownloaderUtils::Worker(this);
    append(m_downloader);
    m_downloader->allow(box_allow_value);
}

bool PageDownloader::on_finish_downloader() const
{
    return m_downloader->on_finish();
}

bool DownloaderUtils::Worker::perform_register(const std::string& path_override/* = {}*/)
{
    boost::filesystem::path aux_dest (GUI::into_u8(path_name()));
    if (!path_override.empty())
        aux_dest = boost::filesystem::path(path_override);
    boost::system::error_code ec;
    boost::filesystem::path chosen_dest = boost::filesystem::absolute(aux_dest, ec);
    if(ec)
        chosen_dest = aux_dest;
    ec.clear();
    if (chosen_dest.empty() || !boost::filesystem::is_directory(chosen_dest, ec) || ec) {
        std::string err_msg = GUI::format("%1%\n\n%2%",_L("Chosen directory for downloads does not exist.") ,chosen_dest.string());
        BOOST_LOG_TRIVIAL(error) << err_msg;
        show_error(m_parent, err_msg);
        return false;
    }
    BOOST_LOG_TRIVIAL(info) << "Downloader registration: Directory for downloads: " << chosen_dest.string();
    wxGetApp().app_config->set("url_downloader_dest", chosen_dest.string());
#ifdef _WIN32
    // Registry key creation for "prusaslicer://" URL

    boost::filesystem::path binary_path(boost::filesystem::canonical(boost::dll::program_location()));
    // the path to binary needs to be correctly saved in string with respect to localized characters
    wxString wbinary = wxString::FromUTF8(binary_path.string());
    std::string binary_string = (boost::format("%1%") % wbinary).str();
    BOOST_LOG_TRIVIAL(info) << "Downloader registration: Path of binary: " << binary_string;

    //std::string key_string = "\"" + binary_string + "\" \"-u\" \"%1\"";
    //std::string key_string = "\"" + binary_string + "\" \"%1\"";
    std::string key_string = "\"" + binary_string + "\" \"--single-instance\" \"%1\"";

    wxRegKey key_first(wxRegKey::HKCU, "Software\\Classes\\prusaslicer");
    wxRegKey key_full(wxRegKey::HKCU, "Software\\Classes\\prusaslicer\\shell\\open\\command");
    if (!key_first.Exists()) {
        key_first.Create(false);
    }
    key_first.SetValue("URL Protocol", "");

    if (!key_full.Exists()) {
        key_full.Create(false);
    }
    //key_full = "\"C:\\Program Files\\Prusa3D\\PrusaSlicer\\prusa-slicer-console.exe\" \"%1\"";
    key_full = key_string;
#elif __APPLE__
    // Apple registers for custom url in info.plist thus it has to be already registered since build.
    // The url will always trigger opening of prusaslicer and we have to check that user has allowed it. (GUI_App::MacOpenURL is the triggered method)
#else 
    // the performation should be called later during desktop integration
    perform_registration_linux = true;
#endif
    return true;
}

void DownloaderUtils::Worker::deregister()
{
#ifdef _WIN32
    std::string key_string = "";
    wxRegKey key_full(wxRegKey::HKCU, "Software\\Classes\\prusaslicer\\shell\\open\\command");
    if (!key_full.Exists()) {
        return;
    }
    key_full = key_string;
#elif __APPLE__
    // TODO
#else 
    BOOST_LOG_TRIVIAL(debug) << "DesktopIntegrationDialog::undo_downloader_registration";
    DesktopIntegrationDialog::undo_downloader_registration();
    perform_registration_linux = false;
#endif
}

bool DownloaderUtils::Worker::on_finish() {
    AppConfig* app_config = wxGetApp().app_config;
    bool ac_value = app_config->get_bool("downloader_url_registered");
    BOOST_LOG_TRIVIAL(debug) << "PageDownloader::on_finish_downloader ac_value " << ac_value << " downloader_checked " << downloader_checked;
    if (ac_value && downloader_checked) {
        // already registered but we need to do it again
        if (!perform_register())
            return false;
        app_config->set("downloader_url_registered", "1");
    } else if (!ac_value && downloader_checked) {
        // register
        if (!perform_register())
            return false;
        app_config->set("downloader_url_registered", "1");
    } else if (ac_value && !downloader_checked) {
        // deregister, downloads are banned now  
        deregister();
        app_config->set("downloader_url_registered", "0");
    } /*else if (!ac_value && !downloader_checked) {
        // not registered and we dont want to do it
        // do not deregister as other instance might be registered
    } */
    return true;
}


PageReloadFromDisk::PageReloadFromDisk(ConfigWizard* parent)
    : ConfigWizardPage(parent, _L("Reload from disk"), _L("Reload from disk"))
    , full_pathnames(false)
{
    auto* box_pathnames = new wxCheckBox(this, wxID_ANY, _L("Export full pathnames of models and parts sources into 3mf and amf files"));
    box_pathnames->SetValue(wxGetApp().app_config->get_bool("export_sources_full_pathnames"));
    append(box_pathnames);
    append_text(_L(
        "If enabled, allows the Reload from disk command to automatically find and load the files when invoked.\n"
        "If not enabled, the Reload from disk command will ask to select each file using an open file dialog."
    ));

    box_pathnames->Bind(wxEVT_CHECKBOX, [this](wxCommandEvent& event) { this->full_pathnames = event.IsChecked(); });
}

#ifdef _WIN32
PageFilesAssociation::PageFilesAssociation(ConfigWizard* parent)
    : ConfigWizardPage(parent, _L("Files association"), _L("Files association"))
{
    cb_3mf = new wxCheckBox(this, wxID_ANY, from_u8((boost::format(_u8L("Associate .3mf files to %1%")) % SLIC3R_APP_NAME).str()));
    cb_stl = new wxCheckBox(this, wxID_ANY, from_u8((boost::format(_u8L("Associate .stl files to %1%")) % SLIC3R_APP_NAME).str()));
//    cb_gcode = new wxCheckBox(this, wxID_ANY, _L("Associate .gcode files to PrusaSlicer G-code Viewer"));

    append(cb_3mf);
    append(cb_stl);
//    append(cb_gcode);
}
#endif // _WIN32

PageMode::PageMode(ConfigWizard *parent)
    : ConfigWizardPage(parent, _L("View mode"), _L("View mode"))
{
    append_text(wxString::Format(_L("%s's user interfaces comes in three variants:\nSimple, Advanced, and Expert.\n"
        "The Simple mode shows only the most frequently used settings relevant for regular 3D printing. "
        "The other two offer progressively more sophisticated fine-tuning, "
        "they are suitable for advanced and expert users, respectively."), SLIC3R_APP_NAME));

    radio_simple = new wxRadioButton(this, wxID_ANY, _L("Simple mode"));
    radio_advanced = new wxRadioButton(this, wxID_ANY, _L("Advanced mode"));
    radio_expert = new wxRadioButton(this, wxID_ANY, _L("Expert mode"));

    std::string mode { "simple" };
    wxGetApp().app_config->get("", "view_mode", mode);

    if (mode == "advanced") { radio_advanced->SetValue(true); }
    else if (mode == "expert") { radio_expert->SetValue(true); }
    else { radio_simple->SetValue(true); }

    append(radio_simple);
    append(radio_advanced);
    append(radio_expert);

    append_text("\n" + _L("The size of the object can be specified in inches"));
    check_inch = new wxCheckBox(this, wxID_ANY, _L("Use inches"));
    check_inch->SetValue(wxGetApp().app_config->get_bool("use_inches"));
    append(check_inch);

    on_activate();
}

void PageMode::serialize_mode(AppConfig *app_config) const
{
    std::string mode = "";

    if (radio_simple->GetValue()) { mode = "simple"; }
    if (radio_advanced->GetValue()) { mode = "advanced"; }
    if (radio_expert->GetValue()) { mode = "expert"; }

    app_config->set("view_mode", mode);
    app_config->set("use_inches", check_inch->GetValue() ? "1" : "0");
}

#ifdef ALLOW_PRUSA_FIRST
PageVendors::PageVendors(ConfigWizard *parent)
    : ConfigWizardPage(parent, _L("Other Vendors"), _L("Other Vendors"))
{
    const AppConfig &appconfig = this->wizard_p()->appconfig_new;

    append_text(wxString::Format(_L("Pick another vendor supported by %s"), SLIC3R_APP_NAME) + ":");

    auto boldfont = wxSystemSettings::GetFont(wxSYS_DEFAULT_GUI_FONT);
    boldfont.SetWeight(wxFONTWEIGHT_BOLD);
    // Copy vendors from bundle map to vector, so we can sort it without case sensitivity
    std::vector<std::pair<std::wstring, const VendorProfile*>> vendors;
    for (const auto& pair : wizard_p()->bundles) {
        vendors.emplace_back(boost::algorithm::to_lower_copy(boost::nowide::widen(pair.second.vendor_profile->name)),pair.second.vendor_profile);
    }
    std::sort(vendors.begin(), vendors.end(), [](const std::pair<std::wstring, const VendorProfile*>& a, const std::pair<std::wstring, const VendorProfile*>& b) {
        return a.first < b.first;
        });

<<<<<<< HEAD
    for (const auto &pair : wizard_p()->bundles) {
        const VendorProfile *vendor = pair.second.vendor_profile;
        if (vendor->id == ALLOW_PRUSA_FIRST) { continue; }
=======
    for (const std::pair<std::wstring, const VendorProfile*>& v : vendors) {
        const VendorProfile* vendor = v.second;
        if (vendor->id == PresetBundle::PRUSA_BUNDLE) { continue; }
        if (vendor && vendor->templates_profile)
            continue;
>>>>>>> 3284959e

        wxString name = _L(vendor->full_name);
        name.Replace("{technology}", "");
        auto *cbox = new wxCheckBox(this, wxID_ANY, name);
        cbox->Bind(wxEVT_CHECKBOX, [=](wxCommandEvent &event) {
            wizard_p()->on_3rdparty_install(vendor, cbox->IsChecked());
        });

        const auto &acvendors = appconfig.vendors();
        const bool enabled = acvendors.find(vendor->id) != acvendors.end();
        if (enabled) {
            cbox->SetValue(true);

            auto pages = wizard_p()->pages_3rdparty.find(vendor->id);
            wxCHECK_RET(pages != wizard_p()->pages_3rdparty.end(), "Internal error: 3rd party vendor printers page not created");

            for (PagePrinters* page : { pages->second.first, pages->second.second })
                if (page) page->install = true;
        }

        append(cbox);
    }
}
#endif

PageFirmware::PageFirmware(ConfigWizard *parent)
    : ConfigWizardPage(parent, _L("Firmware Type"), _L("Firmware"), 1)
    , gcode_opt(*print_config_def.get("gcode_flavor"))
    , gcode_picker(nullptr)
{
    append_text(_L("Choose the type of firmware used by your printer."));
    append_text(_(gcode_opt.tooltip));

    wxArrayString choices;
    choices.Alloc(gcode_opt.enum_def->labels().size());
    for (const auto &label : gcode_opt.enum_def->labels()) {
        choices.Add(label);
    }

    gcode_picker = new wxChoice(this, wxID_ANY, wxDefaultPosition, wxDefaultSize, choices);
    wxGetApp().UpdateDarkUI(gcode_picker);
    const auto &enum_values = gcode_opt.enum_def->values();
    auto needle = enum_values.cend();
    if (gcode_opt.default_value) {
        needle = std::find(enum_values.cbegin(), enum_values.cend(), gcode_opt.default_value->serialize());
    }
    if (needle != enum_values.cend()) {
        gcode_picker->SetSelection(needle - enum_values.cbegin());
    } else {
        gcode_picker->SetSelection(0);
    }

    append(gcode_picker);
}

void PageFirmware::apply_custom_config(DynamicPrintConfig &config)
{
    auto sel = gcode_picker->GetSelection();
    if (sel >= 0 && (size_t)sel < gcode_opt.enum_def->labels().size()) {
        auto *opt = new ConfigOptionEnum<GCodeFlavor>(static_cast<GCodeFlavor>(sel));
        config.set_key_value("gcode_flavor", opt);
    }
}

static void focus_event(wxFocusEvent& e, wxTextCtrl* ctrl, double def_value)
{
    e.Skip();
    wxString str = ctrl->GetValue();

    const char dec_sep = is_decimal_separator_point() ? '.' : ',';
    const char dec_sep_alt = dec_sep == '.' ? ',' : '.';
    // Replace the first incorrect separator in decimal number.
    bool was_replaced = str.Replace(dec_sep_alt, dec_sep, false) != 0;

    double val = 0.0;
    if (!str.ToDouble(&val)) {
        if (val == 0.0)
            val = def_value;
        ctrl->SetValue(double_to_string(val));
        show_error(nullptr, _L("Invalid numeric input."));
        // On Windows, this SetFocus creates an invisible marker.
        //ctrl->SetFocus();
    }
    else if (was_replaced)
        ctrl->SetValue(double_to_string(val));
}

class DiamTextCtrl : public wxTextCtrl
{
public:
    DiamTextCtrl(wxWindow* parent)
    {
#ifdef _WIN32
        long style = wxBORDER_SIMPLE;
#else
        long style = 0;
#endif
        Create(parent, wxID_ANY, wxEmptyString, wxDefaultPosition, wxSize(Field::def_width_thinner() * wxGetApp().em_unit(), wxDefaultCoord), style);
        wxGetApp().UpdateDarkUI(this);
    }
    ~DiamTextCtrl() {}
};

PageBedShape::PageBedShape(ConfigWizard *parent)
    : ConfigWizardPage(parent, _L("Bed Shape and Size"), _L("Bed Shape"), 1)
    , shape_panel(new BedShapePanel(this))
{
    append_text(_L("Set the shape of your printer's bed."));

    shape_panel->build_panel(*wizard_p()->custom_config->option<ConfigOptionPoints>("bed_shape"),
        *wizard_p()->custom_config->option<ConfigOptionString>("bed_custom_texture"),
        *wizard_p()->custom_config->option<ConfigOptionString>("bed_custom_model"));

    append(shape_panel);
}

void PageBedShape::apply_custom_config(DynamicPrintConfig &config)
{
    const std::vector<Vec2d>& points = shape_panel->get_shape();
    const std::string& custom_texture = shape_panel->get_custom_texture();
    const std::string& custom_model = shape_panel->get_custom_model();
    config.set_key_value("bed_shape", new ConfigOptionPoints(points));
    config.set_key_value("bed_custom_texture", new ConfigOptionString(custom_texture));
    config.set_key_value("bed_custom_model", new ConfigOptionString(custom_model));
}

PageBuildVolume::PageBuildVolume(ConfigWizard* parent)
    // TRN ConfigWizard : Size of possible print, related on printer size
    : ConfigWizardPage(parent, _L("Build Volume"), _L("Build Volume"), 1)
    , build_volume(new DiamTextCtrl(this))
{
    append_text(_L("Set the printer height."));

    wxString value = "200";
    build_volume->SetValue(value);

    build_volume->Bind(wxEVT_KILL_FOCUS, [this](wxFocusEvent& e) { 
        double def_value = 200.0;
        double max_value = 1200.0;
        e.Skip();
        wxString str = build_volume->GetValue();

        const char dec_sep = is_decimal_separator_point() ? '.' : ',';
        const char dec_sep_alt = dec_sep == '.' ? ',' : '.';
        // Replace the first incorrect separator in decimal number.
        bool was_replaced = str.Replace(dec_sep_alt, dec_sep, false) != 0;

        double val = 0.0;
        if (!str.ToDouble(&val)) {
            val = def_value;
            build_volume->SetValue(double_to_string(val));
            show_error(nullptr, _L("Invalid numeric input."));
            //build_volume->SetFocus();
        } else if (val < 0.0) {
            val  = def_value;
            build_volume->SetValue(double_to_string(val));
            show_error(nullptr, _L("Invalid numeric input."));
            //build_volume->SetFocus();
        } else if (val > max_value) {
            val = max_value;
            build_volume->SetValue(double_to_string(val));
            show_error(nullptr, _L("Invalid numeric input."));
            //build_volume->SetFocus();
        } else if (was_replaced)
            build_volume->SetValue(double_to_string(val));
    }, build_volume->GetId());

    auto* sizer_volume = new wxFlexGridSizer(3, 5, 5);
    auto* text_volume = new wxStaticText(this, wxID_ANY, _L("Max print height") + ":");
    auto* unit_volume = new wxStaticText(this, wxID_ANY, _L("mm"));
    sizer_volume->AddGrowableCol(0, 1);
    sizer_volume->Add(text_volume, 0, wxALIGN_CENTRE_VERTICAL);
    sizer_volume->Add(build_volume);
    sizer_volume->Add(unit_volume, 0, wxALIGN_CENTRE_VERTICAL);
    append(sizer_volume); 
}

void PageBuildVolume::apply_custom_config(DynamicPrintConfig& config)
{
    double val = 0.0;
    build_volume->GetValue().ToDouble(&val);
    auto* opt_volume = new ConfigOptionFloat(val);
    config.set_key_value("max_print_height", opt_volume);
}

PageDiameters::PageDiameters(ConfigWizard *parent)
    : ConfigWizardPage(parent, _L("Filament and Nozzle Diameters"), _L("Print Diameters"), 1)
    , diam_nozzle(new DiamTextCtrl(this))
    , diam_filam (new DiamTextCtrl(this))
{
    auto *default_nozzle = print_config_def.get("nozzle_diameter")->get_default_value<ConfigOptionFloats>();
    wxString value = double_to_string(default_nozzle != nullptr && default_nozzle->size() > 0 ? default_nozzle->get_at(0) : 0.5);
    diam_nozzle->SetValue(value);

    auto *default_filam = print_config_def.get("filament_diameter")->get_default_value<ConfigOptionFloats>();
    value = double_to_string(default_filam != nullptr && default_filam->size() > 0 ? default_filam->get_at(0) : 3.0);
    diam_filam->SetValue(value);

    diam_nozzle->Bind(wxEVT_KILL_FOCUS, [this](wxFocusEvent& e) { focus_event(e, diam_nozzle, 0.5); }, diam_nozzle->GetId());
    diam_filam ->Bind(wxEVT_KILL_FOCUS, [this](wxFocusEvent& e) { focus_event(e, diam_filam , 3.0); }, diam_filam->GetId());

    append_text(_L("Enter the diameter of your printer's hot end nozzle."));

    auto *sizer_nozzle = new wxFlexGridSizer(3, 5, 5);
    auto *text_nozzle = new wxStaticText(this, wxID_ANY, _L("Nozzle Diameter") + ":");
    auto *unit_nozzle = new wxStaticText(this, wxID_ANY, _L("mm"));
    sizer_nozzle->AddGrowableCol(0, 1);
    sizer_nozzle->Add(text_nozzle, 0, wxALIGN_CENTRE_VERTICAL);
    sizer_nozzle->Add(diam_nozzle);
    sizer_nozzle->Add(unit_nozzle, 0, wxALIGN_CENTRE_VERTICAL);
    append(sizer_nozzle);

    append_spacer(VERTICAL_SPACING);

    append_text(_L("Enter the diameter of your filament."));
    append_text(_L("Good precision is required, so use a caliper and do multiple measurements along the filament, then compute the average."));

    auto *sizer_filam = new wxFlexGridSizer(3, 5, 5);
    auto *text_filam = new wxStaticText(this, wxID_ANY, _L("Filament Diameter") + ":");
    auto *unit_filam = new wxStaticText(this, wxID_ANY, _L("mm"));
    sizer_filam->AddGrowableCol(0, 1);
    sizer_filam->Add(text_filam, 0, wxALIGN_CENTRE_VERTICAL);
    sizer_filam->Add(diam_filam, 0, wxALIGN_CENTRE_VERTICAL);
    sizer_filam->Add(unit_filam, 0, wxALIGN_CENTRE_VERTICAL);
    append(sizer_filam);
}

void PageDiameters::apply_custom_config(DynamicPrintConfig &config)
{
    double val = 0.0;
    diam_nozzle->GetValue().ToDouble(&val);
    auto *opt_nozzle = new ConfigOptionFloats(1, val);
    config.set_key_value("nozzle_diameter", opt_nozzle->set_is_extruder_size(true));

    val = 0.0;
    diam_filam->GetValue().ToDouble(&val);
    auto * opt_filam = new ConfigOptionFloats(1, val);
    config.set_key_value("filament_diameter", opt_filam->set_is_extruder_size(true));

    config.set_key_value("extrusion_width", new ConfigOptionFloatOrPercent(105, true));
    config.set_key_value("first_layer_extrusion_width", new ConfigOptionFloatOrPercent(140, true));
    config.set_key_value("perimeter_extrusion_width", new ConfigOptionFloatOrPercent(105, true));
    config.set_key_value("external_perimeter_extrusion_width", new ConfigOptionFloatOrPercent(100, true));
    config.set_key_value("infill_extrusion_width", new ConfigOptionFloatOrPercent(100, true));
    config.set_key_value("solid_infill_extrusion_width", new ConfigOptionFloatOrPercent(105, true));
    config.set_key_value("top_infill_extrusion_width", new ConfigOptionFloatOrPercent(100, true));
    config.set_key_value("support_material_extrusion_width", new ConfigOptionFloatOrPercent(100, true));
    config.set_key_value("skirt_extrusion_width", new ConfigOptionFloatOrPercent(110, true));

    //configure spacing where needed
    config.set_key_value("extrusion_spacing", new ConfigOptionFloatOrPercent(105, true));
    config.set_key_value("first_layer_extrusion_spacing", new ConfigOptionFloatOrPercent(140, true));
    config.set_key_value("perimeter_extrusion_spacing", new ConfigOptionFloatOrPercent(105, true));
    config.set_key_value("external_perimeter_extrusion_spacing", new ConfigOptionFloatOrPercent(100, true));
    config.set_key_value("infill_extrusion_spacing", new ConfigOptionFloatOrPercent(100, true));
    config.set_key_value("solid_infill_extrusion_spacing", new ConfigOptionFloatOrPercent(105, true));
    config.set_key_value("top_infill_extrusion_spacing", new ConfigOptionFloatOrPercent(100, true));
    config.option("extrusion_width")->set_phony(true);
    config.option("first_layer_extrusion_width")->set_phony(true);
    config.option("perimeter_extrusion_width")->set_phony(true);
    config.option("external_perimeter_extrusion_width")->set_phony(true);
    config.option("infill_extrusion_width")->set_phony(true);
    config.option("solid_infill_extrusion_width")->set_phony(true);
    config.option("top_infill_extrusion_width")->set_phony(true);
    config.set_key_value("perimeter_extrusion_change_odd_layers", new ConfigOptionFloat(0));
    config.set_key_value("external_perimeter_extrusion_change_odd_layers", new ConfigOptionFloat(0));
    config.set_key_value("infill_extrusion_change_odd_layers", new ConfigOptionFloat(0));
    config.set_key_value("solid_infill_extrusion_change_odd_layers", new ConfigOptionFloat(0));
    config.update_phony({});
}

class SpinCtrlDouble: public ::SpinInputDouble
{
public:
    SpinCtrlDouble(wxWindow* parent)
    {
#ifdef _WIN32
        long style = wxSP_ARROW_KEYS | wxBORDER_SIMPLE;
#else
        long style = wxSP_ARROW_KEYS;
#endif
        Create(parent, "", wxEmptyString, wxDefaultPosition, wxSize(6* wxGetApp().em_unit(), -1), style);
        this->Refresh();
    }
    ~SpinCtrlDouble() {}
};

PageTemperatures::PageTemperatures(ConfigWizard *parent)
    : ConfigWizardPage(parent, _L("Nozzle and Bed Temperatures"), _L("Temperatures"), 1)
    , spin_extr(new SpinCtrlDouble(this))
    , spin_bed (new SpinCtrlDouble(this))
{
    spin_extr->SetIncrement(5.0);
    const auto &def_extr = *print_config_def.get("temperature");
    spin_extr->SetRange(def_extr.min, def_extr.max);
    auto *default_extr = def_extr.get_default_value<ConfigOptionInts>();
    spin_extr->SetValue(default_extr != nullptr && default_extr->size() > 0 ? default_extr->get_at(0) : 200);

    spin_bed->SetIncrement(5.0);
    const auto &def_bed = *print_config_def.get("bed_temperature");
    spin_bed->SetRange(def_bed.min, def_bed.max);
    auto *default_bed = def_bed.get_default_value<ConfigOptionInts>();
    spin_bed->SetValue(default_bed != nullptr && default_bed->size() > 0 ? default_bed->get_at(0) : 0);

    append_text(_L("Enter the temperature needed for extruding your filament."));
    append_text(_L("A rule of thumb is 160 to 230 °C for PLA, and 215 to 250 °C for ABS."));

    auto *sizer_extr = new wxFlexGridSizer(3, 5, 5);
    auto *text_extr = new wxStaticText(this, wxID_ANY, _L("Extrusion Temperature:"));
    auto *unit_extr = new wxStaticText(this, wxID_ANY, _L("°C"));
    sizer_extr->AddGrowableCol(0, 1);
    sizer_extr->Add(text_extr, 0, wxALIGN_CENTRE_VERTICAL);
    sizer_extr->Add(spin_extr);
    sizer_extr->Add(unit_extr, 0, wxALIGN_CENTRE_VERTICAL);
    append(sizer_extr);

    append_spacer(VERTICAL_SPACING);

    append_text(_L("Enter the bed temperature needed for getting your filament to stick to your heated bed."));
    append_text(_L("A rule of thumb is 60 °C for PLA and 110 °C for ABS. Leave zero if you have no heated bed."));

    auto *sizer_bed = new wxFlexGridSizer(3, 5, 5);
    auto *text_bed = new wxStaticText(this, wxID_ANY, _L("Bed Temperature") + ":");
    auto *unit_bed = new wxStaticText(this, wxID_ANY, _L("°C"));
    sizer_bed->AddGrowableCol(0, 1);
    sizer_bed->Add(text_bed, 0, wxALIGN_CENTRE_VERTICAL);
    sizer_bed->Add(spin_bed);
    sizer_bed->Add(unit_bed, 0, wxALIGN_CENTRE_VERTICAL);
    append(sizer_bed);
}

void PageTemperatures::apply_custom_config(DynamicPrintConfig &config)
{
    auto *opt_extr = new ConfigOptionInts(1, spin_extr->GetValue());
    config.set_key_value("temperature", opt_extr->set_is_extruder_size(true));
    auto *opt_extr1st = new ConfigOptionInts(1, spin_extr->GetValue());
    config.set_key_value("first_layer_temperature", opt_extr1st->set_is_extruder_size(true));
    auto *opt_bed = new ConfigOptionInts(1, spin_bed->GetValue());
    config.set_key_value("bed_temperature", opt_bed->set_is_extruder_size(true));
    auto *opt_bed1st = new ConfigOptionInts(1, spin_bed->GetValue());
    config.set_key_value("first_layer_bed_temperature", opt_bed1st->set_is_extruder_size(true));
}


// Index

ConfigWizardIndex::ConfigWizardIndex(wxWindow *parent)
    : wxPanel(parent)
    , bg(ScalableBitmap(parent, SLIC3R_APP_KEY "_192px_transparent.png", 192))
    , bullet_black(ScalableBitmap(parent, "bullet_black.png"))
    , bullet_blue(ScalableBitmap(parent, "bullet_blue.png"))
    , bullet_white(ScalableBitmap(parent, "bullet_white.png"))
    , item_active(NO_ITEM)
    , item_hover(NO_ITEM)
    , last_page((size_t)-1)
{
#ifndef __WXOSX__ 
    SetDoubleBuffered(true);// SetDoubleBuffered exists on Win and Linux/GTK, but is missing on OSX
#endif //__WXOSX__
    SetMinSize(bg.GetSize());

    const wxSize size = GetTextExtent("m");
    em_w = size.x;
    em_h = size.y;

    Bind(wxEVT_PAINT, &ConfigWizardIndex::on_paint, this);
    Bind(wxEVT_SIZE, [this](wxEvent& e) { e.Skip(); Refresh(); });
    Bind(wxEVT_MOTION, &ConfigWizardIndex::on_mouse_move, this);

    Bind(wxEVT_LEAVE_WINDOW, [this](wxMouseEvent &evt) {
        if (item_hover != -1) {
            item_hover = -1;
            Refresh();
        }
        evt.Skip();
    });

    Bind(wxEVT_LEFT_UP, [this](wxMouseEvent &evt) {
        if (item_hover >= 0) { go_to(item_hover); }
    });
}

wxDECLARE_EVENT(EVT_INDEX_PAGE, wxCommandEvent);

void ConfigWizardIndex::add_page(ConfigWizardPage *page)
{
    last_page = items.size();
    items.emplace_back(Item { page->shortname, page->indent, page });
    Refresh();
}

void ConfigWizardIndex::add_label(wxString label, unsigned indent)
{
    items.emplace_back(Item { std::move(label), indent, nullptr });
    Refresh();
}

ConfigWizardPage* ConfigWizardIndex::active_page() const
{
    if (item_active >= items.size()) { return nullptr; }

    return items[item_active].page;
}

void ConfigWizardIndex::go_prev()
{
    // Search for a preceiding item that is a page (not a label, ie. page != nullptr)

    if (item_active == NO_ITEM) { return; }

    for (size_t i = item_active; i > 0; i--) {
        if (items[i - 1].page != nullptr) {
            go_to(i - 1);
            return;
        }
    }
}

void ConfigWizardIndex::go_next()
{
    // Search for a next item that is a page (not a label, ie. page != nullptr)

    if (item_active == NO_ITEM) { return; }

    for (size_t i = item_active + 1; i < items.size(); i++) {
        if (items[i].page != nullptr) {
            go_to(i);
            return;
        }
    }
}

// This one actually performs the go-to op
void ConfigWizardIndex::go_to(size_t i)
{
    if (i != item_active
        && i < items.size()
        && items[i].page != nullptr) {
        auto *new_active = items[i].page;
        auto *former_active = active_page();
        if (former_active != nullptr) {
            former_active->Hide();
        }

        item_active = i;
        new_active->Show();

        wxCommandEvent evt(EVT_INDEX_PAGE, GetId());
        AddPendingEvent(evt);

        Refresh();

        new_active->on_activate();
    }
}

void ConfigWizardIndex::go_to(const ConfigWizardPage *page)
{
    if (page == nullptr) { return; }

    for (size_t i = 0; i < items.size(); i++) {
        if (items[i].page == page) {
            go_to(i);
            return;
        }
    }
}

void ConfigWizardIndex::clear()
{
    auto *former_active = active_page();
    if (former_active != nullptr) { former_active->Hide(); }

    items.clear();
    item_active = NO_ITEM;
}

void ConfigWizardIndex::on_paint(wxPaintEvent & evt)
{
    const auto size = GetClientSize();
    if (size.GetHeight() == 0 || size.GetWidth() == 0) { return; }

    wxPaintDC dc(this);
<<<<<<< HEAD

    const auto bullet_w = bullet_black.bmp().GetSize().GetWidth();
    const auto bullet_h = bullet_black.bmp().GetSize().GetHeight();
=======
    
    const auto bullet_w = bullet_black.GetWidth();
    const auto bullet_h = bullet_black.GetHeight();
>>>>>>> 3284959e
    const int yoff_icon = bullet_h < em_h ? (em_h - bullet_h) / 2 : 0;
    const int yoff_text = bullet_h > em_h ? (bullet_h - em_h) / 2 : 0;
    const int yinc = item_height();

    int index_width = 0;

    unsigned y = 0;
    for (size_t i = 0; i < items.size(); i++) {
        const Item& item = items[i];
        unsigned x = em_w/2 + item.indent * em_w;

        if (i == item_active || (item_hover >= 0 && i == (size_t)item_hover)) {
            dc.DrawBitmap(bullet_blue.get_bitmap(), x, y + yoff_icon, false);
        }
        else if (i < item_active)  { dc.DrawBitmap(bullet_black.get_bitmap(), x, y + yoff_icon, false); }
        else if (i > item_active)  { dc.DrawBitmap(bullet_white.get_bitmap(), x, y + yoff_icon, false); }

        x += + bullet_w + em_w/2;
        const auto text_size = dc.GetTextExtent(item.label);
        dc.SetTextForeground(wxGetApp().get_label_clr_default());
        dc.DrawText(item.label, x, y + yoff_text);

        y += yinc;
        index_width = std::max(index_width, (int)x + text_size.x);
    }

    //draw logo
    if (int y = size.y - bg.GetHeight(); y>=0) {
        dc.DrawBitmap(bg.get_bitmap(), 0, y, false);
        index_width = std::max(index_width, bg.GetWidth() + em_w / 2);
    }

    if (GetMinSize().x < index_width) {
        CallAfter([this, index_width]() {
            SetMinSize(wxSize(index_width, GetMinSize().y));
            Refresh();
        });
    }
}

void ConfigWizardIndex::on_mouse_move(wxMouseEvent &evt)
{
    const wxClientDC dc(this);
    const wxPoint pos = evt.GetLogicalPosition(dc);

    const ssize_t item_hover_new = pos.y / item_height();

	if (item_hover_new < ssize_t(items.size()) && item_hover_new != item_hover) {
        item_hover = item_hover_new;
        Refresh();
    }

    evt.Skip();
}

void ConfigWizardIndex::msw_rescale()
{
    const wxSize size = GetTextExtent("m");
    em_w = size.x;
    em_h = size.y;

    SetMinSize(bg.GetSize());

    Refresh();
}


// Materials

const std::string Materials::UNKNOWN = "(Unknown)";

void Materials::push(const Preset *preset)
{
    presets.emplace_back(preset);
    types.insert(technology & T_FFF
        ? Materials::get_filament_type(preset)
        : Materials::get_material_type(preset));
}

void  Materials::add_printer(const Preset* preset)
{
	printers.insert(preset);
}

void Materials::clear()
{
    presets.clear();
    types.clear();
	printers.clear();
    compatibility_counter.clear();
}

const std::string& Materials::appconfig_section() const
{
    return (technology & T_FFF) ? AppConfig::SECTION_FILAMENTS : AppConfig::SECTION_MATERIALS;
}

const std::string& Materials::get_type(const Preset *preset) const
{
    return (technology & T_FFF) ? get_filament_type(preset) : get_material_type(preset);
}

const std::string& Materials::get_vendor(const Preset *preset) const
{
    return (technology & T_FFF) ? get_filament_vendor(preset) : get_material_vendor(preset);
}

const std::string& Materials::get_filament_type(const Preset *preset)
{
    const auto *opt = preset->config.opt<ConfigOptionStrings>("filament_type");
    if (opt != nullptr && opt->values.size() > 0) {
        return opt->values[0];
    } else {
        return UNKNOWN;
    }
}

const std::string& Materials::get_filament_vendor(const Preset *preset)
{
    const auto *opt = preset->config.opt<ConfigOptionString>("filament_vendor");
    return opt != nullptr ? opt->value : UNKNOWN;
}

const std::string& Materials::get_material_type(const Preset *preset)
{
    const auto *opt = preset->config.opt<ConfigOptionString>("material_type");
    if (opt != nullptr) {
        return opt->value;
    } else {
        return UNKNOWN;
    }
}

const std::string& Materials::get_material_vendor(const Preset *preset)
{
    const auto *opt = preset->config.opt<ConfigOptionString>("material_vendor");
    return opt != nullptr ? opt->value : UNKNOWN;
}

// priv

void ConfigWizard::priv::load_pages()
{
    wxWindowUpdateLocker freeze_guard(q);
    (void)freeze_guard;

    const ConfigWizardPage *former_active = index->active_page();

    index->clear();

    index->add_page(page_welcome);
#ifdef ALLOW_PRUSA_FIRST
    // Printers
    if (page_fff)
        index->add_page(page_fff);
    if (page_msla)
        index->add_page(page_msla);
    if (!only_sla_mode) {
        index->add_page(page_vendors);
<<<<<<< HEAD
        for (const auto &pages : pages_3rdparty) {
            for ( PagePrinters* page : { pages.second.first, pages.second.second })
            if (page && page->install)
                index->add_page(page);
=======

        // Copy pages names from map to vector, so we can sort it without case sensitivity
        std::vector<std::pair<std::wstring, std::string>> sorted_vendors;
        for (const auto& pages : pages_3rdparty) {
            sorted_vendors.emplace_back(boost::algorithm::to_lower_copy(boost::nowide::widen(pages.first)), pages.first);
        }
        std::sort(sorted_vendors.begin(), sorted_vendors.end(), [](const std::pair<std::wstring, std::string>& a, const std::pair<std::wstring, std::string>& b) {
            return a.first < b.first;
            });

        for (const std::pair<std::wstring, std::string> &v : sorted_vendors) {
            const auto& pages = pages_3rdparty.find(v.second);
            if (pages == pages_3rdparty.end())
                continue; // Should not happen
            for ( PagePrinters* page : { pages->second.first, pages->second.second })
                if (page && page->install)
                    index->add_page(page);
>>>>>>> 3284959e
        }
#else
    for (PagePrinters *page : pages_vendors) {
        index->add_page(page);
    }
#endif

    index->add_page(page_custom);
    if (page_custom->custom_wanted()) {
        index->add_page(page_firmware);
        index->add_page(page_bed);
        index->add_page(page_diams);
        index->add_page(page_temps);
    }

<<<<<<< HEAD
    // Filaments & Materials
    if (any_fff_selected) { index->add_page(page_filaments); }
#ifdef ALLOW_PRUSA_FIRST
=======
        index->add_page(page_custom);
        if (page_custom->custom_wanted()) {
            index->add_page(page_firmware);
            index->add_page(page_bed);
            index->add_page(page_bvolume);
            index->add_page(page_diams);
            index->add_page(page_temps);
        }
   
        // Filaments & Materials
        if (any_fff_selected) { index->add_page(page_filaments); }
        // Filaments page if only custom printer is selected 
        const AppConfig* app_config = wxGetApp().app_config;
        if (!any_fff_selected && (custom_printer_selected || custom_printer_in_bundle) && (app_config->get("no_templates") == "0")) {
            update_materials(T_ANY);
            index->add_page(page_filaments);
        }
>>>>>>> 3284959e
    }
#endif
    if (any_sla_selected) { index->add_page(page_sla_materials); }

    // there should to be selected at least one printer
    btn_finish->Enable(any_fff_selected || any_sla_selected || custom_printer_selected || custom_printer_in_bundle);

    index->add_page(page_update);
    index->add_page(page_downloader);
    index->add_page(page_reload_from_disk);
#ifdef _WIN32
    index->add_page(page_files_association);
#endif // _WIN32
    index->add_page(page_mode);

    index->go_to(former_active);   // Will restore the active item/page if possible

    q->Layout();
// This Refresh() is needed to avoid ugly artifacts after printer selection, when no one vendor was selected from the very beginnig
    q->Refresh();
}

void ConfigWizard::priv::init_dialog_size()
{
    // Clamp the Wizard size based on screen dimensions

    const auto idx = wxDisplay::GetFromWindow(q);
    wxDisplay display(idx != wxNOT_FOUND ? idx : 0u);

    const auto disp_rect = display.GetClientArea();
    wxRect window_rect(
        disp_rect.x + disp_rect.width / 20,
        disp_rect.y + disp_rect.height / 20,
        9*disp_rect.width / 10,
        9*disp_rect.height / 10);

    const int width_hint = index->GetSize().GetWidth() + 900+/*page_fff->get_width()*/ + 30 * em();    // XXX: magic constant, I found no better solution
//    const int width_hint = index->GetSize().GetWidth() + std::max(90 * em(), (only_sla_mode ? page_msla->get_width() : page_fff->get_width()) + 30 * em());    // XXX: magic constant, I found no better solution
    if (width_hint < window_rect.width) {
        window_rect.x += (window_rect.width - width_hint) / 2;
        window_rect.width = width_hint;
    }

    q->SetSize(window_rect);
}

void ConfigWizard::priv::load_vendors()
{
    bundles = BundleMap::load();

    // Load up the set of vendors / models / variants the user has had enabled up till now
    AppConfig *app_config = wxGetApp().app_config;
    appconfig_new.set_vendors(*app_config);

    for (const auto& printer : wxGetApp().preset_bundle->printers) {
        if (!printer.is_default && !printer.is_system && printer.is_visible) {
            custom_printer_in_bundle = true;
            break;
        }
    }

    // Initialize the is_visible flag in printer Presets
    for (auto &pair : bundles) {
        pair.second.preset_bundle->load_installed_printers(appconfig_new);
    }

    // Copy installed filaments and SLA material names from app_config to appconfig_new
    // while resolving current names of profiles, which were renamed in the meantime.
    for (PrinterTechnology technology : { ptFFF, ptSLA }) {
    	const std::string &section_name = (technology == ptFFF) ? AppConfig::SECTION_FILAMENTS : AppConfig::SECTION_MATERIALS;
		std::map<std::string, std::string> section_new;
		if (app_config->has_section(section_name)) {
			const std::map<std::string, std::string> &section_old = app_config->get_section(section_name);
            for (const auto& material_name_and_installed : section_old)
				if (material_name_and_installed.second == "1") {
					// Material is installed. Resolve it in bundles.
                    size_t num_found = 0;
					const std::string &material_name = material_name_and_installed.first;
				    for (auto &bundle : bundles) {
				    	const PresetCollection &materials = bundle.second.preset_bundle->materials(technology);
				    	const Preset           *preset    = materials.find_preset(material_name);
				    	if (preset == nullptr) {
				    		// Not found. Maybe the material preset is there, bu it was was renamed?
							const std::string *new_name = materials.get_preset_name_renamed(material_name);
							if (new_name != nullptr)
								preset = materials.find_preset(*new_name);
				    	}
                        if (preset != nullptr) {
                            // Materal preset was found, mark it as installed.
                            section_new[preset->name] = "1";
                            ++ num_found;
                        }
				    }
                    if (num_found == 0)
            	        BOOST_LOG_TRIVIAL(error) << boost::format("Profile %1% was not found in installed vendor Preset Bundles.") % material_name;
                    else if (num_found > 1)
            	        BOOST_LOG_TRIVIAL(error) << boost::format("Profile %1% was found in %2% vendor Preset Bundles.") % material_name % num_found;
                }
		}
        appconfig_new.set_section(section_name, section_new);
    }
}

void ConfigWizard::priv::add_page(ConfigWizardPage *page)
{
    const int proportion = (page->shortname == _L("Filaments")) || (page->shortname == _L("SLA Materials")) ? 1 : 0;
    hscroll_sizer->Add(page, proportion, wxEXPAND);
    all_pages.push_back(page);
}

void ConfigWizard::priv::enable_next(bool enable)
{
    btn_next->Enable(enable);
    btn_finish->Enable(enable);
}

void ConfigWizard::priv::set_start_page(ConfigWizard::StartPage start_page)
{
    switch (start_page) {
        case ConfigWizard::SP_PRINTERS:
#ifdef ALLOW_PRUSA_FIRST
            if (page_fff) {
                index->go_to(page_fff);
                btn_next->SetFocus();
            } else if (page_msla) {
                index->go_to(page_msla);
                btn_next->SetFocus();
            }
#else
            if(pages_vendors.empty())
            {
                index->go_to(page_welcome);
            }
            else
            {
                index->go_to(pages_vendors.front());
            }
            btn_next->SetFocus();
#endif
            break;
        case ConfigWizard::SP_FILAMENTS:
            index->go_to(page_filaments);
            btn_finish->SetFocus();
            break;
        case ConfigWizard::SP_MATERIALS:
            index->go_to(page_sla_materials);
            btn_finish->SetFocus();
            break;
        default:
            index->go_to(page_welcome);
            btn_next->SetFocus();
            break;
    }
}

#ifdef ALLOW_PRUSA_FIRST
void ConfigWizard::priv::create_3rdparty_pages()
{
    for (const auto &pair : bundles) {
        const VendorProfile *vendor = pair.second.vendor_profile;
        if (vendor->id == ALLOW_PRUSA_FIRST) { continue; }

        bool is_fff_technology = false;
        bool is_sla_technology = false;

        for (auto& model: vendor->models)
        {
            if (!is_fff_technology && model.technology == ptFFF)
                 is_fff_technology = true;
            if (!is_sla_technology && model.technology == ptSLA)
                 is_sla_technology = true;
        }

        PagePrinters* pageFFF = nullptr;
        PagePrinters* pageSLA = nullptr;

        if (is_fff_technology) {
            //pageFFF = new PagePrinters(q, vendor->name + " " +_L("FFF Technology Printers"), vendor->name+" FFF", *vendor, 1, T_FFF);
            wxString name = _L(vendor->name);
            name.Replace("{technology}", tech_to_string.at(PrinterTechnology::ptFFF));
            wxString description = _L(vendor->full_name);
            description.Replace("{technology}", tech_to_string.at(PrinterTechnology::ptFFF));
            pageFFF = new PagePrinters(q, description, name, *vendor, 1, T_FFF);
            add_page(pageFFF);
        }

        if (is_sla_technology) {
            //pageSLA = new PagePrinters(q, vendor->name + " " + _L("SLA Technology Printers"), vendor->name+" MSLA", *vendor, 1, T_SLA);
            wxString name = _L(vendor->name);
            name.Replace("{technology}", tech_to_string.at(PrinterTechnology::ptSLA));
            wxString description = _L(vendor->full_name);
            description.Replace("{technology}", tech_to_string.at(PrinterTechnology::ptSLA));
            pageSLA = new PagePrinters(q, description, name, *vendor, 1, T_SLA);
            add_page(pageSLA);
        }

        pages_3rdparty.insert({vendor->id, {pageFFF, pageSLA}});
    }
}
#endif

void ConfigWizard::priv::set_run_reason(RunReason run_reason)
{
    this->run_reason = run_reason;
    for (auto &page : all_pages) {
        page->set_run_reason(run_reason);
    }
}

void ConfigWizard::priv::update_materials(Technology technology)
{
    auto add_material = [](Materials& materials, PresetAliases& aliases, const Preset& preset, const Preset* printer = nullptr) {
        if (!materials.containts(&preset)) {
            materials.push(&preset);
            if (!preset.alias.empty())
                aliases[preset.alias].emplace(&preset);
        }
        if (printer) {
            materials.add_printer(printer);
            materials.compatibility_counter[preset.alias].insert(printer);
        }
    };

    if ((any_fff_selected || custom_printer_in_bundle || custom_printer_selected) && (technology & T_FFF)) {
        filaments.clear();
        aliases_fff.clear();

        for (const auto &[name, bundle] : bundles) {
            for (const auto &filament : bundle.preset_bundle->filaments) {
                // Iterate printers in all bundles
                for (const auto &printer : bundle.preset_bundle->printers) {
					if (!printer.is_visible || printer.printer_technology() != ptFFF)
						continue;
                    // Filter out inapplicable printers
					if (is_compatible_with_printer(PresetWithVendorProfile(filament, filament.vendor), PresetWithVendorProfile(printer, printer.vendor)))
                        add_material(filaments, aliases_fff, filament, &printer);
				}
                // template filament bundle has no printers - filament would be never added
                if(bundle.vendor_profile && bundle.vendor_profile->templates_profile && bundle.preset_bundle->printers.begin() == bundle.preset_bundle->printers.end())
                    add_material(filaments, aliases_fff, filament);
            }
        }
    }

    if (any_sla_selected && (technology & T_SLA)) {
        sla_materials.clear();
        aliases_sla.clear();

        // Iterate SLA materials in all bundles
        for (const auto& [name, bundle] : bundles) {
            for (const auto &material : bundle.preset_bundle->sla_materials) {
                // Iterate printers in all bundles
				// For now, we only allow the profiles to be compatible with another profiles inside the same bundle.
                for (const auto& printer : bundle.preset_bundle->printers) {
                    if(!printer.is_visible || printer.printer_technology() != ptSLA)
                        continue;
                    // Filter out inapplicable printers
                    if (is_compatible_with_printer(PresetWithVendorProfile(material, nullptr), PresetWithVendorProfile(printer, nullptr)))
                        // Check if material is already added
                        add_material(sla_materials, aliases_sla, material, &printer);
                }
            }
        }
    }
}

void ConfigWizard::priv::on_custom_setup(const bool custom_wanted)
{
	custom_printer_selected = custom_wanted;
    load_pages();
}

void ConfigWizard::priv::on_printer_pick(PagePrinters *page, const PrinterPickerEvent &evt)
{
    if (check_sla_selected() != any_sla_selected ||
        check_fff_selected() != any_fff_selected) {
        any_fff_selected = check_fff_selected();
        any_sla_selected = check_sla_selected();

        load_pages();
    }

    // Update the is_visible flag on relevant printer profiles
    for (auto &pair : bundles) {
        if (pair.first != evt.vendor_id) { continue; }

        for (auto &preset : pair.second.preset_bundle->printers) {
            if (preset.config.opt_string("printer_model") == evt.model_id
                && preset.config.opt_string("printer_variant") == evt.variant_name) {
                preset.is_visible = evt.enable;
            }
        }

        // When a printer model is picked, but there is no material installed compatible with this printer model,
        // install default materials for selected printer model silently.
		check_and_install_missing_materials(page->technology, evt.model_id);
    }

    if (page->technology & T_FFF) {
        page_filaments->clear();
    } else if (page->technology & T_SLA) {
        page_sla_materials->clear();
    }
}

void ConfigWizard::priv::select_default_materials_for_printer_model(const VendorProfile::PrinterModel &printer_model, Technology technology)
{
    PageMaterials* page_materials = technology & T_FFF ? page_filaments : page_sla_materials;
    for (const std::string& material : printer_model.default_materials)
        appconfig_new.set(page_materials->materials->appconfig_section(), material, "1");
}

void ConfigWizard::priv::select_default_materials_for_printer_models(Technology technology, const std::set<const VendorProfile::PrinterModel*> &printer_models)
{
    PageMaterials     *page_materials    = technology & T_FFF ? page_filaments : page_sla_materials;
    const std::string &appconfig_section = page_materials->materials->appconfig_section();

    // Following block was unnecessary. Its enough to iterate printer_models once. Not for every vendor printer page. 
    // Filament is selected on same page for all printers of same technology.
    /*
    auto select_default_materials_for_printer_page = [this, appconfig_section, printer_models, technology](PagePrinters *page_printers, Technology technology)
    {
        const std::string vendor_id = page_printers->get_vendor_id();
        for (auto& pair : bundles)
            if (pair.first == vendor_id)
            	for (const VendorProfile::PrinterModel *printer_model : printer_models)
    		        for (const std::string &material : printer_model->default_materials)
			            appconfig_new.set(appconfig_section, material, "1");
    };

#ifdef ALLOW_PRUSA_FIRST
    PagePrinters* page_printers = technology & T_FFF ? page_fff : page_msla;
    if (page_printers)
        select_default_materials_for_printer_page(page_printers, technology);

    for (const auto& printer : pages_3rdparty) 
    {
        page_printers = technology & T_FFF ? printer.second.first : printer.second.second;
        if (page_printers)
            select_default_materials_for_printer_page(page_printers, technology);
    }
#else
    for (PagePrinters* page_printers : pages_vendors)
    {
        if (technology == page_printers->technology) {
            select_default_materials_for_printer_page(page_printers, technology);
        }
    }
#endif
    */

    // Iterate printer_models and select default materials. If none available -> msg to user.
    std::vector<const VendorProfile::PrinterModel*> models_without_default;
    for (const VendorProfile::PrinterModel* printer_model : printer_models) {
        if (printer_model->default_materials.empty()) {
            models_without_default.emplace_back(printer_model);
        } else {
            for (const std::string& material : printer_model->default_materials)
                appconfig_new.set(appconfig_section, material, "1");
        }
    }

    if (!models_without_default.empty()) {
        std::string printer_names = "\n\n";
        for (const VendorProfile::PrinterModel* printer_model : models_without_default) {
            printer_names += printer_model->name + "\n";
        }
        printer_names += "\n\n";
        std::string message = (technology & T_FFF ?
            GUI::format(_L("Following printer profiles has no default filament: %1%Please select one manually."), printer_names) :
            GUI::format(_L("Following printer profiles has no default material: %1%Please select one manually."), printer_names));
        MessageDialog msg(q, message, _L("Notice"), wxOK);
        msg.ShowModal();
    }

    update_materials(technology);
    ((technology & T_FFF) ? page_filaments : page_sla_materials)->reload_presets();
}

#ifdef ALLOW_PRUSA_FIRST
void ConfigWizard::priv::on_3rdparty_install(const VendorProfile *vendor, bool install)
{
    auto it = pages_3rdparty.find(vendor->id);
    wxCHECK_RET(it != pages_3rdparty.end(), "Internal error: GUI page not found for 3rd party vendor profile");

    for (PagePrinters* page : { it->second.first, it->second.second }) 
        if (page) {
            if (page->install && !install)
                page->select_all(false);
            page->install = install;
            // if some 3rd vendor is selected, select first printer for them
            if (install)
                page->printer_pickers[0]->select_one(0, true);
            page->Layout();
        }

    load_pages();
}
#endif

bool ConfigWizard::priv::on_bnt_finish()
{
    wxBusyCursor wait;

    if (!page_downloader->on_finish_downloader()) {
        index->go_to(page_downloader);
        return false;
    }

    /* If some printers were added/deleted, but related MaterialPage wasn't activated,
     * than last changes wouldn't be updated for filaments/materials.
     * SO, do that before check_and_install_missing_materials()
     */
    page_filaments->check_and_update_presets();
    page_sla_materials->check_and_update_presets();
    
	// there's no need to check that filament is selected if we have only custom printer
    if (custom_printer_selected && !any_fff_selected && !any_sla_selected) return true;
    // check, that there is selected at least one filament/material
    return check_and_install_missing_materials(T_ANY);
}

// This allmighty method verifies, whether there is at least a single compatible filament or SLA material installed
// for each Printer preset of each Printer Model installed.
//
// In case only_for_model_id is set, then the test is done for that particular printer model only, and the default materials are installed silently.
// Otherwise the user is quieried whether to install the missing default materials or not.
// 
// Return true if the tested Printer Models already had materials installed.
// Return false if there were some Printer Models with missing materials, independent from whether the defaults were installed for these
// respective Printer Models or not.
bool ConfigWizard::priv::check_and_install_missing_materials(Technology technology, const std::string &only_for_model_id)
{
	// Walk over all installed Printer presets and verify whether there is a filament or SLA material profile installed at the same PresetBundle,
	// which is compatible with it.
    const auto printer_models_missing_materials = [this, only_for_model_id](PrinterTechnology technology, const std::string &section, bool no_templates)
    {
		const std::map<std::string, std::string> &appconfig_presets = appconfig_new.has_section(section) ? appconfig_new.get_section(section) : std::map<std::string, std::string>();
    	std::set<const VendorProfile::PrinterModel*> printer_models_without_material;
        for (const auto &pair : bundles) {
        	const PresetCollection &materials = pair.second.preset_bundle->materials(technology);
        	for (const auto &printer : pair.second.preset_bundle->printers) {
                if (printer.is_visible && printer.printer_technology() == technology) {
	            	const VendorProfile::PrinterModel *printer_model = PresetUtils::system_printer_model(printer);
	            	assert(printer_model != nullptr);
	            	if ((only_for_model_id.empty() || only_for_model_id == printer_model->id) &&
	            		printer_models_without_material.find(printer_model) == printer_models_without_material.end()) {
                    	bool has_material = false;
                        for (const auto& preset : appconfig_presets) {
			            	if (preset.second == "1") {
			            		const Preset *material = materials.find_preset(preset.first, false);
			            		if (material != nullptr && is_compatible_with_printer(PresetWithVendorProfile(*material, nullptr), PresetWithVendorProfile(printer, nullptr))) {
				                	has_material = true;
				                    break;
				                }
                                // find if preset.first is part of the templates profile (up is searching if preset.first is part of printer vendor preset)
                                if (!no_templates) {
                                    for (const auto& bp : bundles) {
                                        if (!bp.second.preset_bundle->vendors.empty() && bp.second.preset_bundle->vendors.begin()->second.templates_profile) {
                                            const PresetCollection& template_materials = bp.second.preset_bundle->materials(technology);
                                            const Preset* template_material = template_materials.find_preset(preset.first, false);
                                            if (template_material && is_compatible_with_printer(PresetWithVendorProfile(*template_material, &bp.second.preset_bundle->vendors.begin()->second), PresetWithVendorProfile(printer, nullptr))) {
                                                has_material = true;
                                                break;
                                            }
                                        }
                                    }
                                }
                                if (has_material)
                                    break;

			                }
			            }
			            if (! has_material)
			            	printer_models_without_material.insert(printer_model);
			        }
                }
            }
        }
        // todo: just workaround so template_profile_selected wont get to false after this function is called for SLA
        // this will work unltil there are no SLA template filaments
        if (technology == ptFFF) {
            // template_profile_selected check
            template_profile_selected = false;
            for (const auto& bp : bundles) {
                if (!bp.second.preset_bundle->vendors.empty() && bp.second.preset_bundle->vendors.begin()->second.templates_profile) {
                    for (const auto& preset : appconfig_presets) {
                        const PresetCollection& template_materials = bp.second.preset_bundle->materials(technology);
                        const Preset* template_material = template_materials.find_preset(preset.first, false);
                        if (template_material){
                            template_profile_selected = true;
                            break;
                        }
                    }
                    if (template_profile_selected) {
                        break;
                    }
                }
            }
        }
        assert(printer_models_without_material.empty() || only_for_model_id.empty() || only_for_model_id == (*printer_models_without_material.begin())->id);
        return printer_models_without_material;
    };

    const auto ask_and_select_default_materials = [this](const wxString &message, const std::set<const VendorProfile::PrinterModel*> &printer_models, Technology technology)
    {
        //wxMessageDialog msg(q, message, _L("Notice"), wxYES_NO);
        MessageDialog msg(q, message, _L("Notice"), wxYES_NO);
        if (msg.ShowModal() == wxID_YES)
            select_default_materials_for_printer_models(technology, printer_models);
    };

    const auto printer_model_list = [](const std::set<const VendorProfile::PrinterModel*> &printer_models) -> wxString {
    	wxString out;
    	for (const VendorProfile::PrinterModel *printer_model : printer_models) {
            wxString name = from_u8(printer_model->name);
    		out += "\t\t";
    		out += name;
    		out += "\n";
    	}
    	return out;
    };

    bool no_templates = wxGetApp().app_config->get("no_templates") == "1";

    if (any_fff_selected && (technology & T_FFF)) {
    	std::set<const VendorProfile::PrinterModel*> printer_models_without_material = printer_models_missing_materials(ptFFF, AppConfig::SECTION_FILAMENTS, no_templates);
    	if (! printer_models_without_material.empty()) {
			if (only_for_model_id.empty())
				ask_and_select_default_materials(
					_L("The following FFF printer models have no filament selected:") +
					"\n\n" +
					printer_model_list(printer_models_without_material) +
					"\n\n" +
					_L("Do you want to select default filaments for these FFF printer models?"),
					printer_models_without_material,
					T_FFF);
			else
				select_default_materials_for_printer_model(**printer_models_without_material.begin(), T_FFF);
			return false;
		}
    }

    if (any_sla_selected && (technology & T_SLA)) {
    	std::set<const VendorProfile::PrinterModel*> printer_models_without_material = printer_models_missing_materials(ptSLA, AppConfig::SECTION_MATERIALS, no_templates);
    	if (! printer_models_without_material.empty()) {
	        if (only_for_model_id.empty())
	            ask_and_select_default_materials(
					_L("The following SLA printer models have no materials selected:") +
	            	"\n\n" +
				   	printer_model_list(printer_models_without_material) +
					"\n\n" +
					_L("Do you want to select default SLA materials for these printer models?"),
					printer_models_without_material,
	            	T_SLA);
	        else
				select_default_materials_for_printer_model(**printer_models_without_material.begin(), T_SLA);
	        return false;
	    }
    }

    return true;
}

static std::set<std::string> get_new_added_presets(const std::map<std::string, std::string>& old_data, const std::map<std::string, std::string>& new_data) 
{
    auto get_aliases = [](const std::map<std::string, std::string>& data) {
        std::set<std::string> old_aliases;
        for (auto item : data) {
            const std::string& name = item.first;
            size_t pos = name.find("@");
            old_aliases.emplace(pos == std::string::npos ? name : name.substr(0, pos-1));
        }
        return old_aliases;
    };

    std::set<std::string> old_aliases = get_aliases(old_data);
    std::set<std::string> new_aliases = get_aliases(new_data);
    std::set<std::string> diff;
    std::set_difference(new_aliases.begin(), new_aliases.end(), old_aliases.begin(), old_aliases.end(), std::inserter(diff, diff.begin()));

    return diff;
}

static std::string get_first_added_preset(const std::map<std::string, std::string>& old_data, const std::map<std::string, std::string>& new_data)
{
    std::set<std::string> diff = get_new_added_presets(old_data, new_data);
    if (diff.empty())
        return std::string();
    return *diff.begin();
}

bool ConfigWizard::priv::apply_config(AppConfig *app_config, PresetBundle *preset_bundle, const PresetUpdater *updater, bool& apply_keeped_changes)
{
    wxString header, caption = _L("Configuration is edited in ConfigWizard");
    const auto enabled_vendors = appconfig_new.vendors();
    const auto enabled_vendors_old = app_config->vendors();

    bool suppress_sla_printer = model_has_multi_part_objects(wxGetApp().model());
    PrinterTechnology preferred_pt = ptAny;
<<<<<<< HEAD
#ifdef ALLOW_PRUSA_FIRST
    auto get_preferred_printer_technology = [enabled_vendors, suppress_sla_printer](const std::string& bundle_name, const Bundle& bundle) {
=======
    auto get_preferred_printer_technology = [enabled_vendors, enabled_vendors_old, suppress_sla_printer](const std::string& bundle_name, const Bundle& bundle) {
>>>>>>> 3284959e
        const auto config = enabled_vendors.find(bundle_name);
        PrinterTechnology pt = ptAny;
        if (config != enabled_vendors.end()) {
            for (const auto& model : bundle.vendor_profile->models) {
                if (const auto model_it = config->second.find(model.id);
                    model_it != config->second.end() && model_it->second.size() > 0) {
                    pt = model.technology;
                    const auto config_old = enabled_vendors_old.find(bundle_name);
                    if (config_old == enabled_vendors_old.end() || config_old->second.find(model.id) == config_old->second.end()) {
                        // if preferred printer model has SLA printer technology it's important to check the model for multi-part state
                        if (pt == ptSLA && suppress_sla_printer)
                            continue;
                        return pt;
                    }

                    if (const auto model_it_old = config_old->second.find(model.id);
                        model_it_old == config_old->second.end() || model_it_old->second != model_it->second) {
                        // if preferred printer model has SLA printer technology it's important to check the model for multi-part state
                        if (pt == ptSLA && suppress_sla_printer)
                            continue;
                        return pt;
                    }
                }
            }
        }
        return pt;
    };
    // Prusa printers are considered first, then 3rd party.
    if (preferred_pt = get_preferred_printer_technology(ALLOW_PRUSA_FIRST, bundles.prusa_bundle());
        preferred_pt == ptAny || (preferred_pt == ptSLA && suppress_sla_printer)) {
        for (const auto& bundle : bundles) {
            if (bundle.second.is_prusa_bundle) { continue; }
            if (PrinterTechnology pt = get_preferred_printer_technology(bundle.first, bundle.second); pt == ptAny)
                continue;
            else if (preferred_pt == ptAny)
                preferred_pt = pt;
            if(!(preferred_pt == ptAny || (preferred_pt == ptSLA && suppress_sla_printer)))
                break;
        }
    }
#endif
    if (preferred_pt == ptSLA && !wxGetApp().may_switch_to_SLA_preset(caption))
        return false;

    bool check_unsaved_preset_changes = page_welcome->reset_user_profile();
    if (check_unsaved_preset_changes)
        header = _L("All user presets will be deleted.");
    int act_btns = ActionButtons::KEEP;
    if (!check_unsaved_preset_changes)
        act_btns |= ActionButtons::SAVE;

    // Install bundles from resources or cache / vendor if needed:
    std::vector<std::string> install_bundles;
    for (const auto &pair : bundles) {
        if (pair.second.location == BundleLocation::IN_VENDOR) { continue; }

        if (pair.second.is_prusa_bundle) {
            // Always install Prusa bundle, because it has a lot of filaments/materials
            // likely to be referenced by other profiles.
            install_bundles.emplace_back(pair.first);
            continue;
        }

        const auto vendor = enabled_vendors.find(pair.first);
        if (vendor == enabled_vendors.end()) {
            // vendor not found
            // if templates vendor and needs to be installed, add it
            // then continue
            if (template_profile_selected && pair.second.vendor_profile && pair.second.vendor_profile->templates_profile)
                install_bundles.emplace_back(pair.first);
            continue;
        }

        size_t size_sum = 0;
        for (const auto &model : vendor->second) { size_sum += model.second.size(); }

        if (size_sum > 0) {
            // This vendor needs to be installed
            install_bundles.emplace_back(pair.first);
        }
    }
    if (!check_unsaved_preset_changes)
        if ((check_unsaved_preset_changes = install_bundles.size() > 0))
            header = _L_PLURAL("A new vendor was installed and one of its printers will be activated", "New vendors were installed and one of theirs printers will be activated", install_bundles.size());

#ifdef __linux__
    // Desktop integration on Linux
    BOOST_LOG_TRIVIAL(debug) << "ConfigWizard::priv::apply_config integrate_desktop" << page_welcome->integrate_desktop()  << " perform_registration_linux " << page_downloader->m_downloader->get_perform_registration_linux();
    if (page_welcome->integrate_desktop())
        DesktopIntegrationDialog::perform_desktop_integration();
    if (page_downloader->m_downloader->get_perform_registration_linux())
        DesktopIntegrationDialog::perform_downloader_desktop_integration();
#endif

    // Decide whether to create snapshot based on run_reason and the reset profile checkbox
    bool snapshot = true;
    Snapshot::Reason snapshot_reason = Snapshot::SNAPSHOT_UPGRADE;
    switch (run_reason) {
        case ConfigWizard::RR_DATA_EMPTY:
            snapshot = false;
            break;
        case ConfigWizard::RR_DATA_LEGACY:
            snapshot = true;
            break;
        case ConfigWizard::RR_DATA_INCOMPAT:
            // In this case snapshot has already been taken by
            // PresetUpdater with the appropriate reason
            snapshot = false;
            break;
        case ConfigWizard::RR_USER:
            snapshot = page_welcome->reset_user_profile();
            snapshot_reason = Snapshot::SNAPSHOT_USER;
            break;
    }

    if (snapshot && ! take_config_snapshot_cancel_on_error(*app_config, snapshot_reason, "", _u8L("Do you want to continue changing the configuration?")))
        return false;

    if (check_unsaved_preset_changes &&
        !wxGetApp().check_and_keep_current_preset_changes(caption, header, act_btns, &apply_keeped_changes))
        return false;

    if (install_bundles.size() > 0) {
        // Install bundles from resources or cache / vendor.
        // Don't create snapshot - we've already done that above if applicable.
        
        bool install_result = updater->install_bundles_rsrc_or_cache_vendor(std::move(install_bundles), false);
        if (!install_result)
            return false;
    } else {
        BOOST_LOG_TRIVIAL(info) << "No bundles need to be installed from resources or cache / vendor";
    }

    if (page_welcome->reset_user_profile()) {
        BOOST_LOG_TRIVIAL(info) << "Resetting user profiles...";
        preset_bundle->reset(true);
    }

    std::string preferred_model;
    std::string preferred_variant;
    auto get_preferred_printer_model = [enabled_vendors, enabled_vendors_old, preferred_pt](const std::string& bundle_name, const Bundle& bundle, std::string& variant) {
        const auto config = enabled_vendors.find(bundle_name);
        if (config == enabled_vendors.end())
            return std::string();
        for (const auto& model : bundle.vendor_profile->models) {
            if (const auto model_it = config->second.find(model.id);
                model_it != config->second.end() && model_it->second.size() > 0 &&
                preferred_pt == model.technology) {
                variant = *model_it->second.begin();
                const auto config_old = enabled_vendors_old.find(bundle_name);
                if (config_old == enabled_vendors_old.end())
                    return model.id;
                const auto model_it_old = config_old->second.find(model.id);
                if (model_it_old == config_old->second.end())
                    return model.id;
                else if (model_it_old->second != model_it->second) {
                    for (const auto& var : model_it->second)
                        if (model_it_old->second.find(var) == model_it_old->second.end()) {
                            variant = var;
                            return model.id;
                        }
                }
            }
        }
        if (!variant.empty())
            variant.clear();
        return std::string();
    };
#ifdef ALLOW_PRUSA_FIRST
    // Prusa printers are considered first, then 3rd party.
    if (preferred_model = get_preferred_printer_model("PrusaResearch", bundles.prusa_bundle(), preferred_variant);
        preferred_model.empty()) {
        for (const auto& bundle : bundles) {
            if (bundle.second.is_prusa_bundle) { continue; }
            if (preferred_model = get_preferred_printer_model(bundle.first, bundle.second, preferred_variant);
                !preferred_model.empty())
                    break;
        }
    }
#endif
    // if unsaved changes was not cheched till this moment
    if (!check_unsaved_preset_changes) {
        if ((check_unsaved_preset_changes = !preferred_model.empty())) {
            header = _L("A new Printer was installed and it will be activated.");
            if (!wxGetApp().check_and_keep_current_preset_changes(caption, header, act_btns, &apply_keeped_changes))
                return false;
        }
        else if ((check_unsaved_preset_changes = enabled_vendors_old != enabled_vendors)) {
            header = _L("Some Printers were uninstalled.");
            if (!wxGetApp().check_and_keep_current_preset_changes(caption, header, act_btns, &apply_keeped_changes))
                return false;
        }
    }

    std::string first_added_filament, first_added_sla_material;
    auto get_first_added_material_preset = [this, app_config](const std::string& section_name, std::string& first_added_preset) {
        if (appconfig_new.has_section(section_name)) {
            // get first of new added preset names
            const std::map<std::string, std::string>& old_presets = app_config->has_section(section_name) ? app_config->get_section(section_name) : std::map<std::string, std::string>();
            first_added_preset = get_first_added_preset(old_presets, appconfig_new.get_section(section_name));
        }
    };
    get_first_added_material_preset(AppConfig::SECTION_FILAMENTS, first_added_filament);
    get_first_added_material_preset(AppConfig::SECTION_MATERIALS, first_added_sla_material);

    // if unsaved changes was not cheched till this moment
    if (!check_unsaved_preset_changes) {
        if ((check_unsaved_preset_changes = !first_added_filament.empty() || !first_added_sla_material.empty())) {
            header = !first_added_filament.empty() ? 
                     _L("A new filament was installed and it will be activated.") :
                     _L("A new SLA material was installed and it will be activated.");
            if (!wxGetApp().check_and_keep_current_preset_changes(caption, header, act_btns, &apply_keeped_changes))
                return false;
        }
        else {
            auto changed = [app_config, &appconfig_new = std::as_const(this->appconfig_new)](const std::string& section_name) {
                if (!appconfig_new.has_section(section_name))
                    return false;
                return (app_config->has_section(section_name) ? app_config->get_section(section_name) : std::map<std::string, std::string>()) != appconfig_new.get_section(section_name);
            };
            bool is_filaments_changed     = changed(AppConfig::SECTION_FILAMENTS);
            bool is_sla_materials_changed = changed(AppConfig::SECTION_MATERIALS);
            if ((check_unsaved_preset_changes = is_filaments_changed || is_sla_materials_changed)) {
                header = is_filaments_changed ? _L("Some filaments were uninstalled.") : _L("Some SLA materials were uninstalled.");
                if (!wxGetApp().check_and_keep_current_preset_changes(caption, header, act_btns, &apply_keeped_changes))
                    return false;
            }
        }
    }

    // apply materials in app_config
    for (const std::string& section_name : {AppConfig::SECTION_FILAMENTS, AppConfig::SECTION_MATERIALS})
        if (appconfig_new.has_section(section_name))
            app_config->set_section(section_name, appconfig_new.get_section(section_name));

    app_config->set_vendors(appconfig_new);

    app_config->set("notify_release", page_update->version_check ? "all" : "none");
    app_config->set("preset_update", page_update->preset_update ? "1" : "0");
    app_config->set("export_sources_full_pathnames", page_reload_from_disk->full_pathnames ? "1" : "0");

#ifdef _WIN32
    app_config->set("associate_3mf", page_files_association->associate_3mf() ? "1" : "0");
    app_config->set("associate_stl", page_files_association->associate_stl() ? "1" : "0");
//    app_config->set("associate_gcode", page_files_association->associate_gcode() ? "1" : "0");

    if (wxGetApp().is_editor()) {
        if (page_files_association->associate_3mf())
            wxGetApp().associate_3mf_files();
        if (page_files_association->associate_stl())
            wxGetApp().associate_stl_files();
    }
//    else {
//        if (page_files_association->associate_gcode())
//            wxGetApp().associate_gcode_files();
//    }
#endif // _WIN32

    page_mode->serialize_mode(app_config);

    // Reloading the configs after some modifications were done to PrusaSlicer.ini.
    // Just perform the substitutions silently, as the substitutions were already presented to the user on application start-up
    // and the Wizard shall not create any new values that would require substitution.
    // Throw on substitutions in system profiles, as the system profiles provided over the air should be compatible with this PrusaSlicer version.
    if (check_unsaved_preset_changes)
        preset_bundle->load_presets(*app_config, ForwardCompatibilitySubstitutionRule::EnableSilentDisableSystem, 
                                    {preferred_model, preferred_variant, first_added_filament, first_added_sla_material});

    if (!only_sla_mode && page_custom->custom_wanted() && page_custom->is_valid_profile_name()) {
        // if unsaved changes was not cheched till this moment
        if (!check_unsaved_preset_changes && 
            !wxGetApp().check_and_keep_current_preset_changes(caption, _L("Custom printer was installed and it will be activated."), act_btns, &apply_keeped_changes))
            return false;

        page_firmware->apply_custom_config(*custom_config);
        page_bed->apply_custom_config(*custom_config);
        page_bvolume->apply_custom_config(*custom_config);
        page_diams->apply_custom_config(*custom_config);
        page_temps->apply_custom_config(*custom_config);

        copy_bed_model_and_texture_if_needed(*custom_config);

        const std::string profile_name = page_custom->profile_name();
        preset_bundle->load_config_from_wizard(profile_name, *custom_config);
    }

    // Update the selections from the compatibilty.
    preset_bundle->export_selections(*app_config);

    return true;
}
void ConfigWizard::priv::update_presets_in_config(const std::string& section, const std::string& alias_key, bool add)
{
    const PresetAliases& aliases = section == AppConfig::SECTION_FILAMENTS ? aliases_fff : aliases_sla;

    auto update = [this, add](const std::string& s, const std::string& key) {
    	assert(! s.empty());
        if (add)
            appconfig_new.set(s, key, "1");
        else
            appconfig_new.erase(s, key); 
    };

    // add or delete presets had a same alias 
    auto it = aliases.find(alias_key);
    if (it != aliases.end())
        for (const Preset* preset : it->second)
            update(section, preset->name);
}

bool ConfigWizard::priv::check_fff_selected()
{
#ifdef ALLOW_PRUSA_FIRST
    bool ret = false;
    if (page_fff) {
        ret = page_fff->any_selected();
        for (const auto& printer : pages_3rdparty)
            if (printer.second.first)               // FFF page
                ret |= printer.second.first->any_selected();
    }
#else
    bool ret = false;
    for (const PagePrinters *printer : pages_vendors)
        if (printer->technology == T_FFF)
            ret |= printer->any_selected();
#endif
    return ret;
}

bool ConfigWizard::priv::check_sla_selected()
{
#ifdef ALLOW_PRUSA_FIRST
    bool ret = false;
    if (page_msla) {
        ret = page_msla->any_selected();
        for (const auto& printer : pages_3rdparty)
            if (printer.second.second)               // SLA page
                ret |= printer.second.second->any_selected();
    }
#else
    bool ret = false;
    for (const PagePrinters *printer : pages_vendors)
        if (printer->technology == T_SLA)
            ret |= printer->any_selected();
#endif
    return ret;
}


// Public

ConfigWizard::ConfigWizard(wxWindow *parent)
    : DPIDialog(parent, wxID_ANY, wxString(SLIC3R_APP_NAME) + " - " + _(name()), wxDefaultPosition, wxDefaultSize, wxDEFAULT_DIALOG_STYLE | wxRESIZE_BORDER)
    , p(new priv(this))
{
#ifdef __APPLE__
    this->SetBackgroundColour(wxGetApp().get_window_default_clr());
#endif
    wxBusyCursor wait;

    this->SetFont(wxGetApp().normal_font());

    p->load_vendors();
    p->custom_config.reset(DynamicPrintConfig::new_from_defaults_keys({
        "gcode_flavor", "bed_shape", "bed_custom_texture", "bed_custom_model", "nozzle_diameter", "filament_diameter", "temperature", "bed_temperature",
    }));

    p->index = new ConfigWizardIndex(this);

    auto *vsizer = new wxBoxSizer(wxVERTICAL);
    auto *topsizer = new wxBoxSizer(wxHORIZONTAL);
    auto* hline = new StaticLine(this);
    p->btnsizer = new wxBoxSizer(wxHORIZONTAL);

    // Initially we _do not_ SetScrollRate in order to figure out the overall width of the Wizard  without scrolling.
    // Later, we compare that to the size of the current screen and set minimum width based on that (see below).
    p->hscroll = new wxScrolledWindow(this);
    p->hscroll_sizer = new wxBoxSizer(wxHORIZONTAL);
    p->hscroll->SetSizer(p->hscroll_sizer);

    topsizer->Add(p->index, 0, wxEXPAND);
    topsizer->AddSpacer(INDEX_MARGIN);
    topsizer->Add(p->hscroll, 1, wxEXPAND);

    p->btn_sel_all = new wxButton(this, wxID_ANY, _L("Select all standard printers in this page"));
    p->btnsizer->Add(p->btn_sel_all);

    p->btn_prev = new wxButton(this, wxID_ANY, _L("< &Back"));
    p->btn_next = new wxButton(this, wxID_ANY, _L("&Next >"));
    p->btn_finish = new wxButton(this, wxID_APPLY, _L("&Finish"));
    p->btn_cancel = new wxButton(this, wxID_CANCEL, _L("Cancel"));   // Note: The label needs to be present, otherwise we get accelerator bugs on Mac
    p->btnsizer->AddStretchSpacer();
    p->btnsizer->Add(p->btn_prev, 0, wxLEFT, BTN_SPACING);
    p->btnsizer->Add(p->btn_next, 0, wxLEFT, BTN_SPACING);
    p->btnsizer->Add(p->btn_finish, 0, wxLEFT, BTN_SPACING);
    p->btnsizer->Add(p->btn_cancel, 0, wxLEFT, BTN_SPACING);

    wxGetApp().UpdateDarkUI(p->btn_sel_all);
    wxGetApp().UpdateDarkUI(p->btn_prev);
    wxGetApp().UpdateDarkUI(p->btn_next);
    wxGetApp().UpdateDarkUI(p->btn_finish);
    wxGetApp().UpdateDarkUI(p->btn_cancel);

<<<<<<< HEAD
=======
    wxGetApp().SetWindowVariantForButton(p->btn_sel_all);
    wxGetApp().SetWindowVariantForButton(p->btn_prev);
    wxGetApp().SetWindowVariantForButton(p->btn_next);
    wxGetApp().SetWindowVariantForButton(p->btn_finish);
    wxGetApp().SetWindowVariantForButton(p->btn_cancel);

    const auto prusa_it = p->bundles.find("PrusaResearch");
    wxCHECK_RET(prusa_it != p->bundles.cend(), "Vendor PrusaResearch not found");
    const VendorProfile *vendor_prusa = prusa_it->second.vendor_profile;

>>>>>>> 3284959e
    p->add_page(p->page_welcome = new PageWelcome(this));

#ifdef ALLOW_PRUSA_FIRST
    const auto prusa_it = p->bundles.find(ALLOW_PRUSA_FIRST);
    wxCHECK_RET(prusa_it != p->bundles.cend(), "Vendor " ALLOW_PRUSA_FIRST " not found");
    const VendorProfile* vendor_prusa = prusa_it->second.vendor_profile;

    p->page_fff = nullptr;
    p->page_msla = nullptr;
    if (std::find(vendor_prusa->technologies.begin(), vendor_prusa->technologies.end(), PrinterTechnology::ptFFF) != vendor_prusa->technologies.end()) {
        //p->page_fff = new PagePrinters(this, _L("Prusa FFF Technology Printers"), "Prusa FFF", *vendor_prusa, 0, T_FFF);
        wxString name = _L(vendor_prusa->name);
        name.Replace("{technology}", tech_to_string.at(PrinterTechnology::ptFFF));
        wxString description = _L(vendor_prusa->full_name);
        description.Replace("{technology}", tech_to_string.at(PrinterTechnology::ptFFF));
        p->page_fff = new PagePrinters(this, description, name, *vendor_prusa, 0, T_FFF);
        p->add_page(p->page_fff);
        p->page_fff->is_primary_printer_page = true;
    }

    if (std::find(vendor_prusa->technologies.begin(), vendor_prusa->technologies.end(), PrinterTechnology::ptSLA) != vendor_prusa->technologies.end()) {
        //p->page_msla = new PagePrinters(this, _L("Prusa MSLA Technology Printers"), "Prusa MSLA", *vendor_prusa, 0, T_SLA);
        wxString name = _L(vendor_prusa->name);
        name.Replace("{technology}", tech_to_string.at(PrinterTechnology::ptSLA));
        wxString description = _L(vendor_prusa->full_name);
        description.Replace("{technology}", tech_to_string.at(PrinterTechnology::ptSLA));
        p->page_msla = new PagePrinters(this, description, name, *vendor_prusa, 0, T_SLA);
        p->add_page(p->page_msla);
        if (!p->page_fff) {
            p->only_sla_mode = true; // not sure
            p->page_msla->is_primary_printer_page = true;
        }
    }

    if (!p->only_sla_mode) {
        // Pages for 3rd party vendors
        p->create_3rdparty_pages();   // Needs to be done _before_ creating PageVendors
        p->add_page(p->page_vendors = new PageVendors(this));
        p->add_page(p->page_custom = new PageCustom(this));
        p->custom_printer_selected = p->page_custom->custom_wanted();
    }
#else
    std::vector<std::string> sorted_vendors;
    for (const auto &vendor : p->bundles) sorted_vendors.push_back(vendor.first);
    std::sort(sorted_vendors.begin(), sorted_vendors.end());

    for (const std::string &vendor_name : sorted_vendors) {
        const Bundle &vendor = p->bundles[vendor_name];
        bool first = true;
        for (const PrinterTechnology &tech : vendor.vendor_profile->technologies) {
            wxString name = _(L(vendor.vendor_profile->name));
            name.Replace("{technology}", tech_to_string.at(tech));
            wxString description = _(L(vendor.vendor_profile->full_name));
            description.Replace("{technology}", tech_to_string.at(tech));
            p->pages_vendors.push_back(new PagePrinters(this, description, name, *vendor.vendor_profile, (uint32_t)(vendor.vendor_profile->technologies.size()>1 && !first ? 1 : 0), (Technology)(uint8_t)tech));
            p->add_page(p->pages_vendors.back());
            first = false;
        }
    }
#endif

    p->any_sla_selected = p->check_sla_selected();
    p->any_fff_selected = ! p->only_sla_mode && p->check_fff_selected();

    p->update_materials(T_ANY);
    if (!p->only_sla_mode)
    p->add_page(p->page_filaments = new PageMaterials(this, &p->filaments,
        _L("Filament Profiles Selection"), _L("Filaments"), _L("Type:") ));

    p->add_page(p->page_sla_materials = new PageMaterials(this, &p->sla_materials,
        _L("SLA Material Profiles Selection") + " ", _L("SLA Materials"), _L("Type:") ));

    p->add_page(p->page_custom   = new PageCustom(this));
    
    p->add_page(p->page_update   = new PageUpdate(this));
    p->add_page(p->page_downloader = new PageDownloader(this));
    p->add_page(p->page_reload_from_disk = new PageReloadFromDisk(this));
#ifdef _WIN32
    p->add_page(p->page_files_association = new PageFilesAssociation(this));
#endif // _WIN32
    p->add_page(p->page_mode     = new PageMode(this));
    p->add_page(p->page_firmware = new PageFirmware(this));
    p->add_page(p->page_bed      = new PageBedShape(this));
    p->add_page(p->page_bvolume  = new PageBuildVolume(this));
    p->add_page(p->page_diams    = new PageDiameters(this));
    p->add_page(p->page_temps    = new PageTemperatures(this));
    
    p->load_pages();
    p->index->go_to(size_t{0});

    vsizer->Add(topsizer, 1, wxEXPAND | wxALL, DIALOG_MARGIN);
    vsizer->Add(hline, 0, wxEXPAND | wxLEFT | wxRIGHT, VERTICAL_SPACING);
    vsizer->Add(p->btnsizer, 0, wxEXPAND | wxALL, DIALOG_MARGIN);

    SetSizer(vsizer);
    SetSizerAndFit(vsizer);

    // We can now enable scrolling on hscroll
    p->hscroll->SetScrollRate(30, 30);

    on_window_geometry(this, [this]() {
        p->init_dialog_size();
    });

    p->btn_prev->Bind(wxEVT_BUTTON, [this](const wxCommandEvent &) { this->p->index->go_prev(); });

    p->btn_next->Bind(wxEVT_BUTTON, [this](const wxCommandEvent &)
    {
        // check, that there is selected at least one filament/material
        ConfigWizardPage* active_page = this->p->index->active_page();
        if (// Leaving the filaments or SLA materials page and 
        	(active_page == p->page_filaments || active_page == p->page_sla_materials) && 
        	// some Printer models had no filament or SLA material selected.
        	! p->check_and_install_missing_materials(dynamic_cast<PageMaterials*>(active_page)->materials->technology))
        	// In that case don't leave the page and the function above queried the user whether to install default materials.
            return;
        this->p->index->go_next();
    });

    p->btn_finish->Bind(wxEVT_BUTTON, [this](const wxCommandEvent &)
    {
        if (p->on_bnt_finish())
            this->EndModal(wxID_OK);
    });

    p->btn_sel_all->Bind(wxEVT_BUTTON, [this](const wxCommandEvent &) {
#ifdef ALLOW_PRUSA_FIRST
        p->any_sla_selected = true;
        p->load_pages();
        if(p->page_fff)
            p->page_fff->select_all(true, false);
        if (p->page_msla)
            p->page_msla->select_all(true, false);
        p->index->go_to(p->page_mode);
#else
        ConfigWizardPage *page = p->index->active_page();
        PagePrinters *page_printers = dynamic_cast<PagePrinters*>(page);
        if (page_printers)
            page_printers->select_all(true, false);
        p->index->go_to(p->page_update);
#endif
    });

    p->index->Bind(EVT_INDEX_PAGE, [this](const wxCommandEvent &) {
        const bool is_last = p->index->active_is_last();
        p->btn_next->Show(! is_last);
        if (is_last)
            p->btn_finish->SetFocus();

        Layout();
    });

    if (wxLinux_gtk3)
        this->Bind(wxEVT_SHOW, [this, vsizer](const wxShowEvent& e) {
            ConfigWizardPage* active_page = p->index->active_page();
            if (!active_page)
                return;
            for (auto page : p->all_pages)
                if (page != active_page)
                    page->Hide();
            // update best size for the dialog after hiding of the non-active pages
            vsizer->SetSizeHints(this);
            // set initial dialog size
            p->init_dialog_size();
        });
}

ConfigWizard::~ConfigWizard() {}

bool ConfigWizard::run(RunReason reason, StartPage start_page)
{
    BOOST_LOG_TRIVIAL(info) << boost::format("Running ConfigWizard, reason: %1%, start_page: %2%") % reason % start_page;

    GUI_App &app = wxGetApp();

    p->set_run_reason(reason);
    p->set_start_page(start_page);

    if (ShowModal() == wxID_OK) {
        bool apply_keeped_changes = false;
        if (! p->apply_config(app.app_config, app.preset_bundle, app.preset_updater, apply_keeped_changes))
            return false;

        if (apply_keeped_changes)
            app.apply_keeped_preset_modifications();

        app.app_config->set_legacy_datadir(false);
        app.update_mode();
        app.obj_manipul()->update_ui_from_settings();
        BOOST_LOG_TRIVIAL(info) << "ConfigWizard applied";
        return true;
    } else {
        BOOST_LOG_TRIVIAL(info) << "ConfigWizard cancelled";
        return false;
    }
}

const wxString& ConfigWizard::name(const bool from_menu/* = false*/)
{
    // A different naming convention is used for the Wizard on Windows & GTK vs. OSX.
    // Note: Don't call _() macro here.
    //       This function just return the current name according to the OS.
    //       Translation is implemented inside GUI_App::add_config_menu()
#if __APPLE__
    static const wxString config_wizard_name =  L("Configuration Assistant");
    static const wxString config_wizard_name_menu = L("Configuration &Assistant");
#else
    static const wxString config_wizard_name = L("Configuration Wizard");
    static const wxString config_wizard_name_menu = L("Configuration &Wizard");
#endif
    return from_menu ? config_wizard_name_menu : config_wizard_name;
}

void ConfigWizard::on_dpi_changed(const wxRect &suggested_rect)
{
    p->index->msw_rescale();

    const int em = em_unit();

    msw_buttons_rescale(this, em, { wxID_APPLY, 
                                    wxID_CANCEL,
                                    p->btn_sel_all->GetId(),
                                    p->btn_next->GetId(),
                                    p->btn_prev->GetId() });

#ifdef ALLOW_PRUSA_FIRST
    for (auto printer_picker : p->page_fff->printer_pickers)
        msw_buttons_rescale(this, em, printer_picker->get_button_indexes());
#else
    for (PagePrinters* page : p->pages_vendors)
        for (PrinterPicker* printer_picker : page->printer_pickers)
            msw_buttons_rescale(this, em, printer_picker->get_button_indexes());
#endif

    p->init_dialog_size();

    Refresh();
}

void ConfigWizard::on_sys_color_changed()
{
    wxGetApp().UpdateDlgDarkUI(this);
    Refresh();
}

}
}<|MERGE_RESOLUTION|>--- conflicted
+++ resolved
@@ -133,27 +133,14 @@
     const auto vendor_dir = (boost::filesystem::path(Slic3r::data_dir()) / "vendor").make_preferred();
     const auto archive_dir = (boost::filesystem::path(Slic3r::data_dir()) / "cache" / "vendor").make_preferred();
     const auto rsrc_vendor_dir = (boost::filesystem::path(resources_dir()) / "profiles").make_preferred();
-<<<<<<< HEAD
-
+    const auto cache_dir = boost::filesystem::path(Slic3r::data_dir()) / "cache"; // for Index
+    // Load Prusa bundle from the datadir/vendor directory or from datadir/cache/vendor (archive) or from resources/profiles.
 #ifdef ALLOW_PRUSA_FIRST
     // prusa bundle mandatory check at startup
     auto prusa_bundle_path = (vendor_dir / ALLOW_PRUSA_FIRST).replace_extension(".ini");
-    auto prusa_bundle_rsrc = false;
-    if (! boost::filesystem::exists(prusa_bundle_path)) {
-        prusa_bundle_path = (rsrc_vendor_dir / ALLOW_PRUSA_FIRST).replace_extension(".ini");
-        prusa_bundle_rsrc = true;
-    }
-    {
-        Bundle prusa_bundle;
-        if (prusa_bundle.load(std::move(prusa_bundle_path), prusa_bundle_rsrc, true))
-            res.emplace(ALLOW_PRUSA_FIRST, std::move(prusa_bundle));
-=======
-    const auto cache_dir = boost::filesystem::path(Slic3r::data_dir()) / "cache"; // for Index
-    // Load Prusa bundle from the datadir/vendor directory or from datadir/cache/vendor (archive) or from resources/profiles.
-    auto prusa_bundle_path = (vendor_dir / PresetBundle::PRUSA_BUNDLE).replace_extension(".ini");
     BundleLocation prusa_bundle_loc = BundleLocation::IN_VENDOR;
     if (! boost::filesystem::exists(prusa_bundle_path)) {
-        prusa_bundle_path = (archive_dir / PresetBundle::PRUSA_BUNDLE).replace_extension(".ini");
+        prusa_bundle_path = (archive_dir / ALLOW_PRUSA_FIRST).replace_extension(".ini");
         prusa_bundle_loc = BundleLocation::IN_ARCHIVE;
     }
     if (!boost::filesystem::exists(prusa_bundle_path)) {
@@ -163,21 +150,11 @@
     {
         Bundle prusa_bundle;
         if (prusa_bundle.load(std::move(prusa_bundle_path), prusa_bundle_loc, true))
-            res.emplace(PresetBundle::PRUSA_BUNDLE, std::move(prusa_bundle)); 
->>>>>>> 3284959e
+            res.emplace(ALLOW_PRUSA_FIRST, std::move(prusa_bundle));
     }
 #endif
 
     // Load the other bundles in the datadir/vendor directory
-<<<<<<< HEAD
-    // and then additionally from resources/profiles.
-    bool is_in_resources = false;
-    for (auto dir : { &vendor_dir, &rsrc_vendor_dir }) {
-        try {
-            for (const auto& dir_entry : boost::filesystem::directory_iterator(*dir)) {
-                if (Slic3r::is_ini_file(dir_entry)) {
-                    std::string id = dir_entry.path().stem().string();  // stem() = filename() without the trailing ".ini" part
-=======
     // and then additionally from datadir/cache/vendor (archive) and resources/profiles.
     // Should we concider case where archive has older profiles than resources (shouldnt happen)? -> YES, it happens during re-configuration when running older PS after newer version
     typedef std::pair<const fs::path&, BundleLocation> DirData;
@@ -185,28 +162,14 @@
     for ( auto dir : dir_list) {
         if (!fs::exists(dir.first))
             continue;
+      try {
         for (const auto &dir_entry : boost::filesystem::directory_iterator(dir.first)) {
             if (Slic3r::is_ini_file(dir_entry)) {
                 std::string id = dir_entry.path().stem().string();  // stem() = filename() without the trailing ".ini" part
->>>>>>> 3284959e
-
-                    // Don't load this bundle if we've already loaded it.
-                    if (res.find(id) != res.end()) { continue; }
-
-<<<<<<< HEAD
-                    Bundle bundle;
-                    if (bundle.load(dir_entry.path(), is_in_resources))
-                        res.emplace(std::move(id), std::move(bundle));
-                }
-            }
-        }
-        catch (std::exception e) {
-            MessageDialog msg(nullptr, format_wxstr(_L("Can't open directory '%1%'. Config bundles from here can't be loaded.\nError: %2%"), vendor_dir.string(), e.what()), _L("Error"), wxOK);
-            msg.ShowModal();
-        }
-
-        is_in_resources = true;
-=======
+
+                // Don't load this bundle if we've already loaded it.
+                if (res.find(id) != res.end()) { continue; }
+
                 // Fresh index should be in archive_dir, otherwise look for it in cache 
                 // Then if not in archive or cache - it could be 3rd party profile that user just copied to vendor folder (both ini and cache)
                 
@@ -255,7 +218,10 @@
                     res.emplace(std::move(id), std::move(bundle));
             }
         }
->>>>>>> 3284959e
+      }catch (std::exception e) {
+          MessageDialog msg(nullptr, format_wxstr(_L("Can't open directory '%1%'. Config bundles from here can't be loaded.\nError: %2%"), vendor_dir.string(), e.what()), _L("Error"), wxOK);
+          msg.ShowModal();
+      }
     }
 
     return res;
@@ -276,6 +242,7 @@
     return const_cast<BundleMap*>(this)->prusa_bundle();
 }
 #endif
+
 
 // Printer model picker GUI control
 
@@ -329,56 +296,30 @@
 
     bool is_variants = false;
 
-<<<<<<< HEAD
-    for (const VendorProfile::PrinterModel &model : models) {
-=======
     const fs::path vendor_dir_path = (fs::path(Slic3r::data_dir()) / "vendor").make_preferred();
     const fs::path cache_dir_path = (fs::path(Slic3r::data_dir()) / "cache").make_preferred();
     const fs::path rsrc_dir_path = (fs::path(resources_dir()) / "profiles").make_preferred();
 
-    for (const auto &model : models) {
->>>>>>> 3284959e
+    for (const VendorProfile::PrinterModel &model : models) {
         if (! filter(model)) { continue; }
 
         wxBitmap bitmap;
         int bitmap_width = 0;
-<<<<<<< HEAD
-        auto load_bitmap = [](const wxString& bitmap_file, wxBitmap& bitmap, int& bitmap_width)->bool {
-        if (wxFileExists(bitmap_file)) {
-            bitmap.LoadFile(bitmap_file, wxBITMAP_TYPE_PNG);
-            bitmap_width = bitmap.GetWidth();
-                return true;
-            }
-            return false;
-        };
-        std::string icon_path = (model.thumbnail.empty()) ?
-            ("/" + model.id + "_thumbnail.png") :
-            ("/" + model.thumbnail);
-        if (!load_bitmap(GUI::from_u8((boost::filesystem::path(Slic3r::data_dir()) / "vendor" / (vendor.id + icon_path)).string()), bitmap, bitmap_width)) {
-            if (!load_bitmap(GUI::from_u8((boost::filesystem::path(Slic3r::resources_dir()) / "profiles" / ( vendor.id + icon_path)).string() ), bitmap, bitmap_width)) {
-            BOOST_LOG_TRIVIAL(warning) << boost::format("Can't find bitmap file `%1%` for vendor `%2%`, printer `%3%`, using placeholder icon instead")
-                    % ((boost::filesystem::path(Slic3r::resources_dir()) / "profiles" / vendor.id / (model.id + "_thumbnail.png")).string())
-                % vendor.id
-                % model.id;
-                load_bitmap(Slic3r::var(PRINTER_PLACEHOLDER), bitmap, bitmap_width);
-        }
-=======
         auto load_bitmap = [](const wxString& bitmap_file, wxBitmap& bitmap, int& bitmap_width) {
             bitmap.LoadFile(bitmap_file, wxBITMAP_TYPE_PNG);
             bitmap_width = bitmap.GetWidth();
         };
         
         bool found = false;
-        for (const fs::path& res : { rsrc_dir_path   / vendor.id / model.thumbnail
-                                   , vendor_dir_path / vendor.id / model.thumbnail
-                                   , cache_dir_path  / vendor.id / model.thumbnail })
+        for (const fs::path& res : { rsrc_dir_path   / vendor.id / (model.thumbnail.empty()?"_thumbnail.png":model.thumbnail)
+                                   , vendor_dir_path / vendor.id / (model.thumbnail.empty()?"_thumbnail.png":model.thumbnail)
+                                   , cache_dir_path  / vendor.id / (model.thumbnail.empty()?"_thumbnail.png":model.thumbnail) })
         {
             if (!fs::exists(res))
                 continue;
             load_bitmap(GUI::from_u8(res.string()), bitmap, bitmap_width);
             found = true;
             break;
->>>>>>> 3284959e
         }
         
         if (!found) {
@@ -487,11 +428,11 @@
         auto *sel_all = new wxButton(this, wxID_ANY, _L("All"));
         auto *sel_none = new wxButton(this, wxID_ANY, _L("None"));
         if (is_variants) 
-        sel_all_std->Bind(wxEVT_BUTTON, [this](const wxCommandEvent &event) { this->select_all(true, false); });
+            sel_all_std->Bind(wxEVT_BUTTON, [this](const wxCommandEvent& event) { this->select_all(true, false); });
         sel_all->Bind(wxEVT_BUTTON, [this](const wxCommandEvent &event) { this->select_all(true, true); });
         sel_none->Bind(wxEVT_BUTTON, [this](const wxCommandEvent &event) { this->select_all(false); });
         if (is_variants) 
-        title_sizer->Add(sel_all_std, 0, wxRIGHT, BTN_SPACING);
+            title_sizer->Add(sel_all_std, 0, wxRIGHT, BTN_SPACING);
         title_sizer->Add(sel_all, 0, wxRIGHT, BTN_SPACING);
         title_sizer->Add(sel_none);
 
@@ -505,11 +446,11 @@
 
         // fill button indexes used later for buttons rescaling
         if (is_variants)
-        m_button_indexes = { sel_all_std->GetId(), sel_all->GetId(), sel_none->GetId() };
+            m_button_indexes = { sel_all_std->GetId(), sel_all->GetId(), sel_none->GetId() };
         else {
             sel_all_std->Destroy();
             m_button_indexes = { sel_all->GetId(), sel_none->GetId() };
-    }
+        }
     }
 
     sizer->Add(title_sizer, 0, wxEXPAND | wxBOTTOM, BTN_SPACING);
@@ -686,7 +627,7 @@
     unsigned indent,
     Technology technology)
     : ConfigWizardPage(parent, std::move(title), std::move(shortname), indent)
-    , technology((Technology)(uint8_t)technology)
+    , technology(technology)
     , install(false)   // only used for 3rd party vendors
 {
     enum {
@@ -706,16 +647,11 @@
             continue;
         }
 
-<<<<<<< HEAD
-        const auto picker_title = family.empty() ? wxString() : from_u8((boost::format(_utf8(L("%s Family"))) % family).str());
+        const auto picker_title = family.empty() ? wxString() : format_wxstr(_L("%s Family"), family);
         uint8_t max_cols = MAX_COLS;
         if (vendor.family_2_line_size.find(family) != vendor.family_2_line_size.end())
             max_cols = vendor.family_2_line_size.at(family);
         auto *picker = new PrinterPicker(this, vendor, picker_title, max_cols, *appconfig, filter);
-=======
-        const auto picker_title = family.empty() ? wxString() : format_wxstr(_L("%s Family"), family);
-        auto *picker = new PrinterPicker(this, vendor, picker_title, MAX_COLS, *appconfig, filter);
->>>>>>> 3284959e
 
         picker->Bind(EVT_PRINTER_PICK, [this, appconfig](const PrinterPickerEvent &evt) {
             appconfig->set_variant(evt.vendor_id, evt.model_id, evt.variant_name, evt.enable);
@@ -930,20 +866,6 @@
 
 void PageMaterials::set_compatible_printers_html_window(const std::vector<std::string>& printer_names, bool all_printers)
 {
-<<<<<<< HEAD
-    const auto bgr_clr = 
-#if defined(__APPLE__)
-        html_window->GetParent()->GetBackgroundColour();
-#else
-#if defined(_WIN32)
-        wxGetApp().get_window_default_clr();
-#else
-        wxSystemSettings::GetColour(wxSYS_COLOUR_MENU);
-#endif
-#endif
-    const auto bgr_clr_str = wxString::Format(wxT("#%02X%02X%02X"), bgr_clr.Red(), bgr_clr.Green(), bgr_clr.Blue());
-=======
->>>>>>> 3284959e
     const auto text_clr = wxGetApp().get_label_clr_default();
     const auto text_clr_str = encode_color(ColorRGB(text_clr.Red(), text_clr.Green(), text_clr.Blue()));
     const auto bgr_clr_str = wxGetApp().get_html_bg_color(parent);
@@ -1234,24 +1156,18 @@
 				materials->filter_presets(printer, printer_name, type, vendor, [this, &to_list](const Preset* p) {
 					const std::string& section = materials->appconfig_section();
                     bool checked = wizard_p()->appconfig_new.has(section, p->name);
-					bool was_checked = false;
-
-<<<<<<< HEAD
-					int cur_i = list_profile->find(p->alias);
-					if (cur_i == wxNOT_FOUND) {
-						cur_i = list_profile->append(p->alias + (materials->get_omnipresent(p) ? "" : " *"), &p->alias);
-=======
+                    bool was_checked = false;
+
                     int cur_i = list_profile->find(p->alias);
                     if (cur_i == wxNOT_FOUND) {
                         cur_i = list_profile->append(p->alias + (materials->get_omnipresent(p) || template_shown ? "" : " *"), &p->alias);
->>>>>>> 3284959e
                         to_list.emplace_back(p->alias, materials->get_omnipresent(p), checked);
                     }
                     else {
-						was_checked = list_profile->IsChecked(cur_i);
+                        was_checked = list_profile->IsChecked(cur_i);
                         to_list[cur_i].checked = checked || was_checked;
                     }
-					list_profile->Check(cur_i, checked || was_checked);
+                    list_profile->Check(cur_i, checked || was_checked);
 
 					/* Update preset selection in config.
 					 * If one preset from aliases bundle is selected,
@@ -1460,11 +1376,7 @@
     append_spacer(VERTICAL_SPACING);
 
     auto *box_presets = new wxCheckBox(this, wxID_ANY, _L("Update built-in Presets automatically"));
-<<<<<<< HEAD
-    box_presets->SetValue(false);// app_config->get("preset_update") == "1"); // default to no, becasue the conf is never updated anyway. Remove that change if corrected later.
-=======
-    box_presets->SetValue(app_config->get_bool("preset_update"));
->>>>>>> 3284959e
+    box_presets->SetValue(false);// app_config->get_bool("preset_update")); // default to no, becasue the conf is never updated anyway. Remove that change if corrected later.
     append(box_presets);
     append_text(wxString::Format(_L(
         "If enabled, %s downloads updates of built-in system presets in the background."
@@ -1831,17 +1743,11 @@
         return a.first < b.first;
         });
 
-<<<<<<< HEAD
-    for (const auto &pair : wizard_p()->bundles) {
-        const VendorProfile *vendor = pair.second.vendor_profile;
-        if (vendor->id == ALLOW_PRUSA_FIRST) { continue; }
-=======
     for (const std::pair<std::wstring, const VendorProfile*>& v : vendors) {
         const VendorProfile* vendor = v.second;
-        if (vendor->id == PresetBundle::PRUSA_BUNDLE) { continue; }
+        if (vendor->id == ALLOW_PRUSA_FIRST) { continue; }
         if (vendor && vendor->templates_profile)
             continue;
->>>>>>> 3284959e
 
         wxString name = _L(vendor->full_name);
         name.Replace("{technology}", "");
@@ -2323,21 +2229,15 @@
 {
     const auto size = GetClientSize();
     if (size.GetHeight() == 0 || size.GetWidth() == 0) { return; }
-
+   
     wxPaintDC dc(this);
-<<<<<<< HEAD
-
-    const auto bullet_w = bullet_black.bmp().GetSize().GetWidth();
-    const auto bullet_h = bullet_black.bmp().GetSize().GetHeight();
-=======
     
     const auto bullet_w = bullet_black.GetWidth();
     const auto bullet_h = bullet_black.GetHeight();
->>>>>>> 3284959e
     const int yoff_icon = bullet_h < em_h ? (em_h - bullet_h) / 2 : 0;
     const int yoff_text = bullet_h > em_h ? (bullet_h - em_h) / 2 : 0;
     const int yinc = item_height();
-
+   
     int index_width = 0;
 
     unsigned y = 0;
@@ -2359,7 +2259,7 @@
         y += yinc;
         index_width = std::max(index_width, (int)x + text_size.x);
     }
-
+    
     //draw logo
     if (int y = size.y - bg.GetHeight(); y>=0) {
         dc.DrawBitmap(bg.get_bitmap(), 0, y, false);
@@ -2381,7 +2281,7 @@
 
     const ssize_t item_hover_new = pos.y / item_height();
 
-	if (item_hover_new < ssize_t(items.size()) && item_hover_new != item_hover) {
+    if (item_hover_new < ssize_t(items.size()) && item_hover_new != item_hover) {
         item_hover = item_hover_new;
         Refresh();
     }
@@ -2493,12 +2393,6 @@
         index->add_page(page_msla);
     if (!only_sla_mode) {
         index->add_page(page_vendors);
-<<<<<<< HEAD
-        for (const auto &pages : pages_3rdparty) {
-            for ( PagePrinters* page : { pages.second.first, pages.second.second })
-            if (page && page->install)
-                index->add_page(page);
-=======
 
         // Copy pages names from map to vector, so we can sort it without case sensitivity
         std::vector<std::pair<std::wstring, std::string>> sorted_vendors;
@@ -2514,9 +2408,8 @@
             if (pages == pages_3rdparty.end())
                 continue; // Should not happen
             for ( PagePrinters* page : { pages->second.first, pages->second.second })
-                if (page && page->install)
-                    index->add_page(page);
->>>>>>> 3284959e
+            if (page && page->install)
+                index->add_page(page);
         }
 #else
     for (PagePrinters *page : pages_vendors) {
@@ -2524,19 +2417,6 @@
     }
 #endif
 
-    index->add_page(page_custom);
-    if (page_custom->custom_wanted()) {
-        index->add_page(page_firmware);
-        index->add_page(page_bed);
-        index->add_page(page_diams);
-        index->add_page(page_temps);
-    }
-
-<<<<<<< HEAD
-    // Filaments & Materials
-    if (any_fff_selected) { index->add_page(page_filaments); }
-#ifdef ALLOW_PRUSA_FIRST
-=======
         index->add_page(page_custom);
         if (page_custom->custom_wanted()) {
             index->add_page(page_firmware);
@@ -2548,13 +2428,14 @@
    
         // Filaments & Materials
         if (any_fff_selected) { index->add_page(page_filaments); }
+
         // Filaments page if only custom printer is selected 
         const AppConfig* app_config = wxGetApp().app_config;
         if (!any_fff_selected && (custom_printer_selected || custom_printer_in_bundle) && (app_config->get("no_templates") == "0")) {
             update_materials(T_ANY);
             index->add_page(page_filaments);
         }
->>>>>>> 3284959e
+#ifdef ALLOW_PRUSA_FIRST
     }
 #endif
     if (any_sla_selected) { index->add_page(page_sla_materials); }
@@ -2871,7 +2752,7 @@
 {
     PageMaterials     *page_materials    = technology & T_FFF ? page_filaments : page_sla_materials;
     const std::string &appconfig_section = page_materials->materials->appconfig_section();
-
+    
     // Following block was unnecessary. Its enough to iterate printer_models once. Not for every vendor printer page. 
     // Filament is selected on same page for all printers of same technology.
     /*
@@ -2880,9 +2761,9 @@
         const std::string vendor_id = page_printers->get_vendor_id();
         for (auto& pair : bundles)
             if (pair.first == vendor_id)
-            	for (const VendorProfile::PrinterModel *printer_model : printer_models)
-    		        for (const std::string &material : printer_model->default_materials)
-			            appconfig_new.set(appconfig_section, material, "1");
+                for (const VendorProfile::PrinterModel *printer_model : printer_models)
+                    for (const std::string &material : printer_model->default_materials)
+                        appconfig_new.set(appconfig_section, material, "1");
     };
 
 #ifdef ALLOW_PRUSA_FIRST
@@ -2890,7 +2771,7 @@
     if (page_printers)
         select_default_materials_for_printer_page(page_printers, technology);
 
-    for (const auto& printer : pages_3rdparty) 
+    for (const auto& printer : pages_3rdparty)
     {
         page_printers = technology & T_FFF ? printer.second.first : printer.second.second;
         if (page_printers)
@@ -3155,12 +3036,10 @@
 
     bool suppress_sla_printer = model_has_multi_part_objects(wxGetApp().model());
     PrinterTechnology preferred_pt = ptAny;
-<<<<<<< HEAD
 #ifdef ALLOW_PRUSA_FIRST
-    auto get_preferred_printer_technology = [enabled_vendors, suppress_sla_printer](const std::string& bundle_name, const Bundle& bundle) {
-=======
-    auto get_preferred_printer_technology = [enabled_vendors, enabled_vendors_old, suppress_sla_printer](const std::string& bundle_name, const Bundle& bundle) {
->>>>>>> 3284959e
+    auto get_preferred_printer_technology = 
+            [enabled_vendors, enabled_vendors_old, suppress_sla_printer]
+            (const std::string& bundle_name, const Bundle& bundle) {
         const auto config = enabled_vendors.find(bundle_name);
         PrinterTechnology pt = ptAny;
         if (config != enabled_vendors.end()) {
@@ -3564,19 +3443,12 @@
     wxGetApp().UpdateDarkUI(p->btn_finish);
     wxGetApp().UpdateDarkUI(p->btn_cancel);
 
-<<<<<<< HEAD
-=======
     wxGetApp().SetWindowVariantForButton(p->btn_sel_all);
     wxGetApp().SetWindowVariantForButton(p->btn_prev);
     wxGetApp().SetWindowVariantForButton(p->btn_next);
     wxGetApp().SetWindowVariantForButton(p->btn_finish);
     wxGetApp().SetWindowVariantForButton(p->btn_cancel);
 
-    const auto prusa_it = p->bundles.find("PrusaResearch");
-    wxCHECK_RET(prusa_it != p->bundles.cend(), "Vendor PrusaResearch not found");
-    const VendorProfile *vendor_prusa = prusa_it->second.vendor_profile;
-
->>>>>>> 3284959e
     p->add_page(p->page_welcome = new PageWelcome(this));
 
 #ifdef ALLOW_PRUSA_FIRST
@@ -3643,8 +3515,8 @@
 
     p->update_materials(T_ANY);
     if (!p->only_sla_mode)
-    p->add_page(p->page_filaments = new PageMaterials(this, &p->filaments,
-        _L("Filament Profiles Selection"), _L("Filaments"), _L("Type:") ));
+        p->add_page(p->page_filaments = new PageMaterials(this, &p->filaments,
+            _L("Filament Profiles Selection"), _L("Filaments"), _L("Type:") ));
 
     p->add_page(p->page_sla_materials = new PageMaterials(this, &p->sla_materials,
         _L("SLA Material Profiles Selection") + " ", _L("SLA Materials"), _L("Type:") ));
