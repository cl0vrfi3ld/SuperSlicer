///|/ Copyright (c) Prusa Research 2019 - 2023 Lukáš Hejl @hejllukas, Vojtěch Bubník @bubnikv, Lukáš Matěna @lukasmatena, Oleksandra Iushchenko @YuSanka, Pavel Mikuš @Godrak, Tomáš Mészáros @tamasmeszaros
///|/
///|/ PrusaSlicer is released under the terms of the AGPLv3 or higher
///|/
// #include "libslic3r/GCodeSender.hpp"
#include "ConfigManipulation.hpp"
#include "I18N.hpp"
#include "GUI_App.hpp"
#include "format.hpp"
#include "libslic3r/Model.hpp"
#include "libslic3r/PresetBundle.hpp"
#include "MsgDialog.hpp"

#include <string>
#include <wx/msgdlg.h>

namespace Slic3r {
namespace GUI {

void ConfigManipulation::apply(DynamicPrintConfig* config, DynamicPrintConfig* new_config)
{
    bool modified = false;
    for (auto opt_key : config->diff(*new_config)) {
        config->set_key_value(opt_key, new_config->option(opt_key)->clone());
        modified = true;
    }

    if (modified && load_config != nullptr)
        load_config();
}

void ConfigManipulation::toggle_field(const std::string& opt_key, const bool toggle, int opt_index/* = -1*/)
{
    if (local_config) {
        if (local_config->option(opt_key) == nullptr)
            return;
    }
    cb_toggle_field(opt_key, toggle, opt_index);
}

// !! if using cb_value_change(X) or somthgin like that, you need a special code in Field.cpp (search for 'update_print_fff_config')
void ConfigManipulation::update_print_fff_config(DynamicPrintConfig* config, const bool is_global_config)
{
    // #ys_FIXME_to_delete
    //! Temporary workaround for the correct updates of the TextCtrl (like "layer_height"):
    // KillFocus() for the wxSpinCtrl use CallAfter function. So,
    // to except the duplicate call of the update() after dialog->ShowModal(),
    // let check if this process is already started.
    if (is_msg_dlg_already_exist)
        return;

    // layer_height shouldn't be equal to zero
    if (config->opt_float("layer_height") < EPSILON)
    {
        const wxString msg_text = _(L("Layer height is not valid.\n\nThe layer height will be reset to 0.01."));
        MessageDialog dialog(m_msg_dlg_parent, msg_text, _(L("Layer height")), wxICON_WARNING | wxOK);
        DynamicPrintConfig new_conf = *config;
        is_msg_dlg_already_exist = true;
        dialog.ShowModal();
        new_conf.set_key_value("layer_height", new ConfigOptionFloat(0.01));
        apply(config, &new_conf);
        is_msg_dlg_already_exist = false;
    }

    if (config->option<ConfigOptionFloatOrPercent>("first_layer_height")->value < EPSILON)
    {
        const wxString msg_text = _(L("First layer height is not valid.\n\nThe first layer height will be reset to 0.01."));
        MessageDialog dialog(m_msg_dlg_parent, msg_text, _(L("First layer height")), wxICON_WARNING | wxOK);
        DynamicPrintConfig new_conf = *config;
        is_msg_dlg_already_exist = true;
        dialog.ShowModal();
        new_conf.set_key_value("first_layer_height", new ConfigOptionFloatOrPercent(0.01, false));
        apply(config, &new_conf);
        is_msg_dlg_already_exist = false;
    }

    double fill_density = config->option<ConfigOptionPercent>("fill_density")->value;

<<<<<<< HEAD
    if (config->opt_bool("spiral_vase") && !(
        config->opt_int("top_solid_layers") == 0
        && fill_density == 0
        && config->opt_bool("support_material") == false
        && config->opt_int("support_material_enforce_layers") == 0
        && config->opt_enum<PerimeterGeneratorType>("perimeter_generator") == PerimeterGeneratorType::Classic
        && config->opt_bool("exact_last_layer_height") == false
        && config->opt_bool("ensure_vertical_shell_thickness") == true
        && config->opt_bool("infill_dense") == false
        && config->opt_bool("extra_perimeters") == false
        && config->opt_bool("extra_perimeters_overhangs") == false
        && config->opt_bool("extra_perimeters_odd_layers") == false
        && config->opt_bool("overhangs_reverse") == false
        && config->opt_bool("gap_fill_last") == false
        && config->opt_int("solid_over_perimeters") == 0
        )) {
        wxString msg_text = _(L("The Spiral Vase mode requires:\n"
            "- no top solid layers\n"
            "- 0% fill density\n"
            "- classic perimeter slicing\n"
            "- no support material\n"
            "- Ensure vertical shell thickness enabled\n"
            "- disabled 'no solid infill over perimeters'\n"
            "- unchecked 'exact last layer height'\n"
            "- unchecked 'dense infill'\n"
            "- unchecked 'extra perimeters'"
            "- unchecked 'gap fill after last perimeter'"
            "- disabled  'no solid fill over X perimeters'"));
=======
    if (config->opt_bool("spiral_vase") &&
        ! (config->opt_int("perimeters") == 1 && 
           config->opt_int("top_solid_layers") == 0 &&
           fill_density == 0 &&
           ! config->opt_bool("support_material") &&
           config->opt_int("support_material_enforce_layers") == 0 &&
           ! config->opt_bool("thin_walls")))
    {
        wxString msg_text = _(L("The Spiral Vase mode requires:\n"
                                "- one perimeter\n"
                                "- no top solid layers\n"
                                "- 0% fill density\n"
                                "- no support material\n"
               					"- Detect thin walls disabled"));
>>>>>>> 3284959e
        if (is_global_config)
            msg_text += "\n\n" + _(L("Shall I adjust those settings in order to enable Spiral Vase?"));
        MessageDialog dialog(m_msg_dlg_parent, msg_text, _(L("Spiral Vase")),
            wxICON_WARNING | (is_global_config ? wxYES | wxNO : wxOK));
        DynamicPrintConfig new_conf = *config;
        auto answer = dialog.ShowModal();
        bool support = true;
        if (!is_global_config) {
            if (this->local_config->get().optptr("spiral_vase"))
                new_conf.set_key_value("spiral_vase", new ConfigOptionBool(false));
            else if (this->local_config->get().optptr("top_solid_layers"))
                new_conf.set_key_value("top_solid_layers", new ConfigOptionInt(0));
            else if (this->local_config->get().optptr("fill_density"))
                new_conf.set_key_value("fill_density", new ConfigOptionPercent(0));
            else if (this->local_config->get().optptr("perimeter_generator"))
                new_conf.set_key_value("perimeter_generator", new ConfigOptionEnum<PerimeterGeneratorType>(PerimeterGeneratorType::Classic));
            else if (this->local_config->get().optptr("support_material"))
                new_conf.set_key_value("support_material", new ConfigOptionBool(false));
            else if (this->local_config->get().optptr("support_material_enforce_layers"))
                new_conf.set_key_value("support_material_enforce_layers", new ConfigOptionInt(0));
            else if (this->local_config->get().optptr("exact_last_layer_height"))
                new_conf.set_key_value("exact_last_layer_height", new ConfigOptionBool(false));
            else if (this->local_config->get().optptr("ensure_vertical_shell_thickness"))
                new_conf.set_key_value("ensure_vertical_shell_thickness", new ConfigOptionBool(true));
            else if (this->local_config->get().optptr("infill_dense"))
                new_conf.set_key_value("infill_dense", new ConfigOptionBool(false));
            else if (this->local_config->get().optptr("extra_perimeters"))
                new_conf.set_key_value("extra_perimeters", new ConfigOptionBool(false));
            else if (this->local_config->get().optptr("extra_perimeters_overhangs"))
                new_conf.set_key_value("extra_perimeters_overhangs", new ConfigOptionBool(false));
            else if (this->local_config->get().optptr("extra_perimeters_odd_layers"))
                new_conf.set_key_value("extra_perimeters_odd_layers", new ConfigOptionBool(false));
            else if (this->local_config->get().optptr("overhangs_reverse"))
                new_conf.set_key_value("overhangs_reverse", new ConfigOptionBool(false));
            else if (this->local_config->get().optptr("gap_fill_last"))
                new_conf.set_key_value("gap_fill_last", new ConfigOptionBool(false));
            else if (this->local_config->get().optptr("solid_over_perimeters"))
                new_conf.set_key_value("solid_over_perimeters", new ConfigOptionInt(0));
            this->local_config->apply_only(new_conf, this->local_config->keys(), true);
        } else if (answer == wxID_YES) {
            new_conf.set_key_value("top_solid_layers", new ConfigOptionInt(0));
            new_conf.set_key_value("fill_density", new ConfigOptionPercent(0));
            new_conf.set_key_value("perimeter_generator", new ConfigOptionEnum<PerimeterGeneratorType>(PerimeterGeneratorType::Classic));
            new_conf.set_key_value("support_material", new ConfigOptionBool(false));
            new_conf.set_key_value("support_material_enforce_layers", new ConfigOptionInt(0));
<<<<<<< HEAD
            new_conf.set_key_value("exact_last_layer_height", new ConfigOptionBool(false));
            new_conf.set_key_value("ensure_vertical_shell_thickness", new ConfigOptionBool(true));
            new_conf.set_key_value("infill_dense", new ConfigOptionBool(false));
            new_conf.set_key_value("extra_perimeters", new ConfigOptionBool(false));
            new_conf.set_key_value("extra_perimeters_overhangs", new ConfigOptionBool(false));
            new_conf.set_key_value("extra_perimeters_odd_layers", new ConfigOptionBool(false));
            new_conf.set_key_value("overhangs_reverse", new ConfigOptionBool(false));
            new_conf.set_key_value("gap_fill_last", new ConfigOptionBool(false));
            new_conf.set_key_value("solid_over_perimeters", new ConfigOptionInt(0));
=======
            new_conf.set_key_value("thin_walls", new ConfigOptionBool(false));            
>>>>>>> 3284959e
            fill_density = 0;
            support = false;
        } else {
            new_conf.set_key_value("spiral_vase", new ConfigOptionBool(false));
        }
        apply(config, &new_conf);
        if (cb_value_change) {
            cb_value_change("fill_density", fill_density);
            if (!support)
                cb_value_change("support_material", false);
    }
    }

<<<<<<< HEAD
    if (config->opt_bool("wipe_tower") && config->opt_bool("support_material") &&
        ((ConfigOptionEnumGeneric*)config->option("support_material_contact_distance_type"))->value != zdNone &&
        (config->opt_int("support_material_extruder") != 0 || config->opt_int("support_material_interface_extruder") != 0)) {
        wxString msg_text = _(L("The Wipe Tower currently supports the non-soluble supports only\n"
            "if they are printed with the current extruder without triggering a tool change.\n"
            "(both support_material_extruder and support_material_interface_extruder need to be set to 0)."));
        if (is_global_config)
            msg_text += "\n\n" + _(L("Shall I adjust those settings in order to enable the Wipe Tower?"));
        MessageDialog dialog (m_msg_dlg_parent, msg_text, _(L("Wipe Tower")),
            wxICON_WARNING | (is_global_config ? wxYES | wxNO : wxOK));
        DynamicPrintConfig new_conf = *config;
        auto answer = dialog.ShowModal();
        if (!is_global_config) {
            if (this->local_config->get().optptr("wipe_tower"))
                new_conf.set_key_value("wipe_tower", new ConfigOptionBool(false));
            else if (this->local_config->get().optptr("support_material_extruder"))
                new_conf.set_key_value("support_material_extruder", new ConfigOptionInt(0));
            else if (this->local_config->get().optptr("support_material_interface_extruder"))
                new_conf.set_key_value("support_material_interface_extruder", new ConfigOptionInt(0));
            else if (this->local_config->get().optptr("support_material_contact_distance_type"))
                new_conf.set_key_value("support_material_contact_distance_type", new ConfigOptionEnum<SupportZDistanceType>(zdNone));
            else if (this->local_config->get().optptr("support_material"))
                new_conf.set_key_value("support_material", new ConfigOptionBool(false));
            this->local_config->apply_only(new_conf, this->local_config->keys(), true);
        } else if (answer == wxID_YES) {
            new_conf.set_key_value("support_material_extruder", new ConfigOptionInt(0));
            new_conf.set_key_value("support_material_interface_extruder", new ConfigOptionInt(0));
        } else
            new_conf.set_key_value("wipe_tower", new ConfigOptionBool(false));
        apply(config, &new_conf);
    }

    if (config->opt_bool("wipe_tower") && config->opt_bool("support_material") &&
        ((ConfigOptionEnumGeneric*)config->option("support_material_contact_distance_type"))->value == zdNone &&
        !config->opt_bool("support_material_synchronize_layers")) {
        wxString msg_text = _(L("For the Wipe Tower to work with the soluble supports, the support layers\n"
            "need to be synchronized with the object layers."));
        if (is_global_config)
            msg_text += "\n\n" + _(L("Shall I synchronize support layers in order to enable the Wipe Tower?"));
        MessageDialog dialog(m_msg_dlg_parent, msg_text, _(L("Wipe Tower")),
            wxICON_WARNING | (is_global_config ? wxYES | wxNO : wxOK));
        DynamicPrintConfig new_conf = *config;
        auto answer = dialog.ShowModal();
        if (!is_global_config) {
            if (this->local_config->get().optptr("wipe_tower"))
                new_conf.set_key_value("wipe_tower", new ConfigOptionBool(false));
            else if (this->local_config->get().optptr("support_material_synchronize_layers"))
                new_conf.set_key_value("support_material_synchronize_layers", new ConfigOptionBool(true));
            else if (this->local_config->get().optptr("support_material_contact_distance_type"))
                new_conf.set_key_value("support_material_contact_distance_type", new ConfigOptionEnum<SupportZDistanceType>(zdFilament));
            else if (this->local_config->get().optptr("support_material"))
                new_conf.set_key_value("support_material", new ConfigOptionBool(false));
            this->local_config->apply_only(new_conf, this->local_config->keys(), true);
        } else if (answer == wxID_YES) {
            new_conf.set_key_value("support_material_synchronize_layers", new ConfigOptionBool(true));
        } else {
            new_conf.set_key_value("wipe_tower", new ConfigOptionBool(false));
        }
        apply(config, &new_conf);
=======
    if (config->opt_bool("wipe_tower") && config->opt_bool("support_material") && 
        // Organic supports are always synchronized with object layers as of now.
        config->opt_enum<SupportMaterialStyle>("support_material_style") != smsOrganic) {
        if (config->opt_float("support_material_contact_distance") == 0) {
            if (!config->opt_bool("support_material_synchronize_layers")) {
                wxString msg_text = _(L("For the Wipe Tower to work with the soluble supports, the support layers\n"
                                        "need to be synchronized with the object layers."));
                if (is_global_config)
                    msg_text += "\n\n" + _(L("Shall I synchronize support layers in order to enable the Wipe Tower?"));
                MessageDialog dialog(m_msg_dlg_parent, msg_text, _(L("Wipe Tower")),
                                       wxICON_WARNING | (is_global_config ? wxYES | wxNO : wxOK));
                DynamicPrintConfig new_conf = *config;
                auto answer = dialog.ShowModal();
                if (!is_global_config || answer == wxID_YES) {
                    new_conf.set_key_value("support_material_synchronize_layers", new ConfigOptionBool(true));
                }
                else
                    new_conf.set_key_value("wipe_tower", new ConfigOptionBool(false));
                apply(config, &new_conf);
            }
        } else {
            if ((config->opt_int("support_material_extruder") != 0 || config->opt_int("support_material_interface_extruder") != 0)) {
                wxString msg_text = _(L("The Wipe Tower currently supports the non-soluble supports only "
                                        "if they are printed with the current extruder without triggering a tool change. "
                                        "(both support_material_extruder and support_material_interface_extruder need to be set to 0)."));
                if (is_global_config)
                    msg_text += "\n\n" + _(L("Shall I adjust those settings in order to enable the Wipe Tower?"));
                MessageDialog dialog (m_msg_dlg_parent, msg_text, _(L("Wipe Tower")),
                                        wxICON_WARNING | (is_global_config ? wxYES | wxNO : wxOK));
                DynamicPrintConfig new_conf = *config;
                auto answer = dialog.ShowModal();
                if (!is_global_config || answer == wxID_YES) {
                    new_conf.set_key_value("support_material_extruder", new ConfigOptionInt(0));
                    new_conf.set_key_value("support_material_interface_extruder", new ConfigOptionInt(0));
                }
                else
                    new_conf.set_key_value("wipe_tower", new ConfigOptionBool(false));
                apply(config, &new_conf);
            }
        }
>>>>>>> 3284959e
    }

    if (config->opt_float("brim_width") > 0 && config->opt_float("brim_separation") >= config->opt_float("brim_width")) {
        wxString msg_text = _(L("It's not possible to use a bigger value for the brim offset than the brim width, as it won't extrude anything."
            " Brim offset have to be lower than the brim width."));
        if (is_global_config) {
            msg_text += "\n\n" + _(L("Shall I switch the brim offset to 0?"));
            wxMessageDialog dialog(nullptr, msg_text, _(L("Brim configuration")),
                wxICON_WARNING | (is_global_config ? wxYES | wxNO : wxOK));
            auto answer = dialog.ShowModal();
            if (!is_global_config || answer == wxID_YES) {
                DynamicPrintConfig new_conf = *config;
                new_conf.set_key_value("brim_separation", new ConfigOptionFloat(0));
                apply(config, &new_conf);
            }
        }
    }

    static bool support_material_overhangs_queried = false;

    // Check "support_material" and "overhangs" relations only on global settings level
    if (is_global_config && config->opt_bool("support_material")) {
        // Ask only once.
        if (!m_support_material_overhangs_queried) {
            m_support_material_overhangs_queried = true;
            if (config->option<ConfigOptionFloatOrPercent>("overhangs_width_speed") == 0) {
                wxString msg_text = _(L("Supports work better, if the following feature is enabled:\n"
                    "- overhangs with bridge speed & fan"));
                if (is_global_config) {
                    msg_text += "\n\n" + _(L("Shall I adjust those settings for supports?"));
                MessageDialog dialog(m_msg_dlg_parent, msg_text, _L("Support Generator"), wxICON_WARNING | wxYES | wxNO);
                    DynamicPrintConfig new_conf = *config;
                    auto answer = dialog.ShowModal();
                if (answer == wxID_YES) {
                        // Enable "detect bridging perimeters".
                        new_conf.set_key_value("overhangs_width_speed", new ConfigOptionFloatOrPercent(50, true));
                    } else if (answer == wxID_NO) {
                        // Do nothing, leave supports on and "detect bridging perimeters" off.
                    } else if (answer == wxID_CANCEL) {
                        // Disable supports.
                        new_conf.set_key_value("support_material", new ConfigOptionBool(false));
                        support_material_overhangs_queried = false;
                    }
                    apply(config, &new_conf);
                }
            }
        }
    } else {
        m_support_material_overhangs_queried = false;
    }

    if (config->option<ConfigOptionPercent>("fill_density")->value == 100) {
<<<<<<< HEAD
        std::string  fill_pattern = config->option<ConfigOptionEnum<InfillPattern>>("fill_pattern")->serialize();
        const std::vector<std::string>& top_fill_pattern_values = config->def()->get("top_fill_pattern")->enum_values;
        bool correct_100p_fill = std::find(top_fill_pattern_values.begin(), top_fill_pattern_values.end(), fill_pattern) != top_fill_pattern_values.end();
        if (!correct_100p_fill) {
            const std::vector<std::string>& bottom_fill_pattern_values = config->def()->get("bottom_fill_pattern")->enum_values;
            correct_100p_fill = std::find(bottom_fill_pattern_values.begin(), bottom_fill_pattern_values.end(), fill_pattern) != bottom_fill_pattern_values.end();
        }
        if (!correct_100p_fill) {
            const std::vector<std::string>& bottom_fill_pattern_values = config->def()->get("solid_fill_pattern")->enum_values;
            correct_100p_fill = std::find(bottom_fill_pattern_values.begin(), bottom_fill_pattern_values.end(), fill_pattern) != bottom_fill_pattern_values.end();
        }
        if (!correct_100p_fill) {
            // get fill_pattern name from enum_labels for using this one at dialog_msg
            const ConfigOptionDef* fill_pattern_def = config->def()->get("fill_pattern");
            assert(fill_pattern_def != nullptr);
            auto it_pattern = std::find(fill_pattern_def->enum_values.begin(), fill_pattern_def->enum_values.end(), fill_pattern);
            assert(it_pattern != fill_pattern_def->enum_values.end());
            if (it_pattern != fill_pattern_def->enum_values.end()) {
                wxString msg_text = GUI::format_wxstr(_L("The %1% infill pattern is not supposed to work at 100%% density."),
                    _(fill_pattern_def->enum_labels[it_pattern - fill_pattern_def->enum_values.begin()]));
                if (is_global_config) {
=======
        const int fill_pattern = config->option<ConfigOptionEnum<InfillPattern>>("fill_pattern")->value;
        if (bool correct_100p_fill = config->option_def("top_fill_pattern")->enum_def->enum_to_index(fill_pattern).has_value(); 
            ! correct_100p_fill) {
            // get fill_pattern name from enum_labels for using this one at dialog_msg
            const ConfigOptionDef *fill_pattern_def = config->option_def("fill_pattern");
            assert(fill_pattern_def != nullptr);
            if (auto label = fill_pattern_def->enum_def->enum_to_label(fill_pattern); label.has_value()) {
                wxString msg_text = GUI::format_wxstr(_L("The %1% infill pattern is not supposed to work at 100%% density."), _(*label));
                if (is_global_config)
>>>>>>> 3284959e
                    msg_text += "\n\n" + _L("Shall I switch to rectilinear fill pattern?");
                MessageDialog dialog(m_msg_dlg_parent, msg_text, _L("Infill"),
                        wxICON_WARNING | (is_global_config ? wxYES | wxNO : wxOK));
                    DynamicPrintConfig new_conf = *config;
                    auto answer = dialog.ShowModal();
                    if (!is_global_config || answer == wxID_YES) {
                        new_conf.set_key_value("fill_pattern", new ConfigOptionEnum<InfillPattern>(ipRectilinear));
                        fill_density = 100;
                    } else
                        fill_density = wxGetApp().preset_bundle->fff_prints.get_selected_preset().config.option<ConfigOptionPercent>("fill_density")->value;
                    new_conf.set_key_value("fill_density", new ConfigOptionPercent(fill_density));
                    apply(config, &new_conf);
                    if (cb_value_change)
                        cb_value_change("fill_density", fill_density);
                }
            }
        }
    }
}

//note: printer options are toogled in TabPrinter::toggle_options()

void ConfigManipulation::toggle_print_fff_options(DynamicPrintConfig* config)
{
    bool have_perimeters = config->opt_int("perimeters") > 0;
<<<<<<< HEAD
    for (auto el : { "ensure_vertical_shell_thickness", "external_perimeter_speed", "extra_perimeters", "extra_perimeters_odd_layers",
        "external_perimeters_first", "external_perimeter_extrusion_width", "external_perimeter_extrusion_spacing","external_perimeter_extrusion_change_odd_layers",
        "overhangs","perimeter_speed",
        "seam_position", "small_perimeter_speed", "small_perimeter_min_length", " small_perimeter_max_length", "spiral_vase",
        "perimeter_generator"})
        toggle_field(el, have_perimeters);

    bool has_spiral_vase = have_perimeters && config->opt_bool("spiral_vase");

    for (auto el : { "external_perimeters_vase", "external_perimeters_nothole", "external_perimeters_hole", "perimeter_bonding"})
        toggle_field(el, config->opt_bool("external_perimeters_first"));

    bool have_arachne = have_perimeters && config->opt_enum<PerimeterGeneratorType>("perimeter_generator") == PerimeterGeneratorType::Arachne;
    for (auto el : { "wall_transition_length", "wall_transition_filter_deviation", "wall_transition_angle", "wall_distribution_count", "min_feature_size", "min_bead_width", "aaa" })
       toggle_field(el, have_arachne);


    for (auto el : {"perimeter_loop", "extra_perimeters_overhangs", "no_perimeter_unsupported_algo",
        "thin_perimeters", "overhangs_reverse", "perimeter_round_corners"})
        toggle_field(el, have_perimeters && !have_arachne);

    toggle_field("only_one_perimeter_top", have_perimeters); // with arachne, it will only do it for the last layer
    toggle_field("only_one_perimeter_first_layer", config->opt_int("perimeters") > 1);
    toggle_field("overhangs_width", config->option<ConfigOptionFloatOrPercent>("overhangs_width_speed")->value > 0);
    toggle_field("overhangs_reverse_threshold", have_perimeters && config->opt_bool("overhangs_reverse"));
    toggle_field("overhangs_speed_enforce", have_perimeters && !config->opt_bool("perimeter_loop"));
    toggle_field("min_width_top_surface", have_perimeters && config->opt_bool("only_one_perimeter_top") && !have_arachne);
    toggle_field("thin_perimeters_all", have_perimeters && config->option("thin_perimeters")->getFloat() != 0 && !have_arachne);
    bool have_thin_wall = !have_arachne && have_perimeters;
    toggle_field("thin_walls", have_thin_wall);
    for (auto el : { "thin_walls_min_width", "thin_walls_overlap", "thin_walls_merge" })
        toggle_field(el, have_thin_wall && config->opt_bool("thin_walls"));

    for (auto el : { "seam_angle_cost", "seam_travel_cost", "seam_visibility" })
        toggle_field(el, have_perimeters && config->option<ConfigOptionEnum<SeamPosition>>("seam_position")->value == SeamPosition::spCost);

    toggle_field("perimeter_loop_seam", config->opt_bool("perimeter_loop"));

    bool have_gap_fill = !have_arachne;
    toggle_field("gap_fill_enabled", have_gap_fill);
    for (auto el : { "gap_fill_extension", "gap_fill_last", "gap_fill_max_width", "gap_fill_min_area", "gap_fill_min_length", "gap_fill_min_width" })
        toggle_field(el, config->opt_bool("gap_fill_enabled") && have_gap_fill);
    // gap fill  can appear in infill
    //toggle_field("gap_fill_speed", have_perimeters && config->opt_bool("gap_fill_enabled"));

    for (auto el : { "fuzzy_skin_thickness", "fuzzy_skin_point_dist" })
        toggle_field(el, config->option<ConfigOptionEnum<FuzzySkinType>>("fuzzy_skin")->value != FuzzySkinType::None);

    toggle_field("avoid_crossing_not_first_layer", config->opt_bool("avoid_crossing_perimeters"));
=======
    for (auto el : { "extra_perimeters","extra_perimeters_on_overhangs", "thin_walls", "overhangs",
                    "seam_position","staggered_inner_seams", "external_perimeters_first", "external_perimeter_extrusion_width",
                    "perimeter_speed", "small_perimeter_speed", "external_perimeter_speed", "enable_dynamic_overhang_speeds"})
        toggle_field(el, have_perimeters);

    for (size_t i = 0; i < 4; i++) {
        toggle_field("overhang_speed_" + std::to_string(i), config->opt_bool("enable_dynamic_overhang_speeds"));
    }
>>>>>>> 3284959e

    bool have_infill = config->option<ConfigOptionPercent>("fill_density")->value > 0;
    // infill_extruder uses the same logic as in Print::extruders()
    for (auto el : { "fill_pattern", "infill_connection", "infill_every_layers", "infill_only_where_needed",
                    "solid_infill_every_layers", "solid_infill_below_area", "infill_extruder", "infill_anchor_max" })
        toggle_field(el, have_infill);
    // Only allow configuration of open anchors if the anchoring is enabled.
    bool has_infill_anchors = have_infill && config->option<ConfigOptionEnum<InfillConnection>>("infill_connection")->value != InfillConnection::icNotConnected;
    toggle_field("infill_anchor_max", has_infill_anchors);
    has_infill_anchors = has_infill_anchors && config->option<ConfigOptionFloatOrPercent>("infill_anchor_max")->value > 0;
    toggle_field("infill_anchor", has_infill_anchors);

    bool can_have_infill_dense = config->option<ConfigOptionPercent>("fill_density")->value < 50;
    for (auto el : { "infill_dense" })
        toggle_field(el, can_have_infill_dense);

    bool have_infill_dense = config->opt_bool("infill_dense") && can_have_infill_dense;
    for (auto el : { "infill_dense_algo" })
        toggle_field(el, have_infill_dense);
    if(have_infill)
        for (auto el : { "infill_every_layers", "infill_only_where_needed" })
            toggle_field(el, !have_infill_dense);

    bool has_top_solid_infill 	 = config->opt_int("top_solid_layers") > 0 || has_spiral_vase;
    bool has_bottom_solid_infill = config->opt_int("bottom_solid_layers") > 0;
    bool has_solid_infill 		 = has_top_solid_infill || has_bottom_solid_infill || (have_infill && (config->opt_int("solid_infill_every_layers") > 0 || config->opt_float("solid_infill_below_area") > 0));
    // solid_infill_extruder uses the same logic as in Print::extruders()
    for (auto el : { "top_fill_pattern", "bottom_fill_pattern", "solid_fill_pattern", "enforce_full_fill_volume", "external_infill_margin", "bridged_infill_margin",
        "solid_infill_extruder", "solid_infill_extrusion_width", "solid_nfill_extrusion_change_odd_layers", "solid_infill_extrusion_spacing", "solid_infill_speed" })
        toggle_field(el, has_solid_infill);

    toggle_field("infill_first", (has_solid_infill || have_infill));

    for (auto el : { "fill_angle", "fill_angle_increment", "bridge_angle", "infill_extrusion_width", "infill_extrusion_spacing", "infill_extrusion_change_odd_layers",
                    "infill_speed" })
        toggle_field(el, have_infill || has_solid_infill);

    toggle_field("top_solid_min_thickness", ! has_spiral_vase && has_top_solid_infill);
    toggle_field("bottom_solid_min_thickness", ! has_spiral_vase && has_bottom_solid_infill);

    //speed
    for (auto el : { "small_perimeter_min_length", "small_perimeter_max_length" })
        toggle_field(el, config->option("small_perimeter_speed")->getFloat() > 0);

    bool has_ironing_pattern = config->opt_enum<InfillPattern>("top_fill_pattern") == InfillPattern::ipSmooth
        || config->opt_enum<InfillPattern>("bottom_fill_pattern") == InfillPattern::ipSmooth
        || config->opt_enum<InfillPattern>("solid_fill_pattern") == InfillPattern::ipSmooth;
    for (auto el : {"fill_smooth_width, fill_smooth_distribution" })
        toggle_field(el, has_ironing_pattern);

    for (auto el : { "ironing", "top_fill_pattern", "infill_connection_top",  "top_infill_extrusion_width",  "top_infill_extrusion_spacing", "top_solid_infill_speed" })
        toggle_field(el, has_top_solid_infill || (has_spiral_vase && has_bottom_solid_infill));

<<<<<<< HEAD
    for (auto el : { "bottom_fill_pattern", "infill_connection_bottom" })
        toggle_field(el, has_bottom_solid_infill);

    for (auto el : { "solid_fill_pattern", "infill_connection_solid", "bridge_fill_pattern", "infill_connection_bridge" })
        toggle_field(el, has_solid_infill); // should be top_solid_layers") > 1 || bottom_solid_layers") > 1

    for (auto el : { "hole_to_polyhole_threshold", "hole_to_polyhole_twisted" })
        toggle_field(el, config->opt_bool("hole_to_polyhole"));
=======
    bool have_default_acceleration = config->opt_float("default_acceleration") > 0;
    for (auto el : { "perimeter_acceleration", "infill_acceleration", "top_solid_infill_acceleration",
                    "solid_infill_acceleration", "external_perimeter_acceleration",
                    "bridge_acceleration", "first_layer_acceleration" })
        toggle_field(el, have_default_acceleration);
>>>>>>> 3284959e

    bool have_skirt = config->opt_int("skirts") > 0;
    toggle_field("skirt_height", have_skirt && config->opt_enum<DraftShield>("draft_shield") != dsEnabled);
    toggle_field("skirt_width", have_skirt);
    for (auto el : { "skirt_brim", "skirt_distance", "skirt_distance_from_brim", "draft_shield", "min_skirt_length" })
        toggle_field(el, have_skirt);

    bool have_brim = config->opt_float("brim_width") > 0 || config->opt_float("brim_width_interior") > 0;
    toggle_field("brim_separation", have_brim);
    // perimeter_extruder uses the same logic as in Print::extruders()
    toggle_field("perimeter_extruder", have_perimeters || have_brim);

    toggle_field("brim_ears", config->opt_float("brim_width") > 0);
    toggle_field("brim_inside_holes", config->opt_float("brim_width") > 0 && config->opt_float("brim_width_interior") == 0);
    toggle_field("brim_ears_max_angle", have_brim && config->opt_bool("brim_ears"));
    toggle_field("brim_ears_pattern", have_brim && config->opt_bool("brim_ears"));

    bool have_raft = config->opt_int("raft_layers") > 0;
    bool have_support_material = config->opt_bool("support_material") || have_raft;
    bool have_support_material_auto = have_support_material && config->opt_bool("support_material_auto");
    bool have_support_interface = have_support_material && (config->opt_int("support_material_interface_layers") > 0 || config->opt_int("support_material_bottom_interface_layers") > 0);
    bool have_support_soluble = have_support_material && ((ConfigOptionEnumGeneric*)config->option("support_material_contact_distance_type"))->value == zdNone;
    auto support_material_style = config->opt_enum<SupportMaterialStyle>("support_material_style");
    for (auto el : { "support_material_style", "support_material_pattern", "support_material_with_sheath",
                    "support_material_spacing", "support_material_angle", "support_material_angle_height", 
                    "support_material_bottom_interface_layers", "support_material_interface_layers",
                    "dont_support_bridges", "support_material_extrusion_width",
                    "support_material_contact_distance_type",
                    "support_material_xy_spacing",
                    "support_material_layer_height"})
        toggle_field(el, have_support_material);
    toggle_field("support_material_threshold", have_support_material_auto);
    toggle_field("support_material_bottom_contact_distance", have_support_material && ! have_support_soluble);
    toggle_field("support_material_closing_radius", have_support_material && support_material_style == smsSnug);

<<<<<<< HEAD
    for (auto el : { "support_material_contact_distance", "support_material_bottom_contact_distance" })
        toggle_field(el, have_support_material && !have_support_soluble);

    for (auto el : { "support_material_interface_pattern", "support_material_interface_spacing", "support_material_interface_extruder",
                    "support_material_interface_speed", "support_material_interface_contact_loops", "support_material_interface_layer_height"
                    "support_material_interface_angle", "support_material_interface_angle_increment"})
=======
    const bool has_organic_supports = support_material_style == smsOrganic && 
                                     (config->opt_bool("support_material") || 
                                      config->opt_int("support_material_enforce_layers") > 0);
    for (const std::string& key : { "support_tree_angle", "support_tree_angle_slow", "support_tree_branch_diameter",
                                    "support_tree_branch_diameter_angle", "support_tree_branch_diameter_double_wall", 
                                    "support_tree_tip_diameter", "support_tree_branch_distance", "support_tree_top_rate" })
        toggle_field(key, has_organic_supports);

    for (auto el : { "support_material_bottom_interface_layers", "support_material_interface_spacing", "support_material_interface_extruder",
                    "support_material_interface_speed", "support_material_interface_contact_loops" })
>>>>>>> 3284959e
        toggle_field(el, have_support_material && have_support_interface);
    toggle_field("support_material_synchronize_layers", have_support_soluble);

    toggle_field("perimeter_extrusion_width", have_perimeters || have_brim);
    toggle_field("perimeter_extrusion_spacing", have_perimeters || have_brim);
    toggle_field("perimeter_extrusion_change_odd_layers", have_perimeters || have_brim);
    toggle_field("skirt_extrusion_width", have_skirt);
    toggle_field("support_material_extruder", have_support_material || have_skirt);
    toggle_field("support_material_speed", have_support_material || have_skirt || have_brim);
    toggle_field("brim_speed", have_brim || have_skirt);

    toggle_field("raft_contact_distance", have_raft && !have_support_soluble);
    for (auto el : { "raft_expansion", "first_layer_acceleration_over_raft", "first_layer_speed_over_raft",
        "raft_layer_height", "raft_interface_layer_height"})
        toggle_field(el, have_raft);

    //for default_extrusion_width/spacing, you need to ahve at least an extrusion_width with 0
    bool have_default_width = config->option("first_layer_extrusion_width")->getFloat() == 0 ||
        (config->option("perimeter_extrusion_width")->getFloat() == 0 && (have_perimeters || have_brim)) ||
        (config->option("external_perimeter_extrusion_width")->getFloat() == 0 && have_perimeters) ||
        (config->option("infill_extrusion_width")->getFloat() == 0 && (have_infill || has_solid_infill)) ||
        (config->option("solid_infill_extrusion_width")->getFloat() == 0 && has_solid_infill) ||
        (config->option("top_infill_extrusion_width")->getFloat() == 0 && has_top_solid_infill) ||
        (config->option("support_material_extrusion_width")->getFloat() == 0 && have_support_material) ||
        (config->option("skirt_extrusion_width")->getFloat() == 0 && have_skirt);
    toggle_field("extrusion_width", have_default_width);
    toggle_field("extrusion_spacing", have_default_width);

    bool has_PP_ironing = has_top_solid_infill && config->opt_bool("ironing");
    for (auto el : { "ironing_type", "ironing_flowrate", "ironing_spacing", "ironing_angle" })
        toggle_field(el, has_PP_ironing);

    bool has_ironing = has_PP_ironing || has_ironing_pattern;
    for (auto el : { "ironing_speed" })
        toggle_field(el, has_ironing);
    

    bool have_sequential_printing = config->opt_bool("complete_objects");
    for (auto el : { /*"extruder_clearance_radius", "extruder_clearance_height",*/ "complete_objects_one_skirt",
        "complete_objects_sort"})
        toggle_field(el, have_sequential_printing);
    toggle_field("parallel_objects_step", !have_sequential_printing);

    bool have_ooze_prevention = config->opt_bool("ooze_prevention");
    toggle_field("standby_temperature_delta", have_ooze_prevention);

    bool have_wipe_tower = config->opt_bool("wipe_tower");
<<<<<<< HEAD
    for (auto el : { "wipe_tower_x", "wipe_tower_y", "wipe_tower_width", "wipe_tower_rotation_angle", "wipe_tower_brim_width",
                     "wipe_tower_bridging", "wipe_tower_brim", "wipe_tower_no_sparse_layers", "single_extruder_multi_material_priming",
                     "wipe_tower_speed", "wipe_tower_wipe_starting_speed" })
=======
    for (auto el : { "wipe_tower_x", "wipe_tower_y", "wipe_tower_width", "wipe_tower_rotation_angle", "wipe_tower_brim_width", "wipe_tower_cone_angle",
                     "wipe_tower_extra_spacing", "wipe_tower_bridging", "wipe_tower_no_sparse_layers", "single_extruder_multi_material_priming" })
>>>>>>> 3284959e
        toggle_field(el, have_wipe_tower);

    bool have_non_zero_mmu_segmented_region_max_width = config->opt_float("mmu_segmented_region_max_width") > 0.;
    toggle_field("mmu_segmented_region_interlocking_depth", have_non_zero_mmu_segmented_region_max_width);

    toggle_field("avoid_crossing_curled_overhangs", !config->opt_bool("avoid_crossing_perimeters"));
    toggle_field("avoid_crossing_perimeters", !config->opt_bool("avoid_crossing_curled_overhangs"));

    bool have_avoid_crossing_perimeters = config->opt_bool("avoid_crossing_perimeters");
    toggle_field("avoid_crossing_perimeters_max_detour", have_avoid_crossing_perimeters);

    for (auto el : { "fill_smooth_width", "fill_smooth_distribution" })
        toggle_field(el, (has_top_solid_infill && config->option<ConfigOptionEnum<InfillPattern>>("top_fill_pattern")->value == InfillPattern::ipSmooth)
            || (has_bottom_solid_infill && config->option<ConfigOptionEnum<InfillPattern>>("bottom_fill_pattern")->value == InfillPattern::ipSmooth)
            || (has_solid_infill && config->option<ConfigOptionEnum<InfillPattern>>("solid_fill_pattern")->value == InfillPattern::ipSmooth)
            || (have_support_material && config->option<ConfigOptionEnum<InfillPattern>>("support_material_interface_pattern")->value == InfillPattern::ipSmooth));

    //TODO: can the milling_diameter or the milling_cutter be check to enable/disable this?
    for (auto el : { "milling_after_z", "milling_extra_size", "milling_speed" })
        toggle_field(el, config->opt_bool("milling_post_process"));

    bool have_default_acceleration = config->option<ConfigOptionFloatOrPercent>("default_acceleration")->value > 0;
    for (auto el : { "perimeter_acceleration", "external_perimeter_acceleration", "thin_walls_acceleration" })
        toggle_field(el, have_default_acceleration && have_perimeters);
    toggle_field("infill_acceleration", have_default_acceleration && have_infill);
    toggle_field("solid_infill_acceleration", have_default_acceleration && has_solid_infill);
    toggle_field("top_solid_infill_acceleration", have_default_acceleration && has_top_solid_infill);
    toggle_field("ironing_acceleration", have_default_acceleration && has_ironing);
    toggle_field("support_material_acceleration", have_default_acceleration && (have_support_material || have_brim || have_skirt));
    toggle_field("support_material_interface_acceleration", have_default_acceleration && have_support_material && have_support_interface);
    toggle_field("brim_acceleration", have_default_acceleration && (have_brim || have_skirt));
    for (auto el : { "bridge_acceleration", "bridge_internal_acceleration", "overhangs_acceleration", "gap_fill_acceleration", "travel_acceleration", "travel_deceleration_use_target", "first_layer_acceleration" })
        toggle_field(el, have_default_acceleration);

    // for default speed, it needs at least a dependent field with a %
    toggle_field("default_speed", config->option<ConfigOptionFloatOrPercent>("perimeter_speed")->percent || 
        config->option<ConfigOptionFloatOrPercent>("solid_infill_speed")->percent || 
        config->option<ConfigOptionFloatOrPercent>("bridge_speed")->percent || 
        config->option<ConfigOptionFloatOrPercent>("support_material_speed")->percent);
    toggle_field("max_print_speed", config->opt_float("max_volumetric_speed") != 0);
}

void ConfigManipulation::update_print_sla_config(DynamicPrintConfig* config, const bool is_global_config/* = false*/)
{
    double head_penetration = config->opt_float("support_head_penetration");
    double head_width = config->opt_float("support_head_width");
    if (head_penetration > head_width) {
        wxString msg_text = _(L("Head penetration should not be greater than the head width."));

        MessageDialog dialog(m_msg_dlg_parent, msg_text, _(L("Invalid Head penetration")), wxICON_WARNING | wxOK);
        DynamicPrintConfig new_conf = *config;
        if (dialog.ShowModal() == wxID_OK) {
            new_conf.set_key_value("support_head_penetration", new ConfigOptionFloat(head_width));
            apply(config, &new_conf);
        }
    }

    double pinhead_d = config->opt_float("support_head_front_diameter");
    double pillar_d = config->opt_float("support_pillar_diameter");
    if (pinhead_d > pillar_d) {
        wxString msg_text = _(L("Pinhead diameter should be smaller than the pillar diameter."));

        MessageDialog dialog(m_msg_dlg_parent, msg_text, _(L("Invalid pinhead diameter")), wxICON_WARNING | wxOK);

        DynamicPrintConfig new_conf = *config;
        if (dialog.ShowModal() == wxID_OK) {
            new_conf.set_key_value("support_head_front_diameter", new ConfigOptionFloat(pillar_d / 2.0));
            apply(config, &new_conf);
        }
    }
}

void ConfigManipulation::toggle_print_sla_options(DynamicPrintConfig* config)
{
    bool supports_en = config->opt_bool("supports_enable");
    sla::SupportTreeType treetype = config->opt_enum<sla::SupportTreeType>("support_tree_type");
    bool is_default_tree = treetype == sla::SupportTreeType::Default;
    bool is_branching_tree = treetype == sla::SupportTreeType::Branching;

    toggle_field("support_tree_type", supports_en);

    toggle_field("support_head_front_diameter", supports_en && is_default_tree);
    toggle_field("support_head_penetration", supports_en && is_default_tree);
    toggle_field("support_head_width", supports_en && is_default_tree);
    toggle_field("support_pillar_diameter", supports_en && is_default_tree);
    toggle_field("support_small_pillar_diameter_percent", supports_en && is_default_tree);
    toggle_field("support_max_bridges_on_pillar", supports_en && is_default_tree);
    toggle_field("support_pillar_connection_mode", supports_en && is_default_tree);
    toggle_field("support_buildplate_only", supports_en && is_default_tree);
    toggle_field("support_base_diameter", supports_en && is_default_tree);
    toggle_field("support_base_height", supports_en && is_default_tree);
    toggle_field("support_base_safety_distance", supports_en && is_default_tree);
    toggle_field("support_critical_angle", supports_en && is_default_tree);
    toggle_field("support_max_bridge_length", supports_en && is_default_tree);
    toggle_field("support_enforcers_only", supports_en);
    toggle_field("support_max_pillar_link_distance", supports_en && is_default_tree);
    toggle_field("support_pillar_widening_factor", false);
    toggle_field("support_max_weight_on_model", false);

    toggle_field("branchingsupport_head_front_diameter", supports_en && is_branching_tree);
    toggle_field("branchingsupport_head_penetration", supports_en && is_branching_tree);
    toggle_field("branchingsupport_head_width", supports_en && is_branching_tree);
    toggle_field("branchingsupport_pillar_diameter", supports_en && is_branching_tree);
    toggle_field("branchingsupport_small_pillar_diameter_percent", supports_en && is_branching_tree);
    toggle_field("branchingsupport_max_bridges_on_pillar", false);
    toggle_field("branchingsupport_pillar_connection_mode", false);
    toggle_field("branchingsupport_buildplate_only", supports_en && is_branching_tree);
    toggle_field("branchingsupport_base_diameter", supports_en && is_branching_tree);
    toggle_field("branchingsupport_base_height", supports_en && is_branching_tree);
    toggle_field("branchingsupport_base_safety_distance", supports_en && is_branching_tree);
    toggle_field("branchingsupport_critical_angle", supports_en && is_branching_tree);
    toggle_field("branchingsupport_max_bridge_length", supports_en && is_branching_tree);
    toggle_field("branchingsupport_max_pillar_link_distance", false);
    toggle_field("branchingsupport_pillar_widening_factor", supports_en && is_branching_tree);
    toggle_field("branchingsupport_max_weight_on_model", supports_en && is_branching_tree);

    toggle_field("support_points_density_relative", supports_en);
    toggle_field("support_points_minimal_distance", supports_en);

    bool pad_en = config->opt_bool("pad_enable");

    toggle_field("pad_wall_thickness", pad_en);
    toggle_field("pad_wall_height", pad_en);
    toggle_field("pad_brim_size", pad_en);
    toggle_field("pad_max_merge_distance", pad_en);
 // toggle_field("pad_edge_radius", supports_en);
    toggle_field("pad_wall_slope", pad_en);
    toggle_field("pad_around_object", pad_en);
    toggle_field("pad_around_object_everywhere", pad_en);

    bool zero_elev = config->opt_bool("pad_around_object") && pad_en;

    toggle_field("support_object_elevation", supports_en && is_default_tree && !zero_elev);
    toggle_field("branchingsupport_object_elevation", supports_en && is_branching_tree && !zero_elev);
    toggle_field("pad_object_gap", zero_elev);
    toggle_field("pad_around_object_everywhere", zero_elev);
    toggle_field("pad_object_connector_stride", zero_elev);
    toggle_field("pad_object_connector_width", zero_elev);
    toggle_field("pad_object_connector_penetration", zero_elev);
}


} // GUI
} // Slic3r<|MERGE_RESOLUTION|>--- conflicted
+++ resolved
@@ -76,7 +76,6 @@
 
     double fill_density = config->option<ConfigOptionPercent>("fill_density")->value;
 
-<<<<<<< HEAD
     if (config->opt_bool("spiral_vase") && !(
         config->opt_int("top_solid_layers") == 0
         && fill_density == 0
@@ -84,7 +83,6 @@
         && config->opt_int("support_material_enforce_layers") == 0
         && config->opt_enum<PerimeterGeneratorType>("perimeter_generator") == PerimeterGeneratorType::Classic
         && config->opt_bool("exact_last_layer_height") == false
-        && config->opt_bool("ensure_vertical_shell_thickness") == true
         && config->opt_bool("infill_dense") == false
         && config->opt_bool("extra_perimeters") == false
         && config->opt_bool("extra_perimeters_overhangs") == false
@@ -98,29 +96,12 @@
             "- 0% fill density\n"
             "- classic perimeter slicing\n"
             "- no support material\n"
-            "- Ensure vertical shell thickness enabled\n"
             "- disabled 'no solid infill over perimeters'\n"
             "- unchecked 'exact last layer height'\n"
             "- unchecked 'dense infill'\n"
             "- unchecked 'extra perimeters'"
             "- unchecked 'gap fill after last perimeter'"
             "- disabled  'no solid fill over X perimeters'"));
-=======
-    if (config->opt_bool("spiral_vase") &&
-        ! (config->opt_int("perimeters") == 1 && 
-           config->opt_int("top_solid_layers") == 0 &&
-           fill_density == 0 &&
-           ! config->opt_bool("support_material") &&
-           config->opt_int("support_material_enforce_layers") == 0 &&
-           ! config->opt_bool("thin_walls")))
-    {
-        wxString msg_text = _(L("The Spiral Vase mode requires:\n"
-                                "- one perimeter\n"
-                                "- no top solid layers\n"
-                                "- 0% fill density\n"
-                                "- no support material\n"
-               					"- Detect thin walls disabled"));
->>>>>>> 3284959e
         if (is_global_config)
             msg_text += "\n\n" + _(L("Shall I adjust those settings in order to enable Spiral Vase?"));
         MessageDialog dialog(m_msg_dlg_parent, msg_text, _(L("Spiral Vase")),
@@ -143,8 +124,6 @@
                 new_conf.set_key_value("support_material_enforce_layers", new ConfigOptionInt(0));
             else if (this->local_config->get().optptr("exact_last_layer_height"))
                 new_conf.set_key_value("exact_last_layer_height", new ConfigOptionBool(false));
-            else if (this->local_config->get().optptr("ensure_vertical_shell_thickness"))
-                new_conf.set_key_value("ensure_vertical_shell_thickness", new ConfigOptionBool(true));
             else if (this->local_config->get().optptr("infill_dense"))
                 new_conf.set_key_value("infill_dense", new ConfigOptionBool(false));
             else if (this->local_config->get().optptr("extra_perimeters"))
@@ -166,9 +145,7 @@
             new_conf.set_key_value("perimeter_generator", new ConfigOptionEnum<PerimeterGeneratorType>(PerimeterGeneratorType::Classic));
             new_conf.set_key_value("support_material", new ConfigOptionBool(false));
             new_conf.set_key_value("support_material_enforce_layers", new ConfigOptionInt(0));
-<<<<<<< HEAD
             new_conf.set_key_value("exact_last_layer_height", new ConfigOptionBool(false));
-            new_conf.set_key_value("ensure_vertical_shell_thickness", new ConfigOptionBool(true));
             new_conf.set_key_value("infill_dense", new ConfigOptionBool(false));
             new_conf.set_key_value("extra_perimeters", new ConfigOptionBool(false));
             new_conf.set_key_value("extra_perimeters_overhangs", new ConfigOptionBool(false));
@@ -176,9 +153,6 @@
             new_conf.set_key_value("overhangs_reverse", new ConfigOptionBool(false));
             new_conf.set_key_value("gap_fill_last", new ConfigOptionBool(false));
             new_conf.set_key_value("solid_over_perimeters", new ConfigOptionInt(0));
-=======
-            new_conf.set_key_value("thin_walls", new ConfigOptionBool(false));            
->>>>>>> 3284959e
             fill_density = 0;
             support = false;
         } else {
@@ -189,74 +163,14 @@
             cb_value_change("fill_density", fill_density);
             if (!support)
                 cb_value_change("support_material", false);
-    }
-    }
-
-<<<<<<< HEAD
-    if (config->opt_bool("wipe_tower") && config->opt_bool("support_material") &&
-        ((ConfigOptionEnumGeneric*)config->option("support_material_contact_distance_type"))->value != zdNone &&
-        (config->opt_int("support_material_extruder") != 0 || config->opt_int("support_material_interface_extruder") != 0)) {
-        wxString msg_text = _(L("The Wipe Tower currently supports the non-soluble supports only\n"
-            "if they are printed with the current extruder without triggering a tool change.\n"
-            "(both support_material_extruder and support_material_interface_extruder need to be set to 0)."));
-        if (is_global_config)
-            msg_text += "\n\n" + _(L("Shall I adjust those settings in order to enable the Wipe Tower?"));
-        MessageDialog dialog (m_msg_dlg_parent, msg_text, _(L("Wipe Tower")),
-            wxICON_WARNING | (is_global_config ? wxYES | wxNO : wxOK));
-        DynamicPrintConfig new_conf = *config;
-        auto answer = dialog.ShowModal();
-        if (!is_global_config) {
-            if (this->local_config->get().optptr("wipe_tower"))
-                new_conf.set_key_value("wipe_tower", new ConfigOptionBool(false));
-            else if (this->local_config->get().optptr("support_material_extruder"))
-                new_conf.set_key_value("support_material_extruder", new ConfigOptionInt(0));
-            else if (this->local_config->get().optptr("support_material_interface_extruder"))
-                new_conf.set_key_value("support_material_interface_extruder", new ConfigOptionInt(0));
-            else if (this->local_config->get().optptr("support_material_contact_distance_type"))
-                new_conf.set_key_value("support_material_contact_distance_type", new ConfigOptionEnum<SupportZDistanceType>(zdNone));
-            else if (this->local_config->get().optptr("support_material"))
-                new_conf.set_key_value("support_material", new ConfigOptionBool(false));
-            this->local_config->apply_only(new_conf, this->local_config->keys(), true);
-        } else if (answer == wxID_YES) {
-            new_conf.set_key_value("support_material_extruder", new ConfigOptionInt(0));
-            new_conf.set_key_value("support_material_interface_extruder", new ConfigOptionInt(0));
-        } else
-            new_conf.set_key_value("wipe_tower", new ConfigOptionBool(false));
-        apply(config, &new_conf);
-    }
-
-    if (config->opt_bool("wipe_tower") && config->opt_bool("support_material") &&
-        ((ConfigOptionEnumGeneric*)config->option("support_material_contact_distance_type"))->value == zdNone &&
-        !config->opt_bool("support_material_synchronize_layers")) {
-        wxString msg_text = _(L("For the Wipe Tower to work with the soluble supports, the support layers\n"
-            "need to be synchronized with the object layers."));
-        if (is_global_config)
-            msg_text += "\n\n" + _(L("Shall I synchronize support layers in order to enable the Wipe Tower?"));
-        MessageDialog dialog(m_msg_dlg_parent, msg_text, _(L("Wipe Tower")),
-            wxICON_WARNING | (is_global_config ? wxYES | wxNO : wxOK));
-        DynamicPrintConfig new_conf = *config;
-        auto answer = dialog.ShowModal();
-        if (!is_global_config) {
-            if (this->local_config->get().optptr("wipe_tower"))
-                new_conf.set_key_value("wipe_tower", new ConfigOptionBool(false));
-            else if (this->local_config->get().optptr("support_material_synchronize_layers"))
-                new_conf.set_key_value("support_material_synchronize_layers", new ConfigOptionBool(true));
-            else if (this->local_config->get().optptr("support_material_contact_distance_type"))
-                new_conf.set_key_value("support_material_contact_distance_type", new ConfigOptionEnum<SupportZDistanceType>(zdFilament));
-            else if (this->local_config->get().optptr("support_material"))
-                new_conf.set_key_value("support_material", new ConfigOptionBool(false));
-            this->local_config->apply_only(new_conf, this->local_config->keys(), true);
-        } else if (answer == wxID_YES) {
-            new_conf.set_key_value("support_material_synchronize_layers", new ConfigOptionBool(true));
-        } else {
-            new_conf.set_key_value("wipe_tower", new ConfigOptionBool(false));
-        }
-        apply(config, &new_conf);
-=======
+        }
+    }
+
     if (config->opt_bool("wipe_tower") && config->opt_bool("support_material") && 
         // Organic supports are always synchronized with object layers as of now.
         config->opt_enum<SupportMaterialStyle>("support_material_style") != smsOrganic) {
-        if (config->opt_float("support_material_contact_distance") == 0) {
+        // soluble support
+        if (((ConfigOptionEnumGeneric*)config->option("support_material_contact_distance_type"))->value == zdNone) {
             if (!config->opt_bool("support_material_synchronize_layers")) {
                 wxString msg_text = _(L("For the Wipe Tower to work with the soluble supports, the support layers\n"
                                         "need to be synchronized with the object layers."));
@@ -266,7 +180,17 @@
                                        wxICON_WARNING | (is_global_config ? wxYES | wxNO : wxOK));
                 DynamicPrintConfig new_conf = *config;
                 auto answer = dialog.ShowModal();
-                if (!is_global_config || answer == wxID_YES) {
+                if (!is_global_config) {
+                    if (this->local_config->get().optptr("wipe_tower"))
+                        new_conf.set_key_value("wipe_tower", new ConfigOptionBool(false));
+                    else if (this->local_config->get().optptr("support_material_synchronize_layers"))
+                        new_conf.set_key_value("support_material_synchronize_layers", new ConfigOptionBool(true));
+                    else if (this->local_config->get().optptr("support_material_contact_distance_type"))
+                        new_conf.set_key_value("support_material_contact_distance_type", new ConfigOptionEnum<SupportZDistanceType>(zdFilament));
+                    else if (this->local_config->get().optptr("support_material"))
+                        new_conf.set_key_value("support_material", new ConfigOptionBool(false));
+                    this->local_config->apply_only(new_conf, this->local_config->keys(), true);
+                        else if ( answer == wxID_YES) {
                     new_conf.set_key_value("support_material_synchronize_layers", new ConfigOptionBool(true));
                 }
                 else
@@ -274,6 +198,7 @@
                 apply(config, &new_conf);
             }
         } else {
+            // not-soluble support branch
             if ((config->opt_int("support_material_extruder") != 0 || config->opt_int("support_material_interface_extruder") != 0)) {
                 wxString msg_text = _(L("The Wipe Tower currently supports the non-soluble supports only "
                                         "if they are printed with the current extruder without triggering a tool change. "
@@ -284,7 +209,19 @@
                                         wxICON_WARNING | (is_global_config ? wxYES | wxNO : wxOK));
                 DynamicPrintConfig new_conf = *config;
                 auto answer = dialog.ShowModal();
-                if (!is_global_config || answer == wxID_YES) {
+                if (!is_global_config) {
+                    if (this->local_config->get().optptr("wipe_tower"))
+                        new_conf.set_key_value("wipe_tower", new ConfigOptionBool(false));
+                    else if (this->local_config->get().optptr("support_material_extruder"))
+                        new_conf.set_key_value("support_material_extruder", new ConfigOptionInt(0));
+                    else if (this->local_config->get().optptr("support_material_interface_extruder"))
+                        new_conf.set_key_value("support_material_interface_extruder", new ConfigOptionInt(0));
+                    else if (this->local_config->get().optptr("support_material_contact_distance_type"))
+                        new_conf.set_key_value("support_material_contact_distance_type", new ConfigOptionEnum<SupportZDistanceType>(zdNone));
+                    else if (this->local_config->get().optptr("support_material"))
+                        new_conf.set_key_value("support_material", new ConfigOptionBool(false));
+                    this->local_config->apply_only(new_conf, this->local_config->keys(), true);
+                } else if (answer == wxID_YES) {
                     new_conf.set_key_value("support_material_extruder", new ConfigOptionInt(0));
                     new_conf.set_key_value("support_material_interface_extruder", new ConfigOptionInt(0));
                 }
@@ -293,7 +230,6 @@
                 apply(config, &new_conf);
             }
         }
->>>>>>> 3284959e
     }
 
     if (config->opt_float("brim_width") > 0 && config->opt_float("brim_separation") >= config->opt_float("brim_width")) {
@@ -341,15 +277,14 @@
                 }
             }
         }
-    } else {
+    }
+    else {
         m_support_material_overhangs_queried = false;
     }
 
     if (config->option<ConfigOptionPercent>("fill_density")->value == 100) {
-<<<<<<< HEAD
-        std::string  fill_pattern = config->option<ConfigOptionEnum<InfillPattern>>("fill_pattern")->serialize();
-        const std::vector<std::string>& top_fill_pattern_values = config->def()->get("top_fill_pattern")->enum_values;
-        bool correct_100p_fill = std::find(top_fill_pattern_values.begin(), top_fill_pattern_values.end(), fill_pattern) != top_fill_pattern_values.end();
+        const int fill_pattern = config->option<ConfigOptionEnum<InfillPattern>>("fill_pattern")->value;
+        bool correct_100p_fill = config->option_def("top_fill_pattern")->enum_def->enum_to_index(fill_pattern).has_value();
         if (!correct_100p_fill) {
             const std::vector<std::string>& bottom_fill_pattern_values = config->def()->get("bottom_fill_pattern")->enum_values;
             correct_100p_fill = std::find(bottom_fill_pattern_values.begin(), bottom_fill_pattern_values.end(), fill_pattern) != bottom_fill_pattern_values.end();
@@ -359,26 +294,12 @@
             correct_100p_fill = std::find(bottom_fill_pattern_values.begin(), bottom_fill_pattern_values.end(), fill_pattern) != bottom_fill_pattern_values.end();
         }
         if (!correct_100p_fill) {
-            // get fill_pattern name from enum_labels for using this one at dialog_msg
-            const ConfigOptionDef* fill_pattern_def = config->def()->get("fill_pattern");
-            assert(fill_pattern_def != nullptr);
-            auto it_pattern = std::find(fill_pattern_def->enum_values.begin(), fill_pattern_def->enum_values.end(), fill_pattern);
-            assert(it_pattern != fill_pattern_def->enum_values.end());
-            if (it_pattern != fill_pattern_def->enum_values.end()) {
-                wxString msg_text = GUI::format_wxstr(_L("The %1% infill pattern is not supposed to work at 100%% density."),
-                    _(fill_pattern_def->enum_labels[it_pattern - fill_pattern_def->enum_values.begin()]));
-                if (is_global_config) {
-=======
-        const int fill_pattern = config->option<ConfigOptionEnum<InfillPattern>>("fill_pattern")->value;
-        if (bool correct_100p_fill = config->option_def("top_fill_pattern")->enum_def->enum_to_index(fill_pattern).has_value(); 
-            ! correct_100p_fill) {
             // get fill_pattern name from enum_labels for using this one at dialog_msg
             const ConfigOptionDef *fill_pattern_def = config->option_def("fill_pattern");
             assert(fill_pattern_def != nullptr);
             if (auto label = fill_pattern_def->enum_def->enum_to_label(fill_pattern); label.has_value()) {
                 wxString msg_text = GUI::format_wxstr(_L("The %1% infill pattern is not supposed to work at 100%% density."), _(*label));
-                if (is_global_config)
->>>>>>> 3284959e
+                if (is_global_config) {
                     msg_text += "\n\n" + _L("Shall I switch to rectilinear fill pattern?");
                 MessageDialog dialog(m_msg_dlg_parent, msg_text, _L("Infill"),
                         wxICON_WARNING | (is_global_config ? wxYES | wxNO : wxOK));
@@ -404,11 +325,13 @@
 void ConfigManipulation::toggle_print_fff_options(DynamicPrintConfig* config)
 {
     bool have_perimeters = config->opt_int("perimeters") > 0;
-<<<<<<< HEAD
-    for (auto el : { "ensure_vertical_shell_thickness", "external_perimeter_speed", "extra_perimeters", "extra_perimeters_odd_layers",
+    for (auto el : {
+        "extra_perimeters", "extra_perimeters_odd_layers", "extra_perimeters_on_overhangs",
         "external_perimeters_first", "external_perimeter_extrusion_width", "external_perimeter_extrusion_spacing","external_perimeter_extrusion_change_odd_layers",
-        "overhangs","perimeter_speed",
-        "seam_position", "small_perimeter_speed", "small_perimeter_min_length", " small_perimeter_max_length", "spiral_vase",
+        "overhangs",
+        "seam_position","staggered_inner_seams",
+        "perimeter_speed", "external_perimeter_speed", "small_perimeter_speed", "enable_dynamic_overhang_speeds",
+        "small_perimeter_min_length", " small_perimeter_max_length", "spiral_vase",
         "perimeter_generator"})
         toggle_field(el, have_perimeters);
 
@@ -454,16 +377,6 @@
         toggle_field(el, config->option<ConfigOptionEnum<FuzzySkinType>>("fuzzy_skin")->value != FuzzySkinType::None);
 
     toggle_field("avoid_crossing_not_first_layer", config->opt_bool("avoid_crossing_perimeters"));
-=======
-    for (auto el : { "extra_perimeters","extra_perimeters_on_overhangs", "thin_walls", "overhangs",
-                    "seam_position","staggered_inner_seams", "external_perimeters_first", "external_perimeter_extrusion_width",
-                    "perimeter_speed", "small_perimeter_speed", "external_perimeter_speed", "enable_dynamic_overhang_speeds"})
-        toggle_field(el, have_perimeters);
-
-    for (size_t i = 0; i < 4; i++) {
-        toggle_field("overhang_speed_" + std::to_string(i), config->opt_bool("enable_dynamic_overhang_speeds"));
-    }
->>>>>>> 3284959e
 
     bool have_infill = config->option<ConfigOptionPercent>("fill_density")->value > 0;
     // infill_extruder uses the same logic as in Print::extruders()
@@ -517,7 +430,6 @@
     for (auto el : { "ironing", "top_fill_pattern", "infill_connection_top",  "top_infill_extrusion_width",  "top_infill_extrusion_spacing", "top_solid_infill_speed" })
         toggle_field(el, has_top_solid_infill || (has_spiral_vase && has_bottom_solid_infill));
 
-<<<<<<< HEAD
     for (auto el : { "bottom_fill_pattern", "infill_connection_bottom" })
         toggle_field(el, has_bottom_solid_infill);
 
@@ -526,13 +438,6 @@
 
     for (auto el : { "hole_to_polyhole_threshold", "hole_to_polyhole_twisted" })
         toggle_field(el, config->opt_bool("hole_to_polyhole"));
-=======
-    bool have_default_acceleration = config->opt_float("default_acceleration") > 0;
-    for (auto el : { "perimeter_acceleration", "infill_acceleration", "top_solid_infill_acceleration",
-                    "solid_infill_acceleration", "external_perimeter_acceleration",
-                    "bridge_acceleration", "first_layer_acceleration" })
-        toggle_field(el, have_default_acceleration);
->>>>>>> 3284959e
 
     bool have_skirt = config->opt_int("skirts") > 0;
     toggle_field("skirt_height", have_skirt && config->opt_enum<DraftShield>("draft_shield") != dsEnabled);
@@ -568,14 +473,6 @@
     toggle_field("support_material_bottom_contact_distance", have_support_material && ! have_support_soluble);
     toggle_field("support_material_closing_radius", have_support_material && support_material_style == smsSnug);
 
-<<<<<<< HEAD
-    for (auto el : { "support_material_contact_distance", "support_material_bottom_contact_distance" })
-        toggle_field(el, have_support_material && !have_support_soluble);
-
-    for (auto el : { "support_material_interface_pattern", "support_material_interface_spacing", "support_material_interface_extruder",
-                    "support_material_interface_speed", "support_material_interface_contact_loops", "support_material_interface_layer_height"
-                    "support_material_interface_angle", "support_material_interface_angle_increment"})
-=======
     const bool has_organic_supports = support_material_style == smsOrganic && 
                                      (config->opt_bool("support_material") || 
                                       config->opt_int("support_material_enforce_layers") > 0);
@@ -584,9 +481,12 @@
                                     "support_tree_tip_diameter", "support_tree_branch_distance", "support_tree_top_rate" })
         toggle_field(key, has_organic_supports);
 
-    for (auto el : { "support_material_bottom_interface_layers", "support_material_interface_spacing", "support_material_interface_extruder",
-                    "support_material_interface_speed", "support_material_interface_contact_loops" })
->>>>>>> 3284959e
+    for (auto el : { "support_material_contact_distance", "support_material_bottom_contact_distance" })
+        toggle_field(el, have_support_material && !have_support_soluble);
+
+    for (auto el : { "support_material_interface_pattern", "support_material_interface_spacing", "support_material_interface_extruder",
+                    "support_material_interface_speed", "support_material_interface_contact_loops", "support_material_interface_layer_height"
+                    "support_material_interface_angle", "support_material_interface_angle_increment"})
         toggle_field(el, have_support_material && have_support_interface);
     toggle_field("support_material_synchronize_layers", have_support_soluble);
 
@@ -634,14 +534,10 @@
     toggle_field("standby_temperature_delta", have_ooze_prevention);
 
     bool have_wipe_tower = config->opt_bool("wipe_tower");
-<<<<<<< HEAD
     for (auto el : { "wipe_tower_x", "wipe_tower_y", "wipe_tower_width", "wipe_tower_rotation_angle", "wipe_tower_brim_width",
+                     "wipe_tower_cone_angle", "wipe_tower_extra_spacing",
                      "wipe_tower_bridging", "wipe_tower_brim", "wipe_tower_no_sparse_layers", "single_extruder_multi_material_priming",
                      "wipe_tower_speed", "wipe_tower_wipe_starting_speed" })
-=======
-    for (auto el : { "wipe_tower_x", "wipe_tower_y", "wipe_tower_width", "wipe_tower_rotation_angle", "wipe_tower_brim_width", "wipe_tower_cone_angle",
-                     "wipe_tower_extra_spacing", "wipe_tower_bridging", "wipe_tower_no_sparse_layers", "single_extruder_multi_material_priming" })
->>>>>>> 3284959e
         toggle_field(el, have_wipe_tower);
 
     bool have_non_zero_mmu_segmented_region_max_width = config->opt_float("mmu_segmented_region_max_width") > 0.;
