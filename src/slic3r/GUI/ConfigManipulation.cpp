--- conflicted
+++ resolved
@@ -33,6 +33,7 @@
     cb_toggle_field(opt_key, toggle, opt_index);
 }
 
+// !! if using cb_value_change(X) or somthgin like that, you need a special code in Field.cpp (search for 'update_print_fff_config')
 void ConfigManipulation::update_print_fff_config(DynamicPrintConfig* config, const bool is_global_config)
 {
     // #ys_FIXME_to_delete
@@ -95,12 +96,11 @@
             "- unchecked 'extra perimeters'"));
         if (is_global_config)
             msg_text += "\n\n" + _(L("Shall I adjust those settings in order to enable Spiral Vase?"));
-<<<<<<< HEAD
-        wxMessageDialog dialog(nullptr, msg_text, _(L("Spiral Vase")),
+        MessageDialog dialog(m_msg_dlg_parent, msg_text, _(L("Spiral Vase")),
             wxICON_WARNING | (is_global_config ? wxYES | wxNO : wxOK));
         DynamicPrintConfig new_conf = *config;
         auto answer = dialog.ShowModal();
-
+        bool support = true;
         if (!is_global_config) {
             if (this->local_config->get().optptr("spiral_vase"))
                 new_conf.set_key_value("spiral_vase", new ConfigOptionBool(false));
@@ -130,14 +130,6 @@
                 new_conf.set_key_value("overhangs_reverse", new ConfigOptionBool(false));
             this->local_config->apply_only(new_conf, this->local_config->keys(), true);
         } else if (answer == wxID_YES) {
-=======
-        MessageDialog dialog(m_msg_dlg_parent, msg_text, _(L("Spiral Vase")),
-                               wxICON_WARNING | (is_global_config ? wxYES | wxNO : wxOK));
-        DynamicPrintConfig new_conf = *config;
-        auto answer = dialog.ShowModal();
-        bool support = true;
-        if (!is_global_config || answer == wxID_YES) {
->>>>>>> 215e845c
             new_conf.set_key_value("perimeters", new ConfigOptionInt(1));
             new_conf.set_key_value("top_solid_layers", new ConfigOptionInt(0));
             new_conf.set_key_value("fill_density", new ConfigOptionPercent(0));
@@ -151,13 +143,8 @@
             new_conf.set_key_value("extra_perimeters_odd_layers", new ConfigOptionBool(false));
             new_conf.set_key_value("overhangs_reverse", new ConfigOptionBool(false));
             fill_density = 0;
-<<<<<<< HEAD
+            support = false;
         } else {
-=======
-            support = false;
-        }
-        else {
->>>>>>> 215e845c
             new_conf.set_key_value("spiral_vase", new ConfigOptionBool(false));
         }
         apply(config, &new_conf);
@@ -165,7 +152,7 @@
             cb_value_change("fill_density", fill_density);
             if (!support)
                 cb_value_change("support_material", false);
-        }
+    }
     }
 
     if (config->opt_bool("wipe_tower") && config->opt_bool("support_material") &&
@@ -176,13 +163,8 @@
             "(both support_material_extruder and support_material_interface_extruder need to be set to 0)."));
         if (is_global_config)
             msg_text += "\n\n" + _(L("Shall I adjust those settings in order to enable the Wipe Tower?"));
-<<<<<<< HEAD
-        wxMessageDialog dialog(nullptr, msg_text, _(L("Wipe Tower")),
+        MessageDialog dialog (m_msg_dlg_parent, msg_text, _(L("Wipe Tower")),
             wxICON_WARNING | (is_global_config ? wxYES | wxNO : wxOK));
-=======
-        MessageDialog dialog (m_msg_dlg_parent, msg_text, _(L("Wipe Tower")),
-                                wxICON_WARNING | (is_global_config ? wxYES | wxNO : wxOK));
->>>>>>> 215e845c
         DynamicPrintConfig new_conf = *config;
         auto answer = dialog.ShowModal();
         if (!is_global_config) {
@@ -212,13 +194,8 @@
             "need to be synchronized with the object layers."));
         if (is_global_config)
             msg_text += "\n\n" + _(L("Shall I synchronize support layers in order to enable the Wipe Tower?"));
-<<<<<<< HEAD
-        wxMessageDialog dialog(nullptr, msg_text, _(L("Wipe Tower")),
+        MessageDialog dialog(m_msg_dlg_parent, msg_text, _(L("Wipe Tower")),
             wxICON_WARNING | (is_global_config ? wxYES | wxNO : wxOK));
-=======
-        MessageDialog dialog(m_msg_dlg_parent, msg_text, _(L("Wipe Tower")),
-                               wxICON_WARNING | (is_global_config ? wxYES | wxNO : wxOK));
->>>>>>> 215e845c
         DynamicPrintConfig new_conf = *config;
         auto answer = dialog.ShowModal();
         if (!is_global_config) {
@@ -239,7 +216,6 @@
         apply(config, &new_conf);
     }
 
-<<<<<<< HEAD
     // check changes from FloatOrPercent to percent (useful to migrate config from prusa to Slic3r)
     {
         std::vector<std::string> names;
@@ -276,29 +252,20 @@
 
     static bool support_material_overhangs_queried = false;
 
-    if (config->opt_bool("support_material")) {
-        // Ask only once.
-        if (!support_material_overhangs_queried) {
-            support_material_overhangs_queried = true;
-            if (config->option<ConfigOptionFloatOrPercent>("overhangs_width_speed") == 0) {
-=======
     // Check "support_material" and "overhangs" relations only on global settings level
     if (is_global_config && config->opt_bool("support_material")) {
         // Ask only once.
         if (!m_support_material_overhangs_queried) {
             m_support_material_overhangs_queried = true;
-            if (!config->opt_bool("overhangs")/* != 1*/) {
->>>>>>> 215e845c
+            if (config->option<ConfigOptionFloatOrPercent>("overhangs_width_speed") == 0) {
                 wxString msg_text = _(L("Supports work better, if the following feature is enabled:\n"
                     "- overhangs with bridge speed & fan"));
                 if (is_global_config) {
                     msg_text += "\n\n" + _(L("Shall I adjust those settings for supports?"));
-<<<<<<< HEAD
-                    wxMessageDialog dialog(nullptr, msg_text, _(L("Support Generator")),
-                        wxICON_WARNING | (is_global_config ? wxYES | wxNO | wxCANCEL : wxOK));
+                MessageDialog dialog(m_msg_dlg_parent, msg_text, _L("Support Generator"), wxICON_WARNING | wxYES | wxNO);
                     DynamicPrintConfig new_conf = *config;
                     auto answer = dialog.ShowModal();
-                    if (!is_global_config || answer == wxID_YES) {
+                if (answer == wxID_YES) {
                         // Enable "detect bridging perimeters".
                         new_conf.set_key_value("overhangs_width_speed", new ConfigOptionFloatOrPercent(50, true));
                     } else if (answer == wxID_NO) {
@@ -313,23 +280,7 @@
             }
         }
     } else {
-        support_material_overhangs_queried = false;
-=======
-                MessageDialog dialog(m_msg_dlg_parent, msg_text, _L("Support Generator"), wxICON_WARNING | wxYES | wxNO);
-                DynamicPrintConfig new_conf = *config;
-                auto answer = dialog.ShowModal();
-                if (answer == wxID_YES) {
-                    // Enable "detect bridging perimeters".
-                    new_conf.set_key_value("overhangs", new ConfigOptionBool(true));
-                }
-                //else Do nothing, leave supports on and "detect bridging perimeters" off.
-                apply(config, &new_conf);
-            }
-        }
-    }
-    else {
         m_support_material_overhangs_queried = false;
->>>>>>> 215e845c
     }
 
     if (config->option<ConfigOptionPercent>("fill_density")->value == 100) {
@@ -351,8 +302,7 @@
                     _(fill_pattern_def->enum_labels[it_pattern - fill_pattern_def->enum_values.begin()]));
                 if (is_global_config) {
                     msg_text += "\n\n" + _L("Shall I switch to rectilinear fill pattern?");
-<<<<<<< HEAD
-                    wxMessageDialog dialog(nullptr, msg_text, _L("Infill"),
+                MessageDialog dialog(m_msg_dlg_parent, msg_text, _L("Infill"),
                         wxICON_WARNING | (is_global_config ? wxYES | wxNO : wxOK));
                     DynamicPrintConfig new_conf = *config;
                     auto answer = dialog.ShowModal();
@@ -365,15 +315,6 @@
                     apply(config, &new_conf);
                     if (cb_value_change)
                         cb_value_change("fill_density", fill_density);
-=======
-                MessageDialog dialog(m_msg_dlg_parent, msg_text, _L("Infill"),
-                                                  wxICON_WARNING | (is_global_config ? wxYES | wxNO : wxOK) );
-                DynamicPrintConfig new_conf = *config;
-                auto answer = dialog.ShowModal();
-                if (!is_global_config || answer == wxID_YES) {
-                    new_conf.set_key_value("fill_pattern", new ConfigOptionEnum<InfillPattern>(ipRectilinear));
-                    fill_density = 100;
->>>>>>> 215e845c
                 }
             }
         }
@@ -408,7 +349,7 @@
     toggle_field("perimeter_loop_seam", config->opt_bool("perimeter_loop"));
 
     for (auto el : { "gap_fill_last", "gap_fill_min_area" })
-        toggle_field(el, config->opt_bool("gap_fill"));
+        toggle_field(el, config->opt_bool("gap_fill_enabled"));
 
     toggle_field("avoid_crossing_not_first_layer", config->opt_bool("avoid_crossing_perimeters"));
 
@@ -453,9 +394,8 @@
     toggle_field("bottom_solid_min_thickness", ! has_spiral_vase && has_bottom_solid_infill);
 
     // gap fill  can appear in infill
-    //toggle_field("gap_fill_speed", have_perimeters && config->opt_bool("gap_fill"));
-
-<<<<<<< HEAD
+    //toggle_field("gap_fill_speed", have_perimeters && config->opt_bool("gap_fill_enabled"));
+
     bool has_ironing_pattern = config->opt_enum<InfillPattern>("top_fill_pattern") == InfillPattern::ipSmooth
         || config->opt_enum<InfillPattern>("bottom_fill_pattern") == InfillPattern::ipSmooth
         || config->opt_enum<InfillPattern>("solid_fill_pattern") == InfillPattern::ipSmooth;
@@ -463,11 +403,7 @@
         toggle_field(el, has_ironing_pattern);
 
     for (auto el : { "ironing", "top_fill_pattern", "infill_connection_top",  "top_infill_extrusion_width",  "top_infill_extrusion_spacing", "top_solid_infill_speed" })
-        toggle_field(el, has_top_solid_infill);
-=======
-    for (auto el : { "top_infill_extrusion_width", "top_solid_infill_speed" })
         toggle_field(el, has_top_solid_infill || (has_spiral_vase && has_bottom_solid_infill));
->>>>>>> 215e845c
 
     for (auto el : { "bottom_fill_pattern", "infill_connection_bottom" })
         toggle_field(el, has_bottom_solid_infill);
@@ -479,22 +415,13 @@
         toggle_field(el, config->opt_bool("hole_to_polyhole"));
 
     bool have_skirt = config->opt_int("skirts") > 0;
-<<<<<<< HEAD
-    toggle_field("skirt_height", have_skirt && !config->opt_bool("draft_shield"));
+    toggle_field("skirt_height", have_skirt && config->opt_enum<DraftShield>("draft_shield") != dsEnabled);
     toggle_field("skirt_width", have_skirt);
     for (auto el : { "skirt_brim", "skirt_distance", "skirt_distance_from_brim", "draft_shield", "min_skirt_length" })
         toggle_field(el, have_skirt);
 
     bool have_brim = config->opt_float("brim_width") > 0 || config->opt_float("brim_width_interior") > 0;
-=======
-    toggle_field("skirt_height", have_skirt && config->opt_enum<DraftShield>("draft_shield") != dsEnabled);
-    for (auto el : { "skirt_distance", "draft_shield", "min_skirt_length" })
-        toggle_field(el, have_skirt);
-
-    bool have_brim = config->opt_enum<BrimType>("brim_type") != btNoBrim;
-    for (auto el : { "brim_width", "brim_separation" })
-        toggle_field(el, have_brim);
->>>>>>> 215e845c
+    toggle_field("brim_separation", have_brim);
     // perimeter_extruder uses the same logic as in Print::extruders()
     toggle_field("perimeter_extruder", have_perimeters || have_brim);
 
@@ -507,36 +434,24 @@
     bool have_support_material = config->opt_bool("support_material") || have_raft;
     bool have_support_material_auto = have_support_material && config->opt_bool("support_material_auto");
     bool have_support_interface = config->opt_int("support_material_interface_layers") > 0;
-<<<<<<< HEAD
     bool have_support_soluble = have_support_material && ((ConfigOptionEnumGeneric*)config->option("support_material_contact_distance_type"))->value == zdNone;
-    for (auto el : { "support_material_pattern", "support_material_with_sheath",
-                    "support_material_spacing", "support_material_angle", "support_material_interface_layers",
-                    "dont_support_bridges", "support_material_extrusion_width",
-                    "support_material_contact_distance_type",
-                    "support_material_xy_spacing", "support_material_interface_pattern" })
-=======
-    bool have_support_soluble = have_support_material && config->opt_float("support_material_contact_distance") == 0;
     auto support_material_style = config->opt_enum<SupportMaterialStyle>("support_material_style");
     for (auto el : { "support_material_style", "support_material_pattern", "support_material_with_sheath",
                     "support_material_spacing", "support_material_angle", 
                     "support_material_interface_pattern", "support_material_interface_layers",
-                    "dont_support_bridges", "support_material_extrusion_width", "support_material_contact_distance",
-                    "support_material_xy_spacing" })
->>>>>>> 215e845c
+                    "dont_support_bridges", "support_material_extrusion_width",
+                    "support_material_contact_distance_type",
+                    "support_material_xy_spacing", "support_material_interface_pattern" })
         toggle_field(el, have_support_material);
     toggle_field("support_material_threshold", have_support_material_auto);
     toggle_field("support_material_bottom_contact_distance", have_support_material && ! have_support_soluble);
     toggle_field("support_material_closing_radius", have_support_material && support_material_style == smsSnug);
 
-<<<<<<< HEAD
-    for (auto el : { "support_material_contact_distance_top",
-        "support_material_contact_distance_bottom" })
+    for (auto el : { "support_material_contact_distance",
+        "support_material_bottom_contact_distance" })
         toggle_field(el, have_support_material && !have_support_soluble);
 
     for (auto el : { "support_material_interface_spacing", "support_material_interface_extruder",
-=======
-    for (auto el : { "support_material_bottom_interface_layers", "support_material_interface_spacing", "support_material_interface_extruder",
->>>>>>> 215e845c
                     "support_material_interface_speed", "support_material_interface_contact_loops" })
         toggle_field(el, have_support_material && have_support_interface);
     toggle_field("support_material_synchronize_layers", have_support_soluble);
@@ -547,7 +462,10 @@
     toggle_field("support_material_extruder", have_support_material || have_skirt);
     toggle_field("support_material_speed", have_support_material || have_brim || have_skirt);
 
-<<<<<<< HEAD
+    toggle_field("raft_contact_distance", have_raft && !have_support_soluble);
+    for (auto el : { "raft_expansion", "first_layer_acceleration_over_raft", "first_layer_speed_over_raft" })
+        toggle_field(el, have_raft);
+
     //for default_extrusion_width/spacing, you need to ahve at least an extrusion_width with 0
     bool have_default_width = config->option("first_layer_extrusion_width")->getFloat() == 0 ||
         (config->option("perimeter_extrusion_width")->getFloat() == 0 && (have_perimeters || have_brim)) ||
@@ -568,15 +486,6 @@
     for (auto el : { "ironing_speed" })
         toggle_field(el, has_ironing);
     
-=======
-    toggle_field("raft_contact_distance", have_raft && !have_support_soluble);
-    for (auto el : { "raft_expansion", "first_layer_acceleration_over_raft", "first_layer_speed_over_raft" })
-        toggle_field(el, have_raft);
-
-    bool has_ironing = config->opt_bool("ironing");
-    for (auto el : { "ironing_type", "ironing_flowrate", "ironing_spacing", "ironing_speed" })
-    	toggle_field(el, has_ironing);
->>>>>>> 215e845c
 
     bool have_sequential_printing = config->opt_bool("complete_objects");
     for (auto el : { /*"extruder_clearance_radius", "extruder_clearance_height",*/ "complete_objects_one_skirt",
@@ -587,13 +496,8 @@
     toggle_field("standby_temperature_delta", have_ooze_prevention);
 
     bool have_wipe_tower = config->opt_bool("wipe_tower");
-<<<<<<< HEAD
-    for (auto el : { "wipe_tower_x", "wipe_tower_y", "wipe_tower_width", "wipe_tower_rotation_angle",
+    for (auto el : { "wipe_tower_x", "wipe_tower_y", "wipe_tower_width", "wipe_tower_rotation_angle", "wipe_tower_brim_width",
                      "wipe_tower_bridging", "wipe_tower_brim", "wipe_tower_no_sparse_layers", "single_extruder_multi_material_priming" })
-=======
-    for (auto el : { "wipe_tower_x", "wipe_tower_y", "wipe_tower_width", "wipe_tower_rotation_angle", "wipe_tower_brim_width",
-                     "wipe_tower_bridging", "wipe_tower_no_sparse_layers", "single_extruder_multi_material_priming" })
->>>>>>> 215e845c
         toggle_field(el, have_wipe_tower);
 
     bool have_avoid_crossing_perimeters = config->opt_bool("avoid_crossing_perimeters");
