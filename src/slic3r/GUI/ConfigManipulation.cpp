// #include "libslic3r/GCodeSender.hpp"
#include "ConfigManipulation.hpp"
#include "I18N.hpp"
#include "GUI_App.hpp"
#include "libslic3r/Model.hpp"
#include "libslic3r/PresetBundle.hpp"

#include <wx/msgdlg.h>

namespace Slic3r {
namespace GUI {

void ConfigManipulation::apply(DynamicPrintConfig* config, DynamicPrintConfig* new_config)
{
    bool modified = false;
    for (auto opt_key : config->diff(*new_config)) {
        config->set_key_value(opt_key, new_config->option(opt_key)->clone());
        modified = true;
    }

    if (modified && load_config != nullptr)
        load_config();
}

void ConfigManipulation::toggle_field(const std::string& opt_key, const bool toggle, int opt_index/* = -1*/)
{
    if (local_config) {
        if (local_config->option(opt_key) == nullptr)
            return;
    }
    cb_toggle_field(opt_key, toggle, opt_index);
}

void ConfigManipulation::update_print_fff_config(DynamicPrintConfig* config, const bool is_global_config)
{
    // #ys_FIXME_to_delete
    //! Temporary workaround for the correct updates of the TextCtrl (like "layer_height"):
    // KillFocus() for the wxSpinCtrl use CallAfter function. So,
    // to except the duplicate call of the update() after dialog->ShowModal(),
    // let check if this process is already started.
    if (is_msg_dlg_already_exist)
        return;

    // layer_height shouldn't be equal to zero
    if (config->opt_float("layer_height") < EPSILON)
    {
        const wxString msg_text = _(L("Zero layer height is not valid.\n\nThe layer height will be reset to 0.01."));
        wxMessageDialog dialog(nullptr, msg_text, _(L("Layer height")), wxICON_WARNING | wxOK);
        DynamicPrintConfig new_conf = *config;
        is_msg_dlg_already_exist = true;
        dialog.ShowModal();
        new_conf.set_key_value("layer_height", new ConfigOptionFloat(0.01));
        apply(config, &new_conf);
        is_msg_dlg_already_exist = false;
    }

    if (fabs(config->option<ConfigOptionFloatOrPercent>("first_layer_height")->value - 0) < EPSILON)
    {
        const wxString msg_text = _(L("Zero first layer height is not valid.\n\nThe first layer height will be reset to 0.01."));
        wxMessageDialog dialog(nullptr, msg_text, _(L("First layer height")), wxICON_WARNING | wxOK);
        DynamicPrintConfig new_conf = *config;
        is_msg_dlg_already_exist = true;
        dialog.ShowModal();
        new_conf.set_key_value("first_layer_height", new ConfigOptionFloatOrPercent(0.01, false));
        apply(config, &new_conf);
        is_msg_dlg_already_exist = false;
    }

    double fill_density = config->option<ConfigOptionPercent>("fill_density")->value;

    if (config->opt_bool("spiral_vase") && !(
        config->opt_int("perimeters") == 1
            && config->opt_int("top_solid_layers") == 0
            && fill_density == 0
            && config->opt_bool("support_material") == false
            && config->opt_int("support_material_enforce_layers") == 0
            && config->opt_bool("exact_last_layer_height") == false
            && config->opt_bool("ensure_vertical_shell_thickness") == false
            && config->opt_bool("infill_dense") == false
            && config->opt_bool("extra_perimeters") == false
            )) {
        wxString msg_text = _(L("The Spiral Vase mode requires:\n"
                                "- one perimeter\n"
                                "- no top solid layers\n"
                                "- 0% fill density\n"
                                "- no support material\n"
                                "- Ensure vertical shell thickness enabled\n"
                                "- unchecked 'exact last layer height'\n"
                                "- unchecked 'dense infill'\n"
                                "- unchecked 'extra perimeters'"));
        if (is_global_config)
            msg_text += "\n\n" + _(L("Shall I adjust those settings in order to enable Spiral Vase?"));
        wxMessageDialog dialog(nullptr, msg_text, _(L("Spiral Vase")),
                               wxICON_WARNING | (is_global_config ? wxYES | wxNO : wxOK));
        DynamicPrintConfig new_conf = *config;
        auto answer = dialog.ShowModal();

        if (!is_global_config) {
            if (this->local_config->get().optptr("spiral_vase"))
                new_conf.set_key_value("spiral_vase", new ConfigOptionBool(false));
            else if (this->local_config->get().optptr("perimeters"))
                new_conf.set_key_value("perimeters", new ConfigOptionInt(1));
            else if (this->local_config->get().optptr("top_solid_layers"))
                new_conf.set_key_value("top_solid_layers", new ConfigOptionInt(0));
            else if (this->local_config->get().optptr("fill_density"))
                new_conf.set_key_value("fill_density", new ConfigOptionPercent(0));
            else if (this->local_config->get().optptr("support_material"))
                new_conf.set_key_value("support_material", new ConfigOptionBool(false));
            else if (this->local_config->get().optptr("support_material_enforce_layers"))
                new_conf.set_key_value("support_material_enforce_layers", new ConfigOptionInt(0));
            else if (this->local_config->get().optptr("exact_last_layer_height"))
                new_conf.set_key_value("exact_last_layer_height", new ConfigOptionBool(false));
            else if (this->local_config->get().optptr("ensure_vertical_shell_thickness"))
                new_conf.set_key_value("ensure_vertical_shell_thickness", new ConfigOptionBool(false));
            else if (this->local_config->get().optptr("infill_dense"))
                new_conf.set_key_value("infill_dense", new ConfigOptionBool(false));
            else if (this->local_config->get().optptr("extra_perimeters"))
                new_conf.set_key_value("extra_perimeters", new ConfigOptionBool(false));
            this->local_config->apply_only(new_conf, this->local_config->keys(), true);
        } else if (answer == wxID_YES) {
            new_conf.set_key_value("perimeters", new ConfigOptionInt(1));
            new_conf.set_key_value("top_solid_layers", new ConfigOptionInt(0));
            new_conf.set_key_value("fill_density", new ConfigOptionPercent(0));
            new_conf.set_key_value("support_material", new ConfigOptionBool(false));
            new_conf.set_key_value("support_material_enforce_layers", new ConfigOptionInt(0));
            new_conf.set_key_value("exact_last_layer_height", new ConfigOptionBool(false));
            new_conf.set_key_value("ensure_vertical_shell_thickness", new ConfigOptionBool(false));
            new_conf.set_key_value("infill_dense", new ConfigOptionBool(false));
            new_conf.set_key_value("extra_perimeters", new ConfigOptionBool(false));
            fill_density = 0;
        }
        else {
            new_conf.set_key_value("spiral_vase", new ConfigOptionBool(false));
        }
        apply(config, &new_conf);
        if (cb_value_change)
            cb_value_change("fill_density", fill_density);
    }
    
    if (config->opt_bool("wipe_tower") && config->opt_bool("support_material") &&
        ((ConfigOptionEnumGeneric*)config->option("support_material_contact_distance_type"))->value != zdNone &&
        (config->opt_int("support_material_extruder") != 0 || config->opt_int("support_material_interface_extruder") != 0)) {
        wxString msg_text = _(L("The Wipe Tower currently supports the non-soluble supports only\n"
                                "if they are printed with the current extruder without triggering a tool change.\n"
                                "(both support_material_extruder and support_material_interface_extruder need to be set to 0)."));
        if (is_global_config)
            msg_text += "\n\n" + _(L("Shall I adjust those settings in order to enable the Wipe Tower?"));
        wxMessageDialog dialog (nullptr, msg_text, _(L("Wipe Tower")),
                                wxICON_WARNING | (is_global_config ? wxYES | wxNO : wxOK));
        DynamicPrintConfig new_conf = *config;
        auto answer = dialog.ShowModal();
        if (!is_global_config) {
            if (this->local_config->get().optptr("wipe_tower"))
                new_conf.set_key_value("wipe_tower", new ConfigOptionBool(false));
            else if (this->local_config->get().optptr("support_material_extruder"))
                new_conf.set_key_value("support_material_extruder", new ConfigOptionInt(0));
            else if (this->local_config->get().optptr("support_material_interface_extruder"))
                new_conf.set_key_value("support_material_interface_extruder", new ConfigOptionInt(0));
            else if (this->local_config->get().optptr("support_material_contact_distance_type"))
                new_conf.set_key_value("support_material_contact_distance_type", new ConfigOptionEnum<SupportZDistanceType>(zdNone));
            else if (this->local_config->get().optptr("support_material"))
                new_conf.set_key_value("support_material", new ConfigOptionBool(false)); 
            this->local_config->apply_only(new_conf, this->local_config->keys(), true);
        } else if (answer == wxID_YES) {
            new_conf.set_key_value("support_material_extruder", new ConfigOptionInt(0));
            new_conf.set_key_value("support_material_interface_extruder", new ConfigOptionInt(0));
        }
        else
            new_conf.set_key_value("wipe_tower", new ConfigOptionBool(false));
        apply(config, &new_conf);
    }

    if (config->opt_bool("wipe_tower") && config->opt_bool("support_material") &&
        ((ConfigOptionEnumGeneric*)config->option("support_material_contact_distance_type"))->value == zdNone &&
        !config->opt_bool("support_material_synchronize_layers")) {
        wxString msg_text = _(L("For the Wipe Tower to work with the soluble supports, the support layers\n"
                                "need to be synchronized with the object layers."));
        if (is_global_config)
            msg_text += "\n\n" + _(L("Shall I synchronize support layers in order to enable the Wipe Tower?"));
        wxMessageDialog dialog(nullptr, msg_text, _(L("Wipe Tower")),
                               wxICON_WARNING | (is_global_config ? wxYES | wxNO : wxOK));
        DynamicPrintConfig new_conf = *config;
        auto answer = dialog.ShowModal();
        if (!is_global_config) {
            if (this->local_config->get().optptr("wipe_tower"))
                new_conf.set_key_value("wipe_tower", new ConfigOptionBool(false));
            else if (this->local_config->get().optptr("support_material_synchronize_layers"))
                new_conf.set_key_value("support_material_synchronize_layers", new ConfigOptionBool(true));
            else if (this->local_config->get().optptr("support_material_contact_distance_type"))
                new_conf.set_key_value("support_material_contact_distance_type", new ConfigOptionEnum<SupportZDistanceType>(zdFilament));
            else if (this->local_config->get().optptr("support_material"))
                    new_conf.set_key_value("support_material", new ConfigOptionBool(false));
            this->local_config->apply_only(new_conf, this->local_config->keys(), true);
        } else if (answer == wxID_YES) {
            new_conf.set_key_value("support_material_synchronize_layers", new ConfigOptionBool(true));
        } else {
            new_conf.set_key_value("wipe_tower", new ConfigOptionBool(false));
        }
        apply(config, &new_conf);
    }

    // check forgotten '%'
    {
        struct optDescr {
            ConfigOptionFloatOrPercent* opt;
            std::string name;
            float min;
            float max;
        };
        float diameter = 0.4f;
        if (config->option<ConfigOptionFloatOrPercent>("extrusion_width")->percent) {
            //has to be percent
            diameter = 0;
        }
        else {
            diameter = config->option<ConfigOptionFloatOrPercent>("extrusion_width")->value;
        }
        std::vector<optDescr> opts;
        opts.push_back({ config->option<ConfigOptionFloatOrPercent>("infill_overlap"), "infill_overlap", 0, diameter * 10 });
        for (int i = 0; i < opts.size(); i++) {
            if ( (!opts[i].opt->percent) && (opts[i].opt->get_abs_value(diameter) < opts[i].min || opts[i].opt->get_abs_value(diameter) > opts[i].max) ) {
                wxString msg_text = _(L("Did you forgot to put a '%' in the "+opts[i].name+" field? "
                    "it's currently set to "+std::to_string(opts[i].opt->get_abs_value(diameter)) + " mm."));
                if (is_global_config) {
                    msg_text += "\n\n" + _(L("Shall I add the '%'?"));
                    wxMessageDialog dialog(nullptr, msg_text, _(L("Wipe Tower")),
                        wxICON_WARNING | (is_global_config ? wxYES | wxNO : wxOK));
                    DynamicPrintConfig new_conf = *config;
                    auto answer = dialog.ShowModal();
                    if (answer == wxID_YES) {
                        new_conf.set_key_value(opts[i].name, new ConfigOptionFloatOrPercent(opts[i].opt->value * 100, true));
                        apply(config, &new_conf);
                    }
                }
            }
        }
    }

    // check changes from FloatOrPercent to percent (useful to migrate config from prusa to SuperSlicer)
    {
        std::vector<std::string> names;
        names.push_back("bridge_flow_ratio");
        names.push_back("over_bridge_flow_ratio");
        names.push_back("bridge_overlap");
        names.push_back("fill_top_flow_ratio");
        names.push_back("first_layer_flow_ratio");
        for (int i = 0; i < names.size(); i++) {
            if (config->option<ConfigOptionPercent>(names[i])->value <= 2) {
                DynamicPrintConfig new_conf = *config;
                new_conf.set_key_value(names[i], new ConfigOptionPercent(config->option<ConfigOptionPercent>(names[i])->value * 100));
                apply(config, &new_conf);
            }
        }
    }

    if (config->opt_float("brim_width") > 0 && config->opt_float("brim_offset") >= config->opt_float("brim_width")) {
        wxString msg_text = _(L("It's not possible to use a bigger value for the brim offset than the brim width, as it won't extrude anything."
            " Brim offset have to be lower than the brim width.")); 
        if (is_global_config) {
            msg_text += "\n\n" + _(L("Shall I switch the brim offset to 0?"));
            wxMessageDialog dialog(nullptr, msg_text, _(L("Brim configuration")),
                wxICON_WARNING | (is_global_config ? wxYES | wxNO : wxOK));
            auto answer = dialog.ShowModal();
            if (!is_global_config || answer == wxID_YES) {
                DynamicPrintConfig new_conf = *config;
                new_conf.set_key_value("brim_offset", new ConfigOptionFloat(0));
                apply(config, &new_conf);
            }
        }
    }

    static bool support_material_overhangs_queried = false;

    if (config->opt_bool("support_material")) {
        // Ask only once.
        if (!support_material_overhangs_queried) {
            support_material_overhangs_queried = true;
            if (config->option<ConfigOptionFloatOrPercent>("overhangs_width_speed") == 0) {
                wxString msg_text = _(L("Supports work better, if the following feature is enabled:\n"
                    "- overhangs with bridge speed & fan"));
                if (is_global_config) {
                    msg_text += "\n\n" + _(L("Shall I adjust those settings for supports?"));
                    wxMessageDialog dialog(nullptr, msg_text, _(L("Support Generator")),
                        wxICON_WARNING | (is_global_config ? wxYES | wxNO | wxCANCEL : wxOK));
                    DynamicPrintConfig new_conf = *config;
                    auto answer = dialog.ShowModal();
                    if (!is_global_config || answer == wxID_YES) {
                        // Enable "detect bridging perimeters".
                        new_conf.set_key_value("overhangs_width_speed", new ConfigOptionFloatOrPercent(50, true));
                    } else if (answer == wxID_NO) {
                        // Do nothing, leave supports on and "detect bridging perimeters" off.
                    } else if (answer == wxID_CANCEL) {
                        // Disable supports.
                        new_conf.set_key_value("support_material", new ConfigOptionBool(false));
                        support_material_overhangs_queried = false;
                    }
                    apply(config, &new_conf);
                }
            }
        }
    }
    else {
        support_material_overhangs_queried = false;
    }

    if (config->option<ConfigOptionPercent>("fill_density")->value == 100) {
        auto fill_pattern = config->option<ConfigOptionEnum<InfillPattern>>("fill_pattern")->value;
        std::string str_fill_pattern = "";
        t_config_enum_values map_names = config->option<ConfigOptionEnum<InfillPattern>>("fill_pattern")->get_enum_values();
        for (auto it : map_names) {
            if (fill_pattern == it.second) {
                str_fill_pattern = it.first;
                break;
            }
        }
        if (!str_fill_pattern.empty()) {
            const std::vector<std::string>& top_fill_pattern = config->def()->get("top_fill_pattern")->enum_values;
            bool correct_100p_fill = false;
            for (const std::string& fill : top_fill_pattern)
            {
                if (str_fill_pattern == fill)
                    correct_100p_fill = true;
            }
            const std::vector<std::string> bottom_fill_pattern = config->def()->get("bottom_fill_pattern")->enum_values;
            for (const std::string &fill : bottom_fill_pattern) {
                if (str_fill_pattern.compare(fill) == 0)
                    correct_100p_fill = true;
            }
            // get fill_pattern name from enum_labels for using this one at dialog_msg
            str_fill_pattern = _utf8(config->def()->get("fill_pattern")->enum_labels[fill_pattern]);
            if (!correct_100p_fill) {
                wxString msg_text = GUI::from_u8((boost::format(_utf8(L("The %1% infill pattern is not supposed to work at 100%% density."))) % str_fill_pattern).str());
                if (is_global_config) {
                    msg_text += "\n\n" + _(L("Shall I switch to rectilinear fill pattern?"));
                    wxMessageDialog dialog(nullptr, msg_text, _(L("Infill")),
                        wxICON_WARNING | (is_global_config ? wxYES | wxNO : wxOK));
                    DynamicPrintConfig new_conf = *config;
                    auto answer = dialog.ShowModal();
                    if (!is_global_config || answer == wxID_YES) {
                        new_conf.set_key_value("fill_pattern", new ConfigOptionEnum<InfillPattern>(ipRectilinear));
                        fill_density = 100;
                    } else
                        fill_density = wxGetApp().preset_bundle->prints.get_selected_preset().config.option<ConfigOptionPercent>("fill_density")->value;
                    new_conf.set_key_value("fill_density", new ConfigOptionPercent(fill_density));
                    apply(config, &new_conf);
                    if (cb_value_change)
                        cb_value_change("fill_density", fill_density);
                }
            }
        }
    }
}

void ConfigManipulation::toggle_print_fff_options(DynamicPrintConfig* config)
{
    bool have_perimeters = config->opt_int("perimeters") > 0;
    for (auto el : { "extra_perimeters", "extra_perimeters_overhangs",
        "only_one_perimeter_top", "ensure_vertical_shell_thickness", "thin_walls", 
        "overhangs", "overhangs_reverse",
        "seam_position", "external_perimeters_first", "external_perimeters_vase", "external_perimeter_extrusion_width",
        "perimeter_speed", "small_perimeter_speed", "small_perimeter_min_length", " small_perimeter_max_length", "external_perimeter_speed", "perimeter_loop", "perimeter_loop_seam" })
        toggle_field(el, have_perimeters);

    toggle_field("overhangs_width", config->option<ConfigOptionFloatOrPercent>("overhangs_width_speed")->value > 0);
    toggle_field("overhangs_reverse_threshold", config->opt_bool("overhangs_reverse"));
    toggle_field("min_width_top_surface", config->opt_bool("only_one_perimeter_top"));
    toggle_field("thin_perimeters_all", config->opt_bool("thin_perimeters"));

    for (auto el : { "external_perimeters_vase", "external_perimeters_nothole", "external_perimeters_hole", "perimeter_bonding"})
        toggle_field(el, config->opt_bool("external_perimeters_first"));

    for (auto el : { "thin_walls_min_width", "thin_walls_overlap" })
        toggle_field(el, config->opt_bool("thin_walls"));

    for (auto el : { "seam_angle_cost", "seam_travel_cost" })
        toggle_field(el, config->option<ConfigOptionEnum<SeamPosition>>("seam_position")->value == SeamPosition::spNearest);

    toggle_field("perimeter_loop_seam", config->opt_bool("perimeter_loop"));

    toggle_field("gap_fill_min_area", config->opt_bool("gap_fill"));

    toggle_field("avoid_crossing_not_first_layer", config->opt_bool("avoid_crossing_perimeters"));

    bool have_infill = config->option<ConfigOptionPercent>("fill_density")->value > 0;
    // infill_extruder uses the same logic as in Print::extruders()
    for (auto el : { "fill_pattern", "infill_every_layers", "infill_only_where_needed",
<<<<<<< HEAD
                "solid_infill_every_layers", "solid_infill_below_area", "infill_extruder" })
=======
                    "solid_infill_every_layers", "solid_infill_below_area", "infill_extruder", "infill_anchor_max" })
>>>>>>> 30d7ef2c
        toggle_field(el, have_infill);
    // Only allow configuration of open anchors if the anchoring is enabled.
    bool has_infill_anchors = have_infill && config->option<ConfigOptionFloatOrPercent>("infill_anchor_max")->value > 0;
    toggle_field("infill_anchor", has_infill_anchors);

    bool can_have_infill_dense = config->option<ConfigOptionPercent>("fill_density")->value < 50;
    for (auto el : { "infill_dense" })
        toggle_field(el, can_have_infill_dense);

    bool have_infill_dense = config->opt_bool("infill_dense") && can_have_infill_dense;
    for (auto el : { "infill_dense_algo" })
        toggle_field(el, have_infill_dense);

    bool has_spiral_vase         = config->opt_bool("spiral_vase");
    bool has_top_solid_infill 	 = config->opt_int("top_solid_layers") > 0;
    bool has_bottom_solid_infill = config->opt_int("bottom_solid_layers") > 0;
    bool has_solid_infill 		 = has_top_solid_infill || has_bottom_solid_infill;
    // solid_infill_extruder uses the same logic as in Print::extruders()
    for (auto el : { "top_fill_pattern", "bottom_fill_pattern", "solid_fill_pattern", "enforce_full_fill_volume", "external_infill_margin",
        "infill_first", "solid_infill_extruder", "solid_infill_extrusion_width", "solid_infill_speed" })
        toggle_field(el, has_solid_infill);

    for (auto el : { "fill_angle", "bridge_angle", "infill_extrusion_width",
                    "infill_speed" })
        toggle_field(el, have_infill || has_solid_infill);

    toggle_field("top_solid_min_thickness", ! has_spiral_vase && has_top_solid_infill);
    toggle_field("bottom_solid_min_thickness", ! has_spiral_vase && has_bottom_solid_infill);

    // gap fill  can appear in infill
    //toggle_field("gap_fill_speed", have_perimeters && config->opt_bool("gap_fill"));

    for (auto el : {"fill_smooth_width, fill_smooth_distribution" })
        toggle_field(el, config->opt_enum<InfillPattern>("top_fill_pattern") == InfillPattern::ipSmooth);

    bool have_top_solid_infill = config->opt_int("top_solid_layers") > 0;
    for (auto el : { "top_infill_extrusion_width", "top_solid_infill_speed" })
        toggle_field(el, has_top_solid_infill);

    bool have_default_acceleration = config->option<ConfigOptionFloatOrPercent>("default_acceleration")->value > 0;
    for (auto el : { "perimeter_acceleration", "infill_acceleration",
                    "bridge_acceleration", "first_layer_acceleration" })
        toggle_field(el, have_default_acceleration);

    bool have_skirt = config->opt_int("skirts") > 0;
    toggle_field("skirt_height", have_skirt && !config->opt_bool("draft_shield"));
    toggle_field("skirt_width", have_skirt);
    for (auto el : { "skirt_distance", "draft_shield", "min_skirt_length" })
        toggle_field(el, have_skirt);

    bool have_brim = config->opt_float("brim_width") > 0 || config->opt_float("brim_width_interior") > 0;
    // perimeter_extruder uses the same logic as in Print::extruders()
    toggle_field("perimeter_extruder", have_perimeters || have_brim);

    toggle_field("brim_ears", config->opt_float("brim_width") > 0);
    toggle_field("brim_inside_holes", config->opt_float("brim_width") > 0 && config->opt_float("brim_width_interior") == 0);
    toggle_field("brim_ears_max_angle", have_brim && config->opt_bool("brim_ears"));
    toggle_field("brim_ears_pattern", have_brim && config->opt_bool("brim_ears"));

    bool have_raft = config->opt_int("raft_layers") > 0;
    bool have_support_material = config->opt_bool("support_material") || have_raft;
    bool have_support_material_auto = have_support_material && config->opt_bool("support_material_auto");
    bool have_support_interface = config->opt_int("support_material_interface_layers") > 0;
    bool have_support_soluble = have_support_material && ((ConfigOptionEnumGeneric*)config->option("support_material_contact_distance_type"))->value == zdNone;
    for (auto el : { "support_material_pattern", "support_material_with_sheath",
                    "support_material_spacing", "support_material_angle", "support_material_interface_layers",
                    "dont_support_bridges", "support_material_extrusion_width",
                    "support_material_contact_distance_type",
                    "support_material_xy_spacing", "support_material_interface_pattern" })
        toggle_field(el, have_support_material);
    toggle_field("support_material_threshold", have_support_material_auto);

    for (auto el : { "support_material_contact_distance_top",
        "support_material_contact_distance_bottom" })
        toggle_field(el, have_support_material && !have_support_soluble);

    for (auto el : { "support_material_interface_spacing", "support_material_interface_extruder",
                    "support_material_interface_speed", "support_material_interface_contact_loops" })
        toggle_field(el, have_support_material && have_support_interface);
    toggle_field("support_material_synchronize_layers", have_support_soluble);

    toggle_field("perimeter_extrusion_width", have_perimeters || have_skirt || have_brim);
    toggle_field("support_material_extruder", have_support_material || have_skirt);
    toggle_field("support_material_speed", have_support_material || have_brim || have_skirt);

    bool has_ironing = config->opt_bool("ironing");
    for (auto el : { "ironing_type", "ironing_flowrate", "ironing_spacing", "ironing_speed" })
    	toggle_field(el, has_ironing);

    bool have_sequential_printing = config->opt_bool("complete_objects");
    for (auto el : { /*"extruder_clearance_radius", "extruder_clearance_height",*/ "complete_objects_one_skirt",
		"complete_objects_sort"})
        toggle_field(el, have_sequential_printing);

    bool have_ooze_prevention = config->opt_bool("ooze_prevention");
    toggle_field("standby_temperature_delta", have_ooze_prevention);

    bool have_wipe_tower = config->opt_bool("wipe_tower");
    for (auto el : { "wipe_tower_x", "wipe_tower_y", "wipe_tower_width", "wipe_tower_rotation_angle",
                     "wipe_tower_bridging", "wipe_tower_brim", "wipe_tower_no_sparse_layers", "single_extruder_multi_material_priming" })
        toggle_field(el, have_wipe_tower);


    for (auto el : { "fill_smooth_width", "fill_smooth_distribution" })
        toggle_field(el, (has_solid_infill && (config->option<ConfigOptionEnum<InfillPattern>>("top_fill_pattern")->value == InfillPattern::ipSmooth
            || config->option<ConfigOptionEnum<InfillPattern>>("bottom_fill_pattern")->value == InfillPattern::ipSmooth
            || config->option<ConfigOptionEnum<InfillPattern>>("solid_fill_pattern")->value == InfillPattern::ipSmooth))
            || (config->option<ConfigOptionEnum<InfillPattern>>("support_material_interface_pattern")->value == InfillPattern::ipSmooth && have_support_material));

    //TODO: can the milling_diameter or the milling_cutter be check to enable/disable this?
    for (auto el : { "milling_after_z", "milling_extra_size", "milling_speed" })
        toggle_field(el, config->opt_bool("milling_post_process"));

}

void ConfigManipulation::update_print_sla_config(DynamicPrintConfig* config, const bool is_global_config/* = false*/)
{
    double head_penetration = config->opt_float("support_head_penetration");
    double head_width = config->opt_float("support_head_width");
    if (head_penetration > head_width) {
        wxString msg_text = _(L("Head penetration should not be greater than the head width."));

        wxMessageDialog dialog(nullptr, msg_text, _(L("Invalid Head penetration")), wxICON_WARNING | wxOK);
        DynamicPrintConfig new_conf = *config;
        if (dialog.ShowModal() == wxID_OK) {
            new_conf.set_key_value("support_head_penetration", new ConfigOptionFloat(head_width));
            apply(config, &new_conf);
        }
    }

    double pinhead_d = config->opt_float("support_head_front_diameter");
    double pillar_d = config->opt_float("support_pillar_diameter");
    if (pinhead_d > pillar_d) {
        wxString msg_text = _(L("Pinhead diameter should be smaller than the pillar diameter."));

        wxMessageDialog dialog(nullptr, msg_text, _(L("Invalid pinhead diameter")), wxICON_WARNING | wxOK);

        DynamicPrintConfig new_conf = *config;
        if (dialog.ShowModal() == wxID_OK) {
            new_conf.set_key_value("support_head_front_diameter", new ConfigOptionFloat(pillar_d / 2.0));
            apply(config, &new_conf);
        }
    }
}

void ConfigManipulation::toggle_print_sla_options(DynamicPrintConfig* config)
{
    bool supports_en = config->opt_bool("supports_enable");

    toggle_field("support_head_front_diameter", supports_en);
    toggle_field("support_head_penetration", supports_en);
    toggle_field("support_head_width", supports_en);
    toggle_field("support_pillar_diameter", supports_en);
    toggle_field("support_small_pillar_diameter_percent", supports_en);
    toggle_field("support_max_bridges_on_pillar", supports_en);
    toggle_field("support_pillar_connection_mode", supports_en);
    toggle_field("support_buildplate_only", supports_en);
    toggle_field("support_base_diameter", supports_en);
    toggle_field("support_base_height", supports_en);
    toggle_field("support_base_safety_distance", supports_en);
    toggle_field("support_critical_angle", supports_en);
    toggle_field("support_max_bridge_length", supports_en);
    toggle_field("support_max_pillar_link_distance", supports_en);
    toggle_field("support_points_density_relative", supports_en);
    toggle_field("support_points_minimal_distance", supports_en);

    bool pad_en = config->opt_bool("pad_enable");

    toggle_field("pad_wall_thickness", pad_en);
    toggle_field("pad_wall_height", pad_en);
    toggle_field("pad_brim_size", pad_en);
    toggle_field("pad_max_merge_distance", pad_en);
 // toggle_field("pad_edge_radius", supports_en);
    toggle_field("pad_wall_slope", pad_en);
    toggle_field("pad_around_object", pad_en);
    toggle_field("pad_around_object_everywhere", pad_en);

    bool zero_elev = config->opt_bool("pad_around_object") && pad_en;

    toggle_field("support_object_elevation", supports_en && !zero_elev);
    toggle_field("pad_object_gap", zero_elev);
    toggle_field("pad_around_object_everywhere", zero_elev);
    toggle_field("pad_object_connector_stride", zero_elev);
    toggle_field("pad_object_connector_width", zero_elev);
    toggle_field("pad_object_connector_penetration", zero_elev);
}


} // GUI
} // Slic3r<|MERGE_RESOLUTION|>--- conflicted
+++ resolved
@@ -384,11 +384,7 @@
     bool have_infill = config->option<ConfigOptionPercent>("fill_density")->value > 0;
     // infill_extruder uses the same logic as in Print::extruders()
     for (auto el : { "fill_pattern", "infill_every_layers", "infill_only_where_needed",
-<<<<<<< HEAD
-                "solid_infill_every_layers", "solid_infill_below_area", "infill_extruder" })
-=======
                     "solid_infill_every_layers", "solid_infill_below_area", "infill_extruder", "infill_anchor_max" })
->>>>>>> 30d7ef2c
         toggle_field(el, have_infill);
     // Only allow configuration of open anchors if the anchoring is enabled.
     bool has_infill_anchors = have_infill && config->option<ConfigOptionFloatOrPercent>("infill_anchor_max")->value > 0;
