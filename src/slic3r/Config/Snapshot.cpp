#include "Snapshot.hpp"

#include <time.h>

#include <boost/algorithm/string/predicate.hpp>
#include <boost/nowide/cstdio.hpp>
#include <boost/nowide/fstream.hpp>
#include <boost/property_tree/ini_parser.hpp>
#include <boost/property_tree/ptree_fwd.hpp>
#include <boost/filesystem/operations.hpp>
#include <boost/log/trivial.hpp>

#include "libslic3r/PresetBundle.hpp"
#include "libslic3r/format.hpp"
#include "libslic3r/libslic3r.h"
#include "libslic3r/Time.hpp"
#include "libslic3r/Config.hpp"
#include "libslic3r/FileParserError.hpp"
#include "libslic3r/Utils.hpp"

#include "../GUI/GUI.hpp"
#include "../GUI/GUI_App.hpp"
#include "../GUI/I18N.hpp"
#include "../GUI/MainFrame.hpp"

#include <wx/richmsgdlg.h>

#define SLIC3R_SNAPSHOTS_DIR "snapshots"
#define SLIC3R_SNAPSHOT_FILE "snapshot.ini"

namespace Slic3r { 
namespace GUI {
namespace Config {

void Snapshot::clear()
{
	this->id.clear();
	this->time_captured = 0;
	this->slic3r_version_captured = Semver::invalid();
	this->comment.clear();
	this->reason = SNAPSHOT_UNKNOWN;
	this->print.clear();
    this->sla_print.clear();
	this->filaments.clear();
    this->sla_material.clear();
	this->printer.clear();
    this->physical_printer.clear();
}

void Snapshot::load_ini(const std::string &path)
{
	this->clear();

	auto throw_on_parse_error = [&path](const std::string &msg) {
		throw file_parser_error(std::string("Failed loading the snapshot file. Reason: ") + msg, path);
	};

	// Load the snapshot.ini file.
    boost::property_tree::ptree tree;
    try {
        boost::nowide::ifstream ifs(path);
        boost::property_tree::read_ini(ifs, tree);
    } catch (const std::ifstream::failure &err) {
        throw file_parser_error(std::string("The snapshot file cannot be loaded. Reason: ") + err.what(), path);
    } catch (const std::runtime_error &err) {
        throw_on_parse_error(err.what());
    }

    // Parse snapshot.ini
    std::string group_name_vendor = "Vendor:";
	std::string key_filament = "filament";
    std::string key_prefix_model = "model_";
    for (auto &section : tree) {
    	if (section.first == "snapshot") {
    		// Parse the common section.
            for (auto &kvp : section.second) {
                if (kvp.first == "id")
                    this->id = kvp.second.data();
                else if (kvp.first == "time_captured") {
                	this->time_captured = Slic3r::Utils::parse_iso_utc_timestamp(kvp.second.data());
					if (this->time_captured == (time_t)-1)
				        throw_on_parse_error("invalid timestamp");
                } else if (kvp.first == "slic3r_version_captured") {
                	auto semver = Semver::parse(kvp.second.data());
                	if (! semver)
                		throw_on_parse_error("invalid slic3r_version_captured semver");
                	this->slic3r_version_captured = *semver;
                } else if (kvp.first == "comment") {
                	this->comment = kvp.second.data();
                } else if (kvp.first == "reason") {
                	std::string rsn = kvp.second.data();
                	if (rsn == "upgrade")
                		this->reason = SNAPSHOT_UPGRADE;
                	else if (rsn == "downgrade")
                		this->reason = SNAPSHOT_DOWNGRADE;
                    else if (rsn == "before_rollback")
                        this->reason = SNAPSHOT_BEFORE_ROLLBACK;
                	else if (rsn == "user")
                		this->reason = SNAPSHOT_USER;
                	else
                		this->reason = SNAPSHOT_UNKNOWN;
                }
            }
    	} else if (section.first == "presets") {
            // Load the names of the active presets.
            for (auto &kvp : section.second) {
                if (kvp.first == "print") {
                    this->print = kvp.second.data();
                } else if (kvp.first == "sla_print") {
                    this->sla_print = kvp.second.data();
                } else if (boost::starts_with(kvp.first, "filament")) {
                    int idx = 0;
                    if (kvp.first == "filament" || sscanf(kvp.first.c_str(), "filament_%d", &idx) == 1) {
                        if (int(this->filaments.size()) <= idx)
                            this->filaments.resize(idx + 1, std::string());
                        this->filaments[idx] = kvp.second.data();
                    }
                } else if (kvp.first == "sla_material") {
                    this->sla_material = kvp.second.data();
                } else if (kvp.first == "printer") {
                    this->printer = kvp.second.data();
                } else if (kvp.first == "physical_printer") {
                    this->physical_printer = kvp.second.data();
                }
            }
    	} else if (boost::starts_with(section.first, group_name_vendor) && section.first.size() > group_name_vendor.size()) {
    		// Vendor specific section.
            VendorConfig vc;
            vc.name = section.first.substr(group_name_vendor.size());
            for (auto &kvp : section.second) {
            	if (kvp.first == "version" || kvp.first == "min_slic3r_version" || kvp.first == "max_slic3r_version") {
            		// Version of the vendor specific config bundle bundled with this snapshot.            		
                	auto semver = Semver::parse(kvp.second.data());
                	if (! semver)
                		throw_on_parse_error("invalid " + kvp.first + " format for " + section.first);
					if (kvp.first == "version")
                		vc.version.config_version = *semver;
                	else if (kvp.first == "min_slic3r_version")
                		vc.version.min_slic3r_version = *semver;
                	else
                		vc.version.max_slic3r_version = *semver;
            	} else if (boost::starts_with(kvp.first, key_prefix_model) && kvp.first.size() > key_prefix_model.size()) {
                    // Parse the printer variants installed for the current model.
                    auto &set_variants = vc.models_variants_installed[kvp.first.substr(key_prefix_model.size())];
                    std::vector<std::string> variants;
                    if (unescape_strings_cstyle(kvp.second.data(), variants))
                        for (auto &variant : variants)
                            set_variants.insert(std::move(variant));
                }
			}
			this->vendor_configs.emplace_back(std::move(vc));
        }
    }
    // Sort the vendors lexicographically.
    std::sort(this->vendor_configs.begin(), this->vendor_configs.begin(), 
        [](const VendorConfig &cfg1, const VendorConfig &cfg2) { return cfg1.name < cfg2.name; });
}

static std::string reason_string(const Snapshot::Reason reason) 
{
    switch (reason) {
    case Snapshot::SNAPSHOT_UPGRADE:
        return "upgrade";
    case Snapshot::SNAPSHOT_DOWNGRADE:
        return "downgrade";
    case Snapshot::SNAPSHOT_BEFORE_ROLLBACK:
        return "before_rollback";
    case Snapshot::SNAPSHOT_USER:
        return "user";
    case Snapshot::SNAPSHOT_UNKNOWN:
    default:
        return "unknown";
    }
}

void Snapshot::save_ini(const std::string &path)
{
	boost::nowide::ofstream c;
    c.open(path, std::ios::out | std::ios::trunc);
    c << "# " << Slic3r::header_slic3r_generated() << std::endl;

    // Export the common "snapshot".
	c << std::endl << "[snapshot]" << std::endl;
	c << "id = " << this->id << std::endl;
	c << "time_captured = " << Slic3r::Utils::iso_utc_timestamp(this->time_captured) << std::endl;
	c << "slic3r_version_captured = " << this->slic3r_version_captured.to_string() << std::endl;
	c << "comment = " << this->comment << std::endl;
	c << "reason = " << reason_string(this->reason) << std::endl;

    // Export the active presets at the time of the snapshot.
	c << std::endl << "[presets]" << std::endl;
	c << "print = " << this->print << std::endl;
    c << "sla_print = " << this->sla_print << std::endl;
	c << "filament = " << this->filaments.front() << std::endl;
	for (size_t i = 1; i < this->filaments.size(); ++ i)
		c << "filament_" << std::to_string(i) << " = " << this->filaments[i] << std::endl;
    c << "sla_material = " << this->sla_material << std::endl;
	c << "printer = " << this->printer << std::endl;
    c << "physical_printer = " << this->physical_printer << std::endl;

    // Export the vendor configs.
    for (const VendorConfig &vc : this->vendor_configs) {
		c << std::endl << "[Vendor:" << vc.name << "]" << std::endl;
		c << "version = " << vc.version.config_version.to_string() << std::endl;
		c << "min_slic3r_version = " << vc.version.min_slic3r_version.to_string() << std::endl;
		c << "max_slic3r_version = " << vc.version.max_slic3r_version.to_string() << std::endl;
        // Export installed printer models and their variants.
        for (const auto &model : vc.models_variants_installed) {
            if (model.second.size() == 0)
                continue;
            const std::vector<std::string> variants(model.second.begin(), model.second.end());
            const auto escaped = escape_strings_cstyle(variants);
            c << "model_" << model.first << " = " << escaped << std::endl;
        }
    }
    c.close();
}

void Snapshot::export_selections(AppConfig &config) const
{
    assert(filaments.size() >= 1);
    config.clear_section("presets");
    config.set("presets", "print",     print);
    config.set("presets", "sla_print", sla_print);
    config.set("presets", "filament",  filaments.front());
    for (unsigned i = 1; i < filaments.size(); ++i) {
        char name[64];
        sprintf(name, "filament_%u", i);
        config.set("presets", name, filaments[i]);
    }
    config.set("presets", "sla_material",     sla_material);
    config.set("presets", "printer",          printer);
    config.set("presets", "physical_printer", physical_printer);
}

void Snapshot::export_vendor_configs(AppConfig &config) const
{
    std::map<std::string, std::map<std::string, std::set<std::string>>> vendors;
    for (const VendorConfig &vc : vendor_configs)
        vendors[vc.name] = vc.models_variants_installed;
    config.set_vendors(std::move(vendors));
}

static constexpr auto snapshot_subdirs = { "print", "sla_print", "filament", "sla_material", "printer", "physical_printer", "vendor" };

// Perform a deep compare of the active print / sla_print / filament / sla_material / printer / physical_printer / vendor directories.
// Return true if the content of the current print / sla_print / filament / sla_material / printer / physical_printer / vendor directories
// matches the state stored in this snapshot.
bool Snapshot::equal_to_active(const AppConfig &app_config) const
{
    // 1) Check, whether this snapshot contains the same set of active vendors, printer models and variants
    // as app_config.
    {
        std::set<std::string> matched;
        for (const VendorConfig &vc : this->vendor_configs) {
            auto it_vendor_models_variants = app_config.vendors().find(vc.name);
            if (it_vendor_models_variants == app_config.vendors().end() ||
                it_vendor_models_variants->second != vc.models_variants_installed)
                // There are more vendors enabled in the snapshot than currently installed.
                return false;
            matched.insert(vc.name);
        }
        for (const std::pair<std::string, std::map<std::string, std::set<std::string>>> &v : app_config.vendors())
            if (matched.find(v.first) == matched.end() && ! v.second.empty())
                // There are more vendors currently installed than enabled in the snapshot.
                return false;
    }

    // 2) Check, whether this snapshot references the same set of ini files as the current state.
    boost::filesystem::path data_dir     = boost::filesystem::path(Slic3r::data_dir());
    boost::filesystem::path snapshot_dir = boost::filesystem::path(Slic3r::data_dir()) / SLIC3R_SNAPSHOTS_DIR / this->id;
    for (const char *subdir : snapshot_subdirs) {
        boost::filesystem::path path1 = data_dir / subdir;
        boost::filesystem::path path2 = snapshot_dir / subdir;
        std::vector<std::string> files1, files2;
        if (boost::filesystem::is_directory(path1))
            for (auto &dir_entry : boost::filesystem::directory_iterator(path1))
                if (Slic3r::is_ini_file(dir_entry))
                    files1.emplace_back(dir_entry.path().filename().string());
        if (boost::filesystem::is_directory(path2))
            for (auto &dir_entry : boost::filesystem::directory_iterator(path2))
                if (Slic3r::is_ini_file(dir_entry))
                    files2.emplace_back(dir_entry.path().filename().string());
        std::sort(files1.begin(), files1.end());
        std::sort(files2.begin(), files2.end());
        if (files1 != files2)
            return false;
        for (const std::string &filename : files1) {
            FILE *f1 = boost::nowide::fopen((path1 / filename).string().c_str(), "rb");
            FILE *f2 = boost::nowide::fopen((path2 / filename).string().c_str(), "rb");
            bool same = true;
            if (f1 && f2) {
                char buf1[4096];
                char buf2[4096];
                do {
                    size_t r1 = fread(buf1, 1, 4096, f1);
                    size_t r2 = fread(buf2, 1, 4096, f2);
                    if (r1 != r2 || memcmp(buf1, buf2, r1)) {
                        same = false;
                        break;
                    }
                } while (! feof(f1) || ! feof(f2));
            } else
                same = false;
            if (f1)
                fclose(f1);
            if (f2)
                fclose(f2);
            if (! same)
                return false;
        }
    }
    return true;
}

size_t SnapshotDB::load_db()
{
	boost::filesystem::path snapshots_dir = SnapshotDB::create_db_dir();

	m_snapshots.clear();

    // Walk over the snapshot directories and load their index.
    std::string errors_cummulative;
	for (auto &dir_entry : boost::filesystem::directory_iterator(snapshots_dir))
        if (boost::filesystem::is_directory(dir_entry.status())) {
        	// Try to read "snapshot.ini".
            boost::filesystem::path path_ini = dir_entry.path() / SLIC3R_SNAPSHOT_FILE;
            Snapshot 			    snapshot;
            try {
            	snapshot.load_ini(path_ini.string());
            } catch (const std::runtime_error &err) {
                errors_cummulative += err.what();
                errors_cummulative += "\n";
                continue;
			}
            // Check that the name of the snapshot directory matches the snapshot id stored in the snapshot.ini file.
            if (dir_entry.path().filename().string() != snapshot.id) {
            	errors_cummulative += std::string("Snapshot ID ") + snapshot.id + " does not match the snapshot directory " + dir_entry.path().filename().string() + "\n";
            	continue;
            }
            m_snapshots.emplace_back(std::move(snapshot));
        }
    // Sort the snapshots by their date/time.
    std::sort(m_snapshots.begin(), m_snapshots.end(), [](const Snapshot &s1, const Snapshot &s2) { return s1.time_captured < s2.time_captured; });
    if (! errors_cummulative.empty())
        throw Slic3r::RuntimeError(errors_cummulative);
    return m_snapshots.size();
}

void SnapshotDB::update_slic3r_versions(std::vector<Index> &index_db)
{
	for (Snapshot &snapshot : m_snapshots) {
		for (Snapshot::VendorConfig &vendor_config : snapshot.vendor_configs) {
			auto it = std::find_if(index_db.begin(), index_db.end(), [&vendor_config](const Index &idx) { return idx.vendor() == vendor_config.name; });
			if (it != index_db.end()) {
				Index::const_iterator it_version = it->find(vendor_config.version.config_version);
				if (it_version != it->end()) {
					vendor_config.version.min_slic3r_version = it_version->min_slic3r_version;
					vendor_config.version.max_slic3r_version = it_version->max_slic3r_version;
				}
			}
		}
	}
}

static void copy_config_dir_single_level(const boost::filesystem::path &path_src, const boost::filesystem::path &path_dst)
{
    if (! boost::filesystem::is_directory(path_dst) && 
        ! boost::filesystem::create_directory(path_dst))
<<<<<<< HEAD
        throw Slic3r::RuntimeError(std::string(SLIC3R_APP_NAME " was unable to create a directory at ") + path_dst.string());
=======
        throw Slic3r::RuntimeError(std::string("PrusaSlicer was unable to create a directory at ") + path_dst.string());
>>>>>>> 95a84fa8

    for (auto &dir_entry : boost::filesystem::directory_iterator(path_src))
        if (Slic3r::is_ini_file(dir_entry))
            if (std::string error_message; copy_file(dir_entry.path().string(), (path_dst / dir_entry.path().filename()).string(), error_message, false) != SUCCESS)
                throw Slic3r::RuntimeError(format("Failed copying \"%1%\" to \"%2%\": %3%", path_src.string(), path_dst.string(), error_message));
}

static void delete_existing_ini_files(const boost::filesystem::path &path)
{
    if (! boost::filesystem::is_directory(path))
    	return;
    for (auto &dir_entry : boost::filesystem::directory_iterator(path))
        if (boost::filesystem::is_regular_file(dir_entry.status()) && boost::algorithm::iends_with(dir_entry.path().filename().string(), ".ini"))
		    boost::filesystem::remove(dir_entry.path());
}

const Snapshot&	SnapshotDB::take_snapshot(const AppConfig &app_config, Snapshot::Reason reason, const std::string &comment)
{
	boost::filesystem::path data_dir        = boost::filesystem::path(Slic3r::data_dir());
	boost::filesystem::path snapshot_db_dir = SnapshotDB::create_db_dir();

	// 1) Prepare the snapshot structure.
	Snapshot snapshot;
	// Snapshot header.
	snapshot.time_captured 			 = Slic3r::Utils::get_current_time_utc();
	snapshot.id 					 = Slic3r::Utils::iso_utc_timestamp(snapshot.time_captured);
	snapshot.slic3r_version_captured = Slic3r::SEMVER;
	snapshot.comment 				 = comment;
	snapshot.reason 				 = reason;
	// Active presets at the time of the snapshot.
    snapshot.print                   = app_config.get("presets", "print");
    snapshot.sla_print               = app_config.get("presets", "sla_print");
    snapshot.filaments.emplace_back(app_config.get("presets", "filament"));
    snapshot.sla_material            = app_config.get("presets", "sla_material");
    snapshot.printer                 = app_config.get("presets", "printer");
    snapshot.physical_printer        = app_config.get("presets", "physical_printer");
    for (unsigned i = 1; i < 1000; ++ i) {
        char name[64];
        sprintf(name, "filament_%u", i);
        if (! app_config.has("presets", name))
            break;
        snapshot.filaments.emplace_back(app_config.get("presets", name));
    }
    // Vendor specific config bundles and installed printers.
    for (const std::pair<std::string, std::map<std::string, std::set<std::string>>> &vendor : app_config.vendors()) {
        Snapshot::VendorConfig cfg;
        cfg.name = vendor.first;
        cfg.models_variants_installed = vendor.second;
        for (auto it = cfg.models_variants_installed.begin(); it != cfg.models_variants_installed.end();)
            if (it->second.empty())
                cfg.models_variants_installed.erase(it ++);
            else
                ++ it;
        // Read the active config bundle, parse the config version.
        PresetBundle bundle;
        bundle.load_configbundle((data_dir / "vendor" / (cfg.name + ".ini")).string(), PresetBundle::LoadConfigBundleAttribute::LoadVendorOnly, ForwardCompatibilitySubstitutionRule::EnableSilent);
        for (const auto &vp : bundle.vendors)
            if (vp.second.id == cfg.name)
                cfg.version.config_version = vp.second.config_version;
        // Fill-in the min/max slic3r version from the config index, if possible.
        try {
            // Load the config index for the vendor.
            Index index;
            index.load(data_dir / "vendor" / (cfg.name + ".idx"));
            auto it = index.find(cfg.version.config_version);
            if (it != index.end()) {
                cfg.version.min_slic3r_version = it->min_slic3r_version;
                cfg.version.max_slic3r_version = it->max_slic3r_version;
            }
        } catch (const std::runtime_error & /* err */) {
        }
        snapshot.vendor_configs.emplace_back(std::move(cfg));
    }

	boost::filesystem::path snapshot_dir = snapshot_db_dir / snapshot.id;

    try {
	    boost::filesystem::create_directory(snapshot_dir);

        // Backup the presets.
        for (const char *subdir : snapshot_subdirs)
    	    copy_config_dir_single_level(data_dir / subdir, snapshot_dir / subdir);
        snapshot.save_ini((snapshot_dir / "snapshot.ini").string());
        assert(m_snapshots.empty() || m_snapshots.back().time_captured <= snapshot.time_captured);
        m_snapshots.emplace_back(std::move(snapshot));
    } catch (...) {
        if (boost::filesystem::is_directory(snapshot_dir)) {
            try {
                // Clean up partially copied snapshot.
                boost::filesystem::remove_all(snapshot_dir);
            } catch (...) {
                BOOST_LOG_TRIVIAL(error) << "Failed taking snapshot and failed removing the snapshot directory " << snapshot_dir;
            }
        }
        throw;
    }
    return m_snapshots.back();
}

const Snapshot& SnapshotDB::restore_snapshot(const std::string &id, AppConfig &app_config)
{
	for (const Snapshot &snapshot : m_snapshots)
		if (snapshot.id == id) {
			this->restore_snapshot(snapshot, app_config);
			return snapshot;
		}
	throw Slic3r::RuntimeError(std::string("Snapshot with id " + id + " was not found."));
}

void SnapshotDB::restore_snapshot(const Snapshot &snapshot, AppConfig &app_config)
{
	boost::filesystem::path data_dir        = boost::filesystem::path(Slic3r::data_dir());
	boost::filesystem::path snapshot_db_dir = SnapshotDB::create_db_dir();
    boost::filesystem::path snapshot_dir 	= snapshot_db_dir / snapshot.id;
    // Remove existing ini files and restore the ini files from the snapshot.
    for (const char *subdir : snapshot_subdirs) {
        boost::filesystem::path src = snapshot_dir / subdir;
        boost::filesystem::path dst = data_dir / subdir;
		delete_existing_ini_files(dst);
        if (boost::filesystem::is_directory(src))
    	    copy_config_dir_single_level(src, dst);
    }
    // Update AppConfig with the selections of the print / sla_print / filament / sla_material / printer profiles
    // and about the installed printer types and variants.
    snapshot.export_selections(app_config);
    snapshot.export_vendor_configs(app_config);
}

bool SnapshotDB::is_on_snapshot(AppConfig &app_config) const
{
    // Is the "on_snapshot" configuration value set?
    std::string on_snapshot = app_config.get("on_snapshot");
    if (on_snapshot.empty())
        // No, we are not on a snapshot.
        return false;
    // Is the "on_snapshot" equal to the current configuration state?
    auto it_snapshot = this->snapshot(on_snapshot);
    if (it_snapshot != this->end() && it_snapshot->equal_to_active(app_config))
        // Yes, we are on the snapshot.
        return true;
    // No, we are no more on a snapshot. Reset the state.
    app_config.set("on_snapshot", "");
    return false;
}

SnapshotDB::const_iterator SnapshotDB::snapshot_with_vendor_preset(const std::string &vendor_name, const Semver &config_version)
{
    auto it_found = m_snapshots.end();
    Snapshot::VendorConfig key;
    key.name = vendor_name;
    for (auto it = m_snapshots.begin(); it != m_snapshots.end(); ++ it) {
        const Snapshot &snapshot = *it;
        auto it_vendor_config = std::lower_bound(snapshot.vendor_configs.begin(), snapshot.vendor_configs.end(), 
            key, [](const Snapshot::VendorConfig &cfg1, const Snapshot::VendorConfig &cfg2) { return cfg1.name < cfg2.name; });
        if (it_vendor_config != snapshot.vendor_configs.end() && it_vendor_config->name == vendor_name &&
            config_version == it_vendor_config->version.config_version) {
            // Vendor config found with the correct version.
            // Save it, but continue searching, as we want the newest snapshot.
            it_found = it;
        }
    }
    return it_found;
}

SnapshotDB::const_iterator SnapshotDB::snapshot(const std::string &id) const
{
    for (const_iterator it = m_snapshots.begin(); it != m_snapshots.end(); ++ it)
        if (it->id == id)
            return it;
    return m_snapshots.end();
}

boost::filesystem::path SnapshotDB::create_db_dir()
{
    boost::filesystem::path data_dir 	  = boost::filesystem::path(Slic3r::data_dir());
    boost::filesystem::path snapshots_dir = data_dir / SLIC3R_SNAPSHOTS_DIR;
    for (const boost::filesystem::path &path : { data_dir, snapshots_dir }) {
		boost::filesystem::path subdir = path;
        subdir.make_preferred();
        if (! boost::filesystem::is_directory(subdir) && 
            ! boost::filesystem::create_directory(subdir))
            throw Slic3r::RuntimeError(std::string(SLIC3R_APP_NAME " was unable to create a directory at ") + subdir.string());
    }
    return snapshots_dir;
}

SnapshotDB& SnapshotDB::singleton()
{
	static SnapshotDB instance;
	static bool       loaded = false;
	if (! loaded) {
		try {
			loaded = true;
			// Load the snapshot database.
			instance.load_db();
			// Load the vendor specific configuration indices.
			std::vector<Index> index_db = Index::load_db();
			// Update the min / max slic3r versions compatible with the configurations stored inside the snapshots
			// based on the min / max slic3r versions defined by the vendor specific config indices.
			instance.update_slic3r_versions(index_db);
		} catch (std::exception & /* ex */) {
		}
	}
	return instance;
}

const Snapshot* take_config_snapshot_report_error(const AppConfig &app_config, Snapshot::Reason reason, const std::string &comment)
{
    try {
        return &SnapshotDB::singleton().take_snapshot(app_config, reason, comment);
    } catch (std::exception &err) {
        show_error(static_cast<wxWindow*>(wxGetApp().mainframe), 
            _L("Taking a configuration snapshot failed.") + "\n\n" + from_u8(err.what()));
        return nullptr;
    }
}

bool take_config_snapshot_cancel_on_error(const AppConfig &app_config, Snapshot::Reason reason, const std::string &comment, const std::string &message)
{
    try {
        SnapshotDB::singleton().take_snapshot(app_config, reason, comment);
        return true;
    } catch (std::exception &err) {
        wxRichMessageDialog dlg(static_cast<wxWindow*>(wxGetApp().mainframe),
            _L("PrusaSlicer has encountered an error while taking a configuration snapshot.") + "\n\n" + from_u8(err.what()) + "\n\n" + from_u8(message),
            _L("PrusaSlicer error"),
            wxYES_NO);
        dlg.SetYesNoLabels(_L("Continue"), _L("Abort"));
        return dlg.ShowModal() == wxID_YES;
    }
}

} // namespace Config
} // namespace GUI
} // namespace Slic3r<|MERGE_RESOLUTION|>--- conflicted
+++ resolved
@@ -367,11 +367,7 @@
 {
     if (! boost::filesystem::is_directory(path_dst) && 
         ! boost::filesystem::create_directory(path_dst))
-<<<<<<< HEAD
         throw Slic3r::RuntimeError(std::string(SLIC3R_APP_NAME " was unable to create a directory at ") + path_dst.string());
-=======
-        throw Slic3r::RuntimeError(std::string("PrusaSlicer was unable to create a directory at ") + path_dst.string());
->>>>>>> 95a84fa8
 
     for (auto &dir_entry : boost::filesystem::directory_iterator(path_src))
         if (Slic3r::is_ini_file(dir_entry))
