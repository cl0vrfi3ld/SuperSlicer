#/|/ Copyright (c) Prusa Research 2018 - 2023 Tomáš Mészáros @tamasmeszaros, David Kocík @kocikdav, Lukáš Matěna @lukasmatena, Enrico Turri @enricoturri1966, Vojtěch Bubník @bubnikv, Pavel Mikuš @Godrak, Filip Sykala @Jony01, Oleksandra Iushchenko @YuSanka, Lukáš Hejl @hejllukas, Vojtěch Král @vojtechkral
#/|/ Copyright (c) 2023 Pedro Lamas @PedroLamas
#/|/ Copyright (c) 2020 Sergey Kovalev @RandoMan70
#/|/ Copyright (c) 2021 Boleslaw Ciesielski
#/|/ Copyright (c) 2019 Spencer Owen @spuder
#/|/ Copyright (c) 2019 Stephan Reichhelm @stephanr
#/|/
#/|/ PrusaSlicer is released under the terms of the AGPLv3 or higher
#/|/
cmake_minimum_required(VERSION 3.13)
project(libslic3r_gui)

if(NOT WIN32)
    # Add DEBUG flags to debug builds.
    add_compile_options(${_CC_DEBUG_FLAGS})
endif()


include(PrecompiledHeader)

set(SLIC3R_GUI_SOURCES
    pchheader.cpp
    pchheader.hpp
    GUI/AboutDialog.cpp
    GUI/AboutDialog.hpp
    GUI/ArrangeSettingsDialogImgui.hpp
    GUI/ArrangeSettingsDialogImgui.cpp
    GUI/SysInfoDialog.cpp
    GUI/SysInfoDialog.hpp
    GUI/KBShortcutsDialog.cpp
    GUI/KBShortcutsDialog.hpp
    GUI/BackgroundSlicingProcess.cpp
    GUI/BackgroundSlicingProcess.hpp
    GUI/BitmapCache.cpp
    GUI/BitmapCache.hpp
    GUI/CalibrationAbstractDialog.cpp
    GUI/CalibrationAbstractDialog.hpp
    GUI/CalibrationBedDialog.cpp
    GUI/CalibrationBedDialog.hpp
    GUI/CalibrationBridgeDialog.cpp
    GUI/CalibrationBridgeDialog.hpp
    GUI/CalibrationCubeDialog.cpp
    GUI/CalibrationCubeDialog.hpp
    GUI/CalibrationFlowDialog.cpp
    GUI/CalibrationFlowDialog.hpp
    GUI/CalibrationOverBridgeDialog.cpp
    GUI/CalibrationOverBridgeDialog.hpp
    GUI/CalibrationTempDialog.cpp
    GUI/CalibrationTempDialog.hpp
    GUI/CalibrationRetractionDialog.cpp
    GUI/CalibrationRetractionDialog.hpp
    GUI/ConfigSnapshotDialog.cpp
    GUI/ConfigSnapshotDialog.hpp
    GUI/CreateMMUTiledCanvas.cpp
    GUI/CreateMMUTiledCanvas.hpp
    GUI/3DScene.cpp
    GUI/3DScene.hpp
    GUI/format.hpp
    GUI/FreeCADDialog.cpp
    GUI/FreeCADDialog.hpp
    GUI/GLShadersManager.hpp
    GUI/GLShadersManager.cpp
    GUI/GLShader.cpp
    GUI/GLShader.hpp    
    GUI/GLCanvas3D.hpp
    GUI/GLCanvas3D.cpp
    GUI/SceneRaycaster.hpp
    GUI/SceneRaycaster.cpp	
    GUI/OpenGLManager.hpp
    GUI/OpenGLManager.cpp
    GUI/Selection.hpp
    GUI/Selection.cpp    
    GUI/Gizmos/GLGizmosManager.cpp
    GUI/Gizmos/GLGizmosManager.hpp
    GUI/Gizmos/GLGizmosCommon.cpp
    GUI/Gizmos/GLGizmosCommon.hpp
    GUI/Gizmos/GLGizmoBase.cpp
    GUI/Gizmos/GLGizmoBase.hpp
    GUI/Gizmos/GLGizmoSlaBase.cpp
    GUI/Gizmos/GLGizmoSlaBase.hpp	
    GUI/Gizmos/GLGizmoEmboss.cpp
    GUI/Gizmos/GLGizmoEmboss.hpp
    GUI/Gizmos/GLGizmoMove.cpp
    GUI/Gizmos/GLGizmoMove.hpp
    GUI/Gizmos/GLGizmoRotate.cpp
    GUI/Gizmos/GLGizmoRotate.hpp
    GUI/Gizmos/GLGizmoScale.cpp
    GUI/Gizmos/GLGizmoScale.hpp
    GUI/Gizmos/GLGizmoSlaSupports.cpp
    GUI/Gizmos/GLGizmoSlaSupports.hpp
    GUI/Gizmos/GLGizmoFdmSupports.cpp
    GUI/Gizmos/GLGizmoFdmSupports.hpp
    GUI/Gizmos/GLGizmoFlatten.cpp
    GUI/Gizmos/GLGizmoFlatten.hpp
    GUI/Gizmos/GLGizmoCut.cpp
    GUI/Gizmos/GLGizmoCut.hpp
    GUI/Gizmos/GLGizmoHollow.cpp
    GUI/Gizmos/GLGizmoHollow.hpp
    GUI/Gizmos/GLGizmoPainterBase.cpp
    GUI/Gizmos/GLGizmoPainterBase.hpp
    GUI/Gizmos/GLGizmoSeam.cpp
    GUI/Gizmos/GLGizmoSeam.hpp
    GUI/Gizmos/GLGizmoSimplify.cpp
    GUI/Gizmos/GLGizmoSimplify.hpp
    GUI/Gizmos/GLGizmoSVG.cpp
    GUI/Gizmos/GLGizmoSVG.hpp
    GUI/Gizmos/GLGizmoMmuSegmentation.cpp
    GUI/Gizmos/GLGizmoMmuSegmentation.hpp
    GUI/Gizmos/GLGizmoMeasure.cpp
    GUI/Gizmos/GLGizmoMeasure.hpp
    GUI/GLSelectionRectangle.cpp
    GUI/GLSelectionRectangle.hpp
    GUI/GLModel.hpp
    GUI/GLModel.cpp
    GUI/GLTexture.hpp
    GUI/GLTexture.cpp
    GUI/GLToolbar.hpp
    GUI/GLToolbar.cpp
    GUI/GCodeViewer.hpp
    GUI/GCodeViewer.cpp    
    GUI/Preferences.cpp
    GUI/Preferences.hpp
    GUI/PresetHints.cpp
    GUI/PresetHints.hpp
    GUI/GUI.cpp
    GUI/GUI.hpp
    GUI/GUI_Init.cpp
    GUI/GUI_Init.hpp
    GUI/GUI_Preview.cpp
    GUI/GUI_Preview.hpp
    GUI/GUI_App.cpp
    GUI/GUI_App.hpp
    GUI/GUI_Utils.cpp
    GUI/GUI_Utils.hpp
    GUI/GUI_Geometry.cpp
    GUI/GUI_Geometry.hpp
    GUI/I18N.cpp
    GUI/I18N.hpp
    GUI/IconManager.cpp
    GUI/IconManager.hpp
    GUI/MainFrame.cpp
    GUI/MainFrame.hpp
    GUI/Plater.cpp
    GUI/Plater.hpp
    GUI/PresetComboBoxes.hpp
    GUI/PresetComboBoxes.cpp
    GUI/BitmapComboBox.hpp
    GUI/BitmapComboBox.cpp
    GUI/EditGCodeDialog.hpp
    GUI/EditGCodeDialog.cpp
    GUI/SavePresetDialog.hpp
    GUI/SavePresetDialog.cpp
    GUI/PhysicalPrinterDialog.hpp
    GUI/PhysicalPrinterDialog.cpp
    GUI/GUI_Factories.cpp
    GUI/GUI_Factories.hpp
    GUI/GUI_ObjectList.cpp
    GUI/GUI_ObjectList.hpp
    GUI/GalleryDialog.cpp
    GUI/GalleryDialog.hpp
    GUI/GUI_ObjectManipulation.cpp
    GUI/GUI_ObjectManipulation.hpp
    GUI/GUI_ObjectSettings.cpp
    GUI/GUI_ObjectSettings.hpp
    GUI/GUI_ObjectLayers.cpp
    GUI/GUI_ObjectLayers.hpp
    GUI/GUI_Tags.cpp
    GUI/GUI_Tags.hpp
    GUI/MeshUtils.cpp
    GUI/MeshUtils.hpp
    GUI/Tab.cpp
    GUI/Tab.hpp
    GUI/ConfigManipulation.cpp
    GUI/ConfigManipulation.hpp
    GUI/Field.cpp
    GUI/Field.hpp
    GUI/OptionsGroup.cpp
    GUI/OptionsGroup.hpp
    GUI/OG_CustomCtrl.cpp
    GUI/OG_CustomCtrl.hpp
    GUI/BedShapeDialog.cpp
    GUI/BedShapeDialog.hpp
    GUI/2DBed.cpp
    GUI/2DBed.hpp
    GUI/3DBed.cpp
    GUI/3DBed.hpp
    GUI/CoordAxes.cpp
    GUI/CoordAxes.hpp
    GUI/Camera.cpp
    GUI/Camera.hpp
    GUI/CameraUtils.cpp
    GUI/CameraUtils.hpp
    GUI/wxExtensions.cpp
    GUI/wxExtensions.hpp
    GUI/ExtruderSequenceDialog.cpp
    GUI/ExtruderSequenceDialog.hpp
    GUI/WipeTowerDialog.cpp
    GUI/WipeTowerDialog.hpp
    GUI/RammingChart.cpp
    GUI/RammingChart.hpp
    GUI/RemovableDriveManager.cpp
    GUI/RemovableDriveManager.hpp
    GUI/SendSystemInfoDialog.cpp
    GUI/SendSystemInfoDialog.hpp
    GUI/SurfaceDrag.cpp
    GUI/SurfaceDrag.hpp
    GUI/TextLines.cpp
    GUI/TextLines.hpp
    GUI/BonjourDialog.cpp
    GUI/BonjourDialog.hpp
    GUI/ButtonsDescription.cpp
    GUI/ButtonsDescription.hpp
    GUI/ImGuiWrapper.hpp
    GUI/ImGuiWrapper.cpp
    Config/Snapshot.cpp
    Config/Snapshot.hpp
    Config/Version.cpp
    Config/Version.hpp    
    Utils/ASCIIFolding.cpp
    Utils/ASCIIFolding.hpp
    Utils/Serial.cpp
    Utils/Serial.hpp
    GUI/ConfigWizard.cpp
    GUI/ConfigWizard.hpp
    GUI/ConfigWizard_private.hpp
    GUI/MsgDialog.cpp
    GUI/MsgDialog.hpp
    GUI/UpdateDialogs.cpp
    GUI/UpdateDialogs.hpp
    GUI/FirmwareDialog.cpp
    GUI/FirmwareDialog.hpp
    GUI/PrintHostDialogs.cpp
    GUI/PrintHostDialogs.hpp
    GUI/WifiConfigDialog.cpp
    GUI/WifiConfigDialog.hpp
    GUI/Jobs/Job.hpp
    GUI/Jobs/Worker.hpp
    GUI/Jobs/BoostThreadWorker.hpp
    GUI/Jobs/BoostThreadWorker.cpp
    GUI/Jobs/UIThreadWorker.hpp
    GUI/Jobs/BusyCursorJob.hpp
    GUI/Jobs/CancellableJob.hpp
    GUI/Jobs/PlaterWorker.hpp
    GUI/Jobs/ArrangeJob2.hpp
    GUI/Jobs/ArrangeJob2.cpp
    GUI/Jobs/CreateFontNameImageJob.cpp
    GUI/Jobs/CreateFontNameImageJob.hpp
    GUI/Jobs/CreateFontStyleImagesJob.cpp
    GUI/Jobs/CreateFontStyleImagesJob.hpp
    GUI/Jobs/EmbossJob.cpp
    GUI/Jobs/EmbossJob.hpp
    GUI/Jobs/RotoptimizeJob.hpp
    GUI/Jobs/RotoptimizeJob.cpp
    GUI/Jobs/SLAImportJob.hpp
    GUI/Jobs/SLAImportJob.cpp
    GUI/Jobs/ProgressIndicator.hpp
    GUI/Jobs/NotificationProgressIndicator.hpp
    GUI/Jobs/NotificationProgressIndicator.cpp
<<<<<<< HEAD
    # GUI/ProgressStatusBar.hpp
    # GUI/ProgressStatusBar.cpp
=======
    GUI/Jobs/ThreadSafeQueue.hpp
    GUI/Jobs/SLAImportDialog.hpp
    GUI/ProgressStatusBar.hpp
    GUI/ProgressStatusBar.cpp
>>>>>>> 3284959e
    GUI/Mouse3DController.cpp
    GUI/Mouse3DController.hpp
    GUI/DoubleSlider.cpp
    GUI/DoubleSlider.hpp
    GUI/Notebook.cpp
    GUI/Notebook.hpp
    GUI/ObjectDataViewModel.cpp
    GUI/ObjectDataViewModel.hpp
    GUI/InstanceCheck.cpp
    GUI/InstanceCheck.hpp
    GUI/Search.cpp
    GUI/Search.hpp
    GUI/NotificationManager.cpp
    GUI/NotificationManager.hpp
    GUI/UnsavedChangesDialog.cpp
    GUI/UnsavedChangesDialog.hpp
    GUI/ExtraRenderers.cpp
    GUI/ExtraRenderers.hpp
    GUI/ProjectDirtyStateManager.hpp
    GUI/ProjectDirtyStateManager.cpp
    GUI/DesktopIntegrationDialog.cpp
    GUI/DesktopIntegrationDialog.hpp
    GUI/HintNotification.cpp
    GUI/HintNotification.hpp
<<<<<<< HEAD
    GUI/ScriptExecutor.cpp
    GUI/ScriptExecutor.hpp
=======
    GUI/Widgets/BitmapToggleButton.cpp
    GUI/Widgets/BitmapToggleButton.hpp
    GUI/Widgets/Button.cpp
    GUI/Widgets/Button.hpp
    GUI/Widgets/CheckBox.cpp
    GUI/Widgets/CheckBox.hpp
    GUI/Widgets/ComboBox.cpp
    GUI/Widgets/ComboBox.hpp
    GUI/Widgets/DropDown.cpp
    GUI/Widgets/DropDown.hpp
    GUI/Widgets/StateColor.cpp
    GUI/Widgets/StateColor.hpp
    GUI/Widgets/StateHandler.cpp
    GUI/Widgets/StateHandler.hpp
    GUI/Widgets/StaticBox.cpp
    GUI/Widgets/StaticBox.hpp
    GUI/Widgets/SpinInput.cpp
    GUI/Widgets/SpinInput.hpp
    GUI/Widgets/SwitchButton.cpp
    GUI/Widgets/SwitchButton.hpp
    GUI/Widgets/TextInput.cpp
    GUI/Widgets/TextInput.hpp
    GUI/Widgets/UIColors.hpp
    GUI/FileArchiveDialog.cpp
    GUI/FileArchiveDialog.hpp
    GUI/Downloader.cpp
    GUI/Downloader.hpp
    GUI/DownloaderFileGet.cpp
    GUI/DownloaderFileGet.hpp
    Utils/AppUpdater.cpp
    Utils/AppUpdater.hpp
>>>>>>> 3284959e
    Utils/Http.cpp
    Utils/Http.hpp
    Utils/FixModelByWin10.cpp
    Utils/FixModelByWin10.hpp
    Utils/Moonraker.cpp
    Utils/Moonraker.hpp
    Utils/OctoPrint.cpp
    Utils/OctoPrint.hpp
    Utils/Klipper.cpp
    Utils/Klipper.hpp
    Utils/Duet.cpp
    Utils/Duet.hpp
    Utils/EmbossStyleManager.cpp
    Utils/EmbossStyleManager.hpp
    Utils/FlashAir.cpp
    Utils/FlashAir.hpp
    Utils/FontConfigHelp.cpp
    Utils/FontConfigHelp.hpp
    Utils/AstroBox.cpp
    Utils/AstroBox.hpp
    Utils/Repetier.cpp
    Utils/Repetier.hpp
    Utils/PrintHost.cpp
    Utils/PrintHost.hpp
    Utils/Bonjour.cpp
    Utils/Bonjour.hpp
    Utils/PresetUpdater.cpp
    Utils/PresetUpdater.hpp
    Utils/Process.cpp
    Utils/Process.hpp
    Utils/RaycastManager.cpp
    Utils/RaycastManager.hpp
    Utils/UndoRedo.cpp
    Utils/UndoRedo.hpp
    Utils/HexFile.cpp
    Utils/HexFile.hpp
    Utils/TCPConsole.cpp
    Utils/TCPConsole.hpp
    Utils/MKS.cpp
    Utils/MKS.hpp
<<<<<<< HEAD
    Utils/MPMDv2.cpp
    Utils/MPMDv2.hpp
=======
    Utils/WinRegistry.cpp
    Utils/WinRegistry.hpp
    Utils/WxFontUtils.cpp
    Utils/WxFontUtils.hpp
    Utils/WifiScanner.hpp
    Utils/WifiScanner.cpp
>>>>>>> 3284959e
)

find_package(NanoSVG REQUIRED)

if (APPLE)
    list(APPEND SLIC3R_GUI_SOURCES
            Utils/RetinaHelperImpl.mm
            Utils/MacDarkMode.mm
            Utils/MacUtils.mm
            Utils/WifiScannerMac.h
            Utils/WifiScannerMac.mm
            GUI/RemovableDriveManagerMM.mm
            GUI/RemovableDriveManagerMM.h
            GUI/Mouse3DHandlerMac.mm
            GUI/InstanceCheckMac.mm
            GUI/InstanceCheckMac.h
        )
    FIND_LIBRARY(DISKARBITRATION_LIBRARY DiskArbitration)
    FIND_LIBRARY(COREWLAN_LIBRARY CoreWLAN)
endif ()

if (MSVC)
    list(APPEND SLIC3R_GUI_SOURCES
            StackWalker.cpp
            StackWalker.h
        )
endif ()

add_library(libslic3r_gui STATIC ${SLIC3R_GUI_SOURCES})
target_compile_definitions(libslic3r_gui PRIVATE $<$<BOOL:${SLIC3R_ALPHA}>:SLIC3R_ALPHA>)

foreach(_source IN ITEMS ${SLIC3R_GUI_SOURCES})
    get_filename_component(_source_path "${_source}" PATH)
    string(REPLACE "/" "\\" _group_path "${_source_path}")
    source_group("${_group_path}" FILES "${_source}")
endforeach()

encoding_check(libslic3r_gui)

<<<<<<< HEAD
target_link_libraries(libslic3r_gui libslic3r avrdude cereal imgui GLEW::GLEW OpenGL::GL hidapi exif angelscript libcurl ${wxWidgets_LIBRARIES})
=======
target_link_libraries(libslic3r_gui libslic3r avrdude libcereal imgui GLEW::GLEW OpenGL::GL hidapi libcurl ${wxWidgets_LIBRARIES} NanoSVG::nanosvg NanoSVG::nanosvgrast)
>>>>>>> 3284959e

if (MSVC)
    target_link_libraries(libslic3r_gui Setupapi.lib)
elseif (CMAKE_SYSTEM_NAME STREQUAL "Linux")
    target_link_libraries(libslic3r_gui ${DBUS_LIBRARIES}) 
elseif (APPLE)
    target_link_libraries(libslic3r_gui ${DISKARBITRATION_LIBRARY} ${COREWLAN_LIBRARY})
endif()

#if (SLIC3R_STATIC)
    # FIXME: This was previously exported by wx-config but the wxWidgets
    # cmake build forgets this and the build fails in debug mode (or on raspberry release)
#    target_compile_definitions(libslic3r_gui PUBLIC -DwxDEBUG_LEVEL=0)
#endif()

if (SLIC3R_PCH AND NOT SLIC3R_SYNTAXONLY)
    add_precompiled_header(libslic3r_gui pchheader.hpp FORCEINCLUDE)
endif ()

if (HAVE_SPNAV)
    target_link_libraries(libslic3r_gui spnav)
endif()

# We need to implement some hacks for wxWidgets and touch the underlying GTK
# layer and sub-libraries. This forces us to use the include locations and
# link these libraries.
if (UNIX AND NOT APPLE)
    find_package(GTK${SLIC3R_GTK} REQUIRED)
    target_include_directories(libslic3r_gui PRIVATE ${GTK${SLIC3R_GTK}_INCLUDE_DIRS})
    target_link_libraries(libslic3r_gui ${GTK${SLIC3R_GTK}_LIBRARIES} fontconfig)
endif ()

# Add a definition so that we can tell we are compiling slic3r.
target_compile_definitions(libslic3r_gui PRIVATE SLIC3R_CURRENTLY_COMPILING_GUI_MODULE)<|MERGE_RESOLUTION|>--- conflicted
+++ resolved
@@ -256,15 +256,10 @@
     GUI/Jobs/ProgressIndicator.hpp
     GUI/Jobs/NotificationProgressIndicator.hpp
     GUI/Jobs/NotificationProgressIndicator.cpp
-<<<<<<< HEAD
+    GUI/Jobs/ThreadSafeQueue.hpp
+    GUI/Jobs/SLAImportDialog.hpp
     # GUI/ProgressStatusBar.hpp
     # GUI/ProgressStatusBar.cpp
-=======
-    GUI/Jobs/ThreadSafeQueue.hpp
-    GUI/Jobs/SLAImportDialog.hpp
-    GUI/ProgressStatusBar.hpp
-    GUI/ProgressStatusBar.cpp
->>>>>>> 3284959e
     GUI/Mouse3DController.cpp
     GUI/Mouse3DController.hpp
     GUI/DoubleSlider.cpp
@@ -289,10 +284,8 @@
     GUI/DesktopIntegrationDialog.hpp
     GUI/HintNotification.cpp
     GUI/HintNotification.hpp
-<<<<<<< HEAD
     GUI/ScriptExecutor.cpp
     GUI/ScriptExecutor.hpp
-=======
     GUI/Widgets/BitmapToggleButton.cpp
     GUI/Widgets/BitmapToggleButton.hpp
     GUI/Widgets/Button.cpp
@@ -324,7 +317,6 @@
     GUI/DownloaderFileGet.hpp
     Utils/AppUpdater.cpp
     Utils/AppUpdater.hpp
->>>>>>> 3284959e
     Utils/Http.cpp
     Utils/Http.hpp
     Utils/FixModelByWin10.cpp
@@ -365,17 +357,14 @@
     Utils/TCPConsole.hpp
     Utils/MKS.cpp
     Utils/MKS.hpp
-<<<<<<< HEAD
     Utils/MPMDv2.cpp
     Utils/MPMDv2.hpp
-=======
     Utils/WinRegistry.cpp
     Utils/WinRegistry.hpp
     Utils/WxFontUtils.cpp
     Utils/WxFontUtils.hpp
     Utils/WifiScanner.hpp
     Utils/WifiScanner.cpp
->>>>>>> 3284959e
 )
 
 find_package(NanoSVG REQUIRED)
@@ -415,11 +404,7 @@
 
 encoding_check(libslic3r_gui)
 
-<<<<<<< HEAD
-target_link_libraries(libslic3r_gui libslic3r avrdude cereal imgui GLEW::GLEW OpenGL::GL hidapi exif angelscript libcurl ${wxWidgets_LIBRARIES})
-=======
-target_link_libraries(libslic3r_gui libslic3r avrdude libcereal imgui GLEW::GLEW OpenGL::GL hidapi libcurl ${wxWidgets_LIBRARIES} NanoSVG::nanosvg NanoSVG::nanosvgrast)
->>>>>>> 3284959e
+target_link_libraries(libslic3r_gui libslic3r avrdude libcereal imgui GLEW::GLEW OpenGL::GL hidapi exif angelscript libcurl ${wxWidgets_LIBRARIES} NanoSVG::nanosvg NanoSVG::nanosvgrast)
 
 if (MSVC)
     target_link_libraries(libslic3r_gui Setupapi.lib)
