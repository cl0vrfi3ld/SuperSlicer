///|/ Copyright (c) Prusa Research 2020 - 2023 David Kocík @kocikdav, Vojtěch Bubník @bubnikv
///|/
///|/ PrusaSlicer is released under the terms of the AGPLv3 or higher
///|/
#include "Process.hpp"

#include <libslic3r/AppConfig.hpp>
#include <libslic3r/Utils.hpp>

#include "../GUI/GUI.hpp"
// for file_wildcards()
#include "../GUI/GUI_App.hpp"
// localization
#include "../GUI/I18N.hpp"

#include <iostream>
#include <fstream>

#include <boost/filesystem.hpp>
#include <boost/log/trivial.hpp>

// For starting another PrusaSlicer instance on OSX.
// Fails to compile on Windows on the build server.
#ifdef __APPLE__
    #include <boost/process/spawn.hpp>
    #include <boost/process/args.hpp>
#endif

#include <wx/stdpaths.h>

namespace Slic3r {
namespace GUI {

enum class NewSlicerInstanceType {
	Slicer,
	GCodeViewer
};

// Start a new Slicer process instance either in a Slicer mode or in a G-code mode.
// Optionally load a 3MF, STL or a G-code on start.
static void start_new_slicer_or_gcodeviewer(const NewSlicerInstanceType instance_type, const std::vector<wxString> paths_to_open, bool single_instance, bool delete_after_load)
{
#ifdef _WIN32
	wxString path;
	wxFileName::SplitPath(wxStandardPaths::Get().GetExecutablePath(), &path, nullptr, nullptr, wxPATH_NATIVE);
	//check directory exist
	if (!boost::filesystem::is_directory(boost::filesystem::wpath(path.ToStdWstring()))) {
		BOOST_LOG_TRIVIAL(info) << "Fail to find directory \"" << path << "\", trying another method.";
		//try an other way
		std::vector<wchar_t> pathBuf;
		DWORD copied = 0;
		do {
			pathBuf.resize(pathBuf.size() + MAX_PATH);
			copied = GetModuleFileName(0, pathBuf.data(), pathBuf.size());
		} while (copied >= pathBuf.size());
		pathBuf.resize(copied);
		std::wstring path2(pathBuf.begin(), pathBuf.end());
		boost::filesystem::wpath boostpath(path2);
		BOOST_LOG_TRIVIAL(info) << "get current path: \"" << into_u8(path2) << "\" which is in dir \""<< boostpath.parent_path().wstring() <<"\"";
		path = boostpath.parent_path().wstring();
	}
	path += "\\";
	path += (instance_type == NewSlicerInstanceType::Slicer) ? SLIC3R_APP_CMD ".exe" : GCODEVIEWER_APP_CMD ".exe";
	std::vector<const wchar_t*> args;
	args.reserve(6);
	args.push_back(path.wc_str());
	if (!paths_to_open.empty()) {
		for (const auto& file : paths_to_open)
			args.push_back(file);
	}
<<<<<<< HEAD
    if (instance_type == NewSlicerInstanceType::Slicer && single_instance)
        args.push_back(L"--single-instance");
    args.push_back(L"--datadir");
	std::wstring wide_datadir = boost::nowide::widen((Slic3r::data_dir()).c_str());
	args.push_back(wide_datadir.c_str());
	args.push_back(nullptr);
	BOOST_LOG_TRIVIAL(info) << "Trying to spawn a new slicer '" << into_u8(path) << "'";
=======
	if (instance_type == NewSlicerInstanceType::Slicer && single_instance)
		args.emplace_back(L"--single-instance");
	if(delete_after_load && !paths_to_open.empty())
		args.emplace_back(L"--delete-after-load=1");

	args.emplace_back(nullptr);
	BOOST_LOG_TRIVIAL(info) << "Trying to spawn a new slicer \"" << into_u8(path) << "\"";
>>>>>>> 3284959e
	// Don't call with wxEXEC_HIDE_CONSOLE, PrusaSlicer in GUI mode would just show the splash screen. It would not open the main window though, it would
	// just hang in the background.
	if (wxExecute(const_cast<wchar_t**>(args.data()), wxEXEC_ASYNC) <= 0)
		BOOST_LOG_TRIVIAL(error) << "Failed to spawn a new slicer \"" << into_u8(path);
#else  // Win32 (else not)
	// Own executable path.
	boost::filesystem::path bin_path = into_path(wxStandardPaths::Get().GetExecutablePath());
#if defined(__APPLE__)
	{
		// Maybe one day we will be able to run PrusaGCodeViewer, but for now the Apple notarization 
		// process refuses Apps with multiple binaries and Vojtech does not know any workaround.
		// ((instance_type == NewSlicerInstanceType::Slicer) ? SLIC3R_APP_CMD : GCODEVIEWER_APP_CMD);
		// Just run the slicer and give it a --gcodeviewer parameter.
		bin_path = bin_path.parent_path() / SLIC3R_APP_CMD;
		// On Apple the wxExecute fails, thus we use boost::process instead.
		BOOST_LOG_TRIVIAL(info) << "Trying to spawn a new slicer \"" << bin_path.string() << "\"";
		try {
			std::vector<std::string> args;
			if (instance_type == NewSlicerInstanceType::GCodeViewer)
				args.emplace_back("--gcodeviewer");
			if (!paths_to_open.empty()) {
				for (const auto& file : paths_to_open)
					args.emplace_back(into_u8(file));
			}
			if (instance_type == NewSlicerInstanceType::Slicer && single_instance)
				args.emplace_back("--single-instance");
<<<<<<< HEAD
			args.push_back("--datadir");
			args.push_back((Slic3r::data_dir()));
=======
			if (delete_after_load && !paths_to_open.empty())
				args.emplace_back("--delete-after-load=1");
>>>>>>> 3284959e
			boost::process::spawn(bin_path, args);
		    // boost::process::spawn() sets SIGCHLD to SIGIGN for the child process, thus if a child PrusaSlicer spawns another
		    // subprocess and the subrocess dies, the child PrusaSlicer will not receive information on end of subprocess
		    // (posix waitpid() call will always fail).
		    // https://jmmv.dev/2008/10/boostprocess-and-sigchld.html
		    // The child instance of PrusaSlicer has to reset SIGCHLD to its default, so that posix waitpid() and similar continue to work.
		    // See GH issue #5507
		}
		catch (const std::exception& ex) {
			BOOST_LOG_TRIVIAL(error) << "Failed to spawn a new slicer \"" << bin_path.string() << "\": " << ex.what();
		}
	}
#else // Linux or Unix
	{
		std::vector<const char*> args;
		args.reserve(5);
#ifdef __linux__
		static const char* gcodeviewer_param = "--gcodeviewer";
		{
			// If executed by an AppImage, start the AppImage, not the main process.
			// see https://docs.appimage.org/packaging-guide/environment-variables.html#id2
			const char* appimage_binary = std::getenv("APPIMAGE");
			if (appimage_binary) {
				args.emplace_back(appimage_binary);
				if (instance_type == NewSlicerInstanceType::GCodeViewer)
					args.emplace_back(gcodeviewer_param);
			}
		}
#endif // __linux__
		std::string my_path;
		if (args.empty()) {
			// Binary path was not set to the AppImage in the Linux specific block above, call the application directly.
			my_path = (bin_path.parent_path() / ((instance_type == NewSlicerInstanceType::Slicer) ? SLIC3R_APP_CMD : GCODEVIEWER_APP_CMD)).string();
			args.emplace_back(my_path.c_str());
		}
		std::string to_open;
		if (!paths_to_open.empty()) {
			for (const auto& file : paths_to_open) {
				to_open = into_u8(file);
				args.emplace_back(to_open.c_str());
			}
		}
		if (instance_type == NewSlicerInstanceType::Slicer && single_instance)
			args.emplace_back("--single-instance");
<<<<<<< HEAD
		args.push_back("--datadir");
		std::string datadir_path = (Slic3r::data_dir());
		args.push_back(datadir_path.c_str());
=======
		if (delete_after_load && !paths_to_open.empty())
			args.emplace_back("--delete-after-load=1");
>>>>>>> 3284959e
		args.emplace_back(nullptr);
		BOOST_LOG_TRIVIAL(info) << "Trying to spawn a new slicer \"" << args[0] << "\"";
		if (wxExecute(const_cast<char**>(args.data()), wxEXEC_ASYNC | wxEXEC_MAKE_GROUP_LEADER) <= 0)
			BOOST_LOG_TRIVIAL(error) << "Failed to spawn a new slicer \"" << args[0];
	}
#endif // Linux or Unix
#endif // Win32
}
static void start_new_slicer_or_gcodeviewer(const NewSlicerInstanceType instance_type, const wxString* path_to_open, bool single_instance, bool delete_after_load)
{
	std::vector<wxString> paths;
	if (path_to_open != nullptr)
		paths.emplace_back(path_to_open->wc_str());
	start_new_slicer_or_gcodeviewer(instance_type, paths, single_instance, delete_after_load);
}

void start_new_slicer(const wxString *path_to_open, bool single_instance/*=false*/, bool delete_after_load/*=false*/)
{
	start_new_slicer_or_gcodeviewer(NewSlicerInstanceType::Slicer, path_to_open, single_instance, delete_after_load);
}
void start_new_slicer(const std::vector<wxString>& files, bool single_instance/*=false*/, bool delete_after_load/*=false*/)
{
	start_new_slicer_or_gcodeviewer(NewSlicerInstanceType::Slicer, files, single_instance, delete_after_load);
}

void start_new_gcodeviewer(const wxString *path_to_open)
{
	start_new_slicer_or_gcodeviewer(NewSlicerInstanceType::GCodeViewer, path_to_open, false, false);
}

void start_new_gcodeviewer_open_file(wxWindow *parent)
{
    wxFileDialog dialog(parent ? parent : wxGetApp().GetTopWindow(),
        _L("Open G-code file:"),
        from_u8(wxGetApp().app_config->get_last_dir()), wxString(),
        file_wildcards(FT_GCODE), wxFD_OPEN | wxFD_FILE_MUST_EXIST);
    if (dialog.ShowModal() == wxID_OK) {
        wxString path = dialog.GetPath();
		start_new_gcodeviewer(&path);
    }
}

} // namespace GUI
} // namespace Slic3r<|MERGE_RESOLUTION|>--- conflicted
+++ resolved
@@ -68,23 +68,15 @@
 		for (const auto& file : paths_to_open)
 			args.push_back(file);
 	}
-<<<<<<< HEAD
     if (instance_type == NewSlicerInstanceType::Slicer && single_instance)
         args.push_back(L"--single-instance");
+	if(delete_after_load && !paths_to_open.empty())
+		args.emplace_back(L"--delete-after-load=1");
     args.push_back(L"--datadir");
 	std::wstring wide_datadir = boost::nowide::widen((Slic3r::data_dir()).c_str());
 	args.push_back(wide_datadir.c_str());
 	args.push_back(nullptr);
 	BOOST_LOG_TRIVIAL(info) << "Trying to spawn a new slicer '" << into_u8(path) << "'";
-=======
-	if (instance_type == NewSlicerInstanceType::Slicer && single_instance)
-		args.emplace_back(L"--single-instance");
-	if(delete_after_load && !paths_to_open.empty())
-		args.emplace_back(L"--delete-after-load=1");
-
-	args.emplace_back(nullptr);
-	BOOST_LOG_TRIVIAL(info) << "Trying to spawn a new slicer \"" << into_u8(path) << "\"";
->>>>>>> 3284959e
 	// Don't call with wxEXEC_HIDE_CONSOLE, PrusaSlicer in GUI mode would just show the splash screen. It would not open the main window though, it would
 	// just hang in the background.
 	if (wxExecute(const_cast<wchar_t**>(args.data()), wxEXEC_ASYNC) <= 0)
@@ -111,13 +103,10 @@
 			}
 			if (instance_type == NewSlicerInstanceType::Slicer && single_instance)
 				args.emplace_back("--single-instance");
-<<<<<<< HEAD
+			if (delete_after_load && !paths_to_open.empty())
+				args.emplace_back("--delete-after-load=1");
 			args.push_back("--datadir");
 			args.push_back((Slic3r::data_dir()));
-=======
-			if (delete_after_load && !paths_to_open.empty())
-				args.emplace_back("--delete-after-load=1");
->>>>>>> 3284959e
 			boost::process::spawn(bin_path, args);
 		    // boost::process::spawn() sets SIGCHLD to SIGIGN for the child process, thus if a child PrusaSlicer spawns another
 		    // subprocess and the subrocess dies, the child PrusaSlicer will not receive information on end of subprocess
@@ -162,14 +151,11 @@
 		}
 		if (instance_type == NewSlicerInstanceType::Slicer && single_instance)
 			args.emplace_back("--single-instance");
-<<<<<<< HEAD
+		if (delete_after_load && !paths_to_open.empty())
+			args.emplace_back("--delete-after-load=1");
 		args.push_back("--datadir");
 		std::string datadir_path = (Slic3r::data_dir());
 		args.push_back(datadir_path.c_str());
-=======
-		if (delete_after_load && !paths_to_open.empty())
-			args.emplace_back("--delete-after-load=1");
->>>>>>> 3284959e
 		args.emplace_back(nullptr);
 		BOOST_LOG_TRIVIAL(info) << "Trying to spawn a new slicer \"" << args[0] << "\"";
 		if (wxExecute(const_cast<char**>(args.data()), wxEXEC_ASYNC | wxEXEC_MAKE_GROUP_LEADER) <= 0)
