#include "Process.hpp"

#include <libslic3r/AppConfig.hpp>

#include "../GUI/GUI.hpp"
// for file_wildcards()
#include "../GUI/GUI_App.hpp"
// localization
#include "../GUI/I18N.hpp"

#include <iostream>
#include <fstream>

#include <boost/filesystem.hpp>
#include <boost/log/trivial.hpp>

// For starting another PrusaSlicer instance on OSX.
// Fails to compile on Windows on the build server.
#ifdef __APPLE__
    #include <boost/process/spawn.hpp>
    #include <boost/process/args.hpp>
#endif

#include <wx/stdpaths.h>

namespace Slic3r {
namespace GUI {

enum class NewSlicerInstanceType {
	Slicer,
	GCodeViewer
};

// Start a new Slicer process instance either in a Slicer mode or in a G-code mode.
// Optionally load a 3MF, STL or a G-code on start.
static void start_new_slicer_or_gcodeviewer(const NewSlicerInstanceType instance_type, const std::vector<wxString> paths_to_open, bool single_instance)
{
#ifdef _WIN32
	wxString path;
	wxFileName::SplitPath(wxStandardPaths::Get().GetExecutablePath(), &path, nullptr, nullptr, wxPATH_NATIVE);
	path += "\\";
	path += (instance_type == NewSlicerInstanceType::Slicer) ? SLIC3R_APP_CMD ".exe" : GCODEVIEWER_APP_CMD ".exe";
	std::vector<const wchar_t*> args;
	args.reserve(4);
	args.emplace_back(path.wc_str());
	if (!paths_to_open.empty()) {
		for (const auto& file : paths_to_open)
			args.emplace_back(file);
	}
	if (instance_type == NewSlicerInstanceType::Slicer && single_instance)
		args.emplace_back(L"--single-instance");
	args.emplace_back(nullptr);
	BOOST_LOG_TRIVIAL(info) << "Trying to spawn a new slicer \"" << into_u8(path) << "\"";
	// Don't call with wxEXEC_HIDE_CONSOLE, PrusaSlicer in GUI mode would just show the splash screen. It would not open the main window though, it would
	// just hang in the background.
	if (wxExecute(const_cast<wchar_t**>(args.data()), wxEXEC_ASYNC) <= 0)
		BOOST_LOG_TRIVIAL(error) << "Failed to spawn a new slicer \"" << into_u8(path);
#else 
	// Own executable path.
	boost::filesystem::path bin_path = into_path(wxStandardPaths::Get().GetExecutablePath());
#if defined(__APPLE__)
	{
		// Maybe one day we will be able to run PrusaGCodeViewer, but for now the Apple notarization 
		// process refuses Apps with multiple binaries and Vojtech does not know any workaround.
<<<<<<< HEAD
		// ((instance_type == NewSlicerInstanceType::Slicer) ? SLIC3R_APP_NAME : GCODEVIEWER_APP_NAME);
		// Just run the slicer and give it a --gcodeviewer parameter.
		bin_path = bin_path.parent_path() / SLIC3R_APP_NAME;
=======
		// ((instance_type == NewSlicerInstanceType::Slicer) ? SLIC3R_APP_CMD : GCODEVIEWER_APP_CMD);
		// Just run the slicer and give it a --gcodeviewer parameter.
		bin_path = bin_path.parent_path() / SLIC3R_APP_CMD;
>>>>>>> 5279d2b6
		// On Apple the wxExecute fails, thus we use boost::process instead.
		BOOST_LOG_TRIVIAL(info) << "Trying to spawn a new slicer \"" << bin_path.string() << "\"";
		try {
			std::vector<std::string> args;
			if (instance_type == NewSlicerInstanceType::GCodeViewer)
				args.emplace_back("--gcodeviewer");
			if (!paths_to_open.empty()) {
				for (const auto& file : paths_to_open)
					args.emplace_back(into_u8(file));
			}
			if (instance_type == NewSlicerInstanceType::Slicer && single_instance)
				args.emplace_back("--single-instance");
			boost::process::spawn(bin_path, args);
		    // boost::process::spawn() sets SIGCHLD to SIGIGN for the child process, thus if a child PrusaSlicer spawns another
		    // subprocess and the subrocess dies, the child PrusaSlicer will not receive information on end of subprocess
		    // (posix waitpid() call will always fail).
		    // https://jmmv.dev/2008/10/boostprocess-and-sigchld.html
		    // The child instance of PrusaSlicer has to reset SIGCHLD to its default, so that posix waitpid() and similar continue to work.
		    // See GH issue #5507
		}
		catch (const std::exception& ex) {
			BOOST_LOG_TRIVIAL(error) << "Failed to spawn a new slicer \"" << bin_path.string() << "\": " << ex.what();
		}
	}
#else // Linux or Unix
	{
		std::vector<const char*> args;
		args.reserve(3);
#ifdef __linux__
		static const char* gcodeviewer_param = "--gcodeviewer";
		{
			// If executed by an AppImage, start the AppImage, not the main process.
			// see https://docs.appimage.org/packaging-guide/environment-variables.html#id2
			const char* appimage_binary = std::getenv("APPIMAGE");
			if (appimage_binary) {
				args.emplace_back(appimage_binary);
				if (instance_type == NewSlicerInstanceType::GCodeViewer)
					args.emplace_back(gcodeviewer_param);
			}
		}
#endif // __linux__
		std::string my_path;
		if (args.empty()) {
			// Binary path was not set to the AppImage in the Linux specific block above, call the application directly.
			my_path = (bin_path.parent_path() / ((instance_type == NewSlicerInstanceType::Slicer) ? SLIC3R_APP_CMD : GCODEVIEWER_APP_CMD)).string();
			args.emplace_back(my_path.c_str());
		}
		std::string to_open;
		if (!paths_to_open.empty()) {
			for (const auto& file : paths_to_open) {
				to_open = into_u8(file);
				args.emplace_back(to_open.c_str());
			}
		}
		if (instance_type == NewSlicerInstanceType::Slicer && single_instance)
			args.emplace_back("--single-instance");
		args.emplace_back(nullptr);
		BOOST_LOG_TRIVIAL(info) << "Trying to spawn a new slicer \"" << args[0] << "\"";
		if (wxExecute(const_cast<char**>(args.data()), wxEXEC_ASYNC | wxEXEC_MAKE_GROUP_LEADER) <= 0)
			BOOST_LOG_TRIVIAL(error) << "Failed to spawn a new slicer \"" << args[0];
	}
#endif // Linux or Unix
#endif // Win32
}
static void start_new_slicer_or_gcodeviewer(const NewSlicerInstanceType instance_type, const wxString* path_to_open, bool single_instance)
{
	std::vector<wxString> paths;
	if (path_to_open != nullptr)
		paths.emplace_back(path_to_open->wc_str());
	start_new_slicer_or_gcodeviewer(instance_type, paths, single_instance);
}

void start_new_slicer(const wxString *path_to_open, bool single_instance)
{
	start_new_slicer_or_gcodeviewer(NewSlicerInstanceType::Slicer, path_to_open, single_instance);
}
void start_new_slicer(const std::vector<wxString>& files, bool single_instance)
{
	start_new_slicer_or_gcodeviewer(NewSlicerInstanceType::Slicer, files, single_instance);
}

void start_new_gcodeviewer(const wxString *path_to_open)
{
	start_new_slicer_or_gcodeviewer(NewSlicerInstanceType::GCodeViewer, path_to_open, false);
}

void start_new_gcodeviewer_open_file(wxWindow *parent)
{
    wxFileDialog dialog(parent ? parent : wxGetApp().GetTopWindow(),
        _L("Open G-code file:"),
        from_u8(wxGetApp().app_config->get_last_dir()), wxString(),
        file_wildcards(FT_GCODE), wxFD_OPEN | wxFD_FILE_MUST_EXIST);
    if (dialog.ShowModal() == wxID_OK) {
        wxString path = dialog.GetPath();
		start_new_gcodeviewer(&path);
    }
}

} // namespace GUI
} // namespace Slic3r<|MERGE_RESOLUTION|>--- conflicted
+++ resolved
@@ -62,15 +62,9 @@
 	{
 		// Maybe one day we will be able to run PrusaGCodeViewer, but for now the Apple notarization 
 		// process refuses Apps with multiple binaries and Vojtech does not know any workaround.
-<<<<<<< HEAD
-		// ((instance_type == NewSlicerInstanceType::Slicer) ? SLIC3R_APP_NAME : GCODEVIEWER_APP_NAME);
-		// Just run the slicer and give it a --gcodeviewer parameter.
-		bin_path = bin_path.parent_path() / SLIC3R_APP_NAME;
-=======
 		// ((instance_type == NewSlicerInstanceType::Slicer) ? SLIC3R_APP_CMD : GCODEVIEWER_APP_CMD);
 		// Just run the slicer and give it a --gcodeviewer parameter.
 		bin_path = bin_path.parent_path() / SLIC3R_APP_CMD;
->>>>>>> 5279d2b6
 		// On Apple the wxExecute fails, thus we use boost::process instead.
 		BOOST_LOG_TRIVIAL(info) << "Trying to spawn a new slicer \"" << bin_path.string() << "\"";
 		try {
