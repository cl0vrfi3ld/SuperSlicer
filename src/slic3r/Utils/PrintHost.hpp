--- conflicted
+++ resolved
@@ -55,15 +55,9 @@
     virtual const char* get_name() const = 0;
 
     virtual bool test(wxString &curl_msg) const = 0;
-<<<<<<< HEAD
     virtual wxString get_test_ok_msg () const;
     virtual wxString get_test_failed_msg (wxString &msg) const;
-    virtual bool upload(PrintHostUpload upload_data, ProgressFn prorgess_fn, ErrorFn error_fn) const = 0;
-=======
-    virtual wxString get_test_ok_msg () const = 0;
-    virtual wxString get_test_failed_msg (wxString &msg) const = 0;
     virtual bool upload(PrintHostUpload upload_data, ProgressFn prorgess_fn, ErrorFn error_fn, InfoFn info_fn) const = 0;
->>>>>>> 3284959e
     virtual bool has_auto_discovery() const = 0;
     virtual bool can_test() const = 0;
     virtual PrintHostPostUploadActions get_post_upload_actions() const = 0;
