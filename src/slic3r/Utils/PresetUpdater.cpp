///|/ Copyright (c) Prusa Research 2018 - 2023 Vojtěch Bubník @bubnikv, David Kocík @kocikdav, Oleksandra Iushchenko @YuSanka, Lukáš Matěna @lukasmatena, Enrico Turri @enricoturri1966, Vojtěch Král @vojtechkral
///|/ Copyright (c) 2020 Ondřej Nový @onovy
///|/
///|/ PrusaSlicer is released under the terms of the AGPLv3 or higher
///|/
#include "PresetUpdater.hpp"

#include <algorithm>
#include <thread>
#include <unordered_map>
#include <ostream>
#include <utility>
#include <stdexcept>
#include <regex>

#include <boost/algorithm/string.hpp>
#include <boost/filesystem.hpp>
#include <boost/filesystem/fstream.hpp>
#include <boost/format.hpp>
#include <boost/lexical_cast.hpp>
#include <boost/log/trivial.hpp>
<<<<<<< HEAD
#include <boost/property_tree/json_parser.hpp>
#include <boost/property_tree/ptree.hpp> 
=======
#include <curl/curl.h>
>>>>>>> 3284959e

#include <wx/app.h>
#include <wx/msgdlg.h>
#include <wx/progdlg.h>

#include "libslic3r/libslic3r.h"
#include "libslic3r/format.hpp"
#include "libslic3r/Utils.hpp"
#include "libslic3r/PresetBundle.hpp"
#include "libslic3r/miniz_extension.hpp"
#include "slic3r/GUI/GUI.hpp"
#include "slic3r/GUI/I18N.hpp"
#include "slic3r/GUI/UpdateDialogs.hpp"
#include "slic3r/GUI/ConfigWizard.hpp"
#include "slic3r/GUI/GUI_App.hpp"
#include "slic3r/GUI/Plater.hpp"
#include "slic3r/GUI/format.hpp"
#include "slic3r/GUI/NotificationManager.hpp"
#include "slic3r/Utils/Http.hpp"
#include "slic3r/Config/Version.hpp"
#include "slic3r/Config/Snapshot.hpp"

namespace fs = boost::filesystem;
using Slic3r::GUI::Config::Index;
using Slic3r::GUI::Config::Version;
using Slic3r::GUI::Config::Snapshot;
using Slic3r::GUI::Config::SnapshotDB;



// FIXME: Incompat bundle resolution doesn't deal with inherited user presets


namespace Slic3r {


//static const char *INDEX_FILENAME = "index.idx";
static const char *TMP_EXTENSION = ".download";

namespace {
void copy_file_fix(const fs::path &source, const fs::path &target)
{
	BOOST_LOG_TRIVIAL(debug) << format("PresetUpdater: Copying %1% -> %2%", source, target);
	std::string error_message;
	CopyFileResult cfr = copy_file(source.string(), target.string(), error_message, false);
	if (cfr != CopyFileResult::SUCCESS) {
		BOOST_LOG_TRIVIAL(error) << "Copying failed(" << cfr << "): " << error_message;
		throw Slic3r::CriticalException(GUI::format(
				_L("Copying of file %1% to %2% failed: %3%"),
				source, target, error_message));
	}
	// Permissions should be copied from the source file by copy_file(). We are not sure about the source
	// permissions, let's rewrite them with 644.
	static constexpr const auto perms = fs::owner_read | fs::owner_write | fs::group_read | fs::others_read;
	fs::permissions(target, perms);
}
std::string escape_string_url(const std::string& unescaped)
{
	std::string ret_val;
	CURL* curl = curl_easy_init();
	if (curl) {
		char* decoded = curl_easy_escape(curl, unescaped.c_str(), unescaped.size());
		if (decoded) {
			ret_val = std::string(decoded);
			curl_free(decoded);
		}
		curl_easy_cleanup(curl);
	}
	return ret_val;
}
}

wxDEFINE_EVENT(EVT_CONFIG_UPDATER_SYNC_DONE, wxCommandEvent);

struct Update
{
	fs::path source;
	fs::path target;

	Version version;
	std::string vendor;
	std::string changelog_url;

	bool forced_update;
	std::vector<std::string> new_printers;

	Update() {}
	Update(fs::path &&source, fs::path &&target, const Version &version, std::string vendor, std::string changelog_url, bool forced = false, std::vector<std::string> new_printers = {})
		: source(std::move(source))
		, target(std::move(target))
		, version(version)
		, vendor(std::move(vendor))
		, changelog_url(std::move(changelog_url))
		, forced_update(forced)
		, new_printers(std::move(new_printers))
	{}

	void install() const
	{
		copy_file_fix(source, target);
	}

	friend std::ostream& operator<<(std::ostream& os, const Update &self)
	{
		os << "Update(" << self.source.string() << " -> " << self.target.string() << ')';
		return os;
	}
};

struct Incompat
{
	fs::path bundle;
	Version version;
	std::string vendor;

	Incompat(fs::path &&bundle, const Version &version, std::string vendor)
		: bundle(std::move(bundle))
		, version(version)
		, vendor(std::move(vendor))
	{}

	void remove() {
		// Remove the bundle file
		fs::remove(bundle);

		// Look for an installed index and remove it too if any
		const fs::path installed_idx = bundle.replace_extension("idx");
		if (fs::exists(installed_idx)) {
			fs::remove(installed_idx);
		}
	}

	friend std::ostream& operator<<(std::ostream& os , const Incompat &self) {
		os << "Incompat(" << self.bundle.string() << ')';
		return os;
	}
};

struct Updates
{
	std::vector<Incompat> incompats;
	std::vector<Update> updates;
};

struct PresetUpdater::priv
{
	std::vector<Index> index_db;

	bool enabled_version_check;
	bool enabled_config_update;
	std::string version_check_url;

	fs::path cache_path;
	fs::path cache_vendor_path;
	fs::path rsrc_path;
	fs::path vendor_path;

	bool cancel;
	std::thread thread;

	bool has_waiting_updates { false };
	Updates waiting_updates;

	priv();

	void set_download_prefs(const AppConfig *app_config);
	bool get_file(const std::string &url, const fs::path &target_path) const;
	void prune_tmps() const;
	void sync_config(const VendorMap vendors, const std::string& index_archive_url);

	void check_install_indices() const;
	Updates get_config_updates(const Semver& old_slic3r_version) const;
	bool perform_updates(Updates &&updates, bool snapshot = true) const;
	void set_waiting_updates(Updates u);
	// checks existence and downloads resource to cache
	void get_missing_resource(const std::string& vendor, const std::string& filename, const std::string& url) const; 
	// checks existence and downloads resource to vendor or copy from cache to vendor
	void get_or_copy_missing_resource(const std::string& vendor, const std::string& filename, const std::string& url) const;
	void update_index_db();
};

PresetUpdater::priv::priv()
	: cache_path(fs::path(Slic3r::data_dir()) / "cache")
	, cache_vendor_path(cache_path / "vendor")
	, rsrc_path(fs::path(resources_dir()) / "profiles")
	, vendor_path(fs::path(Slic3r::data_dir()) / "vendor")
	, cancel(false)
{
	set_download_prefs(GUI::wxGetApp().app_config);
	// Install indicies from resources. Only installs those that are either missing or older than in resources.
	check_install_indices();
	// Load indices from the cache directory.
	index_db = Index::load_db();
}

void PresetUpdater::priv::update_index_db()
{
	index_db = Index::load_db();
}

// Pull relevant preferences from AppConfig
void PresetUpdater::priv::set_download_prefs(const AppConfig *app_config)
{
	enabled_version_check = app_config->get("notify_release") != "none";
	version_check_url = app_config->version_check_url();
	enabled_config_update = app_config->get_bool("preset_update") && !app_config->legacy_datadir();
}

// Downloads a file (http get operation). Cancels if the Updater is being destroyed.
bool PresetUpdater::priv::get_file(const std::string &url, const fs::path &target_path) const
{
	bool res = false;
	fs::path tmp_path = target_path;
	tmp_path += format(".%1%%2%", get_current_pid(), TMP_EXTENSION);

	BOOST_LOG_TRIVIAL(info) << format("Get: `%1%`\n\t-> `%2%`\n\tvia tmp path `%3%`",
		url,
		target_path.string(),
		tmp_path.string());

	Http::get(url)
        .on_progress([](Http::Progress, bool &cancel) {
			if (cancel) { cancel = true; }
		})
		.on_error([&](std::string body, std::string error, unsigned http_status) {
			(void)body;
			BOOST_LOG_TRIVIAL(error) << format("Error getting: `%1%`: HTTP %2%, %3%",
				url,
				http_status,
				error);
		})
		.on_complete([&](std::string body, unsigned /* http_status */) {
			fs::fstream file(tmp_path, std::ios::out | std::ios::binary | std::ios::trunc);
			file.write(body.c_str(), body.size());
			file.close();
			fs::rename(tmp_path, target_path);
			res = true;
		})
		.perform_sync();

	return res;
}

// Remove leftover paritally downloaded files, if any.
void PresetUpdater::priv::prune_tmps() const
{
    for (auto &dir_entry : boost::filesystem::directory_iterator(cache_path))
		if (is_plain_file(dir_entry) && dir_entry.path().extension() == TMP_EXTENSION) {
			BOOST_LOG_TRIVIAL(debug) << "Cache prune: " << dir_entry.path().string();
			fs::remove(dir_entry.path());
		}
}

<<<<<<< HEAD
//parse the string, if it doesn't contain a valid version string, return invalid version.
Semver get_version(const std::string &str, const std::regex &regexp) {
	std::smatch match;
	if (std::regex_match(str, match, regexp)) {
		std::string version_cleaned = match[0];
		const boost::optional<Semver> version = Semver::parse(version_cleaned);
		if (version.has_value()) {
			return *version;
		}
	}
	return Semver::invalid();
}

// Get Slic3rPE version available online, save in AppConfig.
void PresetUpdater::priv::sync_version() const
=======
void PresetUpdater::priv::get_missing_resource(const std::string& vendor, const std::string& filename, const std::string& url) const
>>>>>>> 3284959e
{
	if (filename.empty() || vendor.empty())
		return;

	if (!boost::starts_with(url, "http://files.prusa3d.com/wp-content/uploads/repository/") &&
		!boost::starts_with(url, "https://files.prusa3d.com/wp-content/uploads/repository/"))
	{
		throw Slic3r::CriticalException(GUI::format("URL outside prusa3d.com network: %1%", url));
	}

<<<<<<< HEAD
	Http::get(version_check_url)
		.on_progress([this](Http::Progress, bool &cancel) {
			cancel = this->cancel;
		})
		.on_error([&](std::string body, std::string error, unsigned http_status) {
			(void)body;
			BOOST_LOG_TRIVIAL(error) << format("Error getting: `%1%`: HTTP %2%, %3%",
				version_check_url,
				http_status,
				error);
		})
		.on_complete([&](std::string body, unsigned /* http_status */) {

			parse_version_string(body);
		})
		.perform_sync();
}

// Parses version string obtained in sync_version() and sends events to UI thread.
// Version string must contain release version on first line. Follows non-mandatory alpha / beta releases on following lines (alpha=2.0.0-alpha1).
void PresetUpdater::priv::parse_version_string(const std::string& constbody) const
{
/* PRUSASLICER
	std::string body = constbody;
	boost::trim(body);
	// release version
	std::string version;
	const auto first_nl_pos = body.find_first_of("\n\r");
	if (first_nl_pos != std::string::npos)
		version = body.substr(0, first_nl_pos);
	else
		version = body;
	boost::optional<Semver> release_version = Semver::parse(version);
	if (!release_version) {
		BOOST_LOG_TRIVIAL(error) << format("Received invalid contents from `%1%`: Not a correct semver: `%2%`", SLIC3R_APP_NAME, version);
		return;
	}
	BOOST_LOG_TRIVIAL(info) << format("Got %1% online version: `%2%`. Sending to GUI thread...", SLIC3R_APP_NAME, version);
	wxCommandEvent* evt = new wxCommandEvent(EVT_SLIC3R_VERSION_ONLINE);
	evt->SetString(GUI::from_u8(version));
	GUI::wxGetApp().QueueEvent(evt);

	// alpha / beta version
	std::vector<std::string> prerelease_versions;
	size_t nexn_nl_pos = first_nl_pos;
	while (nexn_nl_pos != std::string::npos && body.size() > nexn_nl_pos + 1) {
		const auto last_nl_pos = nexn_nl_pos;
		nexn_nl_pos = body.find_first_of("\n\r", last_nl_pos + 1);
		std::string line;
		if (nexn_nl_pos == std::string::npos)
			line = body.substr(last_nl_pos + 1);
		else
			line = body.substr(last_nl_pos + 1, nexn_nl_pos - last_nl_pos - 1);

		// alpha
		if (line.substr(0, 6) == "alpha=") {
			version = line.substr(6);
			if (!Semver::parse(version)) {
				BOOST_LOG_TRIVIAL(error) << format("Received invalid contents for alpha release from `%1%`: Not a correct semver: `%2%`", SLIC3R_APP_NAME, version);
				return;
			prerelease_versions.emplace_back(version);
		// beta
		}
		else if (line.substr(0, 5) == "beta=") {
			version = line.substr(5);
			if (!Semver::parse(version)) {
				BOOST_LOG_TRIVIAL(error) << format("Received invalid contents for beta release from `%1%`: Not a correct semver: `%2%`", SLIC3R_APP_NAME, version);
				return;
			}
			prerelease_versions.emplace_back(version);
		}
=======
	std::string escaped_filename = escape_string_url(filename);
	const fs::path file_in_vendor(vendor_path / (vendor + "/" + filename));
	const fs::path file_in_rsrc(rsrc_path / (vendor + "/" + filename));
	const fs::path file_in_cache(cache_path / (vendor + "/" + filename));

	if (fs::exists(file_in_vendor)) { // Already in vendor. No need to do anything.
		BOOST_LOG_TRIVIAL(info) << "Resource " << vendor << " / " << filename << " found in vendor folder. No need to download.";
		return;
	}
	if (fs::exists(file_in_rsrc)) { // In resources dir since installation. No need to do anything.
		BOOST_LOG_TRIVIAL(info) << "Resource " << vendor << " / " << filename << " found in resources folder. No need to download.";
		return;
	}
	if (fs::exists(file_in_cache)) { // In cache/venodr_name/ dir. No need to do anything.
		BOOST_LOG_TRIVIAL(info) << "Resource " << vendor << " / " << filename << " found in cache folder. No need to download.";
		return;
	}

	BOOST_LOG_TRIVIAL(info) << "Resources check could not find " << vendor << " / " << filename << " bed texture. Downloading.";

	const auto resource_url = format("%1%%2%%3%", url, url.back() == '/' ? "" : "/", escaped_filename); // vendor should already be in url 

	if (!fs::exists(file_in_cache.parent_path()))
		fs::create_directory(file_in_cache.parent_path());

	get_file(resource_url, file_in_cache);
	return;
}

void PresetUpdater::priv::get_or_copy_missing_resource(const std::string& vendor, const std::string& filename, const std::string& url) const
{
	if (filename.empty() || vendor.empty())
		return;

	std::string escaped_filename = escape_string_url(filename);
	const fs::path file_in_vendor(vendor_path / (vendor + "/" + filename));
	const fs::path file_in_rsrc(rsrc_path / (vendor + "/" + filename));
	const fs::path file_in_cache(cache_path / (vendor + "/" + filename));

	if (fs::exists(file_in_vendor)) { // Already in vendor. No need to do anything.
		BOOST_LOG_TRIVIAL(info) << "Resource " << vendor << " / " << filename << " found in vendor folder. No need to download.";
		return;
	}
	if (fs::exists(file_in_rsrc)) { // In resources dir since installation. No need to do anything.
		BOOST_LOG_TRIVIAL(info) << "Resource " << vendor << " / " << filename << " found in resources folder. No need to download.";
		return;
>>>>>>> 3284959e
	}
	if (!fs::exists(file_in_cache)) { // No file to copy. Download it to straight to the vendor dir.
		if (!boost::starts_with(url, "http://files.prusa3d.com/wp-content/uploads/repository/") &&
			!boost::starts_with(url, "https://files.prusa3d.com/wp-content/uploads/repository/"))
		{
			throw Slic3r::CriticalException(GUI::format("URL outside prusa3d.com network: %1%", url));
		}
		BOOST_LOG_TRIVIAL(info) << "Downloading resources missing in cache directory: " << vendor << " / " << filename;

		const auto resource_url = format("%1%%2%%3%", url, url.back() == '/' ? "" : "/", escaped_filename); // vendor should already be in url 

		if (!fs::exists(file_in_vendor.parent_path()))
			fs::create_directory(file_in_vendor.parent_path());

		get_file(resource_url, file_in_vendor);
		return;
	}
<<<<<<< HEAD
	if (recent_version) {
		BOOST_LOG_TRIVIAL(info) << format("Got %1% online version: `%2%`. Sending to GUI thread...", SLIC3R_APP_NAME, version);
		wxCommandEvent* evt = new wxCommandEvent(EVT_SLIC3R_EXPERIMENTAL_VERSION_ONLINE);
		evt->SetString(GUI::from_u8(version));
		GUI::wxGetApp().QueueEvent(evt);
	}
*/

// github verison

	boost::property_tree::ptree root;
	std::stringstream json_stream(constbody);
	boost::property_tree::read_json(json_stream, root);
	bool i_am_pre = false;
	//at least two number, use '.' as separator. can be followed by -Az23 for prereleased and +Az42 for metadata
	std::regex matcher("[0-9]+\\.[0-9]+(\\.[0-9]+)*(-[A-Za-z0-9]+)?(\\+[A-Za-z0-9]+)?");

	Semver current_version(SLIC3R_VERSION_FULL);
	Semver best_pre(1,0,0,0);
	Semver best_release(1, 0, 0, 0);
	std::string best_pre_url;
	std::string best_release_url;
	const std::regex reg_num("([0-9]+)");
	for (auto json_version : root) {
		std::string tag = json_version.second.get<std::string>("tag_name");
		for (std::regex_iterator it = std::sregex_iterator(tag.begin(), tag.end(), reg_num); it != std::sregex_iterator(); ++it) {

		}
		Semver tag_version = get_version(tag, matcher);
		if (current_version == tag_version)
			i_am_pre = json_version.second.get<bool>("prerelease");
		if (json_version.second.get<bool>("prerelease")) {
			if (best_pre < tag_version) {
				best_pre = tag_version;
				best_pre_url = json_version.second.get<std::string>("html_url");
			}
		} else {
			if (best_release < tag_version) {
				best_release = tag_version;
				best_release_url = json_version.second.get<std::string>("html_url");
			}
		}
	}

	//if release is more recent than beta, use release anyway
	if (best_pre < best_release) {
		best_pre = best_release;
		best_pre_url = best_release_url;
	}
	//if we're the most recent, don't do anything
	if ((i_am_pre ? best_pre : best_release) <= current_version)
		return;

	BOOST_LOG_TRIVIAL(info) << format("Got %1% online version: `%2%`. Sending to GUI thread...", SLIC3R_APP_NAME, i_am_pre? best_pre:best_release);

	wxCommandEvent* evt = new wxCommandEvent(EVT_SLIC3R_VERSION_ONLINE);
	evt->SetString((i_am_pre ? best_pre : best_release).to_string());
	GUI::wxGetApp().QueueEvent(evt);
=======

	if (!fs::exists(file_in_vendor.parent_path())) // create vendor_name dir in vendor 
		fs::create_directory(file_in_vendor.parent_path());

	BOOST_LOG_TRIVIAL(debug) << "Copiing: " << file_in_cache << " to " << file_in_vendor;
	copy_file_fix(file_in_cache, file_in_vendor);
>>>>>>> 3284959e
}

// Download vendor indices. Also download new bundles if an index indicates there's a new one available.
// Both are saved in cache.
void PresetUpdater::priv::sync_config(const VendorMap vendors, const std::string& index_archive_url)
{
	BOOST_LOG_TRIVIAL(info) << "Syncing configuration cache";

	if (!enabled_config_update) { return; }

	// Download profiles archive zip
	// dk: Do we want to return here on error? Or skip archive dwnld and unzip and work with previous run state cache / vendor? I think return.
	// Any error here also doesnt show any info in UI. Do we want maybe notification?
	fs::path archive_path(cache_path / "vendor_indices.zip");
	if (index_archive_url.empty()) {
		BOOST_LOG_TRIVIAL(error) << "Downloading profile archive failed - url has no value.";
		return;
	}
	BOOST_LOG_TRIVIAL(info) << "Downloading vedor profiles archive zip from " << index_archive_url;
	//check if idx_url is leading to our site 
	if (!boost::starts_with(index_archive_url, "http://files.prusa3d.com/wp-content/uploads/repository/") &&
		!boost::starts_with(index_archive_url, "https://files.prusa3d.com/wp-content/uploads/repository/"))
	{
		BOOST_LOG_TRIVIAL(error) << "Unsafe url path for vedor profiles archive zip. Download is rejected.";
		return;
	}
	if (!get_file(index_archive_url, archive_path)) {
		BOOST_LOG_TRIVIAL(error) << "Download of vedor profiles archive zip failed.";
		return;
	}
	if (cancel) { 
		return; 
	}

	enum class VendorStatus
	{
		IN_ARCHIVE,
		IN_CACHE,
		NEW_VERSION,
		INSTALLED
	};

	std::vector<std::pair<std::string, VendorStatus>> vendors_with_status;
	// Unzip archive to cache / vendor
	mz_zip_archive archive;
	mz_zip_zero_struct(&archive);
	if (!open_zip_reader(&archive, archive_path.string())) {
		BOOST_LOG_TRIVIAL(error) << "Couldn't open zipped bundle.";
		return;
	} else {
		mz_uint num_entries = mz_zip_reader_get_num_files(&archive);
		// loop the entries 
		mz_zip_archive_file_stat stat;
		for (mz_uint i = 0; i < num_entries; ++i) {
			if (mz_zip_reader_file_stat(&archive, i, &stat)) {
				std::string name(stat.m_filename);
				if (stat.m_uncomp_size > 0) {
					std::string buffer((size_t)stat.m_uncomp_size, 0);
					mz_bool res = mz_zip_reader_extract_to_mem(&archive, stat.m_file_index, (void*)buffer.data(), (size_t)stat.m_uncomp_size, 0);
					if (res == 0) {
						BOOST_LOG_TRIVIAL(error) << "Failed to unzip " << stat.m_filename;
						continue;
					}
					// create file from buffer
					fs::path tmp_path(cache_vendor_path / (name + ".tmp"));
					if (!fs::exists(tmp_path.parent_path())) {
						BOOST_LOG_TRIVIAL(error) << "Failed to unzip file " << name << ". Directories are not supported. Skipping file.";
						continue;
					}
					fs::path target_path(cache_vendor_path / name);
					fs::fstream file(tmp_path, std::ios::out | std::ios::binary | std::ios::trunc);
					file.write(buffer.c_str(), buffer.size());
					file.close();
					boost::system::error_code ec;
					bool exists = fs::exists(tmp_path, ec);
					if(!exists || ec) {
						BOOST_LOG_TRIVIAL(error) << "Failed to find unzipped file at " << tmp_path << ". Terminating Preset updater synchorinzation." ;
						close_zip_reader(&archive);
						return;
					}
					fs::rename(tmp_path, target_path, ec);
					if (ec) {
						BOOST_LOG_TRIVIAL(error) << "Failed to rename unzipped file at " << tmp_path << ". Terminating Preset updater synchorinzation. Error message: " << ec.message();
						close_zip_reader(&archive);
						return;
					}
					// TODO: what if unexpected happens here (folder inside zip) - crash! 

					if (name.substr(name.size() - 3) == "idx")
						vendors_with_status.emplace_back(name.substr(0, name.size() - 4), VendorStatus::IN_ARCHIVE); // asume for now its only in archive - if not, it will change later.
				}
			}
		}
		close_zip_reader(&archive);
	}

	// Update vendor preset bundles if in Vendor
	// Over all indices from the cache directory:
	for (auto &index : index_db) {
		if (cancel) { 
			return; 
		}
		auto archive_it = std::find_if(vendors_with_status.begin(), vendors_with_status.end(),
			[&index](const std::pair<std::string, VendorStatus>& element) { return element.first == index.vendor(); });
		//assert(archive_it != vendors_with_status.end()); // this would mean there is a index for vendor that is missing in recently downloaded archive

		const auto vendor_it = vendors.find(index.vendor());
		if (vendor_it == vendors.end()) {
			// Not installed vendor yet we need to check missing thumbnails (of new printers)
			BOOST_LOG_TRIVIAL(debug) << "No such vendor: " << index.vendor();
			if (archive_it != vendors_with_status.end())
				archive_it->second = VendorStatus::IN_CACHE;
			continue;
		}

		if (archive_it != vendors_with_status.end())
			archive_it->second = VendorStatus::INSTALLED;

		const VendorProfile &vendor = vendor_it->second;
		const std::string idx_path = (cache_path / (vendor.id + ".idx")).string();
<<<<<<< HEAD
		const std::string idx_path_temp = idx_path + "-update";
		//check if idx_url is leading to a safe site 
		//if (! boost::starts_with(idx_url, "http://files.my_company.com/wp-content/uploads/repository/")
		//	&& ! boost::starts_with(idx_url, "https://files.my_company.com/wp-content/uploads/repository/"))
		//{
		//	BOOST_LOG_TRIVIAL(warning) << "unsafe url path for vendor \"" << vendor.name << "\" rejected: " << idx_url;
		//	continue;
		//}
		if (!get_file(idx_url, idx_path_temp)) { continue; }
		if (cancel) { return; }

=======
		const std::string idx_path_temp = (cache_vendor_path / (vendor.id + ".idx")).string();
		
>>>>>>> 3284959e
		// Load the fresh index up
		{
			Index new_index;
			try {
				new_index.load(idx_path_temp);
			} catch (const std::exception & /* err */) {
				BOOST_LOG_TRIVIAL(error) << format("Could not load downloaded index %1% for vendor %2%: invalid index?", idx_path_temp, vendor.name);
				continue;
			}
			if (new_index.version() < index.version()) {
				BOOST_LOG_TRIVIAL(info) << format("The downloaded index %1% for vendor %2% is older than the active one. Ignoring the downloaded index.", idx_path_temp, vendor.name);
				continue;
			}
			copy_file_fix(idx_path_temp, idx_path);
			
			//if we rename path we need to change it in Index object too or create the object again
			//index = std::move(new_index);
			try {
				index.load(idx_path);
			}
			catch (const std::exception& /* err */) {
				BOOST_LOG_TRIVIAL(error) << format("Could not load downloaded index %1% for vendor %2%: invalid index?", idx_path, vendor.name);
				continue;
			}
			if (cancel)
				return;
		}

		// See if a there's a new version to download
		const auto recommended_it = index.recommended();
		if (recommended_it == index.end()) {
			BOOST_LOG_TRIVIAL(error) << format("No recommended version for vendor: %1%, invalid index?", vendor.name);
			continue;
		}

		const auto recommended = recommended_it->config_version;

		BOOST_LOG_TRIVIAL(debug) << format("Got index for vendor: %1%: current version: %2%, recommended version: %3%",
			vendor.name,
			vendor.config_version.to_string(),
			recommended.to_string());

		if (vendor.config_version >= recommended) { continue; }

		// vendors that are checked here, doesnt need to be checked again later
		if (archive_it != vendors_with_status.end())
			archive_it->second = VendorStatus::NEW_VERSION;

		// Download recomended ini to cache
		const auto path_in_cache = cache_path / (vendor.id + ".ini");
		BOOST_LOG_TRIVIAL(info) << "Downloading new bundle for vendor: " << vendor.name;
<<<<<<< HEAD
		const std::string bundle_url = format("%1%/%2%.ini", vendor.config_update_url, recommended.to_string());
		const fs::path bundle_path = cache_path / (vendor.id + ".ini");
		if (! get_file(bundle_url, bundle_path)) { continue; }
		if (cancel) { return; }
=======
		const auto bundle_url = format("%1%/%2%.ini", vendor.config_update_url, recommended.to_string());
		const auto bundle_path = cache_path / (vendor.id + ".ini");
		if (!get_file(bundle_url, bundle_path))
			continue;
		if (cancel)
			return;
		// vp is fully loaded to get all resources
		VendorProfile vp;
		try {
			vp = VendorProfile::from_ini(bundle_path, true);
		} catch (const std::exception& e) {
			BOOST_LOG_TRIVIAL(error) << format("Corrupted profile file for vendor %1% at %2%, message: %3%", vendor.id, bundle_path, e.what());
			continue;
		}
		// check the fresh bundle for missing resources
		// for that, the ini file must be parsed (done above)
		for (const auto& model : vp.models) {
			for (const std::string& res : { model.bed_texture, model.bed_model, model.thumbnail/*id +"_thumbnail.png"*/} ) {
				if (! res.empty()) {
					try
					{
						get_missing_resource(vp.id, res, vendor.config_update_url);
					}
					catch (const std::exception& e)
					{
						BOOST_LOG_TRIVIAL(error) << "Failed to get " << res << " for " << vp.id << " " << model.id << ": " << e.what();
					}
					
				}
				if (cancel)
			    	return;
			}
		}
	}
	// Download missing thumbnails for not-installed vendors.
	//for (const std::string& vendor : vendors_only_in_archive)	
	for (const std::pair<std::string, VendorStatus >& vendor :  vendors_with_status) {
		if (vendor.second == VendorStatus::IN_ARCHIVE) {
			// index in archive and not in cache and not installed vendor
			
			const auto idx_path_in_archive = cache_vendor_path / (vendor.first + ".idx");
			const auto ini_path_in_archive = cache_vendor_path / (vendor.first + ".ini");
			if (!fs::exists(idx_path_in_archive))
				continue;
			Index index;
			try {
				index.load(idx_path_in_archive);
			}
			catch (const std::exception& /* err */) {
				BOOST_LOG_TRIVIAL(error) << format("Could not load downloaded index %1% for vendor %2%: invalid index?", idx_path_in_archive, vendor.first);
				continue;
			}
			const auto recommended_it = index.recommended();
			if (recommended_it == index.end()) {
				BOOST_LOG_TRIVIAL(error) << format("No recommended version for vendor: %1%, invalid index? (%2%)", vendor.first, idx_path_in_archive);
				continue;
			}
			const auto recommended = recommended_it->config_version;
			if (!fs::exists(ini_path_in_archive)){
				// Download recommneded to vendor - we do not have any existing ini file so we have to use hardcoded url.
				const std::string fixed_url = GUI::wxGetApp().app_config->profile_folder_url();
				const auto bundle_url = format("%1%/%2%/%3%.ini", fixed_url, vendor.first, recommended.to_string());
				if (!get_file(bundle_url, ini_path_in_archive))
					continue;
			} else {
				// check existing ini version
				// then download recommneded to vendor if needed
				VendorProfile vp;
				try {
					vp = VendorProfile::from_ini(ini_path_in_archive, true);
				} catch (const std::exception& e) {
					BOOST_LOG_TRIVIAL(error) << format("Corrupted profile file for vendor %1% at %2%, message: %3%", vendor.first, ini_path_in_archive, e.what());
					continue;
				}
				if (vp.config_version != recommended) {
					const std::string fixed_url = GUI::wxGetApp().app_config->profile_folder_url();
					const auto bundle_url = format("%1%/%2%/%3%.ini", fixed_url, vendor.first, recommended.to_string());
					if (!get_file(bundle_url, ini_path_in_archive))
						continue;
				}
			}
			// check missing thumbnails
			VendorProfile vp;
			try {
				vp = VendorProfile::from_ini(ini_path_in_archive, true);
			}
			catch (const std::exception& e) {
				BOOST_LOG_TRIVIAL(error) << format("Corrupted profile file for vendor %1% at %2%, message: %3%", vendor.first, ini_path_in_archive, e.what());
				continue;
			}
			for (const auto& model : vp.models) {
				if (!model.thumbnail.empty()) {
					try
					{
						get_missing_resource(vp.id, model.thumbnail, vp.config_update_url);
					}
					catch (const std::exception& e)
					{
						BOOST_LOG_TRIVIAL(error) << "Failed to get " << model.thumbnail << " for " << vp.id << " " << model.id << ": " << e.what();
					}
				}
				if (cancel)
					return;
			}
		} else if (vendor.second == VendorStatus::IN_CACHE) {
			// find those where archive index recommends other version than index in cache and get it if not present
			const auto idx_path_in_archive = cache_vendor_path / (vendor.first + ".idx");
			const auto ini_path_in_archive = cache_vendor_path / (vendor.first + ".ini");
			const auto idx_path_in_cache = cache_path / (vendor.first + ".idx");

			if (!fs::exists(idx_path_in_archive) || !fs::exists(idx_path_in_cache))
					continue;

			// Compare index in cache and recetly downloaded one as part of zip archive
			Index index_cache;
			try {
				index_cache.load(idx_path_in_cache);
			}
			catch (const std::exception& /* err */) {
				BOOST_LOG_TRIVIAL(error) << format("Could not load downloaded index %1% for vendor %2%: invalid index?", idx_path_in_cache, vendor.first);
				continue;
			}
			const auto recommended_it_cache = index_cache.recommended();
			if (recommended_it_cache == index_cache.end()) {
				BOOST_LOG_TRIVIAL(error) << format("No recommended version for vendor: %1%, invalid index? (%2%)", vendor.first, idx_path_in_cache);
				continue;
			}
			const auto recommended_cache = recommended_it_cache->config_version;

			Index index_archive;
			try {
				index_archive.load(idx_path_in_archive);
			}
			catch (const std::exception& /* err */) {
				BOOST_LOG_TRIVIAL(error) << format("Could not load downloaded index %1% for vendor %2%: invalid index?", idx_path_in_archive, vendor.first);
				continue;
			}
			const auto recommended_it_archive = index_archive.recommended();
			if (recommended_it_archive == index_archive.end()) {
				BOOST_LOG_TRIVIAL(error) << format("No recommended version for vendor: %1%, invalid index? (%2%)", vendor.first, idx_path_in_archive);
				continue;
			}
			const auto recommended_archive = recommended_it_archive->config_version;
			
			if (recommended_archive <= recommended_cache) {
				// There isn't  more recent recomended version online. This vendor is also not istalled.
				// Thus only .ini is in resources and came with installation.
				// And we expect all resources are present.
				continue;
			}
			
			// Download new .ini if needed. So next time user runs Wizard, most recent profiles are shown & installed.
			if (!fs::exists(ini_path_in_archive) || fs::is_empty(ini_path_in_archive)) {
				// download recommneded to vendor 
				const fs::path ini_path_in_rsrc = rsrc_path / (vendor.first + ".ini");
				if (!fs::exists(ini_path_in_rsrc)) {
					// THIS SHOULD NOT HAPPEN
					continue;
				}
				// Get download path from existing ini.
				VendorProfile vp;
				try {
					vp = VendorProfile::from_ini(ini_path_in_rsrc, false);
				}
				catch (const std::exception& e) {
					BOOST_LOG_TRIVIAL(error) << format("Corrupted profile file for vendor %1% at %2%, message: %3%", vendor.first, ini_path_in_rsrc, e.what());
					continue;
				}
				const auto bundle_url = format("%1%/%2%.ini", vp.config_update_url, recommended_archive.to_string());
				if (!get_file(bundle_url, ini_path_in_archive)) {
					BOOST_LOG_TRIVIAL(error) << format("Failed to open vendor .ini file when checking missing resources: %1%", ini_path_in_rsrc);
					continue;
				}
			} else {
				// Check existing ini version.
				// Then download recommneded to vendor if needed.
				VendorProfile vp;
				try {
					vp = VendorProfile::from_ini(ini_path_in_archive, false);
				}
				catch (const std::exception& e) {
					BOOST_LOG_TRIVIAL(error) << format("Corrupted profile file for vendor %1% at %2%, message: %3%", vendor.first, ini_path_in_archive, e.what());
					continue;
				}
				if (vp.config_version != recommended_archive) {
					const auto bundle_url = format("%1%/%2%.ini", vp.config_update_url, recommended_archive.to_string());
					if (!get_file(bundle_url, ini_path_in_archive)) {
						BOOST_LOG_TRIVIAL(error) << format("Failed to open vendor .ini file when checking missing resources: %1%", ini_path_in_archive);
						continue;
					}
				}
			}

			if (!fs::exists(ini_path_in_archive)) {
				BOOST_LOG_TRIVIAL(error) << "Resources check failed to find ini file for vendor: " << vendor.first;
				continue;
			}
			// check missing thumbnails
			VendorProfile vp;
			try {
				vp = VendorProfile::from_ini(ini_path_in_archive, true);
			}
			catch (const std::exception& e) {
				BOOST_LOG_TRIVIAL(error) << format("Corrupted profile file for vendor %1% at %2%, message: %3%", vendor.first, ini_path_in_archive, e.what());
				continue;
			}
			for (const auto& model : vp.models) {
				if (!model.thumbnail.empty()) {
					try
					{
						get_missing_resource(vp.id, model.thumbnail, vp.config_update_url);
					}
					catch (const std::exception& e)
					{
						BOOST_LOG_TRIVIAL(error) << "Failed to get " << model.thumbnail << " for " << vp.id << " " << model.id << ": " << e.what();
					}
				}
				if (cancel)
					return;
			}
		} else if (vendor.second == VendorStatus::INSTALLED || vendor.second == VendorStatus::NEW_VERSION) {
			// Installed vendors need to check that no resource is missing. Do this only for files in vendor folder (not in resorces)
			// VendorStatus::NEW_VERSION might seem like a mistake here since files are downloaded when preparing update higher in this function. 
			// But this is a check for ini file in vendor where resources might be still missing since last update.
			const auto path_in_vendor = vendor_path / (vendor.first + ".ini");
			if(!fs::exists(path_in_vendor))
				continue;
			VendorProfile vp;
			try {
				vp = VendorProfile::from_ini(path_in_vendor, true);
			}
			catch (const std::exception& e) {
				BOOST_LOG_TRIVIAL(error) << format("Corrupted profile file for vendor %1% at %2%, message: %3%", vendor.first, path_in_vendor, e.what());
				continue;
			}
			for (const auto& model : vp.models) {
				for (const std::string& res : { model.bed_texture, model.bed_model, model.thumbnail }) {
					if (!model.thumbnail.empty()) {
						try
						{
							get_or_copy_missing_resource(vp.id, res, vp.config_update_url);
						}
						catch (const std::exception& e)
						{
							BOOST_LOG_TRIVIAL(error) << "Failed to get " << model.thumbnail << " for " << vp.id << " " << model.id << ": " << e.what();
						}
					}
					if (cancel)
						return;
				}
			}
		}
>>>>>>> 3284959e
	}
}

// Install indicies from resources. Only installs those that are either missing or older than in resources.
void PresetUpdater::priv::check_install_indices() const
{
	BOOST_LOG_TRIVIAL(info) << "Checking if indices need to be installed from resources...";
	if (!fs::exists(rsrc_path))
		return;
	for (auto& dir_entry : boost::filesystem::directory_iterator(rsrc_path)) {
		if (is_idx_file(dir_entry)) {
			const auto& path = dir_entry.path();
			const auto path_in_cache = cache_path / path.filename();

			if (!fs::exists(path_in_cache)) {
				BOOST_LOG_TRIVIAL(info) << "Install index from resources: " << path.filename();
				copy_file_fix(path, path_in_cache);
			} else {
				Index idx_rsrc, idx_cache;
				idx_rsrc.load(path);
				idx_cache.load(path_in_cache);
				fs::path bundle_path = vendor_path / (idx_cache.vendor() + ".ini");

				//test if the cache file is bad and the resource one is good.
				if (fs::exists(bundle_path)) {
					Semver version = VendorProfile::from_ini(bundle_path, false).config_version;
					const auto ver_from_cache = idx_cache.find(version);
					const auto ver_from_resource = idx_rsrc.find(version);
					if (ver_from_resource != idx_rsrc.end()) {
						if (idx_cache.version() < idx_rsrc.version()) {
							if (fs::exists(bundle_path)) {
								BOOST_LOG_TRIVIAL(info) << "Update index from resources (new version): " << path.filename();
								copy_file_fix(path, path_in_cache);
							}
						} else if (ver_from_cache == idx_cache.end()) {
							BOOST_LOG_TRIVIAL(info) << "Update index from resources (only way to have a consistent idx): " << path.filename();
							copy_file_fix(path, path_in_cache);
						}
					}
				} else if (idx_cache.version() < idx_rsrc.version() || idx_cache.configs().back().max_slic3r_version < idx_rsrc.configs().back().max_slic3r_version) {
					//not installed, force update the .idx from resource
					BOOST_LOG_TRIVIAL(info) << "Update index from resources (uninstalled & more up-to-date): " << path.filename();
					copy_file_fix(path, path_in_cache);
				}
			}
		}
	}
}

// Generates a list of bundle updates that are to be performed.
// Version of slic3r that was running the last time and which was read out from PrusaSlicer.ini is provided
// as a parameter.
Updates PresetUpdater::priv::get_config_updates(const Semver &old_slic3r_version) const
{
	Updates updates;

	BOOST_LOG_TRIVIAL(info) << "Checking for cached configuration updates...";

	// Over all indices from the cache directory:
    for (const Index& idx : index_db) {
		auto bundle_path = vendor_path / (idx.vendor() + ".ini");
		auto bundle_path_idx = vendor_path / idx.path().filename();

		if (! fs::exists(bundle_path)) {
			BOOST_LOG_TRIVIAL(info) << format("Confing bundle not installed for vendor %1%, skipping: ", idx.vendor());
			continue;
		}

		// Perform a basic load and check the version of the installed preset bundle.
<<<<<<< HEAD
		VendorProfile vp = VendorProfile::from_ini(bundle_path, false);

=======
		VendorProfile vp;
		try {
			vp = VendorProfile::from_ini(bundle_path, false);
		}
		catch (const std::exception& e) {
			BOOST_LOG_TRIVIAL(error) << format("Corrupted profile file for vendor %1% at %2%, message: %3%", idx.vendor(), bundle_path, e.what());
			continue;
		}
>>>>>>> 3284959e
		// Getting a recommended version from the latest index, wich may have been downloaded
		// from the internet, or installed / updated from the installation resources.
		auto recommended = idx.recommended();
		if (recommended == idx.end()) {
			BOOST_LOG_TRIVIAL(error) << format("No recommended version for vendor: %1%, invalid index? Giving up.", idx.vendor());
			// XXX: what should be done here?
			continue;
		}

		const auto ver_current = idx.find(vp.config_version);
		const bool ver_current_found = ver_current != idx.end();

		BOOST_LOG_TRIVIAL(debug) << format("Vendor: %1%, version installed: %2%%3%, version cached: %4%",
			vp.name,
			vp.config_version.to_string(),
			(ver_current_found ? "" : " (not found in index!)"),
			recommended->config_version.to_string());

		if (! ver_current_found) {
			// Config bundle inside the resources directory.
			fs::path path_in_rsrc = rsrc_path / (idx.vendor() + ".ini");
			fs::path path_idx_in_rsrc = rsrc_path / (idx.vendor() + ".idx");
			if (fs::exists(path_idx_in_rsrc)) {
				Index rsrc_idx;
				rsrc_idx.load(path_idx_in_rsrc);
			
				// Any published config shall be always found in the latest config index.
				std::string message = format("Preset bundle `%1%` version not found in index: %2%, do we force the update to the version %3%? ", idx.vendor(), vp.config_version.to_string(), rsrc_idx.version().to_string());
				wxMessageDialog msg_wingow(nullptr, message, wxString(SLIC3R_APP_NAME " - ") + (_L("Notice")), wxYES | wxNO | wxICON_INFORMATION);
				if (msg_wingow.ShowModal() == wxID_YES) {
					//copy idx
					copy_file_fix(path_idx_in_rsrc, idx.path());
					//copy profile
					copy_file_fix(path_in_rsrc, bundle_path);
				}
				continue;
			} else {
				// Any published config shall be always found in the latest config index.
				std::string message = format("Preset bundle `%1%` version not found in index: %2%", idx.vendor(), vp.config_version.to_string());
				BOOST_LOG_TRIVIAL(error) << message;
				GUI::show_error(nullptr, message);
			}
			continue;
		}

		bool current_not_supported = false; //if slcr is incompatible but situation is not downgrade, we do forced updated and this bool is information to do it 

		if (ver_current_found && !ver_current->is_current_slic3r_supported()){
			if (ver_current->is_current_slic3r_downgrade()) {
				// "Reconfigure" situation.
				BOOST_LOG_TRIVIAL(warning) << "Current Slic3r incompatible with installed bundle: " << bundle_path.string();
				updates.incompats.emplace_back(std::move(bundle_path), *ver_current, vp.name);
				continue;
			}
		current_not_supported = true;
		}

		if (recommended->config_version < vp.config_version) {
			BOOST_LOG_TRIVIAL(warning) << format("Recommended config version for the currently running %1% is older than the currently installed config for vendor %2%. This should not happen.", SLIC3R_APP_NAME, idx.vendor());
			continue;
		}

		if (recommended->config_version == vp.config_version) {
			// The recommended config bundle is already installed.
			continue;
		}

		// Config bundle update situation. The recommended config bundle version for this PrusaSlicer version from the index from the cache is newer
		// than the version of the currently installed config bundle.

		// The config index inside the cache directory (given by idx.path()) is one of the following:
		// 1) The last config index downloaded by any previously running PrusaSlicer instance
		// 2) The last config index installed by any previously running PrusaSlicer instance (older or newer) from its resources.
		// 3) The last config index installed by the currently running PrusaSlicer instance from its resources.
		// The config index is always the newest one (given by its newest config bundle referenced), and older config indices shall fully contain
		// the content of the older config indices.

		// Config bundle inside the cache directory.
		fs::path path_in_cache 		= cache_path / (idx.vendor() + ".ini");
		// Config bundle inside the resources directory.
		fs::path path_in_rsrc 		= rsrc_path  / (idx.vendor() + ".ini");
		// Config index inside the resources directory.
		fs::path path_idx_in_rsrc 	= rsrc_path  / (idx.vendor() + ".idx");

		// Search for a valid config bundle in the cache directory.
		bool 		found = false;
		Update    	new_update;
		fs::path 	bundle_path_idx_to_install;
		if (fs::exists(path_in_cache)) {
			try {
				VendorProfile new_vp = VendorProfile::from_ini(path_in_cache, true);
				VendorProfile old_vp = VendorProfile::from_ini(bundle_path, true);
				if (new_vp.config_version == recommended->config_version) {
					// The config bundle from the cache directory matches the recommended version of the index from the cache directory.
					// This is the newest known recommended config. Use it.
					if (!PresetUtils::vendor_profile_has_all_resources(new_vp)) {
						BOOST_LOG_TRIVIAL(warning) << "Some resources are missing for update of vedor " << new_vp.id;
					}
					std::vector<std::string> new_printers;
					PresetUtils::compare_vendor_profile_printers(old_vp, new_vp, new_printers);
					new_update = Update(std::move(path_in_cache), std::move(bundle_path), *recommended, vp.name, vp.changelog_url, current_not_supported, std::move(new_printers));
					// and install the config index from the cache into vendor's directory.
					bundle_path_idx_to_install = idx.path();
					found = true;
				}
			} catch (const std::exception &ex) {
				BOOST_LOG_TRIVIAL(info) << format("Failed to load the config bundle `%1%`: %2%", path_in_cache.string(), ex.what());
			}
		}

		// Keep the rsrc_idx outside of the next block, as we will reference the "recommended" version by an iterator.
		Index rsrc_idx;
		if (! found && fs::exists(path_in_rsrc) && fs::exists(path_idx_in_rsrc)) {
			// Trying the config bundle from resources (from the installation).
			// In that case, the recommended version number has to be compared against the recommended version reported by the config index from resources as well, 
			// as the config index in the cache directory may already be newer, recommending a newer config bundle than available in cache or resources.
			VendorProfile rsrc_vp;
			try {
				rsrc_vp = VendorProfile::from_ini(path_in_rsrc, false);
			} catch (const std::exception &ex) {
				BOOST_LOG_TRIVIAL(info) << format("Cannot load the config bundle at `%1%`: %2%", path_in_rsrc.string(), ex.what());
			}
			if (rsrc_vp.valid()) {
				try {
					rsrc_idx.load(path_idx_in_rsrc);
				} catch (const std::exception &ex) {
					BOOST_LOG_TRIVIAL(info) << format("Cannot load the config index at `%1%`: %2%", path_idx_in_rsrc.string(), ex.what());
				}
				recommended = rsrc_idx.recommended();
				if (recommended != rsrc_idx.end() && recommended->config_version == rsrc_vp.config_version && recommended->config_version > vp.config_version) {
					new_update = Update(std::move(path_in_rsrc), std::move(bundle_path), *recommended, vp.name, vp.changelog_url, current_not_supported);
					bundle_path_idx_to_install = path_idx_in_rsrc;
					found = true;
				} else {
					BOOST_LOG_TRIVIAL(warning) << format("The recommended config version for vendor `%1%` in resources does not match the recommended\n"
			                                             " config version for this version of `%2%`. Corrupted installation?", idx.vendor(), SLIC3R_APP_NAME);
				}
			}
		}

		if (found) {
			// Load 'installed' idx, if any.
			// 'Installed' indices are kept alongside the bundle in the `vendor` subdir
			// for bookkeeping to remember a cancelled update and not offer it again.
			if (fs::exists(bundle_path_idx)) {
				Index existing_idx;
				try {
					existing_idx.load(bundle_path_idx);
					// Find a recommended config bundle version for the slic3r version last executed. This makes sure that a config bundle update will not be missed
					// when upgrading an application. On the other side, the user will be bugged every time he will switch between slic3r versions.
                    /*const auto existing_recommended = existing_idx.recommended(old_slic3r_version);
                    if (existing_recommended != existing_idx.end() && recommended->config_version == existing_recommended->config_version) {
						// The user has already seen (and presumably rejected) this update
						BOOST_LOG_TRIVIAL(info) << format("Downloaded index for `%1%` is the same as installed one, not offering an update.",idx.vendor());
						continue;
					}*/
				} catch (const std::exception &err) {
					BOOST_LOG_TRIVIAL(error) << format("Cannot load the installed index at `%1%`: %2%", bundle_path_idx, err.what());
				}
			}
#if 0
			// Check if the update is already present in a snapshot
			if(!current_not_supported)
			{
				const auto recommended_snap = SnapshotDB::singleton().snapshot_with_vendor_preset(vp.name, recommended->config_version);
				if (recommended_snap != SnapshotDB::singleton().end()) {
					BOOST_LOG_TRIVIAL(info) << format("Bundle update %1% %2% already found in snapshot %3%, skipping...",
						vp.name,
						recommended->config_version.to_string(),
						recommended_snap->id);
					continue;
				}
			}
#endif // 0
			updates.updates.emplace_back(std::move(new_update));
			// 'Install' the index in the vendor directory. This is used to memoize
			// offered updates and to not offer the same update again if it was cancelled by the user.
			copy_file_fix(bundle_path_idx_to_install, bundle_path_idx);
		} else {
			BOOST_LOG_TRIVIAL(warning) << format("Index for vendor %1% indicates update (%2%) but the new bundle was found neither in cache nor resources",
				idx.vendor(),
				recommended->config_version.to_string());
		}
	}

	return updates;
}

bool PresetUpdater::priv::perform_updates(Updates &&updates, bool snapshot) const
{
	if (updates.incompats.size() > 0) {
		if (snapshot) {
			BOOST_LOG_TRIVIAL(info) << "Taking a snapshot...";
			if (! GUI::Config::take_config_snapshot_cancel_on_error(*GUI::wxGetApp().app_config, Snapshot::SNAPSHOT_DOWNGRADE, "",
				_u8L("Continue and install configuration updates?")))
				return false;
		}
		
		BOOST_LOG_TRIVIAL(info) << format("Deleting %1% incompatible bundles", updates.incompats.size());

		for (auto &incompat : updates.incompats) {
			BOOST_LOG_TRIVIAL(info) << '\t' << incompat;
			incompat.remove();
		}

		
	} else if (updates.updates.size() > 0) {
		
		if (snapshot) {
			BOOST_LOG_TRIVIAL(info) << "Taking a snapshot...";
			if (! GUI::Config::take_config_snapshot_cancel_on_error(*GUI::wxGetApp().app_config, Snapshot::SNAPSHOT_UPGRADE, "",
				_u8L("Continue and install configuration updates?")))
				return false;
		}

		BOOST_LOG_TRIVIAL(info) << format("Performing %1% updates", updates.updates.size());

		wxProgressDialog progress_dialog(_L("Installing profiles"), _L("Installing profiles") , 100, nullptr, wxPD_AUTO_HIDE);
		progress_dialog.Pulse();
		
		for (const auto &update : updates.updates) {
			BOOST_LOG_TRIVIAL(info) << '\t' << update;

			update.install();

			PresetBundle bundle;
			// Throw when parsing invalid configuration. Only valid configuration is supposed to be provided over the air.
			bundle.load_configbundle(update.source.string(), PresetBundle::LoadConfigBundleAttribute::LoadSystem, ForwardCompatibilitySubstitutionRule::Disable);

			BOOST_LOG_TRIVIAL(info) << format("Deleting %1% conflicting presets", bundle.fff_prints.size() + bundle.filaments.size() + bundle.printers.size());

			auto preset_remover = [](const Preset &preset) {
				BOOST_LOG_TRIVIAL(info) << '\t' << preset.file;
				fs::remove(preset.file);
			};

			for (const auto &preset : bundle.fff_prints){ preset_remover(preset); }
			for (const auto &preset : bundle.filaments) { preset_remover(preset); }
			for (const auto &preset : bundle.printers)  { preset_remover(preset); }

			// Also apply the `obsolete_presets` property, removing obsolete ini files

			BOOST_LOG_TRIVIAL(info) << format("Deleting %1% obsolete presets",
				bundle.obsolete_presets.fff_prints.size() + bundle.obsolete_presets.filaments.size() + bundle.obsolete_presets.printers.size());

			auto obsolete_remover = [](const char *subdir, const std::string &preset) {
				auto path = fs::path(Slic3r::data_dir()) / subdir / preset;
				path += ".ini";
				BOOST_LOG_TRIVIAL(info) << '\t' << path.string();
				fs::remove(path);
			};

			for (const auto &name : bundle.obsolete_presets.fff_prints)    { obsolete_remover("print", name); }
			for (const auto &name : bundle.obsolete_presets.filaments) { obsolete_remover("filament", name); }
			for (const auto &name : bundle.obsolete_presets.sla_prints) { obsolete_remover("sla_print", name); } 
			for (const auto &name : bundle.obsolete_presets.sla_materials/*filaments*/) { obsolete_remover("sla_material", name); } 
			for (const auto &name : bundle.obsolete_presets.printers)  { obsolete_remover("printer", name); }
			
			// check if any resorces of installed bundle are missing. If so, new ones should be already downloaded at cache/vendor_id/
			VendorProfile vp;
			try {
				vp = VendorProfile::from_ini(update.target, true);
			}
			catch (const std::exception& e) {
				BOOST_LOG_TRIVIAL(error) << format("Corrupted profile file for vendor %1%, message: %2%", update.target, e.what());
				continue;
			}
			progress_dialog.Update(1, GUI::format_wxstr(_L("Downloading resources for %1%."),vp.id));
			progress_dialog.Pulse();
			for (const auto& model : vp.models) {
				for (const std::string& resource : { model.bed_texture, model.bed_model, model.thumbnail }) {
					if (resource.empty())
						continue;
					try
					{
						get_or_copy_missing_resource(vp.id, resource, vp.config_update_url);
					}
					catch (const std::exception& e)
					{
						BOOST_LOG_TRIVIAL(error) << "Failed to prepare " << resource << " for " << vp.id << " " << model.id << ": " << e.what();
					}
				}
			}	
		}

		progress_dialog.Destroy();
	}

	return true;
}
 
void PresetUpdater::priv::set_waiting_updates(Updates u)
{
	waiting_updates = u;
	has_waiting_updates = true;
}

PresetUpdater::PresetUpdater() :
	p(new priv())
{}


// Public

PresetUpdater::~PresetUpdater()
{
	if (p && p->thread.joinable()) {
		// This will stop transfers being done by the thread, if any.
		// Cancelling takes some time, but should complete soon enough.
		p->cancel = true;
		p->thread.join();
	}
}

void PresetUpdater::sync(const PresetBundle *preset_bundle, wxEvtHandler* evt_handler)
{
	p->set_download_prefs(GUI::wxGetApp().app_config);
	if (!p->enabled_version_check && !p->enabled_config_update) { return; }

	// Copy the whole vendors data for use in the background thread
	// Unfortunatelly as of C++11, it needs to be copied again
	// into the closure (but perhaps the compiler can elide this).
	VendorMap vendors = preset_bundle->vendors;
	std::string index_archive_url = GUI::wxGetApp().app_config->index_archive_url();

    p->thread = std::thread([this, vendors, index_archive_url, evt_handler]() {
		this->p->prune_tmps();
		this->p->sync_config(std::move(vendors), index_archive_url);
		wxCommandEvent* evt = new wxCommandEvent(EVT_CONFIG_UPDATER_SYNC_DONE);
		evt_handler->QueueEvent(evt);
    });
}

void PresetUpdater::cancel_sync()
{
	if (p && p->thread.joinable()) {
		// This will stop transfers being done by the thread, if any.
		// Cancelling takes some time, but should complete soon enough.
		p->cancel = true;
		p->thread.join();
	}
}

void PresetUpdater::slic3r_update_notify()
{
	if (! p->enabled_version_check)
		return;
	auto* app_config = GUI::wxGetApp().app_config;
	const auto ver_online_str = app_config->get("version_online");
	const auto ver_online = Semver::parse(ver_online_str);
	const auto ver_online_seen = Semver::parse(app_config->get("version_online_seen"));

	if (ver_online) {
		// Only display the notification if the version available online is newer AND if we haven't seen it before
		if (*ver_online > Slic3r::SEMVER && (! ver_online_seen || *ver_online_seen < *ver_online)) {
			GUI::MsgUpdateSlic3r notification(Slic3r::SEMVER, *ver_online);
			notification.ShowModal();
			if (notification.disable_version_check()) {
				app_config->set("notify_release", "none");
				p->enabled_version_check = false;
			}
		}

		app_config->set("version_online_seen", ver_online_str);
	}
}

static bool reload_configs_update_gui()
{
	wxString header = _L("Configuration Update will cause the preset modification to be lost.\n"
						 "So, check unsaved changes and save them if necessary.");
	if (!GUI::wxGetApp().check_and_save_current_preset_changes(_L("Updating"), header, false ))
		return false;

	// Reload global configuration
	auto* app_config = GUI::wxGetApp().app_config;
	// System profiles should not trigger any substitutions, user profiles may trigger substitutions, but these substitutions
	// were already presented to the user on application start up. Just do substitutions now and keep quiet about it.
	// However throw on substitutions in system profiles, those shall never happen with system profiles installed over the air.
	GUI::wxGetApp().preset_bundle->load_presets(*app_config, ForwardCompatibilitySubstitutionRule::EnableSilentDisableSystem);
	GUI::wxGetApp().load_current_presets();
	GUI::wxGetApp().plater()->set_bed_shape();

	return true;
}

PresetUpdater::UpdateResult PresetUpdater::config_update(const Semver& old_slic3r_version, UpdateParams params) const
{
	if (! p->enabled_config_update) { return R_NOOP; }

	auto updates = p->get_config_updates(old_slic3r_version);
	if (updates.incompats.size() > 0) {
		BOOST_LOG_TRIVIAL(info) << format("%1% bundles incompatible. Asking for action...", updates.incompats.size());

		std::unordered_map<std::string, wxString> incompats_map;
		for (const auto &incompat : updates.incompats) {
			const auto min_slic3r = incompat.version.min_slic3r_version;
			const auto max_slic3r = incompat.version.max_slic3r_version;
			wxString restrictions;
			if (min_slic3r != Semver::zero() && max_slic3r != Semver::inf()) {
                restrictions = GUI::format_wxstr(_L("requires min. %s and max. %s"),
                    min_slic3r.to_string(),
                    max_slic3r.to_string());
			} else if (min_slic3r != Semver::zero()) {
				restrictions = GUI::format_wxstr(_L("requires min. %s"), min_slic3r.to_string());
				BOOST_LOG_TRIVIAL(debug) << "Bundle is not downgrade, user will now have to do whole wizard. This should not happen.";
			} else {
                restrictions = GUI::format_wxstr(_L("requires max. %s"), max_slic3r.to_string());
			}

			incompats_map.emplace(std::make_pair(incompat.vendor, std::move(restrictions)));
		}

		GUI::MsgDataIncompatible dlg(std::move(incompats_map));
		const auto res = dlg.ShowModal();
		if (res == wxID_REPLACE) {
			BOOST_LOG_TRIVIAL(info) << "User wants to re-configure...";

			// This effectively removes the incompatible bundles:
			// (snapshot is taken beforehand)
			if (! p->perform_updates(std::move(updates)) ||
				! GUI::wxGetApp().run_wizard(GUI::ConfigWizard::RR_DATA_INCOMPAT))
				return R_INCOMPAT_EXIT;

			return R_INCOMPAT_CONFIGURED;
		}
		else {
			BOOST_LOG_TRIVIAL(info) << "User wants to exit Slic3r, bye...";
			return R_INCOMPAT_EXIT;
		}

	} else if (updates.updates.size() > 0) {

		bool incompatible_version = false;
		for (const auto& update : updates.updates) {
			incompatible_version = (update.forced_update ? true : incompatible_version);
			//td::cout << update.forced_update << std::endl;
			//BOOST_LOG_TRIVIAL(info) << format("Update requires higher version.");
		}

		//forced update
		if (incompatible_version)
		{
			BOOST_LOG_TRIVIAL(info) << format("Update of %1% bundles available. At least one requires higher version of Slicer.", updates.updates.size());

			std::vector<GUI::MsgUpdateForced::Update> updates_msg;
			for (const auto& update : updates.updates) {
				std::string changelog_url = update.version.config_version.prerelease() == nullptr ? update.changelog_url : std::string();
				std::string printers;
				for (size_t i = 0; i < update.new_printers.size(); i++) {
					if (i > 0)
						printers += ", ";
					printers += update.new_printers[i];
				}
				updates_msg.emplace_back(update.vendor, update.version.config_version, update.version.comment, std::move(changelog_url), std::move(printers));
			}

			GUI::MsgUpdateForced dlg(updates_msg);

			const auto res = dlg.ShowModal();
			if (res == wxID_OK) {
				BOOST_LOG_TRIVIAL(info) << "User wants to update...";
				if (! p->perform_updates(std::move(updates)) ||
					! reload_configs_update_gui())
					return R_INCOMPAT_EXIT;
				return R_UPDATE_INSTALLED;
			}
			else {
				BOOST_LOG_TRIVIAL(info) << "User wants to exit Slic3r, bye...";
				return R_INCOMPAT_EXIT;
			}
		}

		// regular update
		if (params == UpdateParams::SHOW_NOTIFICATION) {
			p->set_waiting_updates(updates);
			bool new_printer = false;
			for (const Update& updt : updates.updates) {
				if(updt.new_printers.size() > 0) {
					new_printer = true;
					break;
				}
			}
			GUI::wxGetApp().plater()->get_notification_manager()->push_notification(new_printer? GUI::NotificationType::PresetUpdateAvailableNewPrinter : GUI::NotificationType::PresetUpdateAvailable);
		}
		else {
			BOOST_LOG_TRIVIAL(info) << format("Update of %1% bundles available. Asking for confirmation ...", p->waiting_updates.updates.size());

			std::vector<GUI::MsgUpdateConfig::Update> updates_msg;
			for (const auto& update : updates.updates) {
				std::string changelog_url = update.version.config_version.prerelease() == nullptr ? update.changelog_url : std::string();
				std::string printers;
				for (size_t i = 0; i < update.new_printers.size(); i++) {
					if (i > 0)
						printers += ", ";
					printers += update.new_printers[i];
				}
				updates_msg.emplace_back(update.vendor, update.version.config_version, update.version.comment, std::move(changelog_url), std::move(printers));
			}

			GUI::MsgUpdateConfig dlg(updates_msg, params == UpdateParams::FORCED_BEFORE_WIZARD);

			const auto res = dlg.ShowModal();
			if (res == wxID_OK) {
				BOOST_LOG_TRIVIAL(debug) << "User agreed to perform the update";
				if (! p->perform_updates(std::move(updates)) ||
					! reload_configs_update_gui())
					return R_ALL_CANCELED;
				return R_UPDATE_INSTALLED;
			}
			else {
				BOOST_LOG_TRIVIAL(info) << "User refused the update";
				if (params == UpdateParams::FORCED_BEFORE_WIZARD && res == wxID_CANCEL)
					return R_ALL_CANCELED;
				return R_UPDATE_REJECT;
			}
		}
		
		// MsgUpdateConfig will show after the notificaation is clicked
	} else {
		BOOST_LOG_TRIVIAL(info) << "No configuration updates available.";
	}

	return R_NOOP;
}

bool PresetUpdater::install_bundles_rsrc_or_cache_vendor(std::vector<std::string> bundles, bool snapshot) const
{
	Updates updates;

	BOOST_LOG_TRIVIAL(info) << format("Installing %1% bundles from resources ...", bundles.size());

	for (const auto &bundle : bundles) {
		auto path_in_rsrc = (p->rsrc_path / bundle).replace_extension(".ini");
		auto path_in_cache_vendor = (p->cache_vendor_path / bundle).replace_extension(".ini");
		auto path_in_vendors = (p->vendor_path / bundle).replace_extension(".ini");

		bool is_in_rsrc = fs::exists(path_in_rsrc);
		bool is_in_cache_vendor = fs::exists(path_in_cache_vendor) && !fs::is_empty(path_in_cache_vendor);

		// Find if in cache vendor is newer version than in resources.
		// But we also need to mind too new versions - have to read index.

		// Fresh index should be in archive_dir, otherwise look for it in cache 
		fs::path idx_path (path_in_cache_vendor);
		idx_path.replace_extension(".idx");
		if (!boost::filesystem::exists(idx_path)) {
			BOOST_LOG_TRIVIAL(error) << GUI::format("Couldn't locate idx file %1% when performing updates.", idx_path.string());
			idx_path = fs::path(p->cache_path / idx_path.filename());
		}
		if (!boost::filesystem::exists(idx_path)) {
			std::string msg = GUI::format(_L("Couldn't locate index file for vendor %1% when performing updates. The profile will not be installed."), bundle);
			BOOST_LOG_TRIVIAL(error) << msg;
			GUI::show_error(nullptr, msg);
			continue;
		}
		Slic3r::GUI::Config::Index index;
		try {
			index.load(idx_path);
		}
		catch (const std::exception& /* err */) {
			std::string msg = GUI::format(_L("Couldn't load index file for vendor %1% when performing updates. The profile will not be installed. Reason: Corrupted index file %2%."), bundle, idx_path.string());
			BOOST_LOG_TRIVIAL(error) << msg;
			GUI::show_error(nullptr, msg);
			continue;
		}
		const auto recommended_it = index.recommended();
		const auto recommended = recommended_it->config_version;

		if (is_in_cache_vendor) {
			Semver version_cache = Semver::zero();
			try {
				auto vp_cache = VendorProfile::from_ini(path_in_cache_vendor, false);
				version_cache = vp_cache.config_version;
			}
			catch (const std::exception& e) {
				BOOST_LOG_TRIVIAL(error) << format("Corrupted profile file for vendor %1%, message: %2%", path_in_cache_vendor, e.what());
				version_cache = Semver::zero();
			}
			if (version_cache > recommended)
				version_cache = Semver::zero();

			Semver version_rsrc = Semver::zero();
			try {
				if (is_in_rsrc) {
					auto vp = VendorProfile::from_ini(path_in_rsrc, false);
					version_rsrc = vp.config_version;
				}
			}
			catch (const std::exception& e) {
				BOOST_LOG_TRIVIAL(error) << format("Corrupted profile file for vendor %1%, message: %2%", path_in_rsrc, e.what());
				//continue;
				version_rsrc = Semver::zero();
			}
			// Should not happen!
			if (version_rsrc > recommended)
				version_rsrc = Semver::zero();

			if (version_cache == Semver::zero() && version_rsrc == Semver::zero()) {
				std::string msg = GUI::format(_L("Couldn't open profile file for vendor %1% when performing updates. The profile will not be installed. This installation might be corrupted."), bundle);
				BOOST_LOG_TRIVIAL(error) << msg;
				GUI::show_error(nullptr, msg);
				continue;
			} else if (version_cache == Semver::zero()) {
				// cache vendor cannot be used, use resources
				updates.updates.emplace_back(std::move(path_in_rsrc), std::move(path_in_vendors), Version(), "", "");
			} else if (version_rsrc == Semver::zero()) {
				// resources cannto be used, use cache vendor
				updates.updates.emplace_back(std::move(path_in_cache_vendor), std::move(path_in_vendors), Version(), "", "");
			} else if (version_cache > version_rsrc) {
				// in case we are installing from cache / vendor. we should also copy index to cache
				// This needs to be done now bcs the current one would be missing this version on the next start 
				auto  path_idx_cache = (p->cache_path / bundle).replace_extension(".idx");
				if (idx_path != path_idx_cache)
					copy_file_fix(idx_path, path_idx_cache);
				updates.updates.emplace_back(std::move(path_in_cache_vendor), std::move(path_in_vendors), Version(), "", "");
			} else {
				updates.updates.emplace_back(std::move(path_in_rsrc), std::move(path_in_vendors), Version(), "", "");
			}
		} else {
			if (! is_in_rsrc) {
				// This should not happen. Instead of an assert, make it crash in Release mode too.
				BOOST_LOG_TRIVIAL(error) << "Internal error in PresetUpdater! Terminating the application.";
				std::terminate();
			}
			updates.updates.emplace_back(std::move(path_in_rsrc), std::move(path_in_vendors), Version(), "", "");
		}
	}

	return p->perform_updates(std::move(updates), snapshot);
}

void PresetUpdater::on_update_notification_confirm()
{
	if (!p->has_waiting_updates)
		return;
	BOOST_LOG_TRIVIAL(info) << format("Update of %1% bundles available. Asking for confirmation ...", p->waiting_updates.updates.size());

	std::vector<GUI::MsgUpdateConfig::Update> updates_msg;
	for (const auto& update : p->waiting_updates.updates) {
		std::string changelog_url = update.version.config_version.prerelease() == nullptr ? update.changelog_url : std::string();
		std::string printers;
		for (size_t i = 0; i < update.new_printers.size(); i++) {
			if (i > 0)
				printers += ", ";
			printers += update.new_printers[i];
		}
		updates_msg.emplace_back(update.vendor, update.version.config_version, update.version.comment, std::move(changelog_url), std::move(printers));
	}

	GUI::MsgUpdateConfig dlg(updates_msg);

	const auto res = dlg.ShowModal();
	if (res == wxID_OK) {
		BOOST_LOG_TRIVIAL(debug) << "User agreed to perform the update";
		if (p->perform_updates(std::move(p->waiting_updates)) &&
			reload_configs_update_gui()) {
			p->has_waiting_updates = false;
		}
	}
	else {
		BOOST_LOG_TRIVIAL(info) << "User refused the update";
	}	
}

bool PresetUpdater::version_check_enabled() const
{
	return p->enabled_version_check;
}

void PresetUpdater::update_index_db()
{
	p->update_index_db();
}

}<|MERGE_RESOLUTION|>--- conflicted
+++ resolved
@@ -11,20 +11,14 @@
 #include <ostream>
 #include <utility>
 #include <stdexcept>
-#include <regex>
-
 #include <boost/algorithm/string.hpp>
 #include <boost/filesystem.hpp>
 #include <boost/filesystem/fstream.hpp>
 #include <boost/format.hpp>
 #include <boost/lexical_cast.hpp>
 #include <boost/log/trivial.hpp>
-<<<<<<< HEAD
-#include <boost/property_tree/json_parser.hpp>
-#include <boost/property_tree/ptree.hpp> 
-=======
 #include <curl/curl.h>
->>>>>>> 3284959e
+#include <curl/curl.h>
 
 #include <wx/app.h>
 #include <wx/msgdlg.h>
@@ -278,25 +272,7 @@
 		}
 }
 
-<<<<<<< HEAD
-//parse the string, if it doesn't contain a valid version string, return invalid version.
-Semver get_version(const std::string &str, const std::regex &regexp) {
-	std::smatch match;
-	if (std::regex_match(str, match, regexp)) {
-		std::string version_cleaned = match[0];
-		const boost::optional<Semver> version = Semver::parse(version_cleaned);
-		if (version.has_value()) {
-			return *version;
-		}
-	}
-	return Semver::invalid();
-}
-
-// Get Slic3rPE version available online, save in AppConfig.
-void PresetUpdater::priv::sync_version() const
-=======
 void PresetUpdater::priv::get_missing_resource(const std::string& vendor, const std::string& filename, const std::string& url) const
->>>>>>> 3284959e
 {
 	if (filename.empty() || vendor.empty())
 		return;
@@ -307,79 +283,6 @@
 		throw Slic3r::CriticalException(GUI::format("URL outside prusa3d.com network: %1%", url));
 	}
 
-<<<<<<< HEAD
-	Http::get(version_check_url)
-		.on_progress([this](Http::Progress, bool &cancel) {
-			cancel = this->cancel;
-		})
-		.on_error([&](std::string body, std::string error, unsigned http_status) {
-			(void)body;
-			BOOST_LOG_TRIVIAL(error) << format("Error getting: `%1%`: HTTP %2%, %3%",
-				version_check_url,
-				http_status,
-				error);
-		})
-		.on_complete([&](std::string body, unsigned /* http_status */) {
-
-			parse_version_string(body);
-		})
-		.perform_sync();
-}
-
-// Parses version string obtained in sync_version() and sends events to UI thread.
-// Version string must contain release version on first line. Follows non-mandatory alpha / beta releases on following lines (alpha=2.0.0-alpha1).
-void PresetUpdater::priv::parse_version_string(const std::string& constbody) const
-{
-/* PRUSASLICER
-	std::string body = constbody;
-	boost::trim(body);
-	// release version
-	std::string version;
-	const auto first_nl_pos = body.find_first_of("\n\r");
-	if (first_nl_pos != std::string::npos)
-		version = body.substr(0, first_nl_pos);
-	else
-		version = body;
-	boost::optional<Semver> release_version = Semver::parse(version);
-	if (!release_version) {
-		BOOST_LOG_TRIVIAL(error) << format("Received invalid contents from `%1%`: Not a correct semver: `%2%`", SLIC3R_APP_NAME, version);
-		return;
-	}
-	BOOST_LOG_TRIVIAL(info) << format("Got %1% online version: `%2%`. Sending to GUI thread...", SLIC3R_APP_NAME, version);
-	wxCommandEvent* evt = new wxCommandEvent(EVT_SLIC3R_VERSION_ONLINE);
-	evt->SetString(GUI::from_u8(version));
-	GUI::wxGetApp().QueueEvent(evt);
-
-	// alpha / beta version
-	std::vector<std::string> prerelease_versions;
-	size_t nexn_nl_pos = first_nl_pos;
-	while (nexn_nl_pos != std::string::npos && body.size() > nexn_nl_pos + 1) {
-		const auto last_nl_pos = nexn_nl_pos;
-		nexn_nl_pos = body.find_first_of("\n\r", last_nl_pos + 1);
-		std::string line;
-		if (nexn_nl_pos == std::string::npos)
-			line = body.substr(last_nl_pos + 1);
-		else
-			line = body.substr(last_nl_pos + 1, nexn_nl_pos - last_nl_pos - 1);
-
-		// alpha
-		if (line.substr(0, 6) == "alpha=") {
-			version = line.substr(6);
-			if (!Semver::parse(version)) {
-				BOOST_LOG_TRIVIAL(error) << format("Received invalid contents for alpha release from `%1%`: Not a correct semver: `%2%`", SLIC3R_APP_NAME, version);
-				return;
-			prerelease_versions.emplace_back(version);
-		// beta
-		}
-		else if (line.substr(0, 5) == "beta=") {
-			version = line.substr(5);
-			if (!Semver::parse(version)) {
-				BOOST_LOG_TRIVIAL(error) << format("Received invalid contents for beta release from `%1%`: Not a correct semver: `%2%`", SLIC3R_APP_NAME, version);
-				return;
-			}
-			prerelease_versions.emplace_back(version);
-		}
-=======
 	std::string escaped_filename = escape_string_url(filename);
 	const fs::path file_in_vendor(vendor_path / (vendor + "/" + filename));
 	const fs::path file_in_rsrc(rsrc_path / (vendor + "/" + filename));
@@ -425,9 +328,8 @@
 	}
 	if (fs::exists(file_in_rsrc)) { // In resources dir since installation. No need to do anything.
 		BOOST_LOG_TRIVIAL(info) << "Resource " << vendor << " / " << filename << " found in resources folder. No need to download.";
-		return;
->>>>>>> 3284959e
-	}
+				return;
+			}
 	if (!fs::exists(file_in_cache)) { // No file to copy. Download it to straight to the vendor dir.
 		if (!boost::starts_with(url, "http://files.prusa3d.com/wp-content/uploads/repository/") &&
 			!boost::starts_with(url, "https://files.prusa3d.com/wp-content/uploads/repository/"))
@@ -444,73 +346,12 @@
 		get_file(resource_url, file_in_vendor);
 		return;
 	}
-<<<<<<< HEAD
-	if (recent_version) {
-		BOOST_LOG_TRIVIAL(info) << format("Got %1% online version: `%2%`. Sending to GUI thread...", SLIC3R_APP_NAME, version);
-		wxCommandEvent* evt = new wxCommandEvent(EVT_SLIC3R_EXPERIMENTAL_VERSION_ONLINE);
-		evt->SetString(GUI::from_u8(version));
-		GUI::wxGetApp().QueueEvent(evt);
-	}
-*/
-
-// github verison
-
-	boost::property_tree::ptree root;
-	std::stringstream json_stream(constbody);
-	boost::property_tree::read_json(json_stream, root);
-	bool i_am_pre = false;
-	//at least two number, use '.' as separator. can be followed by -Az23 for prereleased and +Az42 for metadata
-	std::regex matcher("[0-9]+\\.[0-9]+(\\.[0-9]+)*(-[A-Za-z0-9]+)?(\\+[A-Za-z0-9]+)?");
-
-	Semver current_version(SLIC3R_VERSION_FULL);
-	Semver best_pre(1,0,0,0);
-	Semver best_release(1, 0, 0, 0);
-	std::string best_pre_url;
-	std::string best_release_url;
-	const std::regex reg_num("([0-9]+)");
-	for (auto json_version : root) {
-		std::string tag = json_version.second.get<std::string>("tag_name");
-		for (std::regex_iterator it = std::sregex_iterator(tag.begin(), tag.end(), reg_num); it != std::sregex_iterator(); ++it) {
-
-		}
-		Semver tag_version = get_version(tag, matcher);
-		if (current_version == tag_version)
-			i_am_pre = json_version.second.get<bool>("prerelease");
-		if (json_version.second.get<bool>("prerelease")) {
-			if (best_pre < tag_version) {
-				best_pre = tag_version;
-				best_pre_url = json_version.second.get<std::string>("html_url");
-			}
-		} else {
-			if (best_release < tag_version) {
-				best_release = tag_version;
-				best_release_url = json_version.second.get<std::string>("html_url");
-			}
-		}
-	}
-
-	//if release is more recent than beta, use release anyway
-	if (best_pre < best_release) {
-		best_pre = best_release;
-		best_pre_url = best_release_url;
-	}
-	//if we're the most recent, don't do anything
-	if ((i_am_pre ? best_pre : best_release) <= current_version)
-		return;
-
-	BOOST_LOG_TRIVIAL(info) << format("Got %1% online version: `%2%`. Sending to GUI thread...", SLIC3R_APP_NAME, i_am_pre? best_pre:best_release);
-
-	wxCommandEvent* evt = new wxCommandEvent(EVT_SLIC3R_VERSION_ONLINE);
-	evt->SetString((i_am_pre ? best_pre : best_release).to_string());
-	GUI::wxGetApp().QueueEvent(evt);
-=======
 
 	if (!fs::exists(file_in_vendor.parent_path())) // create vendor_name dir in vendor 
 		fs::create_directory(file_in_vendor.parent_path());
 
 	BOOST_LOG_TRIVIAL(debug) << "Copiing: " << file_in_cache << " to " << file_in_vendor;
 	copy_file_fix(file_in_cache, file_in_vendor);
->>>>>>> 3284959e
 }
 
 // Download vendor indices. Also download new bundles if an index indicates there's a new one available.
@@ -531,14 +372,14 @@
 	}
 	BOOST_LOG_TRIVIAL(info) << "Downloading vedor profiles archive zip from " << index_archive_url;
 	//check if idx_url is leading to our site 
-	if (!boost::starts_with(index_archive_url, "http://files.prusa3d.com/wp-content/uploads/repository/") &&
-		!boost::starts_with(index_archive_url, "https://files.prusa3d.com/wp-content/uploads/repository/"))
-	{
-		BOOST_LOG_TRIVIAL(error) << "Unsafe url path for vedor profiles archive zip. Download is rejected.";
-		return;
-	}
+	//if (!boost::starts_with(index_archive_url, "http://files.prusa3d.com/wp-content/uploads/repository/") &&
+	//	!boost::starts_with(index_archive_url, "https://files.prusa3d.com/wp-content/uploads/repository/"))
+	//{
+	//	BOOST_LOG_TRIVIAL(error) << "Unsafe url path for vedor profiles archive zip. Download is rejected.";
+	//	return;
+	//}
 	if (!get_file(index_archive_url, archive_path)) {
-		BOOST_LOG_TRIVIAL(error) << "Download of vedor profiles archive zip failed.";
+		BOOST_LOG_TRIVIAL(error) << "Download of vendor profiles archive zip failed.";
 		return;
 	}
 	if (cancel) { 
@@ -631,22 +472,8 @@
 
 		const VendorProfile &vendor = vendor_it->second;
 		const std::string idx_path = (cache_path / (vendor.id + ".idx")).string();
-<<<<<<< HEAD
-		const std::string idx_path_temp = idx_path + "-update";
-		//check if idx_url is leading to a safe site 
-		//if (! boost::starts_with(idx_url, "http://files.my_company.com/wp-content/uploads/repository/")
-		//	&& ! boost::starts_with(idx_url, "https://files.my_company.com/wp-content/uploads/repository/"))
-		//{
-		//	BOOST_LOG_TRIVIAL(warning) << "unsafe url path for vendor \"" << vendor.name << "\" rejected: " << idx_url;
-		//	continue;
-		//}
-		if (!get_file(idx_url, idx_path_temp)) { continue; }
-		if (cancel) { return; }
-
-=======
 		const std::string idx_path_temp = (cache_vendor_path / (vendor.id + ".idx")).string();
 		
->>>>>>> 3284959e
 		// Load the fresh index up
 		{
 			Index new_index;
@@ -698,14 +525,8 @@
 		// Download recomended ini to cache
 		const auto path_in_cache = cache_path / (vendor.id + ".ini");
 		BOOST_LOG_TRIVIAL(info) << "Downloading new bundle for vendor: " << vendor.name;
-<<<<<<< HEAD
 		const std::string bundle_url = format("%1%/%2%.ini", vendor.config_update_url, recommended.to_string());
 		const fs::path bundle_path = cache_path / (vendor.id + ".ini");
-		if (! get_file(bundle_url, bundle_path)) { continue; }
-		if (cancel) { return; }
-=======
-		const auto bundle_url = format("%1%/%2%.ini", vendor.config_update_url, recommended.to_string());
-		const auto bundle_path = cache_path / (vendor.id + ".ini");
 		if (!get_file(bundle_url, bundle_path))
 			continue;
 		if (cancel)
@@ -717,7 +538,7 @@
 		} catch (const std::exception& e) {
 			BOOST_LOG_TRIVIAL(error) << format("Corrupted profile file for vendor %1% at %2%, message: %3%", vendor.id, bundle_path, e.what());
 			continue;
-		}
+	}
 		// check the fresh bundle for missing resources
 		// for that, the ini file must be parsed (done above)
 		for (const auto& model : vp.models) {
@@ -956,7 +777,6 @@
 				}
 			}
 		}
->>>>>>> 3284959e
 	}
 }
 
@@ -1026,10 +846,6 @@
 		}
 
 		// Perform a basic load and check the version of the installed preset bundle.
-<<<<<<< HEAD
-		VendorProfile vp = VendorProfile::from_ini(bundle_path, false);
-
-=======
 		VendorProfile vp;
 		try {
 			vp = VendorProfile::from_ini(bundle_path, false);
@@ -1038,7 +854,6 @@
 			BOOST_LOG_TRIVIAL(error) << format("Corrupted profile file for vendor %1% at %2%, message: %3%", idx.vendor(), bundle_path, e.what());
 			continue;
 		}
->>>>>>> 3284959e
 		// Getting a recommended version from the latest index, wich may have been downloaded
 		// from the internet, or installed / updated from the installation resources.
 		auto recommended = idx.recommended();
@@ -1301,11 +1116,11 @@
 			VendorProfile vp;
 			try {
 				vp = VendorProfile::from_ini(update.target, true);
-			}
+		}
 			catch (const std::exception& e) {
 				BOOST_LOG_TRIVIAL(error) << format("Corrupted profile file for vendor %1%, message: %2%", update.target, e.what());
 				continue;
-			}
+	}
 			progress_dialog.Update(1, GUI::format_wxstr(_L("Downloading resources for %1%."),vp.id));
 			progress_dialog.Pulse();
 			for (const auto& model : vp.models) {
@@ -1492,7 +1307,7 @@
 					if (i > 0)
 						printers += ", ";
 					printers += update.new_printers[i];
-				}
+			}
 				updates_msg.emplace_back(update.vendor, update.version.config_version, update.version.comment, std::move(changelog_url), std::move(printers));
 			}
 
@@ -1520,7 +1335,7 @@
 				if(updt.new_printers.size() > 0) {
 					new_printer = true;
 					break;
-				}
+		}
 			}
 			GUI::wxGetApp().plater()->get_notification_manager()->push_notification(new_printer? GUI::NotificationType::PresetUpdateAvailableNewPrinter : GUI::NotificationType::PresetUpdateAvailable);
 		}
@@ -1535,7 +1350,7 @@
 					if (i > 0)
 						printers += ", ";
 					printers += update.new_printers[i];
-				}
+			}
 				updates_msg.emplace_back(update.vendor, update.version.config_version, update.version.comment, std::move(changelog_url), std::move(printers));
 			}
 
@@ -1644,7 +1459,7 @@
 				continue;
 			} else if (version_cache == Semver::zero()) {
 				// cache vendor cannot be used, use resources
-				updates.updates.emplace_back(std::move(path_in_rsrc), std::move(path_in_vendors), Version(), "", "");
+		updates.updates.emplace_back(std::move(path_in_rsrc), std::move(path_in_vendors), Version(), "", "");
 			} else if (version_rsrc == Semver::zero()) {
 				// resources cannto be used, use cache vendor
 				updates.updates.emplace_back(std::move(path_in_cache_vendor), std::move(path_in_vendors), Version(), "", "");
@@ -1657,7 +1472,7 @@
 				updates.updates.emplace_back(std::move(path_in_cache_vendor), std::move(path_in_vendors), Version(), "", "");
 			} else {
 				updates.updates.emplace_back(std::move(path_in_rsrc), std::move(path_in_vendors), Version(), "", "");
-			}
+	}
 		} else {
 			if (! is_in_rsrc) {
 				// This should not happen. Instead of an assert, make it crash in Release mode too.
@@ -1685,7 +1500,7 @@
 			if (i > 0)
 				printers += ", ";
 			printers += update.new_printers[i];
-		}
+	}
 		updates_msg.emplace_back(update.vendor, update.version.config_version, update.version.comment, std::move(changelog_url), std::move(printers));
 	}
 
