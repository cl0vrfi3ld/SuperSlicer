///|/ Copyright (c) Prusa Research 2018 - 2023 David Kocík @kocikdav, Lukáš Matěna @lukasmatena, Oleksandra Iushchenko @YuSanka, Vojtěch Bubník @bubnikv, Vojtěch Král @vojtechkral
///|/ Copyright (c) 2018 Martin Loidl @LoidlM
///|/
///|/ PrusaSlicer is released under the terms of the AGPLv3 or higher
///|/
#include "OctoPrint.hpp"

#include <algorithm>
#include <sstream>
#include <exception>
#include <boost/format.hpp>
#include <boost/log/trivial.hpp>
#include <boost/property_tree/ptree.hpp>
#include <boost/property_tree/json_parser.hpp>
#include <boost/algorithm/string/predicate.hpp>
#include <boost/asio.hpp>
#include <boost/algorithm/string/split.hpp>
#include <boost/nowide/convert.hpp>

#include <curl/curl.h>

#include <wx/progdlg.h>

#include "slic3r/GUI/GUI.hpp"
#include "slic3r/GUI/I18N.hpp"
#include "slic3r/GUI/GUI_App.hpp"
#include "slic3r/GUI/format.hpp"
#include "Http.hpp"
#include "libslic3r/AppConfig.hpp"
#include "Bonjour.hpp"
#include "slic3r/GUI/BonjourDialog.hpp"

namespace fs = boost::filesystem;
namespace pt = boost::property_tree;


namespace Slic3r {

namespace {
#ifdef WIN32
std::string get_host_from_url(const std::string& url_in)
{
    std::string url = url_in;
    // add http:// if there is no scheme
    size_t double_slash = url.find("//");
    if (double_slash == std::string::npos)
        url = "http://" + url;
    std::string out = url;
    CURLU* hurl = curl_url();
    if (hurl) {
        // Parse the input URL.
        CURLUcode rc = curl_url_set(hurl, CURLUPART_URL, url.c_str(), 0);
        if (rc == CURLUE_OK) {
            // Replace the address.
            char* host;
            rc = curl_url_get(hurl, CURLUPART_HOST, &host, 0);
            if (rc == CURLUE_OK) {
                out = host;
                curl_free(host);
            }
            else
                BOOST_LOG_TRIVIAL(error) << "OctoPrint get_host_from_url: failed to get host form URL " << url;
        }
        else
            BOOST_LOG_TRIVIAL(error) << "OctoPrint get_host_from_url: failed to parse URL " << url;
        curl_url_cleanup(hurl);
    }
    else
        BOOST_LOG_TRIVIAL(error) << "OctoPrint get_host_from_url: failed to allocate curl_url";
    return out;
}

    // Workaround for Windows 10/11 mDNS resolve issue, where two mDNS resolves in succession fail.
std::string substitute_host(const std::string& orig_addr, std::string sub_addr)
{
    // put ipv6 into [] brackets 
    if (sub_addr.find(':') != std::string::npos && sub_addr.at(0) != '[')
        sub_addr = "[" + sub_addr + "]";

#if 0
    //URI = scheme ":"["//"[userinfo "@"] host [":" port]] path["?" query]["#" fragment]
    std::string final_addr = orig_addr;
    //  http
    size_t double_dash = orig_addr.find("//");
    size_t host_start = (double_dash == std::string::npos ? 0 : double_dash + 2);
    // userinfo
    size_t at = orig_addr.find("@");
    host_start = (at != std::string::npos && at > host_start ? at + 1 : host_start);
    // end of host, could be port(:), subpath(/) (could be query(?) or fragment(#)?)
    // or it will be ']' if address is ipv6 )
    size_t potencial_host_end = orig_addr.find_first_of(":/", host_start); 
    // if there are more ':' it must be ipv6
    if (potencial_host_end != std::string::npos && orig_addr[potencial_host_end] == ':' && orig_addr.rfind(':') != potencial_host_end) {
        size_t ipv6_end = orig_addr.find(']', host_start);
        // DK: Uncomment and replace orig_addr.length() if we want to allow subpath after ipv6 without [] parentheses.
        potencial_host_end = (ipv6_end != std::string::npos ? ipv6_end + 1 : orig_addr.length()); //orig_addr.find('/', host_start));
    }
    size_t host_end = (potencial_host_end != std::string::npos ? potencial_host_end : orig_addr.length());
    // now host_start and host_end should mark where to put resolved addr
    // check host_start. if its nonsense, lets just use original addr (or  resolved addr?)
    if (host_start >= orig_addr.length()) {
        return final_addr;
    }
    final_addr.replace(host_start, host_end - host_start, sub_addr);
    return final_addr;
#else
    // Using the new CURL API for handling URL. https://everything.curl.dev/libcurl/url
    // If anything fails, return the input unchanged.
    std::string out = orig_addr;
    CURLU *hurl = curl_url();
    if (hurl) {
        // Parse the input URL.
        CURLUcode rc = curl_url_set(hurl, CURLUPART_URL, orig_addr.c_str(), 0);
        if (rc == CURLUE_OK) {
            // Replace the address.
            rc = curl_url_set(hurl, CURLUPART_HOST, sub_addr.c_str(), 0);
            if (rc == CURLUE_OK) {
                // Extract a string fromt the CURL URL handle.
                char *url;
                rc = curl_url_get(hurl, CURLUPART_URL, &url, 0);
                if (rc == CURLUE_OK) {
                    out = url;
                    curl_free(url);
                } else
                    BOOST_LOG_TRIVIAL(error) << "OctoPrint substitute_host: failed to extract the URL after substitution";
            } else
                BOOST_LOG_TRIVIAL(error) << "OctoPrint substitute_host: failed to substitute host " << sub_addr << " in URL " << orig_addr;
        } else
            BOOST_LOG_TRIVIAL(error) << "OctoPrint substitute_host: failed to parse URL " << orig_addr;
        curl_url_cleanup(hurl);
    } else
        BOOST_LOG_TRIVIAL(error) << "OctoPrint substitute_host: failed to allocate curl_url";
    return out;
#endif
}
#endif // WIN32
std::string escape_string(const std::string& unescaped)
{
    std::string ret_val;
    CURL* curl = curl_easy_init();
    if (curl) {
        char* decoded = curl_easy_escape(curl, unescaped.c_str(), unescaped.size());
        if (decoded) {
            ret_val = std::string(decoded);
            curl_free(decoded);
        }
        curl_easy_cleanup(curl);
    }
    return ret_val;
}
std::string escape_path_by_element(const boost::filesystem::path& path)
{
    std::string ret_val = escape_string(path.filename().string());
    boost::filesystem::path parent(path.parent_path());
    while (!parent.empty() && parent.string() != "/") // "/" check is for case "/file.gcode" was inserted. Then boost takes "/" as parent_path.
    {
        ret_val = escape_string(parent.filename().string()) + "/" + ret_val;
        parent = parent.parent_path();
    }
    return ret_val;
}
} //namespace


OctoPrint::OctoPrint(DynamicPrintConfig *config) :
    m_host(config->opt_string("print_host")),
    m_apikey(config->opt_string("printhost_apikey")),
    m_cafile(config->opt_string("printhost_cafile")),
    m_client_cert(config->opt_string("printhost_client_cert")),
    m_client_cert_password(config->opt_string("printhost_client_cert_password")),
    m_ssl_revoke_best_effort(config->opt_bool("printhost_ssl_ignore_revoke"))
{}


constexpr char OctoprintName[] = "OctoPrint";
const char *   OctoPrint::get_name() const { return OctoprintName; }

#ifdef WIN32
bool OctoPrint::test_with_resolved_ip(wxString &msg) const
{
    // Since the request is performed synchronously here,
    // it is ok to refer to `msg` from within the closure
    const char* name = get_name();
    bool res = true;
    // Msg contains ip string.
    auto url = substitute_host(make_url("api/version"), GUI::into_u8(msg));
    msg.Clear();

    BOOST_LOG_TRIVIAL(info) << boost::format("%1%: Get version at: %2%") % name % url;

    std::string host = get_host_from_url(m_host);
    auto http = Http::get(url);//std::move(url));
    // "Host" header is necessary here. We have resolved IP address and subsituted it into "url" variable.
    // And when creating Http object above, libcurl automatically includes "Host" header from address it got.
    // Thus "Host" is set to the resolved IP instead of host filled by user. We need to change it back.
    // Not changing the host would work on the most cases (where there is 1 service on 1 hostname) but would break when f.e. reverse proxy is used (issue #9734).
    // Also when allow_ip_resolve = 0, this is not needed, but it should not break anything if it stays.
    // https://www.rfc-editor.org/rfc/rfc7230#section-5.4
    http.header("Host", host);
    set_auth(http);
    http
        .on_error([&](std::string body, std::string error, unsigned status) {
            BOOST_LOG_TRIVIAL(error) << boost::format("%1%: Error getting version at %2% : %3%, HTTP %4%, body: `%5%`") % name % url % error % status % body;
            res = false;
            msg = format_error(body, error, status);
        })
        .on_complete([&, this](std::string body, unsigned) {
            BOOST_LOG_TRIVIAL(info) << boost::format("%1%: Got version: %2%") % name % body;

            try {
                std::stringstream ss(body);
                pt::ptree ptree;
                pt::read_json(ss, ptree);

                if (!ptree.get_optional<std::string>("api")) {
                    res = false;
                    return;
                }

                const auto text = ptree.get_optional<std::string>("text");
                res = validate_version_text(text);
                if (!res) {
                    msg = GUI::format_wxstr(_L("Mismatched type of print host: %s"), (text ? *text : name));
                }
            }
            catch (const std::exception&) {
                res = false;
                msg = "Could not parse server response.";
            }
        })
        .ssl_revoke_best_effort(m_ssl_revoke_best_effort)
        .perform_sync();

    return res;
}
#endif //WIN32

bool OctoPrint::test(wxString& msg) const
{
    // Since the request is performed synchronously here,
    // it is ok to refer to `msg` from within the closure
    const char *name = get_name();

    bool res = true;
    auto url = make_url("api/version");

    BOOST_LOG_TRIVIAL(info) << boost::format("%1%: Get version at: %2%") % name % url;
    // Here we do not have to add custom "Host" header - the url contains host filled by user and libCurl will set the header by itself.
    auto http = Http::get(std::move(url));
    set_auth(http);
    BOOST_LOG_TRIVIAL(info) << "auth set";
    http.on_error([&](std::string body, std::string error, unsigned status) {
            BOOST_LOG_TRIVIAL(info) << "Error with '"<< body<<"'";
            BOOST_LOG_TRIVIAL(error) << boost::format("%1%: Error getting version: %2%, HTTP %3%, body: `%4%`") % name % error % status % body;
            res = false;
            msg = format_error(body, error, status);
        })
        .on_complete([&, this](std::string body, unsigned) {
            BOOST_LOG_TRIVIAL(info) << boost::format("%1%: Got version: %2%") % name % body;

            try {
                std::stringstream ss(body);
                pt::ptree ptree;
                BOOST_LOG_TRIVIAL(info) << "ready to read json";
                pt::read_json(ss, ptree);
                BOOST_LOG_TRIVIAL(info) << "json read";

                if (! ptree.get_optional<std::string>("api")) {
                    BOOST_LOG_TRIVIAL(info) << "Error: no api";
                    res = false;
                    return;
                }

                BOOST_LOG_TRIVIAL(info) << "text?";
                const auto text = ptree.get_optional<std::string>("text");
                BOOST_LOG_TRIVIAL(info) << "text="<<text;
                res = validate_version_text(text);
                BOOST_LOG_TRIVIAL(info) << "version validated=" << res;
                if (! res) {
                    msg = GUI::format_wxstr(_L("Mismatched type of print host: %s"), (text ? *text : name));
                }
            }
            catch (const std::exception &e) {
                BOOST_LOG_TRIVIAL(info) << "Error: exception: " << e.what();
                res = false;
                msg = "Could not parse server response";
            }
        })
#ifdef WIN32
            .ssl_revoke_best_effort(m_ssl_revoke_best_effort)
            .on_ip_resolve([&](std::string address) {
            // Workaround for Windows 10/11 mDNS resolve issue, where two mDNS resolves in succession fail.
            // Remember resolved address to be reused at successive REST API call.
            msg = GUI::from_u8(address);
        })
#endif // WIN32
        .perform_sync();

    BOOST_LOG_TRIVIAL(info) << "test successful";
    return res;
}

wxString OctoPrint::get_test_failed_msg(wxString &msg) const
{
<<<<<<< HEAD
    if (get_name() == OctoprintName) {
        return GUI::from_u8(
            (boost::format("%s: %s\n\n%s") %
             (boost::format(_u8L("Could not connect to %s")) % get_name()) %
             std::string(msg.ToUTF8()) %
             _u8L("Note: OctoPrint version at least 1.1.0 is required."))
                .str());
    } else {
        return GUI::from_u8(
            (boost::format("%s: %s") %
             (boost::format(_u8L("Could not connect to %s")) % get_name()) %
             std::string(msg.ToUTF8()))
                .str());
    }
=======
    return GUI::format_wxstr("%s: %s\n\n%s"
        , _L("Could not connect to OctoPrint")
        , msg
        , _L("Note: OctoPrint version at least 1.1.0 is required."));
>>>>>>> 3284959e
}

bool OctoPrint::upload(PrintHostUpload upload_data, ProgressFn prorgess_fn, ErrorFn error_fn, InfoFn info_fn) const
{
#ifndef WIN32
    return upload_inner_with_host(std::move(upload_data), prorgess_fn, error_fn, info_fn);
#else
    std::string host = get_host_from_url(m_host);

    // decide what to do based on m_host - resolve hostname or upload to ip
    std::vector<boost::asio::ip::address> resolved_addr;
    boost::system::error_code ec;
    boost::asio::ip::address host_ip = boost::asio::ip::make_address(host, ec);
    if (!ec) {
        resolved_addr.push_back(host_ip);
    } else if ( GUI::get_app_config()->get_bool("allow_ip_resolve") && boost::algorithm::ends_with(host, ".local")){
        Bonjour("octoprint")
            .set_hostname(host)
            .set_retries(5) // number of rounds of queries send
            .set_timeout(1) // after each timeout, if there is any answer, the resolving will stop
            .on_resolve([&ra = resolved_addr](const std::vector<BonjourReply>& replies) {
                for (const auto & rpl : replies) {
                    boost::asio::ip::address ip(rpl.ip);
                    ra.emplace_back(ip);
                    BOOST_LOG_TRIVIAL(info) << "Resolved IP address: " << rpl.ip;
                }
            })
            .resolve_sync();
    }
    if (resolved_addr.empty()) {
        // no resolved addresses - try system resolving
        BOOST_LOG_TRIVIAL(error) << "PrusaSlicer failed to resolve hostname " << m_host << " into the IP address. Starting upload with system resolving.";
        return upload_inner_with_host(std::move(upload_data), prorgess_fn, error_fn, info_fn);
    } else if (resolved_addr.size() == 1) {
        // one address resolved - upload there
        return upload_inner_with_resolved_ip(std::move(upload_data), prorgess_fn, error_fn, info_fn, resolved_addr.front());
    }  else if (resolved_addr.size() == 2 && resolved_addr[0].is_v4() != resolved_addr[1].is_v4()) {
        // there are just 2 addresses and 1 is ip_v4 and other is ip_v6
        // try sending to both. (Then if both fail, show both error msg after second try)
        wxString error_message;
        if (!upload_inner_with_resolved_ip(std::move(upload_data), prorgess_fn
            , [&msg = error_message, resolved_addr](wxString error) { msg = GUI::format_wxstr("%1%: %2%", resolved_addr.front(), error); }
            , info_fn, resolved_addr.front())
            &&
            !upload_inner_with_resolved_ip(std::move(upload_data), prorgess_fn
            , [&msg = error_message, resolved_addr](wxString error) { msg += GUI::format_wxstr("\n%1%: %2%", resolved_addr.back(), error); }
            , info_fn, resolved_addr.back())
            ) {

            error_fn(error_message);
            return false;
        }
        return true;
    } else {
        // There are multiple addresses - user needs to choose which to use.
        size_t selected_index = resolved_addr.size(); 
        IPListDialog dialog(nullptr, boost::nowide::widen(m_host), resolved_addr, selected_index);
        if (dialog.ShowModal() == wxID_OK && selected_index < resolved_addr.size()) {    
            return upload_inner_with_resolved_ip(std::move(upload_data), prorgess_fn, error_fn, info_fn, resolved_addr[selected_index]);
        }
    }
    return false;
#endif // WIN32
}
#ifdef WIN32
bool OctoPrint::upload_inner_with_resolved_ip(PrintHostUpload upload_data, ProgressFn prorgess_fn, ErrorFn error_fn, InfoFn info_fn, const boost::asio::ip::address& resolved_addr) const
{
    info_fn(L"resolve", boost::nowide::widen(resolved_addr.to_string()));

    // If test fails, test_msg_or_host_ip contains the error message.
    // Otherwise on Windows it contains the resolved IP address of the host.
    // Test_msg already contains resolved ip and will be cleared on start of test().
    wxString test_msg_or_host_ip = GUI::from_u8(resolved_addr.to_string());
    if (!test_with_resolved_ip(test_msg_or_host_ip)) {
        error_fn(std::move(test_msg_or_host_ip));
        return false;
    }

    const char* name = get_name();
    const auto upload_filename = upload_data.upload_path.filename();
    const auto upload_parent_path = upload_data.upload_path.parent_path();
    std::string url = substitute_host(make_url("api/files/local"), resolved_addr.to_string());
    bool result = true;

    info_fn(L"resolve", boost::nowide::widen(url));

    BOOST_LOG_TRIVIAL(info) << boost::format("%1%: Uploading file %2% at %3%, filename: %4%, path: %5%, print: %6%")
        % name
        % upload_data.source_path
        % url
        % upload_filename.string()
        % upload_parent_path.string()
        % (upload_data.post_action == PrintHostPostUploadAction::StartPrint ? "true" : "false");

    std::string host = get_host_from_url(m_host);
    auto http = Http::post(url);//std::move(url));
    // "Host" header is necessary here. We have resolved IP address and subsituted it into "url" variable.
    // And when creating Http object above, libcurl automatically includes "Host" header from address it got.
    // Thus "Host" is set to the resolved IP instead of host filled by user. We need to change it back.
    // Not changing the host would work on the most cases (where there is 1 service on 1 hostname) but would break when f.e. reverse proxy is used (issue #9734).
    // https://www.rfc-editor.org/rfc/rfc7230#section-5.4
    http.header("Host", host);
    set_auth(http);
    http.form_add("print", upload_data.post_action == PrintHostPostUploadAction::StartPrint ? "true" : "false")
        .form_add("path", upload_parent_path.string())      // XXX: slashes on windows ???
        .form_add_file("file", upload_data.source_path.string(), upload_filename.string())
  
        .on_complete([&](std::string body, unsigned status) {
            BOOST_LOG_TRIVIAL(debug) << boost::format("%1%: File uploaded: HTTP %2%: %3%") % name % status % body;
        })
        .on_error([&](std::string body, std::string error, unsigned status) {
            BOOST_LOG_TRIVIAL(error) << boost::format("%1%: Error uploading file to %2%: %3%, HTTP %4%, body: `%5%`") % name % url % error % status % body;
            error_fn(format_error(body, error, status));
            result = false;
        })
        .on_progress([&](Http::Progress progress, bool& cancel) {
            prorgess_fn(std::move(progress), cancel);
            if (cancel) {
                // Upload was canceled
                BOOST_LOG_TRIVIAL(info) << name << ": Upload canceled";
                result = false;
            }
        })
        .ssl_revoke_best_effort(m_ssl_revoke_best_effort)
        .perform_sync();

    return result;
}
#endif //WIN32

bool OctoPrint::upload_inner_with_host(PrintHostUpload upload_data, ProgressFn prorgess_fn, ErrorFn error_fn, InfoFn info_fn) const
{
    const char* name = get_name();

    const auto upload_filename = upload_data.upload_path.filename();
    const auto upload_parent_path = upload_data.upload_path.parent_path();

    // If test fails, test_msg_or_host_ip contains the error message.
    // Otherwise on Windows it contains the resolved IP address of the host.
    wxString test_msg_or_host_ip;
    if (!test(test_msg_or_host_ip)) {
        error_fn(std::move(test_msg_or_host_ip));
        return false;
    }

    std::string url;
    bool res = true;

#ifdef WIN32
    // Workaround for Windows 10/11 mDNS resolve issue, where two mDNS resolves in succession fail.
<<<<<<< HEAD
    // the workaround is needed if it's not https, as a host ip and has allow_ip_resolve to 1
    if (m_host.find("https://") == 0 || test_msg_or_host_ip.empty() || GUI::get_app_config()->get("allow_ip_resolve") != "1")
=======
    if (m_host.find("https://") == 0 || test_msg_or_host_ip.empty() || !GUI::get_app_config()->get_bool("allow_ip_resolve"))
>>>>>>> 3284959e
#endif // _WIN32
    {
        // If https is entered we assume signed ceritificate is being used
        // IP resolving will not happen - it could resolve into address not being specified in cert
        url = make_url("api/files/local");
    }
#ifdef WIN32
    else {
        // Workaround for Windows 10/11 mDNS resolve issue, where two mDNS resolves in succession fail.
        // Curl uses easy_getinfo to get ip address of last successful transaction.
        // If it got the address use it instead of the stored in "host" variable.
        // This new address returns in "test_msg_or_host_ip" variable.
        // Solves troubles of uploades failing with name address.
        // in original address (m_host) replace host for resolved ip 
        info_fn(L"resolve", test_msg_or_host_ip);
        url = substitute_host(make_url("api/files/local"), GUI::into_u8(test_msg_or_host_ip));
        BOOST_LOG_TRIVIAL(info) << "Upload address after ip resolve: " << url;
    }
#endif // _WIN32

    BOOST_LOG_TRIVIAL(info) << boost::format("%1%: Uploading file %2% at %3%, filename: %4%, path: %5%, print: %6%")
        % name
        % upload_data.source_path
        % url
        % upload_filename.string()
        % upload_parent_path.string()
        % (upload_data.post_action == PrintHostPostUploadAction::StartPrint ? "true" : "false");

<<<<<<< HEAD
    Http http = Http::post(std::move(url));
=======
    auto http = Http::post(std::move(url));
#ifdef WIN32
    // "Host" header is necessary here. In the workaround above (two mDNS..) we have got IP address from test connection and subsituted it into "url" variable.
    // And when creating Http object above, libcurl automatically includes "Host" header from address it got.
    // Thus "Host" is set to the resolved IP instead of host filled by user. We need to change it back.
    // Not changing the host would work on the most cases (where there is 1 service on 1 hostname) but would break when f.e. reverse proxy is used (issue #9734).
    // Also when allow_ip_resolve = 0, this is not needed, but it should not break anything if it stays.
    // https://www.rfc-editor.org/rfc/rfc7230#section-5.4
    std::string host = get_host_from_url(m_host);
    http.header("Host", host);
#endif // _WIN32
>>>>>>> 3284959e
    set_auth(http);
    set_http_send(http, upload_data);
    http.on_complete([&](std::string body, unsigned status) {
            BOOST_LOG_TRIVIAL(debug) << boost::format("%1%: File uploaded: HTTP %2%: %3%") % name % status % body;
        })
        .on_error([&](std::string body, std::string error, unsigned status) {
            BOOST_LOG_TRIVIAL(error) << boost::format("%1%: Error uploading file: %2%, HTTP %3%, body: `%4%`") % name % error % status % body;
            error_fn(format_error(body, error, status));
            res = false;
        })
        .on_progress([&](Http::Progress progress, bool& cancel) {
            prorgess_fn(std::move(progress), cancel);
            if (cancel) {
                // Upload was canceled
<<<<<<< HEAD
                BOOST_LOG_TRIVIAL(info) << get_name() << ": Upload canceled";
=======
                BOOST_LOG_TRIVIAL(info) << name << ": Upload canceled";
>>>>>>> 3284959e
                res = false;
            }
        })
#ifdef WIN32
        .ssl_revoke_best_effort(m_ssl_revoke_best_effort)
#endif
        .perform_sync();

    return res;
}

void OctoPrint::set_http_send(Http& http, const PrintHostUpload& upload_data) const
{
    const auto upload_filename = upload_data.upload_path.filename();
    const auto upload_parent_path = upload_data.upload_path.parent_path();
    http.form_add("print", upload_data.post_action == PrintHostPostUploadAction::StartPrint ? "true" : "false")
        .form_add("path", upload_parent_path.string())      // XXX: slashes on windows ???
        .form_add_file("file", upload_data.source_path.string(), upload_filename.string());
}

bool OctoPrint::validate_version_text(const boost::optional<std::string> &version_text) const
{
    return version_text ? boost::starts_with(*version_text, "OctoPrint") : true;
}

void OctoPrint::set_auth(Http &http) const
{
    http.header("X-Api-Key", m_apikey);

    if (!get_cafile().empty()) {
        http.ca_file(get_cafile());
    }

    if (! get_client_cert().empty()) {
        http.client_cert(get_client_cert(), get_client_cert_password());
    }
}

std::string OctoPrint::make_url(const std::string &path) const
{
    if (m_host.find("http://") == 0 || m_host.find("https://") == 0) {
        if (m_host.back() == '/') {
            return (boost::format("%1%%2%") % m_host % path).str();
        } else {
            return (boost::format("%1%/%2%") % m_host % path).str();
        }
    } else {
        return (boost::format("http://%1%/%2%") % m_host % path).str();
    }
}

<<<<<<< HEAD
//  ------------ MiniDeltaLCD ------------

MiniDeltaLCD::MiniDeltaLCD(DynamicPrintConfig* config) :
    OctoPrint(config)
{
}

void MiniDeltaLCD::set_http_send(Http& http, const PrintHostUpload& upload_data) const
{
    const auto upload_filename = upload_data.upload_path.filename();
    const auto upload_parent_path = upload_data.upload_path.parent_path();
    http.form_add_file("file", upload_data.source_path.string(), upload_filename.string())
        .form_add("select", "true")
        .form_add("print", upload_data.post_action == PrintHostPostUploadAction::StartPrint ? "true" : "false");
}

const char* MiniDeltaLCD::get_name() const { return "MiniDeltaLCD"; }

wxString MiniDeltaLCD::get_test_ok_msg() const
{
    return  wxString::Format(_L("Connection to %s works correctly."), "Monoprice lcd");
}

wxString MiniDeltaLCD::get_test_failed_msg(wxString& msg) const
{
    return GUI::from_u8((boost::format("%s: %s")
        % _utf8(L("Could not connect to Monoprice lcd"))
        % std::string(msg.ToUTF8())).str());
}

bool MiniDeltaLCD::validate_version_text(const boost::optional<std::string>& version_text) const
{
    return version_text ? boost::starts_with(*version_text, "MiniDeltaLCD") : false;
}

// SL1Host
SL1Host::SL1Host(DynamicPrintConfig *config) : 
    OctoPrint(config),
    m_authorization_type(dynamic_cast<const ConfigOptionEnum<AuthorizationType>*>(config->option("printhost_authorization_type"))->value),
    m_username(config->opt_string("printhost_user")),
    m_password(config->opt_string("printhost_password"))
=======
SL1Host::SL1Host(DynamicPrintConfig *config)
    : PrusaLink(config)
>>>>>>> 3284959e
{
}

const char* SL1Host::get_name() const { return "SL1Host"; }

wxString SL1Host::get_test_ok_msg () const
{
    return  wxString::Format(_L("Connection to %s works correctly."), "Prusa SL1 / SL1S");
}

wxString SL1Host::get_test_failed_msg (wxString &msg) const
{
    return GUI::format_wxstr("%s: %s", _L("Could not connect to Prusa SLA"), msg);
}

bool SL1Host::validate_version_text(const boost::optional<std::string> &version_text) const
{
    return version_text ? boost::starts_with(*version_text, "Prusa SLA") : false;
}

<<<<<<< HEAD
void SL1Host::set_auth(Http &http) const
{
    switch (m_authorization_type) {
    case atKeyPassword:
        http.header("X-Api-Key", get_apikey());
        break;
    case atUserPassword:
        http.auth_digest(m_username, m_password);
        break;
    }

    if (! get_cafile().empty()) {
        http.ca_file(get_cafile());
    }

    if (!get_client_cert().empty()) {
        http.client_cert(get_client_cert(), get_client_cert_password());
    }
}

=======
>>>>>>> 3284959e
// PrusaLink
PrusaLink::PrusaLink(DynamicPrintConfig* config, bool show_after_message) :
    OctoPrint(config),
    m_authorization_type(dynamic_cast<const ConfigOptionEnum<AuthorizationType>*>(config->option("printhost_authorization_type"))->value),
    m_username(config->opt_string("printhost_user")),
    m_password(config->opt_string("printhost_password")),
    m_show_after_message(show_after_message)
{
}

const char* PrusaLink::get_name() const { return "PrusaLink"; }

wxString PrusaLink::get_test_ok_msg() const
{
    return _(L("Connection to PrusaLink works correctly."));
}

wxString PrusaLink::get_test_failed_msg(wxString& msg) const
{
    return GUI::format_wxstr("%s: %s", _L("Could not connect to PrusaLink"), msg);
}

bool PrusaLink::validate_version_text(const boost::optional<std::string>& version_text) const
{
    return version_text ? (boost::starts_with(*version_text, "PrusaLink") || boost::starts_with(*version_text, "OctoPrint")) : false;
}

void PrusaLink::set_auth(Http& http) const
{
    switch (m_authorization_type) {
    case atKeyPassword:
        http.header("X-Api-Key", get_apikey());
        break;
    case atUserPassword:
        http.auth_digest(m_username, m_password);
        break;
    }

    if (!get_cafile().empty()) {
        http.ca_file(get_cafile());
    }

    if (! get_client_cert().empty()) {
        http.client_cert(get_client_cert(), get_client_cert_password());
    }
}

#if 0
bool PrusaLink::version_check(const boost::optional<std::string>& version_text) const
{
    // version_text is in format OctoPrint 1.2.3
    // true (= use PUT) should return: 
    // PrusaLink 0.7+
    
    try {
        if (!version_text)
            throw Slic3r::RuntimeError("no version_text was given");

        std::vector<std::string> name_and_version;
        boost::algorithm::split(name_and_version, *version_text, boost::is_any_of(" "));

        if (name_and_version.size() != 2)
            throw Slic3r::RuntimeError("invalid version_text");
        
        Semver semver(name_and_version[1]); // throws Slic3r::RuntimeError when unable to parse
        if (name_and_version.front() == "PrusaLink" && semver >= Semver(0, 7, 0))
            return true;
    } catch (const Slic3r::RuntimeError& ex) {
        BOOST_LOG_TRIVIAL(error) << std::string("Print host version check failed: ") + ex.what();
    }

    return false;
}
#endif

bool PrusaLink::test(wxString& msg) const
{
    // Since the request is performed synchronously here,
    // it is ok to refer to `msg` from within the closure
    const char* name = get_name();

    bool res = true;
    auto url = make_url("api/version");

    BOOST_LOG_TRIVIAL(info) << boost::format("%1%: Get version at: %2%") % name % url;

    auto http = Http::get(std::move(url));
    set_auth(http);
    http.on_error([&](std::string body, std::string error, unsigned status) {
        BOOST_LOG_TRIVIAL(error) << boost::format("%1%: Error getting version: %2%, HTTP %3%, body: `%4%`") % name % error % status % body;
        res = false;
        msg = format_error(body, error, status);
        })
        .on_complete([&, this](std::string body, unsigned) {
            BOOST_LOG_TRIVIAL(debug) << boost::format("%1%: Got version: %2%") % name % body;

            try {
                std::stringstream ss(body);
                pt::ptree ptree;
                pt::read_json(ss, ptree);

                if (!ptree.get_optional<std::string>("api")) {
                    res = false;
                    return;
                }

                const auto text = ptree.get_optional<std::string>("text");
                res = validate_version_text(text);
                if (!res) {
                    msg = GUI::format_wxstr(_L("Mismatched type of print host: %s"), (text ? *text : "OctoPrint"));
                }
            }
            catch (const std::exception&) {
                res = false;
                msg = "Could not parse server response";
            }
        })
#ifdef WIN32
        .ssl_revoke_best_effort(m_ssl_revoke_best_effort)
        .on_ip_resolve([&](std::string address) {
            // Workaround for Windows 10/11 mDNS resolve issue, where two mDNS resolves in succession fail.
            // Remember resolved address to be reused at successive REST API call.
            msg = GUI::from_u8(address);
        })
#endif // WIN32
        .perform_sync();

     return res;
}

bool PrusaLink::get_storage(wxArrayString& storage_path, wxArrayString& storage_name) const
{
    const char* name = get_name();

    bool res = true;
    auto url = make_url("api/v1/storage");
    wxString error_msg;

    struct StorageInfo {
        wxString path;
        wxString name;
        bool read_only = false;
        long long free_space = -1;
    };
    std::vector<StorageInfo> storage;

    BOOST_LOG_TRIVIAL(info) << boost::format("%1%: Get storage at: %2%") % name % url;

    wxString wlang = GUI::wxGetApp().current_language_code();
    std::string lang = GUI::format(wlang.SubString(0, 1));

    auto http = Http::get(std::move(url));
    set_auth(http);
    http.header("Accept-Language", lang);
    http.on_error([&](std::string body, std::string error, unsigned status) {
        BOOST_LOG_TRIVIAL(error) << boost::format("%1%: Error getting storage: %2%, HTTP %3%, body: `%4%`") % name % error % status % body;
        error_msg = L"\n\n" + boost::nowide::widen(error);
        res = false;
        // If status is 0, the communication with the printer has failed completely (most likely a timeout), if the status is <= 400, it is an error returned by the pritner.
        // If 0, we can show error to the user now, as we know the communication has failed. (res = true will do the trick.)
        // if not 0, we must not show error, as not all printers support api/v1/storage endpoint.
        // So we must be extra careful here, or we might be showing errors on perfectly fine communication.
        if (status == 0)
            res = true;
       
    })
    .on_complete([&](std::string body, unsigned) {
        BOOST_LOG_TRIVIAL(debug) << boost::format("%1%: Got storage: %2%") % name % body;
        try
        {
            std::stringstream ss(body);
            pt::ptree ptree;
            pt::read_json(ss, ptree);
            
            // what if there is more structure added in the future? Enumerate all elements? 
            if (ptree.front().first != "storage_list") {
                res = false;
                return;
            }
            // each storage has own subtree of storage_list
            for (const auto& section : ptree.front().second) {
                const auto name = section.second.get_optional<std::string>("name");
                const auto path = section.second.get_optional<std::string>("path");
                const auto space = section.second.get_optional<std::string>("free_space");
                const auto read_only = section.second.get_optional<bool>("read_only");
                const auto ro = section.second.get_optional<bool>("ro"); // In PrusaLink 0.7.0RC2 "read_only" value is stored under "ro".
                const auto available = section.second.get_optional<bool>("available");
                if (path && (!available || *available)) {
                    StorageInfo si;
                    si.path = boost::nowide::widen(*path);
                    si.name = name ? boost::nowide::widen(*name) : wxString();
                    // If read_only is missing, assume it is NOT read only.
                    // si.read_only = read_only ? *read_only : false; // version without "ro"
                    si.read_only = (read_only ? *read_only : (ro ? *ro : false));
                    si.free_space = space ? std::stoll(*space) : 1;  // If free_space is missing, assume there is free space.
                    storage.emplace_back(std::move(si));
                }
            }
        }
        catch (const std::exception&)
        {
            res = false;
        }
    })
#ifdef WIN32
    .ssl_revoke_best_effort(m_ssl_revoke_best_effort)

#endif // WIN32
    .perform_sync();

    for (const auto& si : storage) {
        if (!si.read_only && si.free_space > 0) {
            storage_path.push_back(si.path);
            storage_name.push_back(si.name);
        }
    }

    if (res && storage_path.empty()) {
        if (!storage.empty()) { // otherwise error_msg is already filled 
            error_msg = L"\n\n" + _L("Storages found") + L": \n";
            for (const auto& si : storage) {
                error_msg += GUI::format_wxstr(si.read_only ?
                                                                // TRN %1% = storage path
                                                                _L("%1% : read only") : 
                                                                // TRN %1% = storage path
                                                                _L("%1% : no free space"), si.path) + L"\n";
            }
        }
        // TRN %1% = host
        std::string message = GUI::format(_L("Upload has failed. There is no suitable storage found at %1%."), m_host) + GUI::into_u8(error_msg);
        BOOST_LOG_TRIVIAL(error) << message;
        throw Slic3r::IOError(message);
    }

    return res;
}

bool PrusaLink::test_with_method_check(wxString& msg, bool& use_put) const
{
    // Since the request is performed synchronously here,
    // it is ok to refer to `msg` from within the closure

    const char* name = get_name();

    bool res = true;
    auto url = make_url("api/version");

    BOOST_LOG_TRIVIAL(info) << boost::format("%1%: Get version at: %2%") % name % url;
    // Here we do not have to add custom "Host" header - the url contains host filled by user and libCurl will set the header by itself.
    auto http = Http::get(std::move(url));
    set_auth(http);
    http.on_error([&](std::string body, std::string error, unsigned status) {
        BOOST_LOG_TRIVIAL(error) << boost::format("%1%: Error getting version: %2%, HTTP %3%, body: `%4%`") % name % error % status % body;
        res = false;
        msg = format_error(body, error, status);
    })
    .on_complete([&, this](std::string body, unsigned) {
        BOOST_LOG_TRIVIAL(debug) << boost::format("%1%: Got version: %2%") % name % body;

        try {
            std::stringstream ss(body);
            pt::ptree ptree;
            pt::read_json(ss, ptree);

            if (!ptree.get_optional<std::string>("api")) {
                res = false;
                return;
            }

            const auto text = ptree.get_optional<std::string>("text");
            res = validate_version_text(text);
            if (!res) {
                msg = GUI::format_wxstr(_L("Mismatched type of print host: %s"), (text ? *text : "OctoPrint"));
                use_put = false;
                return;
            }

            //  find capabilities subtree and read upload-by-put
            for (const auto& section : ptree) {
                if (section.first == "capabilities") {
                    const auto put_upload = section.second.get_optional<bool>("upload-by-put");
                    if (put_upload)
                        use_put = *put_upload;
                    break;
                }
            }

        }
        catch (const std::exception&) {
            res = false;
            msg = "Could not parse server response";
        }
    })
#ifdef WIN32
    .ssl_revoke_best_effort(m_ssl_revoke_best_effort)
    .on_ip_resolve([&](std::string address) {
        // Workaround for Windows 10/11 mDNS resolve issue, where two mDNS resolves in succession fail.
        // Remember resolved address to be reused at successive REST API call.
        msg = GUI::from_u8(address);
    })
#endif // WIN32
    .perform_sync();

    return res;
}



#ifdef WIN32
bool PrusaLink::test_with_resolved_ip_and_method_check(wxString& msg, bool& use_put) const
{
    // Since the request is performed synchronously here,
    // it is ok to refer to `msg` from within the closure
    const char* name = get_name();
    bool res = true;
    // Msg contains ip string.
    auto url = substitute_host(make_url("api/version"), GUI::into_u8(msg));
    msg.Clear();

    BOOST_LOG_TRIVIAL(info) << boost::format("%1%: Get version at: %2%") % name % url;

    std::string host = get_host_from_url(m_host);
    auto http = Http::get(url);//std::move(url));
    // "Host" header is necessary here. We have resolved IP address and subsituted it into "url" variable.
    // And when creating Http object above, libcurl automatically includes "Host" header from address it got.
    // Thus "Host" is set to the resolved IP instead of host filled by user. We need to change it back.
    // Not changing the host would work on the most cases (where there is 1 service on 1 hostname) but would break when f.e. reverse proxy is used (issue #9734).
    // Also when allow_ip_resolve = 0, this is not needed, but it should not break anything if it stays.
    // https://www.rfc-editor.org/rfc/rfc7230#section-5.4
    http.header("Host", host);
    set_auth(http);
    http
        .on_error([&](std::string body, std::string error, unsigned status) {
        BOOST_LOG_TRIVIAL(error) << boost::format("%1%: Error getting version at %2% : %3%, HTTP %4%, body: `%5%`") % name % url % error % status % body;
        res = false;
        msg = format_error(body, error, status);
            })
        .on_complete([&, this](std::string body, unsigned) {
            BOOST_LOG_TRIVIAL(info) << boost::format("%1%: Got version: %2%") % name % body;

            try {
                std::stringstream ss(body);
                pt::ptree ptree;
                pt::read_json(ss, ptree);

                if (!ptree.get_optional<std::string>("api")) {
                    res = false;
                    return;
                }

                const auto text = ptree.get_optional<std::string>("text");
                res = validate_version_text(text);
                if (!res) {
                    msg = GUI::format_wxstr(_L("Mismatched type of print host: %s"), (text ? *text : "OctoPrint"));
                    use_put = false;
                    return;
                }

                //  find capabilities subtree and read upload-by-put
                for (const auto& section : ptree) {
                    if (section.first == "capabilities") {
                        const auto put_upload = section.second.get_optional<bool>("upload-by-put");
                        if (put_upload)
                            use_put = *put_upload;
                        break;
                    }
                }

            }
            catch (const std::exception&) {
                res = false;
                msg = "Could not parse server response";
            }

        })
        .ssl_revoke_best_effort(m_ssl_revoke_best_effort)
        .perform_sync();

    return res;
}

bool PrusaLink::upload_inner_with_resolved_ip(PrintHostUpload upload_data, ProgressFn prorgess_fn, ErrorFn error_fn, InfoFn info_fn, const boost::asio::ip::address& resolved_addr) const
{
    info_fn(L"resolve", boost::nowide::widen(resolved_addr.to_string()));

    // If test fails, test_msg_or_host_ip contains the error message.
    // Otherwise on Windows it contains the resolved IP address of the host.
    // Test_msg already contains resolved ip and will be cleared on start of test().
    wxString test_msg_or_host_ip = GUI::from_u8(resolved_addr.to_string());
    bool use_put = false;
    if (!test_with_resolved_ip_and_method_check(test_msg_or_host_ip, use_put)) {
        error_fn(std::move(test_msg_or_host_ip));
        return false;
    }

    const char* name = get_name();
    const auto upload_filename = upload_data.upload_path.filename();
    const auto upload_parent_path = upload_data.upload_path.parent_path();
    std::string storage_path = (use_put ? "api/v1/files" : "api/files");
    storage_path += (upload_data.storage.empty() ? "/local" : upload_data.storage);
    std::string url = substitute_host(make_url(storage_path), resolved_addr.to_string());
    bool result = true;
    info_fn(L"resolve", boost::nowide::widen(url));

    BOOST_LOG_TRIVIAL(info) << boost::format("%1%: Uploading file %2% at %3%, filename: %4%, path: %5%, print: %6%, method: %7%")
        % name
        % upload_data.source_path
        % url
        % upload_filename.string()
        % upload_parent_path.string()
        % (upload_data.post_action == PrintHostPostUploadAction::StartPrint ? "true" : "false")
        % (use_put ? "PUT" : "POST");

    if (use_put)
        return put_inner(std::move(upload_data), std::move(url), name, prorgess_fn, error_fn, info_fn);
    return post_inner(std::move(upload_data), std::move(url), name, prorgess_fn, error_fn, info_fn);
}

#endif //WIN32

bool PrusaLink::upload_inner_with_host(PrintHostUpload upload_data, ProgressFn prorgess_fn, ErrorFn error_fn, InfoFn info_fn) const
{
    const char* name = get_name();

    const auto upload_filename = upload_data.upload_path.filename();
    const auto upload_parent_path = upload_data.upload_path.parent_path();

    // If test fails, test_msg_or_host_ip contains the error message.
    // Otherwise on Windows it contains the resolved IP address of the host.
    wxString test_msg_or_host_ip;
    bool use_put = false;
    if (!test_with_method_check(test_msg_or_host_ip, use_put)) {
        error_fn(std::move(test_msg_or_host_ip));
        return false;
    }

    std::string url;
    std::string storage_path = (use_put ? "api/v1/files" : "api/files");
    storage_path += (upload_data.storage.empty() ? "/local" : upload_data.storage);
#ifdef WIN32
    // Workaround for Windows 10/11 mDNS resolve issue, where two mDNS resolves in succession fail.
    if (m_host.find("https://") == 0 || test_msg_or_host_ip.empty() || !GUI::get_app_config()->get_bool("allow_ip_resolve"))
#endif // _WIN32
    {
        // If https is entered we assume signed ceritificate is being used
        // IP resolving will not happen - it could resolve into address not being specified in cert
        url = make_url(storage_path);
    }
#ifdef WIN32
    else {
        // Workaround for Windows 10/11 mDNS resolve issue, where two mDNS resolves in succession fail.
        // Curl uses easy_getinfo to get ip address of last successful transaction.
        // If it got the address use it instead of the stored in "host" variable.
        // This new address returns in "test_msg_or_host_ip" variable.
        // Solves troubles of uploades failing with name address.
        // in original address (m_host) replace host for resolved ip 
        info_fn(L"resolve", test_msg_or_host_ip);
        url = substitute_host(make_url(storage_path), GUI::into_u8(test_msg_or_host_ip));
        BOOST_LOG_TRIVIAL(info) << "Upload address after ip resolve: " << url;
    }
#endif // _WIN32

    BOOST_LOG_TRIVIAL(info) << boost::format("%1%: Uploading file %2% at %3%, filename: %4%, path: %5%, print: %6%, method: %7%")
        % name
        % upload_data.source_path
        % url
        % upload_filename.string()
        % upload_parent_path.string()
        % (upload_data.post_action == PrintHostPostUploadAction::StartPrint ? "true" : "false")
        % (use_put ? "PUT" : "POST");

    if (use_put)
        return put_inner(std::move(upload_data), std::move(url), name, prorgess_fn, error_fn, info_fn);
    return post_inner(std::move(upload_data), std::move(url), name, prorgess_fn, error_fn, info_fn);
}

bool PrusaLink::put_inner(PrintHostUpload upload_data, std::string url, const std::string& name, ProgressFn prorgess_fn, ErrorFn error_fn, InfoFn info_fn) const
{
    info_fn(L"set_complete_off", wxString());

    bool res = true;
    // Percent escape all filenames in on path and add it to the url. This is different from POST.
    url += "/" + escape_path_by_element(upload_data.upload_path);
    Http http = Http::put(std::move(url));
#ifdef WIN32
    // "Host" header is necessary here. We have resolved IP address and subsituted it into "url" variable.
    // And when creating Http object above, libcurl automatically includes "Host" header from address it got.
    // Thus "Host" is set to the resolved IP instead of host filled by user. We need to change it back.
    // Not changing the host would work on the most cases (where there is 1 service on 1 hostname) but would break when f.e. reverse proxy is used (issue #9734).
    // https://www.rfc-editor.org/rfc/rfc7230#section-5.4
    std::string host = get_host_from_url(m_host);
    http.header("Host", host);
#endif // _WIN32
    set_auth(http);
    // This is ugly, but works. There was an error at PrusaLink side that accepts any string at Print-After-Upload as true, thus False was also triggering print after upload.
    if (upload_data.post_action == PrintHostPostUploadAction::StartPrint)
        http.header("Print-After-Upload", "?1");
    http.set_put_body(upload_data.source_path)
        .header("Content-Type", "text/x.gcode")
        .header("Overwrite", "?1")
        .on_complete([&](std::string body, unsigned status) {
            wxString widebody = wxString::FromUTF8(body);
            BOOST_LOG_TRIVIAL(debug) << boost::format("%1%: File uploaded: HTTP %2%: %3%") % name % status % widebody;
            std::string message = m_show_after_message ? (boost::format("%1%") % widebody).str() : std::string();
            info_fn(L"complete", message);
        })
        .on_error([&](std::string body, std::string error, unsigned status) {
            BOOST_LOG_TRIVIAL(error) << boost::format("%1%: Error uploading file: %2%, HTTP %3%, body: `%4%`") % name % error % status % body;
            error_fn(format_error(body, error, status));
            res = false;
        })
        .on_progress([&](Http::Progress progress, bool& cancel) {
            prorgess_fn(std::move(progress), cancel);
            if (cancel) {
                // Upload was canceled
                BOOST_LOG_TRIVIAL(info) << "Octoprint: Upload canceled";
                res = false;
            }
        })
#ifdef WIN32
        .ssl_revoke_best_effort(m_ssl_revoke_best_effort)
#endif
        .perform_sync();

    return res;
}
bool PrusaLink::post_inner(PrintHostUpload upload_data, std::string url, const std::string& name, ProgressFn prorgess_fn, ErrorFn error_fn, InfoFn info_fn) const
{
    info_fn(L"set_complete_off", wxString());
    bool res = true;
    const auto upload_filename = upload_data.upload_path.filename();
    const auto upload_parent_path = upload_data.upload_path.parent_path();

    Http http = Http::post(std::move(url));
#ifdef WIN32
    // "Host" header is necessary here. We have resolved IP address and subsituted it into "url" variable.
    // And when creating Http object above, libcurl automatically includes "Host" header from address it got.
    // Thus "Host" is set to the resolved IP instead of host filled by user. We need to change it back.
    // Not changing the host would work on the most cases (where there is 1 service on 1 hostname) but would break when f.e. reverse proxy is used (issue #9734).
    // https://www.rfc-editor.org/rfc/rfc7230#section-5.4
    std::string host = get_host_from_url(m_host);
    http.header("Host", host);
#endif // _WIN32
    set_auth(http);
    set_http_post_header_args(http, upload_data.post_action);
    http.form_add("path", upload_parent_path.string())      // XXX: slashes on windows ???
        .form_add_file("file", upload_data.source_path.string(), upload_filename.string())
        .on_complete([&](std::string body, unsigned status) {
            if (m_show_after_message) {
                // PrusaConnect message
                wxString widebody = wxString::FromUTF8(body);
                BOOST_LOG_TRIVIAL(debug) << boost::format("%1%: File uploaded: HTTP %2%: %3%") % name % status % widebody;
                std::string message = m_show_after_message ? (boost::format("%1%") % widebody).str() : std::string();
                if (status == 202)
                    info_fn(L"complete_with_warning", message);
                else 
                    info_fn(L"complete", message);
            } else {
                // PrusaLink
                BOOST_LOG_TRIVIAL(debug) << boost::format("%1%: File uploaded: HTTP %2%") % name % status;
                info_fn(L"complete", wxString());
            }
           
           
        })
        .on_error([&](std::string body, std::string error, unsigned status) {
            BOOST_LOG_TRIVIAL(error) << boost::format("%1%: Error uploading file: %2%, HTTP %3%, body: `%4%`") % name % error % status % body;
            error_fn(format_error(body, error, status));
            res = false;
        })
        .on_progress([&](Http::Progress progress, bool& cancel) {
            prorgess_fn(std::move(progress), cancel);
            if (cancel) {
                // Upload was canceled
                BOOST_LOG_TRIVIAL(info) << "Octoprint: Upload canceled";
                res = false;
            }
        })
#ifdef WIN32
        .ssl_revoke_best_effort(m_ssl_revoke_best_effort)
#endif
        .perform_sync();

    return res;
}

void PrusaLink::set_http_post_header_args(Http& http, PrintHostPostUploadAction post_action) const
{
    http.form_add("print", post_action == PrintHostPostUploadAction::StartPrint ? "true" : "false");
}

PrusaConnect::PrusaConnect(DynamicPrintConfig* config)
    : PrusaLink(config, true)
{
}

void PrusaConnect::set_http_post_header_args(Http& http, PrintHostPostUploadAction post_action) const
{
    // Language for accept message
    wxString wlang = GUI::wxGetApp().current_language_code();
    std::string lang = GUI::format(wlang.SubString(0, 1));
    http.header("Accept-Language", lang);
    // Post action
    if (post_action == PrintHostPostUploadAction::StartPrint) {
        http.form_add("to_print", "True");
    } else if (post_action == PrintHostPostUploadAction::QueuePrint) {
        http.form_add("to_queue", "True");
    }
   
}

wxString PrusaConnect::get_test_ok_msg() const
{
    return _(L("Connection to Prusa Connect works correctly."));
}

wxString PrusaConnect::get_test_failed_msg(wxString& msg) const
{
    return GUI::format_wxstr("%s: %s", _L("Could not connect to Prusa Connect"), msg);
}
}<|MERGE_RESOLUTION|>--- conflicted
+++ resolved
@@ -287,8 +287,8 @@
             }
         })
 #ifdef WIN32
-            .ssl_revoke_best_effort(m_ssl_revoke_best_effort)
-            .on_ip_resolve([&](std::string address) {
+        .ssl_revoke_best_effort(m_ssl_revoke_best_effort)
+        .on_ip_resolve([&](std::string address) {
             // Workaround for Windows 10/11 mDNS resolve issue, where two mDNS resolves in succession fail.
             // Remember resolved address to be reused at successive REST API call.
             msg = GUI::from_u8(address);
@@ -302,27 +302,16 @@
 
 wxString OctoPrint::get_test_failed_msg(wxString &msg) const
 {
-<<<<<<< HEAD
     if (get_name() == OctoprintName) {
-        return GUI::from_u8(
-            (boost::format("%s: %s\n\n%s") %
-             (boost::format(_u8L("Could not connect to %s")) % get_name()) %
-             std::string(msg.ToUTF8()) %
-             _u8L("Note: OctoPrint version at least 1.1.0 is required."))
-                .str());
+        return GUI::format_wxstr("Could not connect to %s: %s\n\n%s"
+            , get_name()
+            , msg
+            , _L(Note: OctoPrint version at least 1.1.0 is required."));
     } else {
-        return GUI::from_u8(
-            (boost::format("%s: %s") %
-             (boost::format(_u8L("Could not connect to %s")) % get_name()) %
-             std::string(msg.ToUTF8()))
-                .str());
-    }
-=======
-    return GUI::format_wxstr("%s: %s\n\n%s"
-        , _L("Could not connect to OctoPrint")
-        , msg
-        , _L("Note: OctoPrint version at least 1.1.0 is required."));
->>>>>>> 3284959e
+        return GUI::format_wxstr("Could not connect to %s: %s\n\n%s"
+            , get_name()
+            , msg);
+    }
 }
 
 bool OctoPrint::upload(PrintHostUpload upload_data, ProgressFn prorgess_fn, ErrorFn error_fn, InfoFn info_fn) const
@@ -426,9 +415,8 @@
     // https://www.rfc-editor.org/rfc/rfc7230#section-5.4
     http.header("Host", host);
     set_auth(http);
-    http.form_add("print", upload_data.post_action == PrintHostPostUploadAction::StartPrint ? "true" : "false")
-        .form_add("path", upload_parent_path.string())      // XXX: slashes on windows ???
-        .form_add_file("file", upload_data.source_path.string(), upload_filename.string())
+    set_http_send(http, upload_data);
+    http.on_complete([&](std::string body, unsigned status) {
   
         .on_complete([&](std::string body, unsigned status) {
             BOOST_LOG_TRIVIAL(debug) << boost::format("%1%: File uploaded: HTTP %2%: %3%") % name % status % body;
@@ -473,12 +461,8 @@
 
 #ifdef WIN32
     // Workaround for Windows 10/11 mDNS resolve issue, where two mDNS resolves in succession fail.
-<<<<<<< HEAD
     // the workaround is needed if it's not https, as a host ip and has allow_ip_resolve to 1
-    if (m_host.find("https://") == 0 || test_msg_or_host_ip.empty() || GUI::get_app_config()->get("allow_ip_resolve") != "1")
-=======
     if (m_host.find("https://") == 0 || test_msg_or_host_ip.empty() || !GUI::get_app_config()->get_bool("allow_ip_resolve"))
->>>>>>> 3284959e
 #endif // _WIN32
     {
         // If https is entered we assume signed ceritificate is being used
@@ -507,10 +491,7 @@
         % upload_parent_path.string()
         % (upload_data.post_action == PrintHostPostUploadAction::StartPrint ? "true" : "false");
 
-<<<<<<< HEAD
     Http http = Http::post(std::move(url));
-=======
-    auto http = Http::post(std::move(url));
 #ifdef WIN32
     // "Host" header is necessary here. In the workaround above (two mDNS..) we have got IP address from test connection and subsituted it into "url" variable.
     // And when creating Http object above, libcurl automatically includes "Host" header from address it got.
@@ -521,7 +502,6 @@
     std::string host = get_host_from_url(m_host);
     http.header("Host", host);
 #endif // _WIN32
->>>>>>> 3284959e
     set_auth(http);
     set_http_send(http, upload_data);
     http.on_complete([&](std::string body, unsigned status) {
@@ -536,11 +516,7 @@
             prorgess_fn(std::move(progress), cancel);
             if (cancel) {
                 // Upload was canceled
-<<<<<<< HEAD
-                BOOST_LOG_TRIVIAL(info) << get_name() << ": Upload canceled";
-=======
                 BOOST_LOG_TRIVIAL(info) << name << ": Upload canceled";
->>>>>>> 3284959e
                 res = false;
             }
         })
@@ -592,7 +568,6 @@
     }
 }
 
-<<<<<<< HEAD
 //  ------------ MiniDeltaLCD ------------
 
 MiniDeltaLCD::MiniDeltaLCD(DynamicPrintConfig* config) :
@@ -629,15 +604,8 @@
 }
 
 // SL1Host
-SL1Host::SL1Host(DynamicPrintConfig *config) : 
-    OctoPrint(config),
-    m_authorization_type(dynamic_cast<const ConfigOptionEnum<AuthorizationType>*>(config->option("printhost_authorization_type"))->value),
-    m_username(config->opt_string("printhost_user")),
-    m_password(config->opt_string("printhost_password"))
-=======
 SL1Host::SL1Host(DynamicPrintConfig *config)
     : PrusaLink(config)
->>>>>>> 3284959e
 {
 }
 
@@ -658,29 +626,6 @@
     return version_text ? boost::starts_with(*version_text, "Prusa SLA") : false;
 }
 
-<<<<<<< HEAD
-void SL1Host::set_auth(Http &http) const
-{
-    switch (m_authorization_type) {
-    case atKeyPassword:
-        http.header("X-Api-Key", get_apikey());
-        break;
-    case atUserPassword:
-        http.auth_digest(m_username, m_password);
-        break;
-    }
-
-    if (! get_cafile().empty()) {
-        http.ca_file(get_cafile());
-    }
-
-    if (!get_client_cert().empty()) {
-        http.client_cert(get_client_cert(), get_client_cert_password());
-    }
-}
-
-=======
->>>>>>> 3284959e
 // PrusaLink
 PrusaLink::PrusaLink(DynamicPrintConfig* config, bool show_after_message) :
     OctoPrint(config),
