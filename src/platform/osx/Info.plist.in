<?xml version="1.0" encoding="UTF-8"?>
<!DOCTYPE plist PUBLIC "-//Apple//DTD PLIST 1.0//EN" "http://www.apple.com/DTDs/PropertyList-1.0.dtd">
<plist version="1.0">
<dict>
  <key>CFBundleExecutable</key>
  <string>@SLIC3R_APP_KEY@</string>
  <key>CFBundleGetInfoString</key>
<<<<<<< HEAD
  <string>@SLIC3R_APP_NAME@ Copyright (C) 2011-2020 Alessandro Ranellucci, (C) 2016-2020 Prusa Reseach, (C) 2018-2020 Remi Durand</string>
=======
  <string>@SLIC3R_APP_NAME@ Copyright (C) 2011-2019 Alessandro Ranellucci, (C) 2016-2021 Prusa Reseach</string>
>>>>>>> 215e845c
  <key>CFBundleIconFile</key>
  <string>@SLIC3R_APP_KEY@.icns</string>
  <key>CFBundleName</key>
  <string>@SLIC3R_APP_KEY@</string>
  <key>CFBundleShortVersionString</key>
  <string>@SLIC3R_APP_NAME@ @SLIC3R_BUILD_ID@</string>
  <key>CFBundleIdentifier</key>
  <string>com.merill.slic3r/</string>
  <key>CFBundleInfoDictionaryVersion</key>
  <string>6.0</string>
  <key>CFBundlePackageType</key>
  <string>APPL</string>
  <key>CFBundleSignature</key>
  <string>????</string>
  <key>CFBundleVersion</key>
  <string>@SLIC3R_BUILD_ID@</string>
  <key>CFBundleDocumentTypes</key>
  <array>
    <dict>
      <key>CFBundleTypeExtensions</key>
      <array>
        <string>stl</string>
        <string>STL</string>
<<<<<<< HEAD
        <key>CFBundleTypeRole</key>
        <string>Viewer</string>
        <key>LISsAppleDefaultForType</key>
        <true/>
        <key>LSHandlerRank</key>
        <string>Alternate</string>
      </dict>
      <dict>
        <key>CFBundleTypeExtensions</key>
        <array>
          <string>obj</string>
          <string>OBJ</string>
        </array>
        <key>CFBundleTypeIconFile</key>
        <string>@SLIC3R_BUILD_ID@.icns</string>
        <key>CFBundleTypeName</key>
        <string>STL</string>
        <key>CFBundleTypeRole</key>
        <string>Viewer</string>
        <key>LISsAppleDefaultForType</key>
        <true/>
        <key>LSHandlerRank</key>
        <string>Alternate</string>
      </dict>
      <dict>
        <key>CFBundleTypeExtensions</key>
        <array>
          <string>amf</string>
          <string>AMF</string>
        </array>
        <key>CFBundleTypeIconFile</key>
        <string>@SLIC3R_BUILD_ID@.icns</string>
        <key>CFBundleTypeName</key>
        <string>AMF</string>
        <key>CFBundleTypeRole</key>
        <string>Viewer</string>
        <key>LISsAppleDefaultForType</key>
        <true/>
        <key>LSHandlerRank</key>
        <string>Alternate</string>
      </dict>
      <dict>
        <key>CFBundleTypeExtensions</key>
        <array>
          <string>3mf</string>
          <string>3MF</string>
        </array>
        <key>CFBundleTypeIconFile</key>
        <string>@SLIC3R_BUILD_ID@.icns</string>
        <key>CFBundleTypeName</key>
=======
      </array>
      <key>CFBundleTypeIconFile</key>
      <string>stl.icns</string>
      <key>CFBundleTypeName</key>
      <string>STL</string>
      <key>CFBundleTypeRole</key>
      <string>Viewer</string>
      <key>LISsAppleDefaultForType</key>
      <true/>
      <key>LSHandlerRank</key>
      <string>Alternate</string>
    </dict>
    <dict>
      <key>CFBundleTypeExtensions</key>
      <array>
        <string>obj</string>
        <string>OBJ</string>
      </array>
      <key>CFBundleTypeIconFile</key>
      <string>PrusaSlicer.icns</string>
      <key>CFBundleTypeName</key>
      <string>STL</string>
      <key>CFBundleTypeRole</key>
      <string>Viewer</string>
      <key>LISsAppleDefaultForType</key>
      <true/>
      <key>LSHandlerRank</key>
      <string>Alternate</string>
    </dict>
    <dict>
      <key>CFBundleTypeExtensions</key>
      <array>
        <string>amf</string>
        <string>AMF</string>
      </array>
      <key>CFBundleTypeIconFile</key>
      <string>PrusaSlicer.icns</string>
      <key>CFBundleTypeName</key>
      <string>AMF</string>
      <key>CFBundleTypeRole</key>
      <string>Viewer</string>
      <key>LISsAppleDefaultForType</key>
      <true/>
      <key>LSHandlerRank</key>
      <string>Alternate</string>
    </dict>
    <dict>
      <key>CFBundleTypeExtensions</key>
      <array>
        <string>3mf</string>
>>>>>>> 215e845c
        <string>3MF</string>
      </array>
      <key>CFBundleTypeIconFile</key>
      <string>PrusaSlicer.icns</string>
      <key>CFBundleTypeName</key>
      <string>3MF</string>
      <key>CFBundleTypeRole</key>
      <string>Viewer</string>
      <key>LISsAppleDefaultForType</key>
      <true/>
      <key>LSHandlerRank</key>
      <string>Alternate</string>
    </dict>
    <dict>
      <key>CFBundleTypeExtensions</key>
      <array>
        <string>gcode</string>
        <string>GCODE</string>
<<<<<<< HEAD
        <key>CFBundleTypeRole</key>
        <string>Viewer</string>
        <key>LISsAppleDefaultForType</key>
        <true/>
        <key>LSHandlerRank</key>
        <string>Alternate</string>
      </dict>
    </array>
    <key>LSMinimumSystemVersion</key>
    <string>10.13</string>
    <key>NSPrincipalClass</key>
    <string>NSApplication</string>
    <key>NSHighResolutionCapable</key>
    <true/>
=======
      </array>
      <key>CFBundleTypeIconFile</key>
      <string>gcode.icns</string>
      <key>CFBundleTypeName</key>
      <string>GCODE</string>
      <key>CFBundleTypeRole</key>
      <string>Viewer</string>
      <key>LISsAppleDefaultForType</key>
      <true/>
      <key>LSHandlerRank</key>
      <string>Alternate</string>
    </dict>
  </array>
  <key>LSMinimumSystemVersion</key>
  <string>10.10</string>
  <key>NSPrincipalClass</key>
  <string>NSApplication</string>
  <key>NSHighResolutionCapable</key>
  <true/>
  <key>LSEnvironment</key>
  <dict>
    <key>ASAN_OPTIONS</key>
    <string>detect_container_overflow=0</string>
>>>>>>> 215e845c
  </dict>
</dict>
</plist><|MERGE_RESOLUTION|>--- conflicted
+++ resolved
@@ -5,11 +5,7 @@
   <key>CFBundleExecutable</key>
   <string>@SLIC3R_APP_KEY@</string>
   <key>CFBundleGetInfoString</key>
-<<<<<<< HEAD
-  <string>@SLIC3R_APP_NAME@ Copyright (C) 2011-2020 Alessandro Ranellucci, (C) 2016-2020 Prusa Reseach, (C) 2018-2020 Remi Durand</string>
-=======
-  <string>@SLIC3R_APP_NAME@ Copyright (C) 2011-2019 Alessandro Ranellucci, (C) 2016-2021 Prusa Reseach</string>
->>>>>>> 215e845c
+  <string>@SLIC3R_APP_NAME@ Copyright (C) 2011-2020 Alessandro Ranellucci, (C) 2016-2022 Prusa Reseach, (C) 2018-2022 Remi Durand</string>
   <key>CFBundleIconFile</key>
   <string>@SLIC3R_APP_KEY@.icns</string>
   <key>CFBundleName</key>
@@ -33,58 +29,6 @@
       <array>
         <string>stl</string>
         <string>STL</string>
-<<<<<<< HEAD
-        <key>CFBundleTypeRole</key>
-        <string>Viewer</string>
-        <key>LISsAppleDefaultForType</key>
-        <true/>
-        <key>LSHandlerRank</key>
-        <string>Alternate</string>
-      </dict>
-      <dict>
-        <key>CFBundleTypeExtensions</key>
-        <array>
-          <string>obj</string>
-          <string>OBJ</string>
-        </array>
-        <key>CFBundleTypeIconFile</key>
-        <string>@SLIC3R_BUILD_ID@.icns</string>
-        <key>CFBundleTypeName</key>
-        <string>STL</string>
-        <key>CFBundleTypeRole</key>
-        <string>Viewer</string>
-        <key>LISsAppleDefaultForType</key>
-        <true/>
-        <key>LSHandlerRank</key>
-        <string>Alternate</string>
-      </dict>
-      <dict>
-        <key>CFBundleTypeExtensions</key>
-        <array>
-          <string>amf</string>
-          <string>AMF</string>
-        </array>
-        <key>CFBundleTypeIconFile</key>
-        <string>@SLIC3R_BUILD_ID@.icns</string>
-        <key>CFBundleTypeName</key>
-        <string>AMF</string>
-        <key>CFBundleTypeRole</key>
-        <string>Viewer</string>
-        <key>LISsAppleDefaultForType</key>
-        <true/>
-        <key>LSHandlerRank</key>
-        <string>Alternate</string>
-      </dict>
-      <dict>
-        <key>CFBundleTypeExtensions</key>
-        <array>
-          <string>3mf</string>
-          <string>3MF</string>
-        </array>
-        <key>CFBundleTypeIconFile</key>
-        <string>@SLIC3R_BUILD_ID@.icns</string>
-        <key>CFBundleTypeName</key>
-=======
       </array>
       <key>CFBundleTypeIconFile</key>
       <string>stl.icns</string>
@@ -104,7 +48,7 @@
         <string>OBJ</string>
       </array>
       <key>CFBundleTypeIconFile</key>
-      <string>PrusaSlicer.icns</string>
+      <string>@SLIC3R_BUILD_ID@.icns</string>
       <key>CFBundleTypeName</key>
       <string>STL</string>
       <key>CFBundleTypeRole</key>
@@ -121,7 +65,7 @@
         <string>AMF</string>
       </array>
       <key>CFBundleTypeIconFile</key>
-      <string>PrusaSlicer.icns</string>
+      <string>@SLIC3R_BUILD_ID@.icns</string>
       <key>CFBundleTypeName</key>
       <string>AMF</string>
       <key>CFBundleTypeRole</key>
@@ -135,11 +79,10 @@
       <key>CFBundleTypeExtensions</key>
       <array>
         <string>3mf</string>
->>>>>>> 215e845c
         <string>3MF</string>
       </array>
       <key>CFBundleTypeIconFile</key>
-      <string>PrusaSlicer.icns</string>
+      <string>@SLIC3R_BUILD_ID@.icns</string>
       <key>CFBundleTypeName</key>
       <string>3MF</string>
       <key>CFBundleTypeRole</key>
@@ -154,22 +97,6 @@
       <array>
         <string>gcode</string>
         <string>GCODE</string>
-<<<<<<< HEAD
-        <key>CFBundleTypeRole</key>
-        <string>Viewer</string>
-        <key>LISsAppleDefaultForType</key>
-        <true/>
-        <key>LSHandlerRank</key>
-        <string>Alternate</string>
-      </dict>
-    </array>
-    <key>LSMinimumSystemVersion</key>
-    <string>10.13</string>
-    <key>NSPrincipalClass</key>
-    <string>NSApplication</string>
-    <key>NSHighResolutionCapable</key>
-    <true/>
-=======
       </array>
       <key>CFBundleTypeIconFile</key>
       <string>gcode.icns</string>
@@ -193,7 +120,6 @@
   <dict>
     <key>ASAN_OPTIONS</key>
     <string>detect_container_overflow=0</string>
->>>>>>> 215e845c
   </dict>
 </dict>
 </plist>