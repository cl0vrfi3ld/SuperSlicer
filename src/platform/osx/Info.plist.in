<?xml version="1.0" encoding="UTF-8"?>
<!DOCTYPE plist PUBLIC "-//Apple//DTD PLIST 1.0//EN" "http://www.apple.com/DTDs/PropertyList-1.0.dtd">
<plist version="1.0">
<dict>
  <key>CFBundleExecutable</key>
  <string>@SLIC3R_APP_KEY@</string>
  <key>CFBundleGetInfoString</key>
<<<<<<< HEAD
  <string>@SLIC3R_APP_NAME@ Copyright (C) 2011-2020 Alessandro Ranellucci, (C) 2016-2022 Prusa Reseach, (C) 2018-2022 Remi Durand</string>
=======
  <string>@SLIC3R_APP_NAME@ Copyright (C) 2011-2019 Alessandro Ranellucci, (C) 2016-2023 Prusa Reseach</string>
>>>>>>> 3284959e
  <key>CFBundleIconFile</key>
  <string>@SLIC3R_APP_KEY@.icns</string>
  <key>CFBundleName</key>
  <string>@SLIC3R_APP_KEY@</string>
  <key>CFBundleShortVersionString</key>
  <string>@SLIC3R_APP_NAME@ @SLIC3R_BUILD_ID@</string>
  <key>CFBundleIdentifier</key>
  <string>org.@SLIC3R_APP_KEY@/</string>
  <key>CFBundleInfoDictionaryVersion</key>
  <string>6.0</string>
  <key>CFBundlePackageType</key>
  <string>APPL</string>
  <key>CFBundleSignature</key>
  <string>????</string>
  <key>CFBundleVersion</key>
  <string>@SLIC3R_BUILD_ID@</string>
  <key>CFBundleDocumentTypes</key>
  <array>
    <dict>
      <key>CFBundleTypeExtensions</key>
      <array>
        <string>stl</string>
        <string>STL</string>
      </array>
      <key>CFBundleTypeIconFile</key>
      <string>stl.icns</string>
      <key>CFBundleTypeName</key>
      <string>STL</string>
      <key>CFBundleTypeRole</key>
      <string>Viewer</string>
      <key>LISsAppleDefaultForType</key>
      <true/>
      <key>LSHandlerRank</key>
      <string>Alternate</string>
    </dict>
    <dict>
      <key>CFBundleTypeExtensions</key>
      <array>
        <string>obj</string>
        <string>OBJ</string>
      </array>
      <key>CFBundleTypeIconFile</key>
      <string>@SLIC3R_BUILD_ID@.icns</string>
      <key>CFBundleTypeName</key>
      <string>STL</string>
      <key>CFBundleTypeRole</key>
      <string>Viewer</string>
      <key>LISsAppleDefaultForType</key>
      <true/>
      <key>LSHandlerRank</key>
      <string>Alternate</string>
    </dict>
    <dict>
      <key>CFBundleTypeExtensions</key>
      <array>
        <string>amf</string>
        <string>AMF</string>
      </array>
      <key>CFBundleTypeIconFile</key>
      <string>@SLIC3R_BUILD_ID@.icns</string>
      <key>CFBundleTypeName</key>
      <string>AMF</string>
      <key>CFBundleTypeRole</key>
      <string>Viewer</string>
      <key>LISsAppleDefaultForType</key>
      <true/>
      <key>LSHandlerRank</key>
      <string>Alternate</string>
    </dict>
    <dict>
      <key>CFBundleTypeExtensions</key>
      <array>
        <string>3mf</string>
        <string>3MF</string>
      </array>
      <key>CFBundleTypeIconFile</key>
      <string>@SLIC3R_BUILD_ID@.icns</string>
      <key>CFBundleTypeName</key>
      <string>3MF</string>
      <key>CFBundleTypeRole</key>
      <string>Viewer</string>
      <key>LISsAppleDefaultForType</key>
      <true/>
      <key>LSHandlerRank</key>
      <string>Alternate</string>
    </dict>
    <dict>
      <key>CFBundleTypeExtensions</key>
      <array>
        <string>gcode</string>
        <string>GCODE</string>
      </array>
      <key>CFBundleTypeIconFile</key>
      <string>gcode.icns</string>
      <key>CFBundleTypeName</key>
      <string>GCODE</string>
      <key>CFBundleTypeRole</key>
      <string>Viewer</string>
      <key>LISsAppleDefaultForType</key>
      <true/>
      <key>LSHandlerRank</key>
      <string>Alternate</string>
    </dict>
    <dict>
      <key>CFBundleTypeExtensions</key>
      <array>
        <string>bgcode</string>
        <string>BGCODE</string>
      </array>
      <key>CFBundleTypeIconFile</key>
      <string>bgcode.icns</string>
      <key>CFBundleTypeName</key>
      <string>BGCODE</string>
      <key>CFBundleTypeRole</key>
      <string>Viewer</string>
      <key>LISsAppleDefaultForType</key>
      <true/>
      <key>LSHandlerRank</key>
      <string>Alternate</string>
    </dict>
  </array>
  <key>CFBundleURLTypes</key>
    <array>
      <dict>
        <key>CFBundleURLName</key>
        <string>PrusaSlicer Downloads</string>
        <key>CFBundleURLSchemes</key>
        <array>
          <string>prusaslicer</string>
        </array>
      </dict>
    </array>
  <key>LSMinimumSystemVersion</key>
  <string>10.12</string>
  <key>NSPrincipalClass</key>
  <string>NSApplication</string>
  <key>NSHighResolutionCapable</key>
  <true/>
  <key>LSEnvironment</key>
  <dict>
    <key>ASAN_OPTIONS</key>
    <string>detect_container_overflow=0</string>
  </dict>
</dict>
</plist><|MERGE_RESOLUTION|>--- conflicted
+++ resolved
@@ -5,11 +5,7 @@
   <key>CFBundleExecutable</key>
   <string>@SLIC3R_APP_KEY@</string>
   <key>CFBundleGetInfoString</key>
-<<<<<<< HEAD
-  <string>@SLIC3R_APP_NAME@ Copyright (C) 2011-2020 Alessandro Ranellucci, (C) 2016-2022 Prusa Reseach, (C) 2018-2022 Remi Durand</string>
-=======
-  <string>@SLIC3R_APP_NAME@ Copyright (C) 2011-2019 Alessandro Ranellucci, (C) 2016-2023 Prusa Reseach</string>
->>>>>>> 3284959e
+  <string>@SLIC3R_APP_NAME@ Copyright (C) 2011-2019 Alessandro Ranellucci, (C) 2016-2023 Prusa Reseach, (C) 2018-2023 Remi Durand</string>
   <key>CFBundleIconFile</key>
   <string>@SLIC3R_APP_KEY@.icns</string>
   <key>CFBundleName</key>
@@ -118,7 +114,7 @@
       <array>
         <string>bgcode</string>
         <string>BGCODE</string>
-      </array>
+  </array>
       <key>CFBundleTypeIconFile</key>
       <string>bgcode.icns</string>
       <key>CFBundleTypeName</key>
@@ -135,10 +131,10 @@
     <array>
       <dict>
         <key>CFBundleURLName</key>
-        <string>PrusaSlicer Downloads</string>
+        <string>Slic3r Downloads</string>
         <key>CFBundleURLSchemes</key>
         <array>
-          <string>prusaslicer</string>
+          <string>slic3r</string>
         </array>
       </dict>
     </array>
