--- conflicted
+++ resolved
@@ -56,15 +56,10 @@
     mkdir package/bin
 
     # copy Resources
-<<<<<<< HEAD
-    cp -Rf ../resources package/resources
+    cp -rf ../resources/ package/resources
     cp -f bin/@SLIC3R_APP_CMD@ package/bin/@SLIC3R_APP_CMD@
-=======
-    cp -rf ../resources/ package/resources
-    cp -f src/@SLIC3R_APP_CMD@ package/bin/@SLIC3R_APP_CMD@
     cp -f src/OCCTWrapper.so package/bin    
     ln -rs package/bin/@SLIC3R_APP_CMD@ package/bin/@GCODEVIEWER_APP_CMD@
->>>>>>> d128ea95
     # remove unneeded po from resources
     find package/resources/localization -name "*.po" -type f -delete
     find package/resources/localization -name "*.pot" -type f -delete
