--- conflicted
+++ resolved
@@ -73,8 +73,7 @@
 
     bool is_collection() const override { return true; }
     ExtrusionRole role() const override {
-<<<<<<< HEAD
-        ExtrusionRole out = erNone;
+        ExtrusionRole out{ ExtrusionRole::None };
         for (const ExtrusionEntity *ee : m_entities) {
             ExtrusionRole er = ee->role();
             if (out == erNone) {
@@ -82,12 +81,6 @@
             }else if (out != er) {
                 return erMixed;
             }
-=======
-        ExtrusionRole out{ ExtrusionRole::None };
-        for (const ExtrusionEntity *ee : entities) {
-            ExtrusionRole er = ee->role();
-            out = (out == ExtrusionRole::None || out == er) ? er : ExtrusionRole::Mixed;
->>>>>>> 3284959e
         }
         return out;
     }
@@ -108,48 +101,30 @@
         if (m_entities.empty())
             m_entities = std::move(src);
         else {
-<<<<<<< HEAD
-            std::move(std::begin(src), std::end(src), std::back_inserter(m_entities));
-=======
             entities.insert(entities.end(),
                 std::make_move_iterator(src.begin()),
                 std::make_move_iterator(src.end()));
             // Removing pointers to polymorphic extrusions from the donor object
             // so that they will not be deleted twice.
->>>>>>> 3284959e
             src.clear();
         }
     }
     void append(const ExtrusionPaths &paths) {
         this->m_entities.reserve(this->m_entities.size() + paths.size());
         for (const ExtrusionPath &path : paths)
-            this->m_entities.emplace_back(path.clone());
+            this->m_entities.push_back(path.clone());
     }
     void append(ExtrusionPaths &&paths) {
         this->m_entities.reserve(this->m_entities.size() + paths.size());
         for (ExtrusionPath &path : paths)
-            this->m_entities.emplace_back(new ExtrusionPath(std::move(path)));
+            this->m_entities.push_back(new ExtrusionPath(std::move(path)));
     }
     void replace(size_t i, const ExtrusionEntity &entity);
     void remove(size_t i);
-<<<<<<< HEAD
-    static ExtrusionEntityCollection chained_path_from(const ExtrusionEntitiesPtr &extrusion_entities, const Point &start_near, ExtrusionRole role = erMixed);
-    ExtrusionEntityCollection chained_path_from(const Point &start_near, ExtrusionRole role = erNone) const {
-        if (role == erNone) role = this->role();
-        if( this->m_no_sort || (role == erMixed) )
-            return *this;
-        else
-            return chained_path_from(this->m_entities, start_near, role);
-    }
     void reverse() override;
     const Point& first_point() const override { return this->entities().front()->first_point(); }
     const Point& last_point() const override { return this->entities().back()->last_point(); }
-=======
-    void reverse() override;
-    const Point& first_point() const override { return this->entities.front()->first_point(); }
-    const Point& last_point() const override { return this->entities.back()->last_point(); }
     const Point& middle_point() const override { return this->entities[this->entities.size() / 2]->middle_point(); }
->>>>>>> 3284959e
     // Produce a list of 2D polygons covered by the extruded paths, offsetted by the extrusion width.
     // Increase the offset by scaled_epsilon to achieve an overlap, so a union will produce no gaps.
     void polygons_covered_by_width(Polygons &out, const float scaled_epsilon) const override;
@@ -159,23 +134,19 @@
     void polygons_covered_by_spacing(Polygons &out, const float spacing_ratio, const float scaled_epsilon) const override;
     Polygons polygons_covered_by_width(const float scaled_epsilon = 0.f) const
         { Polygons out; this->polygons_covered_by_width(out, scaled_epsilon); return out; }
-<<<<<<< HEAD
     Polygons polygons_covered_by_spacing(const float spacing_ratio, const float scaled_epsilon) const
         { Polygons out; this->polygons_covered_by_spacing(out, spacing_ratio, scaled_epsilon); return out; }
 
     /// Recursively count paths and loops contained in this collection 
-=======
-    Polygons polygons_covered_by_spacing(const float scaled_epsilon = 0.f) const
-        { Polygons out; this->polygons_covered_by_spacing(out, scaled_epsilon); return out; }
     size_t size() const { return entities.size(); }
     // Recursively count paths and loops contained in this collection. 
     // this->items_count() >= this->size()
->>>>>>> 3284959e
     size_t items_count() const;
     /// Returns a flattened copy of this ExtrusionEntityCollection. That is, all of the items in its entities() vector are not collections.
     /// You should be iterating over flatten().entities() if you are interested in the underlying ExtrusionEntities (and don't care about hierarchy).
     /// \param preserve_ordering Flag to method that will flatten if and only if the underlying collection is sortable when True (default: False).
     ExtrusionEntityCollection flatten(bool preserve_ordering = false) const;
+    void flatten(bool preserve_ordering = false, ExtrusionEntityCollection& out) const;
     double total_volume() const override { double volume=0.; for (const auto& ent : entities()) volume+=ent->total_volume(); return volume; }
 
     // Following methods shall never be called on an ExtrusionEntityCollection.
@@ -184,22 +155,13 @@
         return PolylineOrArc();
     };
 
-<<<<<<< HEAD
     void collect_polylines(PolylinesOrArcs &dst) const override {
-        for (const ExtrusionEntity* extrusion_entity : this->entities())
-=======
-    void collect_polylines(Polylines &dst) const override {
-        for (const ExtrusionEntity *extrusion_entity : this->entities)
->>>>>>> 3284959e
+        for (const ExtrusionEntity *extrusion_entity : this->entities())
             extrusion_entity->collect_polylines(dst);
     }
 
     void   collect_points(Points &dst) const override {
-<<<<<<< HEAD
-        for (ExtrusionEntity* extrusion_entity : this->entities())
-=======
-        for (const ExtrusionEntity *extrusion_entity : this->entities)
->>>>>>> 3284959e
+        for (const ExtrusionEntity *extrusion_entity : this->entities())
             extrusion_entity->collect_points(dst);
     }
 
@@ -229,7 +191,10 @@
     FlatenEntities(ExtrusionEntityCollection pattern, bool preserve_ordering) : preserve_ordering(preserve_ordering) {
         to_fill.set_can_sort_reverse(pattern.can_sort(), pattern.can_reverse());
     }
-    ExtrusionEntityCollection get() {
+    const ExtrusionEntityCollection& get() {
+        return to_fill;
+    };
+    ExtrusionEntityCollection& set() {
         return to_fill;
     };
     ExtrusionEntityCollection&& flatten(const ExtrusionEntityCollection &to_flatten) &&;
