///|/ Copyright (c) Prusa Research 2016 - 2023 Lukáš Matěna @lukasmatena, Enrico Turri @enricoturri1966, Vojtěch Bubník @bubnikv, Tomáš Mészáros @tamasmeszaros, Pavel Mikuš @Godrak, Lukáš Hejl @hejllukas, Filip Sykala @Jony01, Oleksandra Iushchenko @YuSanka, Vojtěch Král @vojtechkral
///|/ Copyright (c) BambuStudio 2023 manch1n @manch1n
///|/ Copyright (c) SuperSlicer 2022 Remi Durand @supermerill
///|/ Copyright (c) 2019 Bryan Smith
///|/ Copyright (c) 2017 Eyal Soha @eyal0
///|/ Copyright (c) Slic3r 2013 - 2016 Alessandro Ranellucci @alranel
///|/ Copyright (c) 2017 Joseph Lenox @lordofhyphens
///|/
///|/ ported from lib/Slic3r/Print.pm:
///|/ Copyright (c) Prusa Research 2016 - 2018 Vojtěch Bubník @bubnikv, Tomáš Mészáros @tamasmeszaros
///|/ Copyright (c) Slic3r 2011 - 2016 Alessandro Ranellucci @alranel
///|/ Copyright (c) 2012 - 2013 Mark Hindess
///|/ Copyright (c) 2013 Devin Grady
///|/ Copyright (c) 2012 - 2013 Mike Sheldrake @mesheldrake
///|/ Copyright (c) 2012 Henrik Brix Andersen @henrikbrixandersen
///|/ Copyright (c) 2012 Michael Moon
///|/ Copyright (c) 2011 Richard Goodwin
///|/
///|/ PrusaSlicer is released under the terms of the AGPLv3 or higher
///|/
#ifndef slic3r_Print_hpp_
#define slic3r_Print_hpp_

#include "Fill/FillAdaptive.hpp"
#include "Fill/FillLightning.hpp"
#include "PrintBase.hpp"

#include "BoundingBox.hpp"
#include "ExtrusionEntityCollection.hpp"
#include "Flow.hpp"
#include "Point.hpp"
#include "Slicing.hpp"
#include "SupportSpotsGenerator.hpp"
#include "TriangleMeshSlicer.hpp"
#include "Surface.hpp"
#include "GCode/ToolOrdering.hpp"
#include "GCode/WipeTower.hpp"
#include "GCode/ThumbnailData.hpp"
#include "MultiMaterialSegmentation.hpp"

#include "libslic3r.h"

#include <Eigen/Geometry>

#include <atomic>
#include <ctime>
#include <functional>
#include <optional>
#include <set>
#include <tcbspan/span.hpp>

namespace Slic3r {

class GCodeGenerator;
struct GCodeProcessorResult;
class Layer;
class ModelObject;
class Print;
class PrintObject;
class SupportLayer;

namespace FillAdaptive {
    struct Octree;
    struct OctreeDeleter;
    using OctreePtr = std::unique_ptr<Octree, OctreeDeleter>;
}; // namespace FillAdaptive

namespace FillLightning {
    class Generator;
    struct GeneratorDeleter;
    using GeneratorPtr = std::unique_ptr<Generator, GeneratorDeleter>;
}; // namespace FillLightning


// Print step IDs for keeping track of the print state.
// The Print steps are applied in this order.
enum PrintStep : uint8_t {
    psWipeTower,
    // Ordering of the tools on PrintObjects for a multi-material print.
    // psToolOrdering is a synonym to psWipeTower, as the Wipe Tower calculates and modifies the ToolOrdering,
    // while if printing without the Wipe Tower, the ToolOrdering is calculated as well.
    psToolOrdering = psWipeTower,
    psAlertWhenSupportsNeeded,
    psSkirtBrim,
    // Last step before G-code export, after this step is finished, the initial extrusion path preview
    // should be refreshed.
    psSlicingFinished = psSkirtBrim,
    psGCodeExport,
   //TODO: psGCodeLoader (for params that are only used for time display and such)
    psCount,
};

enum PrintObjectStep : uint8_t {
    posSlice,
    posPerimeters,
    posPrepareInfill,
    posInfill,
    posIroning,
    posSupportSpotsSearch,
    posSupportMaterial, 
    posEstimateCurledExtrusions,
    posCalculateOverhangingPerimeters,
    posSimplifyPath, // simplify &  arc fitting from BBS
    posCount,
};

// A PrintRegion object represents a group of volumes to print
// sharing the same config (including the same assigned extruder(s))
class PrintRegion
{
public:
    PrintRegion() = default;
    PrintRegion(const PrintRegionConfig &config);
    PrintRegion(const PrintRegionConfig &config, const size_t config_hash, int print_object_region_id = -1) : m_config(config), m_config_hash(config_hash), m_print_object_region_id(print_object_region_id) {}
    PrintRegion(PrintRegionConfig &&config);
    PrintRegion(PrintRegionConfig &&config, const size_t config_hash, int print_object_region_id = -1) : m_config(std::move(config)), m_config_hash(config_hash), m_print_object_region_id(print_object_region_id) {}
    ~PrintRegion() = default;

// Methods NOT modifying the PrintRegion's state:
public:
    const PrintRegionConfig&    config() const throw() { return m_config; }
    size_t                      config_hash() const throw() { return m_config_hash; }
    // Identifier of this PrintRegion in the list of Print::m_print_regions.
    int                         print_region_id() const throw() { return m_print_region_id; }
    int                         print_object_region_id() const throw() { return m_print_object_region_id; }
	// 1-based extruder identifier for this region and role.
    uint16_t 				    extruder(FlowRole role, const PrintObject& object) const;
    Flow                        flow(const PrintObject &object, FlowRole role, double layer_height, size_t layer_id) const;
    float                       width(FlowRole role, bool first_layer, const PrintObject& object) const;
    // Average diameter of nozzles participating on extruding this region.
    coordf_t                    nozzle_dmr_avg(const PrintConfig &print_config) const;

    // Collect 0-based extruder indices used to print this region's object.
	void                        collect_object_printing_extruders(const Print& print, std::set<uint16_t> &object_extruders) const;
	static void                 collect_object_printing_extruders(const PrintConfig &print_config, const PrintObjectConfig &object_config, const PrintRegionConfig &region_config, std::set<uint16_t> &object_extruders);

// Methods modifying the PrintRegion's state:
public:
    void                        set_config(const PrintRegionConfig &config) { m_config = config; m_config_hash = m_config.hash(); }
    void                        set_config(PrintRegionConfig &&config) { m_config = std::move(config); m_config_hash = m_config.hash(); }
    void                        config_apply_only(const ConfigBase &other, const t_config_option_keys &keys, bool ignore_nonexistent = false) 
                                        { m_config.apply_only(other, keys, ignore_nonexistent); m_config_hash = m_config.hash(); }
private:
    friend Print;
    friend void print_region_ref_inc(PrintRegion&);
    friend void print_region_ref_reset(PrintRegion&);
    friend int  print_region_ref_cnt(const PrintRegion&);

    PrintRegionConfig  m_config;
    size_t             m_config_hash;
    int                m_print_region_id { -1 };
    int                m_print_object_region_id { -1 };
    int                m_ref_cnt { 0 };
};

inline bool operator==(const PrintRegion &lhs, const PrintRegion &rhs) { return lhs.config_hash() == rhs.config_hash() && lhs.config() == rhs.config(); }
inline bool operator!=(const PrintRegion &lhs, const PrintRegion &rhs) { return ! (lhs == rhs); }

// For const correctness: Wrapping a vector of non-const pointers as a span of const pointers.
template<class T>
using SpanOfConstPtrs           = tcb::span<const T* const>;

using LayerPtrs                 = std::vector<Layer*>;
using SupportLayerPtrs          = std::vector<SupportLayer*>;

class BoundingBoxf3;        // TODO: for temporary constructor parameter

// Single instance of a PrintObject.
// As multiple PrintObjects may be generated for a single ModelObject (their instances differ in rotation around Z),
// ModelObject's instancess will be distributed among these multiple PrintObjects.
struct PrintInstance
{
    // Parent PrintObject
    PrintObject 		*print_object;
    // Source ModelInstance of a ModelObject, for which this print_object was created.
	const ModelInstance *model_instance;
	// Shift of this instance's center into the world coordinates.
	Point 				 shift;
};

typedef std::vector<PrintInstance> PrintInstances;

class PrintObjectRegions
{
public:
    // Bounding box of a ModelVolume transformed into the working space of a PrintObject, possibly
    // clipped by a layer range modifier.
    // Only Eigen types of Nx16 size are vectorized. This bounding box will not be vectorized.
    static_assert(sizeof(Eigen::AlignedBox<float, 3>) == 24, "Eigen::AlignedBox<float, 3> is not being vectorized, thus it does not need to be aligned");
    using BoundingBox = Eigen::AlignedBox<float, 3>;
    struct VolumeExtents {
        ObjectID             volume_id;
        BoundingBox          bbox;
    };

    struct VolumeRegion
    {
        // ID of the associated ModelVolume.
        const ModelVolume   *model_volume { nullptr };
        // Index of a parent VolumeRegion.
        int                  parent { -1 };
        // Pointer to PrintObjectRegions::all_regions, null for a negative volume.
        PrintRegion         *region { nullptr };
        // Pointer to VolumeExtents::bbox.
        const BoundingBox   *bbox { nullptr };
        // To speed up merging of same regions.
        const VolumeRegion  *prev_same_region { nullptr };
    };

    struct PaintedRegion
    {
        // 1-based extruder identifier.
        unsigned int     extruder_id;
        // Index of a parent VolumeRegion.
        int              parent { -1 };
        // Pointer to PrintObjectRegions::all_regions.
        PrintRegion     *region { nullptr };
    };

    // One slice over the PrintObject (possibly the whole PrintObject) and a list of ModelVolumes and their bounding boxes
    // possibly clipped by the layer_height_range.
    struct LayerRangeRegions
    {
        t_layer_height_range        layer_height_range;
        // Config of the layer range, null if there is just a single range with no config override.
        // Config is owned by the associated ModelObject.
        const DynamicPrintConfig*   config { nullptr };
        // Volumes sorted by ModelVolume::id().
        std::vector<VolumeExtents>  volumes;

        // Sorted in the order of their source ModelVolumes, thus reflecting the order of region clipping, modifier overrides etc.
        std::vector<VolumeRegion>   volume_regions;
        std::vector<PaintedRegion>  painted_regions;

        bool has_volume(const ObjectID id) const {
            auto it = lower_bound_by_predicate(this->volumes.begin(), this->volumes.end(), [id](const VolumeExtents &l) { return l.volume_id < id; });
            return it != this->volumes.end() && it->volume_id == id;
        }
    };

    struct GeneratedSupportPoints{
        Transform3d object_transform; // for frontend object mapping
        SupportSpotsGenerator::SupportPoints support_points;
        SupportSpotsGenerator::PartialObjects partial_objects;
    };

    std::vector<std::unique_ptr<PrintRegion>>   all_regions;
    std::vector<LayerRangeRegions>              layer_ranges;
    // Transformation of this ModelObject into one of the associated PrintObjects (all PrintObjects derived from a single modelObject differ by a Z rotation only).
    // This transformation is used to calculate VolumeExtents.
    Transform3d                                 trafo_bboxes;
    std::vector<ObjectID>                       cached_volume_ids;

    std::optional<GeneratedSupportPoints> generated_support_points;

    void ref_cnt_inc() { ++ m_ref_cnt; }
    void ref_cnt_dec() { if (-- m_ref_cnt == 0) delete this; }
    void clear() {
        all_regions.clear();
        layer_ranges.clear();
        cached_volume_ids.clear();
    }

private:
    friend class PrintObject;
    // Number of PrintObjects generated from the same ModelObject and sharing the regions.
    // ref_cnt could only be modified by the main thread, thus it does not need to be atomic.
    size_t                                      m_ref_cnt{ 0 };
};

class PrintObject : public PrintObjectBaseWithState<Print, PrintObjectStep, posCount>
{
private: // Prevents erroneous use by other classes.
    typedef PrintObjectBaseWithState<Print, PrintObjectStep, posCount> Inherited;

public:
    // Size of an object: XYZ in scaled coordinates. The size might not be quite snug in XY plane.
    const Vec3crd&               size() const			{ return m_size; }
    const PrintObjectConfig&     config() const         { return m_config; }
    const PrintRegionConfig&     default_region_config(const PrintRegionConfig &from_print) const;
    auto                         layers() const         { return SpanOfConstPtrs<Layer>(const_cast<const Layer* const* const>(m_layers.data()), m_layers.size()); }
    auto                         support_layers() const { return SpanOfConstPtrs<SupportLayer>(const_cast<const SupportLayer* const* const>(m_support_layers.data()), m_support_layers.size()); }
    const Transform3d&           trafo() const          { return m_trafo; }
    // Trafo with the center_offset() applied after the transformation, to center the object in XY before slicing.
    Transform3d                  trafo_centered() const 
        { Transform3d t = this->trafo(); t.pretranslate(Vec3d(- unscale<double>(m_center_offset.x()), - unscale<double>(m_center_offset.y()), 0)); return t; }
    const PrintInstances&        instances() const      { return m_instances; }

    // Whoever will get a non-const pointer to PrintObject will be able to modify its layers.
    LayerPtrs&                   layers()               { return m_layers; }
    SupportLayerPtrs&            edit_support_layers()       { return m_support_layers; }

    // Bounding box is used to align the object infill patterns, and to calculate attractor for the rear seam.
    // The bounding box may not be quite snug.
    BoundingBox                  bounding_box() const   { return BoundingBox(Point(- m_size.x() / 2, - m_size.y() / 2), Point(m_size.x() / 2, m_size.y() / 2)); }
    // Height is used for slicing, for sorting the objects by height for sequential printing and for checking vertical clearence in sequential print mode.
    // The height is snug.
    coord_t 				     height() const         { return m_size.z(); }
    // Centering offset of the sliced mesh from the scaled and rotated mesh of the model.
    const Point& 			     center_offset() const  { return m_center_offset; }

    bool                         has_brim() const       {
        return (this->config().brim_width.value > 0 && this->config().brim_width_interior.value > 0)
            && ! this->has_raft();
    }

    // This is the *total* layer count (including support layers)
    // this value is not supposed to be compared with Layer::id
    // since they have different semantics.
    size_t 			total_layer_count() const { return this->layer_count() + this->support_layer_count(); }
    size_t 			layer_count() const { return m_layers.size(); }
    void 			clear_layers();
    const Layer* 	get_layer(int idx) const { return m_layers[idx]; }
    Layer* 			get_layer(int idx) 		 { return m_layers[idx]; }
    // Get a layer exactly at print_z.
    const Layer*	get_layer_at_printz(coordf_t print_z) const;
    Layer*			get_layer_at_printz(coordf_t print_z);
    // Get a layer approximately at print_z.
    const Layer*	get_layer_at_printz(coordf_t print_z, coordf_t epsilon) const;
    Layer*			get_layer_at_printz(coordf_t print_z, coordf_t epsilon);
    // Get the first layer approximately bellow print_z.
    const Layer*	get_first_layer_bellow_printz(coordf_t print_z, coordf_t epsilon) const;
    // For sparse infill, get the max spasing avaialable in this object (avaialable after prepare_infill)
    coord_t         get_sparse_max_spacing() const { return m_max_sparse_spacing; }

    // print_z: top of the layer; slice_z: center of the layer.
    Layer*          add_layer(int id, coordf_t height, coordf_t print_z, coordf_t slice_z);

    size_t          support_layer_count() const { return m_support_layers.size(); }
    void            clear_support_layers();
    const SupportLayer*   get_support_layer(int idx) { return m_support_layers[idx]; }
    void            add_support_layer(int id, int interface_id, coordf_t height, coordf_t print_z);
    SupportLayerPtrs::iterator insert_support_layer(SupportLayerPtrs::const_iterator pos, size_t id, size_t interface_id, coordf_t height, coordf_t print_z, coordf_t slice_z);
    //void            delete_support_layer(int idx);
    
    // Initialize the layer_height_profile from the model_object's layer_height_profile, from model_object's layer height table, or from slicing parameters.
    // Returns true, if the layer_height_profile was changed.
    static bool     update_layer_height_profile(const ModelObject &model_object, const SlicingParameters &slicing_parameters, std::vector<coordf_t> &layer_height_profile);

    // Collect the slicing parameters, to be used by variable layer thickness algorithm,
    // by the interactive layer height editor and by the printing process itself.
    // The slicing parameters are dependent on various configuration values
    // (layer height, first layer height, raft settings, print nozzle diameter etc).
    const SlicingParameters&                    slicing_parameters() const { return *m_slicing_params; }
    static std::shared_ptr<SlicingParameters>   slicing_parameters(const DynamicPrintConfig &full_config, const ModelObject &model_object, float object_max_z);

    size_t                      num_printing_regions() const throw() { assert(m_shared_regions); return m_shared_regions->all_regions.size(); }
    const PrintRegion&          printing_region(size_t idx) const throw() { assert(m_shared_regions); return *m_shared_regions->all_regions[idx].get(); }
    //FIXME returing all possible regions before slicing, thus some of the regions may not be slicing at the end.
    std::vector<std::reference_wrapper<const PrintRegion>> all_regions() const;
    const PrintObjectRegions*   shared_regions() const throw() { return m_shared_regions; }

    bool                        has_support()           const { return m_config.support_material || m_config.support_material_enforce_layers > 0; }
    bool                        has_raft()              const { return m_config.raft_layers > 0; }
    bool                        has_support_material()  const { return this->has_support() || this->has_raft(); }
    // Checks if the model object is painted using the multi-material painting gizmo.
    bool                        is_mm_painted()         const { return this->model_object()->is_mm_painted(); }

    // returns 0-based indices of extruders used to print the object (without brim, support and other helper extrusions)
    std::set<uint16_t>   object_extruders() const;
    double               get_first_layer_height() const;

    // Called by make_perimeters()
    void slice();

    // Helpers to slice support enforcer / blocker meshes by the support generator.
    std::vector<Polygons>       slice_support_volumes(const ModelVolumeType model_volume_type) const;
    std::vector<Polygons>       slice_support_blockers() const { return this->slice_support_volumes(ModelVolumeType::SUPPORT_BLOCKER); }
    std::vector<Polygons>       slice_support_enforcers() const { return this->slice_support_volumes(ModelVolumeType::SUPPORT_ENFORCER); }

    // Helpers to project custom facets on slices
    void project_and_append_custom_facets(bool seam, EnforcerBlockerType type, std::vector<Polygons>& expolys) const;

    /// skirts if done per copy and not per platter
    const std::optional<ExtrusionEntityCollection>& skirt_first_layer() const { return m_skirt_first_layer; }
    const ExtrusionEntityCollection& skirt() const { return m_skirt; }
    const ExtrusionEntityCollection& brim() const { return m_brim; }

protected:
    // to be called from Print only.
    friend class Print;
    friend class PrintBaseWithState<PrintStep, psCount>;

	PrintObject(Print* print, ModelObject* model_object, const Transform3d& trafo, PrintInstances&& instances);
    ~PrintObject() override {
        if (m_shared_regions && --m_shared_regions->m_ref_cnt == 0)
            delete m_shared_regions;
        clear_layers();
        clear_support_layers();
    }

    void                    config_apply(const ConfigBase &other, bool ignore_nonexistent = false) { m_config.apply(other, ignore_nonexistent); }
    void                    config_apply_only(const ConfigBase &other, const t_config_option_keys &keys, bool ignore_nonexistent = false) { m_config.apply_only(other, keys, ignore_nonexistent); }
    PrintBase::ApplyStatus  set_instances(PrintInstances &&instances);
    // Invalidates the step, and its depending steps in PrintObject and Print.
    bool                    invalidate_step(PrintObjectStep step);
    // Invalidates all PrintObject and Print steps.
    bool                    invalidate_all_steps();
    // Invalidate steps based on a set of parameters changed.
    // It may be called for both the PrintObjectConfig and PrintRegionConfig.
    bool                    invalidate_state_by_config_options(
        const ConfigOptionResolver &old_config, const ConfigOptionResolver &new_config, const std::vector<t_config_option_key> &opt_keys);
    // If ! m_slicing_params.valid, recalculate.
    void                    update_slicing_parameters();

    // Called on main thread with stopped or paused background processing to let PrintObject release data for its milestones that were invalidated or canceled.
    void                    cleanup();

    static PrintObjectConfig object_config_from_model_object(const PrintObjectConfig &default_object_config, const ModelObject &object, size_t num_extruders);

private:
    void make_perimeters();
    void prepare_infill();
    void clear_fills();
    void infill();
    void ironing();
    void generate_support_spots();
    void generate_support_material();
    void estimate_curled_extrusions();
    void calculate_overhanging_perimeters();
    void simplify_extrusion_path();

    void slice_volumes();
    // Has any support (not counting the raft).
    ExPolygons _shrink_contour_holes(double contour_delta, double default_delta, double convex_delta, const ExPolygons& input) const;
    void _transform_hole_to_polyholes();
    void _min_overhang_threshold();
    ExPolygons _smooth_curves(const ExPolygons &input, const PrintRegionConfig &conf) const;
    void detect_surfaces_type();
    void apply_solid_infill_below_layer_area();
    void process_external_surfaces();
    void discover_vertical_shells();
    void bridge_over_infill();
    void replaceSurfaceType(SurfaceType st_to_replace, SurfaceType st_replacement, SurfaceType st_under_it);
    // void clip_fill_surfaces(); //infill_only_where_needed
    void tag_under_bridge();
    void discover_horizontal_shells();
    void clean_surfaces();
    void combine_infill();
    void _generate_support_material();
<<<<<<< HEAD
    void _compute_max_sparse_spacing();
    std::pair<FillAdaptive::OctreePtr, FillAdaptive::OctreePtr> prepare_adaptive_infill_data();
=======
    std::pair<FillAdaptive::OctreePtr, FillAdaptive::OctreePtr> prepare_adaptive_infill_data(
        const std::vector<std::pair<const Surface*, float>>& surfaces_w_bottom_z) const;
>>>>>>> 3c0b9e04
    FillLightning::GeneratorPtr prepare_lightning_infill_data();

    // XYZ in scaled coordinates
    Vec3crd									m_size;
    PrintObjectConfig                       m_config;
    // Translation in Z + Rotation + Scaling / Mirroring.
    Transform3d                             m_trafo = Transform3d::Identity();
    // Slic3r::Point objects in scaled G-code coordinates
    std::vector<PrintInstance>              m_instances;
    // The mesh is being centered before thrown to Clipper, so that the Clipper's fixed coordinates require less bits.
    // This is the adjustment of the  the Object's coordinate system towards PrintObject's coordinate system.
    Point                                   m_center_offset;

    // Object split into layer ranges and regions with their associated configurations.
    // Shared among PrintObjects created for the same ModelObject.
    PrintObjectRegions                     *m_shared_regions { nullptr };

    std::shared_ptr<SlicingParameters>      m_slicing_params;
    LayerPtrs                               m_layers;
    SupportLayerPtrs                        m_support_layers;

    // Ordered collections of extrusion paths to build skirt loops and brim.
    // have to be duplicated per copy
    std::optional<ExtrusionEntityCollection> m_skirt_first_layer;
    ExtrusionEntityCollection               m_skirt;
    ExtrusionEntityCollection               m_brim;

    // this is set to true when LayerRegion->slices is split in top/internal/bottom
    // so that next call to make_perimeters() performs a union() before computing loops
<<<<<<< HEAD
    bool                                    m_typed_slices = false;

    //this setting allow fill_aligned_z to get the max sparse spacing spacing.
    coord_t                                 m_max_sparse_spacing = 0;
=======
    bool                    				m_typed_slices = false;
>>>>>>> 3c0b9e04

    // pair < adaptive , support>, filled by prepare_adaptive_infill_data() (in bridge_over_infill() in prepare_infill()) and used in infill()
    std::pair<FillAdaptive::OctreePtr, FillAdaptive::OctreePtr> m_adaptive_fill_octrees;
    // filled by prepare_lightning_infill_data() (in bridge_over_infill() in prepare_infill()) and used in infill()
    FillLightning::GeneratorPtr m_lightning_generator;
};



struct WipeTowerData
{
    // Following section will be consumed by the GCodeGenerator.
    // Tool ordering of a non-sequential print has to be known to calculate the wipe tower.
    // Cache it here, so it does not need to be recalculated during the G-code generation.
    ToolOrdering                                         &tool_ordering;
    // Cache of tool changes per print layer.
    std::unique_ptr<std::vector<WipeTower::ToolChangeResult>> priming;
    std::vector<std::vector<WipeTower::ToolChangeResult>> tool_changes;
    std::unique_ptr<WipeTower::ToolChangeResult>          final_purge;
    std::vector<std::pair<float, std::vector<float>>>     used_filament_until_layer;
    int                                                   number_of_toolchanges;

    // Depth of the wipe tower to pass to GLCanvas3D for exact bounding box:
    float                                                 depth;
    std::vector<std::pair<float, float>>                  z_and_depth_pairs;
    float                                                 brim_width;
    float                                                 height;

    // Data needed to generate fake extrusions for conflict checking.
    float                                                 width;
    float                                                 first_layer_height;
    float                                                 cone_angle;
    Vec2d                                                 position;
    float                                                 rotation_angle;

    void clear() {
        priming.reset(nullptr);
        tool_changes.clear();
        final_purge.reset(nullptr);
        used_filament_until_layer.clear();
        number_of_toolchanges = -1;
        depth = 0.f;
        z_and_depth_pairs.clear();
        brim_width = 0.f;
        height = 0.f;
        width = 0.f;
        first_layer_height = 0.f;
        cone_angle = 0.f;
        position = Vec2d::Zero();
        rotation_angle = 0.f;
    }

private:
	// Only allow the WipeTowerData to be instantiated internally by Print, 
	// as this WipeTowerData shares reference to Print::m_tool_ordering.
	friend class Print;
	WipeTowerData(ToolOrdering &tool_ordering) : tool_ordering(tool_ordering) { clear(); }
	WipeTowerData(const WipeTowerData & /* rhs */) = delete;
	WipeTowerData &operator=(const WipeTowerData & /* rhs */) = delete;
};

struct PrintStatistics
{
    PrintStatistics() { clear(); }
    // PrintEstimatedStatistics::ETimeMode::Normal -> time
    std::map<uint8_t, double>       estimated_print_time;
    std::map<uint8_t, std::string>  estimated_print_time_str;
    double                          total_used_filament;
    std::vector<std::pair<size_t, double>> color_extruderid_to_used_filament; // id -> mm (length)
    double                          total_extruded_volume;
    double                          total_cost;
    int                             total_toolchanges;
    double                          total_weight;
    std::vector<std::pair<size_t, double>> color_extruderid_to_used_weight;
    double                          total_wipe_tower_cost;
    double                          total_wipe_tower_filament;
    double                          total_wipe_tower_filament_weight;
    std::vector<unsigned int>       printing_extruders;
    unsigned int                    initial_extruder_id;
    std::string                     initial_filament_type;
    std::string                     printing_filament_types;
    std::map<size_t, double>        filament_stats; // extruder id -> volume in mm3
    std::vector<std::pair<double, float>> layer_area_stats; // print_z to area

    std::atomic_bool is_computing_gcode;

    // Config with the filled in print statistics.
    DynamicConfig           config() const;
    // Config with the statistics keys populated with placeholder strings.
    static DynamicConfig    placeholders();
    // Replace the print statistics placeholders in the path.
    std::string             finalize_output_path(const std::string &path_in) const;

    void clear() {
        total_used_filament    = 0.;
        total_extruded_volume  = 0.;
        total_cost             = 0.;
        total_toolchanges      = 0;
        total_weight           = 0.;
        total_wipe_tower_cost  = 0.;
        total_wipe_tower_filament = 0.;
        total_wipe_tower_filament_weight = 0.;
        initial_extruder_id    = 0;
        initial_filament_type.clear();
        printing_filament_types.clear();
        filament_stats.clear();
        printing_extruders.clear();
        is_computing_gcode = false;
    }

    static const std::string FilamentUsedG;
    static const std::string FilamentUsedGMask;
    static const std::string TotalFilamentUsedG;
    static const std::string TotalFilamentUsedGMask;
    static const std::string TotalFilamentUsedGValueMask;
    static const std::string FilamentUsedCm3;
    static const std::string FilamentUsedCm3Mask;
    static const std::string FilamentUsedMm;
    static const std::string FilamentUsedMmMask;
    static const std::string FilamentCost;
    static const std::string FilamentCostMask;
    static const std::string TotalFilamentCost;
    static const std::string TotalFilamentCostMask;
    static const std::string TotalFilamentCostValueMask;
    static const std::string TotalFilamentUsedWipeTower;
    static const std::string TotalFilamentUsedWipeTowerValueMask;
};

struct ConflictResult
{
    std::string _objName1;
    std::string _objName2;
    double      _height;
    const void* _obj1; // nullptr means wipe tower
    const void* _obj2;
    int         layer = -1;
    ConflictResult(const std::string& objName1, const std::string& objName2, double height, const void* obj1, const void* obj2)
        : _objName1(objName1), _objName2(objName2), _height(height), _obj1(obj1), _obj2(obj2)
    {}
    ConflictResult() = default;
};

using ConflictResultOpt = std::optional<ConflictResult>;

class BrimLoop {
public:
    BrimLoop(const Polygon& p) : lines(Polylines{ p.split_at_first_point() }), is_loop(true) {}
    BrimLoop(const Polyline& l) : lines(Polylines{l}), is_loop(false) {}
    Polylines lines;
    std::vector<BrimLoop> children;
    bool is_loop; // has only one polyline stored and front == back
    Polygon polygon() const{
        assert(is_loop);
        Polygon poly = Polygon(lines.front().points);
        if (poly.points.front() == poly.points.back())
            poly.points.resize(poly.points.size() - 1);
        return poly;
    }
};

using PrintObjectPtrs          = std::vector<PrintObject*>;
using ConstPrintObjectPtrs     = std::vector<const PrintObject*>;

using PrintRegionPtrs          = std::vector<PrintRegion*>;

// The complete print tray with possibly multiple objects.
class Print : public PrintBaseWithState<PrintStep, psCount>
{
private: // Prevents erroneous use by other classes.
    typedef PrintBaseWithState<PrintStep, psCount> Inherited;
    // Bool indicates if supports of PrintObject are top-level contour.
    typedef std::pair<PrintObject *, bool>         PrintObjectInfo;

public:
    Print() {
        //create config hierachy
        m_default_object_config.parent = &m_config;
        m_default_region_config.parent = &m_default_object_config;
    };
	virtual ~Print() { this->clear(); }

	PrinterTechnology	technology() const noexcept override { return ptFFF; }

    // Methods, which change the state of Print / PrintObject / PrintRegion.
    // The following methods are synchronized with process() and export_gcode(),
    // so that process() and export_gcode() may be called from a background thread.
    // In case the following methods need to modify data processed by process() or export_gcode(),
    // a cancellation callback is executed to stop the background processing before the operation.
    void                clear() override;
    bool                empty() const override { return m_objects.empty(); }
    // List of existing PrintObject IDs, to remove notifications for non-existent IDs.
    std::vector<ObjectID> print_object_ids() const override;

    ApplyStatus         apply(const Model &model, DynamicPrintConfig config) override;
    void                set_task(const TaskParams &params) override { PrintBaseWithState<PrintStep, psCount>::set_task_impl(params, m_objects); }
    void                process() override;
    void                finalize() override { PrintBaseWithState<PrintStep, psCount>::finalize_impl(m_objects); }
    void                cleanup() override;

    // Exports G-code into a file name based on the path_template, returns the file path of the generated G-code file.
    // If preview_data is not null, the preview_data is filled in for the G-code visualization (not used by the command line Slic3r).
    std::string         export_gcode(const std::string& path_template, GCodeProcessorResult* result, ThumbnailsGeneratorCallback thumbnail_cb = nullptr);

    // methods for handling state
    bool                is_step_done(PrintStep step) const { return Inherited::is_step_done(step); }
    // Returns true if an object step is done on all objects and there's at least one object.    
    bool                is_step_done(PrintObjectStep step) const;
    // Returns true if the last step was finished with success.
    bool                finished() const override { return this->is_step_done(psGCodeExport); }

    bool                has_infinite_skirt() const;
    bool                has_skirt() const;
    bool                has_brim() const;

    // Returns an empty string if valid, otherwise returns an error message.
    std::pair<PrintValidationError, std::string> validate(std::vector<std::string>* warnings = nullptr) const override;
    Flow                brim_flow(size_t extruder_id, const PrintObjectConfig &brim_config) const;
    Flow                skirt_flow(size_t extruder_id, bool first_layer=false) const;
    double              get_first_layer_height() const;
    double              get_object_first_layer_height(const PrintObject& object) const;

    // get the extruders of these obejcts
    std::set<uint16_t>  object_extruders(const PrintObjectPtrs &objects) const;
    // get all extruders from the list of objects in this print ( same as print.object_extruders(print.objects()) )
    std::set<uint16_t>  object_extruders() const;
    std::set<uint16_t>  support_material_extruders() const;
    std::set<uint16_t>  extruders() const;
    double              max_allowed_layer_height() const;
    bool                has_support_material() const;
    // Make sure the background processing has no access to this model_object during this call!
    void                auto_assign_extruders(ModelObject* model_object) const;

    const PrintConfig&          config() const { return m_config; }
    const PrintObjectConfig&    default_object_config() const { return m_default_object_config; }
    const PrintRegionConfig&    default_region_config() const { return m_default_region_config; }
    SpanOfConstPtrs<PrintObject> objects() const { return SpanOfConstPtrs<PrintObject>(const_cast<const PrintObject* const* const>(m_objects.data()), m_objects.size()); }
    PrintObject*                get_object(size_t idx) { return const_cast<PrintObject*>(m_objects[idx]); }
    const PrintObject*          get_object(size_t idx) const { return m_objects[idx]; }
    const PrintObject*          get_print_object_by_model_object_id(ObjectID object_id) const {
        auto it = std::find_if(m_objects.begin(), m_objects.end(),
                               [object_id](const PrintObject* obj) { return obj->model_object()->id() == object_id; });
        return (it == m_objects.end()) ? nullptr : *it;
    }
    // PrintObject by its ObjectID, to be used to uniquely bind slicing warnings to their source PrintObjects
    // in the notification center.
    const PrintObject*          get_object(ObjectID object_id) const { 
        auto it = std::find_if(m_objects.begin(), m_objects.end(), 
            [object_id](const PrintObject *obj) { return obj->id() == object_id; });
        return (it == m_objects.end()) ? nullptr : *it;
    }
    // How many of PrintObject::copies() over all print objects are there?
    // If zero, then the print is empty and the print shall not be executed.
    uint16_t                    num_object_instances() const;

    const std::optional<ExtrusionEntityCollection>& skirt_first_layer() const { return m_skirt_first_layer; }

    const ExtrusionEntityCollection& skirt() const { return m_skirt; }
    const ExtrusionEntityCollection& brim() const { return m_brim; }
    // Convex hull of the 1st layer extrusions, for bed leveling and placing the initial purge line.
    // It encompasses the object extrusions, support extrusions, skirt, brim, wipe tower.
    // It does NOT encompass user extrusions generated by custom G-code,
    // therefore it does NOT encompass the initial purge line.
    // It does NOT encompass MMU/MMU2 starting (wipe) areas.
    const Polygon&                   first_layer_convex_hull() const { return m_first_layer_convex_hull; }

    const PrintStatistics&      print_statistics() const { return m_print_statistics; }
    PrintStatistics&            print_statistics() { return m_print_statistics; }
    std::time_t                 timestamp_last_change() const { return m_timestamp_last_change; }

    // Wipe tower support.
    bool                        has_wipe_tower() const;
    const WipeTowerData&        wipe_tower_data(size_t extruders_cnt, double nozzle_diameter) const;
    const WipeTowerData&        wipe_tower_data() const { return wipe_tower_data(0,0); }
    const ToolOrdering& 		tool_ordering() const { return m_tool_ordering; }

	std::string                 output_filename(const std::string &filename_base = std::string()) const override;

    size_t                      num_print_regions() const throw() { return m_print_regions.size(); }
    const PrintRegion&          get_print_region(size_t idx) const  { return *m_print_regions[idx]; }
    const ToolOrdering&         get_tool_ordering() const { return m_wipe_tower_data.tool_ordering; }

    const Polygons& get_sequential_print_clearance_contours() const { return m_sequential_print_clearance_contours; }
//TODO: decide to use this one or the printconfig one.
    static bool sequential_print_horizontal_clearance_valid(const Print& print, Polygons* polygons = nullptr);

    //put this in public to be accessible for tests, it was in private before.
    bool                invalidate_state_by_config_options(const ConfigOptionResolver& new_config, const std::vector<t_config_option_key> &opt_keys);

    // Invalidates the step, and its depending steps in Print.
    //in public to invalidate gcode when the physical printer change. It's needed if we allow the gcode macro to read these values.
    bool                invalidate_step(PrintStep step);

    // just a little wrapper to let the user know that this print can only be modified to emit warnings & update advancement status, change stats.
    // TODO: have the status out of the printbase class and into another one, so we can have a const print & a mutable statusmonitor
    class StatusMonitor
    {
    private:
        Print& print;

    public:
        StatusMonitor(Print &print_mutable) : print(print_mutable) {}

        // need this extra method because active_step_add_warning is protected and so need the friend status, and Gcode has it.
        void active_step_add_warning(PrintStateBase::WarningLevel warning_level, const std::string &message, int message_id = 0)
        {
            print.active_step_add_warning(warning_level, message, message_id);
        }
        PrintStatistics &stats() { return print.m_print_statistics; }
        bool             set_started(PrintStep step) { return print.set_started(step); }
        PrintStateBase::TimeStamp set_done(PrintStep step) { return print.set_done(step); }
        
    };

protected:
private:

    void                _make_skirt(const PrintObjectPtrs &objects, ExtrusionEntityCollection &out, std::optional<ExtrusionEntityCollection> &out_first_layer);
    void                _make_wipe_tower();
    void                finalize_first_layer_convex_hull();
    void                alert_when_supports_needed();

    // Islands of objects and their supports extruded at the 1st layer.
    Polygons            first_layer_islands() const;
    // Return 4 wipe tower corners in the world coordinates (shifted and rotated), including the wipe tower brim.
    Points              first_layer_wipe_tower_corners() const;

    // Returns true if any of the print_objects has print_object_step valid.
    // That means data shared by all print objects of the print_objects span may still use the shared data.
    // Otherwise the shared data shall be released.
    // Unguarded variant, thus it shall only be called from main thread with background processing stopped.
    static bool         is_shared_print_object_step_valid_unguarded(SpanOfConstPtrs<PrintObject> print_objects, PrintObjectStep print_object_step);

    PrintConfig                             m_config;
    PrintObjectConfig                       m_default_object_config;
    PrintRegionConfig                       m_default_region_config;
    PrintObjectPtrs                         m_objects;
    PrintRegionPtrs                         m_print_regions;

    // Ordered collections of extrusion paths to build skirt loops and brim.
    std::optional<ExtrusionEntityCollection> m_skirt_first_layer;
    ExtrusionEntityCollection               m_skirt;
    ExtrusionEntityCollection               m_brim;
    // Convex hull of the 1st layer extrusions.
    // It encompasses the object extrusions, support extrusions, skirt, brim, wipe tower.
    // It does NOT encompass user extrusions generated by custom G-code,
    // therefore it does NOT encompass the initial purge line.
    // It does NOT encompass MMU/MMU2 starting (wipe) areas.
    Polygon                                 m_first_layer_convex_hull;
    Points                                  m_skirt_convex_hull;

    // Following section will be consumed by the GCodeGenerator.
    ToolOrdering 							m_tool_ordering;
    WipeTowerData                           m_wipe_tower_data {m_tool_ordering};

    // Estimated print time, filament consumed.
    PrintStatistics                         m_print_statistics;
    // time of last change, used by the gui to see if it needs to be updated
    std::time_t                             m_timestamp_last_change;

    // Cache to store sequential print clearance contours
    Polygons m_sequential_print_clearance_contours;

    // To allow GCode to set the Print's GCodeExport step status.
    //friend class GCodeGenerator;
    // To allow GCodeProcessor to emit warnings.
    //friend class GCodeProcessor;
    // Allow PrintObject to access m_mutex and m_cancel_callback.
    friend class PrintObject;

    std::optional<ConflictResult> m_conflict_result;
};

//for testing purpose (in printobject)
ExPolygons dense_fill_fit_to_size(const ExPolygon &polygon_to_cover,
    const ExPolygon& growing_area, const coord_t offset, float coverage);

} /* slic3r_Print_hpp_ */

#endif<|MERGE_RESOLUTION|>--- conflicted
+++ resolved
@@ -438,13 +438,9 @@
     void clean_surfaces();
     void combine_infill();
     void _generate_support_material();
-<<<<<<< HEAD
     void _compute_max_sparse_spacing();
-    std::pair<FillAdaptive::OctreePtr, FillAdaptive::OctreePtr> prepare_adaptive_infill_data();
-=======
     std::pair<FillAdaptive::OctreePtr, FillAdaptive::OctreePtr> prepare_adaptive_infill_data(
         const std::vector<std::pair<const Surface*, float>>& surfaces_w_bottom_z) const;
->>>>>>> 3c0b9e04
     FillLightning::GeneratorPtr prepare_lightning_infill_data();
 
     // XYZ in scaled coordinates
@@ -474,14 +470,10 @@
 
     // this is set to true when LayerRegion->slices is split in top/internal/bottom
     // so that next call to make_perimeters() performs a union() before computing loops
-<<<<<<< HEAD
-    bool                                    m_typed_slices = false;
+    bool                    				m_typed_slices = false;
 
     //this setting allow fill_aligned_z to get the max sparse spacing spacing.
     coord_t                                 m_max_sparse_spacing = 0;
-=======
-    bool                    				m_typed_slices = false;
->>>>>>> 3c0b9e04
 
     // pair < adaptive , support>, filled by prepare_adaptive_infill_data() (in bridge_over_infill() in prepare_infill()) and used in infill()
     std::pair<FillAdaptive::OctreePtr, FillAdaptive::OctreePtr> m_adaptive_fill_octrees;
