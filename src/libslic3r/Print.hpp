--- conflicted
+++ resolved
@@ -597,11 +597,7 @@
     const PrintRegion&          get_print_region(size_t idx) const  { return *m_print_regions[idx]; }
     const ToolOrdering&         get_tool_ordering() const { return m_wipe_tower_data.tool_ordering; }
 
-<<<<<<< HEAD
-    const Polygons& get_sequential_print_clearance_polygons() const { return m_sequential_print_clearance_polygons; }
-=======
     const Polygons& get_sequential_print_clearance_contours() const { return m_sequential_print_clearance_contours; }
->>>>>>> e99ee946
     static bool sequential_print_horizontal_clearance_valid(const Print& print, Polygons* polygons = nullptr);
 
 protected:
@@ -651,13 +647,8 @@
     // Estimated print time, filament consumed.
     PrintStatistics                         m_print_statistics;
 
-<<<<<<< HEAD
-    // Cache to store sequential print clearance polygons
-    Polygons m_sequential_print_clearance_polygons;
-=======
     // Cache to store sequential print clearance contours
     Polygons m_sequential_print_clearance_contours;
->>>>>>> e99ee946
 
     // To allow GCode to set the Print's GCodeExport step status.
     friend class GCode;
