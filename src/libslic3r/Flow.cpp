///|/ Copyright (c) Prusa Research 2016 - 2023 Pavel Mikuš @Godrak, Oleksandra Iushchenko @YuSanka, Vojtěch Bubník @bubnikv, Tomáš Mészáros @tamasmeszaros
///|/ Copyright (c) Slic3r 2014 - 2015 Alessandro Ranellucci @alranel
///|/ Copyright (c) 2014 Petr Ledvina @ledvinap
///|/
///|/ ported from lib/Slic3r/Flow.pm:
///|/ Copyright (c) Prusa Research 2022 Vojtěch Bubník @bubnikv
///|/ Copyright (c) Slic3r 2012 - 2014 Alessandro Ranellucci @alranel
///|/
///|/ PrusaSlicer is released under the terms of the AGPLv3 or higher
///|/
#include "Flow.hpp"
#include "I18N.hpp"
#include "Print.hpp"
#include "Layer.hpp"
#include <cmath>
#include <assert.h>

#include <boost/algorithm/string/predicate.hpp>

namespace Slic3r {

FlowErrorNegativeSpacing::FlowErrorNegativeSpacing() : 
	FlowError("Flow::spacing() produced negative spacing. Did you set some extrusion width too small?") {}

FlowErrorNegativeFlow::FlowErrorNegativeFlow() :
    FlowError("Flow::mm3_per_mm() produced negative flow. Did you set some extrusion width too small?") {}

// This static method returns a sane extrusion width default.
float Flow::auto_extrusion_width(FlowRole role, float nozzle_diameter)
{
    switch (role) {
    case frSupportMaterial:
    case frSupportMaterialInterface:
    case frTopSolidInfill:
    case frExternalPerimeter:
        return 1.05f * nozzle_diameter;
    default:
    case frPerimeter:
    case frSolidInfill:
    case frInfill:
        return 1.125f * nozzle_diameter;
    }
}

// Used by the Flow::extrusion_width() funtion to provide hints to the user on default extrusion width values,
// and to provide reasonable values to the PlaceholderParser.
static inline FlowRole opt_key_to_flow_role(const std::string &opt_key)
{
 	if (opt_key == "perimeter_extrusion_width" || 
 		// or all the defaults:
 		opt_key == "extrusion_width" || opt_key == "first_layer_extrusion_width")
        return frPerimeter;
    else if (opt_key == "external_perimeter_extrusion_width")
        return frExternalPerimeter;
    else if (opt_key == "infill_extrusion_width")
        return frInfill;
    else if (opt_key == "solid_infill_extrusion_width")
        return frSolidInfill;
	else if (opt_key == "top_infill_extrusion_width")
		return frTopSolidInfill;
	else if (opt_key == "support_material_extrusion_width")
    	return frSupportMaterial;
    else 
    	throw Slic3r::RuntimeError("opt_key_to_flow_role: invalid argument");
};

static inline void throw_on_missing_variable(const std::string &opt_key, const char *dependent_opt_key) 
{
	throw FlowErrorMissingVariable((boost::format(_u8L("Cannot calculate extrusion width for %1%: Variable \"%2%\" not accessible.")) % opt_key % dependent_opt_key).str());
}

// Used to provide hints to the user on default extrusion width values, and to provide reasonable values to the PlaceholderParser.
double Flow::extrusion_width(const std::string& opt_key, const ConfigOptionFloatOrPercent* opt, const ConfigOptionResolver& config, const unsigned int first_printing_extruder)
{
    assert(opt != nullptr);

    bool first_layer = boost::starts_with(opt_key, "first_layer_") || boost::starts_with(opt_key, "brim_");
    if (!first_layer && boost::starts_with(opt_key, "skirt_")) {
        const ConfigOptionInt* optInt = config.option<ConfigOptionInt>("skirt_height");
        const ConfigOptionBool* optBool = config.option<ConfigOptionBool>("draft_shield");
        first_layer = (optBool && optInt && optInt->value == 1 && !optBool->value);
    }

    if (opt->value == 0.) {
        // The role specific extrusion width value was set to zero, get a not-0 one (if possible)
        opt = extrusion_width_option(opt_key, config);
    }

    if (opt->percent) {
        auto opt_key_layer_height = first_layer ? "first_layer_height" : "layer_height";
        auto opt_layer_height = config.option(opt_key_layer_height);
        if (opt_layer_height == nullptr)
            throw_on_missing_variable(opt_key, opt_key_layer_height);
        // first_layer_height depends on first_printing_extruder
        auto opt_nozzle_diameters = config.option<ConfigOptionFloats>("nozzle_diameter");
        if (opt_nozzle_diameters == nullptr)
            throw_on_missing_variable(opt_key, "nozzle_diameter");
        return opt->get_abs_value(float(opt_nozzle_diameters->get_at(first_printing_extruder)));
    }

    if (opt->value == 0.) {
        // If user left option to 0, calculate a sane default width.
        auto opt_nozzle_diameters = config.option<ConfigOptionFloats>("nozzle_diameter");
        if (opt_nozzle_diameters == nullptr)
            throw_on_missing_variable(opt_key, "nozzle_diameter");
        return auto_extrusion_width(opt_key_to_flow_role(opt_key), float(opt_nozzle_diameters->get_at(first_printing_extruder)));
    }

    return opt->value;
}

//used to get brim & skirt extrusion config
const ConfigOptionFloatOrPercent* Flow::extrusion_width_option(std::string opt_key, const ConfigOptionResolver& config)
{
    if (!boost::ends_with(opt_key, "_extrusion_width")) {
        opt_key += "_extrusion_width";
    }

    const ConfigOptionFloatOrPercent* opt = config.option<ConfigOptionFloatOrPercent>(opt_key);

    //brim is first_layer_extrusion_width then perimeter_extrusion_width
    if (!opt && boost::starts_with(opt_key, "brim")) {
        const ConfigOptionFloatOrPercent* optTest = config.option<ConfigOptionFloatOrPercent>("first_layer_extrusion_width");
        opt = optTest;
        if (opt == nullptr)
            throw_on_missing_variable(opt_key, "first_layer_extrusion_width");
        if (opt->value == 0) {
            opt = config.option<ConfigOptionFloatOrPercent>("perimeter_extrusion_width");
            if (opt == nullptr)
                throw_on_missing_variable(opt_key, "perimeter_extrusion_width");
        }
    }

    if (opt == nullptr)
        throw_on_missing_variable(opt_key, opt_key.c_str());

    // This is the logic used for skit / brim, but not for the rest of the 1st layer.
    if (opt->value == 0. && boost::starts_with(opt_key, "skirt")) {
        // The "skirt_extrusion_width" was set to zero, try a substitute.
        const ConfigOptionFloatOrPercent* opt_first_layer_extrusion_width = config.option<ConfigOptionFloatOrPercent>("first_layer_extrusion_width");
        const ConfigOptionInt* opt_skirt_height = config.option<ConfigOptionInt>("skirt_height");
        const ConfigOptionEnum<DraftShield>* opt_draft_shield = config.option<ConfigOptionEnum<DraftShield>>("draft_shield");
        if (opt_first_layer_extrusion_width == nullptr)
            throw_on_missing_variable(opt_key, "first_layer_extrusion_width");
        if (opt_draft_shield == nullptr)
            throw_on_missing_variable(opt_key, "draft_shield");
        if (opt_skirt_height == nullptr)
            throw_on_missing_variable(opt_key, "skirt_height");
        // The "first_layer_extrusion_width" was set to zero, try a substitute.
        if (opt_first_layer_extrusion_width && opt_draft_shield && opt_skirt_height && opt_first_layer_extrusion_width->value > 0 && opt_skirt_height->value == 1 && opt_draft_shield->value != DraftShield::dsDisabled)
            opt = opt_first_layer_extrusion_width;

        if (opt->value == 0) {
            opt = config.option<ConfigOptionFloatOrPercent>("perimeter_extrusion_width");
            if (opt == nullptr)
                throw_on_missing_variable(opt_key, "perimeter_extrusion_width");
        }
    }

    // external_perimeter_extrusion_width default is perimeter_extrusion_width
    //if (opt->value == 0. && boost::starts_with(opt_key, "external_perimeter_extrusion_width")) {
    //    // The role specific extrusion width value was set to zero, try the role non-specific extrusion width.
    //    opt = config.option<ConfigOptionFloatOrPercent>("perimeter_extrusion_width");
    //    if (opt == nullptr)
    //        throw_on_missing_variable(opt_key, "perimeter_extrusion_width");
    //}

    // top_infill_extrusion_width default is solid_infill_extrusion_width
    //if (opt->value == 0. && boost::starts_with(opt_key, "top_infill_extrusion_width")) {
    //    // The role specific extrusion width value was set to zero, try the role non-specific extrusion width.
    //    opt = config.option<ConfigOptionFloatOrPercent>("solid_infill_extrusion_width");
    //    if (opt == nullptr)
    //        throw_on_missing_variable(opt_key, "solid_infill_extrusion_width");
    //}

    if (opt->value == 0.) {
        // The role specific extrusion width value was set to zero, try the role non-specific extrusion width.
        opt = config.option<ConfigOptionFloatOrPercent>("extrusion_width");
        if (opt == nullptr)
            throw_on_missing_variable(opt_key, "extrusion_width");
    }

    return opt;
}

//used to get brim & skirt extrusion config
const ConfigOptionFloatOrPercent* Flow::extrusion_spacing_option(std::string opt_key, const ConfigOptionResolver& config)
{
    std::string opt_key_width;
    if (boost::starts_with(opt_key, "skirt")) {
        //skirt have only width setting
        if (!boost::ends_with(opt_key, "_extrusion_width")) {
            opt_key += "_extrusion_width";
        }
        opt_key_width = opt_key;
    } else {//brim
        if (boost::ends_with(opt_key, "_extrusion_width")) {
            boost::replace_first(opt_key, "_width", "_spacing");
        }
        if (!boost::ends_with(opt_key, "_extrusion_spacing")) {
            opt_key_width = opt_key + "_extrusion_width";
            opt_key += "_extrusion_spacing";
        } else {
            opt_key_width = opt_key;
            boost::replace_first(opt_key_width, "_spacing", "_width");
        }
    }

    const ConfigOptionFloatOrPercent* opt = config.option<ConfigOptionFloatOrPercent>(opt_key);

    //brim is first_layer_extrusion_spacing then perimeter_extrusion_spacing
    if (!opt && boost::starts_with(opt_key, "brim_")) {
        const ConfigOptionFloatOrPercent* optTest = config.option<ConfigOptionFloatOrPercent>("first_layer_extrusion_spacing");
        opt = optTest;
        if (opt == nullptr)
            throw_on_missing_variable(opt_key, "first_layer_extrusion_spacing");
        if (opt->value == 0) {
            opt = config.option<ConfigOptionFloatOrPercent>("perimeter_extrusion_spacing");
            if (opt == nullptr)
                throw_on_missing_variable(opt_key, "perimeter_extrusion_spacing");
        }
    }

    if (opt == nullptr) {
        opt_key = opt_key_width;
        opt = config.option<ConfigOptionFloatOrPercent>(opt_key_width);
    }

    if (opt == nullptr)
        throw_on_missing_variable(opt_key, opt_key.c_str());

    // This is the logic used for skit / brim, but not for the rest of the 1st layer.
    if (opt->value == 0. && boost::starts_with(opt_key, "skirt")) {
        // The "skirt_extrusion_spacing" was set to zero, try a substitute.
        const ConfigOptionFloatOrPercent* opt_first_layer_extrusion_spacing = config.option<ConfigOptionFloatOrPercent>("first_layer_extrusion_spacing");
        const ConfigOptionInt* opt_skirt_height = config.option<ConfigOptionInt>("skirt_height");
        const ConfigOptionEnum<DraftShield>* opt_draft_shield = config.option<ConfigOptionEnum<DraftShield>>("draft_shield");
        if (opt_first_layer_extrusion_spacing == nullptr)
            throw_on_missing_variable(opt_key, "first_layer_extrusion_spacing");
        if (opt_draft_shield == nullptr)
            throw_on_missing_variable(opt_key, "draft_shield");
        if (opt_skirt_height == nullptr)
            throw_on_missing_variable(opt_key, "skirt_height");
        // The "first_layer_extrusion_spacing" was set to zero, try a substitute.
        if (opt_first_layer_extrusion_spacing && opt_draft_shield && opt_skirt_height && opt_first_layer_extrusion_spacing->value > 0 && opt_skirt_height->value == 1 && opt_draft_shield->value != DraftShield::dsDisabled)
            opt = opt_first_layer_extrusion_spacing;

        if (opt->value == 0) {
            opt = config.option<ConfigOptionFloatOrPercent>("perimeter_extrusion_spacing");
            if (opt == nullptr)
                throw_on_missing_variable(opt_key, "perimeter_extrusion_spacing");
        }
    }

    // external_perimeter_extrusion_spacing default is perimeter_extrusion_spacing
    //if (opt->value == 0. && boost::starts_with(opt_key, "external_perimeter_extrusion_spacing")) {
    //    // The role specific extrusion width value was set to zero, try the role non-specific extrusion width.
    //    opt = config.option<ConfigOptionFloatOrPercent>("perimeter_extrusion_spacing");
    //    if (opt == nullptr)
    //        throw_on_missing_variable(opt_key, "perimeter_extrusion_spacing");
    //}

    // top_infill_extrusion_spacing default is solid_infill_extrusion_spacing
    //if (opt->value == 0. && boost::starts_with(opt_key, "top_infill_extrusion_spacing")) {
    //    // The role specific extrusion width value was set to zero, try the role non-specific extrusion width.
    //    opt = config.option<ConfigOptionFloatOrPercent>("solid_infill_extrusion_spacing");
    //    if (opt == nullptr)
    //        throw_on_missing_variable(opt_key, "solid_infill_extrusion_spacing");
    //}

    if (opt->value == 0.) {
        // The role specific extrusion width value was set to zero, try the role non-specific extrusion width.
        opt = config.option<ConfigOptionFloatOrPercent>("extrusion_spacing");
        if (opt == nullptr)
            throw_on_missing_variable(opt_key, "extrusion_spacing");
    }

    return opt;
}

// Used to provide hints to the user on default extrusion width values, and to provide reasonable values to the PlaceholderParser.
double Flow::extrusion_width(const std::string& opt_key, const ConfigOptionResolver &config, const unsigned int first_printing_extruder)
{
    return extrusion_width(opt_key, config.option<ConfigOptionFloatOrPercent>(opt_key), config, first_printing_extruder);
}

Flow Flow::new_from_config(FlowRole role, const DynamicConfig& print_config, float nozzle_diameter, float layer_height, float filament_max_overlap, bool first_layer) {

    ConfigOptionFloatOrPercent  config_width;
    ConfigOptionFloatOrPercent  config_spacing;
    // Get extrusion width from configuration.
    float overlap = 1.f;
    // (might be an absolute value, or a percent value, or zero for auto)
    if (role == frExternalPerimeter) {
        config_width = print_config.opt<ConfigOptionFloatOrPercent>("external_perimeter_extrusion_width");
        config_spacing = print_config.opt<ConfigOptionFloatOrPercent>("external_perimeter_extrusion_spacing");
        overlap = (float)print_config.get_abs_value("external_perimeter_overlap", 1.0);
    } else if (role == frPerimeter) {
        config_width = print_config.opt<ConfigOptionFloatOrPercent>("perimeter_extrusion_width");
        config_spacing = print_config.opt<ConfigOptionFloatOrPercent>("perimeter_extrusion_spacing");
        overlap = (float)print_config.get_abs_value("perimeter_overlap", 1.);
    } else if (role == frInfill) {
        config_width = print_config.opt<ConfigOptionFloatOrPercent>("infill_extrusion_width");
        config_spacing = print_config.opt<ConfigOptionFloatOrPercent>("infill_extrusion_spacing");
    } else if (role == frSolidInfill) {
        config_width = print_config.opt<ConfigOptionFloatOrPercent>("solid_infill_extrusion_width");
        config_spacing = print_config.opt<ConfigOptionFloatOrPercent>("solid_infill_extrusion_spacing");
        overlap = (float)print_config.get_abs_value("solid_infill_overlap", 1.);
    } else if (role == frTopSolidInfill) {
        config_width = print_config.opt<ConfigOptionFloatOrPercent>("top_infill_extrusion_width");
        config_spacing = print_config.opt<ConfigOptionFloatOrPercent>("top_infill_extrusion_spacing");
        overlap = (float)print_config.get_abs_value("solid_infill_overlap", 1.);
    } else {
        throw Slic3r::InvalidArgument("Unknown role");
    }
    if (first_layer && print_config.get_abs_value("first_layer_extrusion_width", 1) > 0) {
        config_width = print_config.opt<ConfigOptionFloatOrPercent>("first_layer_extrusion_width");
        config_spacing = print_config.opt<ConfigOptionFloatOrPercent>("first_layer_extrusion_spacing");
    }

    if (config_width.value == 0) {
        config_width = print_config.opt<ConfigOptionFloatOrPercent>("extrusion_width");
        config_spacing = print_config.opt<ConfigOptionFloatOrPercent>("extrusion_spacing");
    }

    // Get the configured nozzle_diameter for the extruder associated to the flow role requested.
    // Here this->extruder(role) - 1 may underflow to MAX_INT, but then the get_at() will follback to zero'th element, so everything is all right.
    return Flow::new_from_config_width(role, config_width, config_spacing, nozzle_diameter, layer_height, std::min(overlap, filament_max_overlap));
    //bridge ? (float)m_config.bridge_flow_ratio.get_abs_value(1) : 0.0f);
}

// This constructor builds a Flow object from an extrusion width config setting
// and other context properties.
Flow Flow::new_from_config_width(FlowRole role, const ConfigOptionFloatOrPercent& width, const ConfigOptionFloatOrPercent& spacing, float nozzle_diameter, float height, float spacing_ratio, float bridge_flow_ratio)
{
    if (height <= 0)
        throw Slic3r::InvalidArgument("Invalid flow height supplied to new_from_config_width()");

    float w = 0.f;
    if (bridge_flow_ratio > 0) {
        // If bridge flow was requested, calculate the bridge width.
        height = w = (bridge_flow_ratio == 1.) ?
            // optimization to avoid sqrt()
            nozzle_diameter :
            sqrt(bridge_flow_ratio) * nozzle_diameter;
    } else {
        if (!width.is_phony()) {
            if (!width.percent && width.value <= 0.) {
                // If user left option to 0, calculate a sane default width.
                w = auto_extrusion_width(role, nozzle_diameter);
            } else {
                // If user set a manual value, use it.
                w = float(width.get_abs_value(nozzle_diameter));
            }
        } else {
            if (!spacing.percent && spacing.value == 0.) {
                // If user left option to 0, calculate a sane default width.
                w = auto_extrusion_width(role, nozzle_diameter);
            } else {
                // If user set a manual value, use it.
                return new_from_spacing(float(spacing.get_abs_value(nozzle_diameter)), nozzle_diameter, height, spacing_ratio, false);
            }
        }
    }

    
    return Flow(w, height, rounded_rectangle_extrusion_spacing(w, height, spacing_ratio), nozzle_diameter, spacing_ratio, bridge_flow_ratio > 0);
}

// This constructor builds a Flow object from an extrusion width config setting
// and other context properties.
Flow Flow::new_from_config_width(FlowRole role, const ConfigOptionFloatOrPercent &width, const ConfigOptionFloatOrPercent& spacing, float nozzle_diameter, float height, float spacing_ratio)
{
    if (height <= 0)
        throw Slic3r::InvalidArgument("Invalid flow height supplied to new_from_config_width()");

    float w;
    if (!width.is_phony()) {
        if (!width.percent && width.value == 0.) {
            // If user left option to 0, calculate a sane default width.
            w = auto_extrusion_width(role, nozzle_diameter);
        } else {
            // If user set a manual value, use it.
            w = float(width.get_abs_value(nozzle_diameter));
        }
    } else {
        if (!spacing.percent && spacing.value == 0.) {
            // If user left option to 0, calculate a sane default width.
            w = auto_extrusion_width(role, nozzle_diameter);
        } else {
            // If user set a manual value, use it.
            return new_from_spacing(float(spacing.get_abs_value(nozzle_diameter)), nozzle_diameter, height, spacing_ratio, false);
        }
    }

    return Flow(w, height, rounded_rectangle_extrusion_spacing(w, height, spacing_ratio), nozzle_diameter, spacing_ratio, false);
}

// This constructor builds a Flow object from a given centerline spacing.
Flow Flow::new_from_spacing(float spacing, float nozzle_diameter, float height, float spacing_ratio, bool bridge)
{
    // we need layer height unless it's a bridge
    if (height <= 0 && !bridge)
        throw Slic3r::InvalidArgument("Invalid flow height supplied to new_from_spacing()");
    // Calculate width from spacing.
    // For normal extrusons, extrusion width is wider than the spacing due to the rounding and squishing of the extrusions.
    // For bridge extrusions, the extrusions are placed with a tiny BRIDGE_EXTRA_SPACING gaps between the threads.
    float width = float(bridge ?
        (spacing /*- BRIDGE_EXTRA_SPACING_MULT (0.125) * nozzle_diameter*/) :
        rounded_rectangle_extrusion_width_from_spacing(spacing, height, spacing_ratio));
    return Flow(width, bridge ? width : height, spacing, nozzle_diameter, bridge ? 0 : spacing_ratio, bridge);
}

// This constructor builds a Flow object from a given centerline spacing.
Flow Flow::new_from_width(float width, float nozzle_diameter, float height, float spacing_ratio, bool bridge)
{
    // we need layer height unless it's a bridge
    if (height <= 0 && !bridge)
        throw Slic3r::InvalidArgument("Invalid flow height supplied to new_from_width()");

    float spacing = float(bridge ?
        (width /*- BRIDGE_EXTRA_SPACING_MULT (0.125) * nozzle_diameter*/) :
        rounded_rectangle_extrusion_spacing(width, height, spacing_ratio));
    return Flow(width, bridge ? width : height, spacing, nozzle_diameter, bridge ? 0 : spacing_ratio, bridge);
}


// Adjust extrusion flow for new extrusion line spacing, maintaining the old spacing between extrusions.
Flow Flow::with_spacing(float new_spacing) const
{
    Flow out = *this;
    if (m_bridge) {
        // Diameter of the rounded extrusion.
        assert(m_width == m_height);
        float gap          = m_spacing - m_width;
        auto  new_diameter = new_spacing - gap;
        out.m_width        = out.m_height = new_diameter;
    } else {
        assert(m_width >= m_height);
        out.m_width += new_spacing - m_spacing;
        if (out.m_width < out.m_height)
            throw Slic3r::InvalidArgument("Invalid spacing supplied to Flow::with_spacing()");
    }
    out.m_spacing = new_spacing;
    return out;
}

Flow Flow::with_spacing_ratio_from_width(float new_spacing_ratio) const
{
    return Flow::new_from_width(m_width, m_nozzle_diameter, m_height, new_spacing_ratio, m_bridge);
}

// This method returns the centerline spacing between two adjacent extrusions 
// having the same extrusion width (and other properties).
float Flow::spacing() const 
{
#ifdef HAS_PERIMETER_LINE_OVERLAP
    if (this->bridge)
        return this->width + BRIDGE_EXTRA_SPACING;
    // rectangle with semicircles at the ends
    float min_flow_spacing = this->width - this->height * (1. - 0.25 * PI) * spacing_ratio;
    float res = this->width - PERIMETER_LINE_OVERLAP_FACTOR * (this->width - min_flow_spacing);
#else
    float res = float(this->bridge() ? (this->width() /*+ BRIDGE_EXTRA_SPACING_MULT * nozzle_diameter*/) : (this->width() - this->height() * (1. - 0.25 * PI) * m_spacing_ratio));
#endif
//    assert(res > 0.f);
	if (res <= 0.f)
		throw FlowErrorNegativeSpacing();
	return res;
}

// Adjust the width / height of a rounded extrusion model to reach the prescribed cross section area while maintaining extrusion spacing.
Flow Flow::with_cross_section(float area_new) const
{
    assert(! m_bridge);
    assert(m_width >= m_height);

    // Adjust for bridge_flow_ratio, maintain the extrusion spacing.
    float area = this->mm3_per_mm();
    if (area_new > area + EPSILON) {
        // Increasing the flow rate.
        float new_full_spacing = area_new / m_height;
        if (new_full_spacing > m_spacing) {
            // Filling up the spacing without an air gap. Grow the extrusion in height.
            float height = area_new / m_spacing;
            return Flow(rounded_rectangle_extrusion_width_from_spacing(m_spacing, height, m_spacing_ratio), height, m_spacing, m_nozzle_diameter, m_spacing_ratio, false);
        } else {
            return this->with_width(rounded_rectangle_extrusion_width_from_spacing(area / m_height, m_height, m_spacing_ratio));
        }
    } else if (area_new < area - EPSILON) {
        // Decreasing the flow rate.
        float width_new = m_width - (area - area_new) / m_height;
        assert(width_new > 0);
        if (width_new > m_height) {
            // Shrink the extrusion width.
            return this->with_width(width_new);
        } else {
            // Create a rounded extrusion.
<<<<<<< HEAD
            auto dmr = float(sqrt(area_new / M_PI));
            return Flow(dmr, dmr, m_spacing, m_nozzle_diameter, m_spacing_ratio, false);
=======
            auto dmr = 2.0 * float(sqrt(area_new / M_PI));
            return Flow(dmr, dmr, m_spacing, m_nozzle_diameter, false);
>>>>>>> 3284959e
        }
    } else
        return *this;
}

// This method returns the centerline spacing between an extrusion using this
// flow and another one using another flow.
// this->spacing(other) shall return the same value as other.spacing(*this)
float Flow::spacing(const Flow &other) const
{
    assert(this->height() == other.height());
    assert(this->bridge() == other.bridge());
    float res = float(this->bridge() || other.bridge() ?
        0.5 * this->width() + 0.5 * other.width() :
        0.5 * this->spacing() + 0.5 * other.spacing());
//    assert(res > 0.f);
	if (res <= 0.f)
		throw FlowErrorNegativeSpacing();
	return res;
}

float Flow::rounded_rectangle_extrusion_spacing(float width, float height, float m_spacing_ratio)
{
#ifdef HAS_PERIMETER_LINE_OVERLAP
    return (spacing - PERIMETER_LINE_OVERLAP_FACTOR * height * (1. - 0.25 * PI) * spacing_ratio);
#else
    if (width == height && width == 0)
        return 0.f;
    float out = width - height * float(1. - 0.25 * PI) * m_spacing_ratio;
    if (out <= 0.f)
        throw FlowErrorNegativeSpacing();
    return out;
#endif
}

float Flow::rounded_rectangle_extrusion_width_from_spacing(float spacing, float height, float m_spacing_ratio)
{
#ifdef HAS_PERIMETER_LINE_OVERLAP
    return (spacing + PERIMETER_LINE_OVERLAP_FACTOR * height * (1. - 0.25 * PI) * spacing_ratio);
#else
    return float(spacing + height * (1. - 0.25 * PI) * m_spacing_ratio);
#endif
}

float Flow::bridge_extrusion_spacing(float dmr)
{
    return dmr;// +BRIDGE_EXTRA_SPACING;
}

// This method returns extrusion volume per head move unit.
double Flow::mm3_per_mm() const
{
    float res = m_bridge ?
        // Area of a circle with dmr of this->width.
        float((m_width * m_width) * 0.25 * PI) :
        // Rectangle with semicircles at the ends. ~ h (w - 0.215 h)
        float(m_height * (m_width - m_height * (1. - 0.25 * PI)));
    //assert(res > 0.);
	if (res <= 0.)
		throw FlowErrorNegativeFlow();
    return res;
}

Flow support_material_flow(const PrintObject* object, float layer_height)
{
    int extruder_id = object->config().support_material_extruder.value - 1;
    if (extruder_id < 0) {
        extruder_id = object->layers().front()->get_region(0)->region().config().perimeter_extruder - 1;
    }
    double nzd = object->print()->config().nozzle_diameter.get_at(extruder_id);
    const ConfigOptionFloatOrPercent& width = (object->config().support_material_extrusion_width.value > 0) ? object->config().support_material_extrusion_width : object->config().extrusion_width;
    const ConfigOptionFloatOrPercent& spacing = (object->config().support_material_extrusion_width.value > 0) ? object->config().support_material_extrusion_width : object->config().extrusion_spacing;
    float max_height = 0.f;
    if (!width.percent && width.value <= 0.) {
        // If user left option to 0, calculate a sane default width.
        max_height = Flow::auto_extrusion_width(frSupportMaterialInterface, nzd);
    } else {
        // If user set a manual value, use it.
        max_height = float(width.get_abs_value(nzd));
    }
    if (layer_height <= 0) { // get default layer height for material interface
        layer_height = object->config().support_material_layer_height.get_abs_value(nzd);
        if (layer_height == 0) {
            layer_height = object->print()->config().max_layer_height.get_abs_value(extruder_id, nzd);
            if (layer_height == 0) {
                layer_height = nzd * 0.75;
            }
        }
    }
    layer_height = std::min(layer_height, max_height);
    return Flow::new_from_config_width(
        frSupportMaterial,
        // The width parameter accepted by new_from_config_width is of type ConfigOptionFloatOrPercent, the Flow class takes care of the percent to value substitution.
        width,
        spacing,
        // if object->config().support_material_extruder == 0 (which means to not trigger tool change, but use the current extruder instead), get_at will return the 0th component.
        float(nzd),
        layer_height,
        extruder_id < 0 ? 1 : object->config().get_computed_value("filament_max_overlap", extruder_id), //if can get an extruder, then use its param, or use full overlap if we don't know the extruder id.
        // bridge_flow_ratio
        0.f);
}

Flow support_material_1st_layer_flow(const PrintObject *object, float layer_height)
{

    const PrintConfig &print_config = object->print()->config();
    const auto& width = (object->config().first_layer_extrusion_width.value > 0) ? object->config().first_layer_extrusion_width : object->config().support_material_extrusion_width;
    const auto& spacing = (object->config().first_layer_extrusion_spacing.value > 0) ? object->config().first_layer_extrusion_spacing : object->config().support_material_extrusion_width;
    float slice_height = layer_height;
    if (layer_height <= 0.f && !object->print()->config().nozzle_diameter.empty()){
        slice_height = (float)object->get_first_layer_height();
    }
    int extruder_id = object->config().support_material_extruder.value -1;
    if (extruder_id < 0) {
        extruder_id = object->layers().front()->get_region(0)->region().config().infill_extruder - 1;
    }
    return Flow::new_from_config_width(
        frSupportMaterial,
        // The width parameter accepted by new_from_config_width is of type ConfigOptionFloatOrPercent, the Flow class takes care of the percent to value substitution.
        (width.value > 0) ? width : object->config().extrusion_width,
        spacing, // can be used if first_layer_extrusion_width is phony
        float(print_config.nozzle_diameter.get_at(extruder_id)),
        slice_height,
        extruder_id < 0 ? 1 : object->config().get_computed_value("filament_max_overlap", extruder_id), //if can get an extruder, then use its param, or use full overlap if we don't know the extruder id.
        // bridge_flow_ratio
        0.f);
}

Flow support_material_interface_flow(const PrintObject* object, float layer_height)
{
    int extruder_id = object->config().support_material_interface_extruder.value - 1;
    if (extruder_id < 0) {
        extruder_id = object->layers().front()->get_region(0)->region().config().infill_extruder - 1;
    }
    double nzd = object->print()->config().nozzle_diameter.get_at(extruder_id);
    const ConfigOptionFloatOrPercent& width = (object->config().support_material_extrusion_width.value > 0) ? object->config().support_material_extrusion_width : object->config().extrusion_width;
    const ConfigOptionFloatOrPercent& spacing = (object->config().support_material_extrusion_width.value > 0) ? object->config().support_material_extrusion_width : object->config().extrusion_spacing;
    float max_height = 0.f;
    if (!width.percent && width.value <= 0.) {
        // If user left option to 0, calculate a sane default width.
        max_height = Flow::auto_extrusion_width(frSupportMaterialInterface, nzd);
    } else {
        // If user set a manual value, use it.
        max_height = float(width.get_abs_value(nzd));
    }
    if (layer_height <= 0) { // get default layer height for material interface
        layer_height = object->config().support_material_interface_layer_height.get_abs_value(nzd);
        if (layer_height == 0) {
            layer_height = object->print()->config().max_layer_height.get_abs_value(extruder_id, nzd);
            if (layer_height == 0) {
                layer_height = nzd * 0.75;
            }
        }
    }
    layer_height = std::min(layer_height, max_height);
    return Flow::new_from_config_width(
        frSupportMaterialInterface,
        // The width parameter accepted by new_from_config_width is of type ConfigOptionFloatOrPercent, the Flow class takes care of the percent to value substitution.
        width,
        spacing,
        // if object->config().support_material_interface_extruder == 0 (which means to not trigger tool change, but use the current extruder instead), get_at will return the 0th component.
        float(nzd),
        layer_height,
        extruder_id < 0 ? 1 : object->config().get_computed_value("filament_max_overlap", extruder_id), //if can get an extruder, then use its param, or use full overlap if we don't know the extruder id.
        // bridge_flow_ratio
        0.f);
}

Flow raft_flow(const PrintObject* object, float layer_height)
{
    int extruder_id = object->config().support_material_interface_extruder.value - 1;
    if (extruder_id < 0) {
        extruder_id = object->layers().front()->get_region(0)->region().config().perimeter_extruder - 1;
    }
    double nzd = object->print()->config().nozzle_diameter.get_at(extruder_id);
    const ConfigOptionFloatOrPercent& width = (object->config().support_material_extrusion_width.value > 0) ? object->config().support_material_extrusion_width : object->config().extrusion_width;
    const ConfigOptionFloatOrPercent& spacing = (object->config().support_material_extrusion_width.value > 0) ? object->config().support_material_extrusion_width : object->config().extrusion_spacing;
    float max_height = 0.f;
    if (!width.percent && width.value <= 0.) {
        // If user left option to 0, calculate a sane default width.
        max_height = Flow::auto_extrusion_width(frSupportMaterial, nzd);
    } else {
        // If user set a manual value, use it.
        max_height = float(width.get_abs_value(nzd));
    }
    if (layer_height <= 0) { // get default layer height for material interface
        layer_height = object->config().raft_interface_layer_height.get_abs_value(nzd);
        if (layer_height == 0) {
            layer_height = object->print()->config().max_layer_height.get_abs_value(extruder_id, nzd);
            if (layer_height == 0) {
                layer_height = nzd * 0.75;
            }
        }
    }
    layer_height = std::min(layer_height, max_height);
    return Flow::new_from_config_width(
        frSupportMaterial,
        // The width parameter accepted by new_from_config_width is of type ConfigOptionFloatOrPercent, the Flow class takes care of the percent to value substitution.
        width,
        spacing,
        // if object->config().support_material_interface_extruder == 0 (which means to not trigger tool change, but use the current extruder instead), get_at will return the 0th component.
        float(nzd),
        layer_height,
        extruder_id < 0 ? 1 : object->config().get_computed_value("filament_max_overlap", extruder_id), //if can get an extruder, then use its param, or use full overlap if we don't know the extruder id.
        // bridge_flow_ratio
        0.f);
}

Flow raft_interface_flow(const PrintObject* object, float layer_height)
{
    int extruder_id = object->config().support_material_interface_extruder.value - 1;
    if (extruder_id < 0) {
        extruder_id = object->layers().front()->get_region(0)->region().config().infill_extruder - 1;
    }
    double nzd = object->print()->config().nozzle_diameter.get_at(extruder_id);
    const ConfigOptionFloatOrPercent& width = (object->config().support_material_extrusion_width.value > 0) ? object->config().support_material_extrusion_width : object->config().extrusion_width;
    const ConfigOptionFloatOrPercent& spacing = (object->config().support_material_extrusion_width.value > 0) ? object->config().support_material_extrusion_width : object->config().extrusion_spacing;
    float max_height = 0.f;
    if (!width.percent && width.value <= 0.) {
        // If user left option to 0, calculate a sane default width.
        max_height = Flow::auto_extrusion_width(frSupportMaterialInterface, nzd);
    } else {
        // If user set a manual value, use it.
        max_height = float(width.get_abs_value(nzd));
    }
    if (layer_height <= 0) { // get default layer height for material interface
        layer_height = object->config().raft_interface_layer_height.get_abs_value(nzd);
        if (layer_height == 0) {
            layer_height = object->print()->config().max_layer_height.get_abs_value(extruder_id, nzd);
            if (layer_height == 0) {
                layer_height = nzd * 0.75;
            }
        }
    }
    layer_height = std::min(layer_height, max_height);
    return Flow::new_from_config_width(
        frSupportMaterialInterface,
        // The width parameter accepted by new_from_config_width is of type ConfigOptionFloatOrPercent, the Flow class takes care of the percent to value substitution.
        width,
        spacing,
        // if object->config().support_material_interface_extruder == 0 (which means to not trigger tool change, but use the current extruder instead), get_at will return the 0th component.
        float(nzd),
        layer_height,
        extruder_id < 0 ? 1 : object->config().get_computed_value("filament_max_overlap", extruder_id), //if can get an extruder, then use its param, or use full overlap if we don't know the extruder id.
        // bridge_flow_ratio
        0.f);
}

}<|MERGE_RESOLUTION|>--- conflicted
+++ resolved
@@ -496,13 +496,8 @@
             return this->with_width(width_new);
         } else {
             // Create a rounded extrusion.
-<<<<<<< HEAD
-            auto dmr = float(sqrt(area_new / M_PI));
+            auto dmr = 2.0 * float(sqrt(area_new / M_PI));
             return Flow(dmr, dmr, m_spacing, m_nozzle_diameter, m_spacing_ratio, false);
-=======
-            auto dmr = 2.0 * float(sqrt(area_new / M_PI));
-            return Flow(dmr, dmr, m_spacing, m_nozzle_diameter, false);
->>>>>>> 3284959e
         }
     } else
         return *this;
