--- conflicted
+++ resolved
@@ -67,14 +67,6 @@
     return paths;
 }
 
-<<<<<<< HEAD
-=======
-ExtrusionEntity *ExtrusionEntityCollection::clone() const
-{
-    return new ExtrusionEntityCollection(*this);
-}
-
->>>>>>> 3284959e
 void ExtrusionEntityCollection::reverse()
 {
     for (ExtrusionEntity *ptr : this->m_entities)
@@ -99,45 +91,6 @@
     this->m_entities.erase(this->m_entities.begin() + i);
 }
 
-<<<<<<< HEAD
-ExtrusionEntityCollection ExtrusionEntityCollection::chained_path_from(const ExtrusionEntitiesPtr& extrusion_entities, const Point &start_near, ExtrusionRole role)
-//ExtrusionEntityCollection ExtrusionEntityCollection::chained_path_from(const Point &start_near, ExtrusionRole role)
-{
-    //ExtrusionEntityCollection out;
-    //if (this->no_sort) {
-    //    out = *this;
-    //} else {
-    //    if (role == erMixed)
-    //        out = *this;
-    //    else {
-    //        for (const ExtrusionEntity *ee : this->entities()) {
-    //            if (role != erMixed) {
-    //                // The caller wants only paths with a specific extrusion role.
-    //                auto role2 = ee->role();
-    //                if (role != role2) {
-    //                    // This extrusion entity does not match the role asked.
-    //                    assert(role2 != erMixed);
-    //                    continue;
-    //                }
-    //            }
-    //            out.entities().emplace_back(ee->clone());
-    //        }
-    //    }
-    //    chain_and_reorder_extrusion_entities(out.entities(), &start_near);
-    //}
-    //return out;
-    // Return a filtered copy of the collection.
-    ExtrusionEntityCollection out;
-    out.m_entities = filter_by_extrusion_role(extrusion_entities, role);
-    // Clone the extrusion entities.
-    for (ExtrusionEntity* &ptr : out.m_entities)
-        ptr = ptr->clone();
-    chain_and_reorder_extrusion_entities(out.m_entities, &start_near);
-    return out;
-}
-
-=======
->>>>>>> 3284959e
 void ExtrusionEntityCollection::polygons_covered_by_width(Polygons &out, const float scaled_epsilon) const
 {
     for (const ExtrusionEntity *entity : this->entities())
@@ -172,9 +125,23 @@
     return FlatenEntities(preserve_ordering).flatten(*this);
 
 }
-void
-FlatenEntities::use(const ExtrusionEntityCollection &coll) {
+
+void ExtrusionEntityCollection::flatten(bool preserve_ordering = false, ExtrusionEntityCollection& out) const
+{
     if ((!coll.can_sort() || !this->to_fill.can_sort()) && preserve_ordering) {
+        out.push_back(this->flatten(preserve_ordering))
+    }else{
+        FlatenEntities(preserve_ordering) flattener;
+        flattener.use(*this);
+        //tranfert owner of entities.
+        out.entities.insert(out.entities.begin(), flattener.get().entities.begin(), flattener.get().entities.end());
+        flattener.set().entities.clear();
+    }
+}
+
+void FlatenEntities::use(const ExtrusionEntityCollection &coll) {
+    if ((!coll.can_sort() || !this->to_fill.can_sort()) && preserve_ordering) {
+        ExtrusionEntityCollection copy{pattern.can_sort(), pattern.can_reverse()};
         FlatenEntities unsortable(coll, preserve_ordering);
         for (const ExtrusionEntity* entity : coll.entities()) {
             entity->visit(unsortable);
@@ -187,8 +154,7 @@
     }
 }
 
-ExtrusionEntityCollection&&
-FlatenEntities::flatten(const ExtrusionEntityCollection &to_flatten) && {
+ExtrusionEntityCollection&& FlatenEntities::flatten(const ExtrusionEntityCollection &to_flatten) && {
     use(to_flatten);
     return std::move(to_fill);
 }
