--- conflicted
+++ resolved
@@ -52,8 +52,8 @@
     PresetCollection            sla_prints;
     PresetCollection            filaments;
     PresetCollection            sla_materials;
-	PresetCollection& 			prints(PrinterTechnology pt)       { return pt == ptFFF ? this->fff_prints : this->sla_prints; }
-	const PresetCollection& 	prints(PrinterTechnology pt) const { return pt == ptFFF ? this->fff_prints : this->sla_prints; }
+    PresetCollection&           prints(PrinterTechnology pt)          { return pt == ptFFF ? this->fff_prints : this->sla_prints; }
+    const PresetCollection&     prints(PrinterTechnology pt)    const { return pt == ptFFF ? this->fff_prints : this->sla_prints; }
 	PresetCollection& 			materials(PrinterTechnology pt)       { return pt == ptFFF ? this->filaments : this->sla_materials; }
 	const PresetCollection& 	materials(PrinterTechnology pt) const { return pt == ptFFF ? this->filaments : this->sla_materials; }
     PrinterPresetCollection     printers;
@@ -171,9 +171,6 @@
     bool                        transfer_and_save(Preset::Type type, const std::string& preset_from_name, const std::string& preset_to_name,
                                                   const std::string& new_name, const std::vector<std::string>& options);
 
-<<<<<<< HEAD
-=======
-    static const char *PRUSA_BUNDLE;
 
     static std::array<Preset::Type, 3>  types_list(PrinterTechnology pt) {
         if (pt == ptFFF)
@@ -181,7 +178,6 @@
         return      { Preset::TYPE_PRINTER, Preset::TYPE_SLA_PRINT, Preset::TYPE_SLA_MATERIAL };
     }
 
->>>>>>> 3284959e
 private:
     std::pair<PresetsConfigSubstitutions, std::string> load_system_presets(ForwardCompatibilitySubstitutionRule compatibility_rule);
     // Merge one vendor's presets with the other vendor's presets, report duplicates.
