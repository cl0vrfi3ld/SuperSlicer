<<<<<<< HEAD
///|/ Copyright (c) Prusa Research 2021 - 2023 Enrico Turri @enricoturri1966, Vojtěch Bubník @bubnikv, Pavel Mikuš @Godrak, Oleksandra Iushchenko @YuSanka, Lukáš Matěna @lukasmatena, Lukáš Hejl @hejllukas, Roman Beránek @zavorka
///|/
///|/ PrusaSlicer is released under the terms of the AGPLv3 or higher
///|/
#include "Model.hpp"
#include "Print.hpp"

#include <cfloat>

namespace Slic3r {

// Add or remove support modifier ModelVolumes from model_object_dst to match the ModelVolumes of model_object_new
// in the exact order and with the same IDs.
// It is expected, that the model_object_dst already contains the non-support volumes of model_object_new in the correct order.
// Friend to ModelVolume to allow copying.
// static is not accepted by gcc if declared as a friend of ModelObject.
/* static */ void model_volume_list_update_supports_seams(ModelObject &model_object_dst, const ModelObject &model_object_new)
{
    typedef std::pair<const ModelVolume*, bool> ModelVolumeWithStatus;
    std::vector<ModelVolumeWithStatus> old_volumes;
    old_volumes.reserve(model_object_dst.volumes.size());
    for (const ModelVolume *model_volume : model_object_dst.volumes)
        old_volumes.emplace_back(ModelVolumeWithStatus(model_volume, false));
    auto model_volume_lower = [](const ModelVolumeWithStatus &mv1, const ModelVolumeWithStatus &mv2){ return mv1.first->id() <  mv2.first->id(); };
    auto model_volume_equal = [](const ModelVolumeWithStatus &mv1, const ModelVolumeWithStatus &mv2){ return mv1.first->id() == mv2.first->id(); };
    std::sort(old_volumes.begin(), old_volumes.end(), model_volume_lower);
    model_object_dst.volumes.clear();
    model_object_dst.volumes.reserve(model_object_new.volumes.size());
    for (const ModelVolume *model_volume_src : model_object_new.volumes) {
        ModelVolumeWithStatus key(model_volume_src, false);
        auto it = std::lower_bound(old_volumes.begin(), old_volumes.end(), key, model_volume_lower);
        if (it != old_volumes.end() && model_volume_equal(*it, key)) {
            // The volume was found in the old list. Just copy it.
            assert(! it->second); // not consumed yet
            it->second = true;
            ModelVolume *model_volume_dst = const_cast<ModelVolume*>(it->first);
            // For support modifiers, the type may have been switched from blocker to enforcer and vice versa.
            assert((model_volume_dst->is_support_modifier() && model_volume_src->is_support_modifier()) || model_volume_dst->type() == model_volume_src->type());
            model_object_dst.volumes.emplace_back(model_volume_dst);
            if (model_volume_dst->is_support_modifier() || model_volume_dst->is_seam_position()) {
                // For support modifiers, the type may have been switched from blocker to enforcer and vice versa.
                model_volume_dst->set_type(model_volume_src->type());
                model_volume_dst->set_transformation(model_volume_src->get_transformation());
            }
            assert(model_volume_dst->get_matrix().isApprox(model_volume_src->get_matrix()));
        } else {
            // The volume was not found in the old list. Create a new copy.
            assert(model_volume_src->is_support_modifier() || model_volume_src->is_seam_position());
            model_object_dst.volumes.emplace_back(new ModelVolume(*model_volume_src));
            model_object_dst.volumes.back()->set_model_object(&model_object_dst);
        }
    }
    // Release the non-consumed old volumes (those were deleted from the new list).
    for (ModelVolumeWithStatus &mv_with_status : old_volumes)
        if (! mv_with_status.second)
            delete mv_with_status.first;
}

static inline void model_volume_list_copy_configs(ModelObject &model_object_dst, const ModelObject &model_object_src, const ModelVolumeType type)
{
    size_t i_src, i_dst;
    for (i_src = 0, i_dst = 0; i_src < model_object_src.volumes.size() && i_dst < model_object_dst.volumes.size();) {
        const ModelVolume &mv_src = *model_object_src.volumes[i_src];
        ModelVolume       &mv_dst = *model_object_dst.volumes[i_dst];
        if (mv_src.type() != type) {
            ++ i_src;
            continue;
        }
        if (mv_dst.type() != type) {
            ++ i_dst;
            continue;
        }
        assert(mv_src.id() == mv_dst.id());
        // Copy the ModelVolume data.
        mv_dst.name   = mv_src.name;
		mv_dst.config.assign_config(mv_src.config);
        assert(mv_dst.supported_facets.id() == mv_src.supported_facets.id());
        mv_dst.supported_facets.assign(mv_src.supported_facets);
        assert(mv_dst.seam_facets.id() == mv_src.seam_facets.id());
        mv_dst.seam_facets.assign(mv_src.seam_facets);
        assert(mv_dst.mmu_segmentation_facets.id() == mv_src.mmu_segmentation_facets.id());
        mv_dst.mmu_segmentation_facets.assign(mv_src.mmu_segmentation_facets);
        //FIXME what to do with the materials?
        // mv_dst.m_material_id = mv_src.m_material_id;
        ++ i_src;
        ++ i_dst;
    }
}

static inline void layer_height_ranges_copy_configs(t_layer_config_ranges &lr_dst, const t_layer_config_ranges &lr_src)
{
    assert(lr_dst.size() == lr_src.size());
    auto it_src = lr_src.cbegin();
    for (auto &kvp_dst : lr_dst) {
        const auto &kvp_src = *it_src ++;
        assert(std::abs(kvp_dst.first.first  - kvp_src.first.first ) <= EPSILON);
        assert(std::abs(kvp_dst.first.second - kvp_src.first.second) <= EPSILON);
        // Layer heights are allowed do differ in case the layer height table is being overriden by the smooth profile.
        // assert(std::abs(kvp_dst.second.option("layer_height")->get_float() - kvp_src.second.option("layer_height")->get_float()) <= EPSILON);
        kvp_dst.second = kvp_src.second;
    }
}

static inline bool transform3d_lower(const Transform3d &lhs, const Transform3d &rhs) 
{
    typedef Transform3d::Scalar T;
    const T *lv = lhs.data();
    const T *rv = rhs.data();
    for (size_t i = 0; i < 16; ++ i, ++ lv, ++ rv) {
        if (*lv < *rv)
            return true;
        else if (*lv > *rv)
            return false;
    }
    return false;
}

static inline bool transform3d_equal(const Transform3d &lhs, const Transform3d &rhs) 
{
    typedef Transform3d::Scalar T;
    const T *lv = lhs.data();
    const T *rv = rhs.data();
    for (size_t i = 0; i < 16; ++ i, ++ lv, ++ rv)
        if (*lv != *rv)
            return false;
    return true;
}

struct PrintObjectTrafoAndInstances
{
    Transform3d    	trafo;
    PrintInstances	instances;
    bool operator<(const PrintObjectTrafoAndInstances &rhs) const { return transform3d_lower(this->trafo, rhs.trafo); }
};

// Generate a list of trafos and XY offsets for instances of a ModelObject
static std::vector<PrintObjectTrafoAndInstances> print_objects_from_model_object(const ModelObject &model_object)
{
    std::set<PrintObjectTrafoAndInstances> trafos;
    PrintObjectTrafoAndInstances           trafo;
    for (ModelInstance *model_instance : model_object.instances)
        if (model_instance->is_printable()) {
            trafo.trafo = model_instance->get_matrix();
            auto shift = Point::new_scale(trafo.trafo.data()[12], trafo.trafo.data()[13]);
            // Reset the XY axes of the transformation.
            trafo.trafo.data()[12] = 0;
            trafo.trafo.data()[13] = 0;
            // Search or insert a trafo.
            auto it = trafos.emplace(trafo).first;
            const_cast<PrintObjectTrafoAndInstances&>(*it).instances.emplace_back(PrintInstance{ nullptr, model_instance, shift });
        }
    return std::vector<PrintObjectTrafoAndInstances>(trafos.begin(), trafos.end());
}

// Compare just the layer ranges and their layer heights, not the associated configs.
// Ignore the layer heights if check_layer_heights is false.
static bool layer_height_ranges_equal(const t_layer_config_ranges &lr1, const t_layer_config_ranges &lr2, bool check_layer_height)
{
    if (lr1.size() != lr2.size())
        return false;
    auto it2 = lr2.begin();
    for (const auto &kvp1 : lr1) {
        const auto &kvp2 = *it2 ++;
        if (std::abs(kvp1.first.first  - kvp2.first.first ) > EPSILON ||
            std::abs(kvp1.first.second - kvp2.first.second) > EPSILON ||
            (check_layer_height && std::abs(kvp1.second.option("layer_height")->get_float() - kvp2.second.option("layer_height")->get_float()) > EPSILON))
            return false;
    }
    return true;
}

// Returns true if va == vb when all CustomGCode items that are not ToolChangeCode are ignored.
static bool custom_per_printz_gcodes_tool_changes_differ(const std::vector<CustomGCode::Item> &va, const std::vector<CustomGCode::Item> &vb)
{
	auto it_a = va.begin();
	auto it_b = vb.begin();
	while (it_a != va.end() || it_b != vb.end()) {
		if (it_a != va.end() && it_a->type != CustomGCode::ToolChange) {
			// Skip any CustomGCode items, which are not tool changes.
			++ it_a;
			continue;
		}
		if (it_b != vb.end() && it_b->type != CustomGCode::ToolChange) {
			// Skip any CustomGCode items, which are not tool changes.
			++ it_b;
			continue;
		}
		if (it_a == va.end() || it_b == vb.end())
			// va or vb contains more Tool Changes than the other.
			return true;
		assert(it_a->type == CustomGCode::ToolChange);
		assert(it_b->type == CustomGCode::ToolChange);
		if (*it_a != *it_b)
			// The two Tool Changes differ.
			return true;
		++ it_a;
		++ it_b;
	}
	// There is no change in custom Tool Changes.
	return false;
}

// Collect changes to print config, account for overrides of extruder retract values by filament presets.
static t_config_option_keys print_config_diffs(
    const PrintConfig        &current_config,
    const DynamicPrintConfig &new_full_config,
    DynamicPrintConfig       &filament_overrides)
{
    const std::vector<std::string> &extruder_retract_keys = print_config_def.extruder_retract_keys();
    const std::string               filament_prefix       = "filament_";
    t_config_option_keys            print_diff;
    for (const t_config_option_key &opt_key : current_config.keys()) {
        const ConfigOption *opt_old = current_config.option(opt_key);
        assert(opt_old != nullptr);
        const ConfigOption *opt_new = new_full_config.option(opt_key);
        // assert(opt_new != nullptr);
        if (opt_new == nullptr)
            //FIXME This may happen when executing some test cases.
            continue;
        const ConfigOption *opt_new_filament = std::binary_search(extruder_retract_keys.begin(), extruder_retract_keys.end(), opt_key) ? new_full_config.option(filament_prefix + opt_key) : nullptr;
        if (opt_new_filament != nullptr && ! opt_new_filament->is_nil()) {
            // An extruder retract override is available at some of the filament presets.
            bool overriden = opt_new->overriden_by(opt_new_filament);
            if (overriden || *opt_old != *opt_new) {
                auto opt_copy = opt_new->clone();
                opt_copy->apply_override(opt_new_filament);
                bool changed = *opt_old != *opt_copy;
                if (changed)
                    print_diff.emplace_back(opt_key);
                if (changed || overriden) {
                    // filament_overrides will be applied to the placeholder parser, which layers these parameters over full_print_config.
                    filament_overrides.set_key_value(opt_key, opt_copy);
                } else
                    delete opt_copy;
            }
        } else if (*opt_new != *opt_old)
            print_diff.emplace_back(opt_key);
    }

    return print_diff;
}

// Prepare for storing of the full print config into new_full_config to be exported into the G-code and to be used by the PlaceholderParser.
static t_config_option_keys full_print_config_diffs(const DynamicPrintConfig &current_full_config, const DynamicPrintConfig &new_full_config)
{
    t_config_option_keys full_config_diff;
    for (const t_config_option_key &opt_key : new_full_config.keys()) {
        const ConfigOption *opt_old = current_full_config.option(opt_key);
        const ConfigOption *opt_new = new_full_config.option(opt_key);
        if (opt_old == nullptr || *opt_new != *opt_old)
            full_config_diff.emplace_back(opt_key);
    }
    return full_config_diff;
}

// Repository for solving partial overlaps of ModelObject::layer_config_ranges.
// Here the const DynamicPrintConfig* point to the config in ModelObject::layer_config_ranges.
class LayerRanges
{
public:
    struct LayerRange {
        t_layer_height_range        layer_height_range;
        // Config is owned by the associated ModelObject.
        const DynamicPrintConfig*   config { nullptr };

        bool operator<(const LayerRange &rhs) const throw() { return this->layer_height_range < rhs.layer_height_range; }
    };

    LayerRanges() = default;
    LayerRanges(const t_layer_config_ranges &in) { this->assign(in); }

    // Convert input config ranges into continuous non-overlapping sorted vector of intervals and their configs.
    void assign(const t_layer_config_ranges &in) {
        m_ranges.clear();
        m_ranges.reserve(in.size());
        // Input ranges are sorted lexicographically. First range trims the other ranges.
        coordf_t last_z = 0;
        for (const std::pair<const t_layer_height_range, ModelConfig> &range : in)
            if (range.first.second > last_z) {
                coordf_t min_z = std::max(range.first.first, 0.);
                if (min_z > last_z + EPSILON) {
                    m_ranges.push_back({ t_layer_height_range(last_z, min_z) });
                    last_z = min_z;
                }
                if (range.first.second > last_z + EPSILON) {
                    const DynamicPrintConfig *cfg = &range.second.get();
                    m_ranges.push_back({ t_layer_height_range(last_z, range.first.second), cfg });
                    last_z = range.first.second;
                }
            }
        if (m_ranges.empty())
            m_ranges.push_back({ t_layer_height_range(0, DBL_MAX) });
        else if (m_ranges.back().config == nullptr)
            m_ranges.back().layer_height_range.second = DBL_MAX;
        else
            m_ranges.push_back({ t_layer_height_range(m_ranges.back().layer_height_range.second, DBL_MAX) });
    }

    const DynamicPrintConfig* config(const t_layer_height_range &range) const {
        auto it = std::lower_bound(m_ranges.begin(), m_ranges.end(), LayerRange{ { range.first - EPSILON, range.second - EPSILON } });
        // #ys_FIXME_COLOR
        // assert(it != m_ranges.end());
        // assert(it == m_ranges.end() || std::abs(it->first.first  - range.first ) < EPSILON);
        // assert(it == m_ranges.end() || std::abs(it->first.second - range.second) < EPSILON);
        if (it == m_ranges.end() ||
            std::abs(it->layer_height_range.first - range.first) > EPSILON ||
            std::abs(it->layer_height_range.second - range.second) > EPSILON )
            return nullptr; // desired range doesn't found
        return it == m_ranges.end() ? nullptr : it->config;
    }

    std::vector<LayerRange>::const_iterator begin() const { return m_ranges.cbegin(); }
    std::vector<LayerRange>::const_iterator end  () const { return m_ranges.cend(); }
    size_t                                  size () const { return m_ranges.size(); }

private:
    // Layer ranges with their config overrides and list of volumes with their snug bounding boxes in a given layer range.
    std::vector<LayerRange>  m_ranges;
};

// To track Model / ModelObject updates between the front end and back end, including layer height ranges, their configs,
// and snug bounding boxes of ModelVolumes.
struct ModelObjectStatus {
    enum Status {
        Unknown,
        Old,
        New,
        Moved,
        Deleted,
    };

    enum class PrintObjectRegionsStatus {
        Invalid,
        Valid,
        PartiallyValid,
    };

    ModelObjectStatus(ObjectID id, Status status = Unknown) : id(id), status(status) {}
    ~ModelObjectStatus() { if (print_object_regions) print_object_regions->ref_cnt_dec(); }

    // Key of the set.
    ObjectID                                    id;
    // Status of this ModelObject with id on apply().
    Status                                      status;
    // PrintObjects to be generated for this ModelObject including their base transformation.
    std::vector<PrintObjectTrafoAndInstances>   print_instances;
    // Regions shared by the associated PrintObjects.
    PrintObjectRegions                         *print_object_regions { nullptr };
    // Status of the above.
    PrintObjectRegionsStatus                    print_object_regions_status { PrintObjectRegionsStatus::Invalid };

    // Search by id.
    bool operator<(const ModelObjectStatus &rhs) const { return id < rhs.id; }
};

struct ModelObjectStatusDB
{
    void add(const ModelObject &model_object, const ModelObjectStatus::Status status) {
        assert(db.find(ModelObjectStatus(model_object.id())) == db.end());
        db.emplace(model_object.id(), status);
    }

    bool add_if_new(const ModelObject &model_object, const ModelObjectStatus::Status status) {
        auto it = db.find(ModelObjectStatus(model_object.id()));
        if (it == db.end()) {
            db.emplace_hint(it, model_object.id(), status);
            return true;
        }
        return false;
    }

    const ModelObjectStatus& get(const ModelObject &model_object) {
        auto it = db.find(ModelObjectStatus(model_object.id()));
        assert(it != db.end());
        return *it;
    }

    const ModelObjectStatus& reuse(const ModelObject &model_object) {
        const ModelObjectStatus &result = this->get(model_object);
        assert(result.status != ModelObjectStatus::Deleted);
        return result;
    }

    std::set<ModelObjectStatus> db;
};

struct PrintObjectStatus {
    enum Status {
        Unknown,
        Deleted,
        Reused,
        New
    };

    PrintObjectStatus(PrintObject *print_object, Status status = Unknown) : 
        id(print_object->model_object()->id()),
        print_object(print_object),
        trafo(print_object->trafo()),
        status(status) {}
    PrintObjectStatus(ObjectID id) : id(id), print_object(nullptr), trafo(Transform3d::Identity()), status(Unknown) {}

    // ID of the ModelObject & PrintObject
    ObjectID         id;
    // Pointer to the old PrintObject
    PrintObject     *print_object;
    // Trafo generated with model_object->world_matrix(true) 
    Transform3d      trafo;
    Status           status;

    // Search by id.
    bool operator<(const PrintObjectStatus &rhs) const { return id < rhs.id; }
};

class PrintObjectStatusDB {
public:
    using iterator          = std::multiset<PrintObjectStatus>::iterator;
    using const_iterator    = std::multiset<PrintObjectStatus>::const_iterator;

    PrintObjectStatusDB(const PrintObjectPtrs &print_objects) {
        for (PrintObject *print_object : print_objects)
            m_db.emplace(PrintObjectStatus(print_object));
    }

    struct iterator_range : std::pair<const_iterator, const_iterator>
    { 
        using std::pair<const_iterator, const_iterator>::pair;
        iterator_range(const std::pair<const_iterator, const_iterator> in) : std::pair<const_iterator, const_iterator>(in) {}

        const_iterator begin() throw() { return this->first; }
        const_iterator end() throw() { return this->second; }
    };

    iterator_range get_range(const ModelObject &model_object) const {
        return m_db.equal_range(PrintObjectStatus(model_object.id()));
    }

    iterator_range get_range(const ModelObjectStatus &model_object_status) const {
        return m_db.equal_range(PrintObjectStatus(model_object_status.id));
    }

    size_t count(const ModelObject &model_object) {
        return m_db.count(PrintObjectStatus(model_object.id()));
    }

    std::multiset<PrintObjectStatus>::iterator begin() { return m_db.begin(); }
    std::multiset<PrintObjectStatus>::iterator end()   { return m_db.end(); }

    void clear() {
        m_db.clear();
    }

private:
    std::multiset<PrintObjectStatus> m_db;
};

static inline bool model_volume_solid_or_modifier(const ModelVolume &mv)
{
    ModelVolumeType type = mv.type();
    return type == ModelVolumeType::MODEL_PART || type == ModelVolumeType::NEGATIVE_VOLUME || type == ModelVolumeType::PARAMETER_MODIFIER;
}

static inline Transform3f trafo_for_bbox(const Transform3d &object_trafo, const Transform3d &volume_trafo)
{
    Transform3d m = object_trafo * volume_trafo;
    m.translation().x() = 0.;
    m.translation().y() = 0.;
    return m.cast<float>();
}

static inline bool trafos_differ_in_rotation_by_z_and_mirroring_by_xy_only(const Transform3d &t1, const Transform3d &t2)
{
    if (std::abs(t1.translation().z() - t2.translation().z()) > EPSILON)
        // One of the object is higher than the other above the build plate (or below the build plate).
        return false;
    Matrix3d m1 = t1.matrix().block<3, 3>(0, 0);
    Matrix3d m2 = t2.matrix().block<3, 3>(0, 0);
    Matrix3d m = m2.inverse() * m1;
    Vec3d    z = m.block<3, 1>(0, 2);
    if (std::abs(z.x()) > EPSILON || std::abs(z.y()) > EPSILON || std::abs(z.z() - 1.) > EPSILON)
        // Z direction or length changed.
        return false;
    // Z still points in the same direction and it has the same length.
    Vec3d    x = m.block<3, 1>(0, 0);
    Vec3d    y = m.block<3, 1>(0, 1);
    if (std::abs(x.z()) > EPSILON || std::abs(y.z()) > EPSILON)
        return false;
    double   lx2 = x.squaredNorm();
    double   ly2 = y.squaredNorm();
    if (lx2 - 1. > EPSILON * EPSILON || ly2 - 1. > EPSILON * EPSILON)
        return false;
    // Verify whether the vectors x, y are still perpendicular.
    double   d   = x.dot(y);
    return std::abs(d * d) < EPSILON * lx2 * ly2;
}

static PrintObjectRegions::BoundingBox transformed_its_bbox2d(const indexed_triangle_set &its, const Transform3f &m, float offset)
{
    assert(! its.indices.empty());

    PrintObjectRegions::BoundingBox bbox(m * its.vertices[its.indices.front()(0)]);
    for (const stl_triangle_vertex_indices &tri : its.indices)
        for (int i = 0; i < 3; ++ i)
            bbox.extend(m * its.vertices[tri(i)]);
    bbox.min() -= Vec3f(offset, offset, float(EPSILON));
    bbox.max() += Vec3f(offset, offset, float(EPSILON));
    return bbox;
}

static void transformed_its_bboxes_in_z_ranges(
    const indexed_triangle_set                                    &its, 
    const Transform3f                                             &m,
    const std::vector<t_layer_height_range>                       &z_ranges,
    std::vector<std::pair<PrintObjectRegions::BoundingBox, bool>> &bboxes,
    const float                                                    offset)
{
    bboxes.assign(z_ranges.size(), std::make_pair(PrintObjectRegions::BoundingBox(), false));
    for (const stl_triangle_vertex_indices &tri : its.indices) {
        const Vec3f pts[3] = { m * its.vertices[tri(0)], m * its.vertices[tri(1)], m * its.vertices[tri(2)] };
        for (size_t irange = 0; irange < z_ranges.size(); ++ irange) {
            const t_layer_height_range                       &z_range = z_ranges[irange];
            std::pair<PrintObjectRegions::BoundingBox, bool> &bbox    = bboxes[irange];
            auto bbox_extend = [&bbox](const Vec3f& p) {
                if (bbox.second) {
                    bbox.first.extend(p);
                } else {
                    bbox.first.min() = bbox.first.max() = p;
                    bbox.second = true;
                }
            };
            int iprev = 2;
            for (int iedge = 0; iedge < 3; ++ iedge) {
                const Vec3f *p1 = &pts[iprev];
                const Vec3f *p2 = &pts[iedge];
                // Sort the edge points by Z.
                if (p1->z() > p2->z())
                    std::swap(p1, p2);
                if (p2->z() <= z_range.first || p1->z() >= z_range.second) {
                    // Out of this slab.
                } else if (p1->z() < z_range.first) {
                    if (p1->z() > z_range.second) {
                        // Two intersections.
                        float zspan = p2->z() - p1->z();
                        float t1 = (z_range.first - p1->z())  / zspan;
                        float t2 = (z_range.second - p1->z()) / zspan;
                        Vec2f p = to_2d(*p1);
                        Vec2f v(p2->x() - p1->x(), p2->y() - p1->y());
                        bbox_extend(to_3d((p + v * t1).eval(), float(z_range.first)));
                        bbox_extend(to_3d((p + v * t2).eval(), float(z_range.second)));
                    } else {
                        // Single intersection with the lower limit.
                        float t = (z_range.first - p1->z()) / (p2->z() - p1->z());
                        Vec2f v(p2->x() - p1->x(), p2->y() - p1->y());
                        bbox_extend(to_3d((to_2d(*p1) + v * t).eval(), float(z_range.first)));
                        bbox_extend(*p2);
                    }
                } else if (p2->z() > z_range.second) {
                    // Single intersection with the upper limit.
                    float t = (z_range.second - p1->z()) / (p2->z() - p1->z());
                    Vec2f v(p2->x() - p1->x(), p2->y() - p1->y());
                    bbox_extend(to_3d((to_2d(*p1) + v * t).eval(), float(z_range.second)));
                    bbox_extend(*p1);
                } else {
                    // Both points are inside.
                    bbox_extend(*p1);
                    bbox_extend(*p2);
                }
                iprev = iedge;
            }
        }
    }

    for (std::pair<PrintObjectRegions::BoundingBox, bool> &bbox : bboxes) {
        bbox.first.min() -= Vec3f(offset, offset, float(EPSILON));
        bbox.first.max() += Vec3f(offset, offset, float(EPSILON));
    }
}

// Last PrintObject for this print_object_regions has been fully invalidated (deleted).
// Keep print_object_regions, but delete those volumes, which were either removed from new_volumes, or which rotated or scaled, so they need
// their bounding boxes to be recalculated.
void print_objects_regions_invalidate_keep_some_volumes(PrintObjectRegions &print_object_regions, ModelVolumePtrs old_volumes, ModelVolumePtrs new_volumes)
{
    print_object_regions.all_regions.clear();

    model_volumes_sort_by_id(old_volumes);
    model_volumes_sort_by_id(new_volumes);

    size_t i_cached_volume      = 0;
    size_t last_cached_volume   = 0;
    size_t i_old                = 0;
    for (size_t i_new = 0; i_new < new_volumes.size(); ++ i_new)
        if (model_volume_solid_or_modifier(*new_volumes[i_new])) {
            for (; i_old < old_volumes.size(); ++ i_old)
                if (old_volumes[i_old]->id() >= new_volumes[i_new]->id())
                    break;
            if (i_old != old_volumes.size() && old_volumes[i_old]->id() == new_volumes[i_new]->id()) {
                if (old_volumes[i_old]->get_matrix().isApprox(new_volumes[i_new]->get_matrix())) {
                    // Reuse the volume.
                    for (; print_object_regions.cached_volume_ids[i_cached_volume] < old_volumes[i_old]->id(); ++ i_cached_volume)
                        assert(i_cached_volume < print_object_regions.cached_volume_ids.size());
                    assert(i_cached_volume < print_object_regions.cached_volume_ids.size() && print_object_regions.cached_volume_ids[i_cached_volume] == old_volumes[i_old]->id());
                    print_object_regions.cached_volume_ids[last_cached_volume ++] = print_object_regions.cached_volume_ids[i_cached_volume ++];
                } else {
                    // Don't reuse the volume.
                }
            }
        }
    print_object_regions.cached_volume_ids.erase(print_object_regions.cached_volume_ids.begin() + last_cached_volume, print_object_regions.cached_volume_ids.end());
}

// Find a bounding box of a volume's part intersecting layer_range. Such a bounding box will likely be smaller in XY than the full bounding box,
// thus it will intersect with lower number of other volumes.
const PrintObjectRegions::BoundingBox* find_volume_extents(const PrintObjectRegions::LayerRangeRegions &layer_range, const ModelVolume &volume)
{
    auto it = lower_bound_by_predicate(layer_range.volumes.begin(), layer_range.volumes.end(), [&volume](const PrintObjectRegions::VolumeExtents &l){ return l.volume_id < volume.id(); });
    return it != layer_range.volumes.end() && it->volume_id == volume.id() ? &it->bbox : nullptr;
}

// Find a bounding box of a topmost printable volume referenced by this modifier given this_region_id.
PrintObjectRegions::BoundingBox find_modifier_volume_extents(const PrintObjectRegions::LayerRangeRegions &layer_range, const int this_region_id)
{
    // Find the top-most printable volume of this modifier, or the printable volume itself.
    const PrintObjectRegions::VolumeRegion &this_region = layer_range.volume_regions[this_region_id];
    const PrintObjectRegions::BoundingBox *this_extents = find_volume_extents(layer_range, *this_region.model_volume);
    assert(this_extents);
    PrintObjectRegions::BoundingBox out { *this_extents };
    if (! this_region.model_volume->is_model_part())
        for (int parent_region_id = this_region.parent;;) {
            assert(parent_region_id >= 0);
            const PrintObjectRegions::VolumeRegion &parent_region  = layer_range.volume_regions[parent_region_id];
            const PrintObjectRegions::BoundingBox  *parent_extents = find_volume_extents(layer_range, *parent_region.model_volume);
            assert(parent_extents);
            out.clamp(*parent_extents);
            assert(! out.isEmpty());
            if (parent_region.model_volume->is_model_part())
                break;
            parent_region_id = parent_region.parent;
        }
    return out;
}

PrintRegionConfig region_config_from_model_volume(const PrintRegionConfig &default_or_parent_region_config, const DynamicPrintConfig *layer_range_config, const ModelVolume &volume, size_t num_extruders);

void print_region_ref_inc(PrintRegion &r) { ++ r.m_ref_cnt; }
void print_region_ref_reset(PrintRegion &r) { r.m_ref_cnt = 0; }
int  print_region_ref_cnt(const PrintRegion &r) { return r.m_ref_cnt; }

// Verify whether the PrintRegions of a PrintObject are still valid, possibly after updating the region configs.
// Before region configs are updated, callback_invalidate() is called to possibly stop background processing.
// Returns false if this object needs to be resliced because regions were merged or split.
bool verify_update_print_object_regions(
    ModelVolumePtrs                     model_volumes,
    const PrintRegionConfig            &default_region_config,
    size_t                              num_extruders,
    const std::vector<unsigned int>    &painting_extruders,
    PrintObjectRegions                 &print_object_regions,
    const std::function<void(const PrintRegionConfig&, const PrintRegionConfig&, const t_config_option_keys&)> &callback_invalidate)
{
    // Sort by ModelVolume ID.
    model_volumes_sort_by_id(model_volumes);

    for (std::unique_ptr<PrintRegion> &region : print_object_regions.all_regions)
        print_region_ref_reset(*region);

    // Verify and / or update PrintRegions produced by ModelVolumes, layer range modifiers, modifier volumes.
    for (PrintObjectRegions::LayerRangeRegions &layer_range : print_object_regions.layer_ranges) {
        // Each modifier ModelVolume intersecting this layer_range shall be referenced here at least once if it intersects some
        // printable ModelVolume at this layer_range even if it does not modify its overlapping printable ModelVolume configuration yet.
        // VolumeRegions reference ModelVolumes in layer_range.volume_regions the order they are stored in ModelObject volumes.
        // Remember whether a given modifier ModelVolume was visited already.
        auto it_model_volume_modifier_last = model_volumes.end();
        for (PrintObjectRegions::VolumeRegion &region : layer_range.volume_regions)
            if (region.model_volume->is_model_part() || region.model_volume->is_modifier()) {
                auto it_model_volume = lower_bound_by_predicate(model_volumes.begin(), model_volumes.end(), [&region](const ModelVolume *l){ return l->id() < region.model_volume->id(); });
                assert(it_model_volume != model_volumes.end() && (*it_model_volume)->id() == region.model_volume->id());
                if (region.model_volume->is_modifier() && it_model_volume != it_model_volume_modifier_last) {
                    // A modifier ModelVolume is visited for the first time.
                    // A visited modifier may not have had parent volume_regions created overlapping with some model parts or modifiers,
                    // if the visited modifier did not modify their properties. Now the visited modifier's configuration may have changed,
                    // which may require new regions to be created.
                    it_model_volume_modifier_last = it_model_volume;
                    int next_region_id = int(&region - layer_range.volume_regions.data());
                    const PrintObjectRegions::BoundingBox *bbox = find_volume_extents(layer_range, *region.model_volume);
                    assert(bbox);
                    for (int parent_region_id = next_region_id - 1; parent_region_id >= 0; -- parent_region_id) {
                        const PrintObjectRegions::VolumeRegion &parent_region = layer_range.volume_regions[parent_region_id];
                        assert(parent_region.model_volume != region.model_volume);
                        if (parent_region.model_volume->is_model_part() || parent_region.model_volume->is_modifier()) {
                            // volume_regions are produced in decreasing order of parent volume_regions ids.
                            // Some regions may not have been generated the last time by generate_print_object_regions().
                            assert(next_region_id == int(layer_range.volume_regions.size()) ||
                                   layer_range.volume_regions[next_region_id].model_volume != region.model_volume ||
                                   layer_range.volume_regions[next_region_id].parent <= parent_region_id);
                            if (next_region_id < int(layer_range.volume_regions.size()) && 
                                layer_range.volume_regions[next_region_id].model_volume == region.model_volume &&
                                layer_range.volume_regions[next_region_id].parent == parent_region_id) {
                                // A parent region is already overridden.
                                ++ next_region_id;
                            } else if (PrintObjectRegions::BoundingBox parent_bbox = find_modifier_volume_extents(layer_range, parent_region_id); parent_bbox.intersects(*bbox))
                                // Such parent region does not exist. If it is needed, then we need to reslice.
                                // Only create new region for a modifier, which actually modifies config of it's parent.
                                if (PrintRegionConfig config = region_config_from_model_volume(parent_region.region->config(), nullptr, **it_model_volume, num_extruders);
                                    config != parent_region.region->config())
                                    // This modifier newly overrides a region, which it did not before. We need to reslice.
                                    return false;
                        }
                    }
                }
                PrintRegionConfig cfg = region.parent == -1 ?
                    region_config_from_model_volume(default_region_config, layer_range.config, **it_model_volume, num_extruders) :
                    region_config_from_model_volume(layer_range.volume_regions[region.parent].region->config(), nullptr, **it_model_volume, num_extruders);
                if (cfg != region.region->config()) {
                    // Region configuration changed.
                    if (print_region_ref_cnt(*region.region) == 0) {
                        // Region is referenced for the first time. Just change its parameters.
                        // Stop the background process before assigning new configuration to the regions.
                        t_config_option_keys diff = region.region->config().diff(cfg);
                        callback_invalidate(region.region->config(), cfg, diff);
                        region.region->config_apply_only(cfg, diff, false);
                    } else {
                        // Region is referenced multiple times, thus the region is being split. We need to reslice.
                        return false;
                    }
                }
                print_region_ref_inc(*region.region);
            }
    }

    // Verify and / or update PrintRegions produced by color painting. 
    for (const PrintObjectRegions::LayerRangeRegions &layer_range : print_object_regions.layer_ranges)
        for (const PrintObjectRegions::PaintedRegion &region : layer_range.painted_regions) {
            const PrintObjectRegions::VolumeRegion &parent_region   = layer_range.volume_regions[region.parent];
            PrintRegionConfig                       cfg             = parent_region.region->config();
            cfg.perimeter_extruder.value    = region.extruder_id;
            cfg.solid_infill_extruder.value = region.extruder_id;
            cfg.infill_extruder.value       = region.extruder_id;
            if (cfg != region.region->config()) {
                // Region configuration changed.
                if (print_region_ref_cnt(*region.region) == 0) {
                    // Region is referenced for the first time. Just change its parameters.
                    // Stop the background process before assigning new configuration to the regions.
                    t_config_option_keys diff = region.region->config().diff(cfg);
                    callback_invalidate(region.region->config(), cfg, diff);
                    region.region->config_apply_only(cfg, diff, false);
                } else {
                    // Region is referenced multiple times, thus the region is being split. We need to reslice.
                    return false;
                }
            }
            print_region_ref_inc(*region.region);
        }

    // Lastly verify, whether some regions were not merged.
    {
        std::vector<const PrintRegion*> regions;
        regions.reserve(print_object_regions.all_regions.size());
        for (std::unique_ptr<PrintRegion> &region : print_object_regions.all_regions) {
            assert(print_region_ref_cnt(*region) > 0);
            regions.emplace_back(&(*region.get()));
        }
        std::sort(regions.begin(), regions.end(), [](const PrintRegion *l, const PrintRegion *r){ return l->config_hash() < r->config_hash(); });
        for (size_t i = 0; i < regions.size(); ++ i) {
            size_t hash = regions[i]->config_hash();
            size_t j = i;
            for (++ j; j < regions.size() && regions[j]->config_hash() == hash; ++ j)
                if (regions[i]->config() == regions[j]->config()) {
                    // Regions were merged. We need to reslice.
                    return false;
                }
        }
    }

    return true;
}

// Update caches of volume bounding boxes.
void update_volume_bboxes(
    std::vector<PrintObjectRegions::LayerRangeRegions>  &layer_ranges,
    std::vector<ObjectID>                               &cached_volume_ids,
    ModelVolumePtrs                                      model_volumes,
    const Transform3d                                   &object_trafo, 
    const float                                          offset)
{
    // output will be sorted by the order of model_volumes sorted by their ObjectIDs.
    model_volumes_sort_by_id(model_volumes);

    if (layer_ranges.size() == 1) {
        PrintObjectRegions::LayerRangeRegions &layer_range = layer_ranges.front();
        std::vector<PrintObjectRegions::VolumeExtents> volumes_old(std::move(layer_range.volumes));
        layer_range.volumes.reserve(model_volumes.size());
        for (const ModelVolume *model_volume : model_volumes)
            if (model_volume_solid_or_modifier(*model_volume)) {
                if (std::binary_search(cached_volume_ids.begin(), cached_volume_ids.end(), model_volume->id())) {
                    auto it = lower_bound_by_predicate(volumes_old.begin(), volumes_old.end(), [model_volume](PrintObjectRegions::VolumeExtents &l) { return l.volume_id < model_volume->id(); });
                    if (it != volumes_old.end() && it->volume_id == model_volume->id())
                        layer_range.volumes.emplace_back(*it);
                } else
                    layer_range.volumes.push_back({ model_volume->id(),
                        transformed_its_bbox2d(model_volume->mesh().its, trafo_for_bbox(object_trafo, model_volume->get_matrix()), offset) });
            }
    } else {
        std::vector<std::vector<PrintObjectRegions::VolumeExtents>> volumes_old;
        if (cached_volume_ids.empty())
            for (PrintObjectRegions::LayerRangeRegions &layer_range : layer_ranges)
                layer_range.volumes.clear();
        else {
            volumes_old.reserve(layer_ranges.size());
            for (PrintObjectRegions::LayerRangeRegions &layer_range : layer_ranges)
                volumes_old.emplace_back(std::move(layer_range.volumes));
        }

        std::vector<std::pair<PrintObjectRegions::BoundingBox, bool>> bboxes;
        std::vector<t_layer_height_range>                             ranges;
        ranges.reserve(layer_ranges.size());
        for (const PrintObjectRegions::LayerRangeRegions &layer_range : layer_ranges) {
            t_layer_height_range r = layer_range.layer_height_range;
            r.first  -= EPSILON;
            r.second += EPSILON;
            ranges.emplace_back(r);
        }
        for (const ModelVolume *model_volume : model_volumes)
            if (model_volume_solid_or_modifier(*model_volume)) {
                if (std::binary_search(cached_volume_ids.begin(), cached_volume_ids.end(), model_volume->id())) {
                    for (PrintObjectRegions::LayerRangeRegions &layer_range : layer_ranges) {
                        const auto &vold = volumes_old[&layer_range - layer_ranges.data()];
                        auto it = lower_bound_by_predicate(vold.begin(), vold.end(), [model_volume](const PrintObjectRegions::VolumeExtents &l) { return l.volume_id < model_volume->id(); });
                        if (it != vold.end() && it->volume_id == model_volume->id())
                            layer_range.volumes.emplace_back(*it);
                    }
                } else {
                    transformed_its_bboxes_in_z_ranges(model_volume->mesh().its, trafo_for_bbox(object_trafo, model_volume->get_matrix()), ranges, bboxes, offset);
                    for (PrintObjectRegions::LayerRangeRegions &layer_range : layer_ranges)
                        if (auto &bbox = bboxes[&layer_range - layer_ranges.data()]; bbox.second)
                            layer_range.volumes.push_back({ model_volume->id(), bbox.first });
                }
            }
    }

    cached_volume_ids.clear();
    cached_volume_ids.reserve(model_volumes.size());
    for (const ModelVolume *v : model_volumes)
        if (model_volume_solid_or_modifier(*v))
            cached_volume_ids.emplace_back(v->id());
}

// Either a fresh PrintObject, or PrintObject regions were invalidated (merged, split).
// Generate PrintRegions from scratch.
static PrintObjectRegions* generate_print_object_regions(
    PrintObjectRegions                          *print_object_regions_old,
    const ModelVolumePtrs                       &model_volumes,
    const LayerRanges                           &model_layer_ranges,
    const PrintRegionConfig                     &default_region_config,
    const Transform3d                           &trafo,
    size_t                                       num_extruders,
    const float                                  xy_size_compensation,
    const std::vector<unsigned int>             &painting_extruders)
{
    // Reuse the old object or generate a new one.
    auto out = print_object_regions_old ? std::unique_ptr<PrintObjectRegions>(print_object_regions_old) : std::make_unique<PrintObjectRegions>();
    auto &all_regions          = out->all_regions;
    auto &layer_ranges_regions = out->layer_ranges;

    all_regions.clear();

    bool reuse_old = print_object_regions_old && !print_object_regions_old->layer_ranges.empty();

    if (reuse_old) {
        // Reuse old bounding boxes of some ModelVolumes and their ranges.
        // Verify that the old ranges match the new ranges.
        assert(model_layer_ranges.size() == layer_ranges_regions.size());
        for (const auto &range : model_layer_ranges) {
            PrintObjectRegions::LayerRangeRegions &r = layer_ranges_regions[&range - &*model_layer_ranges.begin()];
            assert(range.layer_height_range == r.layer_height_range);
            // If model::assign_copy() is called, layer_ranges_regions is copied thus the pointers to configs are lost.
            r.config = range.config;
            r.volume_regions.clear();
            r.painted_regions.clear();
        }
    } else {
        out->trafo_bboxes = trafo;
        layer_ranges_regions.reserve(model_layer_ranges.size());
        for (const auto &range : model_layer_ranges)
            layer_ranges_regions.push_back({ range.layer_height_range, range.config });
    }

    const bool is_mm_painted = num_extruders > 1 && std::any_of(model_volumes.cbegin(), model_volumes.cend(), [](const ModelVolume *mv) { return mv->is_mm_painted(); });
    update_volume_bboxes(layer_ranges_regions, out->cached_volume_ids, model_volumes, out->trafo_bboxes, is_mm_painted ? 0.f : std::max(0.f, xy_size_compensation));

    std::vector<PrintRegion*> region_set;
    auto get_create_region = [&region_set, &all_regions](PrintRegionConfig &&config) -> PrintRegion* {
        size_t hash = config.hash();
        auto it = Slic3r::lower_bound_by_predicate(region_set.begin(), region_set.end(), [&config, hash](const PrintRegion* l) {
            return l->config_hash() < hash || (l->config_hash() == hash && l->config() < config); });
        if (it != region_set.end() && (*it)->config_hash() == hash && (*it)->config() == config)
            return *it;
        // Insert into a sorted array, it has O(n) complexity, but the calling algorithm has an O(n^2*log(n)) complexity anyways.
        all_regions.emplace_back(std::make_unique<PrintRegion>(std::move(config), hash, int(all_regions.size())));
        PrintRegion *region = all_regions.back().get();
        region_set.emplace(it, region);
        return region;
    };

    // Chain the regions in the order they are stored in the volumes list.
    for (int volume_id = 0; volume_id < int(model_volumes.size()); ++ volume_id) {
        const ModelVolume &volume = *model_volumes[volume_id];
        if (model_volume_solid_or_modifier(volume)) {
            for (PrintObjectRegions::LayerRangeRegions &layer_range : layer_ranges_regions)
                if (const PrintObjectRegions::BoundingBox *bbox = find_volume_extents(layer_range, volume); bbox) {
                    if (volume.is_model_part()) {
                        // Add a model volume, assign an existing region or generate a new one.
                        layer_range.volume_regions.push_back({
                            &volume, -1,
                            get_create_region(region_config_from_model_volume(default_region_config, layer_range.config, volume, num_extruders)),
                            bbox
                        });
                    } else if (volume.is_negative_volume()) {
                        // Add a negative (subtractor) volume. Such volume has neither region nor parent volume assigned.
                        layer_range.volume_regions.push_back({ &volume, -1, nullptr, bbox });
                    } else {
                        assert(volume.is_modifier());
                        // Modifiers may be chained one over the other. Check for overlap, merge DynamicPrintConfigs.
                        bool added = false;
                        int  parent_model_part_id = -1;
                        for (int parent_region_id = int(layer_range.volume_regions.size()) - 1; parent_region_id >= 0; -- parent_region_id) {
                            const PrintObjectRegions::VolumeRegion &parent_region = layer_range.volume_regions[parent_region_id];
                            const ModelVolume                      &parent_volume = *parent_region.model_volume;
                            if (parent_volume.is_model_part() || parent_volume.is_modifier())
                                if (PrintObjectRegions::BoundingBox parent_bbox = find_modifier_volume_extents(layer_range, parent_region_id); parent_bbox.intersects(*bbox)) {
                                    // Only create new region for a modifier, which actually modifies config of it's parent.
                                    if (PrintRegionConfig config = region_config_from_model_volume(parent_region.region->config(), nullptr, volume, num_extruders); 
                                        config != parent_region.region->config()) {
                                        added = true;
                                        layer_range.volume_regions.push_back({ &volume, parent_region_id, get_create_region(std::move(config)), bbox });
                                    } else if (parent_model_part_id == -1 && parent_volume.is_model_part())
                                        parent_model_part_id = parent_region_id;
                                }
                        }
                        if (! added && parent_model_part_id >= 0)
                            // This modifier does not override any printable volume's configuration, however it may in the future.
                            // Store it so that verify_update_print_object_regions() will handle this modifier correctly if its configuration changes.
                            layer_range.volume_regions.push_back({ &volume, parent_model_part_id, layer_range.volume_regions[parent_model_part_id].region, bbox });
                    }
                }
            }
    }

    // Finally add painting regions.
    for (PrintObjectRegions::LayerRangeRegions &layer_range : layer_ranges_regions) {
        for (unsigned int painted_extruder_id : painting_extruders)
            for (int parent_region_id = 0; parent_region_id < int(layer_range.volume_regions.size()); ++ parent_region_id)
                if (const PrintObjectRegions::VolumeRegion &parent_region = layer_range.volume_regions[parent_region_id];
                    parent_region.model_volume->is_model_part() || parent_region.model_volume->is_modifier()) {
                    PrintRegionConfig cfg = parent_region.region->config();
                    cfg.perimeter_extruder.value    = painted_extruder_id;
                    cfg.solid_infill_extruder.value = painted_extruder_id;
                    cfg.infill_extruder.value       = painted_extruder_id;
                    layer_range.painted_regions.push_back({ painted_extruder_id, parent_region_id, get_create_region(std::move(cfg))});
                }
        // Sort the regions by parent region::print_object_region_id() and extruder_id to help the slicing algorithm when applying MMU segmentation.
        std::sort(layer_range.painted_regions.begin(), layer_range.painted_regions.end(), [&layer_range](auto &l, auto &r) {
            int lid = layer_range.volume_regions[l.parent].region->print_object_region_id();
            int rid = layer_range.volume_regions[r.parent].region->print_object_region_id();
            return lid < rid || (lid == rid && l.extruder_id < r.extruder_id); });
    }

    return out.release();
}

Print::ApplyStatus Print::apply(const Model &model, DynamicPrintConfig new_full_config)
{
#ifdef _DEBUG
    check_model_ids_validity(model);
#endif /* _DEBUG */

    // Normalize the config.
	new_full_config.option("print_settings_id",            true);
	new_full_config.option("filament_settings_id",         true);
	new_full_config.option("printer_settings_id",          true);
    new_full_config.option("physical_printer_settings_id", true);
    new_full_config.normalize_fdm();

    // Find modified keys of the various configs. Resolve overrides extruder retract values by filament profiles.
    DynamicPrintConfig   filament_overrides;
    t_config_option_keys print_diff       = print_config_diffs(m_config, new_full_config, filament_overrides);
    t_config_option_keys full_config_diff = full_print_config_diffs(m_full_print_config, new_full_config);
    // If just a physical printer was changed, but printer preset is the same, then there is no need to apply whole print
    // see https://github.com/prusa3d/PrusaSlicer/issues/8800
    if (full_config_diff.size() == 1 && full_config_diff[0] == "physical_printer_settings_id")
        full_config_diff.clear();

    // Collect changes to object and region configs.
    t_config_option_keys object_diff      = m_default_object_config.diff(new_full_config);
    t_config_option_keys region_diff      = m_default_region_config.diff(new_full_config);

    // Do not use the ApplyStatus as we will use the max function when updating apply_status.
    unsigned int apply_status = APPLY_STATUS_UNCHANGED;
    auto update_apply_status = [this, &apply_status](bool invalidated)
    {
        apply_status = std::max<unsigned int>(apply_status, invalidated ? APPLY_STATUS_INVALIDATED : APPLY_STATUS_CHANGED);
        if (invalidated)
            this->m_timestamp_last_change = std::time(0);
    };
    if (! (print_diff.empty() && object_diff.empty() && region_diff.empty()))
        update_apply_status(false);

    // Grab the lock for the Print / PrintObject milestones.
    { std::scoped_lock<std::mutex> lock(this->state_mutex());

    // The following call may stop the background processing.
    if (! print_diff.empty())
        update_apply_status(this->invalidate_state_by_config_options(new_full_config, print_diff));

    // Apply variables to placeholder parser. The placeholder parser is used by G-code export,
    // which should be stopped if print_diff is not empty.
    size_t num_extruders = m_config.nozzle_diameter.size();
    bool   num_extruders_changed = false;
    if (! full_config_diff.empty()) {
        update_apply_status(this->invalidate_step(psGCodeExport));
        m_placeholder_parser.clear_config();
        // Set the profile aliases for the PrintBase::output_filename()
		m_placeholder_parser.set("print_preset",              new_full_config.option("print_settings_id")->clone());
		m_placeholder_parser.set("filament_preset",           new_full_config.option("filament_settings_id")->clone());
		m_placeholder_parser.set("printer_preset",            new_full_config.option("printer_settings_id")->clone());
        m_placeholder_parser.set("physical_printer_preset",   new_full_config.option("physical_printer_settings_id")->clone());
		// We want the filament overrides to be applied over their respective extruder parameters by the PlaceholderParser.
		// see "Placeholders do not respect filament overrides." GH issue #3649
		m_placeholder_parser.apply_config(filament_overrides);
	    // It is also safe to change m_config now after this->invalidate_state_by_config_options() call.
	    m_config.apply_only(new_full_config, print_diff, true);
	    //FIXME use move semantics once ConfigBase supports it.
        // Some filament_overrides may contain values different from new_full_config, but equal to m_config.
        // As long as these config options don't reallocate memory when copying, we are safe overriding a value, which is in use by a worker thread.
	    m_config.apply(filament_overrides);
	    // Handle changes to object config defaults
	    m_default_object_config.apply_only(new_full_config, object_diff, true);
	    // Handle changes to regions config defaults
	    m_default_region_config.apply_only(new_full_config, region_diff, true);
        m_full_print_config = std::move(new_full_config);
        if (num_extruders != m_config.nozzle_diameter.size()) {
            num_extruders = m_config.nozzle_diameter.size();
            num_extruders_changed = true;
        }
    }
    
    ModelObjectStatusDB model_object_status_db;

    // 1) Synchronize model objects.
    bool print_regions_reshuffled = false;
    if (model.id() != m_model.id()) {
        // Kill everything, initialize from scratch.
        // Stop background processing.
        this->call_cancel_callback();
        update_apply_status(this->invalidate_all_steps());
        for (PrintObject *object : m_objects) {
            model_object_status_db.add(*object->model_object(), ModelObjectStatus::Deleted);
			update_apply_status(object->invalidate_all_steps());
			delete object;
        }
        m_objects.clear();
        print_regions_reshuffled = true;
        m_model.assign_copy(model);
		for (const ModelObject *model_object : m_model.objects)
			model_object_status_db.add(*model_object, ModelObjectStatus::New);
    } else {
        if (m_model.custom_gcode_per_print_z != model.custom_gcode_per_print_z) {
            update_apply_status(num_extruders_changed || 
            	// Tool change G-codes are applied as color changes for a single extruder printer, no need to invalidate tool ordering.
            	//FIXME The tool ordering may be invalidated unnecessarily if the custom_gcode_per_print_z.mode is not applicable
            	// to the active print / model state, and then it is reset, so it is being applicable, but empty, thus the effect is the same.
            	(num_extruders > 1 && custom_per_printz_gcodes_tool_changes_differ(m_model.custom_gcode_per_print_z.gcodes, model.custom_gcode_per_print_z.gcodes)) ?
            	// The Tool Ordering and the Wipe Tower are no more valid.
            	this->invalidate_steps({ psWipeTower, psGCodeExport }) :
            	// There is no change in Tool Changes stored in custom_gcode_per_print_z, therefore there is no need to update Tool Ordering.
            	this->invalidate_step(psGCodeExport));
            m_model.custom_gcode_per_print_z = model.custom_gcode_per_print_z;
        }
        if (model_object_list_equal(m_model, model)) {
            // The object list did not change.
			for (const ModelObject *model_object : m_model.objects)
				model_object_status_db.add(*model_object, ModelObjectStatus::Old);
        } else if (model_object_list_extended(m_model, model)) {
            // Add new objects. Their volumes and configs will be synchronized later.
            update_apply_status(this->invalidate_step(psGCodeExport));
            for (const ModelObject *model_object : m_model.objects)
                model_object_status_db.add(*model_object, ModelObjectStatus::Old);
            for (size_t i = m_model.objects.size(); i < model.objects.size(); ++ i) {
                model_object_status_db.add(*model.objects[i], ModelObjectStatus::New);
                m_model.objects.emplace_back(ModelObject::new_copy(*model.objects[i]));
				m_model.objects.back()->set_model(&m_model);
            }
        } else {
            // Reorder the objects, add new objects.
            // First stop background processing before shuffling or deleting the PrintObjects in the object list.
            this->call_cancel_callback();
            update_apply_status(this->invalidate_step(psGCodeExport));
            // Second create a new list of objects.
            std::vector<ModelObject*> model_objects_old(std::move(m_model.objects));
            m_model.objects.clear();
            m_model.objects.reserve(model.objects.size());
            auto by_id_lower = [](const ModelObject *lhs, const ModelObject *rhs){ return lhs->id() < rhs->id(); };
            std::sort(model_objects_old.begin(), model_objects_old.end(), by_id_lower);
            for (const ModelObject *mobj : model.objects) {
                auto it = std::lower_bound(model_objects_old.begin(), model_objects_old.end(), mobj, by_id_lower);
                if (it == model_objects_old.end() || (*it)->id() != mobj->id()) {
                    // New ModelObject added.
					m_model.objects.emplace_back(ModelObject::new_copy(*mobj));
					m_model.objects.back()->set_model(&m_model);
                    model_object_status_db.add(*mobj, ModelObjectStatus::New);
                } else {
                    // Existing ModelObject re-added (possibly moved in the list).
                    m_model.objects.emplace_back(*it);
                    model_object_status_db.add(*mobj, ModelObjectStatus::Moved);
                }
            }
            bool deleted_any = false;
			for (ModelObject *&model_object : model_objects_old)
                if (model_object_status_db.add_if_new(*model_object, ModelObjectStatus::Deleted))
                    deleted_any = true;
                else
                    // Do not delete this ModelObject instance.
                    model_object = nullptr;
            if (deleted_any) {
                // Delete PrintObjects of the deleted ModelObjects.
                PrintObjectPtrs print_objects_old = std::move(m_objects);
                m_objects.clear();
                m_objects.reserve(print_objects_old.size());
                for (PrintObject *print_object : print_objects_old) {
                    const ModelObjectStatus &status = model_object_status_db.get(*print_object->model_object());
                    if (status.status == ModelObjectStatus::Deleted) {
                        update_apply_status(print_object->invalidate_all_steps());
                        delete print_object;
                    } else
                        m_objects.emplace_back(print_object);
                }
                for (ModelObject *model_object : model_objects_old)
                    delete model_object;
                print_regions_reshuffled = true;
            }
        }
    }

    // 2) Map print objects including their transformation matrices.
    PrintObjectStatusDB print_object_status_db(m_objects);

    // 3) Synchronize ModelObjects & PrintObjects.
    const std::initializer_list<ModelVolumeType> solid_or_modifier_types { ModelVolumeType::MODEL_PART, ModelVolumeType::NEGATIVE_VOLUME, ModelVolumeType::PARAMETER_MODIFIER };
    for (size_t idx_model_object = 0; idx_model_object < model.objects.size(); ++ idx_model_object) {
        ModelObject       &model_object        = *m_model.objects[idx_model_object];
        ModelObjectStatus &model_object_status = const_cast<ModelObjectStatus&>(model_object_status_db.reuse(model_object));
		const ModelObject &model_object_new    = *model.objects[idx_model_object];
        if (model_object_status.status == ModelObjectStatus::New)
            // PrintObject instances will be added in the next loop.
            continue;
        // Update the ModelObject instance, possibly invalidate the linked PrintObjects.
        assert(model_object_status.status == ModelObjectStatus::Old || model_object_status.status == ModelObjectStatus::Moved);
        // Check whether a model part volume was added or removed, their transformations or order changed.
        // Only volume IDs, volume types, transformation matrices and their order are checked, configuration and other parameters are NOT checked.
        bool solid_or_modifier_differ   = model_volume_list_changed(model_object, model_object_new, solid_or_modifier_types) ||
                                          model_mmu_segmentation_data_changed(model_object, model_object_new) ||
                                          (model_object_new.is_mm_painted() && num_extruders_changed);
        bool supports_differ            = model_volume_list_changed(model_object, model_object_new, ModelVolumeType::SUPPORT_BLOCKER) ||
                                          model_volume_list_changed(model_object, model_object_new, ModelVolumeType::SUPPORT_ENFORCER);
        bool layer_height_ranges_differ = ! layer_height_ranges_equal(model_object.layer_config_ranges, model_object_new.layer_config_ranges, model_object_new.layer_height_profile.empty());
        bool model_origin_translation_differ = model_object.origin_translation != model_object_new.origin_translation;
        auto print_objects_range        = print_object_status_db.get_range(model_object);
        bool seam_position_differ       = model_volume_list_changed(model_object, model_object_new, ModelVolumeType::SEAM_POSITION);
        // The list actually can be empty if all instances are out of the print bed.
        //assert(print_objects_range.begin() != print_objects_range.end());
        // All PrintObjects in print_objects_range shall point to the same prints_objects_regions
        if (print_objects_range.begin() != print_objects_range.end()) {
            model_object_status.print_object_regions = print_objects_range.begin()->print_object->m_shared_regions;
            model_object_status.print_object_regions->ref_cnt_inc();
        }
        if (solid_or_modifier_differ || model_origin_translation_differ || layer_height_ranges_differ ||
            ! model_object.layer_height_profile.timestamp_matches(model_object_new.layer_height_profile)) {
            // The very first step (the slicing step) is invalidated. One may freely remove all associated PrintObjects.
            model_object_status.print_object_regions_status = 
                model_object_status.print_object_regions == nullptr || model_origin_translation_differ || layer_height_ranges_differ ?
                // Drop print_objects_regions.
                ModelObjectStatus::PrintObjectRegionsStatus::Invalid :
                // Reuse bounding boxes of print_objects_regions for ModelVolumes with unmodified transformation.
                ModelObjectStatus::PrintObjectRegionsStatus::PartiallyValid;
            for (const PrintObjectStatus &print_object_status : print_objects_range) {
                update_apply_status(print_object_status.print_object->invalidate_all_steps());
                const_cast<PrintObjectStatus&>(print_object_status).status = PrintObjectStatus::Deleted;
            }
            if (model_object_status.print_object_regions_status == ModelObjectStatus::PrintObjectRegionsStatus::PartiallyValid)
                // Drop everything from PrintObjectRegions but those VolumeExtents (of their particular ModelVolumes) that are still valid.
                print_objects_regions_invalidate_keep_some_volumes(*model_object_status.print_object_regions, model_object.volumes, model_object_new.volumes);
            else if (model_object_status.print_object_regions != nullptr)
                model_object_status.print_object_regions->clear();
            // Copy content of the ModelObject including its ID, do not change the parent.
            model_object.assign_copy(model_object_new);
        } else {
            model_object_status.print_object_regions_status = ModelObjectStatus::PrintObjectRegionsStatus::Valid;
            if (supports_differ || seam_position_differ || model_custom_supports_data_changed(model_object, model_object_new)) {
                // First stop background processing before shuffling or deleting the ModelVolumes in the ModelObject's list.
                if (supports_differ) {
                    this->call_cancel_callback();
                    update_apply_status(false);
                }
                // Invalidate just the supports step.
                for (const PrintObjectStatus &print_object_status : print_objects_range) {
                    update_apply_status(print_object_status.print_object->invalidate_step(posSupportMaterial));
                }
                if (supports_differ) {
                    // Copy just the support volumes.
                    model_volume_list_update_supports_seams(model_object, model_object_new);
                } else if (seam_position_differ) {
                    // First stop background processing before shuffling or deleting the ModelVolumes in the ModelObject's list.
                    this->call_cancel_callback();
                    update_apply_status(false);
                    // Invalidate just the gcode step.
                    invalidate_step(psGCodeExport);
                    // Copy just the seam volumes.
                    model_volume_list_update_supports_seams(model_object, model_object_new);
                }
            } else if (model_custom_seam_data_changed(model_object, model_object_new)) {
                update_apply_status(this->invalidate_step(psGCodeExport));
            }
        }
        if (! solid_or_modifier_differ) {
            // Synchronize Object's config.
            bool object_config_changed = ! model_object.config.timestamp_matches(model_object_new.config);
			if (object_config_changed)
				model_object.config.assign_config(model_object_new.config);
            if (! object_diff.empty() || object_config_changed || num_extruders_changed) {
                PrintObjectConfig new_config = PrintObject::object_config_from_model_object(m_default_object_config, model_object, num_extruders);
                for (const PrintObjectStatus &print_object_status : print_object_status_db.get_range(model_object)) {
                    t_config_option_keys diff = print_object_status.print_object->config().diff(new_config);
                    if (! diff.empty()) {
                        update_apply_status(print_object_status.print_object->invalidate_state_by_config_options(print_object_status.print_object->config(), new_config, diff));
                        print_object_status.print_object->config_apply_only(new_config, diff, true);
                    }
                }
            }
            // Synchronize (just copy) the remaining data of ModelVolumes (name, config, custom supports data).
            //FIXME What to do with m_material_id?
			model_volume_list_copy_configs(model_object /* dst */, model_object_new /* src */, ModelVolumeType::MODEL_PART);
			model_volume_list_copy_configs(model_object /* dst */, model_object_new /* src */, ModelVolumeType::PARAMETER_MODIFIER);
            layer_height_ranges_copy_configs(model_object.layer_config_ranges /* dst */, model_object_new.layer_config_ranges /* src */);
            // Copy the ModelObject name, input_file and instances. The instances will be compared against PrintObject instances in the next step.
            model_object.name       = model_object_new.name;
            model_object.input_file = model_object_new.input_file;
            // Only refresh ModelInstances if there is any change.
            if (model_object.instances.size() != model_object_new.instances.size() || 
            	! std::equal(model_object.instances.begin(), model_object.instances.end(), model_object_new.instances.begin(), [](auto l, auto r){ return l->id() == r->id(); })) {
            	// G-code generator accesses model_object.instances to generate sequential print ordering matching the Plater object list.
            	update_apply_status(this->invalidate_step(psGCodeExport));
	            model_object.clear_instances();
	            model_object.instances.reserve(model_object_new.instances.size());
	            for (const ModelInstance *model_instance : model_object_new.instances) {
	                model_object.instances.emplace_back(new ModelInstance(*model_instance));
	                model_object.instances.back()->set_model_object(&model_object);
	            }
	        } else if (! std::equal(model_object.instances.begin(), model_object.instances.end(), model_object_new.instances.begin(), 
	        		[](auto l, auto r){ return l->print_volume_state == r->print_volume_state && l->printable == r->printable && 
	        						           l->get_transformation().get_matrix().isApprox(r->get_transformation().get_matrix()); })) {
	        	// If some of the instances changed, the bounding box of the updated ModelObject is likely no more valid.
	        	// This is safe as the ModelObject's bounding box is only accessed from this function, which is called from the main thread only.
	        	// Synchronize the content of instances.
	        	auto new_instance = model_object_new.instances.begin();
				for (auto old_instance = model_object.instances.begin(); old_instance != model_object.instances.end(); ++ old_instance, ++ new_instance) {
					(*old_instance)->set_transformation((*new_instance)->get_transformation());
                    (*old_instance)->print_volume_state = (*new_instance)->print_volume_state;
                    (*old_instance)->printable 		    = (*new_instance)->printable;
  				}
	        }
            // Source / dest object share the same bounding boxes, just copy them.
            model_object.copy_transformation_caches(model_object_new);
        }
    }

    // 4) Generate PrintObjects from ModelObjects and their instances.
    {
        PrintObjectPtrs print_objects_new;
        print_objects_new.reserve(std::max(m_objects.size(), m_model.objects.size()));
        bool new_objects = false;
        // Walk over all new model objects and check, whether there are matching PrintObjects.
        for (ModelObject *model_object : m_model.objects) {
            ModelObjectStatus &model_object_status = const_cast<ModelObjectStatus&>(model_object_status_db.reuse(*model_object));
            model_object_status.print_instances    = print_objects_from_model_object(*model_object);
            std::vector<const PrintObjectStatus*> old;
            old.reserve(print_object_status_db.count(*model_object));
            for (const PrintObjectStatus &print_object_status : print_object_status_db.get_range(*model_object))
                if (print_object_status.status != PrintObjectStatus::Deleted)
                    old.emplace_back(&print_object_status);
            // Generate a list of trafos and XY offsets for instances of a ModelObject
            // Producing the config for PrintObject on demand, caching it at print_object_last.
            const PrintObject *print_object_last = nullptr;
            auto print_object_apply_config = [this, &print_object_last, model_object, num_extruders](PrintObject *print_object) {
                print_object->config_apply(print_object_last ?
                    print_object_last->config() :
                    PrintObject::object_config_from_model_object(m_default_object_config, *model_object, num_extruders));
                print_object_last = print_object;
            };
            if (old.empty()) {
                // Simple case, just generate new instances.
                for (PrintObjectTrafoAndInstances &print_instances : model_object_status.print_instances) {
                    PrintObject *print_object = new PrintObject(this, model_object, print_instances.trafo, std::move(print_instances.instances));
                    print_object_apply_config(print_object);
                    print_objects_new.emplace_back(print_object);
                    // print_object_status.emplace(PrintObjectStatus(print_object, PrintObjectStatus::New));
                    new_objects = true;
                }
                continue;
            }
            // Complex case, try to merge the two lists.
            // Sort the old lexicographically by their trafos.
            std::sort(old.begin(), old.end(), [](const PrintObjectStatus *lhs, const PrintObjectStatus *rhs){ return transform3d_lower(lhs->trafo, rhs->trafo); });
            // Merge the old / new lists.
            auto it_old = old.begin();
            for (PrintObjectTrafoAndInstances &new_instances : model_object_status.print_instances) {
				for (; it_old != old.end() && transform3d_lower((*it_old)->trafo, new_instances.trafo); ++ it_old);
				if (it_old == old.end() || ! transform3d_equal((*it_old)->trafo, new_instances.trafo)) {
                    // This is a new instance (or a set of instances with the same trafo). Just add it.
                    PrintObject *print_object = new PrintObject(this, model_object, new_instances.trafo, std::move(new_instances.instances));
                    print_object_apply_config(print_object);
                    print_objects_new.emplace_back(print_object);
                    // print_object_status.emplace(PrintObjectStatus(print_object, PrintObjectStatus::New));
                    new_objects = true;
                    if (it_old != old.end())
                        const_cast<PrintObjectStatus*>(*it_old)->status = PrintObjectStatus::Deleted;
                } else {
                    // The PrintObject already exists and the copies differ.
					PrintBase::ApplyStatus status = (*it_old)->print_object->set_instances(std::move(new_instances.instances));
                    if (status != PrintBase::APPLY_STATUS_UNCHANGED)
						update_apply_status(status == PrintBase::APPLY_STATUS_INVALIDATED);
					print_objects_new.emplace_back((*it_old)->print_object);
					const_cast<PrintObjectStatus*>(*it_old)->status = PrintObjectStatus::Reused;
				}
            }
        }
        if (m_objects != print_objects_new) {
            this->call_cancel_callback();
			update_apply_status(this->invalidate_all_steps());
            m_objects = print_objects_new;
            // Delete the PrintObjects marked as Unknown or Deleted.
            bool deleted_objects = false;
            for (const PrintObjectStatus &pos : print_object_status_db)
                if (pos.status == PrintObjectStatus::Unknown || pos.status == PrintObjectStatus::Deleted) {
                    update_apply_status(pos.print_object->invalidate_all_steps());
                    delete pos.print_object;
					deleted_objects = true;
                }
			if (new_objects || deleted_objects)
                update_apply_status(this->invalidate_steps({ psAlertWhenSupportsNeeded, psSkirtBrim, psWipeTower, psGCodeExport }));
			if (new_objects)
	            update_apply_status(false);
            print_regions_reshuffled = true;
        }
        print_object_status_db.clear();
    }

    // All regions now have distinct settings.
    // Check whether applying the new region config defaults we would get different regions,
    // update regions or create regions from scratch.
    for (auto it_print_object = m_objects.begin(); it_print_object != m_objects.end();) {
        // Find the range of PrintObjects sharing the same associated ModelObject.
        auto                it_print_object_end  = it_print_object;
        PrintObject        &print_object         = *(*it_print_object);
        const ModelObject  &model_object         = *print_object.model_object();
        ModelObjectStatus  &model_object_status  = const_cast<ModelObjectStatus&>(model_object_status_db.reuse(model_object));
        PrintObjectRegions *print_object_regions = model_object_status.print_object_regions;
        for (++ it_print_object_end; it_print_object_end != m_objects.end() && (*it_print_object)->model_object() == (*it_print_object_end)->model_object(); ++ it_print_object_end)
            assert((*it_print_object_end)->m_shared_regions == nullptr || (*it_print_object_end)->m_shared_regions == print_object_regions);
        if (print_object_regions == nullptr) {
            print_object_regions = new PrintObjectRegions{};
            model_object_status.print_object_regions = print_object_regions;
            print_object_regions->ref_cnt_inc();
        }
        std::vector<unsigned int> painting_extruders;
        if (const auto &volumes = print_object.model_object()->volumes;
            num_extruders > 1 &&
            std::find_if(volumes.begin(), volumes.end(), [](const ModelVolume *v) { return ! v->mmu_segmentation_facets.empty(); }) != volumes.end()) {
            //FIXME be more specific! Don't enumerate extruders that are not used for painting!
            painting_extruders.assign(num_extruders, 0);
            std::iota(painting_extruders.begin(), painting_extruders.end(), 1);
        }
        if (model_object_status.print_object_regions_status == ModelObjectStatus::PrintObjectRegionsStatus::Valid) {
            // Verify that the trafo for regions & volume bounding boxes thus for regions is still applicable.
            auto invalidate = [it_print_object, it_print_object_end, update_apply_status]() {
                for (auto it = it_print_object; it != it_print_object_end; ++ it)
                    if ((*it)->m_shared_regions != nullptr)
                        update_apply_status((*it)->invalidate_all_steps());
            };
            if (print_object_regions && ! trafos_differ_in_rotation_by_z_and_mirroring_by_xy_only(print_object_regions->trafo_bboxes, model_object_status.print_instances.front().trafo)) {
                invalidate();
                print_object_regions->clear();
                model_object_status.print_object_regions_status = ModelObjectStatus::PrintObjectRegionsStatus::Invalid;
                print_regions_reshuffled = true;
            } else if (print_object_regions &&
                verify_update_print_object_regions(
                    print_object.model_object()->volumes,
                    m_default_region_config,
                    num_extruders,
                    painting_extruders,
                    *print_object_regions,
                    [it_print_object, it_print_object_end, &update_apply_status](const PrintRegionConfig &old_config, const PrintRegionConfig &new_config, const t_config_option_keys &diff_keys) {
                        for (auto it = it_print_object; it != it_print_object_end; ++it)
                            if ((*it)->m_shared_regions != nullptr)
                                update_apply_status((*it)->invalidate_state_by_config_options(old_config, new_config, diff_keys));
                    })) {
                // Regions are valid, just keep them.
            } else {
                // Regions were reshuffled.
                invalidate();
                // At least reuse layer ranges and bounding boxes of ModelVolumes.
                model_object_status.print_object_regions_status = ModelObjectStatus::PrintObjectRegionsStatus::PartiallyValid;
                print_regions_reshuffled = true;
            }
        }
        if (print_object_regions == nullptr || model_object_status.print_object_regions_status != ModelObjectStatus::PrintObjectRegionsStatus::Valid) {
            // Layer ranges with their associated configurations. Remove overlaps between the ranges
            // and create the regions from scratch.
            print_object_regions = generate_print_object_regions(
                print_object_regions,
                print_object.model_object()->volumes,
                LayerRanges(print_object.model_object()->layer_config_ranges),
                m_default_region_config,
                model_object_status.print_instances.front().trafo,
                num_extruders,
                print_object.is_mm_painted() ? 0.f : float(print_object.config().xy_size_compensation.value),
                painting_extruders);
        }
        for (auto it = it_print_object; it != it_print_object_end; ++it)
            if ((*it)->m_shared_regions) {
                assert((*it)->m_shared_regions == print_object_regions);
            } else {
                (*it)->m_shared_regions = print_object_regions;
                print_object_regions->ref_cnt_inc();
            }
        it_print_object = it_print_object_end;
    }

    if (print_regions_reshuffled) {
        // Update Print::m_print_regions from objects.
        struct cmp { bool operator() (const PrintRegion *l, const PrintRegion *r) const { return l->config_hash() == r->config_hash() && l->config() == r->config(); } };
        std::set<const PrintRegion*, cmp> region_set;
        m_print_regions.clear();
        PrintObjectRegions *print_object_regions = nullptr;
        for (PrintObject *print_object : m_objects)
            if (print_object_regions != print_object->m_shared_regions) {
                print_object_regions = print_object->m_shared_regions;
                for (std::unique_ptr<Slic3r::PrintRegion> &print_region : print_object_regions->all_regions)
                    if (auto it = region_set.find(print_region.get()); it == region_set.end()) {
                        int print_region_id = int(m_print_regions.size());
                        m_print_regions.emplace_back(print_region.get());
                        print_region->m_print_region_id = print_region_id;
                    } else {
                        print_region->m_print_region_id = (*it)->print_region_id();
                    }
            }
    }

    // Update SlicingParameters for each object where the SlicingParameters is not valid.
    // If it is not valid, then it is ensured that PrintObject.m_slicing_params is not in use
    // (posSlicing and posSupportMaterial was invalidated).
    for (PrintObject *object : m_objects)
        object->update_slicing_parameters();

    if (apply_status == APPLY_STATUS_CHANGED || apply_status == APPLY_STATUS_INVALIDATED)
        this->cleanup();

#ifdef _DEBUG
    check_model_ids_equal(m_model, model);
#endif /* _DEBUG */

    } // exit the mutex before re-using it via is_step_done (unlock(this->state_mutex()))

    if (!is_step_done(PrintObjectStep::posSlice)) {
        this->m_timestamp_last_change = std::time(0);
    } else if (!is_step_done(PrintStep::psSkirtBrim)) {
        // reset the modify time if not all step done
        this->m_timestamp_last_change = std::time(0);
    }

	return static_cast<ApplyStatus>(apply_status);
}

void Print::cleanup()
{
    // Invalidate data of a single ModelObject shared by multiple PrintObjects.
    // Find spans of PrintObjects sharing the same PrintObjectRegions.
    std::vector<PrintObject*> all_objects(m_objects);
    std::sort(all_objects.begin(), all_objects.end(), [](const PrintObject *l, const PrintObject *r){ return l->shared_regions() < r->shared_regions(); } );
    for (auto it = all_objects.begin(); it != all_objects.end();) {
        PrintObjectRegions *shared_regions = (*it)->m_shared_regions;
        auto it_begin = it;
        for (; it != all_objects.end() && shared_regions == (*it)->shared_regions(); ++ it)
            // Let the PrintObject clean up its data with invalidated milestones.
            (*it)->cleanup();
        auto this_objects = SpanOfConstPtrs<PrintObject>(const_cast<const PrintObject* const* const>(&(*it_begin)), it - it_begin);
        if (! Print::is_shared_print_object_step_valid_unguarded(this_objects, posSupportSpotsSearch))
            shared_regions->generated_support_points.reset();
    }    
}

bool Print::is_shared_print_object_step_valid_unguarded(SpanOfConstPtrs<PrintObject> print_objects, PrintObjectStep print_object_step)
{
    return std::any_of(print_objects.begin(), print_objects.end(), [print_object_step](auto po){ return po->is_step_done_unguarded(print_object_step); });
}

} // namespace Slic3r
=======
///|/ Copyright (c) Prusa Research 2021 - 2023 Enrico Turri @enricoturri1966, Vojtěch Bubník @bubnikv, Pavel Mikuš @Godrak, Oleksandra Iushchenko @YuSanka, Lukáš Matěna @lukasmatena, Lukáš Hejl @hejllukas, Roman Beránek @zavorka
///|/
///|/ PrusaSlicer is released under the terms of the AGPLv3 or higher
///|/
#include "Model.hpp"
#include "Print.hpp"

#include <cfloat>

namespace Slic3r {

// Add or remove support modifier ModelVolumes from model_object_dst to match the ModelVolumes of model_object_new
// in the exact order and with the same IDs.
// It is expected, that the model_object_dst already contains the non-support volumes of model_object_new in the correct order.
// Friend to ModelVolume to allow copying.
// static is not accepted by gcc if declared as a friend of ModelObject.
/* static */ void model_volume_list_update_supports(ModelObject &model_object_dst, const ModelObject &model_object_new)
{
    typedef std::pair<const ModelVolume*, bool> ModelVolumeWithStatus;
    std::vector<ModelVolumeWithStatus> old_volumes;
    old_volumes.reserve(model_object_dst.volumes.size());
    for (const ModelVolume *model_volume : model_object_dst.volumes)
        old_volumes.emplace_back(ModelVolumeWithStatus(model_volume, false));
    auto model_volume_lower = [](const ModelVolumeWithStatus &mv1, const ModelVolumeWithStatus &mv2){ return mv1.first->id() <  mv2.first->id(); };
    auto model_volume_equal = [](const ModelVolumeWithStatus &mv1, const ModelVolumeWithStatus &mv2){ return mv1.first->id() == mv2.first->id(); };
    std::sort(old_volumes.begin(), old_volumes.end(), model_volume_lower);
    model_object_dst.volumes.clear();
    model_object_dst.volumes.reserve(model_object_new.volumes.size());
    for (const ModelVolume *model_volume_src : model_object_new.volumes) {
        ModelVolumeWithStatus key(model_volume_src, false);
        auto it = std::lower_bound(old_volumes.begin(), old_volumes.end(), key, model_volume_lower);
        if (it != old_volumes.end() && model_volume_equal(*it, key)) {
            // The volume was found in the old list. Just copy it.
            assert(! it->second); // not consumed yet
            it->second = true;
            ModelVolume *model_volume_dst = const_cast<ModelVolume*>(it->first);
            // For support modifiers, the type may have been switched from blocker to enforcer and vice versa.
            assert((model_volume_dst->is_support_modifier() && model_volume_src->is_support_modifier()) || model_volume_dst->type() == model_volume_src->type());
            model_object_dst.volumes.emplace_back(model_volume_dst);
            if (model_volume_dst->is_support_modifier()) {
                // For support modifiers, the type may have been switched from blocker to enforcer and vice versa.
                model_volume_dst->set_type(model_volume_src->type());
                model_volume_dst->set_transformation(model_volume_src->get_transformation());
            }
            assert(model_volume_dst->get_matrix().isApprox(model_volume_src->get_matrix()));
        } else {
            // The volume was not found in the old list. Create a new copy.
            assert(model_volume_src->is_support_modifier());
            model_object_dst.volumes.emplace_back(new ModelVolume(*model_volume_src));
            model_object_dst.volumes.back()->set_model_object(&model_object_dst);
        }
    }
    // Release the non-consumed old volumes (those were deleted from the new list).
    for (ModelVolumeWithStatus &mv_with_status : old_volumes)
        if (! mv_with_status.second)
            delete mv_with_status.first;
}

static inline void model_volume_list_copy_configs(ModelObject &model_object_dst, const ModelObject &model_object_src, const ModelVolumeType type)
{
    size_t i_src, i_dst;
    for (i_src = 0, i_dst = 0; i_src < model_object_src.volumes.size() && i_dst < model_object_dst.volumes.size();) {
        const ModelVolume &mv_src = *model_object_src.volumes[i_src];
        ModelVolume       &mv_dst = *model_object_dst.volumes[i_dst];
        if (mv_src.type() != type) {
            ++ i_src;
            continue;
        }
        if (mv_dst.type() != type) {
            ++ i_dst;
            continue;
        }
        assert(mv_src.id() == mv_dst.id());
        // Copy the ModelVolume data.
        mv_dst.name   = mv_src.name;
		mv_dst.config.assign_config(mv_src.config);
        assert(mv_dst.supported_facets.id() == mv_src.supported_facets.id());
        mv_dst.supported_facets.assign(mv_src.supported_facets);
        assert(mv_dst.seam_facets.id() == mv_src.seam_facets.id());
        mv_dst.seam_facets.assign(mv_src.seam_facets);
        assert(mv_dst.mm_segmentation_facets.id() == mv_src.mm_segmentation_facets.id());
        mv_dst.mm_segmentation_facets.assign(mv_src.mm_segmentation_facets);
        //FIXME what to do with the materials?
        // mv_dst.m_material_id = mv_src.m_material_id;
        ++ i_src;
        ++ i_dst;
    }
}

static inline void layer_height_ranges_copy_configs(t_layer_config_ranges &lr_dst, const t_layer_config_ranges &lr_src)
{
    assert(lr_dst.size() == lr_src.size());
    auto it_src = lr_src.cbegin();
    for (auto &kvp_dst : lr_dst) {
        const auto &kvp_src = *it_src ++;
        assert(std::abs(kvp_dst.first.first  - kvp_src.first.first ) <= EPSILON);
        assert(std::abs(kvp_dst.first.second - kvp_src.first.second) <= EPSILON);
        // Layer heights are allowed do differ in case the layer height table is being overriden by the smooth profile.
        // assert(std::abs(kvp_dst.second.option("layer_height")->getFloat() - kvp_src.second.option("layer_height")->getFloat()) <= EPSILON);
        kvp_dst.second = kvp_src.second;
    }
}

static inline bool transform3d_lower(const Transform3d &lhs, const Transform3d &rhs) 
{
    typedef Transform3d::Scalar T;
    const T *lv = lhs.data();
    const T *rv = rhs.data();
    for (size_t i = 0; i < 16; ++ i, ++ lv, ++ rv) {
        if (*lv < *rv)
            return true;
        else if (*lv > *rv)
            return false;
    }
    return false;
}

static inline bool transform3d_equal(const Transform3d &lhs, const Transform3d &rhs) 
{
    typedef Transform3d::Scalar T;
    const T *lv = lhs.data();
    const T *rv = rhs.data();
    for (size_t i = 0; i < 16; ++ i, ++ lv, ++ rv)
        if (*lv != *rv)
            return false;
    return true;
}

struct PrintObjectTrafoAndInstances
{
    Transform3d    	trafo;
    PrintInstances	instances;
    bool operator<(const PrintObjectTrafoAndInstances &rhs) const { return transform3d_lower(this->trafo, rhs.trafo); }
};

// Generate a list of trafos and XY offsets for instances of a ModelObject
static std::vector<PrintObjectTrafoAndInstances> print_objects_from_model_object(const ModelObject &model_object)
{
    std::set<PrintObjectTrafoAndInstances> trafos;
    PrintObjectTrafoAndInstances           trafo;
    for (ModelInstance *model_instance : model_object.instances)
        if (model_instance->is_printable()) {
            trafo.trafo = model_instance->get_matrix();
            auto shift = Point::new_scale(trafo.trafo.data()[12], trafo.trafo.data()[13]);
            // Reset the XY axes of the transformation.
            trafo.trafo.data()[12] = 0;
            trafo.trafo.data()[13] = 0;
            // Search or insert a trafo.
            auto it = trafos.emplace(trafo).first;
            const_cast<PrintObjectTrafoAndInstances&>(*it).instances.emplace_back(PrintInstance{ nullptr, model_instance, shift });
        }
    return std::vector<PrintObjectTrafoAndInstances>(trafos.begin(), trafos.end());
}

// Compare just the layer ranges and their layer heights, not the associated configs.
// Ignore the layer heights if check_layer_heights is false.
static bool layer_height_ranges_equal(const t_layer_config_ranges &lr1, const t_layer_config_ranges &lr2, bool check_layer_height)
{
    if (lr1.size() != lr2.size())
        return false;
    auto it2 = lr2.begin();
    for (const auto &kvp1 : lr1) {
        const auto &kvp2 = *it2 ++;
        if (std::abs(kvp1.first.first  - kvp2.first.first ) > EPSILON ||
            std::abs(kvp1.first.second - kvp2.first.second) > EPSILON ||
            (check_layer_height && std::abs(kvp1.second.option("layer_height")->getFloat() - kvp2.second.option("layer_height")->getFloat()) > EPSILON))
            return false;
    }
    return true;
}

// Returns true if va == vb when all CustomGCode items that are not the specified type (not_ignore_type) are ignored.
static bool custom_per_printz_gcodes_tool_changes_differ(
    const std::vector<CustomGCode::Item> &va,
    const std::vector<CustomGCode::Item> &vb,
    CustomGCode::Type                     not_ignore_type
) {
	auto it_a = va.begin();
	auto it_b = vb.begin();
	while (it_a != va.end() || it_b != vb.end()) {
		if (it_a != va.end() && it_a->type != not_ignore_type) {
			// Skip any CustomGCode items, which are not equal to not_ignore_type.
			++ it_a;
			continue;
		}
		if (it_b != vb.end() && it_b->type != not_ignore_type) {
			// Skip any CustomGCode items, which are not equal to not_ignore_type.
			++ it_b;
			continue;
		}
		if (it_a == va.end() || it_b == vb.end())
			// va or vb contains more items of not_ignore_type than the other.
			return true;
		assert(it_a->type == not_ignore_type);
		assert(it_b->type == not_ignore_type);
		if (*it_a != *it_b)
			// The two items of not_ignore_type differ.
			return true;
		++ it_a;
		++ it_b;
	}
	// There is no change in specified not_ignore_type items.
	return false;
}

// Collect changes to print config, account for overrides of extruder retract values by filament presets.
static t_config_option_keys print_config_diffs(
    const PrintConfig        &current_config,
    const DynamicPrintConfig &new_full_config,
    DynamicPrintConfig       &filament_overrides)
{
    const std::vector<std::string> &extruder_retract_keys = print_config_def.extruder_retract_keys();
    const std::string               filament_prefix       = "filament_";
    t_config_option_keys            print_diff;
    for (const t_config_option_key &opt_key : current_config.keys()) {
        const ConfigOption *opt_old = current_config.option(opt_key);
        assert(opt_old != nullptr);
        const ConfigOption *opt_new = new_full_config.option(opt_key);
        // assert(opt_new != nullptr);
        if (opt_new == nullptr)
            //FIXME This may happen when executing some test cases.
            continue;
        const ConfigOption *opt_new_filament = std::binary_search(extruder_retract_keys.begin(), extruder_retract_keys.end(), opt_key) ? new_full_config.option(filament_prefix + opt_key) : nullptr;
        if (opt_new_filament != nullptr && ! opt_new_filament->is_nil()) {
            // An extruder retract override is available at some of the filament presets.
            bool overriden = opt_new->overriden_by(opt_new_filament);
            if (overriden || *opt_old != *opt_new) {
                auto opt_copy = opt_new->clone();
                opt_copy->apply_override(opt_new_filament);
                bool changed = *opt_old != *opt_copy;
                if (changed)
                    print_diff.emplace_back(opt_key);
                if (changed || overriden) {
                    // filament_overrides will be applied to the placeholder parser, which layers these parameters over full_print_config.
                    filament_overrides.set_key_value(opt_key, opt_copy);
                } else
                    delete opt_copy;
            }
        } else if (*opt_new != *opt_old)
            print_diff.emplace_back(opt_key);
    }

    return print_diff;
}

// Prepare for storing of the full print config into new_full_config to be exported into the G-code and to be used by the PlaceholderParser.
static t_config_option_keys full_print_config_diffs(const DynamicPrintConfig &current_full_config, const DynamicPrintConfig &new_full_config)
{
    t_config_option_keys full_config_diff;
    for (const t_config_option_key &opt_key : new_full_config.keys()) {
        const ConfigOption *opt_old = current_full_config.option(opt_key);
        const ConfigOption *opt_new = new_full_config.option(opt_key);
        if (opt_old == nullptr || *opt_new != *opt_old)
            full_config_diff.emplace_back(opt_key);
    }
    return full_config_diff;
}

// Repository for solving partial overlaps of ModelObject::layer_config_ranges.
// Here the const DynamicPrintConfig* point to the config in ModelObject::layer_config_ranges.
class LayerRanges
{
public:
    struct LayerRange {
        t_layer_height_range        layer_height_range;
        // Config is owned by the associated ModelObject.
        const DynamicPrintConfig*   config { nullptr };

        bool operator<(const LayerRange &rhs) const throw() { return this->layer_height_range < rhs.layer_height_range; }
    };

    LayerRanges() = default;
    LayerRanges(const t_layer_config_ranges &in) { this->assign(in); }

    // Convert input config ranges into continuous non-overlapping sorted vector of intervals and their configs.
    void assign(const t_layer_config_ranges &in) {
        m_ranges.clear();
        m_ranges.reserve(in.size());
        // Input ranges are sorted lexicographically. First range trims the other ranges.
        coordf_t last_z = 0;
        for (const std::pair<const t_layer_height_range, ModelConfig> &range : in)
            if (range.first.second > last_z) {
                coordf_t min_z = std::max(range.first.first, 0.);
                if (min_z > last_z + EPSILON) {
                    m_ranges.push_back({ t_layer_height_range(last_z, min_z) });
                    last_z = min_z;
                }
                if (range.first.second > last_z + EPSILON) {
                    const DynamicPrintConfig *cfg = &range.second.get();
                    m_ranges.push_back({ t_layer_height_range(last_z, range.first.second), cfg });
                    last_z = range.first.second;
                }
            }
        if (m_ranges.empty())
            m_ranges.push_back({ t_layer_height_range(0, DBL_MAX) });
        else if (m_ranges.back().config == nullptr)
            m_ranges.back().layer_height_range.second = DBL_MAX;
        else
            m_ranges.push_back({ t_layer_height_range(m_ranges.back().layer_height_range.second, DBL_MAX) });
    }

    const DynamicPrintConfig* config(const t_layer_height_range &range) const {
        auto it = std::lower_bound(m_ranges.begin(), m_ranges.end(), LayerRange{ { range.first - EPSILON, range.second - EPSILON } });
        // #ys_FIXME_COLOR
        // assert(it != m_ranges.end());
        // assert(it == m_ranges.end() || std::abs(it->first.first  - range.first ) < EPSILON);
        // assert(it == m_ranges.end() || std::abs(it->first.second - range.second) < EPSILON);
        if (it == m_ranges.end() ||
            std::abs(it->layer_height_range.first - range.first) > EPSILON ||
            std::abs(it->layer_height_range.second - range.second) > EPSILON )
            return nullptr; // desired range doesn't found
        return it == m_ranges.end() ? nullptr : it->config;
    }

    std::vector<LayerRange>::const_iterator begin() const { return m_ranges.cbegin(); }
    std::vector<LayerRange>::const_iterator end  () const { return m_ranges.cend(); }
    size_t                                  size () const { return m_ranges.size(); }

private:
    // Layer ranges with their config overrides and list of volumes with their snug bounding boxes in a given layer range.
    std::vector<LayerRange>  m_ranges;
};

// To track Model / ModelObject updates between the front end and back end, including layer height ranges, their configs,
// and snug bounding boxes of ModelVolumes.
struct ModelObjectStatus {
    enum Status {
        Unknown,
        Old,
        New,
        Moved,
        Deleted,
    };

    enum class PrintObjectRegionsStatus {
        Invalid,
        Valid,
        PartiallyValid,
    };

    ModelObjectStatus(ObjectID id, Status status = Unknown) : id(id), status(status) {}
    ~ModelObjectStatus() { if (print_object_regions) print_object_regions->ref_cnt_dec(); }

    // Key of the set.
    ObjectID                                    id;
    // Status of this ModelObject with id on apply().
    Status                                      status;
    // PrintObjects to be generated for this ModelObject including their base transformation.
    std::vector<PrintObjectTrafoAndInstances>   print_instances;
    // Regions shared by the associated PrintObjects.
    PrintObjectRegions                         *print_object_regions { nullptr };
    // Status of the above.
    PrintObjectRegionsStatus                    print_object_regions_status { PrintObjectRegionsStatus::Invalid };

    // Search by id.
    bool operator<(const ModelObjectStatus &rhs) const { return id < rhs.id; }
};

struct ModelObjectStatusDB
{
    void add(const ModelObject &model_object, const ModelObjectStatus::Status status) {
        assert(db.find(ModelObjectStatus(model_object.id())) == db.end());
        db.emplace(model_object.id(), status);
    }

    bool add_if_new(const ModelObject &model_object, const ModelObjectStatus::Status status) {
        auto it = db.find(ModelObjectStatus(model_object.id()));
        if (it == db.end()) {
            db.emplace_hint(it, model_object.id(), status);
            return true;
        }
        return false;
    }

    const ModelObjectStatus& get(const ModelObject &model_object) {
        auto it = db.find(ModelObjectStatus(model_object.id()));
        assert(it != db.end());
        return *it;
    }

    const ModelObjectStatus& reuse(const ModelObject &model_object) {
        const ModelObjectStatus &result = this->get(model_object);
        assert(result.status != ModelObjectStatus::Deleted);
        return result;
    }

    std::set<ModelObjectStatus> db;
};

struct PrintObjectStatus {
    enum Status {
        Unknown,
        Deleted,
        Reused,
        New
    };

    PrintObjectStatus(PrintObject *print_object, Status status = Unknown) : 
        id(print_object->model_object()->id()),
        print_object(print_object),
        trafo(print_object->trafo()),
        status(status) {}
    PrintObjectStatus(ObjectID id) : id(id), print_object(nullptr), trafo(Transform3d::Identity()), status(Unknown) {}

    // ID of the ModelObject & PrintObject
    ObjectID         id;
    // Pointer to the old PrintObject
    PrintObject     *print_object;
    // Trafo generated with model_object->world_matrix(true) 
    Transform3d      trafo;
    Status           status;

    // Search by id.
    bool operator<(const PrintObjectStatus &rhs) const { return id < rhs.id; }
};

class PrintObjectStatusDB {
public:
    using iterator          = std::multiset<PrintObjectStatus>::iterator;
    using const_iterator    = std::multiset<PrintObjectStatus>::const_iterator;

    PrintObjectStatusDB(const PrintObjectPtrs &print_objects) {
        for (PrintObject *print_object : print_objects)
            m_db.emplace(PrintObjectStatus(print_object));
    }

    struct iterator_range : std::pair<const_iterator, const_iterator>
    { 
        using std::pair<const_iterator, const_iterator>::pair;
        iterator_range(const std::pair<const_iterator, const_iterator> in) : std::pair<const_iterator, const_iterator>(in) {}

        const_iterator begin() throw() { return this->first; }
        const_iterator end() throw() { return this->second; }
    };

    iterator_range get_range(const ModelObject &model_object) const {
        return m_db.equal_range(PrintObjectStatus(model_object.id()));
    }

    iterator_range get_range(const ModelObjectStatus &model_object_status) const {
        return m_db.equal_range(PrintObjectStatus(model_object_status.id));
    }

    size_t count(const ModelObject &model_object) {
        return m_db.count(PrintObjectStatus(model_object.id()));
    }

    std::multiset<PrintObjectStatus>::iterator begin() { return m_db.begin(); }
    std::multiset<PrintObjectStatus>::iterator end()   { return m_db.end(); }

    void clear() {
        m_db.clear();
    }

private:
    std::multiset<PrintObjectStatus> m_db;
};

static inline bool model_volume_solid_or_modifier(const ModelVolume &mv)
{
    ModelVolumeType type = mv.type();
    return type == ModelVolumeType::MODEL_PART || type == ModelVolumeType::NEGATIVE_VOLUME || type == ModelVolumeType::PARAMETER_MODIFIER;
}

static inline Transform3f trafo_for_bbox(const Transform3d &object_trafo, const Transform3d &volume_trafo)
{
    Transform3d m = object_trafo * volume_trafo;
    m.translation().x() = 0.;
    m.translation().y() = 0.;
    return m.cast<float>();
}

static inline bool trafos_differ_in_rotation_by_z_and_mirroring_by_xy_only(const Transform3d &t1, const Transform3d &t2)
{
    if (std::abs(t1.translation().z() - t2.translation().z()) > EPSILON)
        // One of the object is higher than the other above the build plate (or below the build plate).
        return false;
    Matrix3d m1 = t1.matrix().block<3, 3>(0, 0);
    Matrix3d m2 = t2.matrix().block<3, 3>(0, 0);
    Matrix3d m = m2.inverse() * m1;
    Vec3d    z = m.block<3, 1>(0, 2);
    if (std::abs(z.x()) > EPSILON || std::abs(z.y()) > EPSILON || std::abs(z.z() - 1.) > EPSILON)
        // Z direction or length changed.
        return false;
    // Z still points in the same direction and it has the same length.
    Vec3d    x = m.block<3, 1>(0, 0);
    Vec3d    y = m.block<3, 1>(0, 1);
    if (std::abs(x.z()) > EPSILON || std::abs(y.z()) > EPSILON)
        return false;
    double   lx2 = x.squaredNorm();
    double   ly2 = y.squaredNorm();
    if (lx2 - 1. > EPSILON * EPSILON || ly2 - 1. > EPSILON * EPSILON)
        return false;
    // Verify whether the vectors x, y are still perpendicular.
    double   d   = x.dot(y);
    return std::abs(d * d) < EPSILON * lx2 * ly2;
}

static PrintObjectRegions::BoundingBox transformed_its_bbox2d(const indexed_triangle_set &its, const Transform3f &m, float offset)
{
    assert(! its.indices.empty());

    PrintObjectRegions::BoundingBox bbox(m * its.vertices[its.indices.front()(0)]);
    for (const stl_triangle_vertex_indices &tri : its.indices)
        for (int i = 0; i < 3; ++ i)
            bbox.extend(m * its.vertices[tri(i)]);
    bbox.min() -= Vec3f(offset, offset, float(EPSILON));
    bbox.max() += Vec3f(offset, offset, float(EPSILON));
    return bbox;
}

static void transformed_its_bboxes_in_z_ranges(
    const indexed_triangle_set                                    &its, 
    const Transform3f                                             &m,
    const std::vector<t_layer_height_range>                       &z_ranges,
    std::vector<std::pair<PrintObjectRegions::BoundingBox, bool>> &bboxes,
    const float                                                    offset)
{
    bboxes.assign(z_ranges.size(), std::make_pair(PrintObjectRegions::BoundingBox(), false));
    for (const stl_triangle_vertex_indices &tri : its.indices) {
        const Vec3f pts[3] = { m * its.vertices[tri(0)], m * its.vertices[tri(1)], m * its.vertices[tri(2)] };
        for (size_t irange = 0; irange < z_ranges.size(); ++ irange) {
            const t_layer_height_range                       &z_range = z_ranges[irange];
            std::pair<PrintObjectRegions::BoundingBox, bool> &bbox    = bboxes[irange];
            auto bbox_extend = [&bbox](const Vec3f& p) {
                if (bbox.second) {
                    bbox.first.extend(p);
                } else {
                    bbox.first.min() = bbox.first.max() = p;
                    bbox.second = true;
                }
            };
            int iprev = 2;
            for (int iedge = 0; iedge < 3; ++ iedge) {
                const Vec3f *p1 = &pts[iprev];
                const Vec3f *p2 = &pts[iedge];
                // Sort the edge points by Z.
                if (p1->z() > p2->z())
                    std::swap(p1, p2);
                if (p2->z() <= z_range.first || p1->z() >= z_range.second) {
                    // Out of this slab.
                } else if (p1->z() < z_range.first) {
                    if (p1->z() > z_range.second) {
                        // Two intersections.
                        float zspan = p2->z() - p1->z();
                        float t1 = (z_range.first - p1->z())  / zspan;
                        float t2 = (z_range.second - p1->z()) / zspan;
                        Vec2f p = to_2d(*p1);
                        Vec2f v(p2->x() - p1->x(), p2->y() - p1->y());
                        bbox_extend(to_3d((p + v * t1).eval(), float(z_range.first)));
                        bbox_extend(to_3d((p + v * t2).eval(), float(z_range.second)));
                    } else {
                        // Single intersection with the lower limit.
                        float t = (z_range.first - p1->z()) / (p2->z() - p1->z());
                        Vec2f v(p2->x() - p1->x(), p2->y() - p1->y());
                        bbox_extend(to_3d((to_2d(*p1) + v * t).eval(), float(z_range.first)));
                        bbox_extend(*p2);
                    }
                } else if (p2->z() > z_range.second) {
                    // Single intersection with the upper limit.
                    float t = (z_range.second - p1->z()) / (p2->z() - p1->z());
                    Vec2f v(p2->x() - p1->x(), p2->y() - p1->y());
                    bbox_extend(to_3d((to_2d(*p1) + v * t).eval(), float(z_range.second)));
                    bbox_extend(*p1);
                } else {
                    // Both points are inside.
                    bbox_extend(*p1);
                    bbox_extend(*p2);
                }
                iprev = iedge;
            }
        }
    }

    for (std::pair<PrintObjectRegions::BoundingBox, bool> &bbox : bboxes) {
        bbox.first.min() -= Vec3f(offset, offset, float(EPSILON));
        bbox.first.max() += Vec3f(offset, offset, float(EPSILON));
    }
}

// Last PrintObject for this print_object_regions has been fully invalidated (deleted).
// Keep print_object_regions, but delete those volumes, which were either removed from new_volumes, or which rotated or scaled, so they need
// their bounding boxes to be recalculated.
void print_objects_regions_invalidate_keep_some_volumes(PrintObjectRegions &print_object_regions, ModelVolumePtrs old_volumes, ModelVolumePtrs new_volumes)
{
    print_object_regions.all_regions.clear();

    model_volumes_sort_by_id(old_volumes);
    model_volumes_sort_by_id(new_volumes);

    size_t i_cached_volume      = 0;
    size_t last_cached_volume   = 0;
    size_t i_old                = 0;
    for (size_t i_new = 0; i_new < new_volumes.size(); ++ i_new)
        if (model_volume_solid_or_modifier(*new_volumes[i_new])) {
            for (; i_old < old_volumes.size(); ++ i_old)
                if (old_volumes[i_old]->id() >= new_volumes[i_new]->id())
                    break;
            if (i_old != old_volumes.size() && old_volumes[i_old]->id() == new_volumes[i_new]->id()) {
                if (old_volumes[i_old]->get_matrix().isApprox(new_volumes[i_new]->get_matrix())) {
                    // Reuse the volume.
                    for (; print_object_regions.cached_volume_ids[i_cached_volume] < old_volumes[i_old]->id(); ++ i_cached_volume)
                        assert(i_cached_volume < print_object_regions.cached_volume_ids.size());
                    assert(i_cached_volume < print_object_regions.cached_volume_ids.size() && print_object_regions.cached_volume_ids[i_cached_volume] == old_volumes[i_old]->id());
                    print_object_regions.cached_volume_ids[last_cached_volume ++] = print_object_regions.cached_volume_ids[i_cached_volume ++];
                } else {
                    // Don't reuse the volume.
                }
            }
        }
    print_object_regions.cached_volume_ids.erase(print_object_regions.cached_volume_ids.begin() + last_cached_volume, print_object_regions.cached_volume_ids.end());
}

// Find a bounding box of a volume's part intersecting layer_range. Such a bounding box will likely be smaller in XY than the full bounding box,
// thus it will intersect with lower number of other volumes.
const PrintObjectRegions::BoundingBox* find_volume_extents(const PrintObjectRegions::LayerRangeRegions &layer_range, const ModelVolume &volume)
{
    auto it = lower_bound_by_predicate(layer_range.volumes.begin(), layer_range.volumes.end(), [&volume](const PrintObjectRegions::VolumeExtents &l){ return l.volume_id < volume.id(); });
    return it != layer_range.volumes.end() && it->volume_id == volume.id() ? &it->bbox : nullptr;
}

// Find a bounding box of a topmost printable volume referenced by this modifier given this_region_id.
PrintObjectRegions::BoundingBox find_modifier_volume_extents(const PrintObjectRegions::LayerRangeRegions &layer_range, const int this_region_id)
{
    // Find the top-most printable volume of this modifier, or the printable volume itself.
    const PrintObjectRegions::VolumeRegion &this_region = layer_range.volume_regions[this_region_id];
    const PrintObjectRegions::BoundingBox *this_extents = find_volume_extents(layer_range, *this_region.model_volume);
    assert(this_extents);
    PrintObjectRegions::BoundingBox out { *this_extents };
    if (! this_region.model_volume->is_model_part())
        for (int parent_region_id = this_region.parent;;) {
            assert(parent_region_id >= 0);
            const PrintObjectRegions::VolumeRegion &parent_region  = layer_range.volume_regions[parent_region_id];
            const PrintObjectRegions::BoundingBox  *parent_extents = find_volume_extents(layer_range, *parent_region.model_volume);
            assert(parent_extents);
            out.clamp(*parent_extents);
            assert(! out.isEmpty());
            if (parent_region.model_volume->is_model_part())
                break;
            parent_region_id = parent_region.parent;
        }
    return out;
}

PrintRegionConfig region_config_from_model_volume(const PrintRegionConfig &default_or_parent_region_config, const DynamicPrintConfig *layer_range_config, const ModelVolume &volume, size_t num_extruders);

void print_region_ref_inc(PrintRegion &r) { ++ r.m_ref_cnt; }
void print_region_ref_reset(PrintRegion &r) { r.m_ref_cnt = 0; }
int  print_region_ref_cnt(const PrintRegion &r) { return r.m_ref_cnt; }

// Verify whether the PrintRegions of a PrintObject are still valid, possibly after updating the region configs.
// Before region configs are updated, callback_invalidate() is called to possibly stop background processing.
// Returns false if this object needs to be resliced because regions were merged or split.
bool verify_update_print_object_regions(
    ModelVolumePtrs                     model_volumes,
    const PrintRegionConfig            &default_region_config,
    size_t                              num_extruders,
    const std::vector<unsigned int>    &painting_extruders,
    PrintObjectRegions                 &print_object_regions,
    const std::function<void(const PrintRegionConfig&, const PrintRegionConfig&, const t_config_option_keys&)> &callback_invalidate)
{
    // Sort by ModelVolume ID.
    model_volumes_sort_by_id(model_volumes);

    for (std::unique_ptr<PrintRegion> &region : print_object_regions.all_regions)
        print_region_ref_reset(*region);

    // Verify and / or update PrintRegions produced by ModelVolumes, layer range modifiers, modifier volumes.
    for (PrintObjectRegions::LayerRangeRegions &layer_range : print_object_regions.layer_ranges) {
        // Each modifier ModelVolume intersecting this layer_range shall be referenced here at least once if it intersects some
        // printable ModelVolume at this layer_range even if it does not modify its overlapping printable ModelVolume configuration yet.
        // VolumeRegions reference ModelVolumes in layer_range.volume_regions the order they are stored in ModelObject volumes.
        // Remember whether a given modifier ModelVolume was visited already.
        auto it_model_volume_modifier_last = model_volumes.end();
        for (PrintObjectRegions::VolumeRegion &region : layer_range.volume_regions)
            if (region.model_volume->is_model_part() || region.model_volume->is_modifier()) {
                auto it_model_volume = lower_bound_by_predicate(model_volumes.begin(), model_volumes.end(), [&region](const ModelVolume *l){ return l->id() < region.model_volume->id(); });
                assert(it_model_volume != model_volumes.end() && (*it_model_volume)->id() == region.model_volume->id());
                if (region.model_volume->is_modifier() && it_model_volume != it_model_volume_modifier_last) {
                    // A modifier ModelVolume is visited for the first time.
                    // A visited modifier may not have had parent volume_regions created overlapping with some model parts or modifiers,
                    // if the visited modifier did not modify their properties. Now the visited modifier's configuration may have changed,
                    // which may require new regions to be created.
                    it_model_volume_modifier_last = it_model_volume;
                    int next_region_id = int(&region - layer_range.volume_regions.data());
                    const PrintObjectRegions::BoundingBox *bbox = find_volume_extents(layer_range, *region.model_volume);
                    assert(bbox);
                    for (int parent_region_id = next_region_id - 1; parent_region_id >= 0; -- parent_region_id) {
                        const PrintObjectRegions::VolumeRegion &parent_region = layer_range.volume_regions[parent_region_id];
                        assert(parent_region.model_volume != region.model_volume);
                        if (parent_region.model_volume->is_model_part() || parent_region.model_volume->is_modifier()) {
                            // volume_regions are produced in decreasing order of parent volume_regions ids.
                            // Some regions may not have been generated the last time by generate_print_object_regions().
                            assert(next_region_id == int(layer_range.volume_regions.size()) ||
                                   layer_range.volume_regions[next_region_id].model_volume != region.model_volume ||
                                   layer_range.volume_regions[next_region_id].parent <= parent_region_id);
                            if (next_region_id < int(layer_range.volume_regions.size()) && 
                                layer_range.volume_regions[next_region_id].model_volume == region.model_volume &&
                                layer_range.volume_regions[next_region_id].parent == parent_region_id) {
                                // A parent region is already overridden.
                                ++ next_region_id;
                            } else if (PrintObjectRegions::BoundingBox parent_bbox = find_modifier_volume_extents(layer_range, parent_region_id); parent_bbox.intersects(*bbox))
                                // Such parent region does not exist. If it is needed, then we need to reslice.
                                // Only create new region for a modifier, which actually modifies config of it's parent.
                                if (PrintRegionConfig config = region_config_from_model_volume(parent_region.region->config(), nullptr, **it_model_volume, num_extruders);
                                    config != parent_region.region->config())
                                    // This modifier newly overrides a region, which it did not before. We need to reslice.
                                    return false;
                        }
                    }
                }
                PrintRegionConfig cfg = region.parent == -1 ?
                    region_config_from_model_volume(default_region_config, layer_range.config, **it_model_volume, num_extruders) :
                    region_config_from_model_volume(layer_range.volume_regions[region.parent].region->config(), nullptr, **it_model_volume, num_extruders);
                if (cfg != region.region->config()) {
                    // Region configuration changed.
                    if (print_region_ref_cnt(*region.region) == 0) {
                        // Region is referenced for the first time. Just change its parameters.
                        // Stop the background process before assigning new configuration to the regions.
                        t_config_option_keys diff = region.region->config().diff(cfg);
                        callback_invalidate(region.region->config(), cfg, diff);
                        region.region->config_apply_only(cfg, diff, false);
                    } else {
                        // Region is referenced multiple times, thus the region is being split. We need to reslice.
                        return false;
                    }
                }
                print_region_ref_inc(*region.region);
            }
    }

    // Verify and / or update PrintRegions produced by color painting. 
    for (const PrintObjectRegions::LayerRangeRegions &layer_range : print_object_regions.layer_ranges)
        for (const PrintObjectRegions::PaintedRegion &region : layer_range.painted_regions) {
            const PrintObjectRegions::VolumeRegion &parent_region   = layer_range.volume_regions[region.parent];
            PrintRegionConfig                       cfg             = parent_region.region->config();
            cfg.perimeter_extruder.value    = region.extruder_id;
            cfg.solid_infill_extruder.value = region.extruder_id;
            cfg.infill_extruder.value       = region.extruder_id;
            if (cfg != region.region->config()) {
                // Region configuration changed.
                if (print_region_ref_cnt(*region.region) == 0) {
                    // Region is referenced for the first time. Just change its parameters.
                    // Stop the background process before assigning new configuration to the regions.
                    t_config_option_keys diff = region.region->config().diff(cfg);
                    callback_invalidate(region.region->config(), cfg, diff);
                    region.region->config_apply_only(cfg, diff, false);
                } else {
                    // Region is referenced multiple times, thus the region is being split. We need to reslice.
                    return false;
                }
            }
            print_region_ref_inc(*region.region);
        }

    // Lastly verify, whether some regions were not merged.
    {
        std::vector<const PrintRegion*> regions;
        regions.reserve(print_object_regions.all_regions.size());
        for (std::unique_ptr<PrintRegion> &region : print_object_regions.all_regions) {
            assert(print_region_ref_cnt(*region) > 0);
            regions.emplace_back(&(*region.get()));
        }
        std::sort(regions.begin(), regions.end(), [](const PrintRegion *l, const PrintRegion *r){ return l->config_hash() < r->config_hash(); });
        for (size_t i = 0; i < regions.size(); ++ i) {
            size_t hash = regions[i]->config_hash();
            size_t j = i;
            for (++ j; j < regions.size() && regions[j]->config_hash() == hash; ++ j)
                if (regions[i]->config() == regions[j]->config()) {
                    // Regions were merged. We need to reslice.
                    return false;
                }
        }
    }

    return true;
}

// Update caches of volume bounding boxes.
void update_volume_bboxes(
    std::vector<PrintObjectRegions::LayerRangeRegions>  &layer_ranges,
    std::vector<ObjectID>                               &cached_volume_ids,
    ModelVolumePtrs                                      model_volumes,
    const Transform3d                                   &object_trafo, 
    const float                                          offset)
{
    // output will be sorted by the order of model_volumes sorted by their ObjectIDs.
    model_volumes_sort_by_id(model_volumes);

    if (layer_ranges.size() == 1) {
        PrintObjectRegions::LayerRangeRegions &layer_range = layer_ranges.front();
        std::vector<PrintObjectRegions::VolumeExtents> volumes_old(std::move(layer_range.volumes));
        layer_range.volumes.reserve(model_volumes.size());
        for (const ModelVolume *model_volume : model_volumes)
            if (model_volume_solid_or_modifier(*model_volume)) {
                if (std::binary_search(cached_volume_ids.begin(), cached_volume_ids.end(), model_volume->id())) {
                    auto it = lower_bound_by_predicate(volumes_old.begin(), volumes_old.end(), [model_volume](PrintObjectRegions::VolumeExtents &l) { return l.volume_id < model_volume->id(); });
                    if (it != volumes_old.end() && it->volume_id == model_volume->id())
                        layer_range.volumes.emplace_back(*it);
                } else
                    layer_range.volumes.push_back({ model_volume->id(),
                        transformed_its_bbox2d(model_volume->mesh().its, trafo_for_bbox(object_trafo, model_volume->get_matrix()), offset) });
            }
    } else {
        std::vector<std::vector<PrintObjectRegions::VolumeExtents>> volumes_old;
        if (cached_volume_ids.empty())
            for (PrintObjectRegions::LayerRangeRegions &layer_range : layer_ranges)
                layer_range.volumes.clear();
        else {
            volumes_old.reserve(layer_ranges.size());
            for (PrintObjectRegions::LayerRangeRegions &layer_range : layer_ranges)
                volumes_old.emplace_back(std::move(layer_range.volumes));
        }

        std::vector<std::pair<PrintObjectRegions::BoundingBox, bool>> bboxes;
        std::vector<t_layer_height_range>                             ranges;
        ranges.reserve(layer_ranges.size());
        for (const PrintObjectRegions::LayerRangeRegions &layer_range : layer_ranges) {
            t_layer_height_range r = layer_range.layer_height_range;
            r.first  -= EPSILON;
            r.second += EPSILON;
            ranges.emplace_back(r);
        }
        for (const ModelVolume *model_volume : model_volumes)
            if (model_volume_solid_or_modifier(*model_volume)) {
                if (std::binary_search(cached_volume_ids.begin(), cached_volume_ids.end(), model_volume->id())) {
                    for (PrintObjectRegions::LayerRangeRegions &layer_range : layer_ranges) {
                        const auto &vold = volumes_old[&layer_range - layer_ranges.data()];
                        auto it = lower_bound_by_predicate(vold.begin(), vold.end(), [model_volume](const PrintObjectRegions::VolumeExtents &l) { return l.volume_id < model_volume->id(); });
                        if (it != vold.end() && it->volume_id == model_volume->id())
                            layer_range.volumes.emplace_back(*it);
                    }
                } else {
                    transformed_its_bboxes_in_z_ranges(model_volume->mesh().its, trafo_for_bbox(object_trafo, model_volume->get_matrix()), ranges, bboxes, offset);
                    for (PrintObjectRegions::LayerRangeRegions &layer_range : layer_ranges)
                        if (auto &bbox = bboxes[&layer_range - layer_ranges.data()]; bbox.second)
                            layer_range.volumes.push_back({ model_volume->id(), bbox.first });
                }
            }
    }

    cached_volume_ids.clear();
    cached_volume_ids.reserve(model_volumes.size());
    for (const ModelVolume *v : model_volumes)
        if (model_volume_solid_or_modifier(*v))
            cached_volume_ids.emplace_back(v->id());
}

// Either a fresh PrintObject, or PrintObject regions were invalidated (merged, split).
// Generate PrintRegions from scratch.
static PrintObjectRegions* generate_print_object_regions(
    PrintObjectRegions                          *print_object_regions_old,
    const ModelVolumePtrs                       &model_volumes,
    const LayerRanges                           &model_layer_ranges,
    const PrintRegionConfig                     &default_region_config,
    const Transform3d                           &trafo,
    size_t                                       num_extruders,
    const float                                  xy_size_compensation,
    const std::vector<unsigned int>             &painting_extruders)
{
    // Reuse the old object or generate a new one.
    auto out = print_object_regions_old ? std::unique_ptr<PrintObjectRegions>(print_object_regions_old) : std::make_unique<PrintObjectRegions>();
    auto &all_regions          = out->all_regions;
    auto &layer_ranges_regions = out->layer_ranges;

    all_regions.clear();

    bool reuse_old = print_object_regions_old && !print_object_regions_old->layer_ranges.empty();

    if (reuse_old) {
        // Reuse old bounding boxes of some ModelVolumes and their ranges.
        // Verify that the old ranges match the new ranges.
        assert(model_layer_ranges.size() == layer_ranges_regions.size());
        for (const auto &range : model_layer_ranges) {
            PrintObjectRegions::LayerRangeRegions &r = layer_ranges_regions[&range - &*model_layer_ranges.begin()];
            assert(range.layer_height_range == r.layer_height_range);
            // If model::assign_copy() is called, layer_ranges_regions is copied thus the pointers to configs are lost.
            r.config = range.config;
            r.volume_regions.clear();
            r.painted_regions.clear();
        }
    } else {
        out->trafo_bboxes = trafo;
        layer_ranges_regions.reserve(model_layer_ranges.size());
        for (const auto &range : model_layer_ranges)
            layer_ranges_regions.push_back({ range.layer_height_range, range.config });
    }

    const bool is_mm_painted = num_extruders > 1 && std::any_of(model_volumes.cbegin(), model_volumes.cend(), [](const ModelVolume *mv) { return mv->is_mm_painted(); });
    update_volume_bboxes(layer_ranges_regions, out->cached_volume_ids, model_volumes, out->trafo_bboxes, is_mm_painted ? 0.f : std::max(0.f, xy_size_compensation));

    std::vector<PrintRegion*> region_set;
    auto get_create_region = [&region_set, &all_regions](PrintRegionConfig &&config) -> PrintRegion* {
        size_t hash = config.hash();
        auto it = Slic3r::lower_bound_by_predicate(region_set.begin(), region_set.end(), [&config, hash](const PrintRegion* l) {
            return l->config_hash() < hash || (l->config_hash() == hash && l->config() < config); });
        if (it != region_set.end() && (*it)->config_hash() == hash && (*it)->config() == config)
            return *it;
        // Insert into a sorted array, it has O(n) complexity, but the calling algorithm has an O(n^2*log(n)) complexity anyways.
        all_regions.emplace_back(std::make_unique<PrintRegion>(std::move(config), hash, int(all_regions.size())));
        PrintRegion *region = all_regions.back().get();
        region_set.emplace(it, region);
        return region;
    };

    // Chain the regions in the order they are stored in the volumes list.
    for (int volume_id = 0; volume_id < int(model_volumes.size()); ++ volume_id) {
        const ModelVolume &volume = *model_volumes[volume_id];
        if (model_volume_solid_or_modifier(volume)) {
            for (PrintObjectRegions::LayerRangeRegions &layer_range : layer_ranges_regions)
                if (const PrintObjectRegions::BoundingBox *bbox = find_volume_extents(layer_range, volume); bbox) {
                    if (volume.is_model_part()) {
                        // Add a model volume, assign an existing region or generate a new one.
                        layer_range.volume_regions.push_back({
                            &volume, -1,
                            get_create_region(region_config_from_model_volume(default_region_config, layer_range.config, volume, num_extruders)),
                            bbox
                        });
                    } else if (volume.is_negative_volume()) {
                        // Add a negative (subtractor) volume. Such volume has neither region nor parent volume assigned.
                        layer_range.volume_regions.push_back({ &volume, -1, nullptr, bbox });
                    } else {
                        assert(volume.is_modifier());
                        // Modifiers may be chained one over the other. Check for overlap, merge DynamicPrintConfigs.
                        bool added = false;
                        int  parent_model_part_id = -1;
                        for (int parent_region_id = int(layer_range.volume_regions.size()) - 1; parent_region_id >= 0; -- parent_region_id) {
                            const PrintObjectRegions::VolumeRegion &parent_region = layer_range.volume_regions[parent_region_id];
                            const ModelVolume                      &parent_volume = *parent_region.model_volume;
                            if (parent_volume.is_model_part() || parent_volume.is_modifier())
                                if (PrintObjectRegions::BoundingBox parent_bbox = find_modifier_volume_extents(layer_range, parent_region_id); parent_bbox.intersects(*bbox)) {
                                    // Only create new region for a modifier, which actually modifies config of it's parent.
                                    if (PrintRegionConfig config = region_config_from_model_volume(parent_region.region->config(), nullptr, volume, num_extruders); 
                                        config != parent_region.region->config()) {
                                        added = true;
                                        layer_range.volume_regions.push_back({ &volume, parent_region_id, get_create_region(std::move(config)), bbox });
                                    } else if (parent_model_part_id == -1 && parent_volume.is_model_part())
                                        parent_model_part_id = parent_region_id;
                                }
                        }
                        if (! added && parent_model_part_id >= 0)
                            // This modifier does not override any printable volume's configuration, however it may in the future.
                            // Store it so that verify_update_print_object_regions() will handle this modifier correctly if its configuration changes.
                            layer_range.volume_regions.push_back({ &volume, parent_model_part_id, layer_range.volume_regions[parent_model_part_id].region, bbox });
                    }
                }
            }
    }

    // Finally add painting regions.
    for (PrintObjectRegions::LayerRangeRegions &layer_range : layer_ranges_regions) {
        for (unsigned int painted_extruder_id : painting_extruders)
            for (int parent_region_id = 0; parent_region_id < int(layer_range.volume_regions.size()); ++ parent_region_id)
                if (const PrintObjectRegions::VolumeRegion &parent_region = layer_range.volume_regions[parent_region_id];
                    parent_region.model_volume->is_model_part() || parent_region.model_volume->is_modifier()) {
                    PrintRegionConfig cfg = parent_region.region->config();
                    cfg.perimeter_extruder.value    = painted_extruder_id;
                    cfg.solid_infill_extruder.value = painted_extruder_id;
                    cfg.infill_extruder.value       = painted_extruder_id;
                    layer_range.painted_regions.push_back({ painted_extruder_id, parent_region_id, get_create_region(std::move(cfg))});
                }
        // Sort the regions by parent region::print_object_region_id() and extruder_id to help the slicing algorithm when applying MMU segmentation.
        std::sort(layer_range.painted_regions.begin(), layer_range.painted_regions.end(), [&layer_range](auto &l, auto &r) {
            int lid = layer_range.volume_regions[l.parent].region->print_object_region_id();
            int rid = layer_range.volume_regions[r.parent].region->print_object_region_id();
            return lid < rid || (lid == rid && l.extruder_id < r.extruder_id); });
    }

    return out.release();
}

Print::ApplyStatus Print::apply(const Model &model, DynamicPrintConfig new_full_config)
{
#ifdef _DEBUG
    check_model_ids_validity(model);
#endif /* _DEBUG */

    // Normalize the config.
	new_full_config.option("print_settings_id",            true);
	new_full_config.option("filament_settings_id",         true);
	new_full_config.option("printer_settings_id",          true);
    new_full_config.option("physical_printer_settings_id", true);
    new_full_config.normalize_fdm();

    // Find modified keys of the various configs. Resolve overrides extruder retract values by filament profiles.
    DynamicPrintConfig   filament_overrides;
    t_config_option_keys print_diff       = print_config_diffs(m_config, new_full_config, filament_overrides);
    t_config_option_keys full_config_diff = full_print_config_diffs(m_full_print_config, new_full_config);
    // If just a physical printer was changed, but printer preset is the same, then there is no need to apply whole print
    // see https://github.com/prusa3d/PrusaSlicer/issues/8800
    if (full_config_diff.size() == 1 && full_config_diff[0] == "physical_printer_settings_id")
        full_config_diff.clear();

    // Collect changes to object and region configs.
    t_config_option_keys object_diff      = m_default_object_config.diff(new_full_config);
    t_config_option_keys region_diff      = m_default_region_config.diff(new_full_config);

    // Do not use the ApplyStatus as we will use the max function when updating apply_status.
    unsigned int apply_status = APPLY_STATUS_UNCHANGED;
    auto update_apply_status = [&apply_status](bool invalidated)
        { apply_status = std::max<unsigned int>(apply_status, invalidated ? APPLY_STATUS_INVALIDATED : APPLY_STATUS_CHANGED); };
    if (! (print_diff.empty() && object_diff.empty() && region_diff.empty()))
        update_apply_status(false);

    // Grab the lock for the Print / PrintObject milestones.
	std::scoped_lock<std::mutex> lock(this->state_mutex());

    // The following call may stop the background processing.
    if (! print_diff.empty())
        update_apply_status(this->invalidate_state_by_config_options(new_full_config, print_diff));

    // Apply variables to placeholder parser. The placeholder parser is used by G-code export,
    // which should be stopped if print_diff is not empty.
    size_t num_extruders = m_config.nozzle_diameter.size();
    bool   num_extruders_changed = false;
    if (! full_config_diff.empty()) {
        update_apply_status(this->invalidate_step(psGCodeExport));
        m_placeholder_parser.clear_config();
        // Set the profile aliases for the PrintBase::output_filename()
		m_placeholder_parser.set("print_preset",              new_full_config.option("print_settings_id")->clone());
		m_placeholder_parser.set("filament_preset",           new_full_config.option("filament_settings_id")->clone());
		m_placeholder_parser.set("printer_preset",            new_full_config.option("printer_settings_id")->clone());
        m_placeholder_parser.set("physical_printer_preset",   new_full_config.option("physical_printer_settings_id")->clone());
		// We want the filament overrides to be applied over their respective extruder parameters by the PlaceholderParser.
		// see "Placeholders do not respect filament overrides." GH issue #3649
		m_placeholder_parser.apply_config(filament_overrides);
	    // It is also safe to change m_config now after this->invalidate_state_by_config_options() call.
	    m_config.apply_only(new_full_config, print_diff, true);
	    //FIXME use move semantics once ConfigBase supports it.
        // Some filament_overrides may contain values different from new_full_config, but equal to m_config.
        // As long as these config options don't reallocate memory when copying, we are safe overriding a value, which is in use by a worker thread.
	    m_config.apply(filament_overrides);
	    // Handle changes to object config defaults
	    m_default_object_config.apply_only(new_full_config, object_diff, true);
	    // Handle changes to regions config defaults
	    m_default_region_config.apply_only(new_full_config, region_diff, true);
        m_full_print_config = std::move(new_full_config);
        if (num_extruders != m_config.nozzle_diameter.size()) {
            num_extruders = m_config.nozzle_diameter.size();
            num_extruders_changed = true;
        }
    }
    
    ModelObjectStatusDB model_object_status_db;

    // 1) Synchronize model objects.
    bool print_regions_reshuffled = false;
    if (model.id() != m_model.id()) {
        // Kill everything, initialize from scratch.
        // Stop background processing.
        this->call_cancel_callback();
        update_apply_status(this->invalidate_all_steps());
        for (PrintObject *object : m_objects) {
            model_object_status_db.add(*object->model_object(), ModelObjectStatus::Deleted);
			update_apply_status(object->invalidate_all_steps());
			delete object;
        }
        m_objects.clear();
        print_regions_reshuffled = true;
        m_model.assign_copy(model);
		for (const ModelObject *model_object : m_model.objects)
			model_object_status_db.add(*model_object, ModelObjectStatus::New);
    } else {
        if (m_model.custom_gcode_per_print_z != model.custom_gcode_per_print_z) {
            const CustomGCode::Mode current_mode = m_model.custom_gcode_per_print_z.mode;
            const CustomGCode::Mode next_mode    = model.custom_gcode_per_print_z.mode;

            const bool multi_extruder_differ = (current_mode == next_mode) && (current_mode == CustomGCode::MultiExtruder || next_mode == CustomGCode::MultiExtruder);
            // Tool change G-codes are applied as color changes for a single extruder printer, no need to invalidate tool ordering.
            // FIXME The tool ordering may be invalidated unnecessarily if the custom_gcode_per_print_z.mode is not applicable
            // to the active print / model state, and then it is reset, so it is being applicable, but empty, thus the effect is the same.
            const bool tool_change_differ    = num_extruders > 1 && custom_per_printz_gcodes_tool_changes_differ(m_model.custom_gcode_per_print_z.gcodes, model.custom_gcode_per_print_z.gcodes, CustomGCode::ToolChange);
            // For multi-extruder printers, we perform a tool change before a color change.
            // So, in that case, we must invalidate tool ordering and wipe tower even if custom color change g-codes differ.
            const bool color_change_differ   = num_extruders > 1 && (next_mode == CustomGCode::MultiExtruder) && custom_per_printz_gcodes_tool_changes_differ(m_model.custom_gcode_per_print_z.gcodes, model.custom_gcode_per_print_z.gcodes, CustomGCode::ColorChange);

            update_apply_status(
                (num_extruders_changed || tool_change_differ || multi_extruder_differ || color_change_differ) ?
            	// The Tool Ordering and the Wipe Tower are no more valid.
            	this->invalidate_steps({ psWipeTower, psGCodeExport }) :
            	// There is no change in Tool Changes stored in custom_gcode_per_print_z, therefore there is no need to update Tool Ordering.
            	this->invalidate_step(psGCodeExport));
            m_model.custom_gcode_per_print_z = model.custom_gcode_per_print_z;
        }
        if (model_object_list_equal(m_model, model)) {
            // The object list did not change.
			for (const ModelObject *model_object : m_model.objects)
				model_object_status_db.add(*model_object, ModelObjectStatus::Old);
        } else if (model_object_list_extended(m_model, model)) {
            // Add new objects. Their volumes and configs will be synchronized later.
            update_apply_status(this->invalidate_step(psGCodeExport));
            for (const ModelObject *model_object : m_model.objects)
                model_object_status_db.add(*model_object, ModelObjectStatus::Old);
            for (size_t i = m_model.objects.size(); i < model.objects.size(); ++ i) {
                model_object_status_db.add(*model.objects[i], ModelObjectStatus::New);
                m_model.objects.emplace_back(ModelObject::new_copy(*model.objects[i]));
				m_model.objects.back()->set_model(&m_model);
            }
        } else {
            // Reorder the objects, add new objects.
            // First stop background processing before shuffling or deleting the PrintObjects in the object list.
            this->call_cancel_callback();
            update_apply_status(this->invalidate_step(psGCodeExport));
            // Second create a new list of objects.
            std::vector<ModelObject*> model_objects_old(std::move(m_model.objects));
            m_model.objects.clear();
            m_model.objects.reserve(model.objects.size());
            auto by_id_lower = [](const ModelObject *lhs, const ModelObject *rhs){ return lhs->id() < rhs->id(); };
            std::sort(model_objects_old.begin(), model_objects_old.end(), by_id_lower);
            for (const ModelObject *mobj : model.objects) {
                auto it = std::lower_bound(model_objects_old.begin(), model_objects_old.end(), mobj, by_id_lower);
                if (it == model_objects_old.end() || (*it)->id() != mobj->id()) {
                    // New ModelObject added.
					m_model.objects.emplace_back(ModelObject::new_copy(*mobj));
					m_model.objects.back()->set_model(&m_model);
                    model_object_status_db.add(*mobj, ModelObjectStatus::New);
                } else {
                    // Existing ModelObject re-added (possibly moved in the list).
                    m_model.objects.emplace_back(*it);
                    model_object_status_db.add(*mobj, ModelObjectStatus::Moved);
                }
            }
            bool deleted_any = false;
			for (ModelObject *&model_object : model_objects_old)
                if (model_object_status_db.add_if_new(*model_object, ModelObjectStatus::Deleted))
                    deleted_any = true;
                else
                    // Do not delete this ModelObject instance.
                    model_object = nullptr;
            if (deleted_any) {
                // Delete PrintObjects of the deleted ModelObjects.
                PrintObjectPtrs print_objects_old = std::move(m_objects);
                m_objects.clear();
                m_objects.reserve(print_objects_old.size());
                for (PrintObject *print_object : print_objects_old) {
                    const ModelObjectStatus &status = model_object_status_db.get(*print_object->model_object());
                    if (status.status == ModelObjectStatus::Deleted) {
                        update_apply_status(print_object->invalidate_all_steps());
                        delete print_object;
                    } else
                        m_objects.emplace_back(print_object);
                }
                for (ModelObject *model_object : model_objects_old)
                    delete model_object;
                print_regions_reshuffled = true;
            }
        }
    }

    // 2) Map print objects including their transformation matrices.
    PrintObjectStatusDB print_object_status_db(m_objects);

    // 3) Synchronize ModelObjects & PrintObjects.
    const std::initializer_list<ModelVolumeType> solid_or_modifier_types { ModelVolumeType::MODEL_PART, ModelVolumeType::NEGATIVE_VOLUME, ModelVolumeType::PARAMETER_MODIFIER };
    for (size_t idx_model_object = 0; idx_model_object < model.objects.size(); ++ idx_model_object) {
        ModelObject       &model_object        = *m_model.objects[idx_model_object];
        ModelObjectStatus &model_object_status = const_cast<ModelObjectStatus&>(model_object_status_db.reuse(model_object));
		const ModelObject &model_object_new    = *model.objects[idx_model_object];
        if (model_object_status.status == ModelObjectStatus::New)
            // PrintObject instances will be added in the next loop.
            continue;
        // Update the ModelObject instance, possibly invalidate the linked PrintObjects.
        assert(model_object_status.status == ModelObjectStatus::Old || model_object_status.status == ModelObjectStatus::Moved);
        // Check whether a model part volume was added or removed, their transformations or order changed.
        // Only volume IDs, volume types, transformation matrices and their order are checked, configuration and other parameters are NOT checked.
        bool solid_or_modifier_differ   = model_volume_list_changed(model_object, model_object_new, solid_or_modifier_types) ||
                                          model_mmu_segmentation_data_changed(model_object, model_object_new) ||
                                          (model_object_new.is_mm_painted() && num_extruders_changed);
        bool supports_differ            = model_volume_list_changed(model_object, model_object_new, ModelVolumeType::SUPPORT_BLOCKER) ||
                                          model_volume_list_changed(model_object, model_object_new, ModelVolumeType::SUPPORT_ENFORCER);
        bool layer_height_ranges_differ = ! layer_height_ranges_equal(model_object.layer_config_ranges, model_object_new.layer_config_ranges, model_object_new.layer_height_profile.empty());
        bool model_origin_translation_differ = model_object.origin_translation != model_object_new.origin_translation;
        auto print_objects_range        = print_object_status_db.get_range(model_object);
        // The list actually can be empty if all instances are out of the print bed.
        //assert(print_objects_range.begin() != print_objects_range.end());
        // All PrintObjects in print_objects_range shall point to the same prints_objects_regions
        if (print_objects_range.begin() != print_objects_range.end()) {
            model_object_status.print_object_regions = print_objects_range.begin()->print_object->m_shared_regions;
            model_object_status.print_object_regions->ref_cnt_inc();
        }
        if (solid_or_modifier_differ || model_origin_translation_differ || layer_height_ranges_differ ||
            ! model_object.layer_height_profile.timestamp_matches(model_object_new.layer_height_profile)) {
            // The very first step (the slicing step) is invalidated. One may freely remove all associated PrintObjects.
            model_object_status.print_object_regions_status = 
                model_object_status.print_object_regions == nullptr || model_origin_translation_differ || layer_height_ranges_differ ?
                // Drop print_objects_regions.
                ModelObjectStatus::PrintObjectRegionsStatus::Invalid :
                // Reuse bounding boxes of print_objects_regions for ModelVolumes with unmodified transformation.
                ModelObjectStatus::PrintObjectRegionsStatus::PartiallyValid;
            for (const PrintObjectStatus &print_object_status : print_objects_range) {
                update_apply_status(print_object_status.print_object->invalidate_all_steps());
                const_cast<PrintObjectStatus&>(print_object_status).status = PrintObjectStatus::Deleted;
            }
            if (model_object_status.print_object_regions_status == ModelObjectStatus::PrintObjectRegionsStatus::PartiallyValid)
                // Drop everything from PrintObjectRegions but those VolumeExtents (of their particular ModelVolumes) that are still valid.
                print_objects_regions_invalidate_keep_some_volumes(*model_object_status.print_object_regions, model_object.volumes, model_object_new.volumes);
            else if (model_object_status.print_object_regions != nullptr)
                model_object_status.print_object_regions->clear();
            // Copy content of the ModelObject including its ID, do not change the parent.
            model_object.assign_copy(model_object_new);
        } else {
            model_object_status.print_object_regions_status = ModelObjectStatus::PrintObjectRegionsStatus::Valid;
            if (supports_differ || model_custom_supports_data_changed(model_object, model_object_new)) {
                // First stop background processing before shuffling or deleting the ModelVolumes in the ModelObject's list.
                if (supports_differ) {
                    this->call_cancel_callback();
                    update_apply_status(false);
                }
                // Invalidate just the supports step.
                for (const PrintObjectStatus &print_object_status : print_objects_range) {
                    update_apply_status(print_object_status.print_object->invalidate_step(posSupportMaterial));
                }
                if (supports_differ) {
                    // Copy just the support volumes.
                    model_volume_list_update_supports(model_object, model_object_new);
                }
            } else if (model_custom_seam_data_changed(model_object, model_object_new)) {
                update_apply_status(this->invalidate_step(psGCodeExport));
            }
        }
        if (! solid_or_modifier_differ) {
            // Synchronize Object's config.
            bool object_config_changed = ! model_object.config.timestamp_matches(model_object_new.config);
			if (object_config_changed)
				model_object.config.assign_config(model_object_new.config);
            if (! object_diff.empty() || object_config_changed || num_extruders_changed) {
                PrintObjectConfig new_config = PrintObject::object_config_from_model_object(m_default_object_config, model_object, num_extruders);
                for (const PrintObjectStatus &print_object_status : print_object_status_db.get_range(model_object)) {
                    t_config_option_keys diff = print_object_status.print_object->config().diff(new_config);
                    if (! diff.empty()) {
                        update_apply_status(print_object_status.print_object->invalidate_state_by_config_options(print_object_status.print_object->config(), new_config, diff));
                        print_object_status.print_object->config_apply_only(new_config, diff, true);
                    }
                }
            }
            // Synchronize (just copy) the remaining data of ModelVolumes (name, config, custom supports data).
            //FIXME What to do with m_material_id?
			model_volume_list_copy_configs(model_object /* dst */, model_object_new /* src */, ModelVolumeType::MODEL_PART);
			model_volume_list_copy_configs(model_object /* dst */, model_object_new /* src */, ModelVolumeType::PARAMETER_MODIFIER);
            layer_height_ranges_copy_configs(model_object.layer_config_ranges /* dst */, model_object_new.layer_config_ranges /* src */);
            // Copy the ModelObject name, input_file and instances. The instances will be compared against PrintObject instances in the next step.
            if (model_object.name != model_object_new.name) {
                update_apply_status(this->invalidate_step(psGCodeExport));
                model_object.name = model_object_new.name;
            }
            model_object.input_file = model_object_new.input_file;
            // Only refresh ModelInstances if there is any change.
            if (model_object.instances.size() != model_object_new.instances.size() || 
            	! std::equal(model_object.instances.begin(), model_object.instances.end(), model_object_new.instances.begin(), [](auto l, auto r){ return l->id() == r->id(); })) {
            	// G-code generator accesses model_object.instances to generate sequential print ordering matching the Plater object list.
            	update_apply_status(this->invalidate_step(psGCodeExport));
	            model_object.clear_instances();
	            model_object.instances.reserve(model_object_new.instances.size());
	            for (const ModelInstance *model_instance : model_object_new.instances) {
	                model_object.instances.emplace_back(new ModelInstance(*model_instance));
	                model_object.instances.back()->set_model_object(&model_object);
	            }
	        } else if (! std::equal(model_object.instances.begin(), model_object.instances.end(), model_object_new.instances.begin(), 
	        		[](auto l, auto r){ return l->print_volume_state == r->print_volume_state && l->printable == r->printable && 
	        						           l->get_transformation().get_matrix().isApprox(r->get_transformation().get_matrix()); })) {
	        	// If some of the instances changed, the bounding box of the updated ModelObject is likely no more valid.
	        	// This is safe as the ModelObject's bounding box is only accessed from this function, which is called from the main thread only.
	        	// Synchronize the content of instances.
	        	auto new_instance = model_object_new.instances.begin();
				for (auto old_instance = model_object.instances.begin(); old_instance != model_object.instances.end(); ++ old_instance, ++ new_instance) {
					(*old_instance)->set_transformation((*new_instance)->get_transformation());
                    (*old_instance)->print_volume_state = (*new_instance)->print_volume_state;
                    (*old_instance)->printable 		    = (*new_instance)->printable;
  				}
	        }
            // Source / dest object share the same bounding boxes, just copy them.
            model_object.copy_transformation_caches(model_object_new);
        }
    }

    // 4) Generate PrintObjects from ModelObjects and their instances.
    {
        PrintObjectPtrs print_objects_new;
        print_objects_new.reserve(std::max(m_objects.size(), m_model.objects.size()));
        bool new_objects = false;
        // Walk over all new model objects and check, whether there are matching PrintObjects.
        for (ModelObject *model_object : m_model.objects) {
            ModelObjectStatus &model_object_status = const_cast<ModelObjectStatus&>(model_object_status_db.reuse(*model_object));
            model_object_status.print_instances    = print_objects_from_model_object(*model_object);
            std::vector<const PrintObjectStatus*> old;
            old.reserve(print_object_status_db.count(*model_object));
            for (const PrintObjectStatus &print_object_status : print_object_status_db.get_range(*model_object))
                if (print_object_status.status != PrintObjectStatus::Deleted)
                    old.emplace_back(&print_object_status);
            // Generate a list of trafos and XY offsets for instances of a ModelObject
            // Producing the config for PrintObject on demand, caching it at print_object_last.
            const PrintObject *print_object_last = nullptr;
            auto print_object_apply_config = [this, &print_object_last, model_object, num_extruders](PrintObject *print_object) {
                print_object->config_apply(print_object_last ?
                    print_object_last->config() :
                    PrintObject::object_config_from_model_object(m_default_object_config, *model_object, num_extruders));
                print_object_last = print_object;
            };
            if (old.empty()) {
                // Simple case, just generate new instances.
                for (PrintObjectTrafoAndInstances &print_instances : model_object_status.print_instances) {
                    PrintObject *print_object = new PrintObject(this, model_object, print_instances.trafo, std::move(print_instances.instances));
                    print_object_apply_config(print_object);
                    print_objects_new.emplace_back(print_object);
                    // print_object_status.emplace(PrintObjectStatus(print_object, PrintObjectStatus::New));
                    new_objects = true;
                }
                continue;
            }
            // Complex case, try to merge the two lists.
            // Sort the old lexicographically by their trafos.
            std::sort(old.begin(), old.end(), [](const PrintObjectStatus *lhs, const PrintObjectStatus *rhs){ return transform3d_lower(lhs->trafo, rhs->trafo); });
            // Merge the old / new lists.
            auto it_old = old.begin();
            for (PrintObjectTrafoAndInstances &new_instances : model_object_status.print_instances) {
				for (; it_old != old.end() && transform3d_lower((*it_old)->trafo, new_instances.trafo); ++ it_old);
				if (it_old == old.end() || ! transform3d_equal((*it_old)->trafo, new_instances.trafo)) {
                    // This is a new instance (or a set of instances with the same trafo). Just add it.
                    PrintObject *print_object = new PrintObject(this, model_object, new_instances.trafo, std::move(new_instances.instances));
                    print_object_apply_config(print_object);
                    print_objects_new.emplace_back(print_object);
                    // print_object_status.emplace(PrintObjectStatus(print_object, PrintObjectStatus::New));
                    new_objects = true;
                    if (it_old != old.end())
                        const_cast<PrintObjectStatus*>(*it_old)->status = PrintObjectStatus::Deleted;
                } else {
                    // The PrintObject already exists and the copies differ.
					PrintBase::ApplyStatus status = (*it_old)->print_object->set_instances(std::move(new_instances.instances));
                    if (status != PrintBase::APPLY_STATUS_UNCHANGED)
						update_apply_status(status == PrintBase::APPLY_STATUS_INVALIDATED);
					print_objects_new.emplace_back((*it_old)->print_object);
					const_cast<PrintObjectStatus*>(*it_old)->status = PrintObjectStatus::Reused;
				}
            }
        }
        if (m_objects != print_objects_new) {
            this->call_cancel_callback();
			update_apply_status(this->invalidate_all_steps());
            m_objects = print_objects_new;
            // Delete the PrintObjects marked as Unknown or Deleted.
            bool deleted_objects = false;
            for (const PrintObjectStatus &pos : print_object_status_db)
                if (pos.status == PrintObjectStatus::Unknown || pos.status == PrintObjectStatus::Deleted) {
                    update_apply_status(pos.print_object->invalidate_all_steps());
                    delete pos.print_object;
					deleted_objects = true;
                }
			if (new_objects || deleted_objects)
                update_apply_status(this->invalidate_steps({ psAlertWhenSupportsNeeded, psSkirtBrim, psWipeTower, psGCodeExport }));
			if (new_objects)
	            update_apply_status(false);
            print_regions_reshuffled = true;
        }
        print_object_status_db.clear();
    }

    // All regions now have distinct settings.
    // Check whether applying the new region config defaults we would get different regions,
    // update regions or create regions from scratch.
    for (auto it_print_object = m_objects.begin(); it_print_object != m_objects.end();) {
        // Find the range of PrintObjects sharing the same associated ModelObject.
        auto                it_print_object_end  = it_print_object;
        PrintObject        &print_object         = *(*it_print_object);
        const ModelObject  &model_object         = *print_object.model_object();
        ModelObjectStatus  &model_object_status  = const_cast<ModelObjectStatus&>(model_object_status_db.reuse(model_object));
        PrintObjectRegions *print_object_regions = model_object_status.print_object_regions;
        for (++ it_print_object_end; it_print_object_end != m_objects.end() && (*it_print_object)->model_object() == (*it_print_object_end)->model_object(); ++ it_print_object_end)
            assert((*it_print_object_end)->m_shared_regions == nullptr || (*it_print_object_end)->m_shared_regions == print_object_regions);
        if (print_object_regions == nullptr) {
            print_object_regions = new PrintObjectRegions{};
            model_object_status.print_object_regions = print_object_regions;
            print_object_regions->ref_cnt_inc();
        }
        std::vector<unsigned int> painting_extruders;
        if (const auto &volumes = print_object.model_object()->volumes;
            num_extruders > 1 &&
            std::find_if(volumes.begin(), volumes.end(), [](const ModelVolume *v) { return ! v->mm_segmentation_facets.empty(); }) != volumes.end()) {
            //FIXME be more specific! Don't enumerate extruders that are not used for painting!
            painting_extruders.assign(num_extruders, 0);
            std::iota(painting_extruders.begin(), painting_extruders.end(), 1);
        }
        if (model_object_status.print_object_regions_status == ModelObjectStatus::PrintObjectRegionsStatus::Valid) {
            // Verify that the trafo for regions & volume bounding boxes thus for regions is still applicable.
            auto invalidate = [it_print_object, it_print_object_end, update_apply_status]() {
                for (auto it = it_print_object; it != it_print_object_end; ++ it)
                    if ((*it)->m_shared_regions != nullptr)
                        update_apply_status((*it)->invalidate_all_steps());
            };
            if (print_object_regions && ! trafos_differ_in_rotation_by_z_and_mirroring_by_xy_only(print_object_regions->trafo_bboxes, model_object_status.print_instances.front().trafo)) {
                invalidate();
                print_object_regions->clear();
                model_object_status.print_object_regions_status = ModelObjectStatus::PrintObjectRegionsStatus::Invalid;
                print_regions_reshuffled = true;
            } else if (print_object_regions &&
                verify_update_print_object_regions(
                    print_object.model_object()->volumes,
                    m_default_region_config,
                    num_extruders,
                    painting_extruders,
                    *print_object_regions,
                    [it_print_object, it_print_object_end, &update_apply_status](const PrintRegionConfig &old_config, const PrintRegionConfig &new_config, const t_config_option_keys &diff_keys) {
                        for (auto it = it_print_object; it != it_print_object_end; ++it)
                            if ((*it)->m_shared_regions != nullptr)
                                update_apply_status((*it)->invalidate_state_by_config_options(old_config, new_config, diff_keys));
                    })) {
                // Regions are valid, just keep them.
            } else {
                // Regions were reshuffled.
                invalidate();
                // At least reuse layer ranges and bounding boxes of ModelVolumes.
                model_object_status.print_object_regions_status = ModelObjectStatus::PrintObjectRegionsStatus::PartiallyValid;
                print_regions_reshuffled = true;
            }
        }
        if (print_object_regions == nullptr || model_object_status.print_object_regions_status != ModelObjectStatus::PrintObjectRegionsStatus::Valid) {
            // Layer ranges with their associated configurations. Remove overlaps between the ranges
            // and create the regions from scratch.
            print_object_regions = generate_print_object_regions(
                print_object_regions,
                print_object.model_object()->volumes,
                LayerRanges(print_object.model_object()->layer_config_ranges),
                m_default_region_config,
                model_object_status.print_instances.front().trafo,
                num_extruders,
                print_object.is_mm_painted() ? 0.f : float(print_object.config().xy_size_compensation.value),
                painting_extruders);
        }
        for (auto it = it_print_object; it != it_print_object_end; ++it)
            if ((*it)->m_shared_regions) {
                assert((*it)->m_shared_regions == print_object_regions);
            } else {
                (*it)->m_shared_regions = print_object_regions;
                print_object_regions->ref_cnt_inc();
            }
        it_print_object = it_print_object_end;
    }

    if (print_regions_reshuffled) {
        // Update Print::m_print_regions from objects.
        struct cmp { bool operator() (const PrintRegion *l, const PrintRegion *r) const { return l->config_hash() == r->config_hash() && l->config() == r->config(); } };
        std::set<const PrintRegion*, cmp> region_set;
        m_print_regions.clear();
        PrintObjectRegions *print_object_regions = nullptr;
        for (PrintObject *print_object : m_objects)
            if (print_object_regions != print_object->m_shared_regions) {
                print_object_regions = print_object->m_shared_regions;
                for (std::unique_ptr<Slic3r::PrintRegion> &print_region : print_object_regions->all_regions)
                    if (auto it = region_set.find(print_region.get()); it == region_set.end()) {
                        int print_region_id = int(m_print_regions.size());
                        m_print_regions.emplace_back(print_region.get());
                        print_region->m_print_region_id = print_region_id;
                    } else {
                        print_region->m_print_region_id = (*it)->print_region_id();
                    }
            }
    }

    // Update SlicingParameters for each object where the SlicingParameters is not valid.
    // If it is not valid, then it is ensured that PrintObject.m_slicing_params is not in use
    // (posSlicing and posSupportMaterial was invalidated).
    for (PrintObject *object : m_objects)
        object->update_slicing_parameters();

    if (apply_status == APPLY_STATUS_CHANGED || apply_status == APPLY_STATUS_INVALIDATED)
        this->cleanup();

#ifdef _DEBUG
    check_model_ids_equal(m_model, model);
#endif /* _DEBUG */

	return static_cast<ApplyStatus>(apply_status);
}

void Print::cleanup()
{
    // Invalidate data of a single ModelObject shared by multiple PrintObjects.
    // Find spans of PrintObjects sharing the same PrintObjectRegions.
    std::vector<PrintObject*> all_objects(m_objects);
    std::sort(all_objects.begin(), all_objects.end(), [](const PrintObject *l, const PrintObject *r){ return l->shared_regions() < r->shared_regions(); } );
    for (auto it = all_objects.begin(); it != all_objects.end();) {
        PrintObjectRegions *shared_regions = (*it)->m_shared_regions;
        auto it_begin = it;
        for (; it != all_objects.end() && shared_regions == (*it)->shared_regions(); ++ it)
            // Let the PrintObject clean up its data with invalidated milestones.
            (*it)->cleanup();
        auto this_objects = SpanOfConstPtrs<PrintObject>(const_cast<const PrintObject* const* const>(&(*it_begin)), it - it_begin);
        if (! Print::is_shared_print_object_step_valid_unguarded(this_objects, posSupportSpotsSearch))
            shared_regions->generated_support_points.reset();
    }    
}

bool Print::is_shared_print_object_step_valid_unguarded(SpanOfConstPtrs<PrintObject> print_objects, PrintObjectStep print_object_step)
{
    return std::any_of(print_objects.begin(), print_objects.end(), [print_object_step](auto po){ return po->is_step_done_unguarded(print_object_step); });
}

} // namespace Slic3r
>>>>>>> a9cbc920
<|MERGE_RESOLUTION|>--- conflicted
+++ resolved
@@ -1,4 +1,3 @@
-<<<<<<< HEAD
 ///|/ Copyright (c) Prusa Research 2021 - 2023 Enrico Turri @enricoturri1966, Vojtěch Bubník @bubnikv, Pavel Mikuš @Godrak, Oleksandra Iushchenko @YuSanka, Lukáš Matěna @lukasmatena, Lukáš Hejl @hejllukas, Roman Beránek @zavorka
 ///|/
 ///|/ PrusaSlicer is released under the terms of the AGPLv3 or higher
@@ -79,8 +78,8 @@
         mv_dst.supported_facets.assign(mv_src.supported_facets);
         assert(mv_dst.seam_facets.id() == mv_src.seam_facets.id());
         mv_dst.seam_facets.assign(mv_src.seam_facets);
-        assert(mv_dst.mmu_segmentation_facets.id() == mv_src.mmu_segmentation_facets.id());
-        mv_dst.mmu_segmentation_facets.assign(mv_src.mmu_segmentation_facets);
+        assert(mv_dst.mm_segmentation_facets.id() == mv_src.mm_segmentation_facets.id());
+        mv_dst.mm_segmentation_facets.assign(mv_src.mm_segmentation_facets);
         //FIXME what to do with the materials?
         // mv_dst.m_material_id = mv_src.m_material_id;
         ++ i_src;
@@ -170,34 +169,37 @@
     return true;
 }
 
-// Returns true if va == vb when all CustomGCode items that are not ToolChangeCode are ignored.
-static bool custom_per_printz_gcodes_tool_changes_differ(const std::vector<CustomGCode::Item> &va, const std::vector<CustomGCode::Item> &vb)
-{
+// Returns true if va == vb when all CustomGCode items that are not the specified type (not_ignore_type) are ignored.
+static bool custom_per_printz_gcodes_tool_changes_differ(
+    const std::vector<CustomGCode::Item> &va,
+    const std::vector<CustomGCode::Item> &vb,
+    CustomGCode::Type                     not_ignore_type
+) {
 	auto it_a = va.begin();
 	auto it_b = vb.begin();
 	while (it_a != va.end() || it_b != vb.end()) {
-		if (it_a != va.end() && it_a->type != CustomGCode::ToolChange) {
-			// Skip any CustomGCode items, which are not tool changes.
+		if (it_a != va.end() && it_a->type != not_ignore_type) {
+			// Skip any CustomGCode items, which are not equal to not_ignore_type.
 			++ it_a;
 			continue;
 		}
-		if (it_b != vb.end() && it_b->type != CustomGCode::ToolChange) {
-			// Skip any CustomGCode items, which are not tool changes.
+		if (it_b != vb.end() && it_b->type != not_ignore_type) {
+			// Skip any CustomGCode items, which are not equal to not_ignore_type.
 			++ it_b;
 			continue;
 		}
 		if (it_a == va.end() || it_b == vb.end())
-			// va or vb contains more Tool Changes than the other.
+			// va or vb contains more items of not_ignore_type than the other.
 			return true;
-		assert(it_a->type == CustomGCode::ToolChange);
-		assert(it_b->type == CustomGCode::ToolChange);
+		assert(it_a->type == not_ignore_type);
+		assert(it_b->type == not_ignore_type);
 		if (*it_a != *it_b)
-			// The two Tool Changes differ.
+			// The two items of not_ignore_type differ.
 			return true;
 		++ it_a;
 		++ it_b;
 	}
-	// There is no change in custom Tool Changes.
+	// There is no change in specified not_ignore_type items.
 	return false;
 }
 
@@ -1064,11 +1066,20 @@
 			model_object_status_db.add(*model_object, ModelObjectStatus::New);
     } else {
         if (m_model.custom_gcode_per_print_z != model.custom_gcode_per_print_z) {
-            update_apply_status(num_extruders_changed || 
-            	// Tool change G-codes are applied as color changes for a single extruder printer, no need to invalidate tool ordering.
-            	//FIXME The tool ordering may be invalidated unnecessarily if the custom_gcode_per_print_z.mode is not applicable
-            	// to the active print / model state, and then it is reset, so it is being applicable, but empty, thus the effect is the same.
-            	(num_extruders > 1 && custom_per_printz_gcodes_tool_changes_differ(m_model.custom_gcode_per_print_z.gcodes, model.custom_gcode_per_print_z.gcodes)) ?
+            const CustomGCode::Mode current_mode = m_model.custom_gcode_per_print_z.mode;
+            const CustomGCode::Mode next_mode    = model.custom_gcode_per_print_z.mode;
+
+            const bool multi_extruder_differ = (current_mode == next_mode) && (current_mode == CustomGCode::MultiExtruder || next_mode == CustomGCode::MultiExtruder);
+            // Tool change G-codes are applied as color changes for a single extruder printer, no need to invalidate tool ordering.
+            // FIXME The tool ordering may be invalidated unnecessarily if the custom_gcode_per_print_z.mode is not applicable
+            // to the active print / model state, and then it is reset, so it is being applicable, but empty, thus the effect is the same.
+            const bool tool_change_differ    = num_extruders > 1 && custom_per_printz_gcodes_tool_changes_differ(m_model.custom_gcode_per_print_z.gcodes, model.custom_gcode_per_print_z.gcodes, CustomGCode::ToolChange);
+            // For multi-extruder printers, we perform a tool change before a color change.
+            // So, in that case, we must invalidate tool ordering and wipe tower even if custom color change g-codes differ.
+            const bool color_change_differ   = num_extruders > 1 && (next_mode == CustomGCode::MultiExtruder) && custom_per_printz_gcodes_tool_changes_differ(m_model.custom_gcode_per_print_z.gcodes, model.custom_gcode_per_print_z.gcodes, CustomGCode::ColorChange);
+
+            update_apply_status(
+                (num_extruders_changed || tool_change_differ || multi_extruder_differ || color_change_differ) ?
             	// The Tool Ordering and the Wipe Tower are no more valid.
             	this->invalidate_steps({ psWipeTower, psGCodeExport }) :
             	// There is no change in Tool Changes stored in custom_gcode_per_print_z, therefore there is no need to update Tool Ordering.
@@ -1241,7 +1252,10 @@
 			model_volume_list_copy_configs(model_object /* dst */, model_object_new /* src */, ModelVolumeType::PARAMETER_MODIFIER);
             layer_height_ranges_copy_configs(model_object.layer_config_ranges /* dst */, model_object_new.layer_config_ranges /* src */);
             // Copy the ModelObject name, input_file and instances. The instances will be compared against PrintObject instances in the next step.
-            model_object.name       = model_object_new.name;
+            if (model_object.name != model_object_new.name) {
+                update_apply_status(this->invalidate_step(psGCodeExport));
+                model_object.name = model_object_new.name;
+            }
             model_object.input_file = model_object_new.input_file;
             // Only refresh ModelInstances if there is any change.
             if (model_object.instances.size() != model_object_new.instances.size() || 
@@ -1373,7 +1387,7 @@
         std::vector<unsigned int> painting_extruders;
         if (const auto &volumes = print_object.model_object()->volumes;
             num_extruders > 1 &&
-            std::find_if(volumes.begin(), volumes.end(), [](const ModelVolume *v) { return ! v->mmu_segmentation_facets.empty(); }) != volumes.end()) {
+            std::find_if(volumes.begin(), volumes.end(), [](const ModelVolume *v) { return ! v->mm_segmentation_facets.empty(); }) != volumes.end()) {
             //FIXME be more specific! Don't enumerate extruders that are not used for painting!
             painting_extruders.assign(num_extruders, 0);
             std::iota(painting_extruders.begin(), painting_extruders.end(), 1);
@@ -1502,1503 +1516,4 @@
     return std::any_of(print_objects.begin(), print_objects.end(), [print_object_step](auto po){ return po->is_step_done_unguarded(print_object_step); });
 }
 
-} // namespace Slic3r
-=======
-///|/ Copyright (c) Prusa Research 2021 - 2023 Enrico Turri @enricoturri1966, Vojtěch Bubník @bubnikv, Pavel Mikuš @Godrak, Oleksandra Iushchenko @YuSanka, Lukáš Matěna @lukasmatena, Lukáš Hejl @hejllukas, Roman Beránek @zavorka
-///|/
-///|/ PrusaSlicer is released under the terms of the AGPLv3 or higher
-///|/
-#include "Model.hpp"
-#include "Print.hpp"
-
-#include <cfloat>
-
-namespace Slic3r {
-
-// Add or remove support modifier ModelVolumes from model_object_dst to match the ModelVolumes of model_object_new
-// in the exact order and with the same IDs.
-// It is expected, that the model_object_dst already contains the non-support volumes of model_object_new in the correct order.
-// Friend to ModelVolume to allow copying.
-// static is not accepted by gcc if declared as a friend of ModelObject.
-/* static */ void model_volume_list_update_supports(ModelObject &model_object_dst, const ModelObject &model_object_new)
-{
-    typedef std::pair<const ModelVolume*, bool> ModelVolumeWithStatus;
-    std::vector<ModelVolumeWithStatus> old_volumes;
-    old_volumes.reserve(model_object_dst.volumes.size());
-    for (const ModelVolume *model_volume : model_object_dst.volumes)
-        old_volumes.emplace_back(ModelVolumeWithStatus(model_volume, false));
-    auto model_volume_lower = [](const ModelVolumeWithStatus &mv1, const ModelVolumeWithStatus &mv2){ return mv1.first->id() <  mv2.first->id(); };
-    auto model_volume_equal = [](const ModelVolumeWithStatus &mv1, const ModelVolumeWithStatus &mv2){ return mv1.first->id() == mv2.first->id(); };
-    std::sort(old_volumes.begin(), old_volumes.end(), model_volume_lower);
-    model_object_dst.volumes.clear();
-    model_object_dst.volumes.reserve(model_object_new.volumes.size());
-    for (const ModelVolume *model_volume_src : model_object_new.volumes) {
-        ModelVolumeWithStatus key(model_volume_src, false);
-        auto it = std::lower_bound(old_volumes.begin(), old_volumes.end(), key, model_volume_lower);
-        if (it != old_volumes.end() && model_volume_equal(*it, key)) {
-            // The volume was found in the old list. Just copy it.
-            assert(! it->second); // not consumed yet
-            it->second = true;
-            ModelVolume *model_volume_dst = const_cast<ModelVolume*>(it->first);
-            // For support modifiers, the type may have been switched from blocker to enforcer and vice versa.
-            assert((model_volume_dst->is_support_modifier() && model_volume_src->is_support_modifier()) || model_volume_dst->type() == model_volume_src->type());
-            model_object_dst.volumes.emplace_back(model_volume_dst);
-            if (model_volume_dst->is_support_modifier()) {
-                // For support modifiers, the type may have been switched from blocker to enforcer and vice versa.
-                model_volume_dst->set_type(model_volume_src->type());
-                model_volume_dst->set_transformation(model_volume_src->get_transformation());
-            }
-            assert(model_volume_dst->get_matrix().isApprox(model_volume_src->get_matrix()));
-        } else {
-            // The volume was not found in the old list. Create a new copy.
-            assert(model_volume_src->is_support_modifier());
-            model_object_dst.volumes.emplace_back(new ModelVolume(*model_volume_src));
-            model_object_dst.volumes.back()->set_model_object(&model_object_dst);
-        }
-    }
-    // Release the non-consumed old volumes (those were deleted from the new list).
-    for (ModelVolumeWithStatus &mv_with_status : old_volumes)
-        if (! mv_with_status.second)
-            delete mv_with_status.first;
-}
-
-static inline void model_volume_list_copy_configs(ModelObject &model_object_dst, const ModelObject &model_object_src, const ModelVolumeType type)
-{
-    size_t i_src, i_dst;
-    for (i_src = 0, i_dst = 0; i_src < model_object_src.volumes.size() && i_dst < model_object_dst.volumes.size();) {
-        const ModelVolume &mv_src = *model_object_src.volumes[i_src];
-        ModelVolume       &mv_dst = *model_object_dst.volumes[i_dst];
-        if (mv_src.type() != type) {
-            ++ i_src;
-            continue;
-        }
-        if (mv_dst.type() != type) {
-            ++ i_dst;
-            continue;
-        }
-        assert(mv_src.id() == mv_dst.id());
-        // Copy the ModelVolume data.
-        mv_dst.name   = mv_src.name;
-		mv_dst.config.assign_config(mv_src.config);
-        assert(mv_dst.supported_facets.id() == mv_src.supported_facets.id());
-        mv_dst.supported_facets.assign(mv_src.supported_facets);
-        assert(mv_dst.seam_facets.id() == mv_src.seam_facets.id());
-        mv_dst.seam_facets.assign(mv_src.seam_facets);
-        assert(mv_dst.mm_segmentation_facets.id() == mv_src.mm_segmentation_facets.id());
-        mv_dst.mm_segmentation_facets.assign(mv_src.mm_segmentation_facets);
-        //FIXME what to do with the materials?
-        // mv_dst.m_material_id = mv_src.m_material_id;
-        ++ i_src;
-        ++ i_dst;
-    }
-}
-
-static inline void layer_height_ranges_copy_configs(t_layer_config_ranges &lr_dst, const t_layer_config_ranges &lr_src)
-{
-    assert(lr_dst.size() == lr_src.size());
-    auto it_src = lr_src.cbegin();
-    for (auto &kvp_dst : lr_dst) {
-        const auto &kvp_src = *it_src ++;
-        assert(std::abs(kvp_dst.first.first  - kvp_src.first.first ) <= EPSILON);
-        assert(std::abs(kvp_dst.first.second - kvp_src.first.second) <= EPSILON);
-        // Layer heights are allowed do differ in case the layer height table is being overriden by the smooth profile.
-        // assert(std::abs(kvp_dst.second.option("layer_height")->getFloat() - kvp_src.second.option("layer_height")->getFloat()) <= EPSILON);
-        kvp_dst.second = kvp_src.second;
-    }
-}
-
-static inline bool transform3d_lower(const Transform3d &lhs, const Transform3d &rhs) 
-{
-    typedef Transform3d::Scalar T;
-    const T *lv = lhs.data();
-    const T *rv = rhs.data();
-    for (size_t i = 0; i < 16; ++ i, ++ lv, ++ rv) {
-        if (*lv < *rv)
-            return true;
-        else if (*lv > *rv)
-            return false;
-    }
-    return false;
-}
-
-static inline bool transform3d_equal(const Transform3d &lhs, const Transform3d &rhs) 
-{
-    typedef Transform3d::Scalar T;
-    const T *lv = lhs.data();
-    const T *rv = rhs.data();
-    for (size_t i = 0; i < 16; ++ i, ++ lv, ++ rv)
-        if (*lv != *rv)
-            return false;
-    return true;
-}
-
-struct PrintObjectTrafoAndInstances
-{
-    Transform3d    	trafo;
-    PrintInstances	instances;
-    bool operator<(const PrintObjectTrafoAndInstances &rhs) const { return transform3d_lower(this->trafo, rhs.trafo); }
-};
-
-// Generate a list of trafos and XY offsets for instances of a ModelObject
-static std::vector<PrintObjectTrafoAndInstances> print_objects_from_model_object(const ModelObject &model_object)
-{
-    std::set<PrintObjectTrafoAndInstances> trafos;
-    PrintObjectTrafoAndInstances           trafo;
-    for (ModelInstance *model_instance : model_object.instances)
-        if (model_instance->is_printable()) {
-            trafo.trafo = model_instance->get_matrix();
-            auto shift = Point::new_scale(trafo.trafo.data()[12], trafo.trafo.data()[13]);
-            // Reset the XY axes of the transformation.
-            trafo.trafo.data()[12] = 0;
-            trafo.trafo.data()[13] = 0;
-            // Search or insert a trafo.
-            auto it = trafos.emplace(trafo).first;
-            const_cast<PrintObjectTrafoAndInstances&>(*it).instances.emplace_back(PrintInstance{ nullptr, model_instance, shift });
-        }
-    return std::vector<PrintObjectTrafoAndInstances>(trafos.begin(), trafos.end());
-}
-
-// Compare just the layer ranges and their layer heights, not the associated configs.
-// Ignore the layer heights if check_layer_heights is false.
-static bool layer_height_ranges_equal(const t_layer_config_ranges &lr1, const t_layer_config_ranges &lr2, bool check_layer_height)
-{
-    if (lr1.size() != lr2.size())
-        return false;
-    auto it2 = lr2.begin();
-    for (const auto &kvp1 : lr1) {
-        const auto &kvp2 = *it2 ++;
-        if (std::abs(kvp1.first.first  - kvp2.first.first ) > EPSILON ||
-            std::abs(kvp1.first.second - kvp2.first.second) > EPSILON ||
-            (check_layer_height && std::abs(kvp1.second.option("layer_height")->getFloat() - kvp2.second.option("layer_height")->getFloat()) > EPSILON))
-            return false;
-    }
-    return true;
-}
-
-// Returns true if va == vb when all CustomGCode items that are not the specified type (not_ignore_type) are ignored.
-static bool custom_per_printz_gcodes_tool_changes_differ(
-    const std::vector<CustomGCode::Item> &va,
-    const std::vector<CustomGCode::Item> &vb,
-    CustomGCode::Type                     not_ignore_type
-) {
-	auto it_a = va.begin();
-	auto it_b = vb.begin();
-	while (it_a != va.end() || it_b != vb.end()) {
-		if (it_a != va.end() && it_a->type != not_ignore_type) {
-			// Skip any CustomGCode items, which are not equal to not_ignore_type.
-			++ it_a;
-			continue;
-		}
-		if (it_b != vb.end() && it_b->type != not_ignore_type) {
-			// Skip any CustomGCode items, which are not equal to not_ignore_type.
-			++ it_b;
-			continue;
-		}
-		if (it_a == va.end() || it_b == vb.end())
-			// va or vb contains more items of not_ignore_type than the other.
-			return true;
-		assert(it_a->type == not_ignore_type);
-		assert(it_b->type == not_ignore_type);
-		if (*it_a != *it_b)
-			// The two items of not_ignore_type differ.
-			return true;
-		++ it_a;
-		++ it_b;
-	}
-	// There is no change in specified not_ignore_type items.
-	return false;
-}
-
-// Collect changes to print config, account for overrides of extruder retract values by filament presets.
-static t_config_option_keys print_config_diffs(
-    const PrintConfig        &current_config,
-    const DynamicPrintConfig &new_full_config,
-    DynamicPrintConfig       &filament_overrides)
-{
-    const std::vector<std::string> &extruder_retract_keys = print_config_def.extruder_retract_keys();
-    const std::string               filament_prefix       = "filament_";
-    t_config_option_keys            print_diff;
-    for (const t_config_option_key &opt_key : current_config.keys()) {
-        const ConfigOption *opt_old = current_config.option(opt_key);
-        assert(opt_old != nullptr);
-        const ConfigOption *opt_new = new_full_config.option(opt_key);
-        // assert(opt_new != nullptr);
-        if (opt_new == nullptr)
-            //FIXME This may happen when executing some test cases.
-            continue;
-        const ConfigOption *opt_new_filament = std::binary_search(extruder_retract_keys.begin(), extruder_retract_keys.end(), opt_key) ? new_full_config.option(filament_prefix + opt_key) : nullptr;
-        if (opt_new_filament != nullptr && ! opt_new_filament->is_nil()) {
-            // An extruder retract override is available at some of the filament presets.
-            bool overriden = opt_new->overriden_by(opt_new_filament);
-            if (overriden || *opt_old != *opt_new) {
-                auto opt_copy = opt_new->clone();
-                opt_copy->apply_override(opt_new_filament);
-                bool changed = *opt_old != *opt_copy;
-                if (changed)
-                    print_diff.emplace_back(opt_key);
-                if (changed || overriden) {
-                    // filament_overrides will be applied to the placeholder parser, which layers these parameters over full_print_config.
-                    filament_overrides.set_key_value(opt_key, opt_copy);
-                } else
-                    delete opt_copy;
-            }
-        } else if (*opt_new != *opt_old)
-            print_diff.emplace_back(opt_key);
-    }
-
-    return print_diff;
-}
-
-// Prepare for storing of the full print config into new_full_config to be exported into the G-code and to be used by the PlaceholderParser.
-static t_config_option_keys full_print_config_diffs(const DynamicPrintConfig &current_full_config, const DynamicPrintConfig &new_full_config)
-{
-    t_config_option_keys full_config_diff;
-    for (const t_config_option_key &opt_key : new_full_config.keys()) {
-        const ConfigOption *opt_old = current_full_config.option(opt_key);
-        const ConfigOption *opt_new = new_full_config.option(opt_key);
-        if (opt_old == nullptr || *opt_new != *opt_old)
-            full_config_diff.emplace_back(opt_key);
-    }
-    return full_config_diff;
-}
-
-// Repository for solving partial overlaps of ModelObject::layer_config_ranges.
-// Here the const DynamicPrintConfig* point to the config in ModelObject::layer_config_ranges.
-class LayerRanges
-{
-public:
-    struct LayerRange {
-        t_layer_height_range        layer_height_range;
-        // Config is owned by the associated ModelObject.
-        const DynamicPrintConfig*   config { nullptr };
-
-        bool operator<(const LayerRange &rhs) const throw() { return this->layer_height_range < rhs.layer_height_range; }
-    };
-
-    LayerRanges() = default;
-    LayerRanges(const t_layer_config_ranges &in) { this->assign(in); }
-
-    // Convert input config ranges into continuous non-overlapping sorted vector of intervals and their configs.
-    void assign(const t_layer_config_ranges &in) {
-        m_ranges.clear();
-        m_ranges.reserve(in.size());
-        // Input ranges are sorted lexicographically. First range trims the other ranges.
-        coordf_t last_z = 0;
-        for (const std::pair<const t_layer_height_range, ModelConfig> &range : in)
-            if (range.first.second > last_z) {
-                coordf_t min_z = std::max(range.first.first, 0.);
-                if (min_z > last_z + EPSILON) {
-                    m_ranges.push_back({ t_layer_height_range(last_z, min_z) });
-                    last_z = min_z;
-                }
-                if (range.first.second > last_z + EPSILON) {
-                    const DynamicPrintConfig *cfg = &range.second.get();
-                    m_ranges.push_back({ t_layer_height_range(last_z, range.first.second), cfg });
-                    last_z = range.first.second;
-                }
-            }
-        if (m_ranges.empty())
-            m_ranges.push_back({ t_layer_height_range(0, DBL_MAX) });
-        else if (m_ranges.back().config == nullptr)
-            m_ranges.back().layer_height_range.second = DBL_MAX;
-        else
-            m_ranges.push_back({ t_layer_height_range(m_ranges.back().layer_height_range.second, DBL_MAX) });
-    }
-
-    const DynamicPrintConfig* config(const t_layer_height_range &range) const {
-        auto it = std::lower_bound(m_ranges.begin(), m_ranges.end(), LayerRange{ { range.first - EPSILON, range.second - EPSILON } });
-        // #ys_FIXME_COLOR
-        // assert(it != m_ranges.end());
-        // assert(it == m_ranges.end() || std::abs(it->first.first  - range.first ) < EPSILON);
-        // assert(it == m_ranges.end() || std::abs(it->first.second - range.second) < EPSILON);
-        if (it == m_ranges.end() ||
-            std::abs(it->layer_height_range.first - range.first) > EPSILON ||
-            std::abs(it->layer_height_range.second - range.second) > EPSILON )
-            return nullptr; // desired range doesn't found
-        return it == m_ranges.end() ? nullptr : it->config;
-    }
-
-    std::vector<LayerRange>::const_iterator begin() const { return m_ranges.cbegin(); }
-    std::vector<LayerRange>::const_iterator end  () const { return m_ranges.cend(); }
-    size_t                                  size () const { return m_ranges.size(); }
-
-private:
-    // Layer ranges with their config overrides and list of volumes with their snug bounding boxes in a given layer range.
-    std::vector<LayerRange>  m_ranges;
-};
-
-// To track Model / ModelObject updates between the front end and back end, including layer height ranges, their configs,
-// and snug bounding boxes of ModelVolumes.
-struct ModelObjectStatus {
-    enum Status {
-        Unknown,
-        Old,
-        New,
-        Moved,
-        Deleted,
-    };
-
-    enum class PrintObjectRegionsStatus {
-        Invalid,
-        Valid,
-        PartiallyValid,
-    };
-
-    ModelObjectStatus(ObjectID id, Status status = Unknown) : id(id), status(status) {}
-    ~ModelObjectStatus() { if (print_object_regions) print_object_regions->ref_cnt_dec(); }
-
-    // Key of the set.
-    ObjectID                                    id;
-    // Status of this ModelObject with id on apply().
-    Status                                      status;
-    // PrintObjects to be generated for this ModelObject including their base transformation.
-    std::vector<PrintObjectTrafoAndInstances>   print_instances;
-    // Regions shared by the associated PrintObjects.
-    PrintObjectRegions                         *print_object_regions { nullptr };
-    // Status of the above.
-    PrintObjectRegionsStatus                    print_object_regions_status { PrintObjectRegionsStatus::Invalid };
-
-    // Search by id.
-    bool operator<(const ModelObjectStatus &rhs) const { return id < rhs.id; }
-};
-
-struct ModelObjectStatusDB
-{
-    void add(const ModelObject &model_object, const ModelObjectStatus::Status status) {
-        assert(db.find(ModelObjectStatus(model_object.id())) == db.end());
-        db.emplace(model_object.id(), status);
-    }
-
-    bool add_if_new(const ModelObject &model_object, const ModelObjectStatus::Status status) {
-        auto it = db.find(ModelObjectStatus(model_object.id()));
-        if (it == db.end()) {
-            db.emplace_hint(it, model_object.id(), status);
-            return true;
-        }
-        return false;
-    }
-
-    const ModelObjectStatus& get(const ModelObject &model_object) {
-        auto it = db.find(ModelObjectStatus(model_object.id()));
-        assert(it != db.end());
-        return *it;
-    }
-
-    const ModelObjectStatus& reuse(const ModelObject &model_object) {
-        const ModelObjectStatus &result = this->get(model_object);
-        assert(result.status != ModelObjectStatus::Deleted);
-        return result;
-    }
-
-    std::set<ModelObjectStatus> db;
-};
-
-struct PrintObjectStatus {
-    enum Status {
-        Unknown,
-        Deleted,
-        Reused,
-        New
-    };
-
-    PrintObjectStatus(PrintObject *print_object, Status status = Unknown) : 
-        id(print_object->model_object()->id()),
-        print_object(print_object),
-        trafo(print_object->trafo()),
-        status(status) {}
-    PrintObjectStatus(ObjectID id) : id(id), print_object(nullptr), trafo(Transform3d::Identity()), status(Unknown) {}
-
-    // ID of the ModelObject & PrintObject
-    ObjectID         id;
-    // Pointer to the old PrintObject
-    PrintObject     *print_object;
-    // Trafo generated with model_object->world_matrix(true) 
-    Transform3d      trafo;
-    Status           status;
-
-    // Search by id.
-    bool operator<(const PrintObjectStatus &rhs) const { return id < rhs.id; }
-};
-
-class PrintObjectStatusDB {
-public:
-    using iterator          = std::multiset<PrintObjectStatus>::iterator;
-    using const_iterator    = std::multiset<PrintObjectStatus>::const_iterator;
-
-    PrintObjectStatusDB(const PrintObjectPtrs &print_objects) {
-        for (PrintObject *print_object : print_objects)
-            m_db.emplace(PrintObjectStatus(print_object));
-    }
-
-    struct iterator_range : std::pair<const_iterator, const_iterator>
-    { 
-        using std::pair<const_iterator, const_iterator>::pair;
-        iterator_range(const std::pair<const_iterator, const_iterator> in) : std::pair<const_iterator, const_iterator>(in) {}
-
-        const_iterator begin() throw() { return this->first; }
-        const_iterator end() throw() { return this->second; }
-    };
-
-    iterator_range get_range(const ModelObject &model_object) const {
-        return m_db.equal_range(PrintObjectStatus(model_object.id()));
-    }
-
-    iterator_range get_range(const ModelObjectStatus &model_object_status) const {
-        return m_db.equal_range(PrintObjectStatus(model_object_status.id));
-    }
-
-    size_t count(const ModelObject &model_object) {
-        return m_db.count(PrintObjectStatus(model_object.id()));
-    }
-
-    std::multiset<PrintObjectStatus>::iterator begin() { return m_db.begin(); }
-    std::multiset<PrintObjectStatus>::iterator end()   { return m_db.end(); }
-
-    void clear() {
-        m_db.clear();
-    }
-
-private:
-    std::multiset<PrintObjectStatus> m_db;
-};
-
-static inline bool model_volume_solid_or_modifier(const ModelVolume &mv)
-{
-    ModelVolumeType type = mv.type();
-    return type == ModelVolumeType::MODEL_PART || type == ModelVolumeType::NEGATIVE_VOLUME || type == ModelVolumeType::PARAMETER_MODIFIER;
-}
-
-static inline Transform3f trafo_for_bbox(const Transform3d &object_trafo, const Transform3d &volume_trafo)
-{
-    Transform3d m = object_trafo * volume_trafo;
-    m.translation().x() = 0.;
-    m.translation().y() = 0.;
-    return m.cast<float>();
-}
-
-static inline bool trafos_differ_in_rotation_by_z_and_mirroring_by_xy_only(const Transform3d &t1, const Transform3d &t2)
-{
-    if (std::abs(t1.translation().z() - t2.translation().z()) > EPSILON)
-        // One of the object is higher than the other above the build plate (or below the build plate).
-        return false;
-    Matrix3d m1 = t1.matrix().block<3, 3>(0, 0);
-    Matrix3d m2 = t2.matrix().block<3, 3>(0, 0);
-    Matrix3d m = m2.inverse() * m1;
-    Vec3d    z = m.block<3, 1>(0, 2);
-    if (std::abs(z.x()) > EPSILON || std::abs(z.y()) > EPSILON || std::abs(z.z() - 1.) > EPSILON)
-        // Z direction or length changed.
-        return false;
-    // Z still points in the same direction and it has the same length.
-    Vec3d    x = m.block<3, 1>(0, 0);
-    Vec3d    y = m.block<3, 1>(0, 1);
-    if (std::abs(x.z()) > EPSILON || std::abs(y.z()) > EPSILON)
-        return false;
-    double   lx2 = x.squaredNorm();
-    double   ly2 = y.squaredNorm();
-    if (lx2 - 1. > EPSILON * EPSILON || ly2 - 1. > EPSILON * EPSILON)
-        return false;
-    // Verify whether the vectors x, y are still perpendicular.
-    double   d   = x.dot(y);
-    return std::abs(d * d) < EPSILON * lx2 * ly2;
-}
-
-static PrintObjectRegions::BoundingBox transformed_its_bbox2d(const indexed_triangle_set &its, const Transform3f &m, float offset)
-{
-    assert(! its.indices.empty());
-
-    PrintObjectRegions::BoundingBox bbox(m * its.vertices[its.indices.front()(0)]);
-    for (const stl_triangle_vertex_indices &tri : its.indices)
-        for (int i = 0; i < 3; ++ i)
-            bbox.extend(m * its.vertices[tri(i)]);
-    bbox.min() -= Vec3f(offset, offset, float(EPSILON));
-    bbox.max() += Vec3f(offset, offset, float(EPSILON));
-    return bbox;
-}
-
-static void transformed_its_bboxes_in_z_ranges(
-    const indexed_triangle_set                                    &its, 
-    const Transform3f                                             &m,
-    const std::vector<t_layer_height_range>                       &z_ranges,
-    std::vector<std::pair<PrintObjectRegions::BoundingBox, bool>> &bboxes,
-    const float                                                    offset)
-{
-    bboxes.assign(z_ranges.size(), std::make_pair(PrintObjectRegions::BoundingBox(), false));
-    for (const stl_triangle_vertex_indices &tri : its.indices) {
-        const Vec3f pts[3] = { m * its.vertices[tri(0)], m * its.vertices[tri(1)], m * its.vertices[tri(2)] };
-        for (size_t irange = 0; irange < z_ranges.size(); ++ irange) {
-            const t_layer_height_range                       &z_range = z_ranges[irange];
-            std::pair<PrintObjectRegions::BoundingBox, bool> &bbox    = bboxes[irange];
-            auto bbox_extend = [&bbox](const Vec3f& p) {
-                if (bbox.second) {
-                    bbox.first.extend(p);
-                } else {
-                    bbox.first.min() = bbox.first.max() = p;
-                    bbox.second = true;
-                }
-            };
-            int iprev = 2;
-            for (int iedge = 0; iedge < 3; ++ iedge) {
-                const Vec3f *p1 = &pts[iprev];
-                const Vec3f *p2 = &pts[iedge];
-                // Sort the edge points by Z.
-                if (p1->z() > p2->z())
-                    std::swap(p1, p2);
-                if (p2->z() <= z_range.first || p1->z() >= z_range.second) {
-                    // Out of this slab.
-                } else if (p1->z() < z_range.first) {
-                    if (p1->z() > z_range.second) {
-                        // Two intersections.
-                        float zspan = p2->z() - p1->z();
-                        float t1 = (z_range.first - p1->z())  / zspan;
-                        float t2 = (z_range.second - p1->z()) / zspan;
-                        Vec2f p = to_2d(*p1);
-                        Vec2f v(p2->x() - p1->x(), p2->y() - p1->y());
-                        bbox_extend(to_3d((p + v * t1).eval(), float(z_range.first)));
-                        bbox_extend(to_3d((p + v * t2).eval(), float(z_range.second)));
-                    } else {
-                        // Single intersection with the lower limit.
-                        float t = (z_range.first - p1->z()) / (p2->z() - p1->z());
-                        Vec2f v(p2->x() - p1->x(), p2->y() - p1->y());
-                        bbox_extend(to_3d((to_2d(*p1) + v * t).eval(), float(z_range.first)));
-                        bbox_extend(*p2);
-                    }
-                } else if (p2->z() > z_range.second) {
-                    // Single intersection with the upper limit.
-                    float t = (z_range.second - p1->z()) / (p2->z() - p1->z());
-                    Vec2f v(p2->x() - p1->x(), p2->y() - p1->y());
-                    bbox_extend(to_3d((to_2d(*p1) + v * t).eval(), float(z_range.second)));
-                    bbox_extend(*p1);
-                } else {
-                    // Both points are inside.
-                    bbox_extend(*p1);
-                    bbox_extend(*p2);
-                }
-                iprev = iedge;
-            }
-        }
-    }
-
-    for (std::pair<PrintObjectRegions::BoundingBox, bool> &bbox : bboxes) {
-        bbox.first.min() -= Vec3f(offset, offset, float(EPSILON));
-        bbox.first.max() += Vec3f(offset, offset, float(EPSILON));
-    }
-}
-
-// Last PrintObject for this print_object_regions has been fully invalidated (deleted).
-// Keep print_object_regions, but delete those volumes, which were either removed from new_volumes, or which rotated or scaled, so they need
-// their bounding boxes to be recalculated.
-void print_objects_regions_invalidate_keep_some_volumes(PrintObjectRegions &print_object_regions, ModelVolumePtrs old_volumes, ModelVolumePtrs new_volumes)
-{
-    print_object_regions.all_regions.clear();
-
-    model_volumes_sort_by_id(old_volumes);
-    model_volumes_sort_by_id(new_volumes);
-
-    size_t i_cached_volume      = 0;
-    size_t last_cached_volume   = 0;
-    size_t i_old                = 0;
-    for (size_t i_new = 0; i_new < new_volumes.size(); ++ i_new)
-        if (model_volume_solid_or_modifier(*new_volumes[i_new])) {
-            for (; i_old < old_volumes.size(); ++ i_old)
-                if (old_volumes[i_old]->id() >= new_volumes[i_new]->id())
-                    break;
-            if (i_old != old_volumes.size() && old_volumes[i_old]->id() == new_volumes[i_new]->id()) {
-                if (old_volumes[i_old]->get_matrix().isApprox(new_volumes[i_new]->get_matrix())) {
-                    // Reuse the volume.
-                    for (; print_object_regions.cached_volume_ids[i_cached_volume] < old_volumes[i_old]->id(); ++ i_cached_volume)
-                        assert(i_cached_volume < print_object_regions.cached_volume_ids.size());
-                    assert(i_cached_volume < print_object_regions.cached_volume_ids.size() && print_object_regions.cached_volume_ids[i_cached_volume] == old_volumes[i_old]->id());
-                    print_object_regions.cached_volume_ids[last_cached_volume ++] = print_object_regions.cached_volume_ids[i_cached_volume ++];
-                } else {
-                    // Don't reuse the volume.
-                }
-            }
-        }
-    print_object_regions.cached_volume_ids.erase(print_object_regions.cached_volume_ids.begin() + last_cached_volume, print_object_regions.cached_volume_ids.end());
-}
-
-// Find a bounding box of a volume's part intersecting layer_range. Such a bounding box will likely be smaller in XY than the full bounding box,
-// thus it will intersect with lower number of other volumes.
-const PrintObjectRegions::BoundingBox* find_volume_extents(const PrintObjectRegions::LayerRangeRegions &layer_range, const ModelVolume &volume)
-{
-    auto it = lower_bound_by_predicate(layer_range.volumes.begin(), layer_range.volumes.end(), [&volume](const PrintObjectRegions::VolumeExtents &l){ return l.volume_id < volume.id(); });
-    return it != layer_range.volumes.end() && it->volume_id == volume.id() ? &it->bbox : nullptr;
-}
-
-// Find a bounding box of a topmost printable volume referenced by this modifier given this_region_id.
-PrintObjectRegions::BoundingBox find_modifier_volume_extents(const PrintObjectRegions::LayerRangeRegions &layer_range, const int this_region_id)
-{
-    // Find the top-most printable volume of this modifier, or the printable volume itself.
-    const PrintObjectRegions::VolumeRegion &this_region = layer_range.volume_regions[this_region_id];
-    const PrintObjectRegions::BoundingBox *this_extents = find_volume_extents(layer_range, *this_region.model_volume);
-    assert(this_extents);
-    PrintObjectRegions::BoundingBox out { *this_extents };
-    if (! this_region.model_volume->is_model_part())
-        for (int parent_region_id = this_region.parent;;) {
-            assert(parent_region_id >= 0);
-            const PrintObjectRegions::VolumeRegion &parent_region  = layer_range.volume_regions[parent_region_id];
-            const PrintObjectRegions::BoundingBox  *parent_extents = find_volume_extents(layer_range, *parent_region.model_volume);
-            assert(parent_extents);
-            out.clamp(*parent_extents);
-            assert(! out.isEmpty());
-            if (parent_region.model_volume->is_model_part())
-                break;
-            parent_region_id = parent_region.parent;
-        }
-    return out;
-}
-
-PrintRegionConfig region_config_from_model_volume(const PrintRegionConfig &default_or_parent_region_config, const DynamicPrintConfig *layer_range_config, const ModelVolume &volume, size_t num_extruders);
-
-void print_region_ref_inc(PrintRegion &r) { ++ r.m_ref_cnt; }
-void print_region_ref_reset(PrintRegion &r) { r.m_ref_cnt = 0; }
-int  print_region_ref_cnt(const PrintRegion &r) { return r.m_ref_cnt; }
-
-// Verify whether the PrintRegions of a PrintObject are still valid, possibly after updating the region configs.
-// Before region configs are updated, callback_invalidate() is called to possibly stop background processing.
-// Returns false if this object needs to be resliced because regions were merged or split.
-bool verify_update_print_object_regions(
-    ModelVolumePtrs                     model_volumes,
-    const PrintRegionConfig            &default_region_config,
-    size_t                              num_extruders,
-    const std::vector<unsigned int>    &painting_extruders,
-    PrintObjectRegions                 &print_object_regions,
-    const std::function<void(const PrintRegionConfig&, const PrintRegionConfig&, const t_config_option_keys&)> &callback_invalidate)
-{
-    // Sort by ModelVolume ID.
-    model_volumes_sort_by_id(model_volumes);
-
-    for (std::unique_ptr<PrintRegion> &region : print_object_regions.all_regions)
-        print_region_ref_reset(*region);
-
-    // Verify and / or update PrintRegions produced by ModelVolumes, layer range modifiers, modifier volumes.
-    for (PrintObjectRegions::LayerRangeRegions &layer_range : print_object_regions.layer_ranges) {
-        // Each modifier ModelVolume intersecting this layer_range shall be referenced here at least once if it intersects some
-        // printable ModelVolume at this layer_range even if it does not modify its overlapping printable ModelVolume configuration yet.
-        // VolumeRegions reference ModelVolumes in layer_range.volume_regions the order they are stored in ModelObject volumes.
-        // Remember whether a given modifier ModelVolume was visited already.
-        auto it_model_volume_modifier_last = model_volumes.end();
-        for (PrintObjectRegions::VolumeRegion &region : layer_range.volume_regions)
-            if (region.model_volume->is_model_part() || region.model_volume->is_modifier()) {
-                auto it_model_volume = lower_bound_by_predicate(model_volumes.begin(), model_volumes.end(), [&region](const ModelVolume *l){ return l->id() < region.model_volume->id(); });
-                assert(it_model_volume != model_volumes.end() && (*it_model_volume)->id() == region.model_volume->id());
-                if (region.model_volume->is_modifier() && it_model_volume != it_model_volume_modifier_last) {
-                    // A modifier ModelVolume is visited for the first time.
-                    // A visited modifier may not have had parent volume_regions created overlapping with some model parts or modifiers,
-                    // if the visited modifier did not modify their properties. Now the visited modifier's configuration may have changed,
-                    // which may require new regions to be created.
-                    it_model_volume_modifier_last = it_model_volume;
-                    int next_region_id = int(&region - layer_range.volume_regions.data());
-                    const PrintObjectRegions::BoundingBox *bbox = find_volume_extents(layer_range, *region.model_volume);
-                    assert(bbox);
-                    for (int parent_region_id = next_region_id - 1; parent_region_id >= 0; -- parent_region_id) {
-                        const PrintObjectRegions::VolumeRegion &parent_region = layer_range.volume_regions[parent_region_id];
-                        assert(parent_region.model_volume != region.model_volume);
-                        if (parent_region.model_volume->is_model_part() || parent_region.model_volume->is_modifier()) {
-                            // volume_regions are produced in decreasing order of parent volume_regions ids.
-                            // Some regions may not have been generated the last time by generate_print_object_regions().
-                            assert(next_region_id == int(layer_range.volume_regions.size()) ||
-                                   layer_range.volume_regions[next_region_id].model_volume != region.model_volume ||
-                                   layer_range.volume_regions[next_region_id].parent <= parent_region_id);
-                            if (next_region_id < int(layer_range.volume_regions.size()) && 
-                                layer_range.volume_regions[next_region_id].model_volume == region.model_volume &&
-                                layer_range.volume_regions[next_region_id].parent == parent_region_id) {
-                                // A parent region is already overridden.
-                                ++ next_region_id;
-                            } else if (PrintObjectRegions::BoundingBox parent_bbox = find_modifier_volume_extents(layer_range, parent_region_id); parent_bbox.intersects(*bbox))
-                                // Such parent region does not exist. If it is needed, then we need to reslice.
-                                // Only create new region for a modifier, which actually modifies config of it's parent.
-                                if (PrintRegionConfig config = region_config_from_model_volume(parent_region.region->config(), nullptr, **it_model_volume, num_extruders);
-                                    config != parent_region.region->config())
-                                    // This modifier newly overrides a region, which it did not before. We need to reslice.
-                                    return false;
-                        }
-                    }
-                }
-                PrintRegionConfig cfg = region.parent == -1 ?
-                    region_config_from_model_volume(default_region_config, layer_range.config, **it_model_volume, num_extruders) :
-                    region_config_from_model_volume(layer_range.volume_regions[region.parent].region->config(), nullptr, **it_model_volume, num_extruders);
-                if (cfg != region.region->config()) {
-                    // Region configuration changed.
-                    if (print_region_ref_cnt(*region.region) == 0) {
-                        // Region is referenced for the first time. Just change its parameters.
-                        // Stop the background process before assigning new configuration to the regions.
-                        t_config_option_keys diff = region.region->config().diff(cfg);
-                        callback_invalidate(region.region->config(), cfg, diff);
-                        region.region->config_apply_only(cfg, diff, false);
-                    } else {
-                        // Region is referenced multiple times, thus the region is being split. We need to reslice.
-                        return false;
-                    }
-                }
-                print_region_ref_inc(*region.region);
-            }
-    }
-
-    // Verify and / or update PrintRegions produced by color painting. 
-    for (const PrintObjectRegions::LayerRangeRegions &layer_range : print_object_regions.layer_ranges)
-        for (const PrintObjectRegions::PaintedRegion &region : layer_range.painted_regions) {
-            const PrintObjectRegions::VolumeRegion &parent_region   = layer_range.volume_regions[region.parent];
-            PrintRegionConfig                       cfg             = parent_region.region->config();
-            cfg.perimeter_extruder.value    = region.extruder_id;
-            cfg.solid_infill_extruder.value = region.extruder_id;
-            cfg.infill_extruder.value       = region.extruder_id;
-            if (cfg != region.region->config()) {
-                // Region configuration changed.
-                if (print_region_ref_cnt(*region.region) == 0) {
-                    // Region is referenced for the first time. Just change its parameters.
-                    // Stop the background process before assigning new configuration to the regions.
-                    t_config_option_keys diff = region.region->config().diff(cfg);
-                    callback_invalidate(region.region->config(), cfg, diff);
-                    region.region->config_apply_only(cfg, diff, false);
-                } else {
-                    // Region is referenced multiple times, thus the region is being split. We need to reslice.
-                    return false;
-                }
-            }
-            print_region_ref_inc(*region.region);
-        }
-
-    // Lastly verify, whether some regions were not merged.
-    {
-        std::vector<const PrintRegion*> regions;
-        regions.reserve(print_object_regions.all_regions.size());
-        for (std::unique_ptr<PrintRegion> &region : print_object_regions.all_regions) {
-            assert(print_region_ref_cnt(*region) > 0);
-            regions.emplace_back(&(*region.get()));
-        }
-        std::sort(regions.begin(), regions.end(), [](const PrintRegion *l, const PrintRegion *r){ return l->config_hash() < r->config_hash(); });
-        for (size_t i = 0; i < regions.size(); ++ i) {
-            size_t hash = regions[i]->config_hash();
-            size_t j = i;
-            for (++ j; j < regions.size() && regions[j]->config_hash() == hash; ++ j)
-                if (regions[i]->config() == regions[j]->config()) {
-                    // Regions were merged. We need to reslice.
-                    return false;
-                }
-        }
-    }
-
-    return true;
-}
-
-// Update caches of volume bounding boxes.
-void update_volume_bboxes(
-    std::vector<PrintObjectRegions::LayerRangeRegions>  &layer_ranges,
-    std::vector<ObjectID>                               &cached_volume_ids,
-    ModelVolumePtrs                                      model_volumes,
-    const Transform3d                                   &object_trafo, 
-    const float                                          offset)
-{
-    // output will be sorted by the order of model_volumes sorted by their ObjectIDs.
-    model_volumes_sort_by_id(model_volumes);
-
-    if (layer_ranges.size() == 1) {
-        PrintObjectRegions::LayerRangeRegions &layer_range = layer_ranges.front();
-        std::vector<PrintObjectRegions::VolumeExtents> volumes_old(std::move(layer_range.volumes));
-        layer_range.volumes.reserve(model_volumes.size());
-        for (const ModelVolume *model_volume : model_volumes)
-            if (model_volume_solid_or_modifier(*model_volume)) {
-                if (std::binary_search(cached_volume_ids.begin(), cached_volume_ids.end(), model_volume->id())) {
-                    auto it = lower_bound_by_predicate(volumes_old.begin(), volumes_old.end(), [model_volume](PrintObjectRegions::VolumeExtents &l) { return l.volume_id < model_volume->id(); });
-                    if (it != volumes_old.end() && it->volume_id == model_volume->id())
-                        layer_range.volumes.emplace_back(*it);
-                } else
-                    layer_range.volumes.push_back({ model_volume->id(),
-                        transformed_its_bbox2d(model_volume->mesh().its, trafo_for_bbox(object_trafo, model_volume->get_matrix()), offset) });
-            }
-    } else {
-        std::vector<std::vector<PrintObjectRegions::VolumeExtents>> volumes_old;
-        if (cached_volume_ids.empty())
-            for (PrintObjectRegions::LayerRangeRegions &layer_range : layer_ranges)
-                layer_range.volumes.clear();
-        else {
-            volumes_old.reserve(layer_ranges.size());
-            for (PrintObjectRegions::LayerRangeRegions &layer_range : layer_ranges)
-                volumes_old.emplace_back(std::move(layer_range.volumes));
-        }
-
-        std::vector<std::pair<PrintObjectRegions::BoundingBox, bool>> bboxes;
-        std::vector<t_layer_height_range>                             ranges;
-        ranges.reserve(layer_ranges.size());
-        for (const PrintObjectRegions::LayerRangeRegions &layer_range : layer_ranges) {
-            t_layer_height_range r = layer_range.layer_height_range;
-            r.first  -= EPSILON;
-            r.second += EPSILON;
-            ranges.emplace_back(r);
-        }
-        for (const ModelVolume *model_volume : model_volumes)
-            if (model_volume_solid_or_modifier(*model_volume)) {
-                if (std::binary_search(cached_volume_ids.begin(), cached_volume_ids.end(), model_volume->id())) {
-                    for (PrintObjectRegions::LayerRangeRegions &layer_range : layer_ranges) {
-                        const auto &vold = volumes_old[&layer_range - layer_ranges.data()];
-                        auto it = lower_bound_by_predicate(vold.begin(), vold.end(), [model_volume](const PrintObjectRegions::VolumeExtents &l) { return l.volume_id < model_volume->id(); });
-                        if (it != vold.end() && it->volume_id == model_volume->id())
-                            layer_range.volumes.emplace_back(*it);
-                    }
-                } else {
-                    transformed_its_bboxes_in_z_ranges(model_volume->mesh().its, trafo_for_bbox(object_trafo, model_volume->get_matrix()), ranges, bboxes, offset);
-                    for (PrintObjectRegions::LayerRangeRegions &layer_range : layer_ranges)
-                        if (auto &bbox = bboxes[&layer_range - layer_ranges.data()]; bbox.second)
-                            layer_range.volumes.push_back({ model_volume->id(), bbox.first });
-                }
-            }
-    }
-
-    cached_volume_ids.clear();
-    cached_volume_ids.reserve(model_volumes.size());
-    for (const ModelVolume *v : model_volumes)
-        if (model_volume_solid_or_modifier(*v))
-            cached_volume_ids.emplace_back(v->id());
-}
-
-// Either a fresh PrintObject, or PrintObject regions were invalidated (merged, split).
-// Generate PrintRegions from scratch.
-static PrintObjectRegions* generate_print_object_regions(
-    PrintObjectRegions                          *print_object_regions_old,
-    const ModelVolumePtrs                       &model_volumes,
-    const LayerRanges                           &model_layer_ranges,
-    const PrintRegionConfig                     &default_region_config,
-    const Transform3d                           &trafo,
-    size_t                                       num_extruders,
-    const float                                  xy_size_compensation,
-    const std::vector<unsigned int>             &painting_extruders)
-{
-    // Reuse the old object or generate a new one.
-    auto out = print_object_regions_old ? std::unique_ptr<PrintObjectRegions>(print_object_regions_old) : std::make_unique<PrintObjectRegions>();
-    auto &all_regions          = out->all_regions;
-    auto &layer_ranges_regions = out->layer_ranges;
-
-    all_regions.clear();
-
-    bool reuse_old = print_object_regions_old && !print_object_regions_old->layer_ranges.empty();
-
-    if (reuse_old) {
-        // Reuse old bounding boxes of some ModelVolumes and their ranges.
-        // Verify that the old ranges match the new ranges.
-        assert(model_layer_ranges.size() == layer_ranges_regions.size());
-        for (const auto &range : model_layer_ranges) {
-            PrintObjectRegions::LayerRangeRegions &r = layer_ranges_regions[&range - &*model_layer_ranges.begin()];
-            assert(range.layer_height_range == r.layer_height_range);
-            // If model::assign_copy() is called, layer_ranges_regions is copied thus the pointers to configs are lost.
-            r.config = range.config;
-            r.volume_regions.clear();
-            r.painted_regions.clear();
-        }
-    } else {
-        out->trafo_bboxes = trafo;
-        layer_ranges_regions.reserve(model_layer_ranges.size());
-        for (const auto &range : model_layer_ranges)
-            layer_ranges_regions.push_back({ range.layer_height_range, range.config });
-    }
-
-    const bool is_mm_painted = num_extruders > 1 && std::any_of(model_volumes.cbegin(), model_volumes.cend(), [](const ModelVolume *mv) { return mv->is_mm_painted(); });
-    update_volume_bboxes(layer_ranges_regions, out->cached_volume_ids, model_volumes, out->trafo_bboxes, is_mm_painted ? 0.f : std::max(0.f, xy_size_compensation));
-
-    std::vector<PrintRegion*> region_set;
-    auto get_create_region = [&region_set, &all_regions](PrintRegionConfig &&config) -> PrintRegion* {
-        size_t hash = config.hash();
-        auto it = Slic3r::lower_bound_by_predicate(region_set.begin(), region_set.end(), [&config, hash](const PrintRegion* l) {
-            return l->config_hash() < hash || (l->config_hash() == hash && l->config() < config); });
-        if (it != region_set.end() && (*it)->config_hash() == hash && (*it)->config() == config)
-            return *it;
-        // Insert into a sorted array, it has O(n) complexity, but the calling algorithm has an O(n^2*log(n)) complexity anyways.
-        all_regions.emplace_back(std::make_unique<PrintRegion>(std::move(config), hash, int(all_regions.size())));
-        PrintRegion *region = all_regions.back().get();
-        region_set.emplace(it, region);
-        return region;
-    };
-
-    // Chain the regions in the order they are stored in the volumes list.
-    for (int volume_id = 0; volume_id < int(model_volumes.size()); ++ volume_id) {
-        const ModelVolume &volume = *model_volumes[volume_id];
-        if (model_volume_solid_or_modifier(volume)) {
-            for (PrintObjectRegions::LayerRangeRegions &layer_range : layer_ranges_regions)
-                if (const PrintObjectRegions::BoundingBox *bbox = find_volume_extents(layer_range, volume); bbox) {
-                    if (volume.is_model_part()) {
-                        // Add a model volume, assign an existing region or generate a new one.
-                        layer_range.volume_regions.push_back({
-                            &volume, -1,
-                            get_create_region(region_config_from_model_volume(default_region_config, layer_range.config, volume, num_extruders)),
-                            bbox
-                        });
-                    } else if (volume.is_negative_volume()) {
-                        // Add a negative (subtractor) volume. Such volume has neither region nor parent volume assigned.
-                        layer_range.volume_regions.push_back({ &volume, -1, nullptr, bbox });
-                    } else {
-                        assert(volume.is_modifier());
-                        // Modifiers may be chained one over the other. Check for overlap, merge DynamicPrintConfigs.
-                        bool added = false;
-                        int  parent_model_part_id = -1;
-                        for (int parent_region_id = int(layer_range.volume_regions.size()) - 1; parent_region_id >= 0; -- parent_region_id) {
-                            const PrintObjectRegions::VolumeRegion &parent_region = layer_range.volume_regions[parent_region_id];
-                            const ModelVolume                      &parent_volume = *parent_region.model_volume;
-                            if (parent_volume.is_model_part() || parent_volume.is_modifier())
-                                if (PrintObjectRegions::BoundingBox parent_bbox = find_modifier_volume_extents(layer_range, parent_region_id); parent_bbox.intersects(*bbox)) {
-                                    // Only create new region for a modifier, which actually modifies config of it's parent.
-                                    if (PrintRegionConfig config = region_config_from_model_volume(parent_region.region->config(), nullptr, volume, num_extruders); 
-                                        config != parent_region.region->config()) {
-                                        added = true;
-                                        layer_range.volume_regions.push_back({ &volume, parent_region_id, get_create_region(std::move(config)), bbox });
-                                    } else if (parent_model_part_id == -1 && parent_volume.is_model_part())
-                                        parent_model_part_id = parent_region_id;
-                                }
-                        }
-                        if (! added && parent_model_part_id >= 0)
-                            // This modifier does not override any printable volume's configuration, however it may in the future.
-                            // Store it so that verify_update_print_object_regions() will handle this modifier correctly if its configuration changes.
-                            layer_range.volume_regions.push_back({ &volume, parent_model_part_id, layer_range.volume_regions[parent_model_part_id].region, bbox });
-                    }
-                }
-            }
-    }
-
-    // Finally add painting regions.
-    for (PrintObjectRegions::LayerRangeRegions &layer_range : layer_ranges_regions) {
-        for (unsigned int painted_extruder_id : painting_extruders)
-            for (int parent_region_id = 0; parent_region_id < int(layer_range.volume_regions.size()); ++ parent_region_id)
-                if (const PrintObjectRegions::VolumeRegion &parent_region = layer_range.volume_regions[parent_region_id];
-                    parent_region.model_volume->is_model_part() || parent_region.model_volume->is_modifier()) {
-                    PrintRegionConfig cfg = parent_region.region->config();
-                    cfg.perimeter_extruder.value    = painted_extruder_id;
-                    cfg.solid_infill_extruder.value = painted_extruder_id;
-                    cfg.infill_extruder.value       = painted_extruder_id;
-                    layer_range.painted_regions.push_back({ painted_extruder_id, parent_region_id, get_create_region(std::move(cfg))});
-                }
-        // Sort the regions by parent region::print_object_region_id() and extruder_id to help the slicing algorithm when applying MMU segmentation.
-        std::sort(layer_range.painted_regions.begin(), layer_range.painted_regions.end(), [&layer_range](auto &l, auto &r) {
-            int lid = layer_range.volume_regions[l.parent].region->print_object_region_id();
-            int rid = layer_range.volume_regions[r.parent].region->print_object_region_id();
-            return lid < rid || (lid == rid && l.extruder_id < r.extruder_id); });
-    }
-
-    return out.release();
-}
-
-Print::ApplyStatus Print::apply(const Model &model, DynamicPrintConfig new_full_config)
-{
-#ifdef _DEBUG
-    check_model_ids_validity(model);
-#endif /* _DEBUG */
-
-    // Normalize the config.
-	new_full_config.option("print_settings_id",            true);
-	new_full_config.option("filament_settings_id",         true);
-	new_full_config.option("printer_settings_id",          true);
-    new_full_config.option("physical_printer_settings_id", true);
-    new_full_config.normalize_fdm();
-
-    // Find modified keys of the various configs. Resolve overrides extruder retract values by filament profiles.
-    DynamicPrintConfig   filament_overrides;
-    t_config_option_keys print_diff       = print_config_diffs(m_config, new_full_config, filament_overrides);
-    t_config_option_keys full_config_diff = full_print_config_diffs(m_full_print_config, new_full_config);
-    // If just a physical printer was changed, but printer preset is the same, then there is no need to apply whole print
-    // see https://github.com/prusa3d/PrusaSlicer/issues/8800
-    if (full_config_diff.size() == 1 && full_config_diff[0] == "physical_printer_settings_id")
-        full_config_diff.clear();
-
-    // Collect changes to object and region configs.
-    t_config_option_keys object_diff      = m_default_object_config.diff(new_full_config);
-    t_config_option_keys region_diff      = m_default_region_config.diff(new_full_config);
-
-    // Do not use the ApplyStatus as we will use the max function when updating apply_status.
-    unsigned int apply_status = APPLY_STATUS_UNCHANGED;
-    auto update_apply_status = [&apply_status](bool invalidated)
-        { apply_status = std::max<unsigned int>(apply_status, invalidated ? APPLY_STATUS_INVALIDATED : APPLY_STATUS_CHANGED); };
-    if (! (print_diff.empty() && object_diff.empty() && region_diff.empty()))
-        update_apply_status(false);
-
-    // Grab the lock for the Print / PrintObject milestones.
-	std::scoped_lock<std::mutex> lock(this->state_mutex());
-
-    // The following call may stop the background processing.
-    if (! print_diff.empty())
-        update_apply_status(this->invalidate_state_by_config_options(new_full_config, print_diff));
-
-    // Apply variables to placeholder parser. The placeholder parser is used by G-code export,
-    // which should be stopped if print_diff is not empty.
-    size_t num_extruders = m_config.nozzle_diameter.size();
-    bool   num_extruders_changed = false;
-    if (! full_config_diff.empty()) {
-        update_apply_status(this->invalidate_step(psGCodeExport));
-        m_placeholder_parser.clear_config();
-        // Set the profile aliases for the PrintBase::output_filename()
-		m_placeholder_parser.set("print_preset",              new_full_config.option("print_settings_id")->clone());
-		m_placeholder_parser.set("filament_preset",           new_full_config.option("filament_settings_id")->clone());
-		m_placeholder_parser.set("printer_preset",            new_full_config.option("printer_settings_id")->clone());
-        m_placeholder_parser.set("physical_printer_preset",   new_full_config.option("physical_printer_settings_id")->clone());
-		// We want the filament overrides to be applied over their respective extruder parameters by the PlaceholderParser.
-		// see "Placeholders do not respect filament overrides." GH issue #3649
-		m_placeholder_parser.apply_config(filament_overrides);
-	    // It is also safe to change m_config now after this->invalidate_state_by_config_options() call.
-	    m_config.apply_only(new_full_config, print_diff, true);
-	    //FIXME use move semantics once ConfigBase supports it.
-        // Some filament_overrides may contain values different from new_full_config, but equal to m_config.
-        // As long as these config options don't reallocate memory when copying, we are safe overriding a value, which is in use by a worker thread.
-	    m_config.apply(filament_overrides);
-	    // Handle changes to object config defaults
-	    m_default_object_config.apply_only(new_full_config, object_diff, true);
-	    // Handle changes to regions config defaults
-	    m_default_region_config.apply_only(new_full_config, region_diff, true);
-        m_full_print_config = std::move(new_full_config);
-        if (num_extruders != m_config.nozzle_diameter.size()) {
-            num_extruders = m_config.nozzle_diameter.size();
-            num_extruders_changed = true;
-        }
-    }
-    
-    ModelObjectStatusDB model_object_status_db;
-
-    // 1) Synchronize model objects.
-    bool print_regions_reshuffled = false;
-    if (model.id() != m_model.id()) {
-        // Kill everything, initialize from scratch.
-        // Stop background processing.
-        this->call_cancel_callback();
-        update_apply_status(this->invalidate_all_steps());
-        for (PrintObject *object : m_objects) {
-            model_object_status_db.add(*object->model_object(), ModelObjectStatus::Deleted);
-			update_apply_status(object->invalidate_all_steps());
-			delete object;
-        }
-        m_objects.clear();
-        print_regions_reshuffled = true;
-        m_model.assign_copy(model);
-		for (const ModelObject *model_object : m_model.objects)
-			model_object_status_db.add(*model_object, ModelObjectStatus::New);
-    } else {
-        if (m_model.custom_gcode_per_print_z != model.custom_gcode_per_print_z) {
-            const CustomGCode::Mode current_mode = m_model.custom_gcode_per_print_z.mode;
-            const CustomGCode::Mode next_mode    = model.custom_gcode_per_print_z.mode;
-
-            const bool multi_extruder_differ = (current_mode == next_mode) && (current_mode == CustomGCode::MultiExtruder || next_mode == CustomGCode::MultiExtruder);
-            // Tool change G-codes are applied as color changes for a single extruder printer, no need to invalidate tool ordering.
-            // FIXME The tool ordering may be invalidated unnecessarily if the custom_gcode_per_print_z.mode is not applicable
-            // to the active print / model state, and then it is reset, so it is being applicable, but empty, thus the effect is the same.
-            const bool tool_change_differ    = num_extruders > 1 && custom_per_printz_gcodes_tool_changes_differ(m_model.custom_gcode_per_print_z.gcodes, model.custom_gcode_per_print_z.gcodes, CustomGCode::ToolChange);
-            // For multi-extruder printers, we perform a tool change before a color change.
-            // So, in that case, we must invalidate tool ordering and wipe tower even if custom color change g-codes differ.
-            const bool color_change_differ   = num_extruders > 1 && (next_mode == CustomGCode::MultiExtruder) && custom_per_printz_gcodes_tool_changes_differ(m_model.custom_gcode_per_print_z.gcodes, model.custom_gcode_per_print_z.gcodes, CustomGCode::ColorChange);
-
-            update_apply_status(
-                (num_extruders_changed || tool_change_differ || multi_extruder_differ || color_change_differ) ?
-            	// The Tool Ordering and the Wipe Tower are no more valid.
-            	this->invalidate_steps({ psWipeTower, psGCodeExport }) :
-            	// There is no change in Tool Changes stored in custom_gcode_per_print_z, therefore there is no need to update Tool Ordering.
-            	this->invalidate_step(psGCodeExport));
-            m_model.custom_gcode_per_print_z = model.custom_gcode_per_print_z;
-        }
-        if (model_object_list_equal(m_model, model)) {
-            // The object list did not change.
-			for (const ModelObject *model_object : m_model.objects)
-				model_object_status_db.add(*model_object, ModelObjectStatus::Old);
-        } else if (model_object_list_extended(m_model, model)) {
-            // Add new objects. Their volumes and configs will be synchronized later.
-            update_apply_status(this->invalidate_step(psGCodeExport));
-            for (const ModelObject *model_object : m_model.objects)
-                model_object_status_db.add(*model_object, ModelObjectStatus::Old);
-            for (size_t i = m_model.objects.size(); i < model.objects.size(); ++ i) {
-                model_object_status_db.add(*model.objects[i], ModelObjectStatus::New);
-                m_model.objects.emplace_back(ModelObject::new_copy(*model.objects[i]));
-				m_model.objects.back()->set_model(&m_model);
-            }
-        } else {
-            // Reorder the objects, add new objects.
-            // First stop background processing before shuffling or deleting the PrintObjects in the object list.
-            this->call_cancel_callback();
-            update_apply_status(this->invalidate_step(psGCodeExport));
-            // Second create a new list of objects.
-            std::vector<ModelObject*> model_objects_old(std::move(m_model.objects));
-            m_model.objects.clear();
-            m_model.objects.reserve(model.objects.size());
-            auto by_id_lower = [](const ModelObject *lhs, const ModelObject *rhs){ return lhs->id() < rhs->id(); };
-            std::sort(model_objects_old.begin(), model_objects_old.end(), by_id_lower);
-            for (const ModelObject *mobj : model.objects) {
-                auto it = std::lower_bound(model_objects_old.begin(), model_objects_old.end(), mobj, by_id_lower);
-                if (it == model_objects_old.end() || (*it)->id() != mobj->id()) {
-                    // New ModelObject added.
-					m_model.objects.emplace_back(ModelObject::new_copy(*mobj));
-					m_model.objects.back()->set_model(&m_model);
-                    model_object_status_db.add(*mobj, ModelObjectStatus::New);
-                } else {
-                    // Existing ModelObject re-added (possibly moved in the list).
-                    m_model.objects.emplace_back(*it);
-                    model_object_status_db.add(*mobj, ModelObjectStatus::Moved);
-                }
-            }
-            bool deleted_any = false;
-			for (ModelObject *&model_object : model_objects_old)
-                if (model_object_status_db.add_if_new(*model_object, ModelObjectStatus::Deleted))
-                    deleted_any = true;
-                else
-                    // Do not delete this ModelObject instance.
-                    model_object = nullptr;
-            if (deleted_any) {
-                // Delete PrintObjects of the deleted ModelObjects.
-                PrintObjectPtrs print_objects_old = std::move(m_objects);
-                m_objects.clear();
-                m_objects.reserve(print_objects_old.size());
-                for (PrintObject *print_object : print_objects_old) {
-                    const ModelObjectStatus &status = model_object_status_db.get(*print_object->model_object());
-                    if (status.status == ModelObjectStatus::Deleted) {
-                        update_apply_status(print_object->invalidate_all_steps());
-                        delete print_object;
-                    } else
-                        m_objects.emplace_back(print_object);
-                }
-                for (ModelObject *model_object : model_objects_old)
-                    delete model_object;
-                print_regions_reshuffled = true;
-            }
-        }
-    }
-
-    // 2) Map print objects including their transformation matrices.
-    PrintObjectStatusDB print_object_status_db(m_objects);
-
-    // 3) Synchronize ModelObjects & PrintObjects.
-    const std::initializer_list<ModelVolumeType> solid_or_modifier_types { ModelVolumeType::MODEL_PART, ModelVolumeType::NEGATIVE_VOLUME, ModelVolumeType::PARAMETER_MODIFIER };
-    for (size_t idx_model_object = 0; idx_model_object < model.objects.size(); ++ idx_model_object) {
-        ModelObject       &model_object        = *m_model.objects[idx_model_object];
-        ModelObjectStatus &model_object_status = const_cast<ModelObjectStatus&>(model_object_status_db.reuse(model_object));
-		const ModelObject &model_object_new    = *model.objects[idx_model_object];
-        if (model_object_status.status == ModelObjectStatus::New)
-            // PrintObject instances will be added in the next loop.
-            continue;
-        // Update the ModelObject instance, possibly invalidate the linked PrintObjects.
-        assert(model_object_status.status == ModelObjectStatus::Old || model_object_status.status == ModelObjectStatus::Moved);
-        // Check whether a model part volume was added or removed, their transformations or order changed.
-        // Only volume IDs, volume types, transformation matrices and their order are checked, configuration and other parameters are NOT checked.
-        bool solid_or_modifier_differ   = model_volume_list_changed(model_object, model_object_new, solid_or_modifier_types) ||
-                                          model_mmu_segmentation_data_changed(model_object, model_object_new) ||
-                                          (model_object_new.is_mm_painted() && num_extruders_changed);
-        bool supports_differ            = model_volume_list_changed(model_object, model_object_new, ModelVolumeType::SUPPORT_BLOCKER) ||
-                                          model_volume_list_changed(model_object, model_object_new, ModelVolumeType::SUPPORT_ENFORCER);
-        bool layer_height_ranges_differ = ! layer_height_ranges_equal(model_object.layer_config_ranges, model_object_new.layer_config_ranges, model_object_new.layer_height_profile.empty());
-        bool model_origin_translation_differ = model_object.origin_translation != model_object_new.origin_translation;
-        auto print_objects_range        = print_object_status_db.get_range(model_object);
-        // The list actually can be empty if all instances are out of the print bed.
-        //assert(print_objects_range.begin() != print_objects_range.end());
-        // All PrintObjects in print_objects_range shall point to the same prints_objects_regions
-        if (print_objects_range.begin() != print_objects_range.end()) {
-            model_object_status.print_object_regions = print_objects_range.begin()->print_object->m_shared_regions;
-            model_object_status.print_object_regions->ref_cnt_inc();
-        }
-        if (solid_or_modifier_differ || model_origin_translation_differ || layer_height_ranges_differ ||
-            ! model_object.layer_height_profile.timestamp_matches(model_object_new.layer_height_profile)) {
-            // The very first step (the slicing step) is invalidated. One may freely remove all associated PrintObjects.
-            model_object_status.print_object_regions_status = 
-                model_object_status.print_object_regions == nullptr || model_origin_translation_differ || layer_height_ranges_differ ?
-                // Drop print_objects_regions.
-                ModelObjectStatus::PrintObjectRegionsStatus::Invalid :
-                // Reuse bounding boxes of print_objects_regions for ModelVolumes with unmodified transformation.
-                ModelObjectStatus::PrintObjectRegionsStatus::PartiallyValid;
-            for (const PrintObjectStatus &print_object_status : print_objects_range) {
-                update_apply_status(print_object_status.print_object->invalidate_all_steps());
-                const_cast<PrintObjectStatus&>(print_object_status).status = PrintObjectStatus::Deleted;
-            }
-            if (model_object_status.print_object_regions_status == ModelObjectStatus::PrintObjectRegionsStatus::PartiallyValid)
-                // Drop everything from PrintObjectRegions but those VolumeExtents (of their particular ModelVolumes) that are still valid.
-                print_objects_regions_invalidate_keep_some_volumes(*model_object_status.print_object_regions, model_object.volumes, model_object_new.volumes);
-            else if (model_object_status.print_object_regions != nullptr)
-                model_object_status.print_object_regions->clear();
-            // Copy content of the ModelObject including its ID, do not change the parent.
-            model_object.assign_copy(model_object_new);
-        } else {
-            model_object_status.print_object_regions_status = ModelObjectStatus::PrintObjectRegionsStatus::Valid;
-            if (supports_differ || model_custom_supports_data_changed(model_object, model_object_new)) {
-                // First stop background processing before shuffling or deleting the ModelVolumes in the ModelObject's list.
-                if (supports_differ) {
-                    this->call_cancel_callback();
-                    update_apply_status(false);
-                }
-                // Invalidate just the supports step.
-                for (const PrintObjectStatus &print_object_status : print_objects_range) {
-                    update_apply_status(print_object_status.print_object->invalidate_step(posSupportMaterial));
-                }
-                if (supports_differ) {
-                    // Copy just the support volumes.
-                    model_volume_list_update_supports(model_object, model_object_new);
-                }
-            } else if (model_custom_seam_data_changed(model_object, model_object_new)) {
-                update_apply_status(this->invalidate_step(psGCodeExport));
-            }
-        }
-        if (! solid_or_modifier_differ) {
-            // Synchronize Object's config.
-            bool object_config_changed = ! model_object.config.timestamp_matches(model_object_new.config);
-			if (object_config_changed)
-				model_object.config.assign_config(model_object_new.config);
-            if (! object_diff.empty() || object_config_changed || num_extruders_changed) {
-                PrintObjectConfig new_config = PrintObject::object_config_from_model_object(m_default_object_config, model_object, num_extruders);
-                for (const PrintObjectStatus &print_object_status : print_object_status_db.get_range(model_object)) {
-                    t_config_option_keys diff = print_object_status.print_object->config().diff(new_config);
-                    if (! diff.empty()) {
-                        update_apply_status(print_object_status.print_object->invalidate_state_by_config_options(print_object_status.print_object->config(), new_config, diff));
-                        print_object_status.print_object->config_apply_only(new_config, diff, true);
-                    }
-                }
-            }
-            // Synchronize (just copy) the remaining data of ModelVolumes (name, config, custom supports data).
-            //FIXME What to do with m_material_id?
-			model_volume_list_copy_configs(model_object /* dst */, model_object_new /* src */, ModelVolumeType::MODEL_PART);
-			model_volume_list_copy_configs(model_object /* dst */, model_object_new /* src */, ModelVolumeType::PARAMETER_MODIFIER);
-            layer_height_ranges_copy_configs(model_object.layer_config_ranges /* dst */, model_object_new.layer_config_ranges /* src */);
-            // Copy the ModelObject name, input_file and instances. The instances will be compared against PrintObject instances in the next step.
-            if (model_object.name != model_object_new.name) {
-                update_apply_status(this->invalidate_step(psGCodeExport));
-                model_object.name = model_object_new.name;
-            }
-            model_object.input_file = model_object_new.input_file;
-            // Only refresh ModelInstances if there is any change.
-            if (model_object.instances.size() != model_object_new.instances.size() || 
-            	! std::equal(model_object.instances.begin(), model_object.instances.end(), model_object_new.instances.begin(), [](auto l, auto r){ return l->id() == r->id(); })) {
-            	// G-code generator accesses model_object.instances to generate sequential print ordering matching the Plater object list.
-            	update_apply_status(this->invalidate_step(psGCodeExport));
-	            model_object.clear_instances();
-	            model_object.instances.reserve(model_object_new.instances.size());
-	            for (const ModelInstance *model_instance : model_object_new.instances) {
-	                model_object.instances.emplace_back(new ModelInstance(*model_instance));
-	                model_object.instances.back()->set_model_object(&model_object);
-	            }
-	        } else if (! std::equal(model_object.instances.begin(), model_object.instances.end(), model_object_new.instances.begin(), 
-	        		[](auto l, auto r){ return l->print_volume_state == r->print_volume_state && l->printable == r->printable && 
-	        						           l->get_transformation().get_matrix().isApprox(r->get_transformation().get_matrix()); })) {
-	        	// If some of the instances changed, the bounding box of the updated ModelObject is likely no more valid.
-	        	// This is safe as the ModelObject's bounding box is only accessed from this function, which is called from the main thread only.
-	        	// Synchronize the content of instances.
-	        	auto new_instance = model_object_new.instances.begin();
-				for (auto old_instance = model_object.instances.begin(); old_instance != model_object.instances.end(); ++ old_instance, ++ new_instance) {
-					(*old_instance)->set_transformation((*new_instance)->get_transformation());
-                    (*old_instance)->print_volume_state = (*new_instance)->print_volume_state;
-                    (*old_instance)->printable 		    = (*new_instance)->printable;
-  				}
-	        }
-            // Source / dest object share the same bounding boxes, just copy them.
-            model_object.copy_transformation_caches(model_object_new);
-        }
-    }
-
-    // 4) Generate PrintObjects from ModelObjects and their instances.
-    {
-        PrintObjectPtrs print_objects_new;
-        print_objects_new.reserve(std::max(m_objects.size(), m_model.objects.size()));
-        bool new_objects = false;
-        // Walk over all new model objects and check, whether there are matching PrintObjects.
-        for (ModelObject *model_object : m_model.objects) {
-            ModelObjectStatus &model_object_status = const_cast<ModelObjectStatus&>(model_object_status_db.reuse(*model_object));
-            model_object_status.print_instances    = print_objects_from_model_object(*model_object);
-            std::vector<const PrintObjectStatus*> old;
-            old.reserve(print_object_status_db.count(*model_object));
-            for (const PrintObjectStatus &print_object_status : print_object_status_db.get_range(*model_object))
-                if (print_object_status.status != PrintObjectStatus::Deleted)
-                    old.emplace_back(&print_object_status);
-            // Generate a list of trafos and XY offsets for instances of a ModelObject
-            // Producing the config for PrintObject on demand, caching it at print_object_last.
-            const PrintObject *print_object_last = nullptr;
-            auto print_object_apply_config = [this, &print_object_last, model_object, num_extruders](PrintObject *print_object) {
-                print_object->config_apply(print_object_last ?
-                    print_object_last->config() :
-                    PrintObject::object_config_from_model_object(m_default_object_config, *model_object, num_extruders));
-                print_object_last = print_object;
-            };
-            if (old.empty()) {
-                // Simple case, just generate new instances.
-                for (PrintObjectTrafoAndInstances &print_instances : model_object_status.print_instances) {
-                    PrintObject *print_object = new PrintObject(this, model_object, print_instances.trafo, std::move(print_instances.instances));
-                    print_object_apply_config(print_object);
-                    print_objects_new.emplace_back(print_object);
-                    // print_object_status.emplace(PrintObjectStatus(print_object, PrintObjectStatus::New));
-                    new_objects = true;
-                }
-                continue;
-            }
-            // Complex case, try to merge the two lists.
-            // Sort the old lexicographically by their trafos.
-            std::sort(old.begin(), old.end(), [](const PrintObjectStatus *lhs, const PrintObjectStatus *rhs){ return transform3d_lower(lhs->trafo, rhs->trafo); });
-            // Merge the old / new lists.
-            auto it_old = old.begin();
-            for (PrintObjectTrafoAndInstances &new_instances : model_object_status.print_instances) {
-				for (; it_old != old.end() && transform3d_lower((*it_old)->trafo, new_instances.trafo); ++ it_old);
-				if (it_old == old.end() || ! transform3d_equal((*it_old)->trafo, new_instances.trafo)) {
-                    // This is a new instance (or a set of instances with the same trafo). Just add it.
-                    PrintObject *print_object = new PrintObject(this, model_object, new_instances.trafo, std::move(new_instances.instances));
-                    print_object_apply_config(print_object);
-                    print_objects_new.emplace_back(print_object);
-                    // print_object_status.emplace(PrintObjectStatus(print_object, PrintObjectStatus::New));
-                    new_objects = true;
-                    if (it_old != old.end())
-                        const_cast<PrintObjectStatus*>(*it_old)->status = PrintObjectStatus::Deleted;
-                } else {
-                    // The PrintObject already exists and the copies differ.
-					PrintBase::ApplyStatus status = (*it_old)->print_object->set_instances(std::move(new_instances.instances));
-                    if (status != PrintBase::APPLY_STATUS_UNCHANGED)
-						update_apply_status(status == PrintBase::APPLY_STATUS_INVALIDATED);
-					print_objects_new.emplace_back((*it_old)->print_object);
-					const_cast<PrintObjectStatus*>(*it_old)->status = PrintObjectStatus::Reused;
-				}
-            }
-        }
-        if (m_objects != print_objects_new) {
-            this->call_cancel_callback();
-			update_apply_status(this->invalidate_all_steps());
-            m_objects = print_objects_new;
-            // Delete the PrintObjects marked as Unknown or Deleted.
-            bool deleted_objects = false;
-            for (const PrintObjectStatus &pos : print_object_status_db)
-                if (pos.status == PrintObjectStatus::Unknown || pos.status == PrintObjectStatus::Deleted) {
-                    update_apply_status(pos.print_object->invalidate_all_steps());
-                    delete pos.print_object;
-					deleted_objects = true;
-                }
-			if (new_objects || deleted_objects)
-                update_apply_status(this->invalidate_steps({ psAlertWhenSupportsNeeded, psSkirtBrim, psWipeTower, psGCodeExport }));
-			if (new_objects)
-	            update_apply_status(false);
-            print_regions_reshuffled = true;
-        }
-        print_object_status_db.clear();
-    }
-
-    // All regions now have distinct settings.
-    // Check whether applying the new region config defaults we would get different regions,
-    // update regions or create regions from scratch.
-    for (auto it_print_object = m_objects.begin(); it_print_object != m_objects.end();) {
-        // Find the range of PrintObjects sharing the same associated ModelObject.
-        auto                it_print_object_end  = it_print_object;
-        PrintObject        &print_object         = *(*it_print_object);
-        const ModelObject  &model_object         = *print_object.model_object();
-        ModelObjectStatus  &model_object_status  = const_cast<ModelObjectStatus&>(model_object_status_db.reuse(model_object));
-        PrintObjectRegions *print_object_regions = model_object_status.print_object_regions;
-        for (++ it_print_object_end; it_print_object_end != m_objects.end() && (*it_print_object)->model_object() == (*it_print_object_end)->model_object(); ++ it_print_object_end)
-            assert((*it_print_object_end)->m_shared_regions == nullptr || (*it_print_object_end)->m_shared_regions == print_object_regions);
-        if (print_object_regions == nullptr) {
-            print_object_regions = new PrintObjectRegions{};
-            model_object_status.print_object_regions = print_object_regions;
-            print_object_regions->ref_cnt_inc();
-        }
-        std::vector<unsigned int> painting_extruders;
-        if (const auto &volumes = print_object.model_object()->volumes;
-            num_extruders > 1 &&
-            std::find_if(volumes.begin(), volumes.end(), [](const ModelVolume *v) { return ! v->mm_segmentation_facets.empty(); }) != volumes.end()) {
-            //FIXME be more specific! Don't enumerate extruders that are not used for painting!
-            painting_extruders.assign(num_extruders, 0);
-            std::iota(painting_extruders.begin(), painting_extruders.end(), 1);
-        }
-        if (model_object_status.print_object_regions_status == ModelObjectStatus::PrintObjectRegionsStatus::Valid) {
-            // Verify that the trafo for regions & volume bounding boxes thus for regions is still applicable.
-            auto invalidate = [it_print_object, it_print_object_end, update_apply_status]() {
-                for (auto it = it_print_object; it != it_print_object_end; ++ it)
-                    if ((*it)->m_shared_regions != nullptr)
-                        update_apply_status((*it)->invalidate_all_steps());
-            };
-            if (print_object_regions && ! trafos_differ_in_rotation_by_z_and_mirroring_by_xy_only(print_object_regions->trafo_bboxes, model_object_status.print_instances.front().trafo)) {
-                invalidate();
-                print_object_regions->clear();
-                model_object_status.print_object_regions_status = ModelObjectStatus::PrintObjectRegionsStatus::Invalid;
-                print_regions_reshuffled = true;
-            } else if (print_object_regions &&
-                verify_update_print_object_regions(
-                    print_object.model_object()->volumes,
-                    m_default_region_config,
-                    num_extruders,
-                    painting_extruders,
-                    *print_object_regions,
-                    [it_print_object, it_print_object_end, &update_apply_status](const PrintRegionConfig &old_config, const PrintRegionConfig &new_config, const t_config_option_keys &diff_keys) {
-                        for (auto it = it_print_object; it != it_print_object_end; ++it)
-                            if ((*it)->m_shared_regions != nullptr)
-                                update_apply_status((*it)->invalidate_state_by_config_options(old_config, new_config, diff_keys));
-                    })) {
-                // Regions are valid, just keep them.
-            } else {
-                // Regions were reshuffled.
-                invalidate();
-                // At least reuse layer ranges and bounding boxes of ModelVolumes.
-                model_object_status.print_object_regions_status = ModelObjectStatus::PrintObjectRegionsStatus::PartiallyValid;
-                print_regions_reshuffled = true;
-            }
-        }
-        if (print_object_regions == nullptr || model_object_status.print_object_regions_status != ModelObjectStatus::PrintObjectRegionsStatus::Valid) {
-            // Layer ranges with their associated configurations. Remove overlaps between the ranges
-            // and create the regions from scratch.
-            print_object_regions = generate_print_object_regions(
-                print_object_regions,
-                print_object.model_object()->volumes,
-                LayerRanges(print_object.model_object()->layer_config_ranges),
-                m_default_region_config,
-                model_object_status.print_instances.front().trafo,
-                num_extruders,
-                print_object.is_mm_painted() ? 0.f : float(print_object.config().xy_size_compensation.value),
-                painting_extruders);
-        }
-        for (auto it = it_print_object; it != it_print_object_end; ++it)
-            if ((*it)->m_shared_regions) {
-                assert((*it)->m_shared_regions == print_object_regions);
-            } else {
-                (*it)->m_shared_regions = print_object_regions;
-                print_object_regions->ref_cnt_inc();
-            }
-        it_print_object = it_print_object_end;
-    }
-
-    if (print_regions_reshuffled) {
-        // Update Print::m_print_regions from objects.
-        struct cmp { bool operator() (const PrintRegion *l, const PrintRegion *r) const { return l->config_hash() == r->config_hash() && l->config() == r->config(); } };
-        std::set<const PrintRegion*, cmp> region_set;
-        m_print_regions.clear();
-        PrintObjectRegions *print_object_regions = nullptr;
-        for (PrintObject *print_object : m_objects)
-            if (print_object_regions != print_object->m_shared_regions) {
-                print_object_regions = print_object->m_shared_regions;
-                for (std::unique_ptr<Slic3r::PrintRegion> &print_region : print_object_regions->all_regions)
-                    if (auto it = region_set.find(print_region.get()); it == region_set.end()) {
-                        int print_region_id = int(m_print_regions.size());
-                        m_print_regions.emplace_back(print_region.get());
-                        print_region->m_print_region_id = print_region_id;
-                    } else {
-                        print_region->m_print_region_id = (*it)->print_region_id();
-                    }
-            }
-    }
-
-    // Update SlicingParameters for each object where the SlicingParameters is not valid.
-    // If it is not valid, then it is ensured that PrintObject.m_slicing_params is not in use
-    // (posSlicing and posSupportMaterial was invalidated).
-    for (PrintObject *object : m_objects)
-        object->update_slicing_parameters();
-
-    if (apply_status == APPLY_STATUS_CHANGED || apply_status == APPLY_STATUS_INVALIDATED)
-        this->cleanup();
-
-#ifdef _DEBUG
-    check_model_ids_equal(m_model, model);
-#endif /* _DEBUG */
-
-	return static_cast<ApplyStatus>(apply_status);
-}
-
-void Print::cleanup()
-{
-    // Invalidate data of a single ModelObject shared by multiple PrintObjects.
-    // Find spans of PrintObjects sharing the same PrintObjectRegions.
-    std::vector<PrintObject*> all_objects(m_objects);
-    std::sort(all_objects.begin(), all_objects.end(), [](const PrintObject *l, const PrintObject *r){ return l->shared_regions() < r->shared_regions(); } );
-    for (auto it = all_objects.begin(); it != all_objects.end();) {
-        PrintObjectRegions *shared_regions = (*it)->m_shared_regions;
-        auto it_begin = it;
-        for (; it != all_objects.end() && shared_regions == (*it)->shared_regions(); ++ it)
-            // Let the PrintObject clean up its data with invalidated milestones.
-            (*it)->cleanup();
-        auto this_objects = SpanOfConstPtrs<PrintObject>(const_cast<const PrintObject* const* const>(&(*it_begin)), it - it_begin);
-        if (! Print::is_shared_print_object_step_valid_unguarded(this_objects, posSupportSpotsSearch))
-            shared_regions->generated_support_points.reset();
-    }    
-}
-
-bool Print::is_shared_print_object_step_valid_unguarded(SpanOfConstPtrs<PrintObject> print_objects, PrintObjectStep print_object_step)
-{
-    return std::any_of(print_objects.begin(), print_objects.end(), [print_object_step](auto po){ return po->is_step_done_unguarded(print_object_step); });
-}
-
-} // namespace Slic3r
->>>>>>> a9cbc920
+} // namespace Slic3r