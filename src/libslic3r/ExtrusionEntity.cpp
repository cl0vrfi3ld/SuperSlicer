///|/ Copyright (c) Prusa Research 2016 - 2023 Vojtěch Bubník @bubnikv, Lukáš Matěna @lukasmatena, Enrico Turri @enricoturri1966
///|/ Copyright (c) SuperSlicer 2023 Remi Durand @supermerill
///|/ Copyright (c) Slic3r 2013 - 2016 Alessandro Ranellucci @alranel
///|/ Copyright (c) 2014 Petr Ledvina @ledvinap
///|/
///|/ PrusaSlicer is released under the terms of the AGPLv3 or higher
///|/
#include "ExtrusionEntity.hpp"
#include "ExtrusionEntityCollection.hpp"
#include "ExPolygon.hpp"
#include "ClipperUtils.hpp"
<<<<<<< HEAD
#include "Config.hpp"
=======
#include "Exception.hpp"
>>>>>>> 3c0b9e04
#include "Extruder.hpp"
#include "Flow.hpp"
#include <cmath>
#include <limits>
#include <sstream>

namespace Slic3r {

//// extrusion entity visitor
void ExtrusionVisitor::use(ExtrusionPath &path) { default_use(path); };
void ExtrusionVisitor::use(ExtrusionPath3D &path3D) { default_use(path3D); }
void ExtrusionVisitor::use(ExtrusionMultiPath &multipath) { default_use(multipath); }
void ExtrusionVisitor::use(ExtrusionMultiPath3D &multipath3D) { default_use(multipath3D); }
void ExtrusionVisitor::use(ExtrusionLoop &loop) { default_use(loop); }
void ExtrusionVisitor::use(ExtrusionEntityCollection &collection) { default_use(collection); }

void ExtrusionVisitorConst::use(const ExtrusionPath &path) { default_use(path); }
void ExtrusionVisitorConst::use(const ExtrusionPath3D &path3D) { default_use(path3D); }
void ExtrusionVisitorConst::use(const ExtrusionMultiPath &multipath) { default_use(multipath); }
void ExtrusionVisitorConst::use(const ExtrusionMultiPath3D &multipath3D) { default_use(multipath3D); }
void ExtrusionVisitorConst::use(const ExtrusionLoop &loop) { default_use(loop); }
void ExtrusionVisitorConst::use(const ExtrusionEntityCollection &collection) { default_use(collection); }

void ExtrusionPath::intersect_expolygons(const ExPolygons &collection, ExtrusionEntityCollection *retval) const
{
    this->_inflate_collection(intersection_pl(Polylines{this->polyline.to_polyline()}, collection), retval);
}

void ExtrusionPath::subtract_expolygons(const ExPolygons &collection, ExtrusionEntityCollection *retval) const
{
    this->_inflate_collection(diff_pl(Polylines{this->polyline.to_polyline()}, collection), retval);
}

void ExtrusionPath::clip_end(coordf_t distance) { this->polyline.clip_end(distance); }

void ExtrusionPath::simplify(coordf_t tolerance, ArcFittingType with_fitting_arc, double fitting_arc_tolerance)
{
    if (with_fitting_arc != ArcFittingType::Disabled) {
        if (role().is_sparse_infill())
            // Use 3x lower resolution than the object fine detail for sparse infill.
            tolerance *= 3.;
        else if (role().is_support())
            // Use 4x lower resolution than the object fine detail for support.
            tolerance *= 4.;
        else if (role().is_skirt())
            // Brim is currently marked as skirt.
            // Use 4x lower resolution than the object fine detail for skirt & brim.
            tolerance *= 4.;
    }
    this->polyline.simplify(tolerance, with_fitting_arc, fitting_arc_tolerance);
}

void ExtrusionPath3D::simplify(coordf_t tolerance, ArcFittingType with_fitting_arc, double fitting_arc_tolerance)
{
    this->polyline.simplify(tolerance, ArcFittingType::Disabled, fitting_arc_tolerance);
    // TODO: simplify but only for sub-path with same zheight.
    // if (with_fitting_arc) {
    //    this->polyline.simplify(tolerance, with_fitting_arc, fitting_arc_tolerance);
    //}
}

double ExtrusionPath::length() const { return this->polyline.length(); }

void ExtrusionPath::_inflate_collection(const Polylines &polylines, ExtrusionEntityCollection *collection) const
{
    ExtrusionEntitiesPtr to_add;
    for (const Polyline &polyline : polylines)
        to_add.push_back(new ExtrusionPath(ArcPolyline{polyline}, this->attributes(), this->can_reverse()));
    collection->append(std::move(to_add));
}

void ExtrusionPath::polygons_covered_by_width(Polygons &out, const float scaled_epsilon) const
{
    polygons_append(out, offset(this->polyline.to_polyline(), double(scale_(m_attributes.width / 2)) + scaled_epsilon));
}

void ExtrusionPath::polygons_covered_by_spacing(Polygons &out, const float spacing_ratio, const float scaled_epsilon) const
{
    // Instantiating the Flow class to get the line spacing.
    // Don't know the nozzle diameter, setting to zero. It shall not matter it shall be optimized out by the compiler.
    bool bridge = this->role().is_bridge() || (this->width() * 4 < this->height());
    assert(!bridge || m_attributes.width == m_attributes.height);
    // TODO: check BRIDGE_FLOW here
    auto flow = bridge ? Flow::bridging_flow(m_attributes.width, 0.f) :
                         Flow::new_from_width(m_attributes.width, 0.f, m_attributes.height, spacing_ratio);
    polygons_append(out, offset(this->polyline.to_polyline(), 0.5f * float(flow.scaled_spacing()) + scaled_epsilon));
}

//note: don't suppport arc
double ExtrusionLoop::area() const
{
    double a = 0;
    for (const ExtrusionPath &path : this->paths) {
        assert(path.size() >= 2);
        if (path.size() >= 2) {
            // Assumming that the last point of one path segment is repeated at the start of the following path segment.
            Point prev = path.polyline.front();
            for (size_t idx = 1; idx < path.polyline.size(); ++idx) {
                const Point &curr = path.polyline.get_point(idx);
                a += cross2(prev.cast<double>(), curr.cast<double>());
                prev = curr;
            }
        }
    }
    return a * 0.5;
}

void ExtrusionLoop::reverse()
{
    for (ExtrusionPath &path : this->paths)
        path.reverse();
    std::reverse(this->paths.begin(), this->paths.end());
}

Polygon ExtrusionLoop::polygon() const
{
    Polygon polygon;
    for (const ExtrusionPath &path : this->paths) {
        // for each polyline, append all points except the last one (because it coincides with the first one of the next polyline)
        Polyline poly = path.polyline.to_polyline();
        polygon.points.insert(polygon.points.end(), poly.begin(), poly.end() - 1);
    }
    return polygon;
}

ArcPolyline ExtrusionLoop::as_polyline() const
{
    ArcPolyline polyline;
    for (const ExtrusionPath &path : this->paths) {
        polyline.append(path.as_polyline());
    }
    return polyline;
}

double ExtrusionLoop::length() const
{
    double len = 0;
    for (const ExtrusionPath &path : this->paths)
        len += path.polyline.length();
    return len;
}

ExtrusionRole ExtrusionLoop::role() const
{
    if (this->paths.empty())
        return ExtrusionRole::None;
    ExtrusionRole role = this->paths.front().role();
    for (const ExtrusionPath &path : this->paths)
        if (role != path.role()) {
            return ExtrusionRole::Mixed;
        }
    return role;
}

bool ExtrusionLoop::split_at_vertex(const Point &point, const double scaled_epsilon)
{
    for (ExtrusionPaths::iterator path = this->paths.begin(); path != this->paths.end(); ++path) {
        if (int idx = path->polyline.find_point(point, scaled_epsilon); idx != -1) {
            if (this->paths.size() == 1) {
                // just change the order of points
                ArcPolyline p1, p2;
                path->polyline.split_at_index(idx, p1, p2);
                if (p1.is_valid() && p2.is_valid()) {
                    p2.append(std::move(p1));
                    path->polyline.swap(p2); // swap points & fitting result
                }
            } else if (idx > 0) {
                if (idx < path->size() - 1) {
                    // new paths list starts with the second half of current path
                    ExtrusionPaths new_paths;
<<<<<<< HEAD
                    PolylineOrArc  p1, p2;
                    path->polyline.split_at_index(idx, &p1, &p2);
=======
                    ArcPolyline p1, p2;
                    path->polyline.split_at_index(idx, p1, p2);
>>>>>>> 3c0b9e04
                    new_paths.reserve(this->paths.size() + 1);
                    {
                        ExtrusionPath p = *path;
                        p.polyline.swap(p2);
                        if (p.polyline.is_valid())
                            new_paths.push_back(p);
                    }

                    // then we add all paths until the end of current path list
                    new_paths.insert(new_paths.end(), path + 1, this->paths.end()); // not including this path

                    // then we add all paths since the beginning of current list up to the previous one
                    new_paths.insert(new_paths.end(), this->paths.begin(), path); // not including this path

                    // finally we add the first half of current path
                    {
                        ExtrusionPath p = *path;
                        p.polyline.swap(p1);
                        if (p.polyline.is_valid())
                            new_paths.push_back(p);
                    }
                    // we can now override the old path list with the new one and stop looping
                    this->paths = std::move(new_paths);
                } else {
                    // last point
<<<<<<< HEAD
                    assert( (path)->last_point().coincides_with_epsilon(point));
                    assert( (path + 1)->first_point().coincides_with_epsilon(point));
=======
                    assert((path)->last_point().coincides_with_epsilon(point));
                    assert((path + 1)->first_point().coincides_with_epsilon(point));
>>>>>>> 3c0b9e04
                    ExtrusionPaths new_paths;
                    new_paths.reserve(this->paths.size());
                    // then we add all paths until the end of current path list
                    new_paths.insert(new_paths.end(), path + 1, this->paths.end()); // not including this path
                    // then we add all paths since the beginning of current list up to the previous one
                    new_paths.insert(new_paths.end(), this->paths.begin(), path + 1); // including this path
                    // we can now override the old path list with the new one and stop looping
                    this->paths = std::move(new_paths);
                }
            } else {
                // else first point ->
                // if first path - nothign to change.
                // else, then impossible as it's also the last point of the previous path.
                assert(path == this->paths.begin());
                assert(path->first_point().coincides_with_epsilon(point));
            }
            return true;
        }
    }
    // The point was not found.
    return false;
}

ExtrusionLoop::ClosestPathPoint ExtrusionLoop::get_closest_path_and_point(const Point &point, bool prefer_non_overhang) const
{
    // Find the closest path and closest point belonging to that path. Avoid overhangs, if asked for.
    ClosestPathPoint out{0, 0};
    double           min2 = std::numeric_limits<double>::max();
    ClosestPathPoint best_non_overhang{0, 0};
    double           min2_non_overhang = std::numeric_limits<double>::max();
    for (const ExtrusionPath &path : this->paths) {
        std::pair<int, Point> foot_pt_ = path.polyline.foot_pt(point);
        double                d2       = (foot_pt_.second - point).cast<double>().squaredNorm();
        if (d2 < min2) {
            out.foot_pt     = foot_pt_.second;
            out.path_idx    = &path - &this->paths.front();
            out.segment_idx = foot_pt_.first;
            min2            = d2;
        }
        if (prefer_non_overhang && !path.role().is_bridge() && d2 < min2_non_overhang) {
            best_non_overhang.foot_pt     = foot_pt_.second;
            best_non_overhang.path_idx    = &path - &this->paths.front();
            best_non_overhang.segment_idx = foot_pt_.first;
            min2_non_overhang             = d2;
        }
    }
    if (prefer_non_overhang && min2_non_overhang != std::numeric_limits<double>::max()) {
        // Only apply the non-overhang point if there is one.
        out = best_non_overhang;
    }
    return out;
}

// Splitting an extrusion loop, possibly made of multiple segments, some of the segments may be bridging.
void ExtrusionLoop::split_at(const Point &point, bool prefer_non_overhang, const double scaled_epsilon)
{
    if (this->paths.empty())
        return;
    ExtrusionLoop::ClosestPathPoint close_p = get_closest_path_and_point(point, prefer_non_overhang);
    // Snap p to start or end of segment_idx if closer than scaled_epsilon.
    {
<<<<<<< HEAD
        const Point *p1 = this->paths[path_idx].polyline.get_points().data() + segment_idx;
        const Point *p2 = p1;
        ++ p2;
        double d2_1 = (p - *p1).cast<double>().squaredNorm();
        double d2_2 = (p - *p2).cast<double>().squaredNorm();
=======
        const Point p1 = this->paths[close_p.path_idx].polyline.get_point(close_p.segment_idx);
        const Point  p2   = this->paths[close_p.path_idx].polyline.get_point(close_p.segment_idx + 1);
        double       d2_1 = (point - p1).cast<double>().squaredNorm();
        double       d2_2 = (point - p2).cast<double>().squaredNorm();
>>>>>>> 3c0b9e04
        const double thr2 = scaled_epsilon * scaled_epsilon;
        if (d2_1 < d2_2) {
            if (d2_1 < thr2)
                close_p.foot_pt = p1;
        } else {
            if (d2_2 < thr2)
                close_p.foot_pt = p2;
        }
    }

    // now split path_idx in two parts
<<<<<<< HEAD
    const ExtrusionPath &path = this->paths[path_idx];
    ExtrusionPath p1(path.role(), path.mm3_per_mm, path.width, path.height, path.can_reverse());
    ExtrusionPath p2(path.role(), path.mm3_per_mm, path.width, path.height, path.can_reverse());
    path.polyline.split_at(p, &p1.polyline, &p2.polyline);
    
=======
    const ExtrusionPath &path = this->paths[close_p.path_idx];
    ExtrusionPath        p1(path.attributes(), can_reverse());
    ExtrusionPath        p2(path.attributes(), can_reverse());
    path.polyline.split_at(close_p.foot_pt, p1.polyline, p2.polyline);

>>>>>>> 3c0b9e04
    if (this->paths.size() == 1) {
        if (!p1.polyline.is_valid()) {
            this->paths.front().polyline.swap(p2.polyline);
        } else if (!p2.polyline.is_valid()) {
            this->paths.front().polyline.swap(p1.polyline);
        } else {
            p2.polyline.append(std::move(p1.polyline));
            this->paths.front().polyline.swap(p2.polyline);
        }
    } else {
        // install the two paths
        this->paths.erase(this->paths.begin() + close_p.path_idx);
        if (p2.polyline.is_valid() && p2.polyline.length() > 0)
            this->paths.insert(this->paths.begin() + close_p.path_idx, p2);
        if (p1.polyline.is_valid() && p1.polyline.length() > 0)
            this->paths.insert(this->paths.begin() + close_p.path_idx, p1);
    }

    // split at the new vertex
    this->split_at_vertex(close_p.foot_pt, 0.);
}

ExtrusionPaths clip_end(ExtrusionPaths &paths, coordf_t distance)
{
    ExtrusionPaths removed;

    while (distance > 0 && !paths.empty()) {
        ExtrusionPath &last = paths.back();
        removed.push_back(last);
        double len = last.length();
        if (len <= distance) {
            paths.pop_back();
            distance -= len;
        } else {
            last.polyline.clip_end(distance);
            removed.back().polyline.clip_start(removed.back().polyline.length() - distance);
            break;
        }
    }
    std::reverse(removed.begin(), removed.end());
    return removed;
}

//bool ExtrusionLoop::has_overhang_point(const Point &point) const
//{
//    for (const ExtrusionPath &path : this->paths) {
//        int pos = path.polyline.find_point(point);
//        if (pos != -1) {
//            // point belongs to this path
//            // we consider it overhang only if it's not an endpoint
//            return (path.role().is_bridge() && pos > 0 && pos != int(path.polyline.size()) - 1);
//        }
//    }
//    return false;
//}

void ExtrusionLoop::polygons_covered_by_width(Polygons &out, const float scaled_epsilon) const
{
    for (const ExtrusionPath &path : this->paths)
        path.polygons_covered_by_width(out, scaled_epsilon);
}

void ExtrusionLoop::polygons_covered_by_spacing(Polygons &out, const float spacing_ratio, const float scaled_epsilon) const
{
    for (const ExtrusionPath &path : this->paths)
        path.polygons_covered_by_spacing(out, spacing_ratio, scaled_epsilon);
}

//TODO del
//double ExtrusionLoop::min_mm3_per_mm() const
//{
//    double min_mm3_per_mm = std::numeric_limits<double>::max();
//    for (const ExtrusionPath &path : this->paths)
//        min_mm3_per_mm = std::min(min_mm3_per_mm, path.min_mm3_per_mm());
//    return min_mm3_per_mm;
//}

void ExtrusionPrinter::use(const ExtrusionPath &path)
{

    ss << (json?"\"":"") << "ExtrusionPath" << (path.can_reverse()?"":"Oriented") << (json?"_":":") << role_to_code(path.role()) << (json?"\":":"") << "[";
    for (int i = 0; i < path.polyline.size(); i++) {
        if (i != 0)
            ss << ",";
        double x = (mult * (path.polyline.get_point(i).x()));
        double y = (mult * (path.polyline.get_point(i).y()));
        ss << std::fixed << "["<<(trunc>0?(int(x*trunc))/double(trunc):x) << "," << (trunc>0?(int(y*trunc))/double(trunc):y) <<"]";
    }
    ss << "]";
}
void ExtrusionPrinter::use(const ExtrusionPath3D &path3D)
{
    ss << (json?"\"":"") << "ExtrusionPath3D" << (path3D.can_reverse()?"":"Oriented") << (json?"_":":") << role_to_code(path3D.role()) << (json?"\":":"") << "[";
    for (int i = 0; i < path3D.polyline.size(); i++) {
        if (i != 0)
            ss << ",";
        double x = (mult * (path3D.polyline.get_point(i).x()));
        double y = (mult * (path3D.polyline.get_point(i).y()));
        double z = (path3D.z_offsets.size() > i ? mult * (path3D.z_offsets[i]) : -1);
        ss << std::fixed << "[" << (trunc>0?(int(x*trunc))/double(trunc):x) << "," << (trunc>0?(int(y*trunc))/double(trunc):y) << "," << (trunc>0?(int(z*trunc))/double(trunc):z) << "]";
    }
    ss << "]";
}
void ExtrusionPrinter::use(const ExtrusionMultiPath &multipath)
{
    ss << (json?"\"":"") << "ExtrusionMultiPath" << (multipath.can_reverse()?"":"Oriented") << (json?"_":":") << role_to_code(multipath.role()) << (json?"\":":"") << "{";
    for (int i = 0; i < multipath.paths.size(); i++) {
        if (i != 0)
            ss << ",";
        multipath.paths[i].visit(*this);
    }
    ss << "}";
}
void ExtrusionPrinter::use(const ExtrusionMultiPath3D &multipath3D)
{
    ss << (json?"\"":"") << "multipath3D" << (multipath3D.can_reverse()?"":"Oriented") << (json?"_":":") << role_to_code(multipath3D.role()) << (json?"\":":"") << "{";
    for (int i = 0; i < multipath3D.paths.size(); i++) {
        if (i != 0)
            ss << ",";
        multipath3D.paths[i].visit(*this);
    }
    ss << "}";
}
void ExtrusionPrinter::use(const ExtrusionLoop &loop)
{ 
    ss << (json?"\"":"") << "ExtrusionLoop" << (json?"_":":") << role_to_code(loop.role())<<"_" << looprole_to_code(loop.loop_role()) << (json?"\":":"") << "{";
    if(!loop.can_reverse()) ss << (json?"\"":"") << "oriented" << (json?"\":":"=") << "true,";
    for (int i = 0; i < loop.paths.size(); i++) {
        if (i != 0)
            ss << ",";
        loop.paths[i].visit(*this);
    }
    ss << "}";
}
void ExtrusionPrinter::use(const ExtrusionEntityCollection &collection)
{
    ss << (json?"\"":"") << "ExtrusionEntityCollection" << (json?"_":":") << role_to_code(collection.role()) << (json?"\":":"") << "{";
    if(!collection.can_sort()) ss << (json?"\"":"") << "no_sort" << (json?"\":":"=") << "true,";
    if(!collection.can_reverse()) ss << (json?"\"":"") << "oriented" << (json?"\":":"=") << "true,";
    for (int i = 0; i < collection.entities().size(); i++) {
        if (i != 0)
            ss << ",";
        collection.entities()[i]->visit(*this);
    }
    ss << "}";
}

void ExtrusionLength::default_use(const ExtrusionEntity &entity) { dist += entity.length(); };
void ExtrusionLength::use(const ExtrusionEntityCollection &collection)
{
    for (int i = 0; i < collection.entities().size(); i++) {
        collection.entities()[i]->visit(*this);
    }
}

double ExtrusionVolume::get(const ExtrusionEntityCollection &coll) {
    for (const ExtrusionEntity *entity : coll.entities()) entity->visit(*this);
    return volume;
}

void ExtrusionModifyFlow::set(ExtrusionEntityCollection &coll) {
    for (ExtrusionEntity *entity : coll.entities()) entity->visit(*this);
}

void ExtrusionVisitorRecursiveConst::use(const ExtrusionMultiPath& multipath) {
    for (const ExtrusionPath &path : multipath.paths) {
        path.visit(*this);
    }
}
void ExtrusionVisitorRecursiveConst::use(const ExtrusionMultiPath3D &multipath3D)
{
    for (const ExtrusionPath3D &path3D : multipath3D.paths) {
        path3D.visit(*this);
    }
}
void ExtrusionVisitorRecursiveConst::use(const ExtrusionLoop &loop)
{
    for (const ExtrusionPath &path : loop.paths) {
        path.visit(*this);
    }
}
void ExtrusionVisitorRecursiveConst::use(const ExtrusionEntityCollection &collection)
{
    for (const ExtrusionEntity *entity : collection.entities()) {
        entity->visit(*this);
    }
}
void ExtrusionVisitorRecursive::use(ExtrusionMultiPath &multipath)
{
    for (ExtrusionPath &path : multipath.paths) {
        path.visit(*this);
    }
}
void ExtrusionVisitorRecursive::use(ExtrusionMultiPath3D &multipath3D)
{
    for (ExtrusionPath3D &path3D : multipath3D.paths) {
        path3D.visit(*this);
    }
}
void ExtrusionVisitorRecursive::use(ExtrusionLoop &loop)
{
    for (ExtrusionPath &path : loop.paths) {
        path.visit(*this);
    }
}
void ExtrusionVisitorRecursive::use(ExtrusionEntityCollection &collection)
{
    for (ExtrusionEntity *entity : collection.entities()) {
        entity->visit(*this);
    }
}

void HasRoleVisitor::use(const ExtrusionMultiPath& multipath) {
    for (const ExtrusionPath& path : multipath.paths) {
        path.visit(*this);
        if(found) return;
    }
}
void HasRoleVisitor::use(const ExtrusionMultiPath3D& multipath3D) {
    for (const ExtrusionPath3D& path3D : multipath3D.paths) {
        path3D.visit(*this);
        if(found) return;
    }
}
void HasRoleVisitor::use(const ExtrusionLoop& loop) {
    for (const ExtrusionPath& path : loop.paths) {
        path.visit(*this);
        if(found) return;
    }
}
void HasRoleVisitor::use(const ExtrusionEntityCollection& collection) {
    for (const ExtrusionEntity* entity : collection.entities()) {
        entity->visit(*this);
        if(found) return;
    }
}
bool HasRoleVisitor::search(const ExtrusionEntity &entity, HasRoleVisitor&& visitor) {
    entity.visit(visitor);
    return visitor.found;
}
bool HasRoleVisitor::search(const ExtrusionEntitiesPtr &entities, HasRoleVisitor&& visitor) {
    for (ExtrusionEntity *ptr : entities) {
        ptr->visit(visitor);
        if (visitor.found) return true;
    }
    return visitor.found;
}

<<<<<<< HEAD
void SimplifyVisitor::use(ExtrusionPath& path) {
    path.simplify(m_scaled_resolution, m_use_arc_fitting, scale_d(m_arc_fitting_tolearance->get_abs_value(path.width)));
}
void SimplifyVisitor::use(ExtrusionPath3D& path3D) {
    path3D.simplify(m_scaled_resolution, m_use_arc_fitting, scale_d(m_arc_fitting_tolearance->get_abs_value(path3D.width)));
}

//class ExtrusionTreeVisitor : ExtrusionVisitor {
//public:
=======
// class ExtrusionTreeVisitor : ExtrusionVisitor {
// public:
>>>>>>> 3c0b9e04
//    //virtual void use(ExtrusionEntity &entity) { assert(false); };
//    virtual void use(ExtrusionPath &path) override { const ExtrusionPath &constpath = path;  use(constpath); };
//    virtual void use(ExtrusionPath3D &path3D) override { const ExtrusionPath3D &constpath3D = path3D;  use(constpath3D); };
//    virtual void use(ExtrusionMultiPath &multipath) override { const ExtrusionMultiPath &constmultipath = multipath;  use(constmultipath);
//    }; virtual void use(ExtrusionMultiPath3D &multipath3D) override { const ExtrusionMultiPath3D &constmultipath3D = multipath3D;
//    use(constmultipath3D); }; virtual void use(ExtrusionLoop &loop) override { const ExtrusionLoop &constloop = loop;  use(constloop); };
//    virtual void use(ExtrusionEntityCollection &collection) { const ExtrusionEntityCollection &constcollection = collection;
//    use(constcollection); }; virtual void use(const ExtrusionPath &path) override { assert(false); }; virtual void use(const
//    ExtrusionPath3D &path3D) override { assert(false); }; virtual void use(const ExtrusionMultiPath &multipath) override { assert(false);
//    }; virtual void use(const ExtrusionMultiPath3D &multipath3D) { assert(false); }; virtual void use(const ExtrusionLoop &loop) override
//    { assert(false); }; virtual void use(const ExtrusionEntityCollection &collection) { assert(false); }; virtual void
//    use_default(ExtrusionEntity &entity) { const ExtrusionEntity &constentity = entity;  use_default(constentity); }; virtual void
//    use_default(const ExtrusionEntity &entity) {};
//
//};

} // namespace Slic3r<|MERGE_RESOLUTION|>--- conflicted
+++ resolved
@@ -9,11 +9,8 @@
 #include "ExtrusionEntityCollection.hpp"
 #include "ExPolygon.hpp"
 #include "ClipperUtils.hpp"
-<<<<<<< HEAD
 #include "Config.hpp"
-=======
 #include "Exception.hpp"
->>>>>>> 3c0b9e04
 #include "Extruder.hpp"
 #include "Flow.hpp"
 #include <cmath>
@@ -184,13 +181,8 @@
                 if (idx < path->size() - 1) {
                     // new paths list starts with the second half of current path
                     ExtrusionPaths new_paths;
-<<<<<<< HEAD
-                    PolylineOrArc  p1, p2;
-                    path->polyline.split_at_index(idx, &p1, &p2);
-=======
                     ArcPolyline p1, p2;
                     path->polyline.split_at_index(idx, p1, p2);
->>>>>>> 3c0b9e04
                     new_paths.reserve(this->paths.size() + 1);
                     {
                         ExtrusionPath p = *path;
@@ -216,13 +208,8 @@
                     this->paths = std::move(new_paths);
                 } else {
                     // last point
-<<<<<<< HEAD
-                    assert( (path)->last_point().coincides_with_epsilon(point));
-                    assert( (path + 1)->first_point().coincides_with_epsilon(point));
-=======
                     assert((path)->last_point().coincides_with_epsilon(point));
                     assert((path + 1)->first_point().coincides_with_epsilon(point));
->>>>>>> 3c0b9e04
                     ExtrusionPaths new_paths;
                     new_paths.reserve(this->paths.size());
                     // then we add all paths until the end of current path list
@@ -284,18 +271,11 @@
     ExtrusionLoop::ClosestPathPoint close_p = get_closest_path_and_point(point, prefer_non_overhang);
     // Snap p to start or end of segment_idx if closer than scaled_epsilon.
     {
-<<<<<<< HEAD
-        const Point *p1 = this->paths[path_idx].polyline.get_points().data() + segment_idx;
-        const Point *p2 = p1;
-        ++ p2;
-        double d2_1 = (p - *p1).cast<double>().squaredNorm();
-        double d2_2 = (p - *p2).cast<double>().squaredNorm();
-=======
         const Point p1 = this->paths[close_p.path_idx].polyline.get_point(close_p.segment_idx);
         const Point  p2   = this->paths[close_p.path_idx].polyline.get_point(close_p.segment_idx + 1);
-        double       d2_1 = (point - p1).cast<double>().squaredNorm();
-        double       d2_2 = (point - p2).cast<double>().squaredNorm();
->>>>>>> 3c0b9e04
+        // Use close_p.foot_pt instead of point for the comparison, as it's the one that will be used.
+        double       d2_1 = (close_p.foot_pt - p1).cast<double>().squaredNorm();
+        double       d2_2 = (close_p.foot_pt - p2).cast<double>().squaredNorm();
         const double thr2 = scaled_epsilon * scaled_epsilon;
         if (d2_1 < d2_2) {
             if (d2_1 < thr2)
@@ -307,19 +287,11 @@
     }
 
     // now split path_idx in two parts
-<<<<<<< HEAD
-    const ExtrusionPath &path = this->paths[path_idx];
-    ExtrusionPath p1(path.role(), path.mm3_per_mm, path.width, path.height, path.can_reverse());
-    ExtrusionPath p2(path.role(), path.mm3_per_mm, path.width, path.height, path.can_reverse());
-    path.polyline.split_at(p, &p1.polyline, &p2.polyline);
-    
-=======
     const ExtrusionPath &path = this->paths[close_p.path_idx];
     ExtrusionPath        p1(path.attributes(), can_reverse());
     ExtrusionPath        p2(path.attributes(), can_reverse());
     path.polyline.split_at(close_p.foot_pt, p1.polyline, p2.polyline);
 
->>>>>>> 3c0b9e04
     if (this->paths.size() == 1) {
         if (!p1.polyline.is_valid()) {
             this->paths.front().polyline.swap(p2.polyline);
@@ -330,16 +302,27 @@
             this->paths.front().polyline.swap(p2.polyline);
         }
     } else {
+        // erase the old path
+        this->paths.erase(this->paths.begin() + close_p.path_idx);
         // install the two paths
-        this->paths.erase(this->paths.begin() + close_p.path_idx);
         if (p2.polyline.is_valid() && p2.polyline.length() > 0)
             this->paths.insert(this->paths.begin() + close_p.path_idx, p2);
         if (p1.polyline.is_valid() && p1.polyline.length() > 0)
             this->paths.insert(this->paths.begin() + close_p.path_idx, p1);
-    }
-
-    // split at the new vertex
-    this->split_at_vertex(close_p.foot_pt, 0.);
+        // split at the new vertex
+        this->split_at_vertex(close_p.foot_pt, 0.);
+    }
+    // check if it's doing its job.
+#ifdef _DEBUG
+    Point last_pt = this->last_point();
+    for (const ExtrusionPath &path : paths) {
+        assert(last_pt == path.first_point());
+        for (int i = 1; i < path.polyline.size(); ++i)
+            assert(!path.polyline.get_point(i - 1).coincides_with_epsilon(path.polyline.get_point(i)));
+        last_pt = path.last_point();
+    }
+    assert(close_p.foot_pt == this->first_point());
+#endif
 }
 
 ExtrusionPaths clip_end(ExtrusionPaths &paths, coordf_t distance)
@@ -568,20 +551,21 @@
     return visitor.found;
 }
 
-<<<<<<< HEAD
 void SimplifyVisitor::use(ExtrusionPath& path) {
-    path.simplify(m_scaled_resolution, m_use_arc_fitting, scale_d(m_arc_fitting_tolearance->get_abs_value(path.width)));
+    for (int i = 1; i < path.polyline.size(); ++i)
+        assert(!path.polyline.get_point(i - 1).coincides_with_epsilon(path.polyline.get_point(i)));
+    size_t old_size = path.size();
+    ArcPolyline old_poly = path.polyline;
+    path.simplify(m_scaled_resolution, m_use_arc_fitting, scale_d(m_arc_fitting_tolearance->get_abs_value(path.width())));
+    for (int i = 1; i < path.polyline.size(); ++i)
+        assert(!path.polyline.get_point(i - 1).coincides_with_epsilon(path.polyline.get_point(i)));
 }
 void SimplifyVisitor::use(ExtrusionPath3D& path3D) {
-    path3D.simplify(m_scaled_resolution, m_use_arc_fitting, scale_d(m_arc_fitting_tolearance->get_abs_value(path3D.width)));
+    path3D.simplify(m_scaled_resolution, m_use_arc_fitting, scale_d(m_arc_fitting_tolearance->get_abs_value(path3D.width())));
 }
 
 //class ExtrusionTreeVisitor : ExtrusionVisitor {
 //public:
-=======
-// class ExtrusionTreeVisitor : ExtrusionVisitor {
-// public:
->>>>>>> 3c0b9e04
 //    //virtual void use(ExtrusionEntity &entity) { assert(false); };
 //    virtual void use(ExtrusionPath &path) override { const ExtrusionPath &constpath = path;  use(constpath); };
 //    virtual void use(ExtrusionPath3D &path3D) override { const ExtrusionPath3D &constpath3D = path3D;  use(constpath3D); };
