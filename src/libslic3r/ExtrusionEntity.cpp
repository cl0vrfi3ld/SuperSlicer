--- conflicted
+++ resolved
@@ -18,7 +18,8 @@
 
 namespace Slic3r {
 
-<<<<<<< HEAD
+namespace Slic3r {
+
 //// extrusion entity visitor
 void ExtrusionVisitor::use(ExtrusionPath &path) { default_use(path); };
 void ExtrusionVisitor::use(ExtrusionPath3D &path3D) { default_use(path3D); }
@@ -33,25 +34,15 @@
 void ExtrusionVisitorConst::use(const ExtrusionMultiPath3D &multipath3D) { default_use(multipath3D); }
 void ExtrusionVisitorConst::use(const ExtrusionLoop &loop) { default_use(loop); }
 void ExtrusionVisitorConst::use(const ExtrusionEntityCollection &collection) { default_use(collection); }
-    
-void
-ExtrusionPath::intersect_expolygons(const ExPolygonCollection &collection, ExtrusionEntityCollection* retval) const
-{
-    this->_inflate_collection(intersection_pl(Polylines{ this->polyline.as_polyline() }, collection.expolygons), retval);
-=======
+
 void ExtrusionPath::intersect_expolygons(const ExPolygons &collection, ExtrusionEntityCollection* retval) const
 {
-    this->_inflate_collection(intersection_pl(Polylines{ polyline }, collection), retval);
->>>>>>> 3284959e
+    this->_inflate_collection(intersection_pl(Polylines{ this->polyline.as_polyline() }, collection), retval);
 }
 
 void ExtrusionPath::subtract_expolygons(const ExPolygons &collection, ExtrusionEntityCollection* retval) const
 {
-<<<<<<< HEAD
-    this->_inflate_collection(diff_pl(Polylines{ this->polyline.as_polyline() }, collection.expolygons), retval);
-=======
-    this->_inflate_collection(diff_pl(Polylines{ this->polyline }, collection), retval);
->>>>>>> 3284959e
+    this->_inflate_collection(diff_pl(Polylines{ this->polyline.as_polyline() }, collection), retval);
 }
 
 void ExtrusionPath::clip_end(coordf_t distance)
@@ -81,97 +72,26 @@
 {
     ExtrusionEntitiesPtr to_add;
     for (const Polyline &polyline : polylines)
-<<<<<<< HEAD
-        to_add.emplace_back(new ExtrusionPath(PolylineOrArc{ polyline }, *this));
+        to_add.push_back(new ExtrusionPath(PolylineOrArc{ polyline }, *this));
     collection->append(std::move(to_add));
-=======
-        collection->entities.emplace_back(new ExtrusionPath(polyline, this->attributes()));
->>>>>>> 3284959e
 }
 
 void ExtrusionPath::polygons_covered_by_width(Polygons &out, const float scaled_epsilon) const
 {
-<<<<<<< HEAD
-    polygons_append(out, offset(this->polyline.as_polyline(), double(scale_(this->width/2)) + scaled_epsilon));
-=======
-    polygons_append(out, offset(this->polyline, float(scale_(m_attributes.width/2)) + scaled_epsilon));
->>>>>>> 3284959e
+    polygons_append(out, offset(this->polyline.as_polyline(), double(scale_(m_attributes.width/2)) + scaled_epsilon));
 }
 
 void ExtrusionPath::polygons_covered_by_spacing(Polygons &out, const float spacing_ratio, const float scaled_epsilon) const
 {
     // Instantiating the Flow class to get the line spacing.
     // Don't know the nozzle diameter, setting to zero. It shall not matter it shall be optimized out by the compiler.
-<<<<<<< HEAD
     bool bridge = is_bridge(this->role()) || (this->width * 4 < this->height);
-    assert(! bridge || this->width == this->height);
+    assert(! bridge || m_attributes.width == m_attributes.height);
     //TODO: check BRIDGE_FLOW here
     auto flow = bridge 
-        ? Flow::bridging_flow(this->width, 0.f) 
-        : Flow::new_from_width(this->width, 0.f, this->height, spacing_ratio);
+        ? Flow::bridging_flow(m_attributes.width, 0.f) 
+        : Flow::new_from_width(m_attributes.width, 0.f, m_attributes.height, spacing_ratio);
     polygons_append(out, offset(this->polyline.as_polyline(), 0.5f * float(flow.scaled_spacing()) + scaled_epsilon));
-=======
-    bool bridge = this->role().is_bridge();
-    assert(! bridge || m_attributes.width == m_attributes.height);
-    auto flow = bridge ? Flow::bridging_flow(m_attributes.width, 0.f) : Flow(m_attributes.width, m_attributes.height, 0.f);
-    polygons_append(out, offset(this->polyline, 0.5f * float(flow.scaled_spacing()) + scaled_epsilon));
-}
-
-void ExtrusionMultiPath::reverse()
-{
-    for (ExtrusionPath &path : this->paths)
-        path.reverse();
-    std::reverse(this->paths.begin(), this->paths.end());
-}
-
-double ExtrusionMultiPath::length() const
-{
-    double len = 0;
-    for (const ExtrusionPath &path : this->paths)
-        len += path.polyline.length();
-    return len;
-}
-
-void ExtrusionMultiPath::polygons_covered_by_width(Polygons &out, const float scaled_epsilon) const
-{
-    for (const ExtrusionPath &path : this->paths)
-        path.polygons_covered_by_width(out, scaled_epsilon);
-}
-
-void ExtrusionMultiPath::polygons_covered_by_spacing(Polygons &out, const float scaled_epsilon) const
-{
-    for (const ExtrusionPath &path : this->paths)
-        path.polygons_covered_by_spacing(out, scaled_epsilon);
-}
-
-double ExtrusionMultiPath::min_mm3_per_mm() const
-{
-    double min_mm3_per_mm = std::numeric_limits<double>::max();
-    for (const ExtrusionPath &path : this->paths)
-        min_mm3_per_mm = std::min(min_mm3_per_mm, path.min_mm3_per_mm());
-    return min_mm3_per_mm;
-}
-
-Polyline ExtrusionMultiPath::as_polyline() const
-{
-    Polyline out;
-    if (! paths.empty()) {
-        size_t len = 0;
-        for (size_t i_path = 0; i_path < paths.size(); ++ i_path) {
-            assert(! paths[i_path].polyline.points.empty());
-            assert(i_path == 0 || paths[i_path - 1].polyline.points.back() == paths[i_path].polyline.points.front());
-            len += paths[i_path].polyline.points.size();
-        }
-        // The connecting points between the segments are equal.
-        len -= paths.size() - 1;
-        assert(len > 0);
-        out.points.reserve(len);
-        out.points.push_back(paths.front().polyline.points.front());
-        for (size_t i_path = 0; i_path < paths.size(); ++ i_path)
-            out.points.insert(out.points.end(), paths[i_path].polyline.points.begin() + 1, paths[i_path].polyline.points.end());
-    }
-    return out;
->>>>>>> 3284959e
 }
 
 double ExtrusionLoop::area() const
@@ -193,15 +113,6 @@
 }
 
 void ExtrusionLoop::reverse()
-{
-#if 0
-    this->reverse_loop();
-#else
-    throw Slic3r::LogicError("ExtrusionLoop::reverse() must NOT be called");
-#endif
-}
-
-void ExtrusionLoop::reverse_loop()
 {
     for (ExtrusionPath &path : this->paths)
         path.reverse();
@@ -295,13 +206,8 @@
             out.path_idx    = &path - &this->paths.front();
             out.segment_idx = foot_pt_.first;
             min2            = d2;
-<<<<<<< HEAD
             }
-        if (prefer_non_overhang && !is_bridge(path.role()) && d2 < min2_non_overhang) {
-=======
-        }
         if (prefer_non_overhang && ! path.role().is_bridge() && d2 < min2_non_overhang) {
->>>>>>> 3284959e
             best_non_overhang.foot_pt     = foot_pt_.second;
             best_non_overhang.path_idx    = &path - &this->paths.front();
             best_non_overhang.segment_idx = foot_pt_.first;
@@ -322,7 +228,7 @@
         return;
     
     auto [path_idx, segment_idx, p] = get_closest_path_and_point(point, prefer_non_overhang);
-    
+
     // Snap p to start or end of segment_idx if closer than scaled_epsilon.
     {
         const Point *p1 = this->paths[path_idx].polyline.get_points().data() + segment_idx;
@@ -342,13 +248,8 @@
     
     // now split path_idx in two parts
     const ExtrusionPath &path = this->paths[path_idx];
-<<<<<<< HEAD
-    ExtrusionPath p1(path.role(), path.mm3_per_mm, path.width, path.height, can_reverse());
-    ExtrusionPath p2(path.role(), path.mm3_per_mm, path.width, path.height, can_reverse());
-=======
-    ExtrusionPath p1(path.attributes());
-    ExtrusionPath p2(path.attributes());
->>>>>>> 3284959e
+    ExtrusionPath p1(path.attributes(), can_reverse());
+    ExtrusionPath p2(path.attributes(), can_reverse());
     path.polyline.split_at(p, &p1.polyline, &p2.polyline);
     
     if (this->paths.size() == 1) {
@@ -399,11 +300,7 @@
         if (pos != -1) {
             // point belongs to this path
             // we consider it overhang only if it's not an endpoint
-<<<<<<< HEAD
-            return (is_bridge(path.role()) && pos > 0 && pos != (int)(path.polyline.size())-1);
-=======
-            return (path.role().is_bridge() && pos > 0 && pos != int(path.polyline.points.size())-1);
->>>>>>> 3284959e
+            return (path.role().is_bridge() && pos > 0 && pos != int(path.polyline.size())-1);
         }
     }
     return false;
@@ -418,81 +315,17 @@
 void ExtrusionLoop::polygons_covered_by_spacing(Polygons &out, const float spacing_ratio, const float scaled_epsilon) const
 {
     for (const ExtrusionPath &path : this->paths)
-<<<<<<< HEAD
         path.polygons_covered_by_spacing(out, spacing_ratio, scaled_epsilon);
 }
 
-std::string ExtrusionEntity::role_to_string(ExtrusionRole role)
-{
-    switch (role) {
-        case erNone                         : return L("Unknown");
-        case erPerimeter                    : return L("Internal perimeter");
-        case erExternalPerimeter            : return L("External perimeter");
-        case erOverhangPerimeter            : return L("Overhang perimeter");
-        case erInternalInfill               : return L("Internal infill");
-        case erSolidInfill                  : return L("Solid infill");
-        case erTopSolidInfill               : return L("Top solid infill");
-        case erIroning                      : return L("Ironing");
-        case erBridgeInfill                 : return L("Bridge infill");
-        case erInternalBridgeInfill         : return L("Internal bridge infill");
-        case erThinWall                     : return L("Thin wall");
-        case erGapFill                      : return L("Gap fill");
-        case erSkirt                        : return L("Skirt");
-        case erSupportMaterial              : return L("Support material");
-        case erSupportMaterialInterface     : return L("Support material interface");
-        case erWipeTower                    : return L("Wipe tower");
-        case erMilling                      : return L("Mill");
-        case erCustom                       : return L("Custom");
-        case erMixed                        : return L("Mixed");
-        case erTravel                       : return L("Travel");
-        default                             : assert(false);
-    }
-
-    return "";
-}
-
-
-ExtrusionRole ExtrusionEntity::string_to_role(const std::string_view role)
-{
-    if (role == L("Perimeter") || role == L("Internal perimeter"))
-        return erPerimeter;
-    else if (role == L("External perimeter"))
-        return erExternalPerimeter;
-    else if (role == L("Overhang perimeter"))
-        return erOverhangPerimeter;
-    else if (role == L("Internal infill"))
-        return erInternalInfill;
-    else if (role == L("Solid infill"))
-        return erSolidInfill;
-    else if (role == L("Top solid infill"))
-        return erTopSolidInfill;
-    else if (role == L("Ironing"))
-        return erIroning;
-    else if (role == L("Bridge infill"))
-        return erBridgeInfill;
-    else if (role == L("Internal bridge infill"))
-        return erInternalBridgeInfill;
-    else if (role == L("Thin wall"))
-        return erThinWall;
-    else if (role == L("Gap fill"))
-        return erGapFill;
-    else if (role == L("Skirt") || role == L("Skirt/Brim")) // "Skirt" is for backward compatibility with 2.3.1 and earlier
-        return erSkirt;
-    else if (role == L("Support material"))
-        return erSupportMaterial;
-    else if (role == L("Support material interface"))
-        return erSupportMaterialInterface;
-    else if (role == L("Wipe tower"))
-        return erWipeTower;
-    else if (role == L("Mill"))
-        return erMilling;
-    else if (role == L("Custom"))
-        return erCustom;
-    else if (role == L("Mixed"))
-        return erMixed;
-    else
-        return erNone;
-}
+double ExtrusionLoop::min_mm3_per_mm() const
+{
+    double min_mm3_per_mm = std::numeric_limits<double>::max();
+    for (const ExtrusionPath &path : this->paths)
+        min_mm3_per_mm = std::min(min_mm3_per_mm, path.min_mm3_per_mm());
+    return min_mm3_per_mm;
+}
+
 void ExtrusionPrinter::use(const ExtrusionPath &path) { 
     ss << "ExtrusionPath:" << (uint16_t)path.role() << "{";
     for (int i = 0; i < path.polyline.size(); i++) {
@@ -618,10 +451,4 @@
 //
 //};
 
-=======
-        min_mm3_per_mm = std::min(min_mm3_per_mm, path.min_mm3_per_mm());
-    return min_mm3_per_mm;
-}
-
->>>>>>> 3284959e
 }