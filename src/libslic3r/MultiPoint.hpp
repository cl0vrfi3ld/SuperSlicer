///|/ Copyright (c) Prusa Research 2016 - 2023 Tomáš Mészáros @tamasmeszaros, Vojtěch Bubník @bubnikv, Lukáš Hejl @hejllukas, Enrico Turri @enricoturri1966
///|/ Copyright (c) Slic3r 2013 - 2016 Alessandro Ranellucci @alranel
///|/
///|/ PrusaSlicer is released under the terms of the AGPLv3 or higher
///|/
#ifndef slic3r_MultiPoint_hpp_
#define slic3r_MultiPoint_hpp_

#include "libslic3r.h"
#include <algorithm>
#include <vector>
#include "Line.hpp"
#include "Point.hpp"

namespace Slic3r {

class BoundingBox;
class BoundingBox3;

// Reduces polyline in the <begin, end) range, outputs into the output iterator.
// Output iterator may be equal to input iterator as long as the iterator value type move operator supports move at the same input / output address.
template<typename SquareLengthType, typename InputIterator, typename OutputIterator, typename PointGetter>
inline OutputIterator douglas_peucker(InputIterator begin, InputIterator end, OutputIterator out, const double tolerance, PointGetter point_getter)
{
    using InputIteratorCategory = typename std::iterator_traits<InputIterator>::iterator_category;
    static_assert(std::is_base_of_v<std::input_iterator_tag, InputIteratorCategory>);
    using Vector = Eigen::Matrix<SquareLengthType, 2, 1, Eigen::DontAlign>;
    if (begin != end) {
        // Supporting in-place reduction and the data type may be generic, thus we are always making a copy of the point value before there is a chance
        // to override input by moving the data to the output.
        auto a = point_getter(*begin);
        *out ++ = std::move(*begin);
        if (auto next = std::next(begin); next == end) {
            // Single point input only.
        } else if (std::next(next) == end) {
            // Two points input.
            *out ++ = std::move(*next);
        } else {
            const auto tolerance_sq = SquareLengthType(sqr(tolerance));
            InputIterator anchor  = begin;
            InputIterator floater = std::prev(end);
            std::vector<InputIterator> dpStack;
            if constexpr (std::is_base_of_v<std::random_access_iterator_tag, InputIteratorCategory>)
                dpStack.reserve(end - begin);
            dpStack.emplace_back(floater);
            auto f = point_getter(*floater);
            for (;;) {
                assert(anchor != floater);
                bool            take_floater = false;
                InputIterator   furthest     = anchor;
                if (std::next(anchor) == floater) {
                    // Two point segment. Accept the floater.
                    take_floater = true;
                } else {
                    SquareLengthType max_dist_sq = 0;
                    // Find point furthest from line seg created by (anchor, floater) and note it.
                    const Vector v = (f - a).template cast<SquareLengthType>();
                    if (const SquareLengthType l2 = v.squaredNorm(); l2 == 0) {
                        // Zero length segment, find the furthest point between anchor and floater.
                        for (auto it = std::next(anchor); it != floater; ++ it)
                            if (SquareLengthType dist_sq = (point_getter(*it) - a).template cast<SquareLengthType>().squaredNorm(); 
                                dist_sq > max_dist_sq) {
                                max_dist_sq  = dist_sq;
                                furthest = it;
                            }
                    } else {
                        // Find Find the furthest point from the line <anchor, floater>.
                        const double dl2 = double(l2);
                        const Vec2d  dv  = v.template cast<double>();
                        for (auto it = std::next(anchor); it != floater; ++ it) {
                            const auto   p  = point_getter(*it);
                            const Vector va = (p - a).template cast<SquareLengthType>();
                            const SquareLengthType t = va.dot(v);
                            SquareLengthType dist_sq;
                            if (t <= 0) {
                                dist_sq = va.squaredNorm();
                            } else if (t >= l2) {
                                dist_sq = (p - f).template cast<SquareLengthType>().squaredNorm();
                            } else if (double dt = double(t) / dl2; dt <= 0) {
                                dist_sq = va.squaredNorm();
                            } else if (dt >= 1.) {
                                dist_sq = (p - f).template cast<SquareLengthType>().squaredNorm();
                            } else {
                                const Vector w = (dt * dv).cast<SquareLengthType>();
                                dist_sq = (w - va).squaredNorm();
                            }
                            if (dist_sq > max_dist_sq) {
                                max_dist_sq  = dist_sq;
                                furthest     = it;
                            }
                        }                        
                    }
                    // remove point if less than tolerance
                    take_floater = max_dist_sq <= tolerance_sq;
                }
                if (take_floater) {
                    // The points between anchor and floater are close to the <anchor, floater> line.
                    // Drop the points between them.
                    a = f;
                    *out ++ = std::move(*floater);
                    anchor = floater;
                    assert(dpStack.back() == floater);
                    dpStack.pop_back();
                    if (dpStack.empty())
                        break;
                    floater = dpStack.back();
                    f = point_getter(*floater);
                } else {
                    // The furthest point is too far from the segment <anchor, floater>. 
                    // Divide recursively.
                    floater = furthest;
                    f = point_getter(*floater);
                    dpStack.emplace_back(floater);
                }
            }
        }
    }
    return out;
}

// Reduces polyline in the <begin, end) range, outputs into the output iterator.
// Output iterator may be equal to input iterator as long as the iterator value type move operator supports move at the same input / output address.
template<typename OutputIterator>
inline OutputIterator douglas_peucker(Points::const_iterator begin, Points::const_iterator end, OutputIterator out, const double tolerance)
{
    return douglas_peucker<int64_t>(begin, end, out, tolerance, [](const Point &p) { return p; });
}

inline Points douglas_peucker(const Points &src, const double tolerance) 
{
    Points out;
    out.reserve(src.size());
    douglas_peucker(src.begin(), src.end(), std::back_inserter(out), tolerance);
    return out;
}

class MultiPoint
{
public:
    //TODO: makes that private?
    Points points;
    
    MultiPoint() = default;
    MultiPoint(const MultiPoint &other) : points(other.points) {}
    MultiPoint(MultiPoint &&other) : points(std::move(other.points)) {}
    MultiPoint(std::initializer_list<Point> list) : points(list) {}
    explicit MultiPoint(const Points &_points) : points(_points) {}
    MultiPoint& operator=(const MultiPoint &other) { points = other.points; return *this; }
    MultiPoint& operator=(MultiPoint &&other) { points = std::move(other.points); return *this; }
    void scale(double factor);
    void scale(double factor_x, double factor_y);
    void translate(double x, double y) { this->translate(Point(coord_t(x), coord_t(y))); }
    void translate(const Vector &vector);
    void rotate(double angle) { this->rotate(cos(angle), sin(angle)); }
    void rotate(double cos_angle, double sin_angle);
    void rotate(double angle, const Point &center);
    virtual void reverse() { std::reverse(this->points.begin(), this->points.end()); }

    const Point& front() const { return this->points.front(); }
    const Point& back() const { return this->points.back(); }
    const Point& first_point() const { return this->front(); }
    virtual bool is_loop() const { return size() <= 1 || front() == back(); }
    size_t size() const { return points.size(); }
    bool   empty() const { return points.empty(); }
    bool   is_valid() const { return this->points.size() >= 2; }

    // Return index of a polygon point exactly equal to point.
    // Return -1 if no such point exists.
    int  find_point(const Point &point) const;
    // Return index of the closest point to point closer than scaled_epsilon.
    // Return -1 if no such point exists.
    int  find_point(const Point &point, const coordf_t scaled_epsilon) const;
<<<<<<< HEAD
    bool has_boundary_point(const Point &point) const;
=======
>>>>>>> 3c0b9e04
    int  closest_point_index(const Point &point) const {
        int idx = -1;
        if (! this->points.empty()) {
            idx = 0;
            double dist_min = (point - this->points.front()).cast<double>().norm();
            for (int i = 1; i < int(this->points.size()); ++ i) {
                double d = (this->points[i] - point).cast<double>().norm();
                if (d < dist_min) {
                    dist_min = d;
                    idx = i;
                }
            }
        }
        return idx;
    }
    const Point* closest_point(const Point &point) const { return this->points.empty() ? nullptr : &this->points[this->closest_point_index(point)]; }
    BoundingBox bounding_box() const;
    // Return true if there are exact duplicates.
    bool has_duplicate_points() const;
    // Remove exact duplicates, return true if any duplicate has been removed.
    bool remove_duplicate_points();
    virtual void clear() { this->points.clear(); }
    void append(const Point &point) { this->points.push_back(point); }
    void append(const Points &src) { this->append(src.begin(), src.end()); }
    void append(const Points::const_iterator &begin, const Points::const_iterator &end) { this->points.insert(this->points.end(), begin, end); }
    void append(Points &&src)
    {
        if (this->points.empty()) {
            this->points = std::move(src);
        } else {
            this->points.insert(this->points.end(), src.begin(), src.end());
            src.clear();
        }
    }

<<<<<<< HEAD
    bool intersection(const Line& line, Point* intersection) const;
    // if the line cross multiple times, it will return the poitn nearest from line.a
    bool first_intersection(const Line& line, Point* intersection) const;
    bool intersections(const Line &line, Points *intersections) const;
=======
    static Points douglas_peucker(const Points &src, const double tolerance) { return Slic3r::douglas_peucker(src, tolerance); }
    static Points douglas_peucker_plus(const Points& points, const double tolerance, const double min_length);
    static Points visivalingam(const Points &src, const double tolerance);

>>>>>>> 3c0b9e04
    // Projection of a point onto the lines defined by the points.
    virtual std::pair<Point, size_t> point_projection(const Point &point) const;

    inline auto begin()        { return points.begin(); }
    inline auto begin()  const { return points.begin(); }
    inline auto end()          { return points.end();   }
    inline auto end()    const { return points.end();   }
    inline auto cbegin() const { return points.begin(); }
    inline auto cend()   const { return points.end();   }
    inline auto rbegin()       { return points.rbegin(); }
    inline auto rbegin() const { return points.rbegin(); }
    inline auto rend()         { return points.rend();   }
    inline auto rend()   const { return points.rend();   }
    inline auto crbegin()const { return points.crbegin(); }
    inline auto crend()  const { return points.crend(); }
};

class MultiPoint3
{
public:
    Points3 points;

    void append(const Vec3crd& point) { this->points.push_back(point); }

    void translate(double x, double y);
    void translate(const Point& vector);
    bool is_valid() const { return this->points.size() >= 2; }

    BoundingBox3 bounding_box() const;

    // Remove exact duplicates, return true if any duplicate has been removed.
    bool remove_duplicate_points();
};

extern BoundingBox get_extents(const MultiPoint &mp);
extern BoundingBox get_extents_rotated(const Points &points, double angle);
extern BoundingBox get_extents_rotated(const MultiPoint &mp, double angle);

inline double length(const Points::const_iterator begin, const Points::const_iterator end) {
    double total = 0;
    if (begin != end) {
        auto it = begin;
        for (auto it_prev = it ++; it != end; ++ it, ++ it_prev)
            total += (*it - *it_prev).cast<double>().norm();
    }
    return total;
}

inline double length(const Points &pts) {
    return length(pts.begin(), pts.end());
}

inline double area(const Points &polygon) {
    double area = 0.;
    for (size_t i = 0, j = polygon.size() - 1; i < polygon.size(); j = i ++)
		area += double(polygon[i](0) + polygon[j](0)) * double(polygon[i](1) - polygon[j](1));
    return area;
}

} // namespace Slic3r

#endif<|MERGE_RESOLUTION|>--- conflicted
+++ resolved
@@ -170,10 +170,6 @@
     // Return index of the closest point to point closer than scaled_epsilon.
     // Return -1 if no such point exists.
     int  find_point(const Point &point, const coordf_t scaled_epsilon) const;
-<<<<<<< HEAD
-    bool has_boundary_point(const Point &point) const;
-=======
->>>>>>> 3c0b9e04
     int  closest_point_index(const Point &point) const {
         int idx = -1;
         if (! this->points.empty()) {
@@ -209,17 +205,10 @@
         }
     }
 
-<<<<<<< HEAD
-    bool intersection(const Line& line, Point* intersection) const;
-    // if the line cross multiple times, it will return the poitn nearest from line.a
-    bool first_intersection(const Line& line, Point* intersection) const;
-    bool intersections(const Line &line, Points *intersections) const;
-=======
     static Points douglas_peucker(const Points &src, const double tolerance) { return Slic3r::douglas_peucker(src, tolerance); }
     static Points douglas_peucker_plus(const Points& points, const double tolerance, const double min_length);
     static Points visivalingam(const Points &src, const double tolerance);
 
->>>>>>> 3c0b9e04
     // Projection of a point onto the lines defined by the points.
     virtual std::pair<Point, size_t> point_projection(const Point &point) const;
 
