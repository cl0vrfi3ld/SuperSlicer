--- conflicted
+++ resolved
@@ -159,12 +159,7 @@
     const Point& front() const { return this->points.front(); }
     const Point& back() const { return this->points.back(); }
     const Point& first_point() const { return this->front(); }
-<<<<<<< HEAD
-    virtual const Point& last_point() const = 0;
     virtual bool is_loop() const { return size() <= 1 || front() == back(); }
-    virtual Lines lines() const = 0;
-=======
->>>>>>> 3284959e
     size_t size() const { return points.size(); }
     bool   empty() const { return points.empty(); }
     bool   is_valid() const { return this->points.size() >= 2; }
@@ -210,20 +205,12 @@
         }
     }
 
-<<<<<<< HEAD
-    bool intersection(const Line& line, Point* intersection) const;
-    bool first_intersection(const Line& line, Point* intersection) const;
-    bool intersections(const Line &line, Points *intersections) const;
+    static Points douglas_peucker(const Points &src, const double tolerance) { return Slic3r::douglas_peucker(src, tolerance); }
+    static Points douglas_peucker_plus(const Points& points, const double tolerance, const double min_length);
+    static Points visivalingam(const Points &src, const double tolerance);
+
     // Projection of a point onto the lines defined by the points.
     virtual Point point_projection(const Point &point) const;
-
-    static Points _douglas_peucker(const Points& points, const double tolerance);
-    static Points _douglas_peucker_plus(const Points& points, const double tolerance, const double min_length);
-    static Points visivalingam(const Points& pts, const double& tolerance);
-=======
-    static Points douglas_peucker(const Points &src, const double tolerance) { return Slic3r::douglas_peucker(src, tolerance); }
-    static Points visivalingam(const Points &src, const double tolerance);
->>>>>>> 3284959e
 
     inline auto begin()        { return points.begin(); }
     inline auto begin()  const { return points.begin(); }
