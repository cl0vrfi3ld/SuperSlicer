--- conflicted
+++ resolved
@@ -1035,13 +1035,10 @@
     ((ConfigOptionFloats,              filament_wipe_advanced_pigment))
     ((ConfigOptionFloats,              filament_cooling_final_speed))
     ((ConfigOptionStrings,             filament_ramming_parameters))
-<<<<<<< HEAD
     ((ConfigOptionBools,               filament_multitool_ramming))
     ((ConfigOptionFloats,              filament_multitool_ramming_volume))
     ((ConfigOptionFloats,              filament_multitool_ramming_flow))
-=======
     ((ConfigOptionBool,                gcode_ascii))
->>>>>>> 0670fbfb
     ((ConfigOptionBool,                gcode_comments))
     ((ConfigOptionString,              gcode_filename_illegal_char))
     ((ConfigOptionEnum<GCodeFlavor>,   gcode_flavor))
@@ -1054,10 +1051,7 @@
     //      i - case insensitive
     //      w - whole word
     ((ConfigOptionStrings,             gcode_substitutions))
-<<<<<<< HEAD
     ((ConfigOptionBool,                gcode_binary))
-=======
->>>>>>> 0670fbfb
     ((ConfigOptionString,              layer_gcode))
     ((ConfigOptionString,              feature_gcode))
     ((ConfigOptionFloat,               max_gcode_per_second))
@@ -1171,12 +1165,7 @@
     ((ConfigOptionFloat,                extruder_clearance_height))
     ((ConfigOptionFloat,                extruder_clearance_radius))
     ((ConfigOptionStrings,              extruder_colour))
-<<<<<<< HEAD
-    ((ConfigOptionBools,                fan_always_on))
-=======
-    ((ConfigOptionPoints,               extruder_offset))
     //((ConfigOptionBools,                fan_always_on))
->>>>>>> 0670fbfb
     ((ConfigOptionFloats,               fan_below_layer_time))
     ((ConfigOptionStrings,              filament_colour))
     ((ConfigOptionStrings,              filament_custom_variables))
@@ -1801,16 +1790,10 @@
     auto                        cbegin() const { return m_data.cbegin(); }
     auto                        cend() const { return m_data.cend(); }
     t_config_option_keys        keys() const { return m_data.keys(); }
-<<<<<<< HEAD
-    bool                        has(const t_config_option_key &opt_key) const { return m_data.has(opt_key); }
-    bool                        operator==(const ModelConfig &other) const { return m_data.equals(other.m_data); }
-    bool                        operator!=(const ModelConfig &other) const { return !this->operator==(other); }
-=======
     bool                        has(const t_config_option_key& opt_key) const { return m_data.has(opt_key); }
     const ConfigDef*            def() const { return m_data.def(); }
     bool                        operator==(const ModelConfig& other) const { return m_data.equals(other.m_data); }
     bool                        operator!=(const ModelConfig& other) const { return !this->operator==(other); }
->>>>>>> 0670fbfb
     const ConfigOption*         option(const t_config_option_key &opt_key) const { return m_data.option(opt_key); }
     int                         opt_int(const t_config_option_key &opt_key) const { return m_data.opt_int(opt_key); }
     int                         extruder() const { return opt_int("extruder"); }
@@ -1841,10 +1824,6 @@
 
     static uint64_t             s_last_timestamp;
 };
-
-<<<<<<< HEAD
-=======
-
 
 void deserialize_maybe_from_prusa(std::map<t_config_option_key, std::string> settings,
                                   ModelConfig &                              config,
@@ -1859,7 +1838,6 @@
                                   bool                                       check_prusa);
 
 
->>>>>>> 0670fbfb
 } // namespace Slic3r
 
 // Serialization through the Cereal library
