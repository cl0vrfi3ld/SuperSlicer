// Configuration store of Slic3r.
//
// The configuration store is either static or dynamic.
// DynamicPrintConfig is used mainly at the user interface. while the StaticPrintConfig is used
// during the slicing and the g-code generation.
//
// The classes derived from StaticPrintConfig form a following hierarchy.
//
//  class ConfigBase
//    class StaticConfig : public virtual ConfigBase
//        class StaticPrintConfig : public StaticConfig
//            class PrintObjectConfig : public StaticPrintConfig
//            class PrintRegionConfig : public StaticPrintConfig
//            class HostConfig : public StaticPrintConfig
//            class MachineEnvelopeConfig : public StaticPrintConfig
//            class GCodeConfig : public StaticPrintConfig
//                class PrintConfig : public MachineEnvelopeConfig, public GCodeConfig
//                    class FullPrintConfig : PrintObjectConfig,PrintRegionConfig,PrintConfig,HostConfig
//            class SLAPrintObjectConfig : public StaticPrintConfig
//            class SLAMaterialConfig : public StaticPrintConfig
//            class SLAPrinterConfig : public StaticPrintConfig
//    class DynamicConfig : public virtual ConfigBase
//        class DynamicPrintConfig : public DynamicConfig
//            class DynamicPrintAndCLIConfig : public DynamicPrintConfig
//
//

#ifndef slic3r_PrintConfig_hpp_
#define slic3r_PrintConfig_hpp_

#include "libslic3r.h"
#include "Config.hpp"

// #define HAS_PRESSURE_EQUALIZER

namespace Slic3r {

enum WipeAlgo {
    waLinear,
    waQuadra,
    waHyper,
};

enum GCodeFlavor : unsigned char {
    gcfRepRap, gcfRepetier, gcfTeacup, gcfMakerWare, gcfMarlin, gcfSailfish, gcfMach3, gcfMachinekit,
    gcfSmoothie, gcfNoExtrusion,
};

enum PrintHostType {
    htOctoPrint, htDuet, htFlashAir
};

enum InfillPattern {
    ipRectilinear, ipGrid, ipTriangles, ipStars, ipCubic, ipLine, ipConcentric, ipHoneycomb, ip3DHoneycomb,
    ipGyroid, ipHilbertCurve, ipArchimedeanChords, ipOctagramSpiral, ipSmooth, ipSmoothHilbert, ipSmoothTriple,
    ipRectiWithPerimeter, ipConcentricGapFill, ipScatteredRectilinear, ipSawtooth, ipRectilinearWGapFill, ipCount
};

enum SupportMaterialPattern {
    smpRectilinear, smpRectilinearGrid, smpHoneycomb,
};

enum SeamPosition {
    spRandom, spNearest, spAligned, spRear, spHidden
};

/*
enum FilamentType {
    ftPLA, ftABS, ftPET, ftHIPS, ftFLEX, ftSCAFF, ftEDGE, ftNGEN, ftPVA
    , ftOther0, ftOther1, ftOther2, ftOther3, ftOther4, ftOther5, ftOther6, ftOther7, ftOther8, ftOther9
};
*/

<<<<<<< HEAD
enum DenseInfillAlgo {
    dfaAutomatic, dfaAutoNotFull, dfaEnlarged,
};

enum NoPerimeterUnsupportedAlgo {
    npuaNone, npuaNoPeri, npuaBridges, npuaBridgesOverhangs, npuaFilled,
};

enum SupportZDistanceType {
    zdFilament, zdPlane, zdNone,
=======
enum SLAMaterial {
    slamTough,
    slamFlex,
    slamCasting,
    slamDental,
    slamHeatResistant,
>>>>>>> 5e3e5492
};

enum SLADisplayOrientation {
    sladoLandscape,
    sladoPortrait
};

enum SLAPillarConnectionMode {
    slapcmZigZag,
    slapcmCross,
    slapcmDynamic
};

// ys_FIXME ! may be, it's not a best place
// Additional Codes which can be set by user using DoubleSlider
static const std::string ColorChangeCode    = "M600";
static const std::string PausePrintCode     = "M601";
static const std::string ExtruderChangeCode = "tool_change";

template<> inline const t_config_enum_values& ConfigOptionEnum<PrinterTechnology>::get_enum_values() {
    static t_config_enum_values keys_map;
    if (keys_map.empty()) {
        keys_map["FFF"]             = ptFFF;
        keys_map["SLA"]             = ptSLA;
        keys_map["SLS"]             = ptSLS;
    }
    return keys_map;
}

template<> inline const t_config_enum_values& ConfigOptionEnum<WipeAlgo>::get_enum_values() {
    static t_config_enum_values keys_map;
    if (keys_map.empty()) {
        keys_map["linear"]             = waLinear;
        keys_map["quadra"]             = waQuadra;
        keys_map["expo"]             = waHyper;
    }
    return keys_map;
}

template<> inline const t_config_enum_values& ConfigOptionEnum<GCodeFlavor>::get_enum_values() {
    static t_config_enum_values keys_map;
    if (keys_map.empty()) {
        keys_map["reprap"]          = gcfRepRap;
        keys_map["repetier"]        = gcfRepetier;
        keys_map["teacup"]          = gcfTeacup;
        keys_map["makerware"]       = gcfMakerWare;
        keys_map["marlin"]          = gcfMarlin;
        keys_map["sailfish"]        = gcfSailfish;
        keys_map["smoothie"]        = gcfSmoothie;
        keys_map["mach3"]           = gcfMach3;
        keys_map["machinekit"]      = gcfMachinekit;
        keys_map["no-extrusion"]    = gcfNoExtrusion;
    }
    return keys_map;
}

template<> inline const t_config_enum_values& ConfigOptionEnum<PrintHostType>::get_enum_values() {
    static t_config_enum_values keys_map;
    if (keys_map.empty()) {
        keys_map["octoprint"]       = htOctoPrint;
        keys_map["duet"]            = htDuet;
        keys_map["flashair"]        = htFlashAir;
    }
    return keys_map;
}

template<> inline const t_config_enum_values& ConfigOptionEnum<InfillPattern>::get_enum_values() {
    static t_config_enum_values keys_map;
    if (keys_map.empty()) {
        keys_map["rectilinear"]         = ipRectilinear;
        keys_map["grid"]                = ipGrid;
        keys_map["triangles"]           = ipTriangles;
        keys_map["stars"]               = ipStars;
        keys_map["cubic"]               = ipCubic;
        keys_map["line"]                = ipLine;
        keys_map["concentric"]          = ipConcentric;
        keys_map["concentricgapfill"]   = ipConcentricGapFill;
        keys_map["honeycomb"]           = ipHoneycomb;
        keys_map["3dhoneycomb"]         = ip3DHoneycomb;
        keys_map["gyroid"]              = ipGyroid;
        keys_map["hilbertcurve"]        = ipHilbertCurve;
        keys_map["archimedeanchords"]   = ipArchimedeanChords;
        keys_map["octagramspiral"]      = ipOctagramSpiral;
        keys_map["smooth"]              = ipSmooth;
        keys_map["smoothtriple"]        = ipSmoothTriple;
        keys_map["smoothhilbert"]       = ipSmoothHilbert;
        keys_map["rectiwithperimeter"]  = ipRectiWithPerimeter;
        keys_map["scatteredrectilinear"] = ipScatteredRectilinear;
        keys_map["rectilineargapfill"] = ipRectilinearWGapFill;
        keys_map["sawtooth"]            = ipSawtooth;
    }
    return keys_map;
}

template<> inline const t_config_enum_values& ConfigOptionEnum<SupportMaterialPattern>::get_enum_values() {
    static t_config_enum_values keys_map;
    if (keys_map.empty()) {
        keys_map["rectilinear"]         = smpRectilinear;
        keys_map["rectilinear-grid"]    = smpRectilinearGrid;
        keys_map["honeycomb"]           = smpHoneycomb;
    }
    return keys_map;
}

template<> inline const t_config_enum_values& ConfigOptionEnum<SeamPosition>::get_enum_values() {
    static t_config_enum_values keys_map;
    if (keys_map.empty()) {
        keys_map["random"]              = spRandom;
        keys_map["nearest"]             = spNearest;
        keys_map["aligned"]             = spAligned;
        keys_map["rear"]                = spRear;
        keys_map["hidden"]              = spHidden;
    }
    return keys_map;
}

/*
template<> inline const t_config_enum_values& ConfigOptionEnum<FilamentType>::get_enum_values() {
    static t_config_enum_values keys_map;
    if (keys_map.empty()) {
        keys_map["PLA"]             = ftPLA;
        keys_map["ABS"]             = ftABS;
        keys_map["PET"]             = ftPET;
        keys_map["HIPS"]            = ftHIPS;
        keys_map["FLEX"]            = ftFLEX;
        keys_map["SCAFF"]           = ftSCAFF;
        keys_map["EDGE"]            = ftEDGE;
        keys_map["NGEN"]            = ftNGEN;
        keys_map["PVA"]             = ftPVA;
        keys_map["other0"]          = ftOther0;
        keys_map["other1"]          = ftOther1;
        keys_map["other2"]          = ftOther2;
        keys_map["other3"]          = ftOther3;
        keys_map["other4"]          = ftOther4;
        keys_map["other5"]          = ftOther5;
        keys_map["other6"]          = ftOther6;
        keys_map["other7"]          = ftOther7;
        keys_map["other8"]          = ftOther8;
        keys_map["other9"]          = ftOther9;
    }
    return keys_map;
}
*/

template<> inline const t_config_enum_values& ConfigOptionEnum<DenseInfillAlgo>::get_enum_values() {
    static const t_config_enum_values keys_map = {
        { "automatic", dfaAutomatic },
        { "autosmall", dfaAutoNotFull },
        { "enlarged", dfaEnlarged }
    };
    return keys_map;
}

template<> inline const t_config_enum_values& ConfigOptionEnum<NoPerimeterUnsupportedAlgo>::get_enum_values() {
    static const t_config_enum_values keys_map = {
        { "none", npuaNone },
        { "noperi", npuaNoPeri },
        { "bridges", npuaBridges },
        { "bridgesoverhangs", npuaBridgesOverhangs },
        { "filled", npuaFilled }
    };
    return keys_map;
}

template<> inline const t_config_enum_values& ConfigOptionEnum<SupportZDistanceType>::get_enum_values() {
    static const t_config_enum_values keys_map = {
        { "filament", zdFilament },
        { "plane", zdPlane },
        { "none", zdNone }
    };
    return keys_map;
} 

template<> inline const t_config_enum_values& ConfigOptionEnum<SLADisplayOrientation>::get_enum_values() {
    static const t_config_enum_values keys_map = {
        { "landscape", sladoLandscape},
        { "portrait",  sladoPortrait}
    };

    return keys_map;
}

template<> inline const t_config_enum_values& ConfigOptionEnum<SLAPillarConnectionMode>::get_enum_values() {
    static const t_config_enum_values keys_map = {
        {"zigzag", slapcmZigZag},
        {"cross", slapcmCross},
        {"dynamic", slapcmDynamic}
    };

    return keys_map;
}

// Defines each and every confiuration option of Slic3r, including the properties of the GUI dialogs.
// Does not store the actual values, but defines default values.
class PrintConfigDef : public ConfigDef
{
public:
    PrintConfigDef();

    static void handle_legacy(t_config_option_key &opt_key, std::string &value);

    // Array options growing with the number of extruders
    const std::vector<std::string>& extruder_option_keys() const { return m_extruder_option_keys; }
    // Options defining the extruder retract properties. These keys are sorted lexicographically.
    // The extruder retract keys could be overidden by the same values defined at the Filament level
    // (then the key is further prefixed with the "filament_" prefix).
    const std::vector<std::string>& extruder_retract_keys() const { return m_extruder_retract_keys; }

private:
    void init_common_params();
    void init_fff_params();
    void init_extruder_option_keys();
    void init_sla_params();

    std::vector<std::string> 	m_extruder_option_keys;
    std::vector<std::string> 	m_extruder_retract_keys;
};

// The one and only global definition of SLic3r configuration options.
// This definition is constant.
extern const PrintConfigDef print_config_def;

class StaticPrintConfig;

// Slic3r dynamic configuration, used to override the configuration
// per object, per modification volume or per printing material.
// The dynamic configuration is also used to store user modifications of the print global parameters,
// so the modified configuration values may be diffed against the active configuration
// to invalidate the proper slicing resp. g-code generation processing steps.
// This object is mapped to Perl as Slic3r::Config.
class DynamicPrintConfig : public DynamicConfig
{
public:
    DynamicPrintConfig() {}
    DynamicPrintConfig(const DynamicPrintConfig &rhs) : DynamicConfig(rhs) {}
    explicit DynamicPrintConfig(const StaticPrintConfig &rhs);
    explicit DynamicPrintConfig(const ConfigBase &rhs) : DynamicConfig(rhs) {}

    static DynamicPrintConfig  full_print_config();
    static DynamicPrintConfig* new_from_defaults_keys(const std::vector<std::string> &keys);

    // Overrides ConfigBase::def(). Static configuration definition. Any value stored into this ConfigBase shall have its definition here.
    const ConfigDef*    def() const override { return &print_config_def; }

    void                normalize();

    void 				set_num_extruders(unsigned int num_extruders);

    // Validate the PrintConfig. Returns an empty string on success, otherwise an error message is returned.
    std::string         validate();

    // Verify whether the opt_key has not been obsoleted or renamed.
    // Both opt_key and value may be modified by handle_legacy().
    // If the opt_key is no more valid in this version of Slic3r, opt_key is cleared by handle_legacy().
    // handle_legacy() is called internally by set_deserialize().
    void                handle_legacy(t_config_option_key &opt_key, std::string &value) const override
        { PrintConfigDef::handle_legacy(opt_key, value); }
};

template<typename CONFIG>
void normalize_and_apply_config(CONFIG &dst, const DynamicPrintConfig &src)
{
    DynamicPrintConfig src_normalized(src);
    src_normalized.normalize();
    dst.apply(src_normalized, true);
}

class StaticPrintConfig : public StaticConfig
{
public:
    StaticPrintConfig() {}

    // Overrides ConfigBase::def(). Static configuration definition. Any value stored into this ConfigBase shall have its definition here.
    const ConfigDef*    def() const override { return &print_config_def; }
    // Reference to the cached list of keys.
	virtual const t_config_option_keys& keys_ref() const = 0;

protected:
    // Verify whether the opt_key has not been obsoleted or renamed.
    // Both opt_key and value may be modified by handle_legacy().
    // If the opt_key is no more valid in this version of Slic3r, opt_key is cleared by handle_legacy().
    // handle_legacy() is called internally by set_deserialize().
    void                handle_legacy(t_config_option_key &opt_key, std::string &value) const override
        { PrintConfigDef::handle_legacy(opt_key, value); }

    // Internal class for keeping a dynamic map to static options.
    class StaticCacheBase
    {
    public:
        // To be called during the StaticCache setup.
        // Add one ConfigOption into m_map_name_to_offset.
        template<typename T>
        void                opt_add(const std::string &name, const char *base_ptr, const T &opt)
        {
            assert(m_map_name_to_offset.find(name) == m_map_name_to_offset.end());
            m_map_name_to_offset[name] = (const char*)&opt - base_ptr;
        }

    protected:
        std::map<std::string, ptrdiff_t>    m_map_name_to_offset;
    };

    // Parametrized by the type of the topmost class owning the options.
    template<typename T>
    class StaticCache : public StaticCacheBase
    {
    public:
        // Calling the constructor of m_defaults with 0 forces m_defaults to not run the initialization.
        StaticCache() : m_defaults(nullptr) {}
        ~StaticCache() { delete m_defaults; m_defaults = nullptr; }

        bool                initialized() const { return ! m_keys.empty(); }

        ConfigOption*       optptr(const std::string &name, T *owner) const
        {
            const auto it = m_map_name_to_offset.find(name);
            return (it == m_map_name_to_offset.end()) ? nullptr : reinterpret_cast<ConfigOption*>((char*)owner + it->second);
        }

        const ConfigOption* optptr(const std::string &name, const T *owner) const
        {
            const auto it = m_map_name_to_offset.find(name);
            return (it == m_map_name_to_offset.end()) ? nullptr : reinterpret_cast<const ConfigOption*>((const char*)owner + it->second);
        }

        const std::vector<std::string>& keys()      const { return m_keys; }
        const T&                        defaults()  const { return *m_defaults; }

        // To be called during the StaticCache setup.
        // Collect option keys from m_map_name_to_offset,
        // assign default values to m_defaults.
        void                finalize(T *defaults, const ConfigDef *defs)
        {
            assert(defs != nullptr);
            m_defaults = defaults;
            m_keys.clear();
            m_keys.reserve(m_map_name_to_offset.size());
            for (const auto &kvp : defs->options) {
                // Find the option given the option name kvp.first by an offset from (char*)m_defaults.
                ConfigOption *opt = this->optptr(kvp.first, m_defaults);
                if (opt == nullptr)
                    // This option is not defined by the ConfigBase of type T.
                    continue;
                m_keys.emplace_back(kvp.first);
                const ConfigOptionDef *def = defs->get(kvp.first);
                assert(def != nullptr);
                if (def->default_value)
                    opt->set(def->default_value.get());
            }
        }

    private:
        T                                  *m_defaults;
        std::vector<std::string>            m_keys;
    };
};

#define STATIC_PRINT_CONFIG_CACHE_BASE(CLASS_NAME) \
public: \
    /* Overrides ConfigBase::optptr(). Find ando/or create a ConfigOption instance for a given name. */ \
    ConfigOption*            optptr(const t_config_option_key &opt_key, bool create = false) override \
        { return s_cache_##CLASS_NAME.optptr(opt_key, this); } \
    /* Overrides ConfigBase::keys(). Collect names of all configuration values maintained by this configuration store. */ \
    t_config_option_keys     keys() const override { return s_cache_##CLASS_NAME.keys(); } \
    const t_config_option_keys& keys_ref() const override { return s_cache_##CLASS_NAME.keys(); } \
    static const CLASS_NAME& defaults() { initialize_cache(); return s_cache_##CLASS_NAME.defaults(); } \
private: \
    static void initialize_cache() \
    { \
        if (! s_cache_##CLASS_NAME.initialized()) { \
            CLASS_NAME *inst = new CLASS_NAME(1); \
            inst->initialize(s_cache_##CLASS_NAME, (const char*)inst); \
            s_cache_##CLASS_NAME.finalize(inst, inst->def()); \
        } \
    } \
    /* Cache object holding a key/option map, a list of option keys and a copy of this static config initialized with the defaults. */ \
    static StaticPrintConfig::StaticCache<CLASS_NAME> s_cache_##CLASS_NAME;

#define STATIC_PRINT_CONFIG_CACHE(CLASS_NAME) \
    STATIC_PRINT_CONFIG_CACHE_BASE(CLASS_NAME) \
public: \
    /* Public default constructor will initialize the key/option cache and the default object copy if needed. */ \
    CLASS_NAME() { initialize_cache(); *this = s_cache_##CLASS_NAME.defaults(); } \
protected: \
    /* Protected constructor to be called when compounded. */ \
    CLASS_NAME(int) {}

#define STATIC_PRINT_CONFIG_CACHE_DERIVED(CLASS_NAME) \
    STATIC_PRINT_CONFIG_CACHE_BASE(CLASS_NAME) \
public: \
    /* Overrides ConfigBase::def(). Static configuration definition. Any value stored into this ConfigBase shall have its definition here. */ \
    const ConfigDef*    def() const override { return &print_config_def; } \
    /* Handle legacy and obsoleted config keys */ \
    void                handle_legacy(t_config_option_key &opt_key, std::string &value) const override \
        { PrintConfigDef::handle_legacy(opt_key, value); }

#define OPT_PTR(KEY) cache.opt_add(#KEY, base_ptr, this->KEY)

// This object is mapped to Perl as Slic3r::Config::PrintObject.
class PrintObjectConfig : public StaticPrintConfig
{
    STATIC_PRINT_CONFIG_CACHE(PrintObjectConfig)
public:
    ConfigOptionBool                clip_multipart_objects;
    ConfigOptionBool                dont_support_bridges;
    ConfigOptionFloat               elefant_foot_compensation;
    ConfigOptionBool                exact_last_layer_height;
    ConfigOptionFloatOrPercent      extrusion_width;
    ConfigOptionBool                external_perimeters_vase;
    ConfigOptionFloatOrPercent      first_layer_height;
    ConfigOptionBool                infill_only_where_needed;
    // Force the generation of solid shells between adjacent materials/volumes.
    ConfigOptionBool                interface_shells;
    ConfigOptionFloat               layer_height;
    ConfigOptionBool                layer_height_adaptive;
    ConfigOptionFloat               model_precision;
    ConfigOptionInt                 raft_layers;
    ConfigOptionEnum<SeamPosition>  seam_position;
    ConfigOptionBool                seam_travel;
//    ConfigOptionFloat               seam_preferred_direction;
//    ConfigOptionFloat               seam_preferred_direction_jitter;
    ConfigOptionFloat               slice_closing_radius;
    ConfigOptionBool                support_material;
    // Automatic supports (generated based on support_material_threshold).
    ConfigOptionBool                support_material_auto;
    // Direction of the support pattern (in XY plane).
    ConfigOptionFloat               support_material_angle;
    ConfigOptionBool                support_material_buildplate_only;
    ConfigOptionEnum<SupportZDistanceType>  support_material_contact_distance_type;
    ConfigOptionFloatOrPercent      support_material_contact_distance_top;
    ConfigOptionFloatOrPercent      support_material_contact_distance_bottom;
    ConfigOptionInt                 support_material_enforce_layers;
    ConfigOptionInt                 support_material_extruder;
    ConfigOptionFloatOrPercent      support_material_extrusion_width;
    ConfigOptionBool                support_material_interface_contact_loops;
    ConfigOptionInt                 support_material_interface_extruder;
    ConfigOptionInt                 support_material_interface_layers;
    // Spacing between interface lines (the hatching distance). Set zero to get a solid interface.
    ConfigOptionFloat               support_material_interface_spacing;
    ConfigOptionFloatOrPercent      support_material_interface_speed;
    ConfigOptionEnum<InfillPattern> support_material_interface_pattern;
    ConfigOptionEnum<SupportMaterialPattern> support_material_pattern;
    // Spacing between support material lines (the hatching distance).
    ConfigOptionFloat               support_material_spacing;
    ConfigOptionFloat               support_material_speed;
    ConfigOptionBool                support_material_solid_first_layer;
    ConfigOptionBool                support_material_synchronize_layers;
    // Overhang angle threshold.
    ConfigOptionInt                 support_material_threshold;
    ConfigOptionBool                support_material_with_sheath;
    ConfigOptionFloatOrPercent      support_material_xy_spacing;
    ConfigOptionFloat               xy_size_compensation;
    ConfigOptionFloat               hole_size_compensation;
    ConfigOptionBool                wipe_into_objects;

protected:
    void initialize(StaticCacheBase &cache, const char *base_ptr)
    {
        OPT_PTR(clip_multipart_objects);
        OPT_PTR(dont_support_bridges);
        OPT_PTR(elefant_foot_compensation);
        OPT_PTR(exact_last_layer_height);
        OPT_PTR(extrusion_width);
        OPT_PTR(external_perimeters_vase);
        OPT_PTR(first_layer_height);
        OPT_PTR(infill_only_where_needed);
        OPT_PTR(interface_shells);
        OPT_PTR(layer_height);
        OPT_PTR(layer_height_adaptive);
        OPT_PTR(model_precision);
        OPT_PTR(raft_layers);
        OPT_PTR(seam_position);
        OPT_PTR(seam_travel);
        OPT_PTR(slice_closing_radius);
//        OPT_PTR(seam_preferred_direction);
//        OPT_PTR(seam_preferred_direction_jitter);
        OPT_PTR(support_material);
        OPT_PTR(support_material_auto);
        OPT_PTR(support_material_angle);
        OPT_PTR(support_material_buildplate_only);
        OPT_PTR(support_material_contact_distance_type);
        OPT_PTR(support_material_contact_distance_top);
        OPT_PTR(support_material_contact_distance_bottom);
        OPT_PTR(support_material_enforce_layers);
        OPT_PTR(support_material_interface_contact_loops);
        OPT_PTR(support_material_extruder);
        OPT_PTR(support_material_extrusion_width);
        OPT_PTR(support_material_interface_extruder);
        OPT_PTR(support_material_interface_layers);
        OPT_PTR(support_material_interface_spacing);
        OPT_PTR(support_material_interface_speed);
        OPT_PTR(support_material_interface_pattern);
        OPT_PTR(support_material_pattern);
        OPT_PTR(support_material_spacing);
        OPT_PTR(support_material_speed);
        OPT_PTR(support_material_solid_first_layer);
        OPT_PTR(support_material_synchronize_layers);
        OPT_PTR(support_material_xy_spacing);
        OPT_PTR(support_material_threshold);
        OPT_PTR(support_material_with_sheath);
        OPT_PTR(xy_size_compensation);
        OPT_PTR(hole_size_compensation);
        OPT_PTR(wipe_into_objects);
    }
};

// This object is mapped to Perl as Slic3r::Config::PrintRegion.
class PrintRegionConfig : public StaticPrintConfig
{
    STATIC_PRINT_CONFIG_CACHE(PrintRegionConfig)
public:
    ConfigOptionFloat               bridge_angle;
    ConfigOptionInt                 bottom_solid_layers;
    ConfigOptionFloatOrPercent      bridge_flow_ratio;
    ConfigOptionFloatOrPercent      over_bridge_flow_ratio;
    ConfigOptionEnum<InfillPattern> bottom_fill_pattern;
    ConfigOptionFloatOrPercent      bridged_infill_margin;
    ConfigOptionFloat               bridge_speed;
    ConfigOptionFloat               curve_smoothing_precision;
    ConfigOptionFloat               curve_smoothing_cutoff_dist;
    ConfigOptionFloat               curve_smoothing_angle_convex;
    ConfigOptionFloat               curve_smoothing_angle_concave;
    ConfigOptionBool                ensure_vertical_shell_thickness;
    ConfigOptionBool                enforce_full_fill_volume;
    ConfigOptionFloatOrPercent      external_infill_margin;
    ConfigOptionFloatOrPercent      external_perimeter_extrusion_width;
    ConfigOptionFloatOrPercent      external_perimeter_speed;
    ConfigOptionBool                external_perimeters_first;
    ConfigOptionBool                extra_perimeters;
    ConfigOptionBool                extra_perimeters_odd_layers;
    ConfigOptionBool                only_one_perimeter_top;
    ConfigOptionFloat               fill_angle;
    ConfigOptionPercent             fill_density;
    ConfigOptionEnum<InfillPattern> fill_pattern;
    ConfigOptionFloatOrPercent      fill_top_flow_ratio;
    ConfigOptionFloatOrPercent      fill_smooth_distribution;
    ConfigOptionFloatOrPercent      fill_smooth_width;
    ConfigOptionBool                gap_fill;
    ConfigOptionFloatOrPercent      gap_fill_min_area;
    ConfigOptionFloat               gap_fill_speed;
    ConfigOptionBool                hole_to_polyhole;
    ConfigOptionInt                 infill_extruder;
    ConfigOptionFloatOrPercent      infill_extrusion_width;
    ConfigOptionInt                 infill_every_layers;
    ConfigOptionFloatOrPercent      infill_overlap;
    ConfigOptionFloat               infill_speed;
    ConfigOptionBool                infill_not_connected;
    ConfigOptionBool                infill_dense;
    ConfigOptionEnum<DenseInfillAlgo> infill_dense_algo;
    ConfigOptionBool                infill_first;
    // Detect bridging perimeters
    ConfigOptionBool                overhangs;
    ConfigOptionFloatOrPercent      overhangs_width;
    ConfigOptionEnum<NoPerimeterUnsupportedAlgo> no_perimeter_unsupported_algo;
    ConfigOptionInt                 perimeter_extruder;
    ConfigOptionFloatOrPercent      perimeter_extrusion_width;
    ConfigOptionBool                perimeter_loop;
    ConfigOptionEnum<SeamPosition>  perimeter_loop_seam;
    ConfigOptionFloat               perimeter_speed;
    // Total number of perimeters.
    ConfigOptionInt                 perimeters;
    ConfigOptionFloatOrPercent      small_perimeter_speed;
    ConfigOptionEnum<InfillPattern> solid_fill_pattern;
    ConfigOptionFloat               solid_infill_below_area;
    ConfigOptionInt                 solid_infill_extruder;
    ConfigOptionFloatOrPercent      solid_infill_extrusion_width;
    ConfigOptionInt                 solid_infill_every_layers;
    ConfigOptionFloatOrPercent      solid_infill_speed;
    // Detect thin walls.
    ConfigOptionBool                thin_perimeters;
    ConfigOptionBool                thin_walls;
    ConfigOptionFloatOrPercent      thin_walls_min_width;
    ConfigOptionFloatOrPercent      thin_walls_overlap;
    ConfigOptionEnum<InfillPattern> top_fill_pattern;
    ConfigOptionFloatOrPercent      top_infill_extrusion_width;
    ConfigOptionInt                 top_solid_layers;
    ConfigOptionFloatOrPercent      top_solid_infill_speed;
    ConfigOptionBool                wipe_into_infill;

protected:
    void initialize(StaticCacheBase &cache, const char *base_ptr)
    {
        OPT_PTR(bridge_angle);
        OPT_PTR(bottom_solid_layers);
        OPT_PTR(bridge_flow_ratio);
        OPT_PTR(over_bridge_flow_ratio);
        OPT_PTR(bottom_fill_pattern);
        OPT_PTR(bridged_infill_margin);
        OPT_PTR(bridge_speed);
        OPT_PTR(curve_smoothing_precision);
        OPT_PTR(curve_smoothing_cutoff_dist);
        OPT_PTR(curve_smoothing_angle_convex);
        OPT_PTR(curve_smoothing_angle_concave);
        OPT_PTR(ensure_vertical_shell_thickness);
        OPT_PTR(enforce_full_fill_volume);
        OPT_PTR(external_infill_margin);
        OPT_PTR(external_perimeter_extrusion_width);
        OPT_PTR(external_perimeter_speed);
        OPT_PTR(external_perimeters_first);
        OPT_PTR(extra_perimeters);
        OPT_PTR(extra_perimeters_odd_layers);
        OPT_PTR(only_one_perimeter_top);
        OPT_PTR(fill_angle);
        OPT_PTR(fill_density);
        OPT_PTR(fill_pattern);
        OPT_PTR(fill_top_flow_ratio);
        OPT_PTR(fill_smooth_distribution);
        OPT_PTR(fill_smooth_width);
        OPT_PTR(gap_fill);
        OPT_PTR(gap_fill_min_area);
        OPT_PTR(gap_fill_speed);
        OPT_PTR(hole_to_polyhole);
        OPT_PTR(infill_extruder);
        OPT_PTR(infill_extrusion_width);
        OPT_PTR(infill_every_layers);
        OPT_PTR(infill_overlap);
        OPT_PTR(infill_speed);
        OPT_PTR(infill_dense);
        OPT_PTR(infill_not_connected);
        OPT_PTR(infill_dense_algo);
        OPT_PTR(infill_first);
        OPT_PTR(overhangs);
        OPT_PTR(overhangs_width);
		OPT_PTR(no_perimeter_unsupported_algo);
        OPT_PTR(perimeter_extruder);
        OPT_PTR(perimeter_extrusion_width);
        OPT_PTR(perimeter_loop);
        OPT_PTR(perimeter_loop_seam);
        OPT_PTR(perimeter_speed);
        OPT_PTR(perimeters);
        OPT_PTR(small_perimeter_speed);
        OPT_PTR(solid_fill_pattern);
        OPT_PTR(solid_infill_below_area);
        OPT_PTR(solid_infill_extruder);
        OPT_PTR(solid_infill_extrusion_width);
        OPT_PTR(solid_infill_every_layers);
        OPT_PTR(solid_infill_speed);
        OPT_PTR(thin_perimeters);
        OPT_PTR(thin_walls);
        OPT_PTR(thin_walls_min_width);
        OPT_PTR(thin_walls_overlap);
        OPT_PTR(top_fill_pattern);
        OPT_PTR(top_infill_extrusion_width);
        OPT_PTR(top_solid_infill_speed);
        OPT_PTR(top_solid_layers);
        OPT_PTR(wipe_into_infill);
    }
};

class MachineEnvelopeConfig : public StaticPrintConfig
{
    STATIC_PRINT_CONFIG_CACHE(MachineEnvelopeConfig)
public:
    // M201 X... Y... Z... E... [mm/sec^2]
    ConfigOptionFloats              machine_max_acceleration_x;
    ConfigOptionFloats              machine_max_acceleration_y;
    ConfigOptionFloats              machine_max_acceleration_z;
    ConfigOptionFloats              machine_max_acceleration_e;
    // M203 X... Y... Z... E... [mm/sec]
    ConfigOptionFloats              machine_max_feedrate_x;
    ConfigOptionFloats              machine_max_feedrate_y;
    ConfigOptionFloats              machine_max_feedrate_z;
    ConfigOptionFloats              machine_max_feedrate_e;
    // M204 S... [mm/sec^2]
    ConfigOptionFloats              machine_max_acceleration_extruding;
    // M204 T... [mm/sec^2]
    ConfigOptionFloats              machine_max_acceleration_retracting;
    // M205 X... Y... Z... E... [mm/sec]
    ConfigOptionFloats              machine_max_jerk_x;
    ConfigOptionFloats              machine_max_jerk_y;
    ConfigOptionFloats              machine_max_jerk_z;
    ConfigOptionFloats              machine_max_jerk_e;
    // M205 T... [mm/sec]
    ConfigOptionFloats              machine_min_travel_rate;
    // M205 S... [mm/sec]
    ConfigOptionFloats              machine_min_extruding_rate;

protected:
    void initialize(StaticCacheBase &cache, const char *base_ptr)
    {
        OPT_PTR(machine_max_acceleration_x);
        OPT_PTR(machine_max_acceleration_y);
        OPT_PTR(machine_max_acceleration_z);
        OPT_PTR(machine_max_acceleration_e);
        OPT_PTR(machine_max_feedrate_x);
        OPT_PTR(machine_max_feedrate_y);
        OPT_PTR(machine_max_feedrate_z);
        OPT_PTR(machine_max_feedrate_e);
        OPT_PTR(machine_max_acceleration_extruding);
        OPT_PTR(machine_max_acceleration_retracting);
        OPT_PTR(machine_max_jerk_x);
        OPT_PTR(machine_max_jerk_y);
        OPT_PTR(machine_max_jerk_z);
        OPT_PTR(machine_max_jerk_e);
        OPT_PTR(machine_min_travel_rate);
        OPT_PTR(machine_min_extruding_rate);
    }
};

// This object is mapped to Perl as Slic3r::Config::GCode.
class GCodeConfig : public StaticPrintConfig
{
    STATIC_PRINT_CONFIG_CACHE(GCodeConfig)
public:
    ConfigOptionString              before_layer_gcode;
    ConfigOptionString              between_objects_gcode;
    ConfigOptionFloats              deretract_speed;
    ConfigOptionString              end_gcode;
    ConfigOptionStrings             end_filament_gcode;
    ConfigOptionString              extrusion_axis;
    ConfigOptionFloats              extrusion_multiplier;
    ConfigOptionFloat               fan_speedup_time;
    ConfigOptionFloats              filament_cost;
    ConfigOptionFloats              filament_density;
    ConfigOptionFloats              filament_diameter;
    ConfigOptionBools               filament_soluble;
    ConfigOptionFloats              filament_max_volumetric_speed;
    ConfigOptionFloats              filament_max_wipe_tower_speed;
    ConfigOptionStrings             filament_type;
    ConfigOptionFloats              filament_loading_speed;
    ConfigOptionBools               filament_use_skinnydip;  //SKINNYDIP OPTIONS BEGIN
    ConfigOptionBools               filament_use_fast_skinnydip;
    ConfigOptionFloats              filament_skinnydip_distance;
    ConfigOptionInts                filament_melt_zone_pause;
    ConfigOptionInts                filament_cooling_zone_pause;
    ConfigOptionBools               filament_enable_toolchange_temp;
    ConfigOptionInts                filament_toolchange_temp;
    ConfigOptionBools               filament_enable_toolchange_part_fan;
    ConfigOptionInts                filament_toolchange_part_fan_speed;
    ConfigOptionFloats              filament_dip_insertion_speed;
    ConfigOptionFloats              filament_dip_extraction_speed;  //SKINNYDIP OPTIONS END
    ConfigOptionFloats              filament_loading_speed_start;
    ConfigOptionFloats              filament_load_time;
    ConfigOptionFloats              filament_unloading_speed;
    ConfigOptionFloats              filament_unloading_speed_start;
    ConfigOptionFloats              filament_toolchange_delay;
    ConfigOptionFloats              filament_unload_time;
    ConfigOptionInts                filament_cooling_moves;
    ConfigOptionFloats              filament_cooling_initial_speed;
    ConfigOptionFloats              filament_minimal_purge_on_wipe_tower;
    ConfigOptionFloats              filament_wipe_advanced_pigment;
    ConfigOptionFloats              filament_cooling_final_speed;
    ConfigOptionStrings             filament_ramming_parameters;
    ConfigOptionBool                gcode_comments;
    ConfigOptionEnum<GCodeFlavor>   gcode_flavor;
    ConfigOptionBool                gcode_label_objects;
    ConfigOptionString              layer_gcode;
    ConfigOptionString              feature_gcode;
    ConfigOptionFloat               max_print_speed;
    ConfigOptionFloat               max_volumetric_speed;
#ifdef HAS_PRESSURE_EQUALIZER
    ConfigOptionFloat               max_volumetric_extrusion_rate_slope_positive;
    ConfigOptionFloat               max_volumetric_extrusion_rate_slope_negative;
#endif
    ConfigOptionPercents            retract_before_wipe;
    ConfigOptionFloats              retract_length;
    ConfigOptionFloats              retract_length_toolchange;
    ConfigOptionFloats              retract_lift;
    ConfigOptionFloats              retract_lift_above;
    ConfigOptionFloats              retract_lift_below;
    ConfigOptionBools               retract_lift_not_last_layer;
    ConfigOptionFloats              retract_restart_extra;
    ConfigOptionFloats              retract_restart_extra_toolchange;
    ConfigOptionFloats              retract_speed;
    ConfigOptionStrings             start_filament_gcode;
    ConfigOptionString              start_gcode;
    ConfigOptionBool                single_extruder_multi_material;
    ConfigOptionBool                single_extruder_multi_material_priming;
    ConfigOptionBool                wipe_tower_no_sparse_layers;
    ConfigOptionString              toolchange_gcode;
    ConfigOptionFloat               travel_speed;
    ConfigOptionBool                use_firmware_retraction;
    ConfigOptionBool                use_relative_e_distances;
    ConfigOptionBool                use_volumetric_e;
    ConfigOptionBool                variable_layer_height;
    ConfigOptionFloat               cooling_tube_retraction;
    ConfigOptionFloat               cooling_tube_length;
    ConfigOptionBool                high_current_on_filament_swap;
    ConfigOptionFloat               parking_pos_retraction;
    ConfigOptionBool                remaining_times;
    ConfigOptionBool                silent_mode;
    ConfigOptionFloat               extra_loading_move;
    ConfigOptionBool                wipe_advanced;
    ConfigOptionFloat               wipe_advanced_nozzle_melted_volume;
    ConfigOptionFloat               wipe_advanced_multiplier;
    ConfigOptionEnum<WipeAlgo>               wipe_advanced_algo;

    std::string get_extrusion_axis() const
    {
        return
            ((this->gcode_flavor.value == gcfMach3) || (this->gcode_flavor.value == gcfMachinekit)) ? "A" :
            (this->gcode_flavor.value == gcfNoExtrusion) ? "" : this->extrusion_axis.value;
    }

protected:
    void initialize(StaticCacheBase &cache, const char *base_ptr)
    {
        OPT_PTR(before_layer_gcode);
        OPT_PTR(between_objects_gcode);
        OPT_PTR(deretract_speed);
        OPT_PTR(end_gcode);
        OPT_PTR(end_filament_gcode);
        OPT_PTR(extrusion_axis);
        OPT_PTR(extrusion_multiplier);
        OPT_PTR(fan_speedup_time);
        OPT_PTR(filament_diameter);
        OPT_PTR(filament_density);
        OPT_PTR(filament_type);
        OPT_PTR(filament_soluble);
        OPT_PTR(filament_cost);
        OPT_PTR(filament_max_volumetric_speed);
        OPT_PTR(filament_max_wipe_tower_speed);
        OPT_PTR(filament_loading_speed);
		OPT_PTR(filament_use_skinnydip);  //skinnydip start
        OPT_PTR(filament_use_fast_skinnydip); 
		OPT_PTR(filament_skinnydip_distance);        
		OPT_PTR(filament_melt_zone_pause);
        OPT_PTR(filament_cooling_zone_pause);
        OPT_PTR(filament_dip_insertion_speed);
        OPT_PTR(filament_dip_extraction_speed);
        OPT_PTR(filament_enable_toolchange_temp);
        OPT_PTR(filament_toolchange_temp); 
        OPT_PTR(filament_enable_toolchange_part_fan);
		OPT_PTR(filament_toolchange_part_fan_speed); //skinnydip end
        OPT_PTR(filament_loading_speed_start);
        OPT_PTR(filament_load_time);
        OPT_PTR(filament_unloading_speed);
        OPT_PTR(filament_unloading_speed_start);
        OPT_PTR(filament_unload_time);
        OPT_PTR(filament_toolchange_delay);
        OPT_PTR(filament_cooling_moves);
        OPT_PTR(filament_cooling_initial_speed);
        OPT_PTR(filament_minimal_purge_on_wipe_tower);
        OPT_PTR(filament_wipe_advanced_pigment);
        OPT_PTR(filament_cooling_final_speed);
        OPT_PTR(filament_ramming_parameters);
        OPT_PTR(gcode_comments);
        OPT_PTR(gcode_flavor);
        OPT_PTR(gcode_label_objects);
        OPT_PTR(layer_gcode);
        OPT_PTR(feature_gcode);
        OPT_PTR(max_print_speed);
        OPT_PTR(max_volumetric_speed);
#ifdef HAS_PRESSURE_EQUALIZER
        OPT_PTR(max_volumetric_extrusion_rate_slope_positive);
        OPT_PTR(max_volumetric_extrusion_rate_slope_negative);
#endif /* HAS_PRESSURE_EQUALIZER */
        OPT_PTR(retract_before_wipe);
        OPT_PTR(retract_length);
        OPT_PTR(retract_length_toolchange);
        OPT_PTR(retract_lift);
        OPT_PTR(retract_lift_above);
        OPT_PTR(retract_lift_below);
        OPT_PTR(retract_lift_not_last_layer);
        OPT_PTR(retract_restart_extra);
        OPT_PTR(retract_restart_extra_toolchange);
        OPT_PTR(retract_speed);
        OPT_PTR(single_extruder_multi_material);
        OPT_PTR(single_extruder_multi_material_priming);
        OPT_PTR(wipe_tower_no_sparse_layers);
        OPT_PTR(start_gcode);
        OPT_PTR(start_filament_gcode);
        OPT_PTR(toolchange_gcode);
        OPT_PTR(travel_speed);
        OPT_PTR(use_firmware_retraction);
        OPT_PTR(use_relative_e_distances);
        OPT_PTR(use_volumetric_e);
        OPT_PTR(variable_layer_height);
        OPT_PTR(cooling_tube_retraction);
        OPT_PTR(cooling_tube_length);
        OPT_PTR(high_current_on_filament_swap);
        OPT_PTR(parking_pos_retraction);
        OPT_PTR(remaining_times);
        OPT_PTR(silent_mode);
        OPT_PTR(extra_loading_move);
        OPT_PTR(wipe_advanced);
        OPT_PTR(wipe_advanced_nozzle_melted_volume);
        OPT_PTR(wipe_advanced_multiplier);
        OPT_PTR(wipe_advanced_algo);
    }
};

// This object is mapped to Perl as Slic3r::Config::Print.
class PrintConfig : public MachineEnvelopeConfig, public GCodeConfig
{
    STATIC_PRINT_CONFIG_CACHE_DERIVED(PrintConfig)
    PrintConfig() : MachineEnvelopeConfig(0), GCodeConfig(0) { initialize_cache(); *this = s_cache_PrintConfig.defaults(); }
public:
    double                          min_object_distance() const;
    static double                   min_object_distance(const ConfigBase *config);

    ConfigOptionBool                avoid_crossing_perimeters;
    ConfigOptionPoints              bed_shape;
    ConfigOptionInts                bed_temperature;
    ConfigOptionFloat               bridge_acceleration;
    ConfigOptionInts                bridge_fan_speed;
    ConfigOptionBool                brim_inside_holes;
    ConfigOptionFloat               brim_width;
    ConfigOptionFloat               brim_width_interior;
    ConfigOptionBool                brim_ears;
    ConfigOptionFloat               brim_ears_max_angle;
    ConfigOptionInts                chamber_temperature;
    ConfigOptionBool                complete_objects;
    ConfigOptionFloats              colorprint_heights;
    ConfigOptionBools               cooling;
    ConfigOptionFloat               default_acceleration;
    ConfigOptionInts                disable_fan_first_layers;
    ConfigOptionFloat               duplicate_distance;
    ConfigOptionFloat               extruder_clearance_height;
    ConfigOptionFloat               extruder_clearance_radius;
    ConfigOptionStrings             extruder_colour;
    ConfigOptionPoints              extruder_offset;
    ConfigOptionBools               fan_always_on;
    ConfigOptionInts                fan_below_layer_time;
    ConfigOptionStrings             filament_colour;
    ConfigOptionStrings             filament_notes;
    ConfigOptionFloat               first_layer_acceleration;
    ConfigOptionInts                first_layer_bed_temperature;
    ConfigOptionFloatOrPercent      first_layer_extrusion_width;
    ConfigOptionFloatOrPercent      first_layer_speed;
    ConfigOptionFloatOrPercent      first_layer_infill_speed;
    ConfigOptionInts                first_layer_temperature;
    ConfigOptionFloat               infill_acceleration;
    ConfigOptionInts                max_fan_speed;
    ConfigOptionFloats              max_layer_height;
    ConfigOptionInts                min_fan_speed;
    ConfigOptionFloats              min_layer_height;
    ConfigOptionFloat               max_print_height;
    ConfigOptionFloats              min_print_speed;
    ConfigOptionFloat               min_skirt_length;
    ConfigOptionString              notes;
    ConfigOptionFloats              nozzle_diameter;
    ConfigOptionBool                only_retract_when_crossing_perimeters;
    ConfigOptionBool                ooze_prevention;
    ConfigOptionString              output_filename_format;
    ConfigOptionFloat               perimeter_acceleration;
    ConfigOptionStrings             post_process;
    ConfigOptionString              printer_model;
    ConfigOptionString              printer_notes;
    ConfigOptionFloat               resolution;
    ConfigOptionFloats              retract_before_travel;
    ConfigOptionBools               retract_layer_change;
    ConfigOptionFloat               skirt_distance;
    ConfigOptionInt                 skirt_height;
    ConfigOptionInt                 skirts;
    ConfigOptionInts                slowdown_below_layer_time;
    ConfigOptionBool                spiral_vase;
    ConfigOptionInt                 standby_temperature_delta;
    ConfigOptionInts                temperature;
    ConfigOptionInt                 threads;
    ConfigOptionInts                top_fan_speed;
    ConfigOptionBools               wipe;
    ConfigOptionBool                wipe_tower;
    ConfigOptionFloat               wipe_tower_x;
    ConfigOptionFloat               wipe_tower_y;
    ConfigOptionFloat               wipe_tower_width;
    ConfigOptionFloat               wipe_tower_per_color_wipe;
    ConfigOptionFloat               wipe_tower_rotation_angle;
    ConfigOptionFloat               wipe_tower_bridging;
    ConfigOptionFloats              wiping_volumes_matrix;
    ConfigOptionFloats              wiping_volumes_extruders;
    ConfigOptionFloat               z_offset;

protected:
    PrintConfig(int) : MachineEnvelopeConfig(1), GCodeConfig(1) {}
    void initialize(StaticCacheBase &cache, const char *base_ptr)
    {
        this->MachineEnvelopeConfig::initialize(cache, base_ptr);
        this->GCodeConfig::initialize(cache, base_ptr);
        OPT_PTR(avoid_crossing_perimeters);
        OPT_PTR(bed_shape);
        OPT_PTR(bed_temperature);
        OPT_PTR(bridge_acceleration);
        OPT_PTR(bridge_fan_speed);
        OPT_PTR(brim_inside_holes);
        OPT_PTR(brim_width);
        OPT_PTR(brim_width_interior);
        OPT_PTR(brim_ears);
        OPT_PTR(brim_ears_max_angle);
        OPT_PTR(chamber_temperature);
        OPT_PTR(complete_objects);
        OPT_PTR(colorprint_heights);
        OPT_PTR(cooling);
        OPT_PTR(default_acceleration);
        OPT_PTR(disable_fan_first_layers);
        OPT_PTR(duplicate_distance);
        OPT_PTR(extruder_clearance_height);
        OPT_PTR(extruder_clearance_radius);
        OPT_PTR(extruder_colour);
        OPT_PTR(extruder_offset);
        OPT_PTR(fan_always_on);
        OPT_PTR(fan_below_layer_time);
        OPT_PTR(filament_colour);
        OPT_PTR(filament_notes);
        OPT_PTR(first_layer_acceleration);
        OPT_PTR(first_layer_bed_temperature);
        OPT_PTR(first_layer_extrusion_width);
        OPT_PTR(first_layer_speed);
        OPT_PTR(first_layer_infill_speed);
        OPT_PTR(first_layer_temperature);
        OPT_PTR(infill_acceleration);
        OPT_PTR(max_fan_speed);
        OPT_PTR(max_layer_height);
        OPT_PTR(min_fan_speed);
        OPT_PTR(min_layer_height);
        OPT_PTR(max_print_height);
        OPT_PTR(min_print_speed);
        OPT_PTR(min_skirt_length);
        OPT_PTR(notes);
        OPT_PTR(nozzle_diameter);
        OPT_PTR(only_retract_when_crossing_perimeters);
        OPT_PTR(ooze_prevention);
        OPT_PTR(output_filename_format);
        OPT_PTR(perimeter_acceleration);
        OPT_PTR(post_process);
        OPT_PTR(printer_model);
        OPT_PTR(printer_notes);
        OPT_PTR(resolution);
        OPT_PTR(retract_before_travel);
        OPT_PTR(retract_layer_change);
        OPT_PTR(skirt_distance);
        OPT_PTR(skirt_height);
        OPT_PTR(skirts);
        OPT_PTR(slowdown_below_layer_time);
        OPT_PTR(spiral_vase);
        OPT_PTR(standby_temperature_delta);
        OPT_PTR(temperature);
        OPT_PTR(threads);
        OPT_PTR(top_fan_speed);
        OPT_PTR(wipe);
        OPT_PTR(wipe_tower);
        OPT_PTR(wipe_tower_x);
        OPT_PTR(wipe_tower_y);
        OPT_PTR(wipe_tower_width);
        OPT_PTR(wipe_tower_per_color_wipe);
        OPT_PTR(wipe_tower_rotation_angle);
        OPT_PTR(wipe_tower_bridging);
        OPT_PTR(wiping_volumes_matrix);
        OPT_PTR(wiping_volumes_extruders);
        OPT_PTR(z_offset);
    }
};

class HostConfig : public StaticPrintConfig
{
    STATIC_PRINT_CONFIG_CACHE(HostConfig)
public:
    ConfigOptionEnum<PrintHostType> host_type;
    ConfigOptionString              print_host;
    ConfigOptionString              printhost_apikey;
    ConfigOptionString              printhost_cafile;
    ConfigOptionString              serial_port;
    ConfigOptionInt                 serial_speed;

protected:
    void initialize(StaticCacheBase &cache, const char *base_ptr)
    {
        OPT_PTR(host_type);
        OPT_PTR(print_host);
        OPT_PTR(printhost_apikey);
        OPT_PTR(printhost_cafile);
        OPT_PTR(serial_port);
        OPT_PTR(serial_speed);
    }
};

// This object is mapped to Perl as Slic3r::Config::Full.
class FullPrintConfig :
    public PrintObjectConfig,
    public PrintRegionConfig,
    public PrintConfig,
    public HostConfig
{
    STATIC_PRINT_CONFIG_CACHE_DERIVED(FullPrintConfig)
    FullPrintConfig() : PrintObjectConfig(0), PrintRegionConfig(0), PrintConfig(0), HostConfig(0) { initialize_cache(); *this = s_cache_FullPrintConfig.defaults(); }

public:
    // Validate the FullPrintConfig. Returns an empty string on success, otherwise an error message is returned.
    std::string                 validate();

protected:
    // Protected constructor to be called to initialize ConfigCache::m_default.
    FullPrintConfig(int) : PrintObjectConfig(0), PrintRegionConfig(0), PrintConfig(0), HostConfig(0) {}
    void initialize(StaticCacheBase &cache, const char *base_ptr)
    {
        this->PrintObjectConfig::initialize(cache, base_ptr);
        this->PrintRegionConfig::initialize(cache, base_ptr);
        this->PrintConfig      ::initialize(cache, base_ptr);
        this->HostConfig       ::initialize(cache, base_ptr);
    }
};

// This object is mapped to Perl as Slic3r::Config::PrintRegion.
class SLAPrintConfig : public StaticPrintConfig
{
    STATIC_PRINT_CONFIG_CACHE(SLAPrintConfig)
public:
    ConfigOptionString     output_filename_format;

protected:
    void initialize(StaticCacheBase &cache, const char *base_ptr)
    {
        OPT_PTR(output_filename_format);
    }
};

class SLAPrintObjectConfig : public StaticPrintConfig
{
    STATIC_PRINT_CONFIG_CACHE(SLAPrintObjectConfig)
public:
    ConfigOptionFloat layer_height;

    //Number of the layers needed for the exposure time fade [3;20]
    ConfigOptionInt  faded_layers /*= 10*/;

    ConfigOptionFloat slice_closing_radius;

    // Enabling or disabling support creation
    ConfigOptionBool  supports_enable;

    // Diameter in mm of the pointing side of the head.
    ConfigOptionFloat support_head_front_diameter /*= 0.2*/;

    // How much the pinhead has to penetrate the model surface
    ConfigOptionFloat support_head_penetration /*= 0.2*/;

    // Width in mm from the back sphere center to the front sphere center.
    ConfigOptionFloat support_head_width /*= 1.0*/;

    // Radius in mm of the support pillars.
    ConfigOptionFloat support_pillar_diameter /*= 0.8*/;

    // How the pillars are bridged together
    ConfigOptionEnum<SLAPillarConnectionMode> support_pillar_connection_mode;

    // Generate only ground facing supports
    ConfigOptionBool support_buildplate_only;

    // TODO: unimplemented at the moment. This coefficient will have an impact
    // when bridges and pillars are merged. The resulting pillar should be a bit
    // thicker than the ones merging into it. How much thicker? I don't know
    // but it will be derived from this value.
    ConfigOptionFloat support_pillar_widening_factor;

    // Radius in mm of the pillar base.
    ConfigOptionFloat support_base_diameter /*= 2.0*/;

    // The height of the pillar base cone in mm.
    ConfigOptionFloat support_base_height /*= 1.0*/;

    // The minimum distance of the pillar base from the model in mm.
    ConfigOptionFloat support_base_safety_distance; /*= 1.0*/;

    // The default angle for connecting support sticks and junctions.
    ConfigOptionFloat support_critical_angle /*= 45*/;

    // The max length of a bridge in mm
    ConfigOptionFloat support_max_bridge_length /*= 15.0*/;

    // The max distance of two pillars to get cross linked.
    ConfigOptionFloat support_max_pillar_link_distance;

    // The elevation in Z direction upwards. This is the space between the pad
    // and the model object's bounding box bottom. Units in mm.
    ConfigOptionFloat support_object_elevation /*= 5.0*/;

    /////// Following options influence automatic support points placement:
    ConfigOptionInt support_points_density_relative;
    ConfigOptionFloat support_points_minimal_distance;

    // Now for the base pool (pad) /////////////////////////////////////////////

    // Enabling or disabling support creation
    ConfigOptionBool  pad_enable;

    // The thickness of the pad walls
    ConfigOptionFloat pad_wall_thickness /*= 2*/;

    // The height of the pad from the bottom to the top not considering the pit
    ConfigOptionFloat pad_wall_height /*= 5*/;
    
    // How far should the pad extend around the contained geometry
    ConfigOptionFloat pad_brim_size;

    // The greatest distance where two individual pads are merged into one. The
    // distance is measured roughly from the centroids of the pads.
    ConfigOptionFloat pad_max_merge_distance /*= 50*/;

    // The smoothing radius of the pad edges
    // ConfigOptionFloat pad_edge_radius /*= 1*/;

    // The slope of the pad wall...
    ConfigOptionFloat pad_wall_slope;

    // /////////////////////////////////////////////////////////////////////////
    // Zero elevation mode parameters:
    //    - The object pad will be derived from the the model geometry.
    //    - There will be a gap between the object pad and the generated pad
    //      according to the support_base_safety_distance parameter.
    //    - The two pads will be connected with tiny connector sticks
    // /////////////////////////////////////////////////////////////////////////

    // Disable the elevation (ignore its value) and use the zero elevation mode
    ConfigOptionBool pad_around_object;
    
    ConfigOptionBool pad_around_object_everywhere;

    // This is the gap between the object bottom and the generated pad
    ConfigOptionFloat pad_object_gap;

    // How far to place the connector sticks on the object pad perimeter
    ConfigOptionFloat pad_object_connector_stride;

    // The width of the connectors sticks
    ConfigOptionFloat pad_object_connector_width;

    // How much should the tiny connectors penetrate into the model body
    ConfigOptionFloat pad_object_connector_penetration;

protected:
    void initialize(StaticCacheBase &cache, const char *base_ptr)
    {
        OPT_PTR(layer_height);
        OPT_PTR(faded_layers);
        OPT_PTR(slice_closing_radius);
        OPT_PTR(supports_enable);
        OPT_PTR(support_head_front_diameter);
        OPT_PTR(support_head_penetration);
        OPT_PTR(support_head_width);
        OPT_PTR(support_pillar_diameter);
        OPT_PTR(support_pillar_connection_mode);
        OPT_PTR(support_buildplate_only);
        OPT_PTR(support_pillar_widening_factor);
        OPT_PTR(support_base_diameter);
        OPT_PTR(support_base_height);
        OPT_PTR(support_base_safety_distance);
        OPT_PTR(support_critical_angle);
        OPT_PTR(support_max_bridge_length);
        OPT_PTR(support_max_pillar_link_distance);
        OPT_PTR(support_points_density_relative);
        OPT_PTR(support_points_minimal_distance);
        OPT_PTR(support_object_elevation);
        OPT_PTR(pad_enable);
        OPT_PTR(pad_wall_thickness);
        OPT_PTR(pad_wall_height);
        OPT_PTR(pad_brim_size);
        OPT_PTR(pad_max_merge_distance);
        // OPT_PTR(pad_edge_radius);
        OPT_PTR(pad_wall_slope);
        OPT_PTR(pad_around_object);
        OPT_PTR(pad_around_object_everywhere);
        OPT_PTR(pad_object_gap);
        OPT_PTR(pad_object_connector_stride);
        OPT_PTR(pad_object_connector_width);
        OPT_PTR(pad_object_connector_penetration);
    }
};

class SLAMaterialConfig : public StaticPrintConfig
{
    STATIC_PRINT_CONFIG_CACHE(SLAMaterialConfig)
public:
    ConfigOptionFloat                       initial_layer_height;
    ConfigOptionFloat                       bottle_cost;
    ConfigOptionFloat                       bottle_volume;
    ConfigOptionFloat                       bottle_weight;
    ConfigOptionFloat                       material_density;
    ConfigOptionFloat                       exposure_time;
    ConfigOptionFloat                       initial_exposure_time;
    ConfigOptionFloats                      material_correction;
protected:
    void initialize(StaticCacheBase &cache, const char *base_ptr)
    {
        OPT_PTR(initial_layer_height);
        OPT_PTR(bottle_cost);
        OPT_PTR(bottle_volume);
        OPT_PTR(bottle_weight);
        OPT_PTR(material_density);
        OPT_PTR(exposure_time);
        OPT_PTR(initial_exposure_time);
        OPT_PTR(material_correction);
    }
};

class SLAPrinterConfig : public StaticPrintConfig
{
    STATIC_PRINT_CONFIG_CACHE(SLAPrinterConfig)
public:
    ConfigOptionEnum<PrinterTechnology>     printer_technology;
    ConfigOptionPoints                      bed_shape;
    ConfigOptionFloat                       max_print_height;
    ConfigOptionFloat                       display_width;
    ConfigOptionFloat                       display_height;
    ConfigOptionInt                         display_pixels_x;
    ConfigOptionInt                         display_pixels_y;
    ConfigOptionEnum<SLADisplayOrientation> display_orientation;
    ConfigOptionBool                        display_mirror_x;
    ConfigOptionBool                        display_mirror_y;
    ConfigOptionFloats                      relative_correction;
    ConfigOptionFloat                       absolute_correction;
    ConfigOptionFloat                       gamma_correction;
    ConfigOptionFloat                       fast_tilt_time;
    ConfigOptionFloat                       slow_tilt_time;
    ConfigOptionFloat                       area_fill;
    ConfigOptionFloat                       min_exposure_time;
    ConfigOptionFloat                       max_exposure_time;
    ConfigOptionFloat                       min_initial_exposure_time;
    ConfigOptionFloat                       max_initial_exposure_time;
protected:
    void initialize(StaticCacheBase &cache, const char *base_ptr)
    {
        OPT_PTR(printer_technology);
        OPT_PTR(bed_shape);
        OPT_PTR(max_print_height);
        OPT_PTR(display_width);
        OPT_PTR(display_height);
        OPT_PTR(display_pixels_x);
        OPT_PTR(display_pixels_y);
        OPT_PTR(display_mirror_x);
        OPT_PTR(display_mirror_y);
        OPT_PTR(display_orientation);
        OPT_PTR(relative_correction);
        OPT_PTR(absolute_correction);
        OPT_PTR(gamma_correction);
        OPT_PTR(fast_tilt_time);
        OPT_PTR(slow_tilt_time);
        OPT_PTR(area_fill);
        OPT_PTR(min_exposure_time);
        OPT_PTR(max_exposure_time);
        OPT_PTR(min_initial_exposure_time);
        OPT_PTR(max_initial_exposure_time);
    }
};

class SLAFullPrintConfig : public SLAPrinterConfig, public SLAPrintConfig, public SLAPrintObjectConfig, public SLAMaterialConfig
{
    STATIC_PRINT_CONFIG_CACHE_DERIVED(SLAFullPrintConfig)
    SLAFullPrintConfig() : SLAPrinterConfig(0), SLAPrintConfig(0), SLAPrintObjectConfig(0), SLAMaterialConfig(0) { initialize_cache(); *this = s_cache_SLAFullPrintConfig.defaults(); }

public:
    // Validate the SLAFullPrintConfig. Returns an empty string on success, otherwise an error message is returned.
//    std::string                 validate();

protected:
    // Protected constructor to be called to initialize ConfigCache::m_default.
    SLAFullPrintConfig(int) : SLAPrinterConfig(0), SLAPrintConfig(0), SLAPrintObjectConfig(0), SLAMaterialConfig(0) {}
    void initialize(StaticCacheBase &cache, const char *base_ptr)
    {
        this->SLAPrinterConfig    ::initialize(cache, base_ptr);
        this->SLAPrintConfig      ::initialize(cache, base_ptr);
        this->SLAPrintObjectConfig::initialize(cache, base_ptr);
        this->SLAMaterialConfig   ::initialize(cache, base_ptr);
    }
};

#undef STATIC_PRINT_CONFIG_CACHE
#undef STATIC_PRINT_CONFIG_CACHE_BASE
#undef STATIC_PRINT_CONFIG_CACHE_DERIVED
#undef OPT_PTR

class CLIActionsConfigDef : public ConfigDef
{
public:
    CLIActionsConfigDef();
};

class CLITransformConfigDef : public ConfigDef
{
public:
    CLITransformConfigDef();
};

class CLIMiscConfigDef : public ConfigDef
{
public:
    CLIMiscConfigDef();
};

// This class defines the command line options representing actions.
extern const CLIActionsConfigDef    cli_actions_config_def;

// This class defines the command line options representing transforms.
extern const CLITransformConfigDef  cli_transform_config_def;

// This class defines all command line options that are not actions or transforms.
extern const CLIMiscConfigDef       cli_misc_config_def;

class DynamicPrintAndCLIConfig : public DynamicPrintConfig
{
public:
    DynamicPrintAndCLIConfig() {}
    DynamicPrintAndCLIConfig(const DynamicPrintAndCLIConfig &other) : DynamicPrintConfig(other) {}

    // Overrides ConfigBase::def(). Static configuration definition. Any value stored into this ConfigBase shall have its definition here.
    const ConfigDef*        def() const override { return &s_def; }

    // Verify whether the opt_key has not been obsoleted or renamed.
    // Both opt_key and value may be modified by handle_legacy().
    // If the opt_key is no more valid in this version of Slic3r, opt_key is cleared by handle_legacy().
    // handle_legacy() is called internally by set_deserialize().
    void                    handle_legacy(t_config_option_key &opt_key, std::string &value) const override;

private:
    class PrintAndCLIConfigDef : public ConfigDef
    {
    public:
        PrintAndCLIConfigDef() {
            this->options.insert(print_config_def.options.begin(), print_config_def.options.end());
            this->options.insert(cli_actions_config_def.options.begin(), cli_actions_config_def.options.end());
            this->options.insert(cli_transform_config_def.options.begin(), cli_transform_config_def.options.end());
            this->options.insert(cli_misc_config_def.options.begin(), cli_misc_config_def.options.end());
            for (const auto &kvp : this->options)
                this->by_serialization_key_ordinal[kvp.second.serialization_key_ordinal] = &kvp.second;
        }
        // Do not release the default values, they are handled by print_config_def & cli_actions_config_def / cli_transform_config_def / cli_misc_config_def.
        ~PrintAndCLIConfigDef() { this->options.clear(); }
    };
    static PrintAndCLIConfigDef s_def;
};

} // namespace Slic3r

// Serialization through the Cereal library
namespace cereal {
    // Let cereal know that there are load / save non-member functions declared for DynamicPrintConfig, ignore serialize / load / save from parent class DynamicConfig.
    template <class Archive> struct specialize<Archive, Slic3r::DynamicPrintConfig, cereal::specialization::non_member_load_save> {};

    template<class Archive> void load(Archive& archive, Slic3r::DynamicPrintConfig &config)
    {
        size_t cnt;
        archive(cnt);
        config.clear();
        for (size_t i = 0; i < cnt; ++ i) {
            size_t serialization_key_ordinal;
            archive(serialization_key_ordinal);
            assert(serialization_key_ordinal > 0);
            auto it = Slic3r::print_config_def.by_serialization_key_ordinal.find(serialization_key_ordinal);
            assert(it != Slic3r::print_config_def.by_serialization_key_ordinal.end());
            config.set_key_value(it->second->opt_key, it->second->load_option_from_archive(archive));
        }
    }

    template<class Archive> void save(Archive& archive, const Slic3r::DynamicPrintConfig &config)
    {
        size_t cnt = config.size();
        archive(cnt);
        for (auto it = config.cbegin(); it != config.cend(); ++it) {
            const Slic3r::ConfigOptionDef* optdef = Slic3r::print_config_def.get(it->first);
            assert(optdef != nullptr);
            assert(optdef->serialization_key_ordinal > 0);
            archive(optdef->serialization_key_ordinal);
            optdef->save_option_to_archive(archive, it->second.get());
        }
    }
}

#endif<|MERGE_RESOLUTION|>--- conflicted
+++ resolved
@@ -71,25 +71,23 @@
 };
 */
 
-<<<<<<< HEAD
-enum DenseInfillAlgo {
-    dfaAutomatic, dfaAutoNotFull, dfaEnlarged,
-};
-
-enum NoPerimeterUnsupportedAlgo {
-    npuaNone, npuaNoPeri, npuaBridges, npuaBridgesOverhangs, npuaFilled,
-};
-
-enum SupportZDistanceType {
-    zdFilament, zdPlane, zdNone,
-=======
 enum SLAMaterial {
     slamTough,
     slamFlex,
     slamCasting,
     slamDental,
     slamHeatResistant,
->>>>>>> 5e3e5492
+};
+enum DenseInfillAlgo {
+    dfaAutomatic, dfaAutoNotFull, dfaEnlarged,
+};
+
+enum NoPerimeterUnsupportedAlgo {
+    npuaNone, npuaNoPeri, npuaBridges, npuaBridgesOverhangs, npuaFilled,
+};
+
+enum SupportZDistanceType {
+    zdFilament, zdPlane, zdNone,
 };
 
 enum SLADisplayOrientation {
@@ -1270,7 +1268,7 @@
 
     // The height of the pad from the bottom to the top not considering the pit
     ConfigOptionFloat pad_wall_height /*= 5*/;
-    
+
     // How far should the pad extend around the contained geometry
     ConfigOptionFloat pad_brim_size;
 
@@ -1293,8 +1291,8 @@
     // /////////////////////////////////////////////////////////////////////////
 
     // Disable the elevation (ignore its value) and use the zero elevation mode
-    ConfigOptionBool pad_around_object;
-    
+    ConfigOptionBool  pad_around_object;
+
     ConfigOptionBool pad_around_object_everywhere;
 
     // This is the gap between the object bottom and the generated pad
