///|/ Copyright (c) Prusa Research 2016 - 2023 Vojtěch Bubník @bubnikv, Lukáš Matěna @lukasmatena, Lukáš Hejl @hejllukas, Tomáš Mészáros @tamasmeszaros, Pavel Mikuš @Godrak, David Kocík @kocikdav, Oleksandra Iushchenko @YuSanka, Vojtěch Král @vojtechkral, Enrico Turri @enricoturri1966
///|/ Copyright (c) 2023 Pedro Lamas @PedroLamas
///|/ Copyright (c) 2020 Sergey Kovalev @RandoMan70
///|/ Copyright (c) 2021 Martin Budden
///|/ Copyright (c) 2021 Ilya @xorza
///|/ Copyright (c) 2020 Paul Arden @ardenpm
///|/ Copyright (c) 2019 Spencer Owen @spuder
///|/ Copyright (c) 2019 Stephan Reichhelm @stephanr
///|/ Copyright (c) 2018 Martin Loidl @LoidlM
///|/ Copyright (c) SuperSlicer 2018 Remi Durand @supermerill
///|/ Copyright (c) 2016 - 2017 Joseph Lenox @lordofhyphens
///|/ Copyright (c) Slic3r 2013 - 2015 Alessandro Ranellucci @alranel
///|/ Copyright (c) 2015 Maksim Derbasov @ntfshard
///|/ Copyright (c) 2015 Alexander Rössler @machinekoder
///|/
///|/ PrusaSlicer is released under the terms of the AGPLv3 or higher
///|/
// Configuration store of Slic3r.
//
// The configuration store is either static or dynamic.
// DynamicPrintConfig is used mainly at the user interface. while the StaticPrintConfig is used
// during the slicing and the g-code generation.
//
// The classes derived from StaticPrintConfig form a following hierarchy.
//
//  class ConfigBase
//    class StaticConfig : public virtual ConfigBase
//        class StaticPrintConfig : public StaticConfig
//            class PrintObjectConfig : public StaticPrintConfig
//            class PrintRegionConfig : public StaticPrintConfig
//            class MachineEnvelopeConfig : public StaticPrintConfig
//            class GCodeConfig : public StaticPrintConfig
//                  class  : public MachineEnvelopeConfig, public GCodeConfig
//                          class FullPrintConfig : PrintObjectConfig,PrintRegionConfig,PrintConfig
//            class SLAPrintObjectConfig : public StaticPrintConfig
//            class SLAMaterialConfig : public StaticPrintConfig
//            class SLAPrinterConfig : public StaticPrintConfig
//                  class SLAFullPrintConfig : public SLAPrinterConfig, public SLAPrintConfig, public SLAPrintObjectConfig, public SLAMaterialConfig
//    class DynamicConfig : public virtual ConfigBase
//        class DynamicPrintConfig : public DynamicConfig
//            class DynamicPrintAndCLIConfig : public DynamicPrintConfig
//
//

#ifndef slic3r_PrintConfig_hpp_
#define slic3r_PrintConfig_hpp_

#include "libslic3r.h"
#include "Config.hpp"
#include "SLA/SupportTreeStrategies.hpp"

#include <boost/preprocessor/facilities/empty.hpp>
#include <boost/preprocessor/punctuation/comma_if.hpp>
#include <boost/preprocessor/seq/for_each.hpp>
#include <boost/preprocessor/seq/for_each_i.hpp>
#include <boost/preprocessor/stringize.hpp>
#include <boost/preprocessor/tuple/elem.hpp>
#include <boost/preprocessor/tuple/to_seq.hpp>

namespace Slic3r {

enum CompleteObjectSort {
    cosObject, 
    cosZ, 
    cosY,
};

enum WipeAlgo {
    waLinear,
    waQuadra,
    waHyper,
};

enum GCodeFlavor : uint8_t {
    gcfRepRap,
    gcfSprinter,
    gcfRepetier,
    gcfTeacup,
    gcfMakerWare,
    gcfMarlinLegacy,
    gcfMarlinFirmware,
    gcfKlipper,
    gcfSailfish,
    gcfMach3,
    gcfMachinekit,
    gcfSmoothie,
    gcfNoExtrusion,
};

enum class MachineLimitsUsage : uint8_t {
    EmitToGCode,
    TimeEstimateOnly,
    Limits,
    Ignore,
    Count,
};

enum PrintHostType {
    htPrusaLink,
    htPrusaConnect,
    htOctoPrint,
    htMoonraker,
    htDuet,
    htFlashAir,
    htAstroBox,
    htRepetier,
    htKlipper,
    htMPMDv2,
    htMKS,
    htMiniDeltaLCD,
};

enum AuthorizationType {
    atKeyPassword, atUserPassword
};

enum class FuzzySkinType {
    None,
    External,
    Shell,
    All,
};

enum InfillPattern : uint8_t{
    ipRectilinear, ipRectilinearWGapFill,
    ipMonotonic, ipMonotonicWGapFill,
    ipAlignedRectilinear,
    ipGrid,
    ipTriangles, ipStars, ipCubic,
    ipLine, ipMonotonicLines,
    ipConcentric, ipConcentricGapFill,
    ipHoneycomb, ip3DHoneycomb,
    ipGyroid,
    ipHilbertCurve, ipArchimedeanChords, ipOctagramSpiral,
    ipAdaptiveCubic, ipSupportCubic, ipSupportBase,
    ipSmooth, ipSmoothHilbert, ipSmoothTriple,
    ipRectiWithPerimeter,
    ipScatteredRectilinear, 
    ipSawtooth,
    ipLightning,
    ipEnsuring,
    ipAuto,
    ipCount,
};

enum class IroningType {
    TopSurfaces,
    TopmostOnly,
    AllSolid,
    Count,
};

enum class SlicingMode
{
    // Regular, applying ClipperLib::pftNonZero rule when creating ExPolygons.
    Regular,
    // Compatible with 3DLabPrint models, applying ClipperLib::pftEvenOdd rule when creating ExPolygons.
    EvenOdd,
    // Orienting all contours CCW, thus closing all holes.
    CloseHoles,
};

enum SupportMaterialPattern {
    smpRectilinear,
    smpRectilinearGrid,
    smpHoneycomb,
};

enum SupportMaterialStyle {
    smsGrid,
    smsSnug,
    smsTree,
    smsOrganic,
};

//from prusa, not used in superslicer as InfillPattern is enough.
//enum SupportMaterialInterfacePattern {
//    smipAuto, smipRectilinear, smipConcentric,
//};

enum SeamPosition {
    spRandom,
    spAllRandom,
    spNearest, //not used anymore
    spAligned,
    spExtremlyAligned,
    spRear,
    spCustom, // or seam object
    spCost,
};

enum SLAMaterial {
    slamTough,
    slamFlex,
    slamCasting,
    slamDental,
    slamHeatResistant,
};
enum DenseInfillAlgo {
    dfaAutomatic, 
    dfaAutoNotFull,
    dfaAutoOrEnlarged,
    dfaAutoOrNothing,
    dfaEnlarged,
    dfaDisabled,
};

enum NoPerimeterUnsupportedAlgo {
    npuaNone, npuaNoPeri, npuaBridges, npuaBridgesOverhangs, npuaFilled,
};

enum InfillConnection {
    icConnected, icHoles, icOuterShell, icNotConnected,
};

enum RemainingTimeType : uint8_t{
    rtNone      = 0,
    rtM117      = 1<<0,
    rtM73       = 1<<1,
    rtM73_Quiet = 1<<2,
    rtM73_M117 = rtM73 | rtM117,
};
//note: check if the enum_bitmask can't be used (and improve it?)
inline RemainingTimeType operator|(RemainingTimeType a, RemainingTimeType b) {
    return static_cast<RemainingTimeType>(static_cast<uint64_t>(a) | static_cast<uint64_t>(b));
}
inline RemainingTimeType operator&(RemainingTimeType a, RemainingTimeType b) {
    return static_cast<RemainingTimeType>(static_cast<uint64_t>(a) & static_cast<uint64_t>(b));
}
inline RemainingTimeType operator^(RemainingTimeType a, RemainingTimeType b) {
    return static_cast<RemainingTimeType>(static_cast<uint64_t>(a) ^ static_cast<uint64_t>(b));
}
inline RemainingTimeType operator|=(RemainingTimeType& a, RemainingTimeType b) {
    a = a | b; return a;
}
inline RemainingTimeType operator&=(RemainingTimeType& a, RemainingTimeType b) {
    a = a & b; return a;
}

enum SupportZDistanceType {
    zdFilament, zdPlane, zdNone,
};

enum SLADisplayOrientation {
    sladoLandscape,
    sladoPortrait
};

using SLASupportTreeType = sla::SupportTreeType;
using SLAPillarConnectionMode = sla::PillarConnectionMode;

// from prusa, not used in superslicer (as we can choose the width of inner & outer separatly.
enum BrimType {
    btNoBrim,
    btOuterOnly,
    btInnerOnly,
    btOuterAndInner,
};

enum DraftShield {
    dsDisabled,
    dsLimited,
    dsEnabled,
};

enum class LabelObjectsStyle {
    Disabled,
    Octoprint,
    Firmware,
    Both,
};

enum class PerimeterGeneratorType
{
    // Classic perimeter generator using Clipper offsets with constant extrusion width.
    Classic,
    // Perimeter generator with variable extrusion width based on the paper
    // "A framework for adaptive width control of dense contour-parallel toolpaths in fused deposition modeling" ported from Cura.
    Arachne
};

enum class GCodeThumbnailsFormat {
    PNG, JPG, QOI, BIQU
};

enum ZLiftTop {
    zltAll,
    zltTop,
    zltNotTop
};

#define CONFIG_OPTION_ENUM_DECLARE_STATIC_MAPS(NAME) \
    template<> const t_config_enum_names& ConfigOptionEnum<NAME>::get_enum_names(); \
    template<> const t_config_enum_values& ConfigOptionEnum<NAME>::get_enum_values();

CONFIG_OPTION_ENUM_DECLARE_STATIC_MAPS(ArcFittingType)
CONFIG_OPTION_ENUM_DECLARE_STATIC_MAPS(PrinterTechnology)
CONFIG_OPTION_ENUM_DECLARE_STATIC_MAPS(ForwardCompatibilitySubstitutionRule)

CONFIG_OPTION_ENUM_DECLARE_STATIC_MAPS(CompleteObjectSort)
CONFIG_OPTION_ENUM_DECLARE_STATIC_MAPS(WipeAlgo)
CONFIG_OPTION_ENUM_DECLARE_STATIC_MAPS(GCodeFlavor)
CONFIG_OPTION_ENUM_DECLARE_STATIC_MAPS(MachineLimitsUsage)
CONFIG_OPTION_ENUM_DECLARE_STATIC_MAPS(PrintHostType)
CONFIG_OPTION_ENUM_DECLARE_STATIC_MAPS(AuthorizationType)
CONFIG_OPTION_ENUM_DECLARE_STATIC_MAPS(BridgeType)
CONFIG_OPTION_ENUM_DECLARE_STATIC_MAPS(FuzzySkinType)
CONFIG_OPTION_ENUM_DECLARE_STATIC_MAPS(InfillPattern)
CONFIG_OPTION_ENUM_DECLARE_STATIC_MAPS(IroningType)
CONFIG_OPTION_ENUM_DECLARE_STATIC_MAPS(SlicingMode)
CONFIG_OPTION_ENUM_DECLARE_STATIC_MAPS(SupportMaterialPattern)
CONFIG_OPTION_ENUM_DECLARE_STATIC_MAPS(SupportMaterialStyle)
//CONFIG_OPTION_ENUM_DECLARE_STATIC_MAPS(SupportMaterialInterfacePattern)
CONFIG_OPTION_ENUM_DECLARE_STATIC_MAPS(SeamPosition)
CONFIG_OPTION_ENUM_DECLARE_STATIC_MAPS(SLAMaterial)
CONFIG_OPTION_ENUM_DECLARE_STATIC_MAPS(DenseInfillAlgo)
CONFIG_OPTION_ENUM_DECLARE_STATIC_MAPS(NoPerimeterUnsupportedAlgo)
CONFIG_OPTION_ENUM_DECLARE_STATIC_MAPS(InfillConnection)
CONFIG_OPTION_ENUM_DECLARE_STATIC_MAPS(RemainingTimeType)
CONFIG_OPTION_ENUM_DECLARE_STATIC_MAPS(SupportZDistanceType)
CONFIG_OPTION_ENUM_DECLARE_STATIC_MAPS(SLADisplayOrientation)
CONFIG_OPTION_ENUM_DECLARE_STATIC_MAPS(SLAPillarConnectionMode)
CONFIG_OPTION_ENUM_DECLARE_STATIC_MAPS(SLASupportTreeType)
CONFIG_OPTION_ENUM_DECLARE_STATIC_MAPS(BrimType)
CONFIG_OPTION_ENUM_DECLARE_STATIC_MAPS(DraftShield)
CONFIG_OPTION_ENUM_DECLARE_STATIC_MAPS(LabelObjectsStyle)
CONFIG_OPTION_ENUM_DECLARE_STATIC_MAPS(GCodeThumbnailsFormat)
CONFIG_OPTION_ENUM_DECLARE_STATIC_MAPS(ZLiftTop)
CONFIG_OPTION_ENUM_DECLARE_STATIC_MAPS(PerimeterGeneratorType)


#undef CONFIG_OPTION_ENUM_DECLARE_STATIC_MAPS

class DynamicPrintConfig;

// Defines each and every confiuration option of Slic3r, including the properties of the GUI dialogs.
// Does not store the actual values, but defines default values.
class PrintConfigDef : public ConfigDef
{
public:
    PrintConfigDef();
    
    static void handle_legacy(t_config_option_key& opt_key, std::string& value, bool remove_unkown_keys = true);
    static bool is_defined(t_config_option_key& opt_key);
    static std::map<std::string, std::string> to_prusa(t_config_option_key& opt_key, std::string& value, const DynamicConfig& all_conf);
    static std::map<std::string, std::string> from_prusa(t_config_option_key& opt_key, std::string& value, const DynamicConfig& all_conf);
    static void handle_legacy_composite(DynamicPrintConfig &config);

    // Array options growing with the number of extruders
    const std::vector<std::string>& extruder_option_keys() const { return m_extruder_option_keys; }
    // Options defining the extruder retract properties. These keys are sorted lexicographically.
    // The extruder retract keys could be overidden by the same values defined at the Filament level
    // (then the key is further prefixed with the "filament_" prefix).
    const std::vector<std::string>& extruder_retract_keys() const { return m_extruder_retract_keys; }
    // Array options growing with the number of milling cutters
    const std::vector<std::string>& milling_option_keys() const { return m_milling_option_keys; }

private:
    void init_common_params();
    void init_fff_params();
    void init_extruder_option_keys();
    void init_sla_params();
    void init_sla_support_params(const std::string &method_prefix);
    void init_milling_params();

    std::vector<std::string>    m_extruder_option_keys;
    std::vector<std::string>    m_extruder_retract_keys;
    std::vector<std::string>    m_milling_option_keys;
};



// The one and only global definition of SLic3r configuration options.
// This definition is constant.
extern const PrintConfigDef print_config_def;

class StaticPrintConfig;

//PrinterTechnology printer_technology(const ConfigBase &cfg); //TODO del
OutputFormat output_format(const ConfigBase &cfg);
// Minimum object distance for arrangement, based on printer technology
// double min_object_distance(const ConfigBase &cfg);

// Slic3r dynamic configuration, used to override the configuration
// per object, per modification volume or per printing material.
// The dynamic configuration is also used to store user modifications of the print global parameters,
// so the modified configuration values may be diffed against the active configuration
// to invalidate the proper slicing resp. g-code generation processing steps.
class DynamicPrintConfig : public DynamicConfig
{
public:
    DynamicPrintConfig() {}
    DynamicPrintConfig(const DynamicPrintConfig &rhs) : DynamicConfig(rhs) {}
    DynamicPrintConfig(DynamicPrintConfig &&rhs) noexcept : DynamicConfig(std::move(rhs)) {}
    explicit DynamicPrintConfig(const StaticPrintConfig &rhs);
    explicit DynamicPrintConfig(const ConfigBase &rhs) : DynamicConfig(rhs) {}

    DynamicPrintConfig& operator=(const DynamicPrintConfig &rhs) { DynamicConfig::operator=(rhs); return *this; }
    DynamicPrintConfig& operator=(DynamicPrintConfig &&rhs) noexcept { DynamicConfig::operator=(std::move(rhs)); return *this; }

    static DynamicPrintConfig  full_print_config();
    static DynamicPrintConfig  full_print_config_with(const t_config_option_key &opt_key, const std::string &str, bool append = false) {
        auto config = DynamicPrintConfig::full_print_config();
        config.set_deserialize_strict(opt_key, str, append);
        return config;
    }
    static DynamicPrintConfig  full_print_config_with(std::initializer_list<SetDeserializeItem> items) {
        auto config = DynamicPrintConfig::full_print_config();
        config.set_deserialize_strict(items);
        return config;
    }
    static DynamicPrintConfig  new_with(const t_config_option_key &opt_key, const std::string &str, bool append = false) {
        DynamicPrintConfig config;
        config.set_deserialize_strict(opt_key, str, append);
        return config;
    }
    static DynamicPrintConfig  new_with(std::initializer_list<SetDeserializeItem> items) {
        DynamicPrintConfig config;
        config.set_deserialize_strict(items);
        return config;
    }
    static DynamicPrintConfig* new_from_defaults_keys(const std::vector<std::string> &keys);

    // Overrides ConfigBase::def(). Static configuration definition. Any value stored into this ConfigBase shall have its definition here.
    const ConfigDef*    def() const override { return &print_config_def; }

    void                normalize_fdm();

    void                set_num_extruders(unsigned int num_extruders);

    void                set_num_milling(unsigned int num_milling);

    // Validate the PrintConfig. Returns an empty string on success, otherwise an error message is returned.
    std::string         validate();

    // Verify whether the opt_key has not been obsoleted or renamed.
    // Both opt_key and value may be modified by handle_legacy().
    // If the opt_key is no more valid in this version of Slic3r, opt_key is cleared by handle_legacy().
    // handle_legacy() is called internally by set_deserialize().
    void                handle_legacy(t_config_option_key &opt_key, std::string &value) const override
        { PrintConfigDef::handle_legacy(opt_key, value); }
    // Called after a config is loaded as a whole.
    // Perform composite conversions, for example merging multiple keys into one key.
    // For conversion of single options, the handle_legacy() method above is called.
    void                handle_legacy_composite() override
        { PrintConfigDef::handle_legacy_composite(*this); }
    void                to_prusa(t_config_option_key& opt_key, std::string& value) const override
        { PrintConfigDef::to_prusa(opt_key, value, *this); }
    // utilities to help convert from prusa config.
    // if with_phony, then the phony settigns will be set to phony if needed.
    void                convert_from_prusa(bool with_phony);

    /// <summary>
    /// callback to changed other settings that are linked (like width & spacing)
    /// </summary>
    /// <param name="opt_key">name of the changed option</param>
    /// <return> configs that have at least a change</param>
    std::set<const DynamicPrintConfig*> value_changed(const t_config_option_key& opt_key, const std::vector<DynamicPrintConfig*> config_collection);
    std::set<const DynamicPrintConfig*> update_phony(const std::vector<DynamicPrintConfig*> config_collection, bool exclude_default_extrusion = false);
};

// An indirection to a bunch of Config
class MultiPtrPrintConfig : public virtual ConfigBase
{
public:
    MultiPtrPrintConfig() = default;
    
    // Overrides ConfigBase::def(). Static configuration definition. Any value stored into this ConfigBase shall have its definition here.
    const ConfigDef*    def() const override { return &print_config_def; }

    // Overrides ConfigResolver::optptr().
    const ConfigOption*     optptr(const t_config_option_key &opt_key) const override;
    // Overrides ConfigBase::optptr(). Find ando/or create a ConfigOption instance for a given name.
    ConfigOption*           optptr(const t_config_option_key &opt_key, bool create = false) override;
    // Overrides ConfigBase::keys(). Collect names of all configuration values maintained by this configuration store.
    t_config_option_keys    keys() const override;

    
    std::vector<ConfigBase*> storages;
private:
};

void handle_legacy_sla(DynamicPrintConfig& config);

class StaticPrintConfig : public StaticConfig
{
public:
    StaticPrintConfig() {}

    // Overrides ConfigBase::def(). Static configuration definition. Any value stored into this ConfigBase shall have its definition here.
    const ConfigDef*    def() const override { return &print_config_def; }
    // Reference to the cached list of keys.
    virtual const t_config_option_keys& keys_ref() const = 0;

protected:
    // Verify whether the opt_key has not been obsoleted or renamed.
    // Both opt_key and value may be modified by handle_legacy().
    // If the opt_key is no more valid in this version of Slic3r, opt_key is cleared by handle_legacy().
    // handle_legacy() is called internally by set_deserialize().
    void                handle_legacy(t_config_option_key &opt_key, std::string &value) const override
        { PrintConfigDef::handle_legacy(opt_key, value); }

    // Internal class for keeping a dynamic map to static options.
    class StaticCacheBase
    {
    public:
        // To be called during the StaticCache setup.
        // Add one ConfigOption into m_map_name_to_offset.
        template<typename T>
        void                opt_add(const std::string &name, const char *base_ptr, const T &opt)
        {
            assert(m_map_name_to_offset.find(name) == m_map_name_to_offset.end());
            m_map_name_to_offset[name] = (const char*)&opt - base_ptr;
        }

    protected:
        std::map<std::string, ptrdiff_t>    m_map_name_to_offset;
    };

    // Parametrized by the type of the topmost class owning the options.
    template<typename T>
    class StaticCache : public StaticCacheBase
    {
    public:
        // Calling the constructor of m_defaults with 0 forces m_defaults to not run the initialization.
        StaticCache() : m_defaults(nullptr) {}
        ~StaticCache() { delete m_defaults; m_defaults = nullptr; }

        bool                initialized() const { return ! m_keys.empty(); }

        ConfigOption*       optptr(const std::string &name, T *owner) const
        {
            const auto it = m_map_name_to_offset.find(name);
            return (it == m_map_name_to_offset.end()) ? nullptr : reinterpret_cast<ConfigOption*>((char*)owner + it->second);
        }

        const ConfigOption* optptr(const std::string &name, const T *owner) const
        {
            const auto it = m_map_name_to_offset.find(name);
            return (it == m_map_name_to_offset.end()) ? nullptr : reinterpret_cast<const ConfigOption*>((const char*)owner + it->second);
        }

        const std::vector<std::string>& keys()      const { return m_keys; }
        const T&                        defaults()  const { return *m_defaults; }

        // To be called during the StaticCache setup.
        // Collect option keys from m_map_name_to_offset,
        // assign default values to m_defaults.
        void                finalize(T *defaults, const ConfigDef *defs)
        {
            assert(defaults != nullptr);
            assert(defs != nullptr);
            m_defaults = defaults;
            m_keys.clear();
            m_keys.reserve(m_map_name_to_offset.size());
            for (const auto &kvp : defs->options) {
                // Find the option given the option name kvp.first by an offset from (char*)m_defaults.
                ConfigOption *opt = this->optptr(kvp.first, m_defaults);
                if (opt == nullptr)
                    // This option is not defined by the ConfigBase of type T.
                    continue;
                m_keys.emplace_back(kvp.first);
                const ConfigOptionDef *def = defs->get(kvp.first);
                assert(def != nullptr);
                if (def->default_value)
                    opt->set(def->default_value.get());
            }
        }

    private:
        T                                  *m_defaults;
        std::vector<std::string>            m_keys;
    };
};

#define STATIC_PRINT_CONFIG_CACHE_BASE(CLASS_NAME) \
public: \
    /* Overrides ConfigBase::optptr(). Find ando/or create a ConfigOption instance for a given name. */ \
    const ConfigOption*      optptr(const t_config_option_key &opt_key) const override \
        {   const ConfigOption* opt = s_cache_##CLASS_NAME.optptr(opt_key, this); \
            if (opt == nullptr && parent != nullptr) \
                /*if not find, try with the parent config.*/ \
                opt = parent->option(opt_key); \
            return opt; \
        } \
    /* Overrides ConfigBase::optptr(). Find ando/or create a ConfigOption instance for a given name. */ \
    ConfigOption*            optptr(const t_config_option_key &opt_key, bool create = false) override \
        { return s_cache_##CLASS_NAME.optptr(opt_key, this); } \
    /* Overrides ConfigBase::keys(). Collect names of all configuration values maintained by this configuration store. */ \
    t_config_option_keys     keys() const override { return s_cache_##CLASS_NAME.keys(); } \
    const t_config_option_keys& keys_ref() const override { return s_cache_##CLASS_NAME.keys(); } \
    static const CLASS_NAME& defaults() { assert(s_cache_##CLASS_NAME.initialized()); return s_cache_##CLASS_NAME.defaults(); } \
private: \
    friend int print_config_static_initializer(); \
    static void initialize_cache() \
    { \
        assert(! s_cache_##CLASS_NAME.initialized()); \
        if (! s_cache_##CLASS_NAME.initialized()) { \
            CLASS_NAME *inst = new CLASS_NAME(1); \
            inst->initialize(s_cache_##CLASS_NAME, (const char*)inst); \
            s_cache_##CLASS_NAME.finalize(inst, inst->def()); \
        } \
    } \
    /* Cache object holding a key/option map, a list of option keys and a copy of this static config initialized with the defaults. */ \
    static StaticPrintConfig::StaticCache<CLASS_NAME> s_cache_##CLASS_NAME;

#define STATIC_PRINT_CONFIG_CACHE(CLASS_NAME) \
    STATIC_PRINT_CONFIG_CACHE_BASE(CLASS_NAME) \
public: \
    /* Public default constructor will initialize the key/option cache and the default object copy if needed. */ \
    CLASS_NAME() { assert(s_cache_##CLASS_NAME.initialized()); *this = s_cache_##CLASS_NAME.defaults(); } \
protected: \
    /* Protected constructor to be called when compounded. */ \
    CLASS_NAME(int) {}

#define STATIC_PRINT_CONFIG_CACHE_DERIVED(CLASS_NAME) \
    STATIC_PRINT_CONFIG_CACHE_BASE(CLASS_NAME) \
public: \
    /* Overrides ConfigBase::def(). Static configuration definition. Any value stored into this ConfigBase shall have its definition here. */ \
    const ConfigDef*    def() const override { return &print_config_def; } \
    /* Handle legacy and obsoleted config keys */ \
    void                handle_legacy(t_config_option_key &opt_key, std::string &value) const override \
        { PrintConfigDef::handle_legacy(opt_key, value); }

#define PRINT_CONFIG_CLASS_ELEMENT_DEFINITION(r, data, elem) BOOST_PP_TUPLE_ELEM(0, elem) BOOST_PP_TUPLE_ELEM(1, elem);
#define PRINT_CONFIG_CLASS_ELEMENT_INITIALIZATION2(KEY) cache.opt_add(BOOST_PP_STRINGIZE(KEY), base_ptr, this->KEY);
#define PRINT_CONFIG_CLASS_ELEMENT_INITIALIZATION(r, data, elem) PRINT_CONFIG_CLASS_ELEMENT_INITIALIZATION2(BOOST_PP_TUPLE_ELEM(1, elem))
#define PRINT_CONFIG_CLASS_ELEMENT_HASH(r, data, elem) boost::hash_combine(seed, BOOST_PP_TUPLE_ELEM(1, elem).hash());
#define PRINT_CONFIG_CLASS_ELEMENT_EQUAL(r, data, elem) if (! (BOOST_PP_TUPLE_ELEM(1, elem) == rhs.BOOST_PP_TUPLE_ELEM(1, elem))) return false;
#define PRINT_CONFIG_CLASS_ELEMENT_LOWER(r, data, elem) \
        if (BOOST_PP_TUPLE_ELEM(1, elem) < rhs.BOOST_PP_TUPLE_ELEM(1, elem)) return true; \
        if (! (BOOST_PP_TUPLE_ELEM(1, elem) == rhs.BOOST_PP_TUPLE_ELEM(1, elem))) return false;

#define PRINT_CONFIG_CLASS_DEFINE(CLASS_NAME, PARAMETER_DEFINITION_SEQ) \
class CLASS_NAME : public StaticPrintConfig { \
    STATIC_PRINT_CONFIG_CACHE(CLASS_NAME) \
public: \
    BOOST_PP_SEQ_FOR_EACH(PRINT_CONFIG_CLASS_ELEMENT_DEFINITION, _, PARAMETER_DEFINITION_SEQ) \
    size_t hash() const throw() \
    { \
        size_t seed = 0; \
        BOOST_PP_SEQ_FOR_EACH(PRINT_CONFIG_CLASS_ELEMENT_HASH, _, PARAMETER_DEFINITION_SEQ) \
        return seed; \
    } \
    bool operator==(const CLASS_NAME &rhs) const throw() \
    { \
        BOOST_PP_SEQ_FOR_EACH(PRINT_CONFIG_CLASS_ELEMENT_EQUAL, _, PARAMETER_DEFINITION_SEQ) \
        return true; \
    } \
    bool operator!=(const CLASS_NAME &rhs) const throw() { return ! (*this == rhs); } \
    bool operator<(const CLASS_NAME &rhs) const throw() \
    { \
        BOOST_PP_SEQ_FOR_EACH(PRINT_CONFIG_CLASS_ELEMENT_LOWER, _, PARAMETER_DEFINITION_SEQ) \
        return false; \
    } \
protected: \
    void initialize(StaticCacheBase &cache, const char *base_ptr) \
    { \
        BOOST_PP_SEQ_FOR_EACH(PRINT_CONFIG_CLASS_ELEMENT_INITIALIZATION, _, PARAMETER_DEFINITION_SEQ) \
    } \
};

#define PRINT_CONFIG_CLASS_DERIVED_CLASS_LIST_ITEM(r, data, i, elem) BOOST_PP_COMMA_IF(i) public elem
#define PRINT_CONFIG_CLASS_DERIVED_CLASS_LIST(CLASSES_PARENTS_TUPLE) BOOST_PP_SEQ_FOR_EACH_I(PRINT_CONFIG_CLASS_DERIVED_CLASS_LIST_ITEM, _, BOOST_PP_TUPLE_TO_SEQ(CLASSES_PARENTS_TUPLE))
#define PRINT_CONFIG_CLASS_DERIVED_INITIALIZER_ITEM(r, VALUE, i, elem) BOOST_PP_COMMA_IF(i) elem(VALUE)
#define PRINT_CONFIG_CLASS_DERIVED_INITIALIZER(CLASSES_PARENTS_TUPLE, VALUE) BOOST_PP_SEQ_FOR_EACH_I(PRINT_CONFIG_CLASS_DERIVED_INITIALIZER_ITEM, VALUE, BOOST_PP_TUPLE_TO_SEQ(CLASSES_PARENTS_TUPLE))
#define PRINT_CONFIG_CLASS_DERIVED_INITCACHE_ITEM(r, data, elem) this->elem::initialize(cache, base_ptr);
#define PRINT_CONFIG_CLASS_DERIVED_INITCACHE(CLASSES_PARENTS_TUPLE) BOOST_PP_SEQ_FOR_EACH(PRINT_CONFIG_CLASS_DERIVED_INITCACHE_ITEM, _, BOOST_PP_TUPLE_TO_SEQ(CLASSES_PARENTS_TUPLE))
#define PRINT_CONFIG_CLASS_DERIVED_HASH(r, data, elem) boost::hash_combine(seed, static_cast<const elem*>(this)->hash());
#define PRINT_CONFIG_CLASS_DERIVED_EQUAL(r, data, elem) \
    if (! (*static_cast<const elem*>(this) == static_cast<const elem&>(rhs))) return false;

// Generic version, with or without new parameters. Don't use this directly.
#define PRINT_CONFIG_CLASS_DERIVED_DEFINE1(CLASS_NAME, CLASSES_PARENTS_TUPLE, PARAMETER_DEFINITION, PARAMETER_REGISTRATION, PARAMETER_HASHES, PARAMETER_EQUALS) \
class CLASS_NAME : PRINT_CONFIG_CLASS_DERIVED_CLASS_LIST(CLASSES_PARENTS_TUPLE) { \
    STATIC_PRINT_CONFIG_CACHE_DERIVED(CLASS_NAME) \
    CLASS_NAME() : PRINT_CONFIG_CLASS_DERIVED_INITIALIZER(CLASSES_PARENTS_TUPLE, 0) { assert(s_cache_##CLASS_NAME.initialized()); *this = s_cache_##CLASS_NAME.defaults(); } \
public: \
    PARAMETER_DEFINITION \
    size_t hash() const throw() \
    { \
        size_t seed = 0; \
        BOOST_PP_SEQ_FOR_EACH(PRINT_CONFIG_CLASS_DERIVED_HASH, _, BOOST_PP_TUPLE_TO_SEQ(CLASSES_PARENTS_TUPLE)) \
        PARAMETER_HASHES \
        return seed; \
    } \
    bool operator==(const CLASS_NAME &rhs) const throw() \
    { \
        BOOST_PP_SEQ_FOR_EACH(PRINT_CONFIG_CLASS_DERIVED_EQUAL, _, BOOST_PP_TUPLE_TO_SEQ(CLASSES_PARENTS_TUPLE)) \
        PARAMETER_EQUALS \
        return true; \
    } \
    bool operator!=(const CLASS_NAME &rhs) const throw() { return ! (*this == rhs); } \
protected: \
    CLASS_NAME(int) : PRINT_CONFIG_CLASS_DERIVED_INITIALIZER(CLASSES_PARENTS_TUPLE, 1) {} \
    void initialize(StaticCacheBase &cache, const char* base_ptr) { \
        PRINT_CONFIG_CLASS_DERIVED_INITCACHE(CLASSES_PARENTS_TUPLE) \
        PARAMETER_REGISTRATION \
    } \
};
// Variant without adding new parameters.
#define PRINT_CONFIG_CLASS_DERIVED_DEFINE0(CLASS_NAME, CLASSES_PARENTS_TUPLE) \
    PRINT_CONFIG_CLASS_DERIVED_DEFINE1(CLASS_NAME, CLASSES_PARENTS_TUPLE, BOOST_PP_EMPTY(), BOOST_PP_EMPTY(), BOOST_PP_EMPTY(), BOOST_PP_EMPTY())
// Variant with adding new parameters.
#define PRINT_CONFIG_CLASS_DERIVED_DEFINE(CLASS_NAME, CLASSES_PARENTS_TUPLE, PARAMETER_DEFINITION_SEQ) \
    PRINT_CONFIG_CLASS_DERIVED_DEFINE1(CLASS_NAME, CLASSES_PARENTS_TUPLE, \
        BOOST_PP_SEQ_FOR_EACH(PRINT_CONFIG_CLASS_ELEMENT_DEFINITION, _, PARAMETER_DEFINITION_SEQ), \
        BOOST_PP_SEQ_FOR_EACH(PRINT_CONFIG_CLASS_ELEMENT_INITIALIZATION, _, PARAMETER_DEFINITION_SEQ), \
        BOOST_PP_SEQ_FOR_EACH(PRINT_CONFIG_CLASS_ELEMENT_HASH, _, PARAMETER_DEFINITION_SEQ), \
        BOOST_PP_SEQ_FOR_EACH(PRINT_CONFIG_CLASS_ELEMENT_EQUAL, _, PARAMETER_DEFINITION_SEQ))

PRINT_CONFIG_CLASS_DEFINE(
    PrintObjectConfig,

    ((ConfigOptionFloatOrPercent,       brim_acceleration))
    ((ConfigOptionBool,                 brim_inside_holes))
    ((ConfigOptionFloat,                brim_width))
    ((ConfigOptionFloat,                brim_width_interior))
    ((ConfigOptionBool,                 brim_ears))
    ((ConfigOptionFloat,                brim_ears_detection_length))
    ((ConfigOptionFloat,                brim_ears_max_angle))
    ((ConfigOptionEnum<InfillPattern>,  brim_ears_pattern))
    ((ConfigOptionBool,                 brim_per_object))
    ((ConfigOptionFloat,                brim_separation))
    ((ConfigOptionFloatOrPercent,       brim_speed))
    //((ConfigOptionEnum<BrimType>,       brim_type))
<<<<<<< HEAD
    ((ConfigOptionBool,                 clip_multipart_objects))
    ((ConfigOptionString,               object_gcode))
=======
>>>>>>> 3c0b9e04
    ((ConfigOptionBool,                 dont_support_bridges))
    ((ConfigOptionPercent,              external_perimeter_cut_corners))
    //((ConfigOptionBool,                 exact_last_layer_height))
    ((ConfigOptionFloatOrPercent,       extrusion_width))
    ((ConfigOptionFloatOrPercent,       extrusion_spacing))
    ((ConfigOptionBool,                 fill_angle_follow_model))
    ((ConfigOptionFloatOrPercent,       first_layer_acceleration))
    ((ConfigOptionFloatOrPercent,       first_layer_acceleration_over_raft))
    ((ConfigOptionFloatOrPercent,       first_layer_height))
    ((ConfigOptionFloatOrPercent,       first_layer_extrusion_width))
    ((ConfigOptionFloatOrPercent,       first_layer_extrusion_spacing))
    ((ConfigOptionFloatOrPercent,       first_layer_infill_speed))
    ((ConfigOptionFloat,                first_layer_min_speed))
    ((ConfigOptionFloat,                first_layer_size_compensation))  /* elefant_foot_compensation */
    ((ConfigOptionInt,                  first_layer_size_compensation_layers))
    ((ConfigOptionFloatOrPercent,       first_layer_speed))
    ((ConfigOptionFloatOrPercent,       first_layer_speed_over_raft))
    ((ConfigOptionFloat,                hole_size_compensation))
    ((ConfigOptionFloat,                hole_size_threshold))
    ((ConfigOptionBool,                 infill_only_where_needed))
    // Force the generation of solid shells between adjacent materials/volumes.
    ((ConfigOptionBool,                 interface_shells))
    ((ConfigOptionFloat,                layer_height))
    ((ConfigOptionFloatOrPercent,       min_bead_width))
    ((ConfigOptionFloatOrPercent,       min_feature_size))
    ((ConfigOptionFloat,                mmu_segmented_region_max_width))
    ((ConfigOptionFloat,                mmu_segmented_region_interlocking_depth))
    ((ConfigOptionFloat,                model_precision))
    ((ConfigOptionPercent,              perimeter_bonding))
    ((ConfigOptionEnum<PerimeterGeneratorType>, perimeter_generator))
    ((ConfigOptionFloat,                raft_contact_distance))
    ((ConfigOptionFloat,                raft_expansion))
    ((ConfigOptionPercent,              raft_first_layer_density))
    ((ConfigOptionFloat,                raft_first_layer_expansion))
    ((ConfigOptionFloatOrPercent,       raft_interface_layer_height))
    ((ConfigOptionInt,                  raft_layers))
    ((ConfigOptionFloatOrPercent,       raft_layer_height))
    ((ConfigOptionEnum<SeamPosition>,   seam_position))
    ((ConfigOptionPercent,              seam_angle_cost))
    ((ConfigOptionPercent,              seam_travel_cost))
    ((ConfigOptionFloatOrPercent,       seam_notch_all))
    ((ConfigOptionFloat,                seam_notch_angle))
    ((ConfigOptionFloatOrPercent,       seam_notch_inner))
    ((ConfigOptionFloatOrPercent,       seam_notch_outer))
    ((ConfigOptionBool,                 seam_visibility))
//    ((ConfigOptionFloat,                seam_preferred_direction))
//    ((ConfigOptionFloat,                seam_preferred_direction_jitter))
    ((ConfigOptionFloat,                slice_closing_radius))
    ((ConfigOptionEnum<SlicingMode>,    slicing_mode))
    ((ConfigOptionBool,                 staggered_inner_seams))
    ((ConfigOptionBool,                 support_material))
    ((ConfigOptionFloatOrPercent,       wall_transition_length))
    ((ConfigOptionFloatOrPercent,       wall_transition_filter_deviation))
    ((ConfigOptionFloat,                wall_transition_angle))
    ((ConfigOptionInt,                  wall_distribution_count))
    // Automatic supports (generated based fdm support point generator).
    ((ConfigOptionBool,                 support_material_auto))
    // Direction of the support pattern (in XY plane).
    ((ConfigOptionFloat,                support_material_angle))
    ((ConfigOptionFloat,                support_material_angle_height))
    ((ConfigOptionBool,                 support_material_buildplate_only))
    ((ConfigOptionEnum<SupportZDistanceType>,   support_material_contact_distance_type))
    // support_material_contact_distance (PS) == support_material_contact_distance_top (SuSi 2.3 &-)
    ((ConfigOptionFloatOrPercent,       support_material_contact_distance))
    // support_material_bottom_contact_distance (PS 2.4) == support_material_contact_distance_bottom (SuSi 2.3 &-)
    ((ConfigOptionFloatOrPercent,       support_material_bottom_contact_distance))
    ((ConfigOptionEnum<InfillPattern>,  support_material_bottom_interface_pattern))
    ((ConfigOptionInt,                  support_material_enforce_layers))
    ((ConfigOptionInt,                  support_material_extruder))
    ((ConfigOptionFloatOrPercent,       support_material_extrusion_width))
    ((ConfigOptionFloat,                support_material_interface_angle))
    ((ConfigOptionFloat,                support_material_interface_angle_increment))
    ((ConfigOptionBool,                 support_material_interface_contact_loops))
    ((ConfigOptionInt,                  support_material_interface_extruder))
    ((ConfigOptionInt,                  support_material_interface_layers))
    ((ConfigOptionFloatOrPercent,       support_material_interface_layer_height))
    ((ConfigOptionInt,                  support_material_bottom_interface_layers))
    // Spacing between interface lines (the hatching distance). Set zero to get a solid interface.
    ((ConfigOptionFloat,                support_material_interface_spacing))
    ((ConfigOptionFloatOrPercent,       support_material_interface_speed))
    ((ConfigOptionEnum<SupportMaterialPattern>,  support_material_pattern))
    // Morphological closing of support areas. Only used for "sung" supports.
    ((ConfigOptionFloat,                support_material_closing_radius))
    ((ConfigOptionFloatOrPercent,       support_material_layer_height))
    // Spacing between support material lines (the hatching distance).
    ((ConfigOptionFloat,                support_material_spacing))
    ((ConfigOptionFloatOrPercent,       support_material_speed))
    ((ConfigOptionEnum<SupportMaterialStyle>, support_material_style))
    ((ConfigOptionBool,                 support_material_synchronize_layers))
    // Overhang angle threshold.
    ((ConfigOptionInt,                  support_material_threshold))
    ((ConfigOptionEnum<InfillPattern>,  support_material_top_interface_pattern))
    ((ConfigOptionBool,                 support_material_with_sheath))
    ((ConfigOptionFloatOrPercent,       support_material_xy_spacing))
    ((ConfigOptionBool,                 thin_walls_merge))
    // Tree supports
    ((ConfigOptionFloat,                support_tree_angle))
    ((ConfigOptionFloat,                support_tree_angle_slow))
    ((ConfigOptionFloat,                support_tree_branch_diameter))
    ((ConfigOptionFloat,                support_tree_branch_diameter_angle))
    ((ConfigOptionFloat,                support_tree_branch_diameter_double_wall))
    ((ConfigOptionPercent,              support_tree_top_rate))
    ((ConfigOptionFloat,                support_tree_branch_distance))
    ((ConfigOptionFloat,                support_tree_tip_diameter))
    // The rest
    ((ConfigOptionFloat,                xy_size_compensation))
    ((ConfigOptionFloat,                xy_inner_size_compensation))
    ((ConfigOptionBool,                 wipe_into_objects))
)

PRINT_CONFIG_CLASS_DEFINE(
    PrintRegionConfig,

    ((ConfigOptionBool,                 avoid_crossing_top))
    ((ConfigOptionFloatOrPercent,       bridge_acceleration))
    ((ConfigOptionFloat,                bridge_angle))
    ((ConfigOptionEnum<InfillPattern>,  bridge_fill_pattern))
    ((ConfigOptionEnum<BridgeType>,     bridge_type))
    ((ConfigOptionInt,                  bottom_solid_layers))
    ((ConfigOptionFloat,                bottom_solid_min_thickness))
    ((ConfigOptionPercent,              bridge_flow_ratio))
    ((ConfigOptionPercent,              over_bridge_flow_ratio))
    ((ConfigOptionPercent,              bridge_overlap))
    ((ConfigOptionPercent,              bridge_overlap_min))
    ((ConfigOptionEnum<InfillPattern>,  bottom_fill_pattern))
    ((ConfigOptionFloatOrPercent,       bridged_infill_margin))
    ((ConfigOptionFloatOrPercent,       bridge_speed))
    ((ConfigOptionFloat,                curve_smoothing_precision))
    ((ConfigOptionFloat,                curve_smoothing_cutoff_dist))
    ((ConfigOptionFloat,                curve_smoothing_angle_convex))
    ((ConfigOptionFloat,                curve_smoothing_angle_concave))
    ((ConfigOptionFloatOrPercent,       default_acceleration))
    ((ConfigOptionFloatOrPercent,       default_speed))
    ((ConfigOptionBool,                 enforce_full_fill_volume))
    ((ConfigOptionFloatOrPercent,       external_infill_margin))
    ((ConfigOptionFloatOrPercent,       external_perimeter_acceleration))
    ((ConfigOptionFloatOrPercent,       external_perimeter_extrusion_width))
    ((ConfigOptionFloatOrPercent,       external_perimeter_extrusion_spacing))
    ((ConfigOptionFloatOrPercent,       external_perimeter_extrusion_change_odd_layers))
    ((ConfigOptionPercent,              external_perimeter_overlap))
    ((ConfigOptionFloatOrPercent,       external_perimeter_speed))
    ((ConfigOptionBool,                 enable_dynamic_overhang_speeds))
    ((ConfigOptionFloatOrPercent,       overhang_speed_0))
    ((ConfigOptionFloatOrPercent,       overhang_speed_1))
    ((ConfigOptionFloatOrPercent,       overhang_speed_2))
    ((ConfigOptionFloatOrPercent,       overhang_speed_3))
    ((ConfigOptionBool,                 external_perimeters_first))
    ((ConfigOptionBool,                 external_perimeters_hole))
    ((ConfigOptionBool,                 external_perimeters_nothole))
    ((ConfigOptionBool,                 external_perimeters_vase))
    ((ConfigOptionBool,                 extra_perimeters))
    ((ConfigOptionBool,                 extra_perimeters_odd_layers))
    ((ConfigOptionBool,                 extra_perimeters_on_overhangs))
    ((ConfigOptionBool,                 only_one_perimeter_first_layer))
    ((ConfigOptionBool,                 only_one_perimeter_top))
    ((ConfigOptionBool,                 only_one_perimeter_top_other_algo))
    ((ConfigOptionBool,                 fill_aligned_z))
    ((ConfigOptionFloat,                fill_angle))
    ((ConfigOptionBool,                 fill_angle_cross))
    ((ConfigOptionFloat,                fill_angle_increment))
    ((ConfigOptionFloats,               fill_angle_template))
    ((ConfigOptionPercent,              fill_density))
    ((ConfigOptionEnum<InfillPattern>,  fill_pattern))
    ((ConfigOptionPercent,              first_layer_flow_ratio))
    ((ConfigOptionEnum<FuzzySkinType>,  fuzzy_skin))
    ((ConfigOptionFloatOrPercent,       fuzzy_skin_thickness))
    ((ConfigOptionFloatOrPercent,       fuzzy_skin_point_dist))
    ((ConfigOptionPercent,              fill_top_flow_ratio))
    ((ConfigOptionPercent,              fill_smooth_distribution))
    ((ConfigOptionFloatOrPercent,       fill_smooth_width))
    ((ConfigOptionFloatOrPercent,       gap_fill_acceleration))
    ((ConfigOptionBool,                 gap_fill_enabled))
    ((ConfigOptionFloatOrPercent,       gap_fill_extension))
    ((ConfigOptionPercent,              gap_fill_flow_match_perimeter))
    ((ConfigOptionBool,                 gap_fill_last))
    ((ConfigOptionFloatOrPercent,       gap_fill_max_width))
    ((ConfigOptionFloatOrPercent,       gap_fill_min_area))
    ((ConfigOptionFloatOrPercent,       gap_fill_min_length))
    ((ConfigOptionFloatOrPercent,       gap_fill_min_width))
    ((ConfigOptionPercent,              gap_fill_overlap))
    ((ConfigOptionFloatOrPercent,       gap_fill_speed))
    ((ConfigOptionFloatOrPercent,       infill_anchor))
    ((ConfigOptionFloatOrPercent,       infill_anchor_max))
    ((ConfigOptionBool,                 hole_to_polyhole))
    ((ConfigOptionFloatOrPercent,       hole_to_polyhole_threshold))
    ((ConfigOptionBool,                 hole_to_polyhole_twisted))
    ((ConfigOptionFloatOrPercent,       infill_acceleration))
    ((ConfigOptionInt,                  infill_extruder))
    ((ConfigOptionFloatOrPercent,       infill_extrusion_width))
    ((ConfigOptionFloatOrPercent,       infill_extrusion_spacing))
    ((ConfigOptionFloatOrPercent,       infill_extrusion_change_odd_layers))
    ((ConfigOptionInt,                  infill_every_layers))
    ((ConfigOptionFloatOrPercent,       infill_overlap))
    ((ConfigOptionFloatOrPercent,       infill_speed))
    ((ConfigOptionEnum<InfillConnection>,  infill_connection))
    ((ConfigOptionEnum<InfillConnection>,  infill_connection_solid))
    ((ConfigOptionEnum<InfillConnection>,  infill_connection_top))
    ((ConfigOptionEnum<InfillConnection>,  infill_connection_bottom))
    ((ConfigOptionEnum<InfillConnection>,  infill_connection_bridge))
    ((ConfigOptionBool,                 infill_dense))
    ((ConfigOptionEnum<DenseInfillAlgo>,  infill_dense_algo))
    ((ConfigOptionBool,                 infill_first))
    ((ConfigOptionFloatOrPercent,       internal_bridge_acceleration))
    ((ConfigOptionFloatOrPercent,       internal_bridge_speed))
    // Ironing options
    ((ConfigOptionBool,                 ironing))
    ((ConfigOptionFloatOrPercent,       ironing_acceleration))
    ((ConfigOptionFloat,                ironing_angle))
    ((ConfigOptionEnum<IroningType>,    ironing_type))
    ((ConfigOptionPercent,              ironing_flowrate))
    ((ConfigOptionFloat,                ironing_spacing))
    ((ConfigOptionFloatOrPercent,       ironing_speed))
    // milling options
    ((ConfigOptionFloatOrPercent,       milling_after_z))
    ((ConfigOptionFloatOrPercent,       milling_extra_size))
    ((ConfigOptionBool,                 milling_post_process))
    ((ConfigOptionFloat,                milling_speed))
    ((ConfigOptionFloatOrPercent,       min_width_top_surface))
    // Detect bridging perimeters
    ((ConfigOptionFloatOrPercent,       overhangs_acceleration))
    ((ConfigOptionFloatOrPercent,       overhangs_max_slope))
    ((ConfigOptionFloat,                overhangs_bridge_threshold))
    ((ConfigOptionInt,                  overhangs_bridge_upper_layers))
    ((ConfigOptionFloatOrPercent,       overhangs_speed))
    ((ConfigOptionInt,                  overhangs_speed_enforce))
    ((ConfigOptionFloatOrPercent,       overhangs_width))
    ((ConfigOptionFloatOrPercent,       overhangs_width_speed))
    ((ConfigOptionBool,                 overhangs_reverse))
    ((ConfigOptionFloatOrPercent,       overhangs_reverse_threshold))
    ((ConfigOptionEnum<NoPerimeterUnsupportedAlgo>,  no_perimeter_unsupported_algo))
    ((ConfigOptionFloatOrPercent,       perimeter_acceleration))
    ((ConfigOptionBool,                 perimeter_round_corners))
    ((ConfigOptionInt,                  perimeter_extruder))
    ((ConfigOptionFloatOrPercent,       perimeter_extrusion_width))
    ((ConfigOptionFloatOrPercent,       perimeter_extrusion_spacing))
    ((ConfigOptionFloatOrPercent,       perimeter_extrusion_change_odd_layers))
    ((ConfigOptionBool,                 perimeter_loop))
    ((ConfigOptionEnum<SeamPosition>,   perimeter_loop_seam))
    ((ConfigOptionPercent,              perimeter_overlap))
    ((ConfigOptionBool,                 perimeter_reverse))
    ((ConfigOptionFloatOrPercent,       perimeter_speed))
    // Total number of perimeters.
    ((ConfigOptionInt,                  perimeters))
    ((ConfigOptionInt,                  perimeters_hole))
    ((ConfigOptionPercent,              print_extrusion_multiplier))
    ((ConfigOptionFloat,                print_retract_length))
    ((ConfigOptionFloat,                print_retract_lift))
    ((ConfigOptionString,               region_gcode))
    ((ConfigOptionBool,                 small_area_infill_flow_compensation))
    ((ConfigOptionGraph,                small_area_infill_flow_compensation_model))
    ((ConfigOptionFloatOrPercent,       small_perimeter_speed))
    ((ConfigOptionFloatOrPercent,       small_perimeter_min_length))
    ((ConfigOptionFloatOrPercent,       small_perimeter_max_length))
    ((ConfigOptionEnum<InfillPattern>,  solid_fill_pattern))
    ((ConfigOptionFloatOrPercent,       solid_infill_acceleration))
    ((ConfigOptionFloat,                solid_infill_below_area))
    ((ConfigOptionFloat,                solid_infill_below_layer_area))
    ((ConfigOptionFloatOrPercent,       solid_infill_below_width))
    ((ConfigOptionInt,                  solid_infill_extruder))
    ((ConfigOptionFloatOrPercent,       solid_infill_extrusion_width))
    ((ConfigOptionFloatOrPercent,       solid_infill_extrusion_spacing))
    ((ConfigOptionFloatOrPercent,       solid_infill_extrusion_change_odd_layers))
    ((ConfigOptionInt,                  solid_infill_every_layers))
    ((ConfigOptionFloatOrPercent,       solid_infill_speed))
    ((ConfigOptionPercent,              solid_infill_overlap))
    ((ConfigOptionInt,                  solid_over_perimeters))
    ((ConfigOptionInt,                  print_first_layer_temperature))
    ((ConfigOptionInt,                  print_temperature))
    ((ConfigOptionPercent,              thin_perimeters))
    ((ConfigOptionPercent,              thin_perimeters_all))
    ((ConfigOptionBool,                 thin_walls))
    ((ConfigOptionFloatOrPercent,       thin_walls_acceleration))
    ((ConfigOptionFloatOrPercent,       thin_walls_min_width))
    ((ConfigOptionFloatOrPercent,       thin_walls_overlap))
    ((ConfigOptionFloatOrPercent,       thin_walls_speed))
    ((ConfigOptionEnum<InfillPattern>,  top_fill_pattern))
    ((ConfigOptionFloatOrPercent,       top_infill_extrusion_width))
    ((ConfigOptionFloatOrPercent,       top_infill_extrusion_spacing))
    ((ConfigOptionInt,                  top_solid_layers))
    ((ConfigOptionFloat,                top_solid_min_thickness))
    ((ConfigOptionFloatOrPercent,       top_solid_infill_acceleration))
    ((ConfigOptionPercent,              top_solid_infill_overlap))
    ((ConfigOptionFloatOrPercent,       top_solid_infill_speed))
    ((ConfigOptionFloatOrPercent,       travel_acceleration))
    ((ConfigOptionBool,                 travel_deceleration_use_target))
    ((ConfigOptionBool,                 wipe_into_infill))
)

PRINT_CONFIG_CLASS_DEFINE(
    MachineEnvelopeConfig,

    ((ConfigOptionEnum<MachineLimitsUsage>, machine_limits_usage))
    ((ConfigOptionFloats,              machine_max_acceleration_x))
    ((ConfigOptionFloats,              machine_max_acceleration_y))
    ((ConfigOptionFloats,              machine_max_acceleration_z))
    ((ConfigOptionFloats,              machine_max_acceleration_e))
    ((ConfigOptionFloats,              machine_max_feedrate_x))
    ((ConfigOptionFloats,              machine_max_feedrate_y))
    ((ConfigOptionFloats,              machine_max_feedrate_z))
    ((ConfigOptionFloats,              machine_max_feedrate_e))
    ((ConfigOptionFloats,              machine_max_acceleration_extruding))
    ((ConfigOptionFloats,              machine_max_acceleration_retracting))
    ((ConfigOptionFloats,              machine_max_acceleration_travel))
    ((ConfigOptionFloats,              machine_max_jerk_x))
    ((ConfigOptionFloats,              machine_max_jerk_y))
    ((ConfigOptionFloats,              machine_max_jerk_z))
    ((ConfigOptionFloats,              machine_max_jerk_e))
    ((ConfigOptionFloats,              machine_min_travel_rate))
    ((ConfigOptionFloats,              machine_min_extruding_rate))
)

PRINT_CONFIG_CLASS_DEFINE(
    GCodeConfig,

    ((ConfigOptionEnum<ArcFittingType>, arc_fitting))
    ((ConfigOptionFloatOrPercent,      arc_fitting_tolerance))
    ((ConfigOptionBool,                autoemit_temperature_commands))
    ((ConfigOptionString,              before_layer_gcode))
    ((ConfigOptionString,              between_objects_gcode))
    ((ConfigOptionBool,                binary_gcode))
    ((ConfigOptionFloats,              deretract_speed))
    ((ConfigOptionString,              end_gcode))
    ((ConfigOptionStrings,             end_filament_gcode))
    ((ConfigOptionFloat,               extra_loading_move))
    ((ConfigOptionGraphs,              extruder_extrusion_multiplier_speed))
    ((ConfigOptionPercents,            extruder_fan_offset))
    ((ConfigOptionPoints,              extruder_offset))
    ((ConfigOptionFloats,              extruder_temperature_offset))
    ((ConfigOptionString,              extrusion_axis))
    ((ConfigOptionFloats,              extrusion_multiplier))
    ((ConfigOptionFloat,               fan_kickstart))
    ((ConfigOptionBool,                fan_percentage))
    ((ConfigOptionInt,                 fan_printer_min_speed))
    ((ConfigOptionBool,                fan_speedup_overhangs))
    ((ConfigOptionFloat,               fan_speedup_time))
    ((ConfigOptionFloats,              filament_cost))
    ((ConfigOptionFloats,              filament_density))
    ((ConfigOptionFloats,              filament_diameter))
    ((ConfigOptionBools,               filament_soluble))
    ((ConfigOptionFloats,              filament_max_speed))
    ((ConfigOptionFloats,              filament_spool_weight))
    ((ConfigOptionFloats,              filament_max_volumetric_speed))
    ((ConfigOptionFloats,              filament_max_wipe_tower_speed))
    ((ConfigOptionStrings,             filament_type))
    ((ConfigOptionFloats,              filament_loading_speed))
    ((ConfigOptionBools,               filament_use_skinnydip))     /* SKINNYDIP OPTIONS BEGIN */
    ((ConfigOptionBools,               filament_use_fast_skinnydip))
    ((ConfigOptionFloats,              filament_skinnydip_distance))
    ((ConfigOptionInts,                filament_melt_zone_pause))
    ((ConfigOptionInts,                filament_cooling_zone_pause))
    ((ConfigOptionBools,               filament_enable_toolchange_temp))
    ((ConfigOptionInts,                filament_toolchange_temp))
    ((ConfigOptionBools,               filament_enable_toolchange_part_fan))
    ((ConfigOptionInts,                filament_toolchange_part_fan_speed))
    ((ConfigOptionFloats,              filament_dip_insertion_speed))
    ((ConfigOptionFloats,              filament_dip_extraction_speed)) /* SKINNYDIP OPTIONS END */
    ((ConfigOptionFloats,              filament_loading_speed_start))
    ((ConfigOptionFloats,              filament_load_time))
    ((ConfigOptionFloats,              filament_unloading_speed))
    ((ConfigOptionFloats,              filament_unloading_speed_start))
    ((ConfigOptionFloats,              filament_toolchange_delay))
    ((ConfigOptionFloats,              filament_unload_time))
    ((ConfigOptionInts,                filament_cooling_moves))
    ((ConfigOptionFloats,              filament_cooling_initial_speed))
    ((ConfigOptionFloats,              filament_minimal_purge_on_wipe_tower))
    ((ConfigOptionFloats,              filament_wipe_advanced_pigment))
    ((ConfigOptionFloats,              filament_cooling_final_speed))
    ((ConfigOptionStrings,             filament_ramming_parameters))
    ((ConfigOptionBools,               filament_multitool_ramming))
    ((ConfigOptionFloats,              filament_multitool_ramming_volume))
    ((ConfigOptionFloats,              filament_multitool_ramming_flow))
    ((ConfigOptionBool,                gcode_ascii))
    ((ConfigOptionBool,                gcode_comments))
    ((ConfigOptionString,              gcode_filename_illegal_char))
    ((ConfigOptionEnum<GCodeFlavor>,   gcode_flavor))
    ((ConfigOptionEnum<LabelObjectsStyle>,  gcode_label_objects))
    ((ConfigOptionInt,                 gcode_precision_xyz))
    ((ConfigOptionInt,                 gcode_precision_e))
    // Triples of strings: "search pattern", "replace with pattern", "attribs"
    // where "attribs" are one of:
    //      r - regular expression
    //      i - case insensitive
    //      w - whole word
    ((ConfigOptionStrings,             gcode_substitutions))
    ((ConfigOptionString,              layer_gcode))
    ((ConfigOptionString,              feature_gcode))
    ((ConfigOptionFloat,               max_gcode_per_second))
    ((ConfigOptionFloatOrPercent,      max_print_speed))
    ((ConfigOptionFloat,               max_volumetric_speed))
    ((ConfigOptionFloat,               max_volumetric_extrusion_rate_slope_positive))
    ((ConfigOptionFloat,               max_volumetric_extrusion_rate_slope_negative))
    ((ConfigOptionFloats,              milling_z_lift))
    ((ConfigOptionFloat,               min_length))
    ((ConfigOptionBools,               travel_ramping_lift))
    ((ConfigOptionFloats,              travel_max_lift))
    ((ConfigOptionFloats,              travel_slope))
    ((ConfigOptionBools,               travel_lift_before_obstacle))
    ((ConfigOptionPercents,            retract_before_wipe))
    ((ConfigOptionFloats,              retract_length))
    ((ConfigOptionFloats,              retract_length_toolchange))
    ((ConfigOptionFloats,              retract_lift))
    ((ConfigOptionFloats,              retract_lift_above))
    ((ConfigOptionFloats,              retract_lift_below))
    ((ConfigOptionBools,               retract_lift_first_layer))
    ((ConfigOptionStrings,             retract_lift_top))
    ((ConfigOptionFloats,              retract_lift_before_travel))
    ((ConfigOptionFloats,              retract_restart_extra))
    ((ConfigOptionFloats,              retract_restart_extra_toolchange))
    ((ConfigOptionFloats,              retract_speed))
    ((ConfigOptionStrings,             start_filament_gcode))
    ((ConfigOptionString,              start_gcode))
    ((ConfigOptionBool,                start_gcode_manual))
    ((ConfigOptionBool,                single_extruder_multi_material))
    ((ConfigOptionBool,                single_extruder_multi_material_priming))
    ((ConfigOptionStrings,             tool_name))
    ((ConfigOptionString,              toolchange_gcode))
    ((ConfigOptionFloat,               travel_speed))
    ((ConfigOptionFloat,               travel_speed_z))
    ((ConfigOptionBool,                use_firmware_retraction))
    ((ConfigOptionBool,                use_relative_e_distances))
    ((ConfigOptionBool,                use_volumetric_e))
    ((ConfigOptionBool,                variable_layer_height))
    ((ConfigOptionFloat,               cooling_tube_retraction))
    ((ConfigOptionFloat,               cooling_tube_length))
    ((ConfigOptionBool,                high_current_on_filament_swap))
    ((ConfigOptionFloat,               parking_pos_retraction))
    ((ConfigOptionBool,                remaining_times))
    ((ConfigOptionEnum<RemainingTimeType>, remaining_times_type))
    ((ConfigOptionBool,                silent_mode))
    ((ConfigOptionBool,                wipe_advanced))
    ((ConfigOptionEnum<WipeAlgo>,      wipe_advanced_algo))
    ((ConfigOptionFloat,               wipe_advanced_nozzle_melted_volume))
    ((ConfigOptionFloat,               wipe_advanced_multiplier))
    ((ConfigOptionPercents,            wipe_inside_depth))
    ((ConfigOptionBools,               wipe_inside_end))
    ((ConfigOptionBools,               wipe_inside_start))
    ((ConfigOptionFloats,              wipe_extra_perimeter))
    ((ConfigOptionBools,               wipe_only_crossing))
    ((ConfigOptionFloats,              wipe_speed))
    ((ConfigOptionBool,                wipe_tower_no_sparse_layers))
    ((ConfigOptionFloat,               wipe_tower_speed))
    ((ConfigOptionFloatOrPercent,      wipe_tower_wipe_starting_speed))
    ((ConfigOptionFloat,               z_step))
    ((ConfigOptionString,              color_change_gcode))
    ((ConfigOptionString,              pause_print_gcode))
    ((ConfigOptionString,              template_custom_gcode))

)
#ifdef HAS_PRESSURE_EQUALIZER
    ((ConfigOptionFloat, max_volumetric_extrusion_rate_slope_positive))
    ((ConfigOptionFloat, max_volumetric_extrusion_rate_slope_negative))
#endif

static inline std::string get_extrusion_axis(const GCodeConfig& cfg)
{
    return
        ((cfg.gcode_flavor.value == gcfMach3) || (cfg.gcode_flavor.value == gcfMachinekit)) ? "A" :
        (cfg.gcode_flavor.value == gcfNoExtrusion) ? "" : cfg.extrusion_axis.value;
}

PRINT_CONFIG_CLASS_DERIVED_DEFINE(
    PrintConfig,
    (MachineEnvelopeConfig, GCodeConfig),

    ((ConfigOptionBool,                 allow_empty_layers))
    ((ConfigOptionBool,                 avoid_crossing_curled_overhangs))
    ((ConfigOptionBool,                 avoid_crossing_perimeters))
    ((ConfigOptionBool,                 avoid_crossing_not_first_layer))
    ((ConfigOptionFloatOrPercent,       avoid_crossing_perimeters_max_detour))
    ((ConfigOptionPoints,               bed_shape))
    ((ConfigOptionInts,                 bed_temperature))
    ((ConfigOptionInts,                 bridge_fan_speed))
    ((ConfigOptionFloatOrPercent,       bridge_precision))
    ((ConfigOptionInts,                 chamber_temperature))
    ((ConfigOptionBool,                 complete_objects))
    ((ConfigOptionFloat,                parallel_objects_step))
    ((ConfigOptionBool,                 complete_objects_one_skirt))
    ((ConfigOptionBool,                 complete_objects_one_brim))
    ((ConfigOptionEnum<CompleteObjectSort>, complete_objects_sort))
    ((ConfigOptionFloats,               colorprint_heights))
    //((ConfigOptionBools,                cooling))
    ((ConfigOptionInts,                 disable_fan_first_layers))
    ((ConfigOptionInts,                 default_fan_speed))
    ((ConfigOptionEnum<DraftShield>,    draft_shield))
    ((ConfigOptionFloat,                duplicate_distance))
    ((ConfigOptionBools,                enable_dynamic_fan_speeds))
    ((ConfigOptionBool,                 enforce_retract_first_layer))
<<<<<<< HEAD
=======

    ((ConfigOptionFloatOrPercent,       external_perimeter_acceleration))
>>>>>>> 3c0b9e04
    ((ConfigOptionInts,                 external_perimeter_fan_speed))
    ((ConfigOptionFloat,                extruder_clearance_height))
    ((ConfigOptionFloat,                extruder_clearance_radius))
    ((ConfigOptionStrings,              extruder_colour))
    //((ConfigOptionBools,                fan_always_on))
    ((ConfigOptionFloats,               fan_below_layer_time))
    ((ConfigOptionStrings,              filament_colour))
    ((ConfigOptionStrings,              filament_custom_variables))
    ((ConfigOptionStrings,              filament_notes))
    ((ConfigOptionPercents,             filament_max_overlap))
    ((ConfigOptionPercents,             filament_shrink))
    ((ConfigOptionInts,                 first_layer_bed_temperature))
    ((ConfigOptionInts,                 first_layer_temperature))
    ((ConfigOptionIntsNullable,         idle_temperature))
    ((ConfigOptionInts,                 full_fan_speed_layer))
    ((ConfigOptionInts,                 gap_fill_fan_speed))
    ((ConfigOptionInts,                 infill_fan_speed))
    ((ConfigOptionInts,                 internal_bridge_fan_speed))
    ((ConfigOptionFloat,                lift_min))
    ((ConfigOptionInts,                 max_fan_speed))
    ((ConfigOptionFloatsOrPercents,     max_layer_height))
    ((ConfigOptionFloat,                max_print_height))
    ((ConfigOptionPercents,             max_speed_reduction))
    ((ConfigOptionFloats,               milling_diameter))
    ((ConfigOptionStrings,              milling_toolchange_end_gcode))
    ((ConfigOptionStrings,              milling_toolchange_start_gcode))
    //((ConfigOptionInts,                 min_fan_speed)) // now fan_printer_min_speed
    ((ConfigOptionFloatsOrPercents,     min_layer_height))
    ((ConfigOptionFloats,               min_print_speed))
    ((ConfigOptionFloat,                min_skirt_length))
    ((ConfigOptionString,               notes))
    ((ConfigOptionFloats,               nozzle_diameter))
    ((ConfigOptionBool,                 only_retract_when_crossing_perimeters))
    ((ConfigOptionBool,                 ooze_prevention))
    ((ConfigOptionString,               output_filename_format))
    ((ConfigOptionInts,                 overhangs_fan_speed))
<<<<<<< HEAD
=======
    ((ConfigOptionInts,                 overhang_fan_speed_0))
    ((ConfigOptionInts,                 overhang_fan_speed_1))
    ((ConfigOptionInts,                 overhang_fan_speed_2))
    ((ConfigOptionInts,                 overhang_fan_speed_3))
    ((ConfigOptionFloatOrPercent,       perimeter_acceleration))
>>>>>>> 3c0b9e04
    ((ConfigOptionInts,                 perimeter_fan_speed))
    ((ConfigOptionStrings,              post_process))
    ((ConfigOptionPoint,                priming_position))
    ((ConfigOptionString,               print_custom_variables))
    ((ConfigOptionString,               printer_custom_variables))
    ((ConfigOptionString,               printer_model))
    ((ConfigOptionString,               printer_notes))
    ((ConfigOptionFloat,                resolution))
    ((ConfigOptionFloat,                gcode_resolution))
    ((ConfigOptionFloat,                resolution_internal))
    ((ConfigOptionFloats,               retract_before_travel))
    ((ConfigOptionBools,                retract_layer_change))
    ((ConfigOptionInt,                  skirt_brim))
    ((ConfigOptionFloat,                skirt_distance))
    ((ConfigOptionBool,                 skirt_distance_from_brim))
    ((ConfigOptionInt,                  skirt_height))
    ((ConfigOptionFloatOrPercent,       skirt_extrusion_width))
    ((ConfigOptionFloatsOrPercents,     seam_gap))
    ((ConfigOptionFloatsOrPercents,     seam_gap_external))
    ((ConfigOptionInt,                  skirts))
    ((ConfigOptionFloats,               slowdown_below_layer_time))
    ((ConfigOptionBool,                 spiral_vase))
    ((ConfigOptionInts,                 solid_infill_fan_speed))
    ((ConfigOptionInt,                  standby_temperature_delta))
    ((ConfigOptionFloatOrPercent,       support_material_acceleration))
    ((ConfigOptionInts,                 support_material_fan_speed))
    ((ConfigOptionFloatOrPercent,       support_material_interface_acceleration))
    ((ConfigOptionInts,                 support_material_interface_fan_speed))
    ((ConfigOptionInts,                 temperature))
    ((ConfigOptionInt,                  threads))
    ((ConfigOptionPoints,               thumbnails))
    ((ConfigOptionString,               thumbnails_color))
    ((ConfigOptionBool,                 thumbnails_custom_color))
    ((ConfigOptionBool,                 thumbnails_end_file))
    ((ConfigOptionEnum<GCodeThumbnailsFormat>, thumbnails_format))
    ((ConfigOptionBool,                 thumbnails_tag_format))
    ((ConfigOptionBool,                 thumbnails_with_bed))
    ((ConfigOptionPercent,              time_estimation_compensation))
    ((ConfigOptionFloat,                time_cost))
    ((ConfigOptionFloat,                time_start_gcode))
    ((ConfigOptionFloat,                time_toolchange))
    ((ConfigOptionInts,                 top_fan_speed))
    ((ConfigOptionBools,                wipe))
    ((ConfigOptionBool,                 wipe_tower))
    ((ConfigOptionFloatOrPercent,       wipe_tower_brim_width))
    ((ConfigOptionFloat,                wipe_tower_x))
    ((ConfigOptionFloat,                wipe_tower_y))
    ((ConfigOptionFloat,                wipe_tower_width))
    ((ConfigOptionFloat,                wipe_tower_per_color_wipe))
    ((ConfigOptionFloat,                wipe_tower_rotation_angle))
    ((ConfigOptionFloat,                wipe_tower_cone_angle))
    ((ConfigOptionPercent,              wipe_tower_extra_spacing))
    ((ConfigOptionFloat,                wipe_tower_bridging))
    ((ConfigOptionInt,                  wipe_tower_extruder))
    ((ConfigOptionFloats,               wiping_volumes_matrix))
    ((ConfigOptionFloats,               wiping_volumes_extruders))
    ((ConfigOptionFloat,                z_offset))
    ((ConfigOptionFloat,                init_z_rotate))

)

//static inline 
double min_object_distance(const PrintConfig& config); //TODO: remove
//static inline 
double min_object_distance(const ConfigBase* config, double height = 0); //TODO: remove

// This object is mapped to Perl as Slic3r::Config::Full.
PRINT_CONFIG_CLASS_DERIVED_DEFINE0(
    FullPrintConfig,
    (PrintObjectConfig, PrintRegionConfig, PrintConfig)
)
// Validate the FullPrintConfig. Returns an empty string on success, otherwise an error message is returned.
std::string validate(const FullPrintConfig &config);

// This object is mapped to Perl as Slic3r::Config::PrintRegion.
PRINT_CONFIG_CLASS_DEFINE(
    SLAPrintConfig,
    ((ConfigOptionString, output_filename_format))
    ((ConfigOptionString, print_custom_variables))
)

PRINT_CONFIG_CLASS_DEFINE(
    SLAPrintObjectConfig,

    ((ConfigOptionFloat, layer_height))

    ((ConfigOptionFloat, model_precision))

    //Number of the layers needed for the exposure time fade [3;20]
    ((ConfigOptionInt, faded_layers))/*= 10*/

    ((ConfigOptionFloat, slice_closing_radius))
    ((ConfigOptionEnum<SlicingMode>, slicing_mode))

    // Enabling or disabling support creation
    ((ConfigOptionBool,  supports_enable))

    ((ConfigOptionEnum<sla::SupportTreeType>, support_tree_type))

    // Diameter in mm of the pointing side of the head.
    ((ConfigOptionFloat, support_head_front_diameter))/*= 0.2*/

    // How much the pinhead has to penetrate the model surface
    ((ConfigOptionFloat, support_head_penetration))/*= 0.2*/

    // Width in mm from the back sphere center to the front sphere center.
    ((ConfigOptionFloat, support_head_width))/*= 1.0*/

    // Radius in mm of the support pillars.
    ((ConfigOptionFloat, support_pillar_diameter))/*= 0.8*/

    // The percentage of smaller pillars compared to the normal pillar diameter
    // which are used in problematic areas where a normal pilla cannot fit.
    ((ConfigOptionPercent, support_small_pillar_diameter_percent))

    // How much bridge (supporting another pinhead) can be placed on a pillar.
    ((ConfigOptionInt,   support_max_bridges_on_pillar))

    // How the pillars are bridged together
    ((ConfigOptionEnum<SLAPillarConnectionMode>, support_pillar_connection_mode))

    // Generate only ground facing supports
    ((ConfigOptionBool, support_buildplate_only))

    ((ConfigOptionFloat, support_max_weight_on_model))

    // Generate only ground facing supports
    ((ConfigOptionBool, support_enforcers_only))

    // TODO: unimplemented at the moment. This coefficient will have an impact
    // when bridges and pillars are merged. The resulting pillar should be a bit
    // thicker than the ones merging into it. How much thicker? I don't know
    // but it will be derived from this value.
    ((ConfigOptionFloat, support_pillar_widening_factor))

    // Radius in mm of the pillar base.
    ((ConfigOptionFloat, support_base_diameter))/*= 2.0*/

    // The height of the pillar base cone in mm.
    ((ConfigOptionFloat, support_base_height))/*= 1.0*/

    // The minimum distance of the pillar base from the model in mm.
    ((ConfigOptionFloat, support_base_safety_distance)) /*= 1.0*/

    // The default angle for connecting support sticks and junctions.
    ((ConfigOptionFloat, support_critical_angle))/*= 45*/

    // The max length of a bridge in mm
    ((ConfigOptionFloat, support_max_bridge_length))/*= 15.0*/

    // The max distance of two pillars to get cross linked.
    ((ConfigOptionFloat, support_max_pillar_link_distance))

    // The elevation in Z direction upwards. This is the space between the pad
    // and the model object's bounding box bottom. Units in mm.
    ((ConfigOptionFloat, support_object_elevation))/*= 5.0*/


    // Branching tree

    // Diameter in mm of the pointing side of the head.
    ((ConfigOptionFloat, branchingsupport_head_front_diameter))/*= 0.2*/

    // How much the pinhead has to penetrate the model surface
    ((ConfigOptionFloat, branchingsupport_head_penetration))/*= 0.2*/

    // Width in mm from the back sphere center to the front sphere center.
    ((ConfigOptionFloat, branchingsupport_head_width))/*= 1.0*/

    // Radius in mm of the support pillars.
    ((ConfigOptionFloat, branchingsupport_pillar_diameter))/*= 0.8*/

    // The percentage of smaller pillars compared to the normal pillar diameter
    // which are used in problematic areas where a normal pilla cannot fit.
    ((ConfigOptionPercent, branchingsupport_small_pillar_diameter_percent))

    // How much bridge (supporting another pinhead) can be placed on a pillar.
    ((ConfigOptionInt,   branchingsupport_max_bridges_on_pillar))

    // How the pillars are bridged together
    ((ConfigOptionEnum<SLAPillarConnectionMode>, branchingsupport_pillar_connection_mode))

    // Generate only ground facing supports
    ((ConfigOptionBool, branchingsupport_buildplate_only))

    ((ConfigOptionFloat, branchingsupport_max_weight_on_model))

    ((ConfigOptionFloat, branchingsupport_pillar_widening_factor))

    // Radius in mm of the pillar base.
    ((ConfigOptionFloat, branchingsupport_base_diameter))/*= 2.0*/

    // The height of the pillar base cone in mm.
    ((ConfigOptionFloat, branchingsupport_base_height))/*= 1.0*/

    // The minimum distance of the pillar base from the model in mm.
    ((ConfigOptionFloat, branchingsupport_base_safety_distance)) /*= 1.0*/

    // The default angle for connecting support sticks and junctions.
    ((ConfigOptionFloat, branchingsupport_critical_angle))/*= 45*/

    // The max length of a bridge in mm
    ((ConfigOptionFloat, branchingsupport_max_bridge_length))/*= 15.0*/

    // The max distance of two pillars to get cross linked.
    ((ConfigOptionFloat, branchingsupport_max_pillar_link_distance))

    // The elevation in Z direction upwards. This is the space between the pad
    // and the model object's bounding box bottom. Units in mm.
    ((ConfigOptionFloat, branchingsupport_object_elevation))/*= 5.0*/



    /////// Following options influence automatic support points placement:
    ((ConfigOptionInt, support_points_density_relative))
    ((ConfigOptionFloat, support_points_minimal_distance))

    // Now for the base pool (pad) /////////////////////////////////////////////

    // Enabling or disabling support creation
    ((ConfigOptionBool,  pad_enable))

    // The thickness of the pad walls
    ((ConfigOptionFloat, pad_wall_thickness))/*= 2*/

    // The height of the pad from the bottom to the top not considering the pit
    ((ConfigOptionFloat, pad_wall_height))/*= 5*/

    // How far should the pad extend around the contained geometry
    ((ConfigOptionFloat, pad_brim_size))

    // The greatest distance where two individual pads are merged into one. The
    // distance is measured roughly from the centroids of the pads.
    ((ConfigOptionFloat, pad_max_merge_distance))/*= 50*/

    // The smoothing radius of the pad edges
    // ((ConfigOptionFloat, pad_edge_radius))/*= 1*/;

    // The slope of the pad wall...
    ((ConfigOptionFloat, pad_wall_slope))

    // /////////////////////////////////////////////////////////////////////////
    // Zero elevation mode parameters:
    //    - The object pad will be derived from the model geometry.
    //    - There will be a gap between the object pad and the generated pad
    //      according to the support_base_safety_distance parameter.
    //    - The two pads will be connected with tiny connector sticks
    // /////////////////////////////////////////////////////////////////////////

    // Disable the elevation (ignore its value) and use the zero elevation mode
    ((ConfigOptionBool,  pad_around_object))

    ((ConfigOptionBool, pad_around_object_everywhere))

    // This is the gap between the object bottom and the generated pad
    ((ConfigOptionFloat, pad_object_gap))

    // How far to place the connector sticks on the object pad perimeter
    ((ConfigOptionFloat, pad_object_connector_stride))

    // The width of the connectors sticks
    ((ConfigOptionFloat, pad_object_connector_width))

    // How much should the tiny connectors penetrate into the model body
    ((ConfigOptionFloat, pad_object_connector_penetration))

    // /////////////////////////////////////////////////////////////////////////
    // Model hollowing parameters:
    //   - Models can be hollowed out as part of the SLA print process
    //   - Thickness of the hollowed model walls can be adjusted
    //   -
    //   - Additional holes will be drilled into the hollow model to allow for
    //   - resin removal.
    // /////////////////////////////////////////////////////////////////////////

    ((ConfigOptionBool, hollowing_enable))

    // The minimum thickness of the model walls to maintain. Note that the
    // resulting walls may be thicker due to smoothing out fine cavities where
    // resin could stuck.
    ((ConfigOptionFloat, hollowing_min_thickness))

    // Indirectly controls the voxel size (resolution) used by openvdb
    ((ConfigOptionFloat, hollowing_quality))

    // Indirectly controls the minimum size of created cavities.
    ((ConfigOptionFloat, hollowing_closing_distance))
)

enum SLAMaterialSpeed { slamsSlow, slamsFast, slamsHighViscosity };

PRINT_CONFIG_CLASS_DEFINE(
    SLAMaterialConfig,

    ((ConfigOptionFloat,                       initial_layer_height))
    ((ConfigOptionFloat,                       bottle_cost))
    ((ConfigOptionFloat,                       bottle_volume))
    ((ConfigOptionFloat,                       bottle_weight))
    ((ConfigOptionStrings,                     filament_custom_variables))
    ((ConfigOptionFloat,                       material_density))
    ((ConfigOptionFloat,                       exposure_time))
    ((ConfigOptionFloat,                       initial_exposure_time))
    ((ConfigOptionFloats,                      material_correction))
    ((ConfigOptionFloat,                       material_correction_x))
    ((ConfigOptionFloat,                       material_correction_y))
    ((ConfigOptionFloat,                       material_correction_z))
    ((ConfigOptionEnum<SLAMaterialSpeed>,      material_print_speed))
    ((ConfigOptionFloatNullable,               material_ow_support_pillar_diameter))
    ((ConfigOptionFloatNullable,               material_ow_branchingsupport_pillar_diameter))
    ((ConfigOptionFloatNullable,               material_ow_support_head_front_diameter))
    ((ConfigOptionFloatNullable,               material_ow_branchingsupport_head_front_diameter))
    ((ConfigOptionFloatNullable,               material_ow_support_head_penetration))
    ((ConfigOptionFloatNullable,               material_ow_branchingsupport_head_penetration))
    ((ConfigOptionFloatNullable,               material_ow_support_head_width))
    ((ConfigOptionFloatNullable,               material_ow_branchingsupport_head_width))
    ((ConfigOptionIntNullable,                 material_ow_support_points_density_relative))

    ((ConfigOptionFloatNullable,               material_ow_first_layer_size_compensation)) /* material_ow_elefant_foot_compensation */
    ((ConfigOptionFloatNullable,               material_ow_relative_correction_x))
    ((ConfigOptionFloatNullable,               material_ow_relative_correction_y))
    ((ConfigOptionFloatNullable,               material_ow_relative_correction_z))
)

PRINT_CONFIG_CLASS_DEFINE(
    SLAPrinterConfig,

    ((ConfigOptionEnum<PrinterTechnology>,      printer_technology))
    ((ConfigOptionEnum<OutputFormat>,           output_format))
    ((ConfigOptionPoints,                       bed_shape))
    ((ConfigOptionFloat,                        max_print_height))
    ((ConfigOptionFloat,                        display_width))
    ((ConfigOptionFloat,                        display_height))
    ((ConfigOptionInt,                          display_pixels_x))
    ((ConfigOptionInt,                          display_pixels_y))
    ((ConfigOptionEnum<SLADisplayOrientation>,  display_orientation))
    ((ConfigOptionBool,                         display_mirror_x))
    ((ConfigOptionBool,                         display_mirror_y))
    ((ConfigOptionFloats,                       relative_correction))
    ((ConfigOptionFloat,                        relative_correction_x))
    ((ConfigOptionFloat,                        relative_correction_y))
    ((ConfigOptionFloat,                        relative_correction_z))
    ((ConfigOptionFloat,                        absolute_correction))
    ((ConfigOptionFloat,                        first_layer_size_compensation))
    ((ConfigOptionFloat,                        elephant_foot_min_width))
    ((ConfigOptionFloat,                        gamma_correction))
    ((ConfigOptionFloat,                        fast_tilt_time))
    ((ConfigOptionFloat,                        slow_tilt_time))
    ((ConfigOptionFloat,                        high_viscosity_tilt_time))
    ((ConfigOptionFloat,                        area_fill))
    ((ConfigOptionFloat,                        min_exposure_time))
    ((ConfigOptionFloat,                        max_exposure_time))
    ((ConfigOptionFloat,                        min_initial_exposure_time))
    ((ConfigOptionFloat,                        max_initial_exposure_time))
    ((ConfigOptionString,                       printer_custom_variables))
    ((ConfigOptionFloat,                        sla_output_precision))
    ((ConfigOptionPoints,                       thumbnails))
    ((ConfigOptionString,                       thumbnails_color))
    ((ConfigOptionBool,                         thumbnails_custom_color))
    ((ConfigOptionBool,                         thumbnails_tag_format))
    ((ConfigOptionBool,                         thumbnails_with_bed))
    ((ConfigOptionBool,                         thumbnails_with_support))
    ((ConfigOptionFloat,                        z_rotate))
)

PRINT_CONFIG_CLASS_DERIVED_DEFINE0(
    SLAFullPrintConfig,
    (SLAPrinterConfig, SLAPrintConfig, SLAPrintObjectConfig, SLAMaterialConfig)
)

#undef STATIC_PRINT_CONFIG_CACHE
#undef STATIC_PRINT_CONFIG_CACHE_BASE
#undef STATIC_PRINT_CONFIG_CACHE_DERIVED
#undef PRINT_CONFIG_CLASS_ELEMENT_DEFINITION
#undef PRINT_CONFIG_CLASS_ELEMENT_EQUAL
#undef PRINT_CONFIG_CLASS_ELEMENT_LOWER
#undef PRINT_CONFIG_CLASS_ELEMENT_HASH
#undef PRINT_CONFIG_CLASS_ELEMENT_INITIALIZATION
#undef PRINT_CONFIG_CLASS_ELEMENT_INITIALIZATION2
#undef PRINT_CONFIG_CLASS_DEFINE
#undef PRINT_CONFIG_CLASS_DERIVED_CLASS_LIST
#undef PRINT_CONFIG_CLASS_DERIVED_CLASS_LIST_ITEM
#undef PRINT_CONFIG_CLASS_DERIVED_DEFINE
#undef PRINT_CONFIG_CLASS_DERIVED_DEFINE0
#undef PRINT_CONFIG_CLASS_DERIVED_DEFINE1
#undef PRINT_CONFIG_CLASS_DERIVED_HASH
#undef PRINT_CONFIG_CLASS_DERIVED_EQUAL
#undef PRINT_CONFIG_CLASS_DERIVED_INITCACHE_ITEM
#undef PRINT_CONFIG_CLASS_DERIVED_INITCACHE
#undef PRINT_CONFIG_CLASS_DERIVED_INITIALIZER
#undef PRINT_CONFIG_CLASS_DERIVED_INITIALIZER_ITEM

class CLIActionsConfigDef : public ConfigDef
{
public:
    CLIActionsConfigDef();
};

class CLITransformConfigDef : public ConfigDef
{
public:
    CLITransformConfigDef();
};

class CLIMiscConfigDef : public ConfigDef
{
public:
    CLIMiscConfigDef();
};

typedef std::string t_custom_gcode_key;
// This map containes list of specific placeholders for each custom G-code, if any exist
const std::map<t_custom_gcode_key, t_config_option_keys>& custom_gcode_specific_placeholders();

// Next classes define placeholders used by GUI::EditGCodeDialog.

class ReadOnlySlicingStatesConfigDef : public ConfigDef
{
public:
    ReadOnlySlicingStatesConfigDef();
};

class ReadWriteSlicingStatesConfigDef : public ConfigDef
{
public:
    ReadWriteSlicingStatesConfigDef();
};

class OtherSlicingStatesConfigDef : public ConfigDef
{
public:
    OtherSlicingStatesConfigDef();
};

class PrintStatisticsConfigDef : public ConfigDef
{
public:
    PrintStatisticsConfigDef();
};

class ObjectsInfoConfigDef : public ConfigDef
{
public:
    ObjectsInfoConfigDef();
};

class DimensionsConfigDef : public ConfigDef
{
public:
    DimensionsConfigDef();
};

class TimestampsConfigDef : public ConfigDef
{
public:
    TimestampsConfigDef();
};

class OtherPresetsConfigDef : public ConfigDef
{
public:
    OtherPresetsConfigDef();
};

// This classes defines all custom G-code specific placeholders.
class CustomGcodeSpecificConfigDef : public ConfigDef
{
public:
    CustomGcodeSpecificConfigDef();
};
extern const CustomGcodeSpecificConfigDef    custom_gcode_specific_config_def;

// This class defines the command line options representing actions.
extern const CLIActionsConfigDef    cli_actions_config_def;

// This class defines the command line options representing transforms.
extern const CLITransformConfigDef  cli_transform_config_def;

// This class defines all command line options that are not actions or transforms.
extern const CLIMiscConfigDef       cli_misc_config_def;

class DynamicPrintAndCLIConfig : public DynamicPrintConfig
{
public:
    DynamicPrintAndCLIConfig() {}
    DynamicPrintAndCLIConfig(const DynamicPrintAndCLIConfig &other) : DynamicPrintConfig(other) {}

    // Overrides ConfigBase::def(). Static configuration definition. Any value stored into this ConfigBase shall have its definition here.
    const ConfigDef*        def() const override { return &s_def; }

    // Verify whether the opt_key has not been obsoleted or renamed.
    // Both opt_key and value may be modified by handle_legacy().
    // If the opt_key is no more valid in this version of Slic3r, opt_key is cleared by handle_legacy().
    // handle_legacy() is called internally by set_deserialize().
    void                    handle_legacy(t_config_option_key &opt_key, std::string &value) const override;

private:
    class PrintAndCLIConfigDef : public ConfigDef
    {
    public:
        PrintAndCLIConfigDef() {
            this->options.insert(print_config_def.options.begin(), print_config_def.options.end());
            this->options.insert(cli_actions_config_def.options.begin(), cli_actions_config_def.options.end());
            this->options.insert(cli_transform_config_def.options.begin(), cli_transform_config_def.options.end());
            this->options.insert(cli_misc_config_def.options.begin(), cli_misc_config_def.options.end());
            for (const auto &kvp : this->options)
                this->by_serialization_key_ordinal[kvp.second.serialization_key_ordinal] = &kvp.second;
        }
        // Do not release the default values, they are handled by print_config_def & cli_actions_config_def / cli_transform_config_def / cli_misc_config_def.
        ~PrintAndCLIConfigDef() { this->options.clear(); }
    };
    static PrintAndCLIConfigDef s_def;
};

bool is_XL_printer(const DynamicPrintConfig &cfg);
bool is_XL_printer(const PrintConfig &cfg);

Points get_bed_shape(const DynamicPrintConfig &cfg);
Points get_bed_shape(const PrintConfig &cfg);
Points get_bed_shape(const SLAPrinterConfig &cfg);

std::string get_sla_suptree_prefix(const DynamicPrintConfig &config);

// ModelConfig is a wrapper around DynamicPrintConfig with an addition of a timestamp.
// Each change of ModelConfig is tracked by assigning a new timestamp from a global counter.
// The counter is used for faster synchronization of the background slicing thread
// with the front end by skipping synchronization of equal config dictionaries.
// The global counter is also used for avoiding unnecessary serialization of config
// dictionaries when taking an Undo snapshot.
//
// The global counter is NOT thread safe, therefore it is recommended to use ModelConfig from
// the main thread only.
//
// As there is a global counter and it is being increased with each change to any ModelConfig,
// if two ModelConfig dictionaries differ, they should differ with their timestamp as well.
// Therefore copying the ModelConfig including its timestamp is safe as there is no harm
// in having multiple ModelConfig with equal timestamps as long as their dictionaries are equal.
//
// The timestamp is used by the Undo/Redo stack. As zero timestamp means invalid timestamp
// to the Undo/Redo stack (zero timestamp means the Undo/Redo stack needs to serialize and
// compare serialized data for differences), zero timestamp shall never be used.
// Timestamp==1 shall only be used for empty dictionaries.
class ModelConfig
{
public:
    // Following method clears the config and increases its timestamp, so the deleted
    // state is considered changed from perspective of the undo/redo stack.
    void         reset() { m_data.clear(); touch(); }

    void         assign_config(const ModelConfig &rhs) {
        if (m_timestamp != rhs.m_timestamp) {
            m_data      = rhs.m_data;
            m_timestamp = rhs.m_timestamp;
        }
    }
    void         assign_config(ModelConfig &&rhs) {
        if (m_timestamp != rhs.m_timestamp) {
            m_data      = std::move(rhs.m_data);
            m_timestamp = rhs.m_timestamp;
            rhs.reset();
        }
    }

    // Modification of the ModelConfig is not thread safe due to the global timestamp counter!
    // Don't call modification methods from the back-end!
    // Assign methods don't assign if src==dst to not having to bump the timestamp in case they are equal.
    void         assign_config(const DynamicPrintConfig &rhs)  { if (m_data != rhs) { m_data = rhs; this->touch(); } }
    void         assign_config(DynamicPrintConfig &&rhs)       { if (m_data != rhs) { m_data = std::move(rhs); this->touch(); } }
    void         apply(const ModelConfig &other, bool ignore_nonexistent = false) { this->apply(other.get(), ignore_nonexistent); }
    void         apply(const ConfigBase &other, bool ignore_nonexistent = false) { m_data.apply_only(other, other.keys(), ignore_nonexistent); this->touch(); }
    void         apply_only(const ModelConfig &other, const t_config_option_keys &keys, bool ignore_nonexistent = false) { this->apply_only(other.get(), keys, ignore_nonexistent); }
    void         apply_only(const ConfigBase &other, const t_config_option_keys &keys, bool ignore_nonexistent = false) { m_data.apply_only(other, keys, ignore_nonexistent); this->touch(); }
    bool         set_key_value(const std::string &opt_key, ConfigOption *opt) { bool out = m_data.set_key_value(opt_key, opt); this->touch(); return out; }
    template<typename T>
    void         set(const std::string &opt_key, T value) { m_data.set(opt_key, value, true); this->touch(); }
    void set_any(const std::string &opt_key, boost::any value, int16_t extruder_id)
    {
        ConfigOption *opt = m_data.option(opt_key, true);
        assert(opt);
        if (opt) {
            opt->set_any(value, extruder_id);
            this->touch();
        }
    }
    void         set_deserialize(const t_config_option_key &opt_key, const std::string &str, ConfigSubstitutionContext &substitution_context, bool append = false)
        { m_data.set_deserialize(opt_key, str, substitution_context, append); this->touch(); }
    void         set_deserialize_strict(const t_config_option_key &opt_key, const std::string &str, bool append = false)
        { m_data.set_deserialize_strict(opt_key, str, append); this->touch(); }
    bool         erase(const t_config_option_key &opt_key) { bool out = m_data.erase(opt_key); if (out) this->touch(); return out; }

    // Getters are thread safe.
    // The following implicit conversion breaks the Cereal serialization.
//    operator const DynamicPrintConfig&() const throw() { return this->get(); }
    const DynamicPrintConfig&   get() const throw() { return m_data; }
    bool                        empty() const throw() { return m_data.empty(); }
    size_t                      size() const throw() { return m_data.size(); }
    auto                        cbegin() const { return m_data.cbegin(); }
    auto                        cend() const { return m_data.cend(); }
    t_config_option_keys        keys() const { return m_data.keys(); }
    bool                        has(const t_config_option_key& opt_key) const { return m_data.has(opt_key); }
    const ConfigDef*            def() const { return m_data.def(); }
    bool                        operator==(const ModelConfig& other) const { return m_data.equals(other.m_data); }
    bool                        operator!=(const ModelConfig& other) const { return !this->operator==(other); }
    const ConfigOption*         option(const t_config_option_key &opt_key) const { return m_data.option(opt_key); }
    int                         opt_int(const t_config_option_key &opt_key) const { return m_data.opt_int(opt_key); }
    int                         extruder() const { return opt_int("extruder"); }
    int                         first_layer_extruder() const { return opt_int("first_layer_extruder"); }
    double                      opt_float(const t_config_option_key &opt_key) const { return m_data.opt_float(opt_key); }
    std::string                 opt_serialize(const t_config_option_key &opt_key) const { return m_data.opt_serialize(opt_key); }

    // Return an optional timestamp of this object.
    // If the timestamp returned is non-zero, then the serialization framework will
    // only save this object on the Undo/Redo stack if the timestamp is different
    // from the timestmap of the object at the top of the Undo / Redo stack.
    virtual uint64_t    timestamp() const throw() { return m_timestamp; }
    bool                timestamp_matches(const ModelConfig &rhs) const throw() { return m_timestamp == rhs.m_timestamp; }
    // Not thread safe! Should not be called from other than the main thread!
    void                touch() { m_timestamp = ++ s_last_timestamp; }


    // utilities to help convert from prusa config.
    // if with_phony, then the phony settigns will be set to phony if needed.
    void convert_from_prusa(const DynamicPrintConfig& global_config, bool with_phony);

private:
    friend class cereal::access;
    template<class Archive> void serialize(Archive& ar) { ar(m_timestamp); ar(m_data); }

    uint64_t                    m_timestamp { 1 };
    DynamicPrintConfig          m_data;

    static uint64_t             s_last_timestamp;
};

void deserialize_maybe_from_prusa(std::map<t_config_option_key, std::string> settings,
                                  ModelConfig &                              config,
                                  const DynamicPrintConfig &                 global_config,
                                  ConfigSubstitutionContext &                config_substitutions,
                                  bool                                       with_phony,
                                  bool                                       check_prusa);
void deserialize_maybe_from_prusa(std::map<t_config_option_key, std::string> settings,
                                  DynamicPrintConfig &                       config,
                                  ConfigSubstitutionContext &                config_substitutions,
                                  bool                                       with_phony,
                                  bool                                       check_prusa);


} // namespace Slic3r

// Serialization through the Cereal library
namespace cereal {
    // Let cereal know that there are load / save non-member functions declared for DynamicPrintConfig, ignore serialize / load / save from parent class DynamicConfig.
    template <class Archive> struct specialize<Archive, Slic3r::DynamicPrintConfig, cereal::specialization::non_member_load_save> {};

    template<class Archive> void load(Archive& archive, Slic3r::DynamicPrintConfig &config)
    {
        size_t cnt;
        archive(cnt);
        config.clear();
        for (size_t i = 0; i < cnt; ++ i) {
            size_t serialization_key_ordinal;
            archive(serialization_key_ordinal);
            assert(serialization_key_ordinal > 0);
            auto it = Slic3r::print_config_def.by_serialization_key_ordinal.find(serialization_key_ordinal);
            assert(it != Slic3r::print_config_def.by_serialization_key_ordinal.end());
            config.set_key_value(it->second->opt_key, it->second->load_option_from_archive(archive));
        }
    }

    template<class Archive> void save(Archive& archive, const Slic3r::DynamicPrintConfig &config)
    {
        size_t cnt = config.size();
        archive(cnt);
        for (auto it = config.cbegin(); it != config.cend(); ++it) {
            const Slic3r::ConfigOptionDef* optdef = Slic3r::print_config_def.get(it->first);
            assert(optdef != nullptr);
            assert(optdef->serialization_key_ordinal > 0);
            archive(optdef->serialization_key_ordinal);
            optdef->save_option_to_archive(archive, it->second.get());
        }
    }
}

#endif<|MERGE_RESOLUTION|>--- conflicted
+++ resolved
@@ -724,11 +724,7 @@
     ((ConfigOptionFloat,                brim_separation))
     ((ConfigOptionFloatOrPercent,       brim_speed))
     //((ConfigOptionEnum<BrimType>,       brim_type))
-<<<<<<< HEAD
-    ((ConfigOptionBool,                 clip_multipart_objects))
     ((ConfigOptionString,               object_gcode))
-=======
->>>>>>> 3c0b9e04
     ((ConfigOptionBool,                 dont_support_bridges))
     ((ConfigOptionPercent,              external_perimeter_cut_corners))
     //((ConfigOptionBool,                 exact_last_layer_height))
@@ -748,7 +744,7 @@
     ((ConfigOptionFloatOrPercent,       first_layer_speed_over_raft))
     ((ConfigOptionFloat,                hole_size_compensation))
     ((ConfigOptionFloat,                hole_size_threshold))
-    ((ConfigOptionBool,                 infill_only_where_needed))
+    //((ConfigOptionBool,                 infill_only_where_needed))
     // Force the generation of solid shells between adjacent materials/volumes.
     ((ConfigOptionBool,                 interface_shells))
     ((ConfigOptionFloat,                layer_height))
@@ -1216,11 +1212,6 @@
     ((ConfigOptionFloat,                duplicate_distance))
     ((ConfigOptionBools,                enable_dynamic_fan_speeds))
     ((ConfigOptionBool,                 enforce_retract_first_layer))
-<<<<<<< HEAD
-=======
-
-    ((ConfigOptionFloatOrPercent,       external_perimeter_acceleration))
->>>>>>> 3c0b9e04
     ((ConfigOptionInts,                 external_perimeter_fan_speed))
     ((ConfigOptionFloat,                extruder_clearance_height))
     ((ConfigOptionFloat,                extruder_clearance_radius))
@@ -1257,14 +1248,10 @@
     ((ConfigOptionBool,                 ooze_prevention))
     ((ConfigOptionString,               output_filename_format))
     ((ConfigOptionInts,                 overhangs_fan_speed))
-<<<<<<< HEAD
-=======
     ((ConfigOptionInts,                 overhang_fan_speed_0))
     ((ConfigOptionInts,                 overhang_fan_speed_1))
     ((ConfigOptionInts,                 overhang_fan_speed_2))
     ((ConfigOptionInts,                 overhang_fan_speed_3))
-    ((ConfigOptionFloatOrPercent,       perimeter_acceleration))
->>>>>>> 3c0b9e04
     ((ConfigOptionInts,                 perimeter_fan_speed))
     ((ConfigOptionStrings,              post_process))
     ((ConfigOptionPoint,                priming_position))
