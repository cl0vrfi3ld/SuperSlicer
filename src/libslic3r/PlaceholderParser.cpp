--- conflicted
+++ resolved
@@ -1128,28 +1128,19 @@
                 if (!vector_opt->is_extruder_size())
                     ctx->throw_exception("Referencing a vector variable when scalar is expected", opt.it_range);
             }
-<<<<<<< HEAD
-            const ConfigOptionDef* opt_def = nullptr;
-=======
 
 
             if (opt.opt->is_nil())
                 ctx->throw_exception("Trying to reference an undefined (nil) optional variable", opt.it_range);
 
->>>>>>> 3c0b9e04
             switch (opt.opt->type()) {
             case coFloat:   output.set_d(opt.opt->get_float());   break;
             case coInt:     output.set_i(opt.opt->get_int());     break;
             case coString:  output.set_s(static_cast<const ConfigOptionString*>(opt.opt)->value); break;
             case coPercent: output.set_d(opt.opt->get_float());   break;
-<<<<<<< HEAD
-            case coPoint:
+            case coEnum:
             case coGraph:
-            case coEnum:    output.set_s(opt.opt->serialize());  break;
-=======
-            case coEnum:
             case coPoint:   output.set_s(opt.opt->serialize());  break;
->>>>>>> 3c0b9e04
             case coBool:    output.set_b(opt.opt->get_bool());    break;
             case coFloatOrPercent:
             {
@@ -1161,7 +1152,7 @@
                     output.set_d(opt.opt->get_float());
                 } else {
                 	// Resolve dependencies using the "ratio_over" link to a parent value.
-    			    const ConfigOptionDef  *opt_def = print_config_def.get(opt_key);
+                    const ConfigOptionDef  *opt_def = print_config_def.get(opt_key);
 			        assert(opt_def != nullptr);
 			        double v = opt.opt->get_float() * 0.01; // percent to ratio
                     if (opt_def) for (;;) {
@@ -1188,18 +1179,13 @@
 				        //assert(opt_def != nullptr);
 			        }
                     output.set_d(v);
-    	        }
-    		    break;
-    		}
+                }
+                break;
+            }
             case coInts:
-<<<<<<< HEAD
-                opt_def = print_config_def.get(opt_key);
-                if (opt_def && opt_def->is_vector_extruder) {
-=======
                 vector_opt = static_cast<const ConfigOptionVectorBase*>(opt.opt);
                 if (vector_opt->is_extruder_size()) {
->>>>>>> 3c0b9e04
-                    output.set_i(int(((ConfigOptionVectorBase*)opt.opt)->get_float(int(ctx->current_extruder_id))));
+                    output.set_i(((ConfigOptionVectorBase*)opt.opt)->get_int(int(ctx->current_extruder_id)));
                     break;
                 } else
                     ctx->throw_exception("Unknown scalar variable type", opt.it_range);
@@ -1271,7 +1257,6 @@
             if (vec->is_nil(idx))
                 ctx->throw_exception("Trying to reference an undefined (nil) element of vector of optional values", opt.it_range);
             switch (opt.opt->type()) {
-<<<<<<< HEAD
             case coFloats:   output.set_d(static_cast<const ConfigOptionFloats  *>(opt.opt)->get_at(idx)); break;
             case coInts:     output.set_i(static_cast<const ConfigOptionInts    *>(opt.opt)->get_at(idx)); break;
             case coStrings:  output.set_s(static_cast<const ConfigOptionStrings *>(opt.opt)->get_at(idx)); break;
@@ -1280,14 +1265,6 @@
             case coPoints:   output.set_s(to_string(static_cast<const ConfigOptionPoints  *>(opt.opt)->get_at(idx))); break;
             case coGraphs:   output.set_s(static_cast<const ConfigOptionGraphs  *>(opt.opt)->get_at(idx).serialize()); break;
             case coBools:    output.set_b(static_cast<const ConfigOptionBools   *>(opt.opt)->get_at(idx) != 0); break;
-=======
-            case coFloats:   output.set_d(static_cast<const ConfigOptionFloats*>(opt.opt)->values[idx]); break;
-            case coInts:     output.set_i(static_cast<const ConfigOptionInts*>(opt.opt)->values[idx]); break;
-            case coStrings:  output.set_s(static_cast<const ConfigOptionStrings*>(opt.opt)->values[idx]); break;
-            case coPercents: output.set_d(static_cast<const ConfigOptionPercents*>(opt.opt)->values[idx]); break;
-            case coFloatsOrPercents: output.set_d(static_cast<const ConfigOptionFloatsOrPercents*>(opt.opt)->values[idx].value); break;
-            case coPoints:   output.set_s(to_string(static_cast<const ConfigOptionPoints  *>(opt.opt)->values[idx])); break;
-            case coBools:    output.set_b(static_cast<const ConfigOptionBools   *>(opt.opt)->values[idx] != 0); break;
                 //case coEnums:    output.set_s(opt.opt->vserialize()[idx]); break;
             default:
                 ctx->throw_exception("Unsupported vector variable type", opt.it_range);
@@ -1340,7 +1317,6 @@
                     ctx->throw_exception("Right side is not a boolean expression", rhs.it_range);
                 static_cast<ConfigOptionBool*>(wropt)->value = rhs.b();
                 break;
->>>>>>> 3c0b9e04
             default:
                 ctx->throw_exception("Unsupported output scalar variable type", lhs.it_range);
             }
@@ -1361,24 +1337,39 @@
             switch (lhs.opt->type()) {
             case coFloats:
                 check_numeric(rhs);
-                static_cast<ConfigOptionFloats*>(vec)->values[lhs.index] = rhs.as_d();
+                static_cast<ConfigOptionFloats*>(vec)->set_at(rhs.as_d(), lhs.index);
                 break;
             case coInts:
                 check_numeric(rhs);
-                static_cast<ConfigOptionInts*>(vec)->values[lhs.index] = rhs.as_i();
+                static_cast<ConfigOptionInts*>(vec)->set_at(rhs.as_i(), lhs.index);
                 break;
             case coStrings:
-                static_cast<ConfigOptionStrings*>(vec)->values[lhs.index] = rhs.to_string();
+                static_cast<ConfigOptionStrings*>(vec)->set_at(rhs.to_string(), lhs.index);
                 break;
             case coPercents:
                 check_numeric(rhs);
-                static_cast<ConfigOptionPercents*>(vec)->values[lhs.index] = rhs.as_d();
+                static_cast<ConfigOptionPercents*>(vec)->set_at(rhs.as_d(), lhs.index);
                 break;
             case coBools:
                 if (rhs.type() != expr::TYPE_BOOL)
                     ctx->throw_exception("Right side is not a boolean expression", rhs.it_range);
-                static_cast<ConfigOptionBools*>(vec)->values[lhs.index] = rhs.b();
+                static_cast<ConfigOptionBools*>(vec)->set_at(rhs.b(), lhs.index);
                 break;
+            case coPoints: {
+                ConfigOptionPoint co_pt;
+                co_pt.deserialize(rhs.to_string());
+                static_cast<ConfigOptionPoints *>(vec)->set_at(co_pt.value, lhs.index);
+                break;
+            }
+            case coGraphs: {
+                ConfigOptionGraph co_gr;
+                co_gr.deserialize(rhs.to_string());
+                if (!co_gr.value.validate())
+                    ctx->throw_exception("Malformed graph string", lhs.it_range);
+                else
+                    static_cast<ConfigOptionGraphs *>(vec)->set_at(co_gr.value, lhs.index);
+                break;
+            }
             default:
                 ctx->throw_exception("Unsupported output vector variable type", lhs.it_range);
             }
@@ -1392,20 +1383,35 @@
             switch (lhs.opt->type()) {
             case coFloats:
                 check_numeric(rhs_value);
-                static_cast<ConfigOptionFloats*>(opt)->values.assign(count, rhs_value.as_d());
+                static_cast<ConfigOptionFloats*>(opt)->set(std::vector<double>(count, rhs_value.as_d()));
                 break;
             case coInts:
                 check_numeric(rhs_value);
-                static_cast<ConfigOptionInts*>(opt)->values.assign(count, rhs_value.as_i());
+                static_cast<ConfigOptionInts*>(opt)->set(std::vector<int32_t>(count, rhs_value.as_i()));
                 break;
             case coStrings:
-                static_cast<ConfigOptionStrings*>(opt)->values.assign(count, rhs_value.to_string());
+                static_cast<ConfigOptionStrings*>(opt)->set(std::vector<std::string>(count, rhs_value.to_string()));
                 break;
             case coBools:
                 if (rhs_value.type() != expr::TYPE_BOOL)
                     rhs_value.throw_exception("Right side is not a boolean expression");
-                static_cast<ConfigOptionBools*>(opt)->values.assign(count, rhs_value.b());
+                static_cast<ConfigOptionBools*>(opt)->set(std::vector<uint8_t>(count, rhs_value.b()));
                 break;
+            case coPoints: {
+                ConfigOptionPoint co_pt;
+                co_pt.deserialize(rhs_value.to_string());
+                static_cast<ConfigOptionPoints *>(opt)->set(std::vector<Vec2d>(count, co_pt.value));
+                break;
+            }
+            case coGraphs: {
+                ConfigOptionGraph co_gr;
+                co_gr.deserialize(rhs_value.to_string());
+                if (!co_gr.value.validate())
+                    ctx->throw_exception("Malformed graph string", lhs.it_range);
+                else
+                    static_cast<ConfigOptionGraphs *>(opt)->set(std::vector<GraphData>(count, co_gr.value));
+                break;
+            }
             default: assert(false);
             }
         }
@@ -1553,13 +1559,14 @@
             }
         }
 
-        template<typename ConfigOptionType, typename RightValueEvaluate>
+        template<typename ConfigOptionType, typename ScalarType, typename RightValueEvaluate>
         static void fill_vector_from_initializer_list(ConfigOption *opt, const std::vector<expr> &il, RightValueEvaluate rv_eval) {
-            auto& out = static_cast<ConfigOptionType*>(opt)->values;
-            out.clear();
-            out.reserve(il.size());
+            //const& out = static_cast<ConfigOptionType*>(opt)->get_values();
+            std::vector<ScalarType> vec;
+            vec.reserve(il.size());
             for (const expr& i : il)
-                out.emplace_back(rv_eval(i));
+                vec.push_back(rv_eval(i));
+            static_cast<ConfigOptionType*>(opt)->set(vec);
         }
 
         static void vector_variable_assign_initializer_list(const MyContext *ctx, OptWithPos &lhs, const std::vector<expr> &il)
@@ -1590,21 +1597,43 @@
             switch (lhs.opt->type()) {
             case coFloats:
                 check_numeric_vector(il);
-                fill_vector_from_initializer_list<ConfigOptionFloats>(opt, il, [](auto &v){ return v.as_d(); });
+                fill_vector_from_initializer_list<ConfigOptionFloats, double>(opt, il, [](auto &v){ return v.as_d(); });
                 break;
             case coInts:
                 check_numeric_vector(il);
-                fill_vector_from_initializer_list<ConfigOptionInts>(opt, il, [](auto &v){ return v.as_i(); });
+                fill_vector_from_initializer_list<ConfigOptionInts, int32_t>(opt, il, [](auto &v){ return v.as_i(); });
                 break;
             case coStrings:
-                fill_vector_from_initializer_list<ConfigOptionStrings>(opt, il, [](auto &v){ return v.to_string(); });
+                fill_vector_from_initializer_list<ConfigOptionStrings, std::string>(opt, il, [](auto &v){ return v.to_string(); });
                 break;
             case coBools:
                 for (auto &i : il)
                     if (i.type() != expr::TYPE_BOOL)
                         i.throw_exception("Right side is not a boolean expression");
-                fill_vector_from_initializer_list<ConfigOptionBools>(opt, il, [](auto &v){ return v.b(); });
+                fill_vector_from_initializer_list<ConfigOptionBools, uint8_t>(opt, il, [](auto &v){ return v.b(); });
                 break;
+            case coPoints: {
+                std::vector<Vec2d> vec;
+                vec.reserve(il.size());
+                ConfigOptionPoint co_pt;
+                for (const expr &val : il) {
+                    co_pt.deserialize(val.to_string());
+                    vec.push_back(co_pt.value);
+                }
+                static_cast<ConfigOptionPoints *>(opt)->set(vec);
+                break;
+            }
+            case coGraphs: {
+                std::vector<GraphData> vec;
+                vec.reserve(il.size());
+                ConfigOptionGraph co_gr;
+                for (const expr &val : il) {
+                    co_gr.deserialize(val.to_string());
+                    vec.push_back(co_gr.value);
+                }
+                static_cast<ConfigOptionGraphs *>(opt)->set(vec);
+                break;
+            }
             default: assert(false);
             }
         }
@@ -1723,7 +1752,7 @@
                 if (one_of(rhs.opt->type(), { coFloats, coInts, coStrings, coBools }))
                     opt_new = std::unique_ptr<ConfigOption>(rhs.opt->clone());
                 else if (rhs.opt->type() == coPercents)
-                    opt_new = std::make_unique<ConfigOptionFloats>(static_cast<const ConfigOptionPercents*>(rhs.opt)->values);
+                    opt_new = std::make_unique<ConfigOptionFloats>(static_cast<const ConfigOptionPercents*>(rhs.opt)->get_values());
                 else
                     ctx->throw_exception("Duplicating this type of vector variable is not supported", rhs.it_range);
                 const_cast<MyContext*>(ctx)->store_new_variable(lhs.name, std::move(opt_new), global_variable);
