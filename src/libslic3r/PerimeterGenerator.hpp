--- conflicted
+++ resolved
@@ -9,36 +9,127 @@
 
 #include "libslic3r.h"
 #include <vector>
-<<<<<<< HEAD
-#include "ExPolygonCollection.hpp"
-=======
 #include "ExtrusionEntityCollection.hpp"
->>>>>>> 3284959e
+#include "ClipperUtils.hpp"
 #include "Flow.hpp"
 #include "Layer.hpp"
 #include "Polygon.hpp"
 #include "PrintConfig.hpp"
 #include "SurfaceCollection.hpp"
-#include "ExtrusionEntityCollection.hpp"
-
-namespace Slic3r {
-
-<<<<<<< HEAD
-    namespace Arachne {
-        struct ExtrusionLine;
+
+namespace Slic3r::PerimeterGenerator {
+
+struct Parameters
+{
+    Parameters(Layer                   *layer,
+               Flow                     perimeter_flow,
+               Flow                     ext_perimeter_flow,
+               Flow                     overhang_flow,
+               Flow                     solid_infill_flow,
+               const PrintRegionConfig &config,
+               const PrintObjectConfig &object_config,
+               const PrintConfig &      print_config,
+               const bool               spiral_vase,
+               const bool               arachne)
+        : layer(layer)
+        , perimeter_flow(perimeter_flow)
+        , ext_perimeter_flow(ext_perimeter_flow)
+        , overhang_flow(overhang_flow)
+        , solid_infill_flow(solid_infill_flow)
+        , config(config)
+        , object_config(object_config)
+        , print_config(print_config)
+        , spiral_vase(spiral_vase)
+        , use_arachne(arachne)
+    {
+        // other perimeters
+        this->m_mm3_per_mm = this->perimeter_flow.mm3_per_mm();
+        this->perimeter_width = this->perimeter_flow.scaled_width();
+        this->perimeter_spacing = this->perimeter_flow.scaled_spacing();
+
+        // external perimeters
+        this->m_ext_mm3_per_mm = this->ext_perimeter_flow.mm3_per_mm();
+        this->ext_perimeter_width = this->ext_perimeter_flow.scaled_width();
+        //spacing between two external perimeter (where you don't have the space to add other loops)
+        this->ext_perimeter_spacing = this->ext_perimeter_flow.scaled_spacing();
+        //spacing between external perimeter and the second
+        this->ext_perimeter_spacing2 = ext_perimeter_spacing / 2 + perimeter_spacing / 2; //this->ext_perimeter_flow.scaled_spacing(this->perimeter_flow);
+
+        // overhang perimeters
+        this->m_mm3_per_mm_overhang = this->overhang_flow.mm3_per_mm();
+
+        //gap fill
+        this->gap_fill_spacing_external = this->config.gap_fill_overlap.get_abs_value(this->ext_perimeter_flow.with_spacing_ratio_from_width(1).scaled_spacing())
+            + this->ext_perimeter_flow.scaled_width() * (1 - this->config.gap_fill_overlap.get_abs_value(1.));
+        this->gap_fill_spacing = this->config.gap_fill_overlap.get_abs_value(this->perimeter_flow.with_spacing_ratio_from_width(1).scaled_spacing())
+            + this->perimeter_flow.scaled_width() * (1 - this->config.gap_fill_overlap.get_abs_value(1.));
+
+        // solid infill
+        this->solid_infill_spacing = this->solid_infill_flow.scaled_spacing();
+
+        // infill gap to add vs perimeter (useful if using perimeter bonding)
+        this->infill_gap = 0;
+
+        this->round_peri = this->config.perimeter_round_corners.value;
+        this->min_round_spacing = round_peri ? perimeter_width / 10 : 0;
     }
 
-struct PerimeterIntersectionPoint {
-    size_t idx_children;
-    Point child_best;
-    Point outter_best;
-    size_t idx_polyline_outter;
+    // Input parameters
+    const Layer *                  layer;
+    const Flow                     perimeter_flow;
+    const Flow                     ext_perimeter_flow;
+    const Flow                     overhang_flow;
+    const Flow                     solid_infill_flow;
+    const PrintRegionConfig       &config;
+    const PrintObjectConfig       &object_config;
+    const PrintConfig             &print_config;
+    const bool                     spiral_vase;
+    const bool                     use_arachne;
+    
+    // computed parameters (from config)
+    const double m_ext_mm3_per_mm; double ext_mm3_per_mm() const { return m_ext_mm3_per_mm; }
+    const double m_mm3_per_mm; double mm3_per_mm() const { return m_mm3_per_mm; }
+    const double m_mm3_per_mm_overhang; double mm3_per_mm_overhang() const { return m_mm3_per_mm_overhang; }
+    const coord_t perimeter_width; coord_t get_perimeter_width() const { return perimeter_width; }
+    const coord_t perimeter_spacing; coord_t get_perimeter_spacing() const { return perimeter_spacing; }
+    const coord_t ext_perimeter_width; coord_t get_ext_perimeter_width() const { return ext_perimeter_width; }
+    const coord_t ext_perimeter_spacing; coord_t get_ext_perimeter_spacing() const { return ext_perimeter_spacing; }
+    const coord_t ext_perimeter_spacing2; coord_t get_ext_perimeter_spacing2() const { return ext_perimeter_spacing2; }
+    const coord_t gap_fill_spacing; coord_t get_gap_fill_spacing() const { return gap_fill_spacing; }
+    const coord_t gap_fill_spacing_external; coord_t get_gap_fill_spacing_external() const { return gap_fill_spacing_external; }
+    const coord_t infill_gap; coord_t get_infill_gap() const { return infill_gap; }
+    const coord_t solid_infill_spacing; coord_t get_solid_infill_spacing() const { return solid_infill_spacing; }
+    const bool round_peri; bool use_round_perimeters() const { return round_peri; }
+    const coord_t min_round_spacing; coord_t get_min_round_spacing() const { return min_round_spacing; }
+
+    // cached parameters
+    Polygons    lower_slices_bridge;
+    Polygons    lower_slices_bridge_flow_small;
+    Polygons    lower_slices_bridge_flow_big;
+    Polygons    lower_slices_bridge_speed_small;
+    Polygons    lower_slices_bridge_speed_big;
+
+private:
+    Parameters() = delete;
+};
+
+
+namespace Arachne {
+struct ExtrusionLine;
+}
+
+struct PerimeterIntersectionPoint
+{
+    size_t  idx_children;
+    Point   child_best;
+    Point   outter_best;
+    size_t  idx_polyline_outter;
     coord_t distance;
 };
 
 struct PerimeterGeneratorArachneExtrusion
 {
-    Arachne::ExtrusionLine* extrusion = nullptr;
+    Arachne::ExtrusionLine *extrusion = nullptr;
     // Indicates if closed ExtrusionLine is a contour or a hole. Used it only when ExtrusionLine is a closed loop.
     bool is_contour = false;
     // Should this extrusion be fuzzyfied on path generation?
@@ -46,36 +137,45 @@
 };
 
 // Hierarchy of perimeters.
-class PerimeterGeneratorLoop {
+class PerimeterGeneratorLoop
+{
 public:
     // Polygon of this contour.
     Polygon polygon;
     // Is it a contour or a hole?
     // Contours are CCW oriented, holes are CW oriented.
     bool is_contour;
-    //overhang may need to be reversed
+    // overhang may need to be reversed
     bool is_steep_overhang;
     // Depth in the hierarchy. External perimeter has depth = 0. An external perimeter could be both a contour and a hole.
     unsigned short depth;
+    // Should this contur be fuzzyfied on path generation?
+    bool fuzzify;
     // Children contour, may be both CCW and CW oriented (outer contours or holes).
     std::vector<PerimeterGeneratorLoop> children;
-    // can be fuzzified?
-    bool fuzzify;
-
-
-    PerimeterGeneratorLoop(Polygon polygon, unsigned short depth, bool is_contour) :
-        polygon(polygon), is_contour(is_contour), depth(depth), is_steep_overhang(false), fuzzify(false) {}
-    PerimeterGeneratorLoop(Polygon polygon, unsigned short depth, bool is_contour, bool is_steep_overhang, bool is_fuzzy) :
-        polygon(polygon), is_contour(is_contour), depth(depth), is_steep_overhang(is_steep_overhang), fuzzify(is_fuzzy) {}
+
+    PerimeterGeneratorLoop(const Polygon &polygon, unsigned short depth, bool is_contour, bool fuzzify)
+        : polygon(polygon), is_contour(is_contour), depth(depth), fuzzify(fuzzify)
+    {}
     // External perimeter. It may be CCW or CW oriented (outer contour or hole contour).
     bool is_external() const { return this->depth == 0; }
-    // it's the last loop of the contour (not hol), so the first to be printed (if all goes well)
-    bool is_internal_contour() const;
-};
-
+    // it's the last loop of the contour (not hole), so the first to be printed (if all goes well)
+    // An island, which may have holes, but it does not have another internal island.
+    bool is_internal_contour() const
+    {
+        // An internal contour is a contour containing no other contours
+        if (!this->is_contour)
+            return false;
+        for (const PerimeterGeneratorLoop &loop : this->children)
+            if (loop.is_contour)
+                return false;
+        return true;
+    }
+};
 typedef std::vector<PerimeterGeneratorLoop> PerimeterGeneratorLoops;
 
-struct ProcessSurfaceResult {
+struct ProcessSurfaceResult
+{
     ExPolygons inner_perimeter;
     ExPolygons gap_srf;
     ExPolygons top_fills;
@@ -85,197 +185,73 @@
 class PerimeterGenerator {
 public:
     // Inputs:
+    const ExPolygons            *lower_slices;
     const SurfaceCollection     *slices;
     const ExPolygons            *upper_slices;
-    const ExPolygons            *lower_slices;
-    Layer                       *layer;
-=======
-namespace PerimeterGenerator
-{
-
-struct Parameters {    
-    Parameters(
-        double                      layer_height,
-        int                         layer_id,
-        Flow                        perimeter_flow,
-        Flow                        ext_perimeter_flow,
-        Flow                        overhang_flow,
-        Flow                        solid_infill_flow,
-        const PrintRegionConfig    &config,
-        const PrintObjectConfig    &object_config,
-        const PrintConfig          &print_config,
-        const bool                  spiral_vase) :   
-            layer_height(layer_height),
-            layer_id(layer_id),
-            perimeter_flow(perimeter_flow), 
-            ext_perimeter_flow(ext_perimeter_flow),
-            overhang_flow(overhang_flow), 
-            solid_infill_flow(solid_infill_flow),
-            config(config), 
-            object_config(object_config), 
-            print_config(print_config),
-            spiral_vase(spiral_vase),
-            scaled_resolution(scaled<double>(print_config.gcode_resolution.value)),
-            mm3_per_mm(perimeter_flow.mm3_per_mm()),
-            ext_mm3_per_mm(ext_perimeter_flow.mm3_per_mm()), 
-            mm3_per_mm_overhang(overhang_flow.mm3_per_mm())
-        {
-        }
-
-    // Input parameters
-    double                       layer_height;
-    int                          layer_id;
->>>>>>> 3284959e
-    Flow                         perimeter_flow;
-    Flow                         ext_perimeter_flow;
-    Flow                         overhang_flow;
-    Flow                         solid_infill_flow;
-<<<<<<< HEAD
-    const PrintRegionConfig     *config;
-    const PrintObjectConfig     *object_config;
-    const PrintConfig           *print_config;
-    bool                         use_arachne = false;
+    Parameters                   params;
     // Outputs:
-    ExtrusionEntityCollection   *loops;
-    ExtrusionEntityCollection   *gap_fill;
-    SurfaceCollection           *fill_surfaces;
-    ExPolygons fill_no_overlap;
     
-    PerimeterGenerator(
-        // Input:
-        const SurfaceCollection*    slices,
-        Flow                        flow,
-        const PrintRegionConfig*    config,
-        const PrintObjectConfig*    object_config,
-        const PrintConfig*          print_config,
-        const bool                  spiral_vase,
-        // Output:
-        // Loops with the external thin walls
-        ExtrusionEntityCollection*  loops,
-        // Gaps without the thin walls
-        ExtrusionEntityCollection*  gap_fill,
-        // Infills without the gap fills
-        SurfaceCollection*          fill_surfaces)
-        : slices(slices), lower_slices(nullptr), upper_slices(nullptr), layer(nullptr),
-            perimeter_flow(flow), ext_perimeter_flow(flow),
-            overhang_flow(flow), solid_infill_flow(flow),
-            config(config), object_config(object_config), print_config(print_config),
-            m_spiral_vase(spiral_vase),
-            loops(loops), gap_fill(gap_fill), fill_surfaces(fill_surfaces),
-            m_ext_mm3_per_mm(-1), m_mm3_per_mm(-1), m_mm3_per_mm_overhang(-1)
-        {}
-
-    void        process();
-
-    double      ext_mm3_per_mm()        const { return m_ext_mm3_per_mm; }
-    double      mm3_per_mm()            const { return m_mm3_per_mm; }
-    double      mm3_per_mm_overhang()   const { return m_mm3_per_mm_overhang; }
+    PerimeterGenerator(const Parameters &params) : params(params) {}
+
+    void process( // Input:
+            const ExPolygons *       lower_slices,
+            const SurfaceCollection *slices,
+            const ExPolygons *       upper_slices,
+            // Output:
+            // Loops with the external thin walls
+            ExtrusionEntityCollection *loops,
+            // Gaps without the thin walls
+            ExtrusionEntityCollection *gap_fill,
+            // Infills without the gap fills
+            SurfaceCollection *fill_surfaces,
+            // mask for "no overlap" area
+            ExPolygons fill_no_overlap);
 
     coord_t     get_resolution(size_t perimeter_id, bool is_overhang, const Surface* srf) const;
 
 private:
-    bool        m_spiral_vase;
-    double      m_ext_mm3_per_mm;
-    double      m_mm3_per_mm;
-    double      m_mm3_per_mm_overhang;
-    Polygons    _lower_slices_bridge_flow_small;
-    Polygons    _lower_slices_bridge_flow_big;
-    Polygons    _lower_slices_bridge_speed_small;
-    Polygons    _lower_slices_bridge_speed_big;
     ClipperLib_Z::Paths m_lower_slices_clipperpaths;
-    ClipperLib_Z::Paths _lower_slices_bridge_flow_small_clipperpaths;
-    ClipperLib_Z::Paths _lower_slices_bridge_flow_big_clipperpaths;
-    ClipperLib_Z::Paths _lower_slices_bridge_speed_small_clipperpaths;
-    ClipperLib_Z::Paths _lower_slices_bridge_speed_big_clipperpaths;
+    // ClipperLib_Z::Paths _lower_slices_bridge_flow_small_clipperpaths;
+    // ClipperLib_Z::Paths _lower_slices_bridge_flow_big_clipperpaths;
+    // ClipperLib_Z::Paths _lower_slices_bridge_speed_small_clipperpaths;
+    // ClipperLib_Z::Paths _lower_slices_bridge_speed_big_clipperpaths;
 
     //process data
-    coord_t perimeter_width; coord_t get_perimeter_width() { return perimeter_width; }
-    coord_t perimeter_spacing; coord_t get_perimeter_spacing() { return perimeter_spacing; }
-    coord_t ext_perimeter_width; coord_t get_ext_perimeter_width() { return ext_perimeter_width; }
-    coord_t ext_perimeter_spacing; coord_t get_ext_perimeter_spacing() { return ext_perimeter_spacing; }
-    coord_t ext_perimeter_spacing2; coord_t get_ext_perimeter_spacing2() { return ext_perimeter_spacing2; }
-    coord_t gap_fill_spacing; coord_t get_gap_fill_spacing() { return gap_fill_spacing; }
-    coord_t gap_fill_spacing_external; coord_t get_gap_fill_spacing_external() { return gap_fill_spacing_external; }
-    coord_t infill_gap; coord_t get_infill_gap() { return infill_gap; }
-    coord_t solid_infill_spacing; coord_t get_solid_infill_spacing() { return solid_infill_spacing; }
-    bool round_peri;
-    coord_t min_round_spacing; coord_t get_min_round_spacing() { return min_round_spacing; }
+    // computed params
     ExPolygons unmillable;
     coord_t mill_extra_size;
 
-    ProcessSurfaceResult process_classic(int& loop_number, const Surface& surface);
-    ProcessSurfaceResult process_arachne(int& loop_number, const Surface& surface);
+    ProcessSurfaceResult process_classic(const PerimeterGenerator::Parameters &params, int& loop_number, const Surface& surface);
+    ProcessSurfaceResult process_arachne(const PerimeterGenerator::Parameters &params, int& loop_number, const Surface& surface);
     
     void        processs_no_bridge(Surfaces& all_surfaces);
-    ExtrusionPaths create_overhangs(const Polyline& loop_polygons, ExtrusionRole role, bool is_external) const;
-    ExtrusionPaths create_overhangs(const ClipperLib_Z::Path& loop_polygons, ExtrusionRole role, bool is_external) const;
+    ExtrusionPaths create_overhangs_classic(const PerimeterGenerator::Parameters &params,
+        const Polyline& loop_polygons, const ExtrusionRole role, const bool is_external) const;
+    // the bbox is here to accelerate the diffs, loop_polygons is inside it.
+    ExtrusionPaths create_overhangs_arachne(const PerimeterGenerator::Parameters &params,
+        const ClipperLib_Z::Path& loop_polygons, const BoundingBox& bbox, ExtrusionRole role, bool is_external) const;
 
     // transform loops into ExtrusionEntityCollection, adding also thin walls into it.
-    ExtrusionEntityCollection _traverse_loops(const PerimeterGeneratorLoops &loops, ThickPolylines &thin_walls, int count_since_overhang = -1) const;
-    ExtrusionEntityCollection _traverse_extrusions(std::vector<PerimeterGeneratorArachneExtrusion>& pg_extrusions);
+    ExtrusionEntityCollection _traverse_loops_classic(const PerimeterGenerator::Parameters &params,
+        const PerimeterGeneratorLoops &loops, ThickPolylines &thin_walls, int count_since_overhang = -1) const;
+    ExtrusionEntityCollection _traverse_extrusions(const PerimeterGenerator::Parameters &params,
+        std::vector<PerimeterGeneratorArachneExtrusion>& pg_extrusions);
     // try to merge thin walls to a current periemter exrusion or just add it to the end of the list.
-    void _merge_thin_walls(ExtrusionEntityCollection &extrusions, ThickPolylines &thin_walls) const;
+    void _merge_thin_walls(const PerimeterGenerator::Parameters &params, ExtrusionEntityCollection &extrusions, ThickPolylines &thin_walls) const;
     // like _traverse_loops but with merging all periemter into one continuous loop
-    ExtrusionLoop _traverse_and_join_loops(const PerimeterGeneratorLoop &loop, const PerimeterGeneratorLoops &childs, const Point entryPoint) const;
+    ExtrusionLoop _traverse_and_join_loops(const PerimeterGenerator::Parameters &params,
+        const PerimeterGeneratorLoop &loop, const PerimeterGeneratorLoops &childs, const Point entryPoint) const;
     // sub-function of _traverse_and_join_loops, transform a single loop as a cut extrusion to be merged with an other one.
-    ExtrusionLoop _extrude_and_cut_loop(const PerimeterGeneratorLoop& loop, const Point entryPoint, const Line& direction = Line(Point(0, 0), Point(0, 0)), bool enforce_loop = false) const;
+    ExtrusionLoop _extrude_and_cut_loop(const PerimeterGenerator::Parameters &params,
+        const PerimeterGeneratorLoop& loop, const Point entryPoint, const Line& direction = Line(Point(0, 0), Point(0, 0)), bool enforce_loop = false) const;
     // sub-function of _traverse_and_join_loops, find the good splot to cut a loop to be able to join it with an other one
-    PerimeterIntersectionPoint _get_nearest_point(const PerimeterGeneratorLoops &children, ExtrusionLoop &myPolylines, const coord_t dist_cut, const coord_t max_dist) const;
-
-
-};
-
-
-=======
-    const PrintRegionConfig     &config;
-    const PrintObjectConfig     &object_config;
-    const PrintConfig           &print_config;
-
-    // Derived parameters
-    bool                         spiral_vase;
-    double                       scaled_resolution;
-    double                       ext_mm3_per_mm;
-    double                       mm3_per_mm;
-    double                       mm3_per_mm_overhang;
-
-private:
-    Parameters() = delete;
-};
-
-void process_classic(
-    // Inputs:
-    const Parameters           &params,
-    const Surface              &surface,
-    const ExPolygons           *lower_slices,
-    // Cache:
-    Polygons                   &lower_slices_polygons_cache,
-    // Output:
-    // Loops with the external thin walls
-    ExtrusionEntityCollection  &out_loops,
-    // Gaps without the thin walls
-    ExtrusionEntityCollection  &out_gap_fill,
-    // Infills without the gap fills
-    ExPolygons                 &out_fill_expolygons);
-
-void process_arachne(
-    // Inputs:
-    const Parameters           &params,
-    const Surface              &surface,
-    const ExPolygons           *lower_slices,
-    // Cache:
-    Polygons                   &lower_slices_polygons_cache,
-    // Output:
-    // Loops with the external thin walls
-    ExtrusionEntityCollection  &out_loops,
-    // Gaps without the thin walls
-    ExtrusionEntityCollection  &out_gap_fill,
-    // Infills without the gap fills
-    ExPolygons                 &out_fill_expolygons);
-
-ExtrusionMultiPath thick_polyline_to_multi_path(const ThickPolyline &thick_polyline, ExtrusionRole role, const Flow &flow, float tolerance, float merge_tolerance);
->>>>>>> 3284959e
-
-} // namespace PerimeterGenerator
-} // namespace Slic3r
+    PerimeterIntersectionPoint _get_nearest_point(const PerimeterGenerator::Parameters &params,
+        const PerimeterGeneratorLoops &children, ExtrusionLoop &myPolylines, const coord_t dist_cut, const coord_t max_dist) const;
+
+
+};
+
+
+} // namespace Slic3r::PerimeterGenerator
 
 #endif