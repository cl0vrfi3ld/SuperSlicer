--- conflicted
+++ resolved
@@ -246,12 +246,8 @@
     ExtrusionLoop _extrude_and_cut_loop(const Parameters &params,
         const PerimeterGeneratorLoop& loop, const Point entryPoint, const Line& direction = Line(Point(0, 0), Point(0, 0)), bool enforce_loop = false) const;
     // sub-function of _traverse_and_join_loops, find the good splot to cut a loop to be able to join it with an other one
-<<<<<<< HEAD
     PerimeterIntersectionPoint _get_nearest_point(const Parameters &params,
         const PerimeterGeneratorLoops &children, ExtrusionLoop &myPolylines, const coord_t dist_cut, const coord_t max_dist) const;
-
-=======
-    PerimeterIntersectionPoint _get_nearest_point(const PerimeterGeneratorLoops &children, ExtrusionLoop &myPolylines, const coord_t dist_cut, const coord_t max_dist) const;
     // for one_peri_on_top
     void split_top_surfaces(const ExPolygons *lower_slices,
                             const ExPolygons *upper_slices,
@@ -259,7 +255,6 @@
                             ExPolygons &      top_fills,
                             ExPolygons &      non_top_polygons,
                             ExPolygons &      fill_clip);
->>>>>>> 0670fbfb
 
 };
 
