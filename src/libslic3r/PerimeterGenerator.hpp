#ifndef slic3r_PerimeterGenerator_hpp_
#define slic3r_PerimeterGenerator_hpp_

#include "libslic3r.h"
#include <vector>
#include "ExPolygonCollection.hpp"
#include "Flow.hpp"
#include "Layer.hpp"
#include "Polygon.hpp"
#include "PrintConfig.hpp"
#include "SurfaceCollection.hpp"
#include "ExtrusionEntityCollection.hpp"

namespace Slic3r {

struct PerimeterIntersectionPoint {
    size_t idx_children;
    Point child_best;
    Point outter_best;
    size_t idx_polyline_outter;
    coord_t distance;
};

// Hierarchy of perimeters.
class PerimeterGeneratorLoop {
public:
    // Polygon of this contour.
    Polygon polygon;
    // Is it a contour or a hole?
    // Contours are CCW oriented, holes are CW oriented.
    bool is_contour;
    //overhang may need to be reversed
    bool is_steep_overhang;
    // Depth in the hierarchy. External perimeter has depth = 0. An external perimeter could be both a contour and a hole.
    unsigned short depth;
    // Children contour, may be both CCW and CW oriented (outer contours or holes).
    std::vector<PerimeterGeneratorLoop> children;


    PerimeterGeneratorLoop(Polygon polygon, unsigned short depth, bool is_contour) :
        polygon(polygon), is_contour(is_contour), depth(depth), is_steep_overhang(false) {}
    PerimeterGeneratorLoop(Polygon polygon, unsigned short depth, bool is_contour, bool is_steep_overhang) :
        polygon(polygon), is_contour(is_contour), depth(depth), is_steep_overhang(is_steep_overhang) {}
    // External perimeter. It may be CCW or CW oriented (outer contour or hole contour).
    bool is_external() const { return this->depth == 0; }
    // it's the last loop of the contour (not hol), so the first to be printed (if all goes well)
    bool is_internal_contour() const;
};

typedef std::vector<PerimeterGeneratorLoop> PerimeterGeneratorLoops;

class PerimeterGenerator {
public:
    // Inputs:
    const SurfaceCollection     *slices;
    const ExPolygons            *upper_slices;
    const ExPolygons            *lower_slices;
    Layer                       *layer;
    Flow                         perimeter_flow;
    Flow                         ext_perimeter_flow;
    Flow                         overhang_flow;
    Flow                         solid_infill_flow;
    const PrintRegionConfig     *config;
    const PrintObjectConfig     *object_config;
    const PrintConfig           *print_config;
    // Outputs:
    ExtrusionEntityCollection   *loops;
    ExtrusionEntityCollection   *gap_fill;
    SurfaceCollection           *fill_surfaces;
    ExPolygons fill_no_overlap;
    
    PerimeterGenerator(
        // Input:
        const SurfaceCollection*    slices,
        Flow                        flow,
        const PrintRegionConfig*    config,
        const PrintObjectConfig*    object_config,
        const PrintConfig*          print_config,
        const bool                  spiral_vase,
        // Output:
        // Loops with the external thin walls
        ExtrusionEntityCollection*  loops,
        // Gaps without the thin walls
        ExtrusionEntityCollection*  gap_fill,
        // Infills without the gap fills
        SurfaceCollection*          fill_surfaces)
        : slices(slices), lower_slices(nullptr), upper_slices(nullptr),
            perimeter_flow(flow), ext_perimeter_flow(flow),
            overhang_flow(flow), solid_infill_flow(flow),
            config(config), object_config(object_config), print_config(print_config),
            m_spiral_vase(spiral_vase),
            loops(loops), gap_fill(gap_fill), fill_surfaces(fill_surfaces),
            _ext_mm3_per_mm(-1), _mm3_per_mm(-1), _mm3_per_mm_overhang(-1)
        {};
    void process();

private:
    double      _ext_mm3_per_mm;
    double      _mm3_per_mm;
    double      _mm3_per_mm_overhang;
    Polygons    _lower_slices_bridge_flow;
    Polygons    _lower_slices_bridge_speed;

    template<typename LINE>
    ExtrusionPaths create_overhangs(LINE loop_polygons, ExtrusionRole role, bool is_external) const;

<<<<<<< HEAD
    // transform loops into ExtrusionEntityCollection, adding also thin walls into it.
    ExtrusionEntityCollection _traverse_loops(const PerimeterGeneratorLoops &loops, ThickPolylines &thin_walls) const;
    // try to merge thin walls to a current periemter exrusion or just add it to the end of the list.
    void _merge_thin_walls(ExtrusionEntityCollection &extrusions, ThickPolylines &thin_walls) const;
    // like _traverse_loops but with merging all periemter into one continuous loop
    ExtrusionLoop _traverse_and_join_loops(const PerimeterGeneratorLoop &loop, const PerimeterGeneratorLoops &childs, const Point entryPoint) const;
    // sub-function of _traverse_and_join_loops, transform a single loop as a cut extrusion to be merged with an other one.
    ExtrusionLoop _extrude_and_cut_loop(const PerimeterGeneratorLoop &loop, const Point entryPoint, const Line &direction = Line(Point(0,0),Point(0,0))) const;
    // sub-function of _traverse_and_join_loops, find the good splot to cut a loop to be able to join it with an other one
    PerimeterIntersectionPoint _get_nearest_point(const PerimeterGeneratorLoops &children, ExtrusionLoop &myPolylines, const coord_t dist_cut, const coord_t max_dist) const;
=======
private:
    bool        m_spiral_vase;
    double      m_ext_mm3_per_mm;
    double      m_mm3_per_mm;
    double      m_mm3_per_mm_overhang;
    Polygons    m_lower_slices_polygons;
>>>>>>> 1076e077
};

}

#endif<|MERGE_RESOLUTION|>--- conflicted
+++ resolved
@@ -95,6 +95,7 @@
     void process();
 
 private:
+    bool        m_spiral_vase;
     double      _ext_mm3_per_mm;
     double      _mm3_per_mm;
     double      _mm3_per_mm_overhang;
@@ -104,7 +105,6 @@
     template<typename LINE>
     ExtrusionPaths create_overhangs(LINE loop_polygons, ExtrusionRole role, bool is_external) const;
 
-<<<<<<< HEAD
     // transform loops into ExtrusionEntityCollection, adding also thin walls into it.
     ExtrusionEntityCollection _traverse_loops(const PerimeterGeneratorLoops &loops, ThickPolylines &thin_walls) const;
     // try to merge thin walls to a current periemter exrusion or just add it to the end of the list.
@@ -115,14 +115,6 @@
     ExtrusionLoop _extrude_and_cut_loop(const PerimeterGeneratorLoop &loop, const Point entryPoint, const Line &direction = Line(Point(0,0),Point(0,0))) const;
     // sub-function of _traverse_and_join_loops, find the good splot to cut a loop to be able to join it with an other one
     PerimeterIntersectionPoint _get_nearest_point(const PerimeterGeneratorLoops &children, ExtrusionLoop &myPolylines, const coord_t dist_cut, const coord_t max_dist) const;
-=======
-private:
-    bool        m_spiral_vase;
-    double      m_ext_mm3_per_mm;
-    double      m_mm3_per_mm;
-    double      m_mm3_per_mm_overhang;
-    Polygons    m_lower_slices_polygons;
->>>>>>> 1076e077
 };
 
 }
