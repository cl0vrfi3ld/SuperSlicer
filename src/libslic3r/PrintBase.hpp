--- conflicted
+++ resolved
@@ -424,11 +424,7 @@
     enum PrintValidationError {pveNone, pveWrongPosition, pveNoPrint, pveWrongSettings};
 
     // Validate the print, return empty string if valid, return error if process() cannot (or should not) be started.
-<<<<<<< HEAD
-    virtual std::pair<PrintValidationError, std::string> validate(std::string* warning = nullptr) const { return { PrintValidationError::pveNone, std::string() }; }
-=======
-    virtual std::string     validate(std::vector<std::string>* warnings = nullptr) const { return std::string(); }
->>>>>>> 3284959e
+    virtual std::pair<PrintValidationError, std::string> validate(std::vector<std::string>* warnings = nullptr) const { return { PrintValidationError::pveNone, std::string() }; }
 
     enum ApplyStatus {
         // No change after the Print::apply() call.
@@ -595,11 +591,6 @@
 
     // To be called by this->output_filename() with the format string pulled from the configuration layer.
     std::string            output_filename(const std::string &format, const std::string &default_ext, const std::string &filename_base, const DynamicConfig *config_override = nullptr) const;
-<<<<<<< HEAD
-=======
-    // Update "scale", "input_filename", "input_filename_base" placeholders from the current printable ModelObjects.
-    void                   update_object_placeholders(DynamicConfig &config, const std::string &default_output_ext) const;
->>>>>>> 3284959e
 
 	Model                                   m_model;
 	DynamicPrintConfig						m_full_print_config;
