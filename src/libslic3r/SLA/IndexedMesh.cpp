--- conflicted
+++ resolved
@@ -127,10 +127,7 @@
     return m_tm->indices[idx];
 }
 
-<<<<<<< HEAD
-=======
-
->>>>>>> 215e845c
+
 Vec3d IndexedMesh::normal_by_face_id(int face_id) const {
 
     return its_unnormalized_normal(*m_tm, face_id).cast<double>().normalized();
