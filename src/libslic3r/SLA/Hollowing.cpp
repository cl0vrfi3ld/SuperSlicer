--- conflicted
+++ resolved
@@ -496,15 +496,10 @@
 
     interior.reset_accessor();
 
-<<<<<<< HEAD
-    exec_policy::for_each(size_t(0), faces.size(), [&] (size_t face_idx) {
-        const Vec3i32 &face = faces[face_idx];
-=======
     execution::for_each(
         exec_policy, size_t(0), faces.size(),
         [&](size_t face_idx) {
-            const Vec3i &face = faces[face_idx];
->>>>>>> 3284959e
+            const Vec3i32 &face = faces[face_idx];
 
             // If the triangle is excluded, we need to keep it.
             if (is_excluded(face_idx))
@@ -621,7 +616,7 @@
 
     FaceHash (const indexed_triangle_set &its): facehash(its.indices.size())
     {
-        for (Vec3i face : its.indices) {
+        for (Vec3i32 face : its.indices) {
             std::swap(face(0), face(2));
             facehash.insert(facekey(face, its.vertices));
         }
@@ -635,7 +630,7 @@
 };
 
 
-static void exclude_neighbors(const Vec3i                &face,
+static void exclude_neighbors(const Vec3i32              &face,
                               std::vector<bool>          &mask,
                               const indexed_triangle_set &its,
                               const VertexFaceIndex      &index,
