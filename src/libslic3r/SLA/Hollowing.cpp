--- conflicted
+++ resolved
@@ -289,17 +289,7 @@
     
     if (mesh.empty()) return;
     
-<<<<<<< HEAD
-    mesh.require_shared_vertices();
-    
-    TriangleMeshSlicer slicer(closing_radius, 0);
-    slicer.init(&mesh, thr);
-    
-    std::vector<ExPolygons> hole_slices;    
-    slicer.slice(slicegrid, SlicingMode::Regular, &hole_slices, thr);
-=======
     std::vector<ExPolygons> hole_slices = slice_mesh_ex(mesh.its, slicegrid, closing_radius, thr);
->>>>>>> 215e845c
     
     if (obj_slices.size() != hole_slices.size())
         BOOST_LOG_TRIVIAL(warning)
@@ -375,7 +365,7 @@
 // part of that mesh and the vertices it consists of.
 enum { NEW_FACE = -1};
 struct DivFace {
-    Vec3i indx;
+    Vec3i32 indx;
     std::array<Vec3f, 3> verts;
     long faceid = NEW_FACE;
     long parent = NEW_FACE;
@@ -521,7 +511,7 @@
     interior.reset_accessor();
 
     exec_policy::for_each(size_t(0), faces.size(), [&] (size_t face_idx) {
-        const Vec3i &face = faces[face_idx];
+        const Vec3i32 &face = faces[face_idx];
 
         // If the triangle is excluded, we need to keep it.
         if (is_excluded(face_idx))
@@ -542,7 +532,7 @@
 
     }, exec_policy::max_concurreny());
 
-    auto new_faces = reserve_vector<Vec3i>(faces.size() +
+    auto new_faces = reserve_vector<Vec3i32>(faces.size() +
                                            mesh_mods.new_triangles.size());
 
     for (size_t face_idx = 0; face_idx < faces.size(); ++face_idx) {
