#include "SLAPrint.hpp"
#include "SLAPrintSteps.hpp"

#include "ClipperUtils.hpp"
#include "Geometry.hpp"
#include "MTUtils.hpp"

#include <unordered_set>
#include <numeric>

#include <tbb/parallel_for.h>
#include <boost/filesystem/path.hpp>
#include <boost/log/trivial.hpp>

// #define SLAPRINT_DO_BENCHMARK

#ifdef SLAPRINT_DO_BENCHMARK
#include <libnest2d/tools/benchmark.h>
#endif

//#include <tbb/spin_mutex.h>//#include "tbb/mutex.h"

#include "I18N.hpp"

//! macro used to mark string used at localization,
//! return same string
#define L(s) Slic3r::I18N::translate(s)

namespace Slic3r {


bool is_zero_elevation(const SLAPrintObjectConfig &c)
{
    return c.pad_enable.getBool() && c.pad_around_object.getBool();
}

// Compile the argument for support creation from the static print config.
sla::SupportTreeConfig make_support_cfg(const SLAPrintObjectConfig& c)
{
    sla::SupportTreeConfig scfg;
    
    scfg.enabled = c.supports_enable.getBool();
    scfg.head_front_radius_mm = 0.5*c.support_head_front_diameter.getFloat();
    double pillar_r = 0.5 * c.support_pillar_diameter.getFloat();
    scfg.head_back_radius_mm = pillar_r;
    scfg.head_fallback_radius_mm =
        0.01 * c.support_small_pillar_diameter_percent.getFloat() * pillar_r;
    scfg.head_penetration_mm = c.support_head_penetration.getFloat();
    scfg.head_width_mm = c.support_head_width.getFloat();
    scfg.object_elevation_mm = is_zero_elevation(c) ?
                                   0. : c.support_object_elevation.getFloat();
    scfg.bridge_slope = c.support_critical_angle.getFloat() * PI / 180.0 ;
    scfg.max_bridge_length_mm = c.support_max_bridge_length.getFloat();
    scfg.max_pillar_link_distance_mm = c.support_max_pillar_link_distance.getFloat();
    switch(c.support_pillar_connection_mode.getInt()) {
    case slapcmZigZag:
        scfg.pillar_connection_mode = sla::PillarConnectionMode::zigzag; break;
    case slapcmCross:
        scfg.pillar_connection_mode = sla::PillarConnectionMode::cross; break;
    case slapcmDynamic:
        scfg.pillar_connection_mode = sla::PillarConnectionMode::dynamic; break;
    }
    scfg.ground_facing_only = c.support_buildplate_only.getBool();
    scfg.pillar_widening_factor = c.support_pillar_widening_factor.getFloat();
    scfg.base_radius_mm = 0.5*c.support_base_diameter.getFloat();
    scfg.base_height_mm = c.support_base_height.getFloat();
    scfg.pillar_base_safety_distance_mm =
        c.support_base_safety_distance.getFloat() < EPSILON ?
            scfg.safety_distance_mm : c.support_base_safety_distance.getFloat();
    
    scfg.max_bridges_on_pillar = unsigned(c.support_max_bridges_on_pillar.getInt());
    
    return scfg;
}

sla::PadConfig::EmbedObject builtin_pad_cfg(const SLAPrintObjectConfig& c)
{
    sla::PadConfig::EmbedObject ret;
    
    ret.enabled = is_zero_elevation(c);
    
    if(ret.enabled) {
        ret.everywhere           = c.pad_around_object_everywhere.getBool();
        ret.object_gap_mm        = c.pad_object_gap.getFloat();
        ret.stick_width_mm       = c.pad_object_connector_width.getFloat();
        ret.stick_stride_mm      = c.pad_object_connector_stride.getFloat();
        ret.stick_penetration_mm = c.pad_object_connector_penetration
                                       .getFloat();
    }
    
    return ret;
}

sla::PadConfig make_pad_cfg(const SLAPrintObjectConfig& c)
{
    sla::PadConfig pcfg;
    
    pcfg.wall_thickness_mm = c.pad_wall_thickness.getFloat();
    pcfg.wall_slope = c.pad_wall_slope.getFloat() * PI / 180.0;
    
    pcfg.max_merge_dist_mm = c.pad_max_merge_distance.getFloat();
    pcfg.wall_height_mm = c.pad_wall_height.getFloat();
    pcfg.brim_size_mm = c.pad_brim_size.getFloat();
    
    // set builtin pad implicitly ON
    pcfg.embed_object = builtin_pad_cfg(c);
    
    return pcfg;
}

bool validate_pad(const TriangleMesh &pad, const sla::PadConfig &pcfg) 
{
    // An empty pad can only be created if embed_object mode is enabled
    // and the pad is not forced everywhere
    return !pad.empty() || (pcfg.embed_object.enabled && !pcfg.embed_object.everywhere);
}

void SLAPrint::clear()
{
    tbb::mutex::scoped_lock lock(this->state_mutex());
    // The following call should stop background processing if it is running.
    this->invalidate_all_steps();
    for (SLAPrintObject *object : m_objects)
        delete object;
    m_objects.clear();
    m_model.clear_objects();
}

// Transformation without rotation around Z and without a shift by X and Y.
Transform3d SLAPrint::sla_trafo(const ModelObject &model_object) const
{

    Vec3d corr = this->relative_correction();

    ModelInstance &model_instance = *model_object.instances.front();
    Vec3d          offset         = model_instance.get_offset();
    Vec3d          rotation       = model_instance.get_rotation();
    offset(0) = 0.;
    offset(1) = 0.;
    rotation(2) = 0.;

    offset(Z) *= corr(Z);

    auto trafo = Transform3d::Identity();
    trafo.translate(offset);
    trafo.scale(corr);
    trafo.rotate(Eigen::AngleAxisd(rotation(2), Vec3d::UnitZ()));
    trafo.rotate(Eigen::AngleAxisd(rotation(1), Vec3d::UnitY()));
    trafo.rotate(Eigen::AngleAxisd(rotation(0), Vec3d::UnitX()));
    trafo.scale(model_instance.get_scaling_factor());
    trafo.scale(model_instance.get_mirror());

    if (model_instance.is_left_handed())
        trafo = Eigen::Scaling(Vec3d(-1., 1., 1.)) * trafo;

    return trafo;
}

// List of instances, where the ModelInstance transformation is a composite of sla_trafo and the transformation defined by SLAPrintObject::Instance.
static std::vector<SLAPrintObject::Instance> sla_instances(const ModelObject &model_object)
{
    std::vector<SLAPrintObject::Instance> instances;
    assert(! model_object.instances.empty());
    if (! model_object.instances.empty()) {
        Vec3d rotation0 = model_object.instances.front()->get_rotation();
        rotation0(2) = 0.;
        for (ModelInstance *model_instance : model_object.instances)
            if (model_instance->is_printable()) {
                instances.emplace_back(
                    model_instance->id(),
                    Point::new_scale(model_instance->get_offset(X), model_instance->get_offset(Y)),
                    float(Geometry::rotation_diff_z(rotation0, model_instance->get_rotation())));
            }
    }
    return instances;
}

SLAPrint::ApplyStatus SLAPrint::apply(const Model &model, DynamicPrintConfig config)
{
#ifdef _DEBUG
    check_model_ids_validity(model);
#endif /* _DEBUG */

    // Normalize the config.
    config.option("sla_print_settings_id",    true);
    config.option("sla_material_settings_id", true);
    config.option("printer_settings_id",      true);
    // Collect changes to print config.
    t_config_option_keys print_diff    = m_print_config.diff(config);
    t_config_option_keys printer_diff  = m_printer_config.diff(config);
    t_config_option_keys material_diff = m_material_config.diff(config);
    t_config_option_keys object_diff   = m_default_object_config.diff(config);
    t_config_option_keys placeholder_parser_diff = m_placeholder_parser.config_diff(config);

    // Do not use the ApplyStatus as we will use the max function when updating apply_status.
    unsigned int apply_status = APPLY_STATUS_UNCHANGED;
    auto update_apply_status = [&apply_status](bool invalidated)
        { apply_status = std::max<unsigned int>(apply_status, invalidated ? APPLY_STATUS_INVALIDATED : APPLY_STATUS_CHANGED); };
    if (! (print_diff.empty() && printer_diff.empty() && material_diff.empty() && object_diff.empty()))
        update_apply_status(false);

    // Grab the lock for the Print / PrintObject milestones.
    tbb::mutex::scoped_lock lock(this->state_mutex());

    // The following call may stop the background processing.
    bool invalidate_all_model_objects = false;
    if (! print_diff.empty())
        update_apply_status(this->invalidate_state_by_config_options(print_diff, invalidate_all_model_objects));
    if (! printer_diff.empty())
        update_apply_status(this->invalidate_state_by_config_options(printer_diff, invalidate_all_model_objects));
    if (! material_diff.empty())
        update_apply_status(this->invalidate_state_by_config_options(material_diff, invalidate_all_model_objects));

    // Apply variables to placeholder parser. The placeholder parser is currently used
    // only to generate the output file name.
    if (! placeholder_parser_diff.empty()) {
        // update_apply_status(this->invalidate_step(slapsRasterize));
        m_placeholder_parser.apply_config(config);
        // Set the profile aliases for the PrintBase::output_filename()
        m_placeholder_parser.set("print_preset",    config.option("sla_print_settings_id")->clone());
        m_placeholder_parser.set("material_preset", config.option("sla_material_settings_id")->clone());
        m_placeholder_parser.set("printer_preset",  config.option("printer_settings_id")->clone());
    }

    // It is also safe to change m_config now after this->invalidate_state_by_config_options() call.
    m_print_config.apply_only(config, print_diff, true);
    m_printer_config.apply_only(config, printer_diff, true);
    // Handle changes to material config.
    m_material_config.apply_only(config, material_diff, true);
    // Handle changes to object config defaults
    m_default_object_config.apply_only(config, object_diff, true);
    
    if (m_printer) m_printer->apply(m_printer_config);

    struct ModelObjectStatus {
        enum Status {
            Unknown,
            Old,
            New,
            Moved,
            Deleted,
        };
        ModelObjectStatus(ObjectID id, Status status = Unknown) : id(id), status(status) {}
        ObjectID                id;
        Status                  status;
        // Search by id.
        bool operator<(const ModelObjectStatus &rhs) const { return id < rhs.id; }
    };
    std::set<ModelObjectStatus> model_object_status;

    // 1) Synchronize model objects.
    if (model.id() != m_model.id() || invalidate_all_model_objects) {
        // Kill everything, initialize from scratch.
        // Stop background processing.
        this->call_cancel_callback();
        update_apply_status(this->invalidate_all_steps());
        for (SLAPrintObject *object : m_objects) {
            model_object_status.emplace(object->model_object()->id(), ModelObjectStatus::Deleted);
            update_apply_status(object->invalidate_all_steps());
            delete object;
        }
        m_objects.clear();
        m_model.assign_copy(model);
        for (const ModelObject *model_object : m_model.objects)
            model_object_status.emplace(model_object->id(), ModelObjectStatus::New);
    } else {
        if (model_object_list_equal(m_model, model)) {
            // The object list did not change.
            for (const ModelObject *model_object : m_model.objects)
                model_object_status.emplace(model_object->id(), ModelObjectStatus::Old);
        } else if (model_object_list_extended(m_model, model)) {
            // Add new objects. Their volumes and configs will be synchronized later.
            update_apply_status(this->invalidate_step(slapsMergeSlicesAndEval));
            for (const ModelObject *model_object : m_model.objects)
                model_object_status.emplace(model_object->id(), ModelObjectStatus::Old);
            for (size_t i = m_model.objects.size(); i < model.objects.size(); ++ i) {
                model_object_status.emplace(model.objects[i]->id(), ModelObjectStatus::New);
                m_model.objects.emplace_back(ModelObject::new_copy(*model.objects[i]));
                m_model.objects.back()->set_model(&m_model);
            }
        } else {
            // Reorder the objects, add new objects.
            // First stop background processing before shuffling or deleting the PrintObjects in the object list.
            this->call_cancel_callback();
            update_apply_status(this->invalidate_step(slapsMergeSlicesAndEval));
            // Second create a new list of objects.
            std::vector<ModelObject*> model_objects_old(std::move(m_model.objects));
            m_model.objects.clear();
            m_model.objects.reserve(model.objects.size());
            auto by_id_lower = [](const ModelObject *lhs, const ModelObject *rhs){ return lhs->id() < rhs->id(); };
            std::sort(model_objects_old.begin(), model_objects_old.end(), by_id_lower);
            for (const ModelObject *mobj : model.objects) {
                auto it = std::lower_bound(model_objects_old.begin(), model_objects_old.end(), mobj, by_id_lower);
                if (it == model_objects_old.end() || (*it)->id() != mobj->id()) {
                    // New ModelObject added.
                    m_model.objects.emplace_back(ModelObject::new_copy(*mobj));
                    m_model.objects.back()->set_model(&m_model);
                    model_object_status.emplace(mobj->id(), ModelObjectStatus::New);
                } else {
                    // Existing ModelObject re-added (possibly moved in the list).
                    m_model.objects.emplace_back(*it);
                    model_object_status.emplace(mobj->id(), ModelObjectStatus::Moved);
                }
            }
            bool deleted_any = false;
            for (ModelObject *&model_object : model_objects_old) {
                if (model_object_status.find(ModelObjectStatus(model_object->id())) == model_object_status.end()) {
                    model_object_status.emplace(model_object->id(), ModelObjectStatus::Deleted);
                    deleted_any = true;
                } else
                    // Do not delete this ModelObject instance.
                    model_object = nullptr;
            }
            if (deleted_any) {
                // Delete PrintObjects of the deleted ModelObjects.
                std::vector<SLAPrintObject*> print_objects_old = std::move(m_objects);
                m_objects.clear();
                m_objects.reserve(print_objects_old.size());
                for (SLAPrintObject *print_object : print_objects_old) {
                    auto it_status = model_object_status.find(ModelObjectStatus(print_object->model_object()->id()));
                    assert(it_status != model_object_status.end());
                    if (it_status->status == ModelObjectStatus::Deleted) {
                        update_apply_status(print_object->invalidate_all_steps());
                        delete print_object;
                    } else
                        m_objects.emplace_back(print_object);
                }
                for (ModelObject *model_object : model_objects_old)
                    delete model_object;
            }
        }
    }

    // 2) Map print objects including their transformation matrices.
    struct PrintObjectStatus {
        enum Status {
            Unknown,
            Deleted,
            Reused,
            New
        };
        PrintObjectStatus(SLAPrintObject *print_object, Status status = Unknown) :
            id(print_object->model_object()->id()),
            print_object(print_object),
            trafo(print_object->trafo()),
            status(status) {}
        PrintObjectStatus(ObjectID id) : id(id), print_object(nullptr), trafo(Transform3d::Identity()), status(Unknown) {}
        // ID of the ModelObject & PrintObject
        ObjectID         id;
        // Pointer to the old PrintObject
        SLAPrintObject  *print_object;
        // Trafo generated with model_object->world_matrix(true)
        Transform3d      trafo;
        Status           status;
        // Search by id.
        bool operator<(const PrintObjectStatus &rhs) const { return id < rhs.id; }
    };
    std::multiset<PrintObjectStatus> print_object_status;
    for (SLAPrintObject *print_object : m_objects)
        print_object_status.emplace(PrintObjectStatus(print_object));

    // 3) Synchronize ModelObjects & PrintObjects.
    std::vector<SLAPrintObject*> print_objects_new;
    print_objects_new.reserve(std::max(m_objects.size(), m_model.objects.size()));
    bool new_objects = false;
    for (size_t idx_model_object = 0; idx_model_object < model.objects.size(); ++ idx_model_object) {
        ModelObject &model_object = *m_model.objects[idx_model_object];
        auto it_status = model_object_status.find(ModelObjectStatus(model_object.id()));
        assert(it_status != model_object_status.end());
        assert(it_status->status != ModelObjectStatus::Deleted);
        // PrintObject for this ModelObject, if it exists.
        auto it_print_object_status = print_object_status.end();
        if (it_status->status != ModelObjectStatus::New) {
            // Update the ModelObject instance, possibly invalidate the linked PrintObjects.
            assert(it_status->status == ModelObjectStatus::Old || it_status->status == ModelObjectStatus::Moved);
            const ModelObject &model_object_new       = *model.objects[idx_model_object];
            it_print_object_status = print_object_status.lower_bound(PrintObjectStatus(model_object.id()));
            if (it_print_object_status != print_object_status.end() && it_print_object_status->id != model_object.id())
                it_print_object_status = print_object_status.end();
            // Check whether a model part volume was added or removed, their transformations or order changed.
            bool model_parts_differ = model_volume_list_changed(model_object, model_object_new, ModelVolumeType::MODEL_PART);
            bool sla_trafo_differs  =
                model_object.instances.empty() != model_object_new.instances.empty() ||
                (! model_object.instances.empty() &&
                  (! sla_trafo(model_object).isApprox(sla_trafo(model_object_new)) ||
                    model_object.instances.front()->is_left_handed() != model_object_new.instances.front()->is_left_handed()));
            if (model_parts_differ || sla_trafo_differs) {
                // The very first step (the slicing step) is invalidated. One may freely remove all associated PrintObjects.
                if (it_print_object_status != print_object_status.end()) {
                    update_apply_status(it_print_object_status->print_object->invalidate_all_steps());
                    const_cast<PrintObjectStatus&>(*it_print_object_status).status = PrintObjectStatus::Deleted;
                }
                // Copy content of the ModelObject including its ID, do not change the parent.
                model_object.assign_copy(model_object_new);
            } else {
                // Synchronize Object's config.
                bool object_config_changed = ! model_object.config.timestamp_matches(model_object_new.config);
                if (object_config_changed)
<<<<<<< HEAD
					static_cast<DynamicPrintConfig&>(model_object.config) = static_cast<const DynamicPrintConfig&>(model_object_new.config);
=======
                    model_object.config.assign_config(model_object_new.config);
>>>>>>> f47ad1fd
                if (! object_diff.empty() || object_config_changed) {
                    SLAPrintObjectConfig new_config = m_default_object_config;
                    new_config.apply(model_object.config.get(), true);
                    if (it_print_object_status != print_object_status.end()) {
                        t_config_option_keys diff = it_print_object_status->print_object->config().diff(new_config);
                        if (! diff.empty()) {
                            update_apply_status(it_print_object_status->print_object->invalidate_state_by_config_options(diff));
                            it_print_object_status->print_object->config_apply_only(new_config, diff, true);
                        }
                    }
                }

                bool old_user_modified = model_object.sla_points_status == sla::PointsStatus::UserModified;
                bool new_user_modified = model_object_new.sla_points_status == sla::PointsStatus::UserModified;
                if ((old_user_modified && ! new_user_modified) || // switching to automatic supports from manual supports
                    (! old_user_modified && new_user_modified) || // switching to manual supports from automatic supports
                    (new_user_modified && model_object.sla_support_points != model_object_new.sla_support_points)) {
                    if (it_print_object_status != print_object_status.end())
                        update_apply_status(it_print_object_status->print_object->invalidate_step(slaposSupportPoints));

                    model_object.sla_support_points = model_object_new.sla_support_points;
                }
                model_object.sla_points_status = model_object_new.sla_points_status;
                
                // Invalidate hollowing if drain holes have changed
                if (model_object.sla_drain_holes != model_object_new.sla_drain_holes)
                {
                    model_object.sla_drain_holes = model_object_new.sla_drain_holes;
                    update_apply_status(it_print_object_status->print_object->invalidate_step(slaposDrillHoles));
                }

                // Copy the ModelObject name, input_file and instances. The instances will compared against PrintObject instances in the next step.
                model_object.name       = model_object_new.name;
                model_object.input_file = model_object_new.input_file;
                model_object.clear_instances();
                model_object.instances.reserve(model_object_new.instances.size());
                for (const ModelInstance *model_instance : model_object_new.instances) {
                    model_object.instances.emplace_back(new ModelInstance(*model_instance));
                    model_object.instances.back()->set_model_object(&model_object);
                }
            }
        }

        std::vector<SLAPrintObject::Instance> new_instances = sla_instances(model_object);
        if (it_print_object_status != print_object_status.end() && it_print_object_status->status != PrintObjectStatus::Deleted) {
            // The SLAPrintObject is already there.
            if (new_instances.empty()) {
                const_cast<PrintObjectStatus&>(*it_print_object_status).status = PrintObjectStatus::Deleted;
            } else {
                if (new_instances != it_print_object_status->print_object->instances()) {
                    // Instances changed.
                    it_print_object_status->print_object->set_instances(new_instances);
                    update_apply_status(this->invalidate_step(slapsMergeSlicesAndEval));
                }
                print_objects_new.emplace_back(it_print_object_status->print_object);
                const_cast<PrintObjectStatus&>(*it_print_object_status).status = PrintObjectStatus::Reused;
            }
        } else if (! new_instances.empty()) {
            auto print_object = new SLAPrintObject(this, &model_object);

            // FIXME: this invalidates the transformed mesh in SLAPrintObject
            // which is expensive to calculate (especially the raw_mesh() call)
            print_object->set_trafo(sla_trafo(model_object), model_object.instances.front()->is_left_handed());

            print_object->set_instances(std::move(new_instances));

            print_object->config_apply(m_default_object_config, true);
            print_object->config_apply(model_object.config.get(), true);
            print_objects_new.emplace_back(print_object);
            new_objects = true;
        }
    }

    if (m_objects != print_objects_new) {
        this->call_cancel_callback();
        update_apply_status(this->invalidate_all_steps());
        m_objects = print_objects_new;
        // Delete the PrintObjects marked as Unknown or Deleted.
        for (auto &pos : print_object_status)
            if (pos.status == PrintObjectStatus::Unknown || pos.status == PrintObjectStatus::Deleted) {
                update_apply_status(pos.print_object->invalidate_all_steps());
                delete pos.print_object;
            }
        if (new_objects)
            update_apply_status(false);
    }
    
    if(m_objects.empty()) {
        m_printer_input = {};
        m_print_statistics = {};
    }

#ifdef _DEBUG
    check_model_ids_equal(m_model, model);
#endif /* _DEBUG */

    m_full_print_config = std::move(config);
    return static_cast<ApplyStatus>(apply_status);
}

// After calling the apply() function, set_task() may be called to limit the task to be processed by process().
void SLAPrint::set_task(const TaskParams &params)
{
    // Grab the lock for the Print / PrintObject milestones.
    tbb::mutex::scoped_lock lock(this->state_mutex());

    int n_object_steps = int(params.to_object_step) + 1;
    if (n_object_steps == 0)
        n_object_steps = int(slaposCount);

    if (params.single_model_object.valid()) {
        // Find the print object to be processed with priority.
        SLAPrintObject *print_object = nullptr;
        size_t          idx_print_object = 0;
        for (; idx_print_object < m_objects.size(); ++ idx_print_object)
            if (m_objects[idx_print_object]->model_object()->id() == params.single_model_object) {
                print_object = m_objects[idx_print_object];
                break;
            }
        assert(print_object != nullptr);
        // Find out whether the priority print object is being currently processed.
        bool running = false;
        for (int istep = 0; istep < n_object_steps; ++ istep) {
            if (! print_object->m_stepmask[size_t(istep)])
                // Step was skipped, cancel.
                break;
            if (print_object->is_step_started_unguarded(SLAPrintObjectStep(istep))) {
                // No step was skipped, and a wanted step is being processed. Don't cancel.
                running = true;
                break;
            }
        }
        if (! running)
            this->call_cancel_callback();

        // Now the background process is either stopped, or it is inside one of the print object steps to be calculated anyway.
        if (params.single_model_instance_only) {
            // Suppress all the steps of other instances.
            for (SLAPrintObject *po : m_objects)
                for (size_t istep = 0; istep < slaposCount; ++ istep)
                    po->m_stepmask[istep] = false;
        } else if (! running) {
            // Swap the print objects, so that the selected print_object is first in the row.
            // At this point the background processing must be stopped, so it is safe to shuffle print objects.
            if (idx_print_object != 0)
                std::swap(m_objects.front(), m_objects[idx_print_object]);
        }
        // and set the steps for the current object.
        for (int istep = 0; istep < n_object_steps; ++ istep)
            print_object->m_stepmask[size_t(istep)] = true;
        for (int istep = n_object_steps; istep < int(slaposCount); ++ istep)
            print_object->m_stepmask[size_t(istep)] = false;
    } else {
        // Slicing all objects.
        bool running = false;
        for (SLAPrintObject *print_object : m_objects)
            for (int istep = 0; istep < n_object_steps; ++ istep) {
                if (! print_object->m_stepmask[size_t(istep)]) {
                    // Step may have been skipped. Restart.
                    goto loop_end;
                }
                if (print_object->is_step_started_unguarded(SLAPrintObjectStep(istep))) {
                    // This step is running, and the state cannot be changed due to the this->state_mutex() being locked.
                    // It is safe to manipulate m_stepmask of other SLAPrintObjects and SLAPrint now.
                    running = true;
                    goto loop_end;
                }
            }
    loop_end:
        if (! running)
            this->call_cancel_callback();
        for (SLAPrintObject *po : m_objects) {
            for (int istep = 0; istep < n_object_steps; ++ istep)
                po->m_stepmask[size_t(istep)] = true;
            for (auto istep = size_t(n_object_steps); istep < slaposCount; ++ istep)
                po->m_stepmask[istep] = false;
        }
    }

    if (params.to_object_step != -1 || params.to_print_step != -1) {
        // Limit the print steps.
        size_t istep = (params.to_object_step != -1) ? 0 : size_t(params.to_print_step) + 1;
        for (; istep < m_stepmask.size(); ++ istep)
            m_stepmask[istep] = false;
    }
}

// Clean up after process() finished, either with success, error or if canceled.
// The adjustments on the SLAPrint / SLAPrintObject data due to set_task() are to be reverted here.
void SLAPrint::finalize()
{
    for (SLAPrintObject *po : m_objects)
        for (size_t istep = 0; istep < slaposCount; ++ istep)
            po->m_stepmask[istep] = true;
    for (size_t istep = 0; istep < slapsCount; ++ istep)
        m_stepmask[istep] = true;
}

// Generate a recommended output file name based on the format template, default extension, and template parameters
// (timestamps, object placeholders derived from the model, current placeholder prameters and print statistics.
// Use the final print statistics if available, or just keep the print statistics placeholders if not available yet (before the output is finalized).
std::string SLAPrint::output_filename(const std::string &filename_base) const
{
    DynamicConfig config = this->finished() ? this->print_statistics().config() : this->print_statistics().placeholders();
    return this->PrintBase::output_filename(m_print_config.output_filename_format.value, ".sl1", filename_base, &config);
}

std::pair<PrintBase::PrintValidationError, std::string> SLAPrint::validate() const
{
    for(SLAPrintObject * po : m_objects) {

        const ModelObject *mo = po->model_object();
        bool supports_en = po->config().supports_enable.getBool();

        if(supports_en &&
           mo->sla_points_status == sla::PointsStatus::UserModified &&
           mo->sla_support_points.empty())
            return { PrintBase::PrintValidationError::pveWrongSettings, L("Cannot proceed without support points! "
                     "Add support points or disable support generation.") };

        sla::SupportTreeConfig cfg = make_support_cfg(po->config());

        double elv = cfg.object_elevation_mm;
        
        sla::PadConfig padcfg = make_pad_cfg(po->config());
        sla::PadConfig::EmbedObject &builtinpad = padcfg.embed_object;
        
        if(supports_en && !builtinpad.enabled && elv < cfg.head_fullwidth())
            return { PrintBase::PrintValidationError::pveWrongSettings, L(
                "Elevation is too low for object. Use the \"Pad around "
                "object\" feature to print the object without elevation.") };
        
        if(supports_en && builtinpad.enabled &&
           cfg.pillar_base_safety_distance_mm < builtinpad.object_gap_mm) {
            return { PrintBase::PrintValidationError::pveWrongSettings, L(
                "The endings of the support pillars will be deployed on the "
                "gap between the object and the pad. 'Support base safety "
                "distance' has to be greater than the 'Pad object gap' "
                "parameter to avoid this.") };
        }
        
        std::string pval = padcfg.validate();
        if (!pval.empty()) return { PrintBase::PrintValidationError::pveWrongSettings, pval };
    }

    double expt_max = m_printer_config.max_exposure_time.getFloat();
    double expt_min = m_printer_config.min_exposure_time.getFloat();
    double expt_cur = m_material_config.exposure_time.getFloat();

    if (expt_cur < expt_min || expt_cur > expt_max)
        return { PrintBase::PrintValidationError::pveWrongSettings, L("Exposition time is out of printer profile bounds.") };

    double iexpt_max = m_printer_config.max_initial_exposure_time.getFloat();
    double iexpt_min = m_printer_config.min_initial_exposure_time.getFloat();
    double iexpt_cur = m_material_config.initial_exposure_time.getFloat();

    if (iexpt_cur < iexpt_min || iexpt_cur > iexpt_max)
        return { PrintBase::PrintValidationError::pveWrongSettings, L("Initial exposition time is out of printer profile bounds.") };

    return { PrintBase::PrintValidationError::pveNone, "" };
}

void SLAPrint::set_printer(SLAPrinter *arch)
{
    invalidate_step(slapsRasterize);
    m_printer = arch;
}

bool SLAPrint::invalidate_step(SLAPrintStep step)
{
    bool invalidated = Inherited::invalidate_step(step);

    // propagate to dependent steps
    if (step == slapsMergeSlicesAndEval) {
        invalidated |= this->invalidate_all_steps();
    }

    return invalidated;
}

void SLAPrint::process()
{
    if(m_objects.empty()) return;

    // Assumption: at this point the print objects should be populated only with
    // the model objects we have to process and the instances are also filtered
    
    Steps printsteps(this);

    // We want to first process all objects...
    std::vector<SLAPrintObjectStep> level1_obj_steps = {
        slaposHollowing, slaposDrillHoles, slaposObjectSlice, slaposSupportPoints, slaposSupportTree, slaposPad
    };

    // and then slice all supports to allow preview to be displayed ASAP
    std::vector<SLAPrintObjectStep> level2_obj_steps = {
        slaposSliceSupports
    };

    SLAPrintStep print_steps[] = { slapsMergeSlicesAndEval, slapsRasterize };
    
    double st = Steps::min_objstatus;

    BOOST_LOG_TRIVIAL(info) << "Start slicing process.";

#ifdef SLAPRINT_DO_BENCHMARK
    Benchmark bench;
#else
    struct {
        void start() {} void stop() {} double getElapsedSec() { return .0; }
    } bench;
#endif

    std::array<double, slaposCount + slapsCount> step_times {};

    auto apply_steps_on_objects =
        [this, &st, &printsteps, &step_times, &bench]
        (const std::vector<SLAPrintObjectStep> &steps)
    {
        double incr = 0;
        for (SLAPrintObject *po : m_objects) {
            for (SLAPrintObjectStep step : steps) {

                // Cancellation checking. Each step will check for
                // cancellation on its own and return earlier gracefully.
                // Just after it returns execution gets to this point and
                // throws the canceled signal.
                throw_if_canceled();

                st += incr;

                if (po->m_stepmask[step] && po->set_started(step)) {
                    m_report_status(*this, st, printsteps.label(step));
                    bench.start();
                    printsteps.execute(step, *po);
                    bench.stop();
                    step_times[step] += bench.getElapsedSec();
                    throw_if_canceled();
                    po->set_done(step);
                }
                
                incr = printsteps.progressrange(step);
            }
        }
    };

    apply_steps_on_objects(level1_obj_steps);
    apply_steps_on_objects(level2_obj_steps);

    // this would disable the rasterization step
    // std::fill(m_stepmask.begin(), m_stepmask.end(), false);
    
    st = Steps::max_objstatus;
    for(SLAPrintStep currentstep : print_steps) {
        throw_if_canceled();

        if (m_stepmask[currentstep] && set_started(currentstep)) {
            m_report_status(*this, st, printsteps.label(currentstep));
            bench.start();
            printsteps.execute(currentstep);
            bench.stop();
            step_times[slaposCount + currentstep] += bench.getElapsedSec();
            throw_if_canceled();
            set_done(currentstep);
        }
        
        st += printsteps.progressrange(currentstep);
    }

    // If everything vent well
    m_report_status(*this, 100, L("Slicing done"));

#ifdef SLAPRINT_DO_BENCHMARK
    std::string csvbenchstr;
    for (size_t i = 0; i < size_t(slaposCount); ++i)
        csvbenchstr += printsteps.label(SLAPrintObjectStep(i)) + ";";

    for (size_t i = 0; i < size_t(slapsCount); ++i)
        csvbenchstr += printsteps.label(SLAPrintStep(i)) + ";";

    csvbenchstr += "\n";
    for (double t : step_times) csvbenchstr += std::to_string(t) + ";";

    std::cout << "Performance stats: \n" << csvbenchstr << std::endl;
#endif

}

bool SLAPrint::invalidate_state_by_config_options(const std::vector<t_config_option_key> &opt_keys, bool &invalidate_all_model_objects)
{
    if (opt_keys.empty())
        return false;

    static std::unordered_set<std::string> steps_full = {
        "initial_layer_height",
        "material_correction",
        "relative_correction",
        "absolute_correction",
        "first_layer_size_compensation",
        "elephant_foot_min_width",
        "gamma_correction"
    };

    // Cache the plenty of parameters, which influence the final rasterization only,
    // or they are only notes not influencing the rasterization step.
    static std::unordered_set<std::string> steps_rasterize = {
        "min_exposure_time",
        "max_exposure_time",
        "exposure_time",
        "min_initial_exposure_time",
        "max_initial_exposure_time",
        "initial_exposure_time",
        "display_width",
        "display_height",
        "display_pixels_x",
        "display_pixels_y",
        "display_mirror_x",
        "display_mirror_y",
        "display_orientation"
    };

    static std::unordered_set<std::string> steps_ignore = {
        "bed_shape",
        "max_print_height",
        "printer_technology",
        "output_filename_format",
        "fast_tilt_time",
        "slow_tilt_time",
        "area_fill",
        "bottle_cost",
        "bottle_volume",
        "bottle_weight",
        "material_density",
        "thumbnails",
        "thumbnails_color",
        "thumbnails_custom_color",
        "thumbnails_with_bed",
        "thumbnails_with_support"
    };

    std::vector<SLAPrintStep> steps;
    std::vector<SLAPrintObjectStep> osteps;
    bool invalidated = false;

    for (const t_config_option_key &opt_key : opt_keys) {
        if (steps_rasterize.find(opt_key) != steps_rasterize.end()) {
            // These options only affect the final rasterization, or they are just notes without influence on the output,
            // so there is nothing to invalidate.
            steps.emplace_back(slapsMergeSlicesAndEval);
        } else if (steps_ignore.find(opt_key) != steps_ignore.end()) {
            // These steps have no influence on the output. Just ignore them.
        } else if (steps_full.find(opt_key) != steps_full.end()) {
            steps.emplace_back(slapsMergeSlicesAndEval);
            osteps.emplace_back(slaposObjectSlice);
            invalidate_all_model_objects = true;
        } else {
            // All values should be covered.
            assert(false);
        }
    }

    sort_remove_duplicates(steps);
    for (SLAPrintStep step : steps)
        invalidated |= this->invalidate_step(step);
    sort_remove_duplicates(osteps);
    for (SLAPrintObjectStep ostep : osteps)
        for (SLAPrintObject *object : m_objects)
            invalidated |= object->invalidate_step(ostep);
    return invalidated;
}

// Returns true if an object step is done on all objects and there's at least one object.
bool SLAPrint::is_step_done(SLAPrintObjectStep step) const
{
    if (m_objects.empty())
        return false;
    tbb::mutex::scoped_lock lock(this->state_mutex());
    for (const SLAPrintObject *object : m_objects)
        if (! object->is_step_done_unguarded(step))
            return false;
    return true;
}

SLAPrintObject::SLAPrintObject(SLAPrint *print, ModelObject *model_object)
    : Inherited(print, model_object)
    , m_stepmask(slaposCount, true)
    , m_transformed_rmesh([this](TriangleMesh &obj) {
        obj = m_model_object->raw_mesh();
        if (!obj.empty()) {
            obj.transform(m_trafo);
            obj.require_shared_vertices();
        }
    })
{}

SLAPrintObject::~SLAPrintObject() {}

// Called by SLAPrint::apply().
// This method only accepts SLAPrintObjectConfig option keys.
bool SLAPrintObject::invalidate_state_by_config_options(const std::vector<t_config_option_key> &opt_keys)
{
    if (opt_keys.empty())
        return false;

    std::vector<SLAPrintObjectStep> steps;
    bool invalidated = false;
    for (const t_config_option_key &opt_key : opt_keys) {
        if (   opt_key == "hollowing_enable"
            || opt_key == "hollowing_min_thickness"
            || opt_key == "hollowing_quality"
            || opt_key == "hollowing_closing_distance"
            ) {
            steps.emplace_back(slaposHollowing);
        } else if (
               opt_key == "layer_height"
            || opt_key == "faded_layers"
            || opt_key == "pad_enable"
            || opt_key == "pad_wall_thickness"
            || opt_key == "supports_enable"
            || opt_key == "support_object_elevation"
            || opt_key == "pad_around_object"
            || opt_key == "pad_around_object_everywhere"
            || opt_key == "slice_closing_radius") {
            steps.emplace_back(slaposObjectSlice);
        } else if (

               opt_key == "support_points_density_relative"
            || opt_key == "support_points_minimal_distance") {
            steps.emplace_back(slaposSupportPoints);
        } else if (
               opt_key == "support_head_front_diameter"
            || opt_key == "support_head_penetration"
            || opt_key == "support_head_width"
            || opt_key == "support_pillar_diameter"
            || opt_key == "support_small_pillar_diameter_percent"
            || opt_key == "support_max_bridges_on_pillar"
            || opt_key == "support_pillar_connection_mode"
            || opt_key == "support_buildplate_only"
            || opt_key == "support_base_diameter"
            || opt_key == "support_base_height"
            || opt_key == "support_critical_angle"
            || opt_key == "support_max_bridge_length"
            || opt_key == "support_max_pillar_link_distance"
            || opt_key == "support_base_safety_distance"
            ) {
            steps.emplace_back(slaposSupportTree);
        } else if (
               opt_key == "pad_wall_height"
            || opt_key == "pad_brim_size"
            || opt_key == "pad_max_merge_distance"
            || opt_key == "pad_wall_slope"
            || opt_key == "pad_edge_radius"
            || opt_key == "pad_object_gap"
            || opt_key == "pad_object_connector_stride"
            || opt_key == "pad_object_connector_width"
            || opt_key == "pad_object_connector_penetration"
            ) {
            steps.emplace_back(slaposPad);
        } else {
            // All keys should be covered.
            assert(false);
        }
    }

    sort_remove_duplicates(steps);
    for (SLAPrintObjectStep step : steps)
        invalidated |= this->invalidate_step(step);
    return invalidated;
}

bool SLAPrintObject::invalidate_step(SLAPrintObjectStep step)
{
    bool invalidated = Inherited::invalidate_step(step);
    // propagate to dependent steps
    if (step == slaposHollowing) {
        invalidated |= this->invalidate_all_steps();
    } else if (step == slaposDrillHoles) {
        invalidated |= this->invalidate_steps({ slaposObjectSlice, slaposSupportPoints, slaposSupportTree, slaposPad, slaposSliceSupports });
        invalidated |= m_print->invalidate_step(slapsMergeSlicesAndEval);
    } else if (step == slaposObjectSlice) {
        invalidated |= this->invalidate_steps({ slaposSupportPoints, slaposSupportTree, slaposPad, slaposSliceSupports });
        invalidated |= m_print->invalidate_step(slapsMergeSlicesAndEval);
    } else if (step == slaposSupportPoints) {
        invalidated |= this->invalidate_steps({ slaposSupportTree, slaposPad, slaposSliceSupports });
        invalidated |= m_print->invalidate_step(slapsMergeSlicesAndEval);
    } else if (step == slaposSupportTree) {
        invalidated |= this->invalidate_steps({ slaposPad, slaposSliceSupports });
        invalidated |= m_print->invalidate_step(slapsMergeSlicesAndEval);
    } else if (step == slaposPad) {
        invalidated |= this->invalidate_steps({slaposSliceSupports});
        invalidated |= m_print->invalidate_step(slapsMergeSlicesAndEval);
    } else if (step == slaposSliceSupports) {
        invalidated |= m_print->invalidate_step(slapsMergeSlicesAndEval);
    }
    return invalidated;
}

bool SLAPrintObject::invalidate_all_steps()
{
    return Inherited::invalidate_all_steps() | m_print->invalidate_all_steps();
}

double SLAPrintObject::get_elevation() const {
    if (is_zero_elevation(m_config)) return 0.;

    bool en = m_config.supports_enable.getBool();

    double ret = en ? m_config.support_object_elevation.getFloat() : 0.;

    if(m_config.pad_enable.getBool()) {
        // Normally the elevation for the pad itself would be the thickness of
        // its walls but currently it is half of its thickness. Whatever it
        // will be in the future, we provide the config to the get_pad_elevation
        // method and we will have the correct value
        sla::PadConfig pcfg = make_pad_cfg(m_config);
        if(!pcfg.embed_object) ret += pcfg.required_elevation();
    }

    return ret;
}

double SLAPrintObject::get_current_elevation() const
{
    if (is_zero_elevation(m_config)) return 0.;

    bool has_supports = is_step_done(slaposSupportTree);
    bool has_pad      = is_step_done(slaposPad);

    if(!has_supports && !has_pad)
        return 0;
    else if(has_supports && !has_pad) {
        return m_config.support_object_elevation.getFloat();
    }

    return get_elevation();
}

Vec3d SLAPrint::relative_correction() const
{
    Vec3d corr(1., 1., 1.);

    if(printer_config().relative_correction.values.size() >= 2) {
        corr(X) = printer_config().relative_correction.values[0];
        corr(Y) = printer_config().relative_correction.values[0];
        corr(Z) = printer_config().relative_correction.values.back();
    } 

    if(material_config().material_correction.values.size() >= 2) {
        corr(X) *= material_config().material_correction.values[0];
        corr(Y) *= material_config().material_correction.values[0];
        corr(Z) *= material_config().material_correction.values.back();
    }

    return corr;
}

namespace { // dummy empty static containers for return values in some methods
const std::vector<ExPolygons> EMPTY_SLICES;
const TriangleMesh EMPTY_MESH;
const ExPolygons EMPTY_SLICE;
const std::vector<sla::SupportPoint> EMPTY_SUPPORT_POINTS;
}

const SliceRecord SliceRecord::EMPTY(0, std::nanf(""), 0.f);

const std::vector<sla::SupportPoint>& SLAPrintObject::get_support_points() const
{
    return m_supportdata? m_supportdata->pts : EMPTY_SUPPORT_POINTS;
}

const std::vector<ExPolygons> &SLAPrintObject::get_support_slices() const
{
    // assert(is_step_done(slaposSliceSupports));
    if (!m_supportdata) return EMPTY_SLICES;
    return m_supportdata->support_slices;
}

const ExPolygons &SliceRecord::get_slice(SliceOrigin o) const
{
    size_t idx = o == soModel ? m_model_slices_idx : m_support_slices_idx;

    if(m_po == nullptr) return EMPTY_SLICE;

    const std::vector<ExPolygons>& v = o == soModel? m_po->get_model_slices() :
                                                     m_po->get_support_slices();

    return idx >= v.size() ? EMPTY_SLICE : v[idx];
}

bool SLAPrintObject::has_mesh(SLAPrintObjectStep step) const
{
    switch (step) {
    case slaposDrillHoles:
        return m_hollowing_data && !m_hollowing_data->hollow_mesh_with_holes.empty();
    case slaposSupportTree:
        return ! this->support_mesh().empty();
    case slaposPad:
        return ! this->pad_mesh().empty();
    default:
        return false;
    }
}

TriangleMesh SLAPrintObject::get_mesh(SLAPrintObjectStep step) const
{
    switch (step) {
    case slaposSupportTree:
        return this->support_mesh();
    case slaposPad:
        return this->pad_mesh();
    case slaposDrillHoles:
        if (m_hollowing_data)
            return m_hollowing_data->hollow_mesh_with_holes;
        [[fallthrough]];
    default:
        return TriangleMesh();
    }
}

const TriangleMesh& SLAPrintObject::support_mesh() const
{
    sla::SupportTree::UPtr &stree = m_supportdata->support_tree_ptr;
    
    if(m_config.supports_enable.getBool() && m_supportdata && stree)
        return stree->retrieve_mesh(sla::MeshType::Support);
    
    return EMPTY_MESH;
}

const TriangleMesh& SLAPrintObject::pad_mesh() const
{
    sla::SupportTree::UPtr &stree = m_supportdata->support_tree_ptr;
    
    if(m_config.pad_enable.getBool() && m_supportdata && stree)
        return stree->retrieve_mesh(sla::MeshType::Pad);

    return EMPTY_MESH;
}

const TriangleMesh &SLAPrintObject::hollowed_interior_mesh() const
{
    if (m_hollowing_data && m_config.hollowing_enable.getBool())
        return m_hollowing_data->interior;
    
    return EMPTY_MESH;
}

const TriangleMesh &SLAPrintObject::transformed_mesh() const {
    // we need to transform the raw mesh...
    // currently all the instances share the same x and y rotation and scaling
    // so we have to extract those from e.g. the first instance and apply to the
    // raw mesh. This is also true for the support points.
    // BUT: when the support structure is spawned for each instance than it has
    // to omit the X, Y rotation and scaling as those have been already applied
    // or apply an inverse transformation on the support structure after it
    // has been created.

    return m_transformed_rmesh.get();
}

sla::SupportPoints SLAPrintObject::transformed_support_points() const
{
    assert(m_model_object != nullptr);
    auto spts = m_model_object->sla_support_points;
    auto tr = trafo().cast<float>();
    for (sla::SupportPoint& suppt : spts) {
        suppt.pos = tr * suppt.pos;
    }
    
    return spts;
}

sla::DrainHoles SLAPrintObject::transformed_drainhole_points() const
{
    assert(m_model_object != nullptr);
    auto pts = m_model_object->sla_drain_holes;
    auto tr = trafo().cast<float>();
    auto sc = m_model_object->instances.front()->get_scaling_factor().cast<float>();
    for (sla::DrainHole &hl : pts) {
        hl.pos = tr * hl.pos;
        hl.normal = tr * hl.normal - tr.translation();

        // The normal scales as a covector (and we must also
        // undo the damage already done).
        hl.normal = Vec3f(hl.normal(0)/(sc(0)*sc(0)),
                          hl.normal(1)/(sc(1)*sc(1)),
                          hl.normal(2)/(sc(2)*sc(2)));

        // Now shift the hole a bit above the object and make it deeper to
        // compensate for it. This is to avoid problems when the hole is placed
        // on (nearly) flat surface.
        hl.pos -= hl.normal.normalized() * sla::HoleStickOutLength;
        hl.height += sla::HoleStickOutLength;
    }

    return pts;
}

DynamicConfig SLAPrintStatistics::config() const
{
    DynamicConfig config;
    const std::string print_time = Slic3r::short_time(get_time_dhms(float(this->estimated_print_time)));
    config.set_key_value("print_time", new ConfigOptionString(print_time));
    config.set_key_value("objects_used_material", new ConfigOptionFloat(this->objects_used_material));
    config.set_key_value("support_used_material", new ConfigOptionFloat(this->support_used_material));
    config.set_key_value("total_cost", new ConfigOptionFloat(this->total_cost));
    config.set_key_value("total_weight", new ConfigOptionFloat(this->total_weight));
    return config;
}

DynamicConfig SLAPrintStatistics::placeholders()
{
    DynamicConfig config;
    for (const std::string &key : {
        "print_time", "total_cost", "total_weight",
        "objects_used_material", "support_used_material" })
        config.set_key_value(key, new ConfigOptionString(std::string("{") + key + "}"));

    return config;
}

std::string SLAPrintStatistics::finalize_output_path(const std::string &path_in) const
{
    std::string final_path;
    try {
        boost::filesystem::path path(path_in);
        DynamicConfig cfg = this->config();
        PlaceholderParser pp;
        std::string new_stem = pp.process(path.stem().string(), 0, &cfg);
        final_path = (path.parent_path() / (new_stem + path.extension().string())).string();
    }
    catch (const std::exception &ex) {
        BOOST_LOG_TRIVIAL(error) << "Failed to apply the print statistics to the export file name: " << ex.what();
        final_path = path_in;
    }
    return final_path;
}

void SLAPrint::StatusReporter::operator()(SLAPrint &         p,
                                          double             st,
                                          const std::string &msg,
                                          unsigned           flags,
                                          const std::string &logmsg)
{
    m_st = st;
    BOOST_LOG_TRIVIAL(info)
        << st << "% " << msg << (logmsg.empty() ? "" : ": ") << logmsg
        << log_memory_info();
    
    p.set_status(int(std::round(st)), msg, flags);
}

} // namespace Slic3r<|MERGE_RESOLUTION|>--- conflicted
+++ resolved
@@ -396,11 +396,7 @@
                 // Synchronize Object's config.
                 bool object_config_changed = ! model_object.config.timestamp_matches(model_object_new.config);
                 if (object_config_changed)
-<<<<<<< HEAD
-					static_cast<DynamicPrintConfig&>(model_object.config) = static_cast<const DynamicPrintConfig&>(model_object_new.config);
-=======
                     model_object.config.assign_config(model_object_new.config);
->>>>>>> f47ad1fd
                 if (! object_diff.empty() || object_config_changed) {
                     SLAPrintObjectConfig new_config = m_default_object_config;
                     new_config.apply(model_object.config.get(), true);
