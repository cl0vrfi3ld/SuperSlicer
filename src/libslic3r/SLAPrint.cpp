///|/ Copyright (c) Prusa Research 2018 - 2023 Tomáš Mészáros @tamasmeszaros, Lukáš Matěna @lukasmatena, Pavel Mikuš @Godrak, Oleksandra Iushchenko @YuSanka, Vojtěch Bubník @bubnikv, Roman Beránek @zavorka, Enrico Turri @enricoturri1966
///|/ Copyright (c) 2022 ole00 @ole00
///|/
///|/ PrusaSlicer is released under the terms of the AGPLv3 or higher
///|/
#include "SLAPrint.hpp"
#include "SLAPrintSteps.hpp"
#include "CSGMesh/CSGMeshCopy.hpp"
#include "CSGMesh/PerformCSGMeshBooleans.hpp"
#include "format.hpp"

#include "Format/SLAArchiveFormatRegistry.hpp"

#include "Geometry.hpp"
#include "Thread.hpp"

#include <unordered_set>
#include <numeric>

#include <tbb/parallel_for.h>
#include <boost/filesystem/path.hpp>
#include <boost/log/trivial.hpp>

// #define SLAPRINT_DO_BENCHMARK

#ifdef SLAPRINT_DO_BENCHMARK
#include <libnest2d/tools/benchmark.h>
#endif

#include "I18N.hpp"

//! macro used to mark string used at localization,
//! return same string
#define _u8L(s) Slic3r::I18N::translate(s)

namespace Slic3r {


bool is_zero_elevation(const SLAPrintObjectConfig &c)
{
    return c.pad_enable.get_bool() && c.pad_around_object.get_bool();
}

// Compile the argument for support creation from the static print config.
sla::SupportTreeConfig make_support_cfg(const SLAPrintObjectConfig& c)
{
    sla::SupportTreeConfig scfg;
<<<<<<< HEAD

    scfg.enabled = c.supports_enable.getBool();
    scfg.tree_type = c.support_tree_type.value;

    switch(scfg.tree_type) {
    case sla::SupportTreeType::Default: {
        scfg.head_front_radius_mm = 0.5*c.support_head_front_diameter.getFloat();
        double pillar_r = 0.5 * c.support_pillar_diameter.getFloat();
        scfg.head_back_radius_mm = pillar_r;
        scfg.head_fallback_radius_mm =
            0.01 * c.support_small_pillar_diameter_percent.getFloat() * pillar_r;
        scfg.head_penetration_mm = c.support_head_penetration.getFloat();
        scfg.head_width_mm = c.support_head_width.getFloat();
        scfg.object_elevation_mm = is_zero_elevation(c) ?
                                       0. : c.support_object_elevation.getFloat();
        scfg.bridge_slope = c.support_critical_angle.getFloat() * PI / 180.0 ;
        scfg.max_bridge_length_mm = c.support_max_bridge_length.getFloat();
        scfg.max_pillar_link_distance_mm = c.support_max_pillar_link_distance.getFloat();
        scfg.pillar_connection_mode = c.support_pillar_connection_mode.value;
        scfg.ground_facing_only = c.support_buildplate_only.getBool();
        scfg.pillar_widening_factor = c.support_pillar_widening_factor.getFloat();
        scfg.base_radius_mm = 0.5*c.support_base_diameter.getFloat();
        scfg.base_height_mm = c.support_base_height.getFloat();
        scfg.pillar_base_safety_distance_mm =
            c.support_base_safety_distance.getFloat() < EPSILON ?
                scfg.safety_distance_mm : c.support_base_safety_distance.getFloat();

        scfg.max_bridges_on_pillar = unsigned(c.support_max_bridges_on_pillar.getInt());
        scfg.max_weight_on_model_support = c.support_max_weight_on_model.getFloat();
        break;
    }
    case sla::SupportTreeType::Branching:
        [[fallthrough]];
    case sla::SupportTreeType::Organic:{
        scfg.head_front_radius_mm = 0.5*c.branchingsupport_head_front_diameter.getFloat();
        double pillar_r = 0.5 * c.branchingsupport_pillar_diameter.getFloat();
        scfg.head_back_radius_mm = pillar_r;
        scfg.head_fallback_radius_mm =
            0.01 * c.branchingsupport_small_pillar_diameter_percent.getFloat() * pillar_r;
        scfg.head_penetration_mm = c.branchingsupport_head_penetration.getFloat();
        scfg.head_width_mm = c.branchingsupport_head_width.getFloat();
        scfg.object_elevation_mm = is_zero_elevation(c) ?
                                       0. : c.branchingsupport_object_elevation.getFloat();
        scfg.bridge_slope = c.branchingsupport_critical_angle.getFloat() * PI / 180.0 ;
        scfg.max_bridge_length_mm = c.branchingsupport_max_bridge_length.getFloat();
        scfg.max_pillar_link_distance_mm = c.branchingsupport_max_pillar_link_distance.getFloat();
        scfg.pillar_connection_mode = c.branchingsupport_pillar_connection_mode.value;
        scfg.ground_facing_only = c.branchingsupport_buildplate_only.getBool();
        scfg.pillar_widening_factor = c.branchingsupport_pillar_widening_factor.getFloat();
        scfg.base_radius_mm = 0.5*c.branchingsupport_base_diameter.getFloat();
        scfg.base_height_mm = c.branchingsupport_base_height.getFloat();
        scfg.pillar_base_safety_distance_mm =
            c.branchingsupport_base_safety_distance.getFloat() < EPSILON ?
                scfg.safety_distance_mm : c.branchingsupport_base_safety_distance.getFloat();

        scfg.max_bridges_on_pillar = unsigned(c.branchingsupport_max_bridges_on_pillar.getInt());
        scfg.max_weight_on_model_support = c.branchingsupport_max_weight_on_model.getFloat();
        break;
    }
    }
=======
    
    scfg.enabled = c.supports_enable.get_bool();
    scfg.head_front_radius_mm = 0.5*c.support_head_front_diameter.get_float();
    double pillar_r = 0.5 * c.support_pillar_diameter.get_float();
    scfg.head_back_radius_mm = pillar_r;
    scfg.head_fallback_radius_mm =
        0.01 * c.support_small_pillar_diameter_percent.get_float() * pillar_r;
    scfg.head_penetration_mm = c.support_head_penetration.get_float();
    scfg.head_width_mm = c.support_head_width.get_float();
    scfg.object_elevation_mm = is_zero_elevation(c) ?
                                   0. : c.support_object_elevation.get_float();
    scfg.bridge_slope = c.support_critical_angle.get_float() * PI / 180.0 ;
    scfg.max_bridge_length_mm = c.support_max_bridge_length.get_float();
    scfg.max_pillar_link_distance_mm = c.support_max_pillar_link_distance.get_float();
    switch(c.support_pillar_connection_mode.get_int()) {
    case slapcmZigZag:
        scfg.pillar_connection_mode = sla::PillarConnectionMode::zigzag; break;
    case slapcmCross:
        scfg.pillar_connection_mode = sla::PillarConnectionMode::cross; break;
    case slapcmDynamic:
        scfg.pillar_connection_mode = sla::PillarConnectionMode::dynamic; break;
    }
    scfg.ground_facing_only = c.support_buildplate_only.get_bool();
    scfg.pillar_widening_factor = c.support_pillar_widening_factor.get_float();
    scfg.base_radius_mm = 0.5*c.support_base_diameter.get_float();
    scfg.base_height_mm = c.support_base_height.get_float();
    scfg.pillar_base_safety_distance_mm =
        c.support_base_safety_distance.get_float() < EPSILON ?
            scfg.safety_distance_mm : c.support_base_safety_distance.get_float();
    
    scfg.max_bridges_on_pillar = unsigned(c.support_max_bridges_on_pillar.get_int());
>>>>>>> 0670fbfb
    
    return scfg;
}

sla::PadConfig::EmbedObject builtin_pad_cfg(const SLAPrintObjectConfig& c)
{
    sla::PadConfig::EmbedObject ret;
    
    ret.enabled = is_zero_elevation(c);
    
    if(ret.enabled) {
        ret.everywhere           = c.pad_around_object_everywhere.get_bool();
        ret.object_gap_mm        = c.pad_object_gap.get_float();
        ret.stick_width_mm       = c.pad_object_connector_width.get_float();
        ret.stick_stride_mm      = c.pad_object_connector_stride.get_float();
        ret.stick_penetration_mm = c.pad_object_connector_penetration
                                       .get_float();
    }
    
    return ret;
}

sla::PadConfig make_pad_cfg(const SLAPrintObjectConfig& c)
{
    sla::PadConfig pcfg;
    
    pcfg.wall_thickness_mm = c.pad_wall_thickness.get_float();
    pcfg.wall_slope = c.pad_wall_slope.get_float() * PI / 180.0;
    
    pcfg.max_merge_dist_mm = c.pad_max_merge_distance.get_float();
    pcfg.wall_height_mm = c.pad_wall_height.get_float();
    pcfg.brim_size_mm = c.pad_brim_size.get_float();
    
    // set builtin pad implicitly ON
    pcfg.embed_object = builtin_pad_cfg(c);
    
    return pcfg;
}

bool validate_pad(const indexed_triangle_set &pad, const sla::PadConfig &pcfg)
{
    // An empty pad can only be created if embed_object mode is enabled
    // and the pad is not forced everywhere
    return !pad.empty() || (pcfg.embed_object.enabled && !pcfg.embed_object.everywhere);
}

void SLAPrint::clear()
{
    std::scoped_lock<std::mutex> lock(this->state_mutex());
    // The following call should stop background processing if it is running.
    this->invalidate_all_steps();
    for (SLAPrintObject *object : m_objects)
        delete object;
    m_objects.clear();
    m_model.clear_objects();
}

// Transformation without rotation around Z and without a shift by X and Y.
Transform3d SLAPrint::sla_trafo(const ModelObject &model_object) const
{
    ModelInstance &model_instance = *model_object.instances.front();
    auto trafo = Transform3d::Identity();
    trafo.translate(Vec3d{ 0., 0., model_instance.get_offset().z() * this->relative_correction().z() });
    trafo.linear() = Eigen::DiagonalMatrix<double, 3, 3>(this->relative_correction()) * model_instance.get_matrix().linear();
    if (model_instance.is_left_handed())
        trafo = Eigen::Scaling(Vec3d(-1., 1., 1.)) * trafo;
    return trafo;
}

// List of instances, where the ModelInstance transformation is a composite of sla_trafo and the transformation defined by SLAPrintObject::Instance.
static std::vector<SLAPrintObject::Instance> sla_instances(const ModelObject &model_object)
{
    std::vector<SLAPrintObject::Instance> instances;
    assert(! model_object.instances.empty());
    if (! model_object.instances.empty()) {
        const Transform3d& trafo0 = model_object.instances.front()->get_matrix();
        for (ModelInstance *model_instance : model_object.instances)
            if (model_instance->is_printable()) {
                instances.emplace_back(
                    model_instance->id(),
                    Point::new_scale(model_instance->get_offset(X), model_instance->get_offset(Y)),
                    float(Geometry::rotation_diff_z(trafo0, model_instance->get_matrix())));
            }
    }
    return instances;
}

std::vector<ObjectID> SLAPrint::print_object_ids() const 
{ 
    std::vector<ObjectID> out;
    // Reserve one more for the caller to append the ID of the Print itself.
    out.reserve(m_objects.size() + 1);
    for (const SLAPrintObject *print_object : m_objects)
        out.emplace_back(print_object->id());
    return out;
}

SLAPrint::ApplyStatus SLAPrint::apply(const Model &model, DynamicPrintConfig config)
{
#ifdef _DEBUG
    check_model_ids_validity(model);
#endif /* _DEBUG */

    // Normalize the config.
    config.option("sla_print_settings_id",        true);
    config.option("sla_material_settings_id",     true);
    config.option("printer_settings_id",          true);
    config.option("physical_printer_settings_id", true);
    // Collect changes to print config.
    t_config_option_keys print_diff    = m_print_config.diff(config);
    t_config_option_keys printer_diff  = m_printer_config.diff(config);
    t_config_option_keys material_diff = m_material_config.diff(config);
    t_config_option_keys object_diff   = m_default_object_config.diff(config);
    t_config_option_keys placeholder_parser_diff = m_placeholder_parser.config_diff(config);

    // Do not use the ApplyStatus as we will use the max function when updating apply_status.
    unsigned int apply_status = APPLY_STATUS_UNCHANGED;
    auto update_apply_status = [&apply_status](bool invalidated)
        { apply_status = std::max<unsigned int>(apply_status, invalidated ? APPLY_STATUS_INVALIDATED : APPLY_STATUS_CHANGED); };
    if (! (print_diff.empty() && printer_diff.empty() && material_diff.empty() && object_diff.empty()))
        update_apply_status(false);

    // Grab the lock for the Print / PrintObject milestones.
    std::scoped_lock<std::mutex> lock(this->state_mutex());

    // The following call may stop the background processing.
    bool invalidate_all_model_objects = false;
    if (! print_diff.empty())
        update_apply_status(this->invalidate_state_by_config_options(print_diff, invalidate_all_model_objects));
    if (! printer_diff.empty())
        update_apply_status(this->invalidate_state_by_config_options(printer_diff, invalidate_all_model_objects));
    if (! material_diff.empty())
        update_apply_status(this->invalidate_state_by_config_options(material_diff, invalidate_all_model_objects));

    // Apply variables to placeholder parser. The placeholder parser is currently used
    // only to generate the output file name.
    if (! placeholder_parser_diff.empty()) {
        // update_apply_status(this->invalidate_step(slapsRasterize));
        m_placeholder_parser.apply_config(config);
        // Set the profile aliases for the PrintBase::output_filename()
        m_placeholder_parser.set("print_preset",            config.option("sla_print_settings_id")->clone());
        m_placeholder_parser.set("material_preset",         config.option("sla_material_settings_id")->clone());
        m_placeholder_parser.set("printer_preset",          config.option("printer_settings_id")->clone());
        m_placeholder_parser.set("physical_printer_preset", config.option("physical_printer_settings_id")->clone());
    }

    // It is also safe to change m_config now after this->invalidate_state_by_config_options() call.
    m_print_config.apply_only(config, print_diff, true);
    m_printer_config.apply_only(config, printer_diff, true);
    // Handle changes to material config.
    m_material_config.apply_only(config, material_diff, true);
    // Handle changes to object config defaults
    m_default_object_config.apply_only(config, object_diff, true);

    if (!m_archiver || !printer_diff.empty())
        m_archiver = SLAArchiveWriter::create(m_printer_config.output_format.value, m_printer_config);

    struct ModelObjectStatus {
        enum Status {
            Unknown,
            Old,
            New,
            Moved,
            Deleted,
        };
        ModelObjectStatus(ObjectID id, Status status = Unknown) : id(id), status(status) {}
        ObjectID                id;
        Status                  status;
        // Search by id.
        bool operator<(const ModelObjectStatus &rhs) const { return id < rhs.id; }
    };
    std::set<ModelObjectStatus> model_object_status;

    // 1) Synchronize model objects.
    if (model.id() != m_model.id() || invalidate_all_model_objects) {
        // Kill everything, initialize from scratch.
        // Stop background processing.
        this->call_cancel_callback();
        update_apply_status(this->invalidate_all_steps());
        for (SLAPrintObject *object : m_objects) {
            model_object_status.emplace(object->model_object()->id(), ModelObjectStatus::Deleted);
            update_apply_status(object->invalidate_all_steps());
            delete object;
        }
        m_objects.clear();
        m_model.assign_copy(model);
        for (const ModelObject *model_object : m_model.objects)
            model_object_status.emplace(model_object->id(), ModelObjectStatus::New);
    } else {
        if (model_object_list_equal(m_model, model)) {
            // The object list did not change.
            for (const ModelObject *model_object : m_model.objects)
                model_object_status.emplace(model_object->id(), ModelObjectStatus::Old);
        } else if (model_object_list_extended(m_model, model)) {
            // Add new objects. Their volumes and configs will be synchronized later.
            update_apply_status(this->invalidate_step(slapsMergeSlicesAndEval));
            for (const ModelObject *model_object : m_model.objects)
                model_object_status.emplace(model_object->id(), ModelObjectStatus::Old);
            for (size_t i = m_model.objects.size(); i < model.objects.size(); ++ i) {
                model_object_status.emplace(model.objects[i]->id(), ModelObjectStatus::New);
                m_model.objects.emplace_back(ModelObject::new_copy(*model.objects[i]));
                m_model.objects.back()->set_model(&m_model);
            }
        } else {
            // Reorder the objects, add new objects.
            // First stop background processing before shuffling or deleting the PrintObjects in the object list.
            this->call_cancel_callback();
            update_apply_status(this->invalidate_step(slapsMergeSlicesAndEval));
            // Second create a new list of objects.
            std::vector<ModelObject*> model_objects_old(std::move(m_model.objects));
            m_model.objects.clear();
            m_model.objects.reserve(model.objects.size());
            auto by_id_lower = [](const ModelObject *lhs, const ModelObject *rhs){ return lhs->id() < rhs->id(); };
            std::sort(model_objects_old.begin(), model_objects_old.end(), by_id_lower);
            for (const ModelObject *mobj : model.objects) {
                auto it = std::lower_bound(model_objects_old.begin(), model_objects_old.end(), mobj, by_id_lower);
                if (it == model_objects_old.end() || (*it)->id() != mobj->id()) {
                    // New ModelObject added.
                    m_model.objects.emplace_back(ModelObject::new_copy(*mobj));
                    m_model.objects.back()->set_model(&m_model);
                    model_object_status.emplace(mobj->id(), ModelObjectStatus::New);
                } else {
                    // Existing ModelObject re-added (possibly moved in the list).
                    m_model.objects.emplace_back(*it);
                    model_object_status.emplace(mobj->id(), ModelObjectStatus::Moved);
                }
            }
            bool deleted_any = false;
            for (ModelObject *&model_object : model_objects_old) {
                if (model_object_status.find(ModelObjectStatus(model_object->id())) == model_object_status.end()) {
                    model_object_status.emplace(model_object->id(), ModelObjectStatus::Deleted);
                    deleted_any = true;
                } else
                    // Do not delete this ModelObject instance.
                    model_object = nullptr;
            }
            if (deleted_any) {
                // Delete PrintObjects of the deleted ModelObjects.
                std::vector<SLAPrintObject*> print_objects_old = std::move(m_objects);
                m_objects.clear();
                m_objects.reserve(print_objects_old.size());
                for (SLAPrintObject *print_object : print_objects_old) {
                    auto it_status = model_object_status.find(ModelObjectStatus(print_object->model_object()->id()));
                    assert(it_status != model_object_status.end());
                    if (it_status->status == ModelObjectStatus::Deleted) {
                        update_apply_status(print_object->invalidate_all_steps());
                        delete print_object;
                    } else
                        m_objects.emplace_back(print_object);
                }
                for (ModelObject *model_object : model_objects_old)
                    delete model_object;
            }
        }
    }

    // 2) Map print objects including their transformation matrices.
    struct PrintObjectStatus {
        enum Status {
            Unknown,
            Deleted,
            Reused,
            New
        };
        PrintObjectStatus(SLAPrintObject *print_object, Status status = Unknown) :
            id(print_object->model_object()->id()),
            print_object(print_object),
            trafo(print_object->trafo()),
            status(status) {}
        PrintObjectStatus(ObjectID id) : id(id), print_object(nullptr), trafo(Transform3d::Identity()), status(Unknown) {}
        // ID of the ModelObject & PrintObject
        ObjectID         id;
        // Pointer to the old PrintObject
        SLAPrintObject  *print_object;
        // Trafo generated with model_object->world_matrix(true)
        Transform3d      trafo;
        Status           status;
        // Search by id.
        bool operator<(const PrintObjectStatus &rhs) const { return id < rhs.id; }
    };
    std::multiset<PrintObjectStatus> print_object_status;
    for (SLAPrintObject *print_object : m_objects)
        print_object_status.emplace(PrintObjectStatus(print_object));

    // 3) Synchronize ModelObjects & PrintObjects.
    std::vector<SLAPrintObject*> print_objects_new;
    print_objects_new.reserve(std::max(m_objects.size(), m_model.objects.size()));
    bool new_objects = false;
    for (size_t idx_model_object = 0; idx_model_object < model.objects.size(); ++ idx_model_object) {
        ModelObject &model_object = *m_model.objects[idx_model_object];
        auto it_status = model_object_status.find(ModelObjectStatus(model_object.id()));
        assert(it_status != model_object_status.end());
        assert(it_status->status != ModelObjectStatus::Deleted);
        // PrintObject for this ModelObject, if it exists.
        auto it_print_object_status = print_object_status.end();
        if (it_status->status != ModelObjectStatus::New) {
            // Update the ModelObject instance, possibly invalidate the linked PrintObjects.
            assert(it_status->status == ModelObjectStatus::Old || it_status->status == ModelObjectStatus::Moved);
            const ModelObject &model_object_new       = *model.objects[idx_model_object];
            it_print_object_status = print_object_status.lower_bound(PrintObjectStatus(model_object.id()));
            if (it_print_object_status != print_object_status.end() && it_print_object_status->id != model_object.id())
                it_print_object_status = print_object_status.end();
            // Check whether a model part volume was added or removed, their transformations or order changed.
            bool model_parts_differ =
                model_volume_list_changed(model_object, model_object_new,
                                          {ModelVolumeType::MODEL_PART,
                                           ModelVolumeType::NEGATIVE_VOLUME,
                                           ModelVolumeType::SUPPORT_ENFORCER,
                                           ModelVolumeType::SUPPORT_BLOCKER});
            bool sla_trafo_differs  =
                model_object.instances.empty() != model_object_new.instances.empty() ||
                (! model_object.instances.empty() &&
                  (! sla_trafo(model_object).isApprox(sla_trafo(model_object_new)) ||
                    model_object.instances.front()->is_left_handed() != model_object_new.instances.front()->is_left_handed()));
            if (model_parts_differ || sla_trafo_differs) {
                // The very first step (the slicing step) is invalidated. One may freely remove all associated PrintObjects.
                if (it_print_object_status != print_object_status.end()) {
                    update_apply_status(it_print_object_status->print_object->invalidate_all_steps());
                    const_cast<PrintObjectStatus&>(*it_print_object_status).status = PrintObjectStatus::Deleted;
                }
                // Copy content of the ModelObject including its ID, do not change the parent.
                model_object.assign_copy(model_object_new);
            } else {
                // Synchronize Object's config.
                bool object_config_changed = ! model_object.config.timestamp_matches(model_object_new.config);
                if (object_config_changed)
                    model_object.config.assign_config(model_object_new.config);
                if (! object_diff.empty() || object_config_changed) {
                    SLAPrintObjectConfig new_config = m_default_object_config;
                    new_config.apply(model_object.config.get(), true);
                    if (it_print_object_status != print_object_status.end()) {
                        t_config_option_keys diff = it_print_object_status->print_object->config().diff(new_config);
                        if (! diff.empty()) {
                            update_apply_status(it_print_object_status->print_object->invalidate_state_by_config_options(diff));
                            it_print_object_status->print_object->config_apply_only(new_config, diff, true);
                        }
                    }
                }

                bool old_user_modified = model_object.sla_points_status == sla::PointsStatus::UserModified;
                bool new_user_modified = model_object_new.sla_points_status == sla::PointsStatus::UserModified;
                if ((old_user_modified && ! new_user_modified) || // switching to automatic supports from manual supports
                    (! old_user_modified && new_user_modified) || // switching to manual supports from automatic supports
                    (new_user_modified && model_object.sla_support_points != model_object_new.sla_support_points)) {
                    if (it_print_object_status != print_object_status.end())
                        update_apply_status(it_print_object_status->print_object->invalidate_step(slaposSupportPoints));

                    model_object.sla_support_points = model_object_new.sla_support_points;
                }
                model_object.sla_points_status = model_object_new.sla_points_status;
                
                // Invalidate hollowing if drain holes have changed
                if (model_object.sla_drain_holes != model_object_new.sla_drain_holes)
                {
                    model_object.sla_drain_holes = model_object_new.sla_drain_holes;
                    update_apply_status(it_print_object_status->print_object->invalidate_step(slaposDrillHoles));
                }

                // Copy the ModelObject name, input_file and instances. The instances will compared against PrintObject instances in the next step.
                model_object.name       = model_object_new.name;
                model_object.input_file = model_object_new.input_file;
                model_object.clear_instances();
                model_object.instances.reserve(model_object_new.instances.size());
                for (const ModelInstance *model_instance : model_object_new.instances) {
                    model_object.instances.emplace_back(new ModelInstance(*model_instance));
                    model_object.instances.back()->set_model_object(&model_object);
                }
            }
        }

        std::vector<SLAPrintObject::Instance> new_instances = sla_instances(model_object);
        if (it_print_object_status != print_object_status.end() && it_print_object_status->status != PrintObjectStatus::Deleted) {
            // The SLAPrintObject is already there.
            if (new_instances.empty()) {
                const_cast<PrintObjectStatus&>(*it_print_object_status).status = PrintObjectStatus::Deleted;
            } else {
                if (new_instances != it_print_object_status->print_object->instances()) {
                    // Instances changed.
                    it_print_object_status->print_object->set_instances(new_instances);
                    update_apply_status(this->invalidate_step(slapsMergeSlicesAndEval));
                }
                print_objects_new.emplace_back(it_print_object_status->print_object);
                const_cast<PrintObjectStatus&>(*it_print_object_status).status = PrintObjectStatus::Reused;
            }
        } else if (! new_instances.empty()) {
            auto print_object = new SLAPrintObject(this, &model_object);

            // FIXME: this invalidates the transformed mesh in SLAPrintObject
            // which is expensive to calculate (especially the raw_mesh() call)
            print_object->set_trafo(sla_trafo(model_object), model_object.instances.front()->is_left_handed());

            print_object->set_instances(std::move(new_instances));

            print_object->config_apply(m_default_object_config, true);
            print_object->config_apply(model_object.config.get(), true);
            print_objects_new.emplace_back(print_object);
            new_objects = true;
        }
    }

    if (m_objects != print_objects_new) {
        this->call_cancel_callback();
        update_apply_status(this->invalidate_all_steps());
        m_objects = print_objects_new;
        // Delete the PrintObjects marked as Unknown or Deleted.
        for (auto &pos : print_object_status)
            if (pos.status == PrintObjectStatus::Unknown || pos.status == PrintObjectStatus::Deleted) {
                update_apply_status(pos.print_object->invalidate_all_steps());
                delete pos.print_object;
            }
        if (new_objects)
            update_apply_status(false);
    }

    if(m_objects.empty()) {
        m_printer_input = {};
        m_print_statistics = {};
    }

#ifdef _DEBUG
    check_model_ids_equal(m_model, model);
#endif /* _DEBUG */

    m_full_print_config = std::move(config);

    return static_cast<ApplyStatus>(apply_status);
}

// Generate a recommended output file name based on the format template, default extension, and template parameters
// (timestamps, object placeholders derived from the model, current placeholder prameters and print statistics.
// Use the final print statistics if available, or just keep the print statistics placeholders if not available yet (before the output is finalized).
std::string SLAPrint::output_filename(const std::string &filename_base) const
{
    DynamicConfig config = this->finished() ? this->print_statistics().config() : this->print_statistics().placeholders();
    std::string default_ext = get_default_extension(m_printer_config.output_format.value);
    if (default_ext.empty())
        default_ext = "sl1";

    default_ext.insert(default_ext.begin(), '.');

    config.set_key_value("default_output_extension",
                         new ConfigOptionString(default_ext));

    return this->PrintBase::output_filename(m_print_config.output_filename_format.value, default_ext, filename_base, &config);
}

std::pair<PrintBase::PrintValidationError, std::string> SLAPrint::validate(std::vector<std::string>*) const
{
    for(SLAPrintObject * po : m_objects) {

        const ModelObject *mo = po->model_object();
        bool supports_en = po->config().supports_enable.get_bool();

        if(supports_en &&
           mo->sla_points_status == sla::PointsStatus::UserModified &&
           mo->sla_support_points.empty())
            return { PrintBase::PrintValidationError::pveWrongSettings, _u8L("Cannot proceed without support points! "
                     "Add support points or disable support generation.") };

        sla::SupportTreeConfig cfg = make_support_cfg(po->config());

        double elv = cfg.object_elevation_mm;
        
        sla::PadConfig padcfg = make_pad_cfg(po->config());
        sla::PadConfig::EmbedObject &builtinpad = padcfg.embed_object;
        
        if(supports_en && !builtinpad.enabled && elv < cfg.head_fullwidth())
            return { PrintBase::PrintValidationError::pveWrongSettings, _u8L(
                "Elevation is too low for object. Use the \"Pad around "
                "object\" feature to print the object without elevation.") };
        
        if(supports_en && builtinpad.enabled &&
           cfg.pillar_base_safety_distance_mm < builtinpad.object_gap_mm) {
            return { PrintBase::PrintValidationError::pveWrongSettings, _u8L(
                "The endings of the support pillars will be deployed on the "
                "gap between the object and the pad. 'Support base safety "
                "distance' has to be greater than the 'Pad object gap' "
                "parameter to avoid this.") };
        }
        
        std::string pval = padcfg.validate();
        if (!pval.empty()) return { PrintBase::PrintValidationError::pveWrongSettings, pval };
    }

    double expt_max = m_printer_config.max_exposure_time.get_float();
    double expt_min = m_printer_config.min_exposure_time.get_float();
    double expt_cur = m_material_config.exposure_time.get_float();

    if (expt_cur < expt_min || expt_cur > expt_max)
        return { PrintBase::PrintValidationError::pveWrongSettings, _u8L("Exposition time is out of printer profile bounds.") };

    double iexpt_max = m_printer_config.max_initial_exposure_time.get_float();
    double iexpt_min = m_printer_config.min_initial_exposure_time.get_float();
    double iexpt_cur = m_material_config.initial_exposure_time.get_float();

    if (iexpt_cur < iexpt_min || iexpt_cur > iexpt_max)
        return { PrintBase::PrintValidationError::pveWrongSettings, _u8L("Initial exposition time is out of printer profile bounds.") };

    return { PrintBase::PrintValidationError::pveNone, "" };
}

void SLAPrint::export_print(const std::string &fname, const ThumbnailsList &thumbnails, const std::string &projectname)
{
    if (m_archiver)
        m_archiver->export_print(fname, *this, thumbnails, projectname);
    else {
        throw ExportError(format(_u8L("Unknown archive format: %i"), int(m_printer_config.output_format)));
    }
}

bool SLAPrint::invalidate_step(SLAPrintStep step)
{
    bool invalidated = Inherited::invalidate_step(step);

    // propagate to dependent steps
    if (step == slapsMergeSlicesAndEval) {
        invalidated |= this->invalidate_all_steps();
    }

    return invalidated;
}

void SLAPrint::process()
{
    if (m_objects.empty())
        return;

    name_tbb_thread_pool_threads_set_locale();

    // Assumption: at this point the print objects should be populated only with
    // the model objects we have to process and the instances are also filtered
    
    Steps printsteps(this);

    // We want to first process all objects...
    std::vector<SLAPrintObjectStep> level1_obj_steps = {
        slaposAssembly, slaposHollowing, slaposDrillHoles, slaposObjectSlice, slaposSupportPoints, slaposSupportTree, slaposPad
    };

    // and then slice all supports to allow preview to be displayed ASAP
    std::vector<SLAPrintObjectStep> level2_obj_steps = {
        slaposSliceSupports
    };

    SLAPrintStep print_steps[] = { slapsMergeSlicesAndEval, slapsRasterize };
    
    double st = Steps::min_objstatus;

    BOOST_LOG_TRIVIAL(info) << "Start slicing process.";

#ifdef SLAPRINT_DO_BENCHMARK
    Benchmark bench;
#else
    struct {
        void start() {} void stop() {} double getElapsedSec() { return .0; }
    } bench;
#endif

    std::array<double, slaposCount + slapsCount> step_times {};

    auto apply_steps_on_objects =
        [this, &st, &printsteps, &step_times, &bench]
        (const std::vector<SLAPrintObjectStep> &steps)
    {
        double incr = 0;
        for (SLAPrintObject *po : m_objects) {
            for (SLAPrintObjectStep step : steps) {

                // Cancellation checking. Each step will check for
                // cancellation on its own and return earlier gracefully.
                // Just after it returns execution gets to this point and
                // throws the canceled signal.
                throw_if_canceled();

                st += incr;

                if (po->set_started(step)) {
                    m_report_status(*this, st, printsteps.label(step));
                    bench.start();
                    printsteps.execute(step, *po);
                    bench.stop();
                    step_times[step] += bench.getElapsedSec();
                    throw_if_canceled();
                    po->set_done(step);
                }
                
                incr = printsteps.progressrange(step);
            }
        }
    };

    apply_steps_on_objects(level1_obj_steps);
    apply_steps_on_objects(level2_obj_steps);

    st = Steps::max_objstatus;
    for(SLAPrintStep currentstep : print_steps) {
        throw_if_canceled();

        if (set_started(currentstep)) {
            m_report_status(*this, st, printsteps.label(currentstep));
            bench.start();
            printsteps.execute(currentstep);
            bench.stop();
            step_times[slaposCount + currentstep] += bench.getElapsedSec();
            throw_if_canceled();
            set_done(currentstep);
        }
        
        st += printsteps.progressrange(currentstep);
    }

    // If everything vent well
    m_report_status(*this, 100, _u8L("Slicing done"));

#ifdef SLAPRINT_DO_BENCHMARK
    std::string csvbenchstr;
    for (size_t i = 0; i < size_t(slaposCount); ++i)
        csvbenchstr += printsteps.label(SLAPrintObjectStep(i)) + ";";

    for (size_t i = 0; i < size_t(slapsCount); ++i)
        csvbenchstr += printsteps.label(SLAPrintStep(i)) + ";";

    csvbenchstr += "\n";
    for (double t : step_times) csvbenchstr += std::to_string(t) + ";";

    std::cout << "Performance stats: \n" << csvbenchstr << std::endl;
#endif

}

bool SLAPrint::invalidate_state_by_config_options(const std::vector<t_config_option_key> &opt_keys, bool &invalidate_all_model_objects)
{
    if (opt_keys.empty())
        return false;

    static std::unordered_set<std::string> steps_full = {
        "initial_layer_height",
        "material_correction",
        "material_correction_x",
        "material_correction_y",
        "material_correction_z",
        "material_print_speed",
        "relative_correction",
        "relative_correction_x",
        "relative_correction_y",
        "relative_correction_z",
        "absolute_correction",
        "first_layer_size_compensation",
        "elephant_foot_min_width",
        "gamma_correction"
    };

    // Cache the plenty of parameters, which influence the final rasterization only,
    // or they are only notes not influencing the rasterization step.
    static std::unordered_set<std::string> steps_rasterize = {
        "min_exposure_time",
        "max_exposure_time",
        "exposure_time",
        "min_initial_exposure_time",
        "max_initial_exposure_time",
        "initial_exposure_time",
        "display_width",
        "display_height",
        "display_pixels_x",
        "display_pixels_y",
        "display_mirror_x",
        "display_mirror_y",
        "display_orientation",
        "output_format",
        "sla_output_precision"
    };

    static std::unordered_set<std::string> steps_ignore = {
        "bed_shape",
        "max_print_height",
        "printer_technology",
        "output_filename_format",
        "fast_tilt_time",
        "slow_tilt_time",
        "high_viscosity_tilt_time",
        "area_fill",
        "bottle_cost",
        "bottle_volume",
        "bottle_weight",
        "material_density",
        "thumbnails",
        "thumbnails_color",
        "thumbnails_custom_color",
        "thumbnails_end_file",
        "thumbnails_tag_format",
        "thumbnails_with_bed",
        "thumbnails_with_support"
    };

    std::vector<SLAPrintStep> steps;
    std::vector<SLAPrintObjectStep> osteps;
    bool invalidated = false;

    for (const t_config_option_key &opt_key : opt_keys) {
        if (steps_rasterize.find(opt_key) != steps_rasterize.end()) {
            // These options only affect the final rasterization, or they are just notes without influence on the output,
            // so there is nothing to invalidate.
            steps.emplace_back(slapsMergeSlicesAndEval);
        } else if (steps_ignore.find(opt_key) != steps_ignore.end()) {
            // These steps have no influence on the output. Just ignore them.
        } else if (steps_full.find(opt_key) != steps_full.end()) {
            steps.emplace_back(slapsMergeSlicesAndEval);
            osteps.emplace_back(slaposObjectSlice);
            invalidate_all_model_objects = true;
        } else {
            // All values should be covered.
            assert(false);
        }
    }

    sort_remove_duplicates(steps);
    for (SLAPrintStep step : steps)
        invalidated |= this->invalidate_step(step);
    sort_remove_duplicates(osteps);
    for (SLAPrintObjectStep ostep : osteps)
        for (SLAPrintObject *object : m_objects)
            invalidated |= object->invalidate_step(ostep);
    return invalidated;
}

// Returns true if an object step is done on all objects and there's at least one object.
bool SLAPrint::is_step_done(SLAPrintObjectStep step) const
{
    if (m_objects.empty())
        return false;
    std::scoped_lock<std::mutex> lock(this->state_mutex());
    for (const SLAPrintObject *object : m_objects)
        if (! object->is_step_done_unguarded(step))
            return false;
    return true;
}

SLAPrintObject::SLAPrintObject(SLAPrint *print, ModelObject *model_object)
    : Inherited(print, model_object)
{}

SLAPrintObject::~SLAPrintObject() {}

// Called by SLAPrint::apply().
// This method only accepts SLAPrintObjectConfig option keys.
bool SLAPrintObject::invalidate_state_by_config_options(const std::vector<t_config_option_key> &opt_keys)
{
    if (opt_keys.empty())
        return false;

    std::vector<SLAPrintObjectStep> steps;
    bool invalidated = false;
    for (const t_config_option_key &opt_key : opt_keys) {
        if (   opt_key == "hollowing_enable"
            || opt_key == "hollowing_min_thickness"
            || opt_key == "hollowing_quality"
            || opt_key == "hollowing_closing_distance"
            ) {
            steps.emplace_back(slaposHollowing);
        } else if (
               opt_key == "layer_height"
            || opt_key == "faded_layers"
            || opt_key == "pad_enable"
            || opt_key == "pad_wall_thickness"
            || opt_key == "supports_enable"
            || opt_key == "support_tree_type"
            || opt_key == "support_object_elevation"
            || opt_key == "branchingsupport_object_elevation"
            || opt_key == "pad_around_object"
            || opt_key == "pad_around_object_everywhere"
            || opt_key == "slice_closing_radius"
            || opt_key == "slicing_mode") {
            steps.emplace_back(slaposObjectSlice);
        } else if (
               opt_key == "support_points_density_relative"
            || opt_key == "support_enforcers_only"
            || opt_key == "support_points_minimal_distance") {
            steps.emplace_back(slaposSupportPoints);
        } else if (
               opt_key == "support_head_front_diameter"
            || opt_key == "support_head_penetration"
            || opt_key == "support_head_width"
            || opt_key == "support_pillar_diameter"
            || opt_key == "support_pillar_widening_factor"
            || opt_key == "support_small_pillar_diameter_percent"
            || opt_key == "support_max_weight_on_model"
            || opt_key == "support_max_bridges_on_pillar"
            || opt_key == "support_pillar_connection_mode"
            || opt_key == "support_buildplate_only"
            || opt_key == "support_base_diameter"
            || opt_key == "support_base_height"
            || opt_key == "support_critical_angle"
            || opt_key == "support_max_bridge_length"
            || opt_key == "support_max_pillar_link_distance"
            || opt_key == "support_base_safety_distance"

            || opt_key == "branchingsupport_head_front_diameter"
            || opt_key == "branchingsupport_head_penetration"
            || opt_key == "branchingsupport_head_width"
            || opt_key == "branchingsupport_pillar_diameter"
            || opt_key == "branchingsupport_pillar_widening_factor"
            || opt_key == "branchingsupport_small_pillar_diameter_percent"
            || opt_key == "branchingsupport_max_weight_on_model"
            || opt_key == "branchingsupport_max_bridges_on_pillar"
            || opt_key == "branchingsupport_pillar_connection_mode"
            || opt_key == "branchingsupport_buildplate_only"
            || opt_key == "branchingsupport_base_diameter"
            || opt_key == "branchingsupport_base_height"
            || opt_key == "branchingsupport_critical_angle"
            || opt_key == "branchingsupport_max_bridge_length"
            || opt_key == "branchingsupport_max_pillar_link_distance"
            || opt_key == "branchingsupport_base_safety_distance"

            || opt_key == "pad_object_gap"
            ) {
            steps.emplace_back(slaposSupportTree);
        } else if (
               opt_key == "pad_wall_height"
            || opt_key == "pad_brim_size"
            || opt_key == "pad_max_merge_distance"
            || opt_key == "pad_wall_slope"
            || opt_key == "pad_edge_radius"
            || opt_key == "pad_object_connector_stride"
            || opt_key == "pad_object_connector_width"
            || opt_key == "pad_object_connector_penetration"
            ) {
            steps.emplace_back(slaposPad);
        } else {
            // All keys should be covered.
            assert(false);
        }
    }

    sort_remove_duplicates(steps);
    for (SLAPrintObjectStep step : steps)
        invalidated |= this->invalidate_step(step);
    return invalidated;
}

bool SLAPrintObject::invalidate_step(SLAPrintObjectStep step)
{
    bool invalidated = Inherited::invalidate_step(step);
    // propagate to dependent steps
    if (step == slaposAssembly) {
        invalidated |= this->invalidate_all_steps();
    } else if (step == slaposHollowing) {
        invalidated |= invalidated |= this->invalidate_steps({ slaposDrillHoles, slaposObjectSlice, slaposSupportPoints, slaposSupportTree, slaposPad, slaposSliceSupports });
    } else if (step == slaposDrillHoles) {
        invalidated |= this->invalidate_steps({ slaposObjectSlice, slaposSupportPoints, slaposSupportTree, slaposPad, slaposSliceSupports });
        invalidated |= m_print->invalidate_step(slapsMergeSlicesAndEval);
    } else if (step == slaposObjectSlice) {
        invalidated |= this->invalidate_steps({ slaposSupportPoints, slaposSupportTree, slaposPad, slaposSliceSupports });
        invalidated |= m_print->invalidate_step(slapsMergeSlicesAndEval);
    } else if (step == slaposSupportPoints) {
        invalidated |= this->invalidate_steps({ slaposSupportTree, slaposPad, slaposSliceSupports });
        invalidated |= m_print->invalidate_step(slapsMergeSlicesAndEval);
    } else if (step == slaposSupportTree) {
        invalidated |= this->invalidate_steps({ slaposPad, slaposSliceSupports });
        invalidated |= m_print->invalidate_step(slapsMergeSlicesAndEval);
    } else if (step == slaposPad) {
        invalidated |= this->invalidate_steps({slaposSliceSupports});
        invalidated |= m_print->invalidate_step(slapsMergeSlicesAndEval);
    } else if (step == slaposSliceSupports) {
        invalidated |= m_print->invalidate_step(slapsMergeSlicesAndEval);
    }
    return invalidated;
}

bool SLAPrintObject::invalidate_all_steps()
{
    return Inherited::invalidate_all_steps() || m_print->invalidate_all_steps();
}

double SLAPrintObject::get_elevation() const {
    if (is_zero_elevation(m_config)) return 0.;

    bool en = m_config.supports_enable.get_bool();

    double ret = en ? m_config.support_object_elevation.get_float() : 0.;

    if(m_config.pad_enable.get_bool()) {
        // Normally the elevation for the pad itself would be the thickness of
        // its walls but currently it is half of its thickness. Whatever it
        // will be in the future, we provide the config to the get_pad_elevation
        // method and we will have the correct value
        sla::PadConfig pcfg = make_pad_cfg(m_config);
        if(!pcfg.embed_object) ret += pcfg.required_elevation();
    }

    return ret;
}

double SLAPrintObject::get_current_elevation() const
{
    if (is_zero_elevation(m_config)) return 0.;

    bool has_supports = is_step_done(slaposSupportTree);
    bool has_pad      = is_step_done(slaposPad);

    if(!has_supports && !has_pad)
        return 0;
    else if(has_supports && !has_pad) {
        return m_config.support_object_elevation.get_float();
    }

    return get_elevation();
}

Vec3d SLAPrint::relative_correction() const
{
    Vec3d corr(1., 1., 1.);

    if(printer_config().relative_correction.values.size() >= 2) {
        corr.x() = printer_config().relative_correction_x.value;
        corr.y() = printer_config().relative_correction_y.value;
        corr.z() = printer_config().relative_correction_z.value;
    }

    if(material_config().material_correction.values.size() >= 2) {
        corr.x() *= material_config().material_correction_x.value;
        corr.y() *= material_config().material_correction_y.value;
        corr.z() *= material_config().material_correction_z.value;
    }

    return corr;
}

namespace { // dummy empty static containers for return values in some methods
const std::vector<ExPolygons> EMPTY_SLICES;
const TriangleMesh EMPTY_MESH;
const indexed_triangle_set EMPTY_TRIANGLE_SET;
const ExPolygons EMPTY_SLICE;
const std::vector<sla::SupportPoint> EMPTY_SUPPORT_POINTS;
}

const SliceRecord SliceRecord::EMPTY(0, std::nanf(""), 0.f);

const std::vector<sla::SupportPoint>& SLAPrintObject::get_support_points() const
{
    return m_supportdata? m_supportdata->input.pts : EMPTY_SUPPORT_POINTS;
}

const std::vector<ExPolygons> &SLAPrintObject::get_support_slices() const
{
    // assert(is_step_done(slaposSliceSupports));
    if (!m_supportdata) return EMPTY_SLICES;
    return m_supportdata->support_slices;
}

const ExPolygons &SliceRecord::get_slice(SliceOrigin o) const
{
    size_t idx = o == soModel ? m_model_slices_idx : m_support_slices_idx;

    if(m_po == nullptr) return EMPTY_SLICE;

    const std::vector<ExPolygons>& v = o == soModel? m_po->get_model_slices() :
                                                     m_po->get_support_slices();

    return idx >= v.size() ? EMPTY_SLICE : v[idx];
}

const TriangleMesh& SLAPrintObject::support_mesh() const
{
<<<<<<< HEAD
    if (m_config.supports_enable.getBool() &&
        is_step_done(slaposSupportTree) &&
        m_supportdata)
=======
    if(m_config.supports_enable.get_bool() && m_supportdata)
>>>>>>> 0670fbfb
        return m_supportdata->tree_mesh;

    return EMPTY_MESH;
}

const TriangleMesh& SLAPrintObject::pad_mesh() const
{
<<<<<<< HEAD
    if(m_config.pad_enable.getBool() && is_step_done(slaposPad) && m_supportdata)
=======
    if(m_config.pad_enable.get_bool() && m_supportdata)
>>>>>>> 0670fbfb
        return m_supportdata->pad_mesh;

    return EMPTY_MESH;
}

const std::shared_ptr<const indexed_triangle_set> &
SLAPrintObject::get_mesh_to_print() const
{
<<<<<<< HEAD
    int s = last_completed_step();

    while (s > 0 && ! m_preview_meshes[s])
        --s;

    return m_preview_meshes[s];
=======
    if (m_hollowing_data && m_hollowing_data->interior &&
        m_config.hollowing_enable.get_bool())
        return sla::get_mesh(*m_hollowing_data->interior);
    
    return EMPTY_TRIANGLE_SET;
>>>>>>> 0670fbfb
}

std::vector<csg::CSGPart> SLAPrintObject::get_parts_to_slice() const
{
    return get_parts_to_slice(slaposCount);
}

std::vector<csg::CSGPart>
SLAPrintObject::get_parts_to_slice(SLAPrintObjectStep untilstep) const
{
    auto laststep = last_completed_step();
    SLAPrintObjectStep s = std::min(untilstep, laststep);

    if (s == slaposCount)
        return {};

    std::vector<csg::CSGPart> ret;

    for (unsigned int step = 0; step < s; ++step) {
        auto r = m_mesh_to_slice.equal_range(SLAPrintObjectStep(step));
        csg::copy_csgrange_shallow(Range{r.first, r.second}, std::back_inserter(ret));
    }

    return ret;
}

sla::SupportPoints SLAPrintObject::transformed_support_points() const
{
    assert(model_object());

    return sla::transformed_support_points(*model_object(), trafo());
}

sla::DrainHoles SLAPrintObject::transformed_drainhole_points() const
{
    assert(model_object());

    return sla::transformed_drainhole_points(*model_object(), trafo());
}

DynamicConfig SLAPrintStatistics::config() const
{
    DynamicConfig config;
    const std::string print_time = Slic3r::short_time(get_time_dhms(float(this->estimated_print_time)));
    config.set_key_value("print_time", new ConfigOptionString(print_time));
    config.set_key_value("objects_used_material", new ConfigOptionFloat(this->objects_used_material));
    config.set_key_value("support_used_material", new ConfigOptionFloat(this->support_used_material));
    config.set_key_value("total_cost", new ConfigOptionFloat(this->total_cost));
    config.set_key_value("total_weight", new ConfigOptionFloat(this->total_weight));
    return config;
}

DynamicConfig SLAPrintStatistics::placeholders()
{
    DynamicConfig config;
    for (const char *key : {
        "print_time", "total_cost", "total_weight",
        "objects_used_material", "support_used_material" })
        config.set_key_value(key, new ConfigOptionString(std::string("{") + key + "}"));

    return config;
}

std::string SLAPrintStatistics::finalize_output_path(const std::string &path_in) const
{
    std::string final_path;
    try {
        boost::filesystem::path path(path_in);
        DynamicConfig cfg = this->config();
        PlaceholderParser pp;
        std::string new_stem = pp.process(path.stem().string(), 0, &cfg);
        final_path = (path.parent_path() / (new_stem + path.extension().string())).string();
    }
    catch (const std::exception &ex) {
        BOOST_LOG_TRIVIAL(error) << "Failed to apply the print statistics to the export file name: " << ex.what();
        final_path = path_in;
    }
    return final_path;
}

void SLAPrint::StatusReporter::operator()(SLAPrint &         p,
                                          double             st,
                                          const std::string &msg,
                                          uint16_t           flags,
                                          const std::string &logmsg)
{
    m_st = st;
    BOOST_LOG_TRIVIAL(info)
        << st << "% " << msg << (logmsg.empty() ? "" : ": ") << logmsg
        << log_memory_info();

    p.set_status(int(std::round(st)), msg, flags);
}

namespace csg {

MeshBoolean::cgal::CGALMeshPtr get_cgalmesh(const CSGPartForStep &part)
{
    if (!part.cgalcache && csg::get_mesh(part)) {
        part.cgalcache = csg::get_cgalmesh(static_cast<const csg::CSGPart&>(part));
    }

    return part.cgalcache? clone(*part.cgalcache) : nullptr;
}

} // namespace csg

} // namespace Slic3r<|MERGE_RESOLUTION|>--- conflicted
+++ resolved
@@ -38,107 +38,73 @@
 
 bool is_zero_elevation(const SLAPrintObjectConfig &c)
 {
-    return c.pad_enable.get_bool() && c.pad_around_object.get_bool();
+    return c.pad_enable.value && c.pad_around_object.value;
 }
 
 // Compile the argument for support creation from the static print config.
 sla::SupportTreeConfig make_support_cfg(const SLAPrintObjectConfig& c)
 {
     sla::SupportTreeConfig scfg;
-<<<<<<< HEAD
-
-    scfg.enabled = c.supports_enable.getBool();
+
+    scfg.enabled = c.supports_enable.value;
     scfg.tree_type = c.support_tree_type.value;
 
     switch(scfg.tree_type) {
     case sla::SupportTreeType::Default: {
-        scfg.head_front_radius_mm = 0.5*c.support_head_front_diameter.getFloat();
-        double pillar_r = 0.5 * c.support_pillar_diameter.getFloat();
+        scfg.head_front_radius_mm = 0.5*c.support_head_front_diameter.value;
+        double pillar_r = 0.5 * c.support_pillar_diameter.value;
         scfg.head_back_radius_mm = pillar_r;
         scfg.head_fallback_radius_mm =
-            0.01 * c.support_small_pillar_diameter_percent.getFloat() * pillar_r;
-        scfg.head_penetration_mm = c.support_head_penetration.getFloat();
-        scfg.head_width_mm = c.support_head_width.getFloat();
+            0.01 * c.support_small_pillar_diameter_percent.value * pillar_r;
+        scfg.head_penetration_mm = c.support_head_penetration.value;
+        scfg.head_width_mm = c.support_head_width.value;
         scfg.object_elevation_mm = is_zero_elevation(c) ?
-                                       0. : c.support_object_elevation.getFloat();
-        scfg.bridge_slope = c.support_critical_angle.getFloat() * PI / 180.0 ;
-        scfg.max_bridge_length_mm = c.support_max_bridge_length.getFloat();
-        scfg.max_pillar_link_distance_mm = c.support_max_pillar_link_distance.getFloat();
+                                       0. : c.support_object_elevation.value;
+        scfg.bridge_slope = c.support_critical_angle.value * PI / 180.0 ;
+        scfg.max_bridge_length_mm = c.support_max_bridge_length.value;
+        scfg.max_pillar_link_distance_mm = c.support_max_pillar_link_distance.value;
         scfg.pillar_connection_mode = c.support_pillar_connection_mode.value;
-        scfg.ground_facing_only = c.support_buildplate_only.getBool();
-        scfg.pillar_widening_factor = c.support_pillar_widening_factor.getFloat();
-        scfg.base_radius_mm = 0.5*c.support_base_diameter.getFloat();
-        scfg.base_height_mm = c.support_base_height.getFloat();
+        scfg.ground_facing_only = c.support_buildplate_only.value;
+        scfg.pillar_widening_factor = c.support_pillar_widening_factor.value;
+        scfg.base_radius_mm = 0.5*c.support_base_diameter.value;
+        scfg.base_height_mm = c.support_base_height.value;
         scfg.pillar_base_safety_distance_mm =
-            c.support_base_safety_distance.getFloat() < EPSILON ?
-                scfg.safety_distance_mm : c.support_base_safety_distance.getFloat();
-
-        scfg.max_bridges_on_pillar = unsigned(c.support_max_bridges_on_pillar.getInt());
-        scfg.max_weight_on_model_support = c.support_max_weight_on_model.getFloat();
+            c.support_base_safety_distance.value < EPSILON ?
+                scfg.safety_distance_mm : c.support_base_safety_distance.value;
+
+        scfg.max_bridges_on_pillar = unsigned(c.support_max_bridges_on_pillar.value);
+        scfg.max_weight_on_model_support = c.support_max_weight_on_model.value;
         break;
     }
     case sla::SupportTreeType::Branching:
         [[fallthrough]];
     case sla::SupportTreeType::Organic:{
-        scfg.head_front_radius_mm = 0.5*c.branchingsupport_head_front_diameter.getFloat();
-        double pillar_r = 0.5 * c.branchingsupport_pillar_diameter.getFloat();
+        scfg.head_front_radius_mm = 0.5*c.branchingsupport_head_front_diameter.value;
+        double pillar_r = 0.5 * c.branchingsupport_pillar_diameter.value;
         scfg.head_back_radius_mm = pillar_r;
         scfg.head_fallback_radius_mm =
-            0.01 * c.branchingsupport_small_pillar_diameter_percent.getFloat() * pillar_r;
-        scfg.head_penetration_mm = c.branchingsupport_head_penetration.getFloat();
-        scfg.head_width_mm = c.branchingsupport_head_width.getFloat();
+            0.01 * c.branchingsupport_small_pillar_diameter_percent.value * pillar_r;
+        scfg.head_penetration_mm = c.branchingsupport_head_penetration.value;
+        scfg.head_width_mm = c.branchingsupport_head_width.value;
         scfg.object_elevation_mm = is_zero_elevation(c) ?
-                                       0. : c.branchingsupport_object_elevation.getFloat();
-        scfg.bridge_slope = c.branchingsupport_critical_angle.getFloat() * PI / 180.0 ;
-        scfg.max_bridge_length_mm = c.branchingsupport_max_bridge_length.getFloat();
-        scfg.max_pillar_link_distance_mm = c.branchingsupport_max_pillar_link_distance.getFloat();
+                                       0. : c.branchingsupport_object_elevation.value;
+        scfg.bridge_slope = c.branchingsupport_critical_angle.value * PI / 180.0 ;
+        scfg.max_bridge_length_mm = c.branchingsupport_max_bridge_length.value;
+        scfg.max_pillar_link_distance_mm = c.branchingsupport_max_pillar_link_distance.value;
         scfg.pillar_connection_mode = c.branchingsupport_pillar_connection_mode.value;
-        scfg.ground_facing_only = c.branchingsupport_buildplate_only.getBool();
-        scfg.pillar_widening_factor = c.branchingsupport_pillar_widening_factor.getFloat();
-        scfg.base_radius_mm = 0.5*c.branchingsupport_base_diameter.getFloat();
-        scfg.base_height_mm = c.branchingsupport_base_height.getFloat();
+        scfg.ground_facing_only = c.branchingsupport_buildplate_only.value;
+        scfg.pillar_widening_factor = c.branchingsupport_pillar_widening_factor.value;
+        scfg.base_radius_mm = 0.5*c.branchingsupport_base_diameter.value;
+        scfg.base_height_mm = c.branchingsupport_base_height.value;
         scfg.pillar_base_safety_distance_mm =
-            c.branchingsupport_base_safety_distance.getFloat() < EPSILON ?
-                scfg.safety_distance_mm : c.branchingsupport_base_safety_distance.getFloat();
-
-        scfg.max_bridges_on_pillar = unsigned(c.branchingsupport_max_bridges_on_pillar.getInt());
-        scfg.max_weight_on_model_support = c.branchingsupport_max_weight_on_model.getFloat();
+            c.branchingsupport_base_safety_distance.value < EPSILON ?
+                scfg.safety_distance_mm : c.branchingsupport_base_safety_distance.value;
+
+        scfg.max_bridges_on_pillar = unsigned(c.branchingsupport_max_bridges_on_pillar.value);
+        scfg.max_weight_on_model_support = c.branchingsupport_max_weight_on_model.value;
         break;
     }
     }
-=======
-    
-    scfg.enabled = c.supports_enable.get_bool();
-    scfg.head_front_radius_mm = 0.5*c.support_head_front_diameter.get_float();
-    double pillar_r = 0.5 * c.support_pillar_diameter.get_float();
-    scfg.head_back_radius_mm = pillar_r;
-    scfg.head_fallback_radius_mm =
-        0.01 * c.support_small_pillar_diameter_percent.get_float() * pillar_r;
-    scfg.head_penetration_mm = c.support_head_penetration.get_float();
-    scfg.head_width_mm = c.support_head_width.get_float();
-    scfg.object_elevation_mm = is_zero_elevation(c) ?
-                                   0. : c.support_object_elevation.get_float();
-    scfg.bridge_slope = c.support_critical_angle.get_float() * PI / 180.0 ;
-    scfg.max_bridge_length_mm = c.support_max_bridge_length.get_float();
-    scfg.max_pillar_link_distance_mm = c.support_max_pillar_link_distance.get_float();
-    switch(c.support_pillar_connection_mode.get_int()) {
-    case slapcmZigZag:
-        scfg.pillar_connection_mode = sla::PillarConnectionMode::zigzag; break;
-    case slapcmCross:
-        scfg.pillar_connection_mode = sla::PillarConnectionMode::cross; break;
-    case slapcmDynamic:
-        scfg.pillar_connection_mode = sla::PillarConnectionMode::dynamic; break;
-    }
-    scfg.ground_facing_only = c.support_buildplate_only.get_bool();
-    scfg.pillar_widening_factor = c.support_pillar_widening_factor.get_float();
-    scfg.base_radius_mm = 0.5*c.support_base_diameter.get_float();
-    scfg.base_height_mm = c.support_base_height.get_float();
-    scfg.pillar_base_safety_distance_mm =
-        c.support_base_safety_distance.get_float() < EPSILON ?
-            scfg.safety_distance_mm : c.support_base_safety_distance.get_float();
-    
-    scfg.max_bridges_on_pillar = unsigned(c.support_max_bridges_on_pillar.get_int());
->>>>>>> 0670fbfb
     
     return scfg;
 }
@@ -150,12 +116,11 @@
     ret.enabled = is_zero_elevation(c);
     
     if(ret.enabled) {
-        ret.everywhere           = c.pad_around_object_everywhere.get_bool();
-        ret.object_gap_mm        = c.pad_object_gap.get_float();
-        ret.stick_width_mm       = c.pad_object_connector_width.get_float();
-        ret.stick_stride_mm      = c.pad_object_connector_stride.get_float();
-        ret.stick_penetration_mm = c.pad_object_connector_penetration
-                                       .get_float();
+        ret.everywhere           = c.pad_around_object_everywhere.value;
+        ret.object_gap_mm        = c.pad_object_gap.value;
+        ret.stick_width_mm       = c.pad_object_connector_width.value;
+        ret.stick_stride_mm      = c.pad_object_connector_stride.value;
+        ret.stick_penetration_mm = c.pad_object_connector_penetration.value;
     }
     
     return ret;
@@ -165,12 +130,12 @@
 {
     sla::PadConfig pcfg;
     
-    pcfg.wall_thickness_mm = c.pad_wall_thickness.get_float();
-    pcfg.wall_slope = c.pad_wall_slope.get_float() * PI / 180.0;
+    pcfg.wall_thickness_mm = c.pad_wall_thickness.value;
+    pcfg.wall_slope = c.pad_wall_slope.value * PI / 180.0;
     
-    pcfg.max_merge_dist_mm = c.pad_max_merge_distance.get_float();
-    pcfg.wall_height_mm = c.pad_wall_height.get_float();
-    pcfg.brim_size_mm = c.pad_brim_size.get_float();
+    pcfg.max_merge_dist_mm = c.pad_max_merge_distance.value;
+    pcfg.wall_height_mm = c.pad_wall_height.value;
+    pcfg.brim_size_mm = c.pad_brim_size.value;
     
     // set builtin pad implicitly ON
     pcfg.embed_object = builtin_pad_cfg(c);
@@ -590,7 +555,7 @@
     for(SLAPrintObject * po : m_objects) {
 
         const ModelObject *mo = po->model_object();
-        bool supports_en = po->config().supports_enable.get_bool();
+        bool supports_en = po->config().supports_enable.value;
 
         if(supports_en &&
            mo->sla_points_status == sla::PointsStatus::UserModified &&
@@ -623,16 +588,16 @@
         if (!pval.empty()) return { PrintBase::PrintValidationError::pveWrongSettings, pval };
     }
 
-    double expt_max = m_printer_config.max_exposure_time.get_float();
-    double expt_min = m_printer_config.min_exposure_time.get_float();
-    double expt_cur = m_material_config.exposure_time.get_float();
+    double expt_max = m_printer_config.max_exposure_time.value;
+    double expt_min = m_printer_config.min_exposure_time.value;
+    double expt_cur = m_material_config.exposure_time.value;
 
     if (expt_cur < expt_min || expt_cur > expt_max)
         return { PrintBase::PrintValidationError::pveWrongSettings, _u8L("Exposition time is out of printer profile bounds.") };
 
-    double iexpt_max = m_printer_config.max_initial_exposure_time.get_float();
-    double iexpt_min = m_printer_config.min_initial_exposure_time.get_float();
-    double iexpt_cur = m_material_config.initial_exposure_time.get_float();
+    double iexpt_max = m_printer_config.max_initial_exposure_time.value;
+    double iexpt_min = m_printer_config.min_initial_exposure_time.value;
+    double iexpt_cur = m_material_config.initial_exposure_time.value;
 
     if (iexpt_cur < iexpt_min || iexpt_cur > iexpt_max)
         return { PrintBase::PrintValidationError::pveWrongSettings, _u8L("Initial exposition time is out of printer profile bounds.") };
@@ -1015,11 +980,11 @@
 double SLAPrintObject::get_elevation() const {
     if (is_zero_elevation(m_config)) return 0.;
 
-    bool en = m_config.supports_enable.get_bool();
-
-    double ret = en ? m_config.support_object_elevation.get_float() : 0.;
-
-    if(m_config.pad_enable.get_bool()) {
+    bool en = m_config.supports_enable.value;
+
+    double ret = en ? m_config.support_object_elevation.value : 0.;
+
+    if(m_config.pad_enable.value) {
         // Normally the elevation for the pad itself would be the thickness of
         // its walls but currently it is half of its thickness. Whatever it
         // will be in the future, we provide the config to the get_pad_elevation
@@ -1041,7 +1006,7 @@
     if(!has_supports && !has_pad)
         return 0;
     else if(has_supports && !has_pad) {
-        return m_config.support_object_elevation.get_float();
+        return m_config.support_object_elevation.value;
     }
 
     return get_elevation();
@@ -1102,13 +1067,9 @@
 
 const TriangleMesh& SLAPrintObject::support_mesh() const
 {
-<<<<<<< HEAD
-    if (m_config.supports_enable.getBool() &&
+    if (m_config.supports_enable.value &&
         is_step_done(slaposSupportTree) &&
         m_supportdata)
-=======
-    if(m_config.supports_enable.get_bool() && m_supportdata)
->>>>>>> 0670fbfb
         return m_supportdata->tree_mesh;
 
     return EMPTY_MESH;
@@ -1116,11 +1077,7 @@
 
 const TriangleMesh& SLAPrintObject::pad_mesh() const
 {
-<<<<<<< HEAD
-    if(m_config.pad_enable.getBool() && is_step_done(slaposPad) && m_supportdata)
-=======
-    if(m_config.pad_enable.get_bool() && m_supportdata)
->>>>>>> 0670fbfb
+    if(m_config.pad_enable.value && is_step_done(slaposPad) && m_supportdata)
         return m_supportdata->pad_mesh;
 
     return EMPTY_MESH;
@@ -1129,20 +1086,12 @@
 const std::shared_ptr<const indexed_triangle_set> &
 SLAPrintObject::get_mesh_to_print() const
 {
-<<<<<<< HEAD
     int s = last_completed_step();
 
     while (s > 0 && ! m_preview_meshes[s])
         --s;
 
     return m_preview_meshes[s];
-=======
-    if (m_hollowing_data && m_hollowing_data->interior &&
-        m_config.hollowing_enable.get_bool())
-        return sla::get_mesh(*m_hollowing_data->interior);
-    
-    return EMPTY_TRIANGLE_SET;
->>>>>>> 0670fbfb
 }
 
 std::vector<csg::CSGPart> SLAPrintObject::get_parts_to_slice() const
