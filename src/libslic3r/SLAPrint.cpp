///|/ Copyright (c) Prusa Research 2018 - 2023 Tomáš Mészáros @tamasmeszaros, Lukáš Matěna @lukasmatena, Pavel Mikuš @Godrak, Oleksandra Iushchenko @YuSanka, Vojtěch Bubník @bubnikv, Roman Beránek @zavorka, Enrico Turri @enricoturri1966
///|/ Copyright (c) 2022 ole00 @ole00
///|/
///|/ PrusaSlicer is released under the terms of the AGPLv3 or higher
///|/
#include "SLAPrint.hpp"
#include "SLAPrintSteps.hpp"
#include "CSGMesh/CSGMeshCopy.hpp"
#include "CSGMesh/PerformCSGMeshBooleans.hpp"
#include "format.hpp"

#include "Format/SLAArchiveFormatRegistry.hpp"

#include "Geometry.hpp"
#include "Thread.hpp"

#include <unordered_set>
#include <numeric>

#include <tbb/parallel_for.h>
#include <boost/filesystem/path.hpp>
#include <boost/log/trivial.hpp>

// #define SLAPRINT_DO_BENCHMARK

#ifdef SLAPRINT_DO_BENCHMARK
#include <libnest2d/tools/benchmark.h>
#endif

#include "I18N.hpp"

//! macro used to mark string used at localization,
//! return same string
#define _u8L(s) Slic3r::I18N::translate(s)

namespace Slic3r {


bool is_zero_elevation(const SLAPrintObjectConfig &c)
{
    return c.pad_enable.getBool() && c.pad_around_object.getBool();
}

// Compile the argument for support creation from the static print config.
sla::SupportTreeConfig make_support_cfg(const SLAPrintObjectConfig& c)
{
    sla::SupportTreeConfig scfg;

    scfg.enabled = c.supports_enable.getBool();
    scfg.tree_type = c.support_tree_type.value;

    switch(scfg.tree_type) {
    case sla::SupportTreeType::Default: {
        scfg.head_front_radius_mm = 0.5*c.support_head_front_diameter.getFloat();
        double pillar_r = 0.5 * c.support_pillar_diameter.getFloat();
        scfg.head_back_radius_mm = pillar_r;
        scfg.head_fallback_radius_mm =
            0.01 * c.support_small_pillar_diameter_percent.getFloat() * pillar_r;
        scfg.head_penetration_mm = c.support_head_penetration.getFloat();
        scfg.head_width_mm = c.support_head_width.getFloat();
        scfg.object_elevation_mm = is_zero_elevation(c) ?
                                       0. : c.support_object_elevation.getFloat();
        scfg.bridge_slope = c.support_critical_angle.getFloat() * PI / 180.0 ;
        scfg.max_bridge_length_mm = c.support_max_bridge_length.getFloat();
        scfg.max_pillar_link_distance_mm = c.support_max_pillar_link_distance.getFloat();
        scfg.pillar_connection_mode = c.support_pillar_connection_mode.value;
        scfg.ground_facing_only = c.support_buildplate_only.getBool();
        scfg.pillar_widening_factor = c.support_pillar_widening_factor.getFloat();
        scfg.base_radius_mm = 0.5*c.support_base_diameter.getFloat();
        scfg.base_height_mm = c.support_base_height.getFloat();
        scfg.pillar_base_safety_distance_mm =
            c.support_base_safety_distance.getFloat() < EPSILON ?
                scfg.safety_distance_mm : c.support_base_safety_distance.getFloat();

        scfg.max_bridges_on_pillar = unsigned(c.support_max_bridges_on_pillar.getInt());
        scfg.max_weight_on_model_support = c.support_max_weight_on_model.getFloat();
        break;
    }
    case sla::SupportTreeType::Branching:
        [[fallthrough]];
    case sla::SupportTreeType::Organic:{
        scfg.head_front_radius_mm = 0.5*c.branchingsupport_head_front_diameter.getFloat();
        double pillar_r = 0.5 * c.branchingsupport_pillar_diameter.getFloat();
        scfg.head_back_radius_mm = pillar_r;
        scfg.head_fallback_radius_mm =
            0.01 * c.branchingsupport_small_pillar_diameter_percent.getFloat() * pillar_r;
        scfg.head_penetration_mm = c.branchingsupport_head_penetration.getFloat();
        scfg.head_width_mm = c.branchingsupport_head_width.getFloat();
        scfg.object_elevation_mm = is_zero_elevation(c) ?
                                       0. : c.branchingsupport_object_elevation.getFloat();
        scfg.bridge_slope = c.branchingsupport_critical_angle.getFloat() * PI / 180.0 ;
        scfg.max_bridge_length_mm = c.branchingsupport_max_bridge_length.getFloat();
        scfg.max_pillar_link_distance_mm = c.branchingsupport_max_pillar_link_distance.getFloat();
        scfg.pillar_connection_mode = c.branchingsupport_pillar_connection_mode.value;
        scfg.ground_facing_only = c.branchingsupport_buildplate_only.getBool();
        scfg.pillar_widening_factor = c.branchingsupport_pillar_widening_factor.getFloat();
        scfg.base_radius_mm = 0.5*c.branchingsupport_base_diameter.getFloat();
        scfg.base_height_mm = c.branchingsupport_base_height.getFloat();
        scfg.pillar_base_safety_distance_mm =
            c.branchingsupport_base_safety_distance.getFloat() < EPSILON ?
                scfg.safety_distance_mm : c.branchingsupport_base_safety_distance.getFloat();

        scfg.max_bridges_on_pillar = unsigned(c.branchingsupport_max_bridges_on_pillar.getInt());
        scfg.max_weight_on_model_support = c.branchingsupport_max_weight_on_model.getFloat();
        break;
    }
    }
    
    return scfg;
}

sla::PadConfig::EmbedObject builtin_pad_cfg(const SLAPrintObjectConfig& c)
{
    sla::PadConfig::EmbedObject ret;
    
    ret.enabled = is_zero_elevation(c);
    
    if(ret.enabled) {
        ret.everywhere           = c.pad_around_object_everywhere.getBool();
        ret.object_gap_mm        = c.pad_object_gap.getFloat();
        ret.stick_width_mm       = c.pad_object_connector_width.getFloat();
        ret.stick_stride_mm      = c.pad_object_connector_stride.getFloat();
        ret.stick_penetration_mm = c.pad_object_connector_penetration
                                       .getFloat();
    }
    
    return ret;
}

sla::PadConfig make_pad_cfg(const SLAPrintObjectConfig& c)
{
    sla::PadConfig pcfg;
    
    pcfg.wall_thickness_mm = c.pad_wall_thickness.getFloat();
    pcfg.wall_slope = c.pad_wall_slope.getFloat() * PI / 180.0;
    
    pcfg.max_merge_dist_mm = c.pad_max_merge_distance.getFloat();
    pcfg.wall_height_mm = c.pad_wall_height.getFloat();
    pcfg.brim_size_mm = c.pad_brim_size.getFloat();
    
    // set builtin pad implicitly ON
    pcfg.embed_object = builtin_pad_cfg(c);
    
    return pcfg;
}

bool validate_pad(const indexed_triangle_set &pad, const sla::PadConfig &pcfg)
{
    // An empty pad can only be created if embed_object mode is enabled
    // and the pad is not forced everywhere
    return !pad.empty() || (pcfg.embed_object.enabled && !pcfg.embed_object.everywhere);
}

void SLAPrint::clear()
{
    std::scoped_lock<std::mutex> lock(this->state_mutex());
    // The following call should stop background processing if it is running.
    this->invalidate_all_steps();
    for (SLAPrintObject *object : m_objects)
        delete object;
    m_objects.clear();
    m_model.clear_objects();
}

// Transformation without rotation around Z and without a shift by X and Y.
Transform3d SLAPrint::sla_trafo(const ModelObject &model_object) const
{
    ModelInstance &model_instance = *model_object.instances.front();
    auto trafo = Transform3d::Identity();
    trafo.translate(Vec3d{ 0., 0., model_instance.get_offset().z() * this->relative_correction().z() });
    trafo.linear() = Eigen::DiagonalMatrix<double, 3, 3>(this->relative_correction()) * model_instance.get_matrix().linear();
    if (model_instance.is_left_handed())
        trafo = Eigen::Scaling(Vec3d(-1., 1., 1.)) * trafo;
    return trafo;
}

// List of instances, where the ModelInstance transformation is a composite of sla_trafo and the transformation defined by SLAPrintObject::Instance.
static std::vector<SLAPrintObject::Instance> sla_instances(const ModelObject &model_object)
{
    std::vector<SLAPrintObject::Instance> instances;
    assert(! model_object.instances.empty());
    if (! model_object.instances.empty()) {
        const Transform3d& trafo0 = model_object.instances.front()->get_matrix();
        for (ModelInstance *model_instance : model_object.instances)
            if (model_instance->is_printable()) {
                instances.emplace_back(
                    model_instance->id(),
                    Point::new_scale(model_instance->get_offset(X), model_instance->get_offset(Y)),
                    float(Geometry::rotation_diff_z(trafo0, model_instance->get_matrix())));
            }
    }
    return instances;
}

std::vector<ObjectID> SLAPrint::print_object_ids() const 
{ 
    std::vector<ObjectID> out;
    // Reserve one more for the caller to append the ID of the Print itself.
    out.reserve(m_objects.size() + 1);
    for (const SLAPrintObject *print_object : m_objects)
        out.emplace_back(print_object->id());
    return out;
}

SLAPrint::ApplyStatus SLAPrint::apply(const Model &model, DynamicPrintConfig config)
{
#ifdef _DEBUG
    check_model_ids_validity(model);
#endif /* _DEBUG */

    // Normalize the config.
    config.option("sla_print_settings_id",        true);
    config.option("sla_material_settings_id",     true);
    config.option("printer_settings_id",          true);
    config.option("physical_printer_settings_id", true);
    // Collect changes to print config.
    t_config_option_keys print_diff    = m_print_config.diff(config);
    t_config_option_keys printer_diff  = m_printer_config.diff(config);
    t_config_option_keys material_diff = m_material_config.diff(config);
    t_config_option_keys object_diff   = m_default_object_config.diff(config);
    t_config_option_keys placeholder_parser_diff = m_placeholder_parser.config_diff(config);

    // Do not use the ApplyStatus as we will use the max function when updating apply_status.
    unsigned int apply_status = APPLY_STATUS_UNCHANGED;
    auto update_apply_status = [&apply_status](bool invalidated)
        { apply_status = std::max<unsigned int>(apply_status, invalidated ? APPLY_STATUS_INVALIDATED : APPLY_STATUS_CHANGED); };
    if (! (print_diff.empty() && printer_diff.empty() && material_diff.empty() && object_diff.empty()))
        update_apply_status(false);

    // Grab the lock for the Print / PrintObject milestones.
    std::scoped_lock<std::mutex> lock(this->state_mutex());

    // The following call may stop the background processing.
    bool invalidate_all_model_objects = false;
    if (! print_diff.empty())
        update_apply_status(this->invalidate_state_by_config_options(print_diff, invalidate_all_model_objects));
    if (! printer_diff.empty())
        update_apply_status(this->invalidate_state_by_config_options(printer_diff, invalidate_all_model_objects));
    if (! material_diff.empty())
        update_apply_status(this->invalidate_state_by_config_options(material_diff, invalidate_all_model_objects));

    // Apply variables to placeholder parser. The placeholder parser is currently used
    // only to generate the output file name.
    if (! placeholder_parser_diff.empty()) {
        // update_apply_status(this->invalidate_step(slapsRasterize));
        m_placeholder_parser.apply_config(config);
        // Set the profile aliases for the PrintBase::output_filename()
        m_placeholder_parser.set("print_preset",            config.option("sla_print_settings_id")->clone());
        m_placeholder_parser.set("material_preset",         config.option("sla_material_settings_id")->clone());
        m_placeholder_parser.set("printer_preset",          config.option("printer_settings_id")->clone());
        m_placeholder_parser.set("physical_printer_preset", config.option("physical_printer_settings_id")->clone());
    }

    // It is also safe to change m_config now after this->invalidate_state_by_config_options() call.
    m_print_config.apply_only(config, print_diff, true);
    m_printer_config.apply_only(config, printer_diff, true);
    // Handle changes to material config.
    m_material_config.apply_only(config, material_diff, true);
    // Handle changes to object config defaults
    m_default_object_config.apply_only(config, object_diff, true);

    if (!m_archiver || !printer_diff.empty())
        m_archiver = SLAArchiveWriter::create(m_printer_config.sla_archive_format.value.c_str(), m_printer_config);

    struct ModelObjectStatus {
        enum Status {
            Unknown,
            Old,
            New,
            Moved,
            Deleted,
        };
        ModelObjectStatus(ObjectID id, Status status = Unknown) : id(id), status(status) {}
        ObjectID                id;
        Status                  status;
        // Search by id.
        bool operator<(const ModelObjectStatus &rhs) const { return id < rhs.id; }
    };
    std::set<ModelObjectStatus> model_object_status;

    // 1) Synchronize model objects.
    if (model.id() != m_model.id() || invalidate_all_model_objects) {
        // Kill everything, initialize from scratch.
        // Stop background processing.
        this->call_cancel_callback();
        update_apply_status(this->invalidate_all_steps());
        for (SLAPrintObject *object : m_objects) {
            model_object_status.emplace(object->model_object()->id(), ModelObjectStatus::Deleted);
            update_apply_status(object->invalidate_all_steps());
            delete object;
        }
        m_objects.clear();
        m_model.assign_copy(model);
        for (const ModelObject *model_object : m_model.objects)
            model_object_status.emplace(model_object->id(), ModelObjectStatus::New);
    } else {
        if (model_object_list_equal(m_model, model)) {
            // The object list did not change.
            for (const ModelObject *model_object : m_model.objects)
                model_object_status.emplace(model_object->id(), ModelObjectStatus::Old);
        } else if (model_object_list_extended(m_model, model)) {
            // Add new objects. Their volumes and configs will be synchronized later.
            update_apply_status(this->invalidate_step(slapsMergeSlicesAndEval));
            for (const ModelObject *model_object : m_model.objects)
                model_object_status.emplace(model_object->id(), ModelObjectStatus::Old);
            for (size_t i = m_model.objects.size(); i < model.objects.size(); ++ i) {
                model_object_status.emplace(model.objects[i]->id(), ModelObjectStatus::New);
                m_model.objects.emplace_back(ModelObject::new_copy(*model.objects[i]));
                m_model.objects.back()->set_model(&m_model);
            }
        } else {
            // Reorder the objects, add new objects.
            // First stop background processing before shuffling or deleting the PrintObjects in the object list.
            this->call_cancel_callback();
            update_apply_status(this->invalidate_step(slapsMergeSlicesAndEval));
            // Second create a new list of objects.
            std::vector<ModelObject*> model_objects_old(std::move(m_model.objects));
            m_model.objects.clear();
            m_model.objects.reserve(model.objects.size());
            auto by_id_lower = [](const ModelObject *lhs, const ModelObject *rhs){ return lhs->id() < rhs->id(); };
            std::sort(model_objects_old.begin(), model_objects_old.end(), by_id_lower);
            for (const ModelObject *mobj : model.objects) {
                auto it = std::lower_bound(model_objects_old.begin(), model_objects_old.end(), mobj, by_id_lower);
                if (it == model_objects_old.end() || (*it)->id() != mobj->id()) {
                    // New ModelObject added.
                    m_model.objects.emplace_back(ModelObject::new_copy(*mobj));
                    m_model.objects.back()->set_model(&m_model);
                    model_object_status.emplace(mobj->id(), ModelObjectStatus::New);
                } else {
                    // Existing ModelObject re-added (possibly moved in the list).
                    m_model.objects.emplace_back(*it);
                    model_object_status.emplace(mobj->id(), ModelObjectStatus::Moved);
                }
            }
            bool deleted_any = false;
            for (ModelObject *&model_object : model_objects_old) {
                if (model_object_status.find(ModelObjectStatus(model_object->id())) == model_object_status.end()) {
                    model_object_status.emplace(model_object->id(), ModelObjectStatus::Deleted);
                    deleted_any = true;
                } else
                    // Do not delete this ModelObject instance.
                    model_object = nullptr;
            }
            if (deleted_any) {
                // Delete PrintObjects of the deleted ModelObjects.
                std::vector<SLAPrintObject*> print_objects_old = std::move(m_objects);
                m_objects.clear();
                m_objects.reserve(print_objects_old.size());
                for (SLAPrintObject *print_object : print_objects_old) {
                    auto it_status = model_object_status.find(ModelObjectStatus(print_object->model_object()->id()));
                    assert(it_status != model_object_status.end());
                    if (it_status->status == ModelObjectStatus::Deleted) {
                        update_apply_status(print_object->invalidate_all_steps());
                        delete print_object;
                    } else
                        m_objects.emplace_back(print_object);
                }
                for (ModelObject *model_object : model_objects_old)
                    delete model_object;
            }
        }
    }

    // 2) Map print objects including their transformation matrices.
    struct PrintObjectStatus {
        enum Status {
            Unknown,
            Deleted,
            Reused,
            New
        };
        PrintObjectStatus(SLAPrintObject *print_object, Status status = Unknown) :
            id(print_object->model_object()->id()),
            print_object(print_object),
            trafo(print_object->trafo()),
            status(status) {}
        PrintObjectStatus(ObjectID id) : id(id), print_object(nullptr), trafo(Transform3d::Identity()), status(Unknown) {}
        // ID of the ModelObject & PrintObject
        ObjectID         id;
        // Pointer to the old PrintObject
        SLAPrintObject  *print_object;
        // Trafo generated with model_object->world_matrix(true)
        Transform3d      trafo;
        Status           status;
        // Search by id.
        bool operator<(const PrintObjectStatus &rhs) const { return id < rhs.id; }
    };
    std::multiset<PrintObjectStatus> print_object_status;
    for (SLAPrintObject *print_object : m_objects)
        print_object_status.emplace(PrintObjectStatus(print_object));

    // 3) Synchronize ModelObjects & PrintObjects.
    std::vector<SLAPrintObject*> print_objects_new;
    print_objects_new.reserve(std::max(m_objects.size(), m_model.objects.size()));
    bool new_objects = false;
    for (size_t idx_model_object = 0; idx_model_object < model.objects.size(); ++ idx_model_object) {
        ModelObject &model_object = *m_model.objects[idx_model_object];
        auto it_status = model_object_status.find(ModelObjectStatus(model_object.id()));
        assert(it_status != model_object_status.end());
        assert(it_status->status != ModelObjectStatus::Deleted);
        // PrintObject for this ModelObject, if it exists.
        auto it_print_object_status = print_object_status.end();
        if (it_status->status != ModelObjectStatus::New) {
            // Update the ModelObject instance, possibly invalidate the linked PrintObjects.
            assert(it_status->status == ModelObjectStatus::Old || it_status->status == ModelObjectStatus::Moved);
            const ModelObject &model_object_new       = *model.objects[idx_model_object];
            it_print_object_status = print_object_status.lower_bound(PrintObjectStatus(model_object.id()));
            if (it_print_object_status != print_object_status.end() && it_print_object_status->id != model_object.id())
                it_print_object_status = print_object_status.end();
            // Check whether a model part volume was added or removed, their transformations or order changed.
            bool model_parts_differ =
                model_volume_list_changed(model_object, model_object_new,
                                          {ModelVolumeType::MODEL_PART,
                                           ModelVolumeType::NEGATIVE_VOLUME,
                                           ModelVolumeType::SUPPORT_ENFORCER,
                                           ModelVolumeType::SUPPORT_BLOCKER});
            bool sla_trafo_differs  =
                model_object.instances.empty() != model_object_new.instances.empty() ||
                (! model_object.instances.empty() &&
                  (! sla_trafo(model_object).isApprox(sla_trafo(model_object_new)) ||
                    model_object.instances.front()->is_left_handed() != model_object_new.instances.front()->is_left_handed()));
            if (model_parts_differ || sla_trafo_differs) {
                // The very first step (the slicing step) is invalidated. One may freely remove all associated PrintObjects.
                if (it_print_object_status != print_object_status.end()) {
                    update_apply_status(it_print_object_status->print_object->invalidate_all_steps());
                    const_cast<PrintObjectStatus&>(*it_print_object_status).status = PrintObjectStatus::Deleted;
                }
                // Copy content of the ModelObject including its ID, do not change the parent.
                model_object.assign_copy(model_object_new);
            } else {
                // Synchronize Object's config.
                bool object_config_changed = ! model_object.config.timestamp_matches(model_object_new.config);
                if (object_config_changed)
                    model_object.config.assign_config(model_object_new.config);
                if (! object_diff.empty() || object_config_changed) {
                    SLAPrintObjectConfig new_config = m_default_object_config;
                    new_config.apply(model_object.config.get(), true);
                    if (it_print_object_status != print_object_status.end()) {
                        t_config_option_keys diff = it_print_object_status->print_object->config().diff(new_config);
                        if (! diff.empty()) {
                            update_apply_status(it_print_object_status->print_object->invalidate_state_by_config_options(diff));
                            it_print_object_status->print_object->config_apply_only(new_config, diff, true);
                        }
                    }
                }

                bool old_user_modified = model_object.sla_points_status == sla::PointsStatus::UserModified;
                bool new_user_modified = model_object_new.sla_points_status == sla::PointsStatus::UserModified;
                if ((old_user_modified && ! new_user_modified) || // switching to automatic supports from manual supports
                    (! old_user_modified && new_user_modified) || // switching to manual supports from automatic supports
                    (new_user_modified && model_object.sla_support_points != model_object_new.sla_support_points)) {
                    if (it_print_object_status != print_object_status.end())
                        update_apply_status(it_print_object_status->print_object->invalidate_step(slaposSupportPoints));

                    model_object.sla_support_points = model_object_new.sla_support_points;
                }
                model_object.sla_points_status = model_object_new.sla_points_status;
                
                // Invalidate hollowing if drain holes have changed
                if (model_object.sla_drain_holes != model_object_new.sla_drain_holes)
                {
                    model_object.sla_drain_holes = model_object_new.sla_drain_holes;
                    update_apply_status(it_print_object_status->print_object->invalidate_step(slaposDrillHoles));
                }

                // Copy the ModelObject name, input_file and instances. The instances will compared against PrintObject instances in the next step.
                model_object.name       = model_object_new.name;
                model_object.input_file = model_object_new.input_file;
                model_object.clear_instances();
                model_object.instances.reserve(model_object_new.instances.size());
                for (const ModelInstance *model_instance : model_object_new.instances) {
                    model_object.instances.emplace_back(new ModelInstance(*model_instance));
                    model_object.instances.back()->set_model_object(&model_object);
                }
            }
        }

        std::vector<SLAPrintObject::Instance> new_instances = sla_instances(model_object);
        if (it_print_object_status != print_object_status.end() && it_print_object_status->status != PrintObjectStatus::Deleted) {
            // The SLAPrintObject is already there.
            if (new_instances.empty()) {
                const_cast<PrintObjectStatus&>(*it_print_object_status).status = PrintObjectStatus::Deleted;
            } else {
                if (new_instances != it_print_object_status->print_object->instances()) {
                    // Instances changed.
                    it_print_object_status->print_object->set_instances(new_instances);
                    update_apply_status(this->invalidate_step(slapsMergeSlicesAndEval));
                }
                print_objects_new.emplace_back(it_print_object_status->print_object);
                const_cast<PrintObjectStatus&>(*it_print_object_status).status = PrintObjectStatus::Reused;
            }
        } else if (! new_instances.empty()) {
            auto print_object = new SLAPrintObject(this, &model_object);

            // FIXME: this invalidates the transformed mesh in SLAPrintObject
            // which is expensive to calculate (especially the raw_mesh() call)
            print_object->set_trafo(sla_trafo(model_object), model_object.instances.front()->is_left_handed());

            print_object->set_instances(std::move(new_instances));

            print_object->config_apply(m_default_object_config, true);
            print_object->config_apply(model_object.config.get(), true);
            print_objects_new.emplace_back(print_object);
            new_objects = true;
        }
    }

    if (m_objects != print_objects_new) {
        this->call_cancel_callback();
        update_apply_status(this->invalidate_all_steps());
        m_objects = print_objects_new;
        // Delete the PrintObjects marked as Unknown or Deleted.
        for (auto &pos : print_object_status)
            if (pos.status == PrintObjectStatus::Unknown || pos.status == PrintObjectStatus::Deleted) {
                update_apply_status(pos.print_object->invalidate_all_steps());
                delete pos.print_object;
            }
        if (new_objects)
            update_apply_status(false);
    }
    
    if(m_objects.empty()) {
        m_printer_input = {};
        m_print_statistics = {};
    }

#ifdef _DEBUG
    check_model_ids_equal(m_model, model);
#endif /* _DEBUG */

    m_full_print_config = std::move(config);

    return static_cast<ApplyStatus>(apply_status);
}

// Generate a recommended output file name based on the format template, default extension, and template parameters
// (timestamps, object placeholders derived from the model, current placeholder prameters and print statistics.
// Use the final print statistics if available, or just keep the print statistics placeholders if not available yet (before the output is finalized).
std::string SLAPrint::output_filename(const std::string &filename_base) const
{
    DynamicConfig config = this->finished() ? this->print_statistics().config() : this->print_statistics().placeholders();
    std::string default_ext = get_default_extension(m_printer_config.sla_archive_format.value.c_str());
    if (default_ext.empty())
        default_ext = "sl1";

    default_ext.insert(default_ext.begin(), '.');

    config.set_key_value("default_output_extension",
                         new ConfigOptionString(default_ext));

    return this->PrintBase::output_filename(m_print_config.output_filename_format.value, default_ext, filename_base, &config);
}

<<<<<<< HEAD
std::pair<PrintBase::PrintValidationError, std::string> SLAPrint::validate(std::string*) const
=======
std::string SLAPrint::validate(std::vector<std::string>*) const
>>>>>>> 3284959e
{
    for(SLAPrintObject * po : m_objects) {

        const ModelObject *mo = po->model_object();
        bool supports_en = po->config().supports_enable.getBool();

        if(supports_en &&
           mo->sla_points_status == sla::PointsStatus::UserModified &&
           mo->sla_support_points.empty())
<<<<<<< HEAD
            return { PrintBase::PrintValidationError::pveWrongSettings, L("Cannot proceed without support points! "
                     "Add support points or disable support generation.") };
=======
            return _u8L("Cannot proceed without support points! "
                     "Add support points or disable support generation.");
>>>>>>> 3284959e

        sla::SupportTreeConfig cfg = make_support_cfg(po->config());

        double elv = cfg.object_elevation_mm;
        
        sla::PadConfig padcfg = make_pad_cfg(po->config());
        sla::PadConfig::EmbedObject &builtinpad = padcfg.embed_object;
        
        if(supports_en && !builtinpad.enabled && elv < cfg.head_fullwidth())
<<<<<<< HEAD
            return { PrintBase::PrintValidationError::pveWrongSettings, L(
=======
            return _u8L(
>>>>>>> 3284959e
                "Elevation is too low for object. Use the \"Pad around "
                "object\" feature to print the object without elevation.") };
        
        if(supports_en && builtinpad.enabled &&
           cfg.pillar_base_safety_distance_mm < builtinpad.object_gap_mm) {
<<<<<<< HEAD
            return { PrintBase::PrintValidationError::pveWrongSettings, L(
=======
            return _u8L(
>>>>>>> 3284959e
                "The endings of the support pillars will be deployed on the "
                "gap between the object and the pad. 'Support base safety "
                "distance' has to be greater than the 'Pad object gap' "
                "parameter to avoid this.") };
        }
        
        std::string pval = padcfg.validate();
        if (!pval.empty()) return { PrintBase::PrintValidationError::pveWrongSettings, pval };
    }

    double expt_max = m_printer_config.max_exposure_time.getFloat();
    double expt_min = m_printer_config.min_exposure_time.getFloat();
    double expt_cur = m_material_config.exposure_time.getFloat();

    if (expt_cur < expt_min || expt_cur > expt_max)
<<<<<<< HEAD
        return { PrintBase::PrintValidationError::pveWrongSettings, L("Exposition time is out of printer profile bounds.") };
=======
        return _u8L("Exposition time is out of printer profile bounds.");
>>>>>>> 3284959e

    double iexpt_max = m_printer_config.max_initial_exposure_time.getFloat();
    double iexpt_min = m_printer_config.min_initial_exposure_time.getFloat();
    double iexpt_cur = m_material_config.initial_exposure_time.getFloat();

    if (iexpt_cur < iexpt_min || iexpt_cur > iexpt_max)
<<<<<<< HEAD
        return { PrintBase::PrintValidationError::pveWrongSettings, L("Initial exposition time is out of printer profile bounds.") };
=======
        return _u8L("Initial exposition time is out of printer profile bounds.");
>>>>>>> 3284959e

    return { PrintBase::PrintValidationError::pveNone, "" };
}

void SLAPrint::export_print(const std::string &fname, const ThumbnailsList &thumbnails, const std::string &projectname)
{
    if (m_archiver)
        m_archiver->export_print(fname, *this, thumbnails, projectname);
    else {
        throw ExportError(format(_u8L("Unknown archive format: %s"), m_printer_config.sla_archive_format.value));
    }
}

void SLAPrint::set_printer(std::shared_ptr<SLAArchive> arch)
{
    this->set_printer(arch.get());
    m_printer_ref = arch; // add this so that the reference count is increased.
}

bool SLAPrint::invalidate_step(SLAPrintStep step)
{
    bool invalidated = Inherited::invalidate_step(step);

    // propagate to dependent steps
    if (step == slapsMergeSlicesAndEval) {
        invalidated |= this->invalidate_all_steps();
    }

    return invalidated;
}

void SLAPrint::process()
{
    if (m_objects.empty())
        return;

    name_tbb_thread_pool_threads_set_locale();

    // Assumption: at this point the print objects should be populated only with
    // the model objects we have to process and the instances are also filtered
    
    Steps printsteps(this);

    // We want to first process all objects...
    std::vector<SLAPrintObjectStep> level1_obj_steps = {
        slaposAssembly, slaposHollowing, slaposDrillHoles, slaposObjectSlice, slaposSupportPoints, slaposSupportTree, slaposPad
    };

    // and then slice all supports to allow preview to be displayed ASAP
    std::vector<SLAPrintObjectStep> level2_obj_steps = {
        slaposSliceSupports
    };

    SLAPrintStep print_steps[] = { slapsMergeSlicesAndEval, slapsRasterize };
    
    double st = Steps::min_objstatus;

    BOOST_LOG_TRIVIAL(info) << "Start slicing process.";

#ifdef SLAPRINT_DO_BENCHMARK
    Benchmark bench;
#else
    struct {
        void start() {} void stop() {} double getElapsedSec() { return .0; }
    } bench;
#endif

    std::array<double, slaposCount + slapsCount> step_times {};

    auto apply_steps_on_objects =
        [this, &st, &printsteps, &step_times, &bench]
        (const std::vector<SLAPrintObjectStep> &steps)
    {
        double incr = 0;
        for (SLAPrintObject *po : m_objects) {
            for (SLAPrintObjectStep step : steps) {

                // Cancellation checking. Each step will check for
                // cancellation on its own and return earlier gracefully.
                // Just after it returns execution gets to this point and
                // throws the canceled signal.
                throw_if_canceled();

                st += incr;

                if (po->set_started(step)) {
                    m_report_status(*this, st, printsteps.label(step));
                    bench.start();
                    printsteps.execute(step, *po);
                    bench.stop();
                    step_times[step] += bench.getElapsedSec();
                    throw_if_canceled();
                    po->set_done(step);
                }
                
                incr = printsteps.progressrange(step);
            }
        }
    };

    apply_steps_on_objects(level1_obj_steps);
    apply_steps_on_objects(level2_obj_steps);

    st = Steps::max_objstatus;
    for(SLAPrintStep currentstep : print_steps) {
        throw_if_canceled();

        if (set_started(currentstep)) {
            m_report_status(*this, st, printsteps.label(currentstep));
            bench.start();
            printsteps.execute(currentstep);
            bench.stop();
            step_times[slaposCount + currentstep] += bench.getElapsedSec();
            throw_if_canceled();
            set_done(currentstep);
        }
        
        st += printsteps.progressrange(currentstep);
    }

    // If everything vent well
    m_report_status(*this, 100, _u8L("Slicing done"));

#ifdef SLAPRINT_DO_BENCHMARK
    std::string csvbenchstr;
    for (size_t i = 0; i < size_t(slaposCount); ++i)
        csvbenchstr += printsteps.label(SLAPrintObjectStep(i)) + ";";

    for (size_t i = 0; i < size_t(slapsCount); ++i)
        csvbenchstr += printsteps.label(SLAPrintStep(i)) + ";";

    csvbenchstr += "\n";
    for (double t : step_times) csvbenchstr += std::to_string(t) + ";";

    std::cout << "Performance stats: \n" << csvbenchstr << std::endl;
#endif

}

bool SLAPrint::invalidate_state_by_config_options(const std::vector<t_config_option_key> &opt_keys, bool &invalidate_all_model_objects)
{
    if (opt_keys.empty())
        return false;

    static std::unordered_set<std::string> steps_full = {
        "initial_layer_height",
        "material_correction",
        "material_correction_x",
        "material_correction_y",
        "material_correction_z",
        "material_print_speed",
        "relative_correction",
        "relative_correction_x",
        "relative_correction_y",
        "relative_correction_z",
        "absolute_correction",
        "first_layer_size_compensation",
        "elephant_foot_min_width",
        "gamma_correction"
    };

    // Cache the plenty of parameters, which influence the final rasterization only,
    // or they are only notes not influencing the rasterization step.
    static std::unordered_set<std::string> steps_rasterize = {
        "min_exposure_time",
        "max_exposure_time",
        "exposure_time",
        "min_initial_exposure_time",
        "max_initial_exposure_time",
        "initial_exposure_time",
        "display_width",
        "display_height",
        "display_pixels_x",
        "display_pixels_y",
        "display_mirror_x",
        "display_mirror_y",
        "display_orientation",
        "sla_archive_format",
        "sla_output_precision"
    };

    static std::unordered_set<std::string> steps_ignore = {
        "bed_shape",
        "max_print_height",
        "printer_technology",
        "output_filename_format",
        "output_format",
        "fast_tilt_time",
        "slow_tilt_time",
        "high_viscosity_tilt_time",
        "area_fill",
        "bottle_cost",
        "bottle_volume",
        "bottle_weight",
        "material_density",
        "thumbnails",
        "thumbnails_color",
        "thumbnails_custom_color",
        "thumbnails_end_file",
        "thumbnails_with_bed",
        "thumbnails_with_support"
    };

    std::vector<SLAPrintStep> steps;
    std::vector<SLAPrintObjectStep> osteps;
    bool invalidated = false;

    for (const t_config_option_key &opt_key : opt_keys) {
        if (steps_rasterize.find(opt_key) != steps_rasterize.end()) {
            // These options only affect the final rasterization, or they are just notes without influence on the output,
            // so there is nothing to invalidate.
            steps.emplace_back(slapsMergeSlicesAndEval);
        } else if (steps_ignore.find(opt_key) != steps_ignore.end()) {
            // These steps have no influence on the output. Just ignore them.
        } else if (steps_full.find(opt_key) != steps_full.end()) {
            steps.emplace_back(slapsMergeSlicesAndEval);
            osteps.emplace_back(slaposObjectSlice);
            invalidate_all_model_objects = true;
        } else {
            // All values should be covered.
            assert(false);
        }
    }

    sort_remove_duplicates(steps);
    for (SLAPrintStep step : steps)
        invalidated |= this->invalidate_step(step);
    sort_remove_duplicates(osteps);
    for (SLAPrintObjectStep ostep : osteps)
        for (SLAPrintObject *object : m_objects)
            invalidated |= object->invalidate_step(ostep);
    return invalidated;
}

// Returns true if an object step is done on all objects and there's at least one object.
bool SLAPrint::is_step_done(SLAPrintObjectStep step) const
{
    if (m_objects.empty())
        return false;
    std::scoped_lock<std::mutex> lock(this->state_mutex());
    for (const SLAPrintObject *object : m_objects)
        if (! object->is_step_done_unguarded(step))
            return false;
    return true;
}

SLAPrintObject::SLAPrintObject(SLAPrint *print, ModelObject *model_object)
    : Inherited(print, model_object)
{}

SLAPrintObject::~SLAPrintObject() {}

// Called by SLAPrint::apply().
// This method only accepts SLAPrintObjectConfig option keys.
bool SLAPrintObject::invalidate_state_by_config_options(const std::vector<t_config_option_key> &opt_keys)
{
    if (opt_keys.empty())
        return false;

    std::vector<SLAPrintObjectStep> steps;
    bool invalidated = false;
    for (const t_config_option_key &opt_key : opt_keys) {
        if (   opt_key == "hollowing_enable"
            || opt_key == "hollowing_min_thickness"
            || opt_key == "hollowing_quality"
            || opt_key == "hollowing_closing_distance"
            ) {
            steps.emplace_back(slaposHollowing);
        } else if (
               opt_key == "layer_height"
            || opt_key == "faded_layers"
            || opt_key == "pad_enable"
            || opt_key == "pad_wall_thickness"
            || opt_key == "supports_enable"
            || opt_key == "support_tree_type"
            || opt_key == "support_object_elevation"
            || opt_key == "branchingsupport_object_elevation"
            || opt_key == "pad_around_object"
            || opt_key == "pad_around_object_everywhere"
            || opt_key == "slice_closing_radius"
            || opt_key == "slicing_mode") {
            steps.emplace_back(slaposObjectSlice);
        } else if (
               opt_key == "support_points_density_relative"
            || opt_key == "support_enforcers_only"
            || opt_key == "support_points_minimal_distance") {
            steps.emplace_back(slaposSupportPoints);
        } else if (
               opt_key == "support_head_front_diameter"
            || opt_key == "support_head_penetration"
            || opt_key == "support_head_width"
            || opt_key == "support_pillar_diameter"
            || opt_key == "support_pillar_widening_factor"
            || opt_key == "support_small_pillar_diameter_percent"
            || opt_key == "support_max_weight_on_model"
            || opt_key == "support_max_bridges_on_pillar"
            || opt_key == "support_pillar_connection_mode"
            || opt_key == "support_buildplate_only"
            || opt_key == "support_base_diameter"
            || opt_key == "support_base_height"
            || opt_key == "support_critical_angle"
            || opt_key == "support_max_bridge_length"
            || opt_key == "support_max_pillar_link_distance"
            || opt_key == "support_base_safety_distance"

            || opt_key == "branchingsupport_head_front_diameter"
            || opt_key == "branchingsupport_head_penetration"
            || opt_key == "branchingsupport_head_width"
            || opt_key == "branchingsupport_pillar_diameter"
            || opt_key == "branchingsupport_pillar_widening_factor"
            || opt_key == "branchingsupport_small_pillar_diameter_percent"
            || opt_key == "branchingsupport_max_weight_on_model"
            || opt_key == "branchingsupport_max_bridges_on_pillar"
            || opt_key == "branchingsupport_pillar_connection_mode"
            || opt_key == "branchingsupport_buildplate_only"
            || opt_key == "branchingsupport_base_diameter"
            || opt_key == "branchingsupport_base_height"
            || opt_key == "branchingsupport_critical_angle"
            || opt_key == "branchingsupport_max_bridge_length"
            || opt_key == "branchingsupport_max_pillar_link_distance"
            || opt_key == "branchingsupport_base_safety_distance"

            || opt_key == "pad_object_gap"
            ) {
            steps.emplace_back(slaposSupportTree);
        } else if (
               opt_key == "pad_wall_height"
            || opt_key == "pad_brim_size"
            || opt_key == "pad_max_merge_distance"
            || opt_key == "pad_wall_slope"
            || opt_key == "pad_edge_radius"
            || opt_key == "pad_object_connector_stride"
            || opt_key == "pad_object_connector_width"
            || opt_key == "pad_object_connector_penetration"
            ) {
            steps.emplace_back(slaposPad);
        } else {
            // All keys should be covered.
            assert(false);
        }
    }

    sort_remove_duplicates(steps);
    for (SLAPrintObjectStep step : steps)
        invalidated |= this->invalidate_step(step);
    return invalidated;
}

bool SLAPrintObject::invalidate_step(SLAPrintObjectStep step)
{
    bool invalidated = Inherited::invalidate_step(step);
    // propagate to dependent steps
    if (step == slaposAssembly) {
        invalidated |= this->invalidate_all_steps();
    } else if (step == slaposHollowing) {
        invalidated |= invalidated |= this->invalidate_steps({ slaposDrillHoles, slaposObjectSlice, slaposSupportPoints, slaposSupportTree, slaposPad, slaposSliceSupports });
    } else if (step == slaposDrillHoles) {
        invalidated |= this->invalidate_steps({ slaposObjectSlice, slaposSupportPoints, slaposSupportTree, slaposPad, slaposSliceSupports });
        invalidated |= m_print->invalidate_step(slapsMergeSlicesAndEval);
    } else if (step == slaposObjectSlice) {
        invalidated |= this->invalidate_steps({ slaposSupportPoints, slaposSupportTree, slaposPad, slaposSliceSupports });
        invalidated |= m_print->invalidate_step(slapsMergeSlicesAndEval);
    } else if (step == slaposSupportPoints) {
        invalidated |= this->invalidate_steps({ slaposSupportTree, slaposPad, slaposSliceSupports });
        invalidated |= m_print->invalidate_step(slapsMergeSlicesAndEval);
    } else if (step == slaposSupportTree) {
        invalidated |= this->invalidate_steps({ slaposPad, slaposSliceSupports });
        invalidated |= m_print->invalidate_step(slapsMergeSlicesAndEval);
    } else if (step == slaposPad) {
        invalidated |= this->invalidate_steps({slaposSliceSupports});
        invalidated |= m_print->invalidate_step(slapsMergeSlicesAndEval);
    } else if (step == slaposSliceSupports) {
        invalidated |= m_print->invalidate_step(slapsMergeSlicesAndEval);
    }
    return invalidated;
}

bool SLAPrintObject::invalidate_all_steps()
{
    return Inherited::invalidate_all_steps() || m_print->invalidate_all_steps();
}

double SLAPrintObject::get_elevation() const {
    if (is_zero_elevation(m_config)) return 0.;

    bool en = m_config.supports_enable.getBool();

    double ret = en ? m_config.support_object_elevation.getFloat() : 0.;

    if(m_config.pad_enable.getBool()) {
        // Normally the elevation for the pad itself would be the thickness of
        // its walls but currently it is half of its thickness. Whatever it
        // will be in the future, we provide the config to the get_pad_elevation
        // method and we will have the correct value
        sla::PadConfig pcfg = make_pad_cfg(m_config);
        if(!pcfg.embed_object) ret += pcfg.required_elevation();
    }

    return ret;
}

double SLAPrintObject::get_current_elevation() const
{
    if (is_zero_elevation(m_config)) return 0.;

    bool has_supports = is_step_done(slaposSupportTree);
    bool has_pad      = is_step_done(slaposPad);

    if(!has_supports && !has_pad)
        return 0;
    else if(has_supports && !has_pad) {
        return m_config.support_object_elevation.getFloat();
    }

    return get_elevation();
}

Vec3d SLAPrint::relative_correction() const
{
    Vec3d corr(1., 1., 1.);

    if(printer_config().relative_correction.values.size() >= 2) {
        corr.x() = printer_config().relative_correction_x.value;
        corr.y() = printer_config().relative_correction_y.value;
        corr.z() = printer_config().relative_correction_z.value;
    } 

    if(material_config().material_correction.values.size() >= 2) {
        corr.x() *= material_config().material_correction_x.value;
        corr.y() *= material_config().material_correction_y.value;
        corr.z() *= material_config().material_correction_z.value;
    }

    return corr;
}

namespace { // dummy empty static containers for return values in some methods
const std::vector<ExPolygons> EMPTY_SLICES;
const TriangleMesh EMPTY_MESH;
const indexed_triangle_set EMPTY_TRIANGLE_SET;
const ExPolygons EMPTY_SLICE;
const std::vector<sla::SupportPoint> EMPTY_SUPPORT_POINTS;
}

const SliceRecord SliceRecord::EMPTY(0, std::nanf(""), 0.f);

const std::vector<sla::SupportPoint>& SLAPrintObject::get_support_points() const
{
    return m_supportdata? m_supportdata->input.pts : EMPTY_SUPPORT_POINTS;
}

const std::vector<ExPolygons> &SLAPrintObject::get_support_slices() const
{
    // assert(is_step_done(slaposSliceSupports));
    if (!m_supportdata) return EMPTY_SLICES;
    return m_supportdata->support_slices;
}

const ExPolygons &SliceRecord::get_slice(SliceOrigin o) const
{
    size_t idx = o == soModel ? m_model_slices_idx : m_support_slices_idx;

    if(m_po == nullptr) return EMPTY_SLICE;

    const std::vector<ExPolygons>& v = o == soModel? m_po->get_model_slices() :
                                                     m_po->get_support_slices();

    return idx >= v.size() ? EMPTY_SLICE : v[idx];
}

const TriangleMesh& SLAPrintObject::support_mesh() const
{
    if (m_config.supports_enable.getBool() &&
        is_step_done(slaposSupportTree) &&
        m_supportdata)
        return m_supportdata->tree_mesh;

    return EMPTY_MESH;
}

const TriangleMesh& SLAPrintObject::pad_mesh() const
{
    if(m_config.pad_enable.getBool() && is_step_done(slaposPad) && m_supportdata)
        return m_supportdata->pad_mesh;

    return EMPTY_MESH;
}

const std::shared_ptr<const indexed_triangle_set> &
SLAPrintObject::get_mesh_to_print() const
{
    int s = last_completed_step();

    while (s > 0 && ! m_preview_meshes[s])
        --s;

    return m_preview_meshes[s];
}

std::vector<csg::CSGPart> SLAPrintObject::get_parts_to_slice() const
{
    return get_parts_to_slice(slaposCount);
}

std::vector<csg::CSGPart>
SLAPrintObject::get_parts_to_slice(SLAPrintObjectStep untilstep) const
{
    auto laststep = last_completed_step();
    SLAPrintObjectStep s = std::min(untilstep, laststep);

    if (s == slaposCount)
        return {};

    std::vector<csg::CSGPart> ret;

    for (unsigned int step = 0; step < s; ++step) {
        auto r = m_mesh_to_slice.equal_range(SLAPrintObjectStep(step));
        csg::copy_csgrange_shallow(Range{r.first, r.second}, std::back_inserter(ret));
    }

    return ret;
}

sla::SupportPoints SLAPrintObject::transformed_support_points() const
{
    assert(model_object());

    return sla::transformed_support_points(*model_object(), trafo());
}

sla::DrainHoles SLAPrintObject::transformed_drainhole_points() const
{
    assert(model_object());

    return sla::transformed_drainhole_points(*model_object(), trafo());
}

DynamicConfig SLAPrintStatistics::config() const
{
    DynamicConfig config;
    const std::string print_time = Slic3r::short_time(get_time_dhms(float(this->estimated_print_time)));
    config.set_key_value("print_time", new ConfigOptionString(print_time));
    config.set_key_value("objects_used_material", new ConfigOptionFloat(this->objects_used_material));
    config.set_key_value("support_used_material", new ConfigOptionFloat(this->support_used_material));
    config.set_key_value("total_cost", new ConfigOptionFloat(this->total_cost));
    config.set_key_value("total_weight", new ConfigOptionFloat(this->total_weight));
    return config;
}

DynamicConfig SLAPrintStatistics::placeholders()
{
    DynamicConfig config;
    for (const char *key : {
        "print_time", "total_cost", "total_weight",
        "objects_used_material", "support_used_material" })
        config.set_key_value(key, new ConfigOptionString(std::string("{") + key + "}"));

    return config;
}

std::string SLAPrintStatistics::finalize_output_path(const std::string &path_in) const
{
    std::string final_path;
    try {
        boost::filesystem::path path(path_in);
        DynamicConfig cfg = this->config();
        PlaceholderParser pp;
        std::string new_stem = pp.process(path.stem().string(), 0, &cfg);
        final_path = (path.parent_path() / (new_stem + path.extension().string())).string();
    }
    catch (const std::exception &ex) {
        BOOST_LOG_TRIVIAL(error) << "Failed to apply the print statistics to the export file name: " << ex.what();
        final_path = path_in;
    }
    return final_path;
}

void SLAPrint::StatusReporter::operator()(SLAPrint &         p,
                                          double             st,
                                          const std::string &msg,
                                          uint16_t           flags,
                                          const std::string &logmsg)
{
    m_st = st;
    BOOST_LOG_TRIVIAL(info)
        << st << "% " << msg << (logmsg.empty() ? "" : ": ") << logmsg
        << log_memory_info();
    
    p.set_status(int(std::round(st)), msg, flags);
}

namespace csg {

MeshBoolean::cgal::CGALMeshPtr get_cgalmesh(const CSGPartForStep &part)
{
    if (!part.cgalcache && csg::get_mesh(part)) {
        part.cgalcache = csg::get_cgalmesh(static_cast<const csg::CSGPart&>(part));
    }

    return part.cgalcache? clone(*part.cgalcache) : nullptr;
}

} // namespace csg

} // namespace Slic3r<|MERGE_RESOLUTION|>--- conflicted
+++ resolved
@@ -551,11 +551,7 @@
     return this->PrintBase::output_filename(m_print_config.output_filename_format.value, default_ext, filename_base, &config);
 }
 
-<<<<<<< HEAD
-std::pair<PrintBase::PrintValidationError, std::string> SLAPrint::validate(std::string*) const
-=======
-std::string SLAPrint::validate(std::vector<std::string>*) const
->>>>>>> 3284959e
+std::pair<PrintBase::PrintValidationError, std::string> SLAPrint::validate(std::vector<std::string>*) const
 {
     for(SLAPrintObject * po : m_objects) {
 
@@ -565,13 +561,8 @@
         if(supports_en &&
            mo->sla_points_status == sla::PointsStatus::UserModified &&
            mo->sla_support_points.empty())
-<<<<<<< HEAD
-            return { PrintBase::PrintValidationError::pveWrongSettings, L("Cannot proceed without support points! "
+            return { PrintBase::PrintValidationError::pveWrongSettings, _u8L("Cannot proceed without support points! "
                      "Add support points or disable support generation.") };
-=======
-            return _u8L("Cannot proceed without support points! "
-                     "Add support points or disable support generation.");
->>>>>>> 3284959e
 
         sla::SupportTreeConfig cfg = make_support_cfg(po->config());
 
@@ -581,21 +572,13 @@
         sla::PadConfig::EmbedObject &builtinpad = padcfg.embed_object;
         
         if(supports_en && !builtinpad.enabled && elv < cfg.head_fullwidth())
-<<<<<<< HEAD
-            return { PrintBase::PrintValidationError::pveWrongSettings, L(
-=======
-            return _u8L(
->>>>>>> 3284959e
+            return { PrintBase::PrintValidationError::pveWrongSettings, _u8L(
                 "Elevation is too low for object. Use the \"Pad around "
                 "object\" feature to print the object without elevation.") };
         
         if(supports_en && builtinpad.enabled &&
            cfg.pillar_base_safety_distance_mm < builtinpad.object_gap_mm) {
-<<<<<<< HEAD
-            return { PrintBase::PrintValidationError::pveWrongSettings, L(
-=======
-            return _u8L(
->>>>>>> 3284959e
+            return { PrintBase::PrintValidationError::pveWrongSettings, _u8L(
                 "The endings of the support pillars will be deployed on the "
                 "gap between the object and the pad. 'Support base safety "
                 "distance' has to be greater than the 'Pad object gap' "
@@ -611,22 +594,14 @@
     double expt_cur = m_material_config.exposure_time.getFloat();
 
     if (expt_cur < expt_min || expt_cur > expt_max)
-<<<<<<< HEAD
-        return { PrintBase::PrintValidationError::pveWrongSettings, L("Exposition time is out of printer profile bounds.") };
-=======
-        return _u8L("Exposition time is out of printer profile bounds.");
->>>>>>> 3284959e
+        return { PrintBase::PrintValidationError::pveWrongSettings, _u8L("Exposition time is out of printer profile bounds.") };
 
     double iexpt_max = m_printer_config.max_initial_exposure_time.getFloat();
     double iexpt_min = m_printer_config.min_initial_exposure_time.getFloat();
     double iexpt_cur = m_material_config.initial_exposure_time.getFloat();
 
     if (iexpt_cur < iexpt_min || iexpt_cur > iexpt_max)
-<<<<<<< HEAD
-        return { PrintBase::PrintValidationError::pveWrongSettings, L("Initial exposition time is out of printer profile bounds.") };
-=======
-        return _u8L("Initial exposition time is out of printer profile bounds.");
->>>>>>> 3284959e
+        return { PrintBase::PrintValidationError::pveWrongSettings, _u8L("Initial exposition time is out of printer profile bounds.") };
 
     return { PrintBase::PrintValidationError::pveNone, "" };
 }
@@ -638,12 +613,6 @@
     else {
         throw ExportError(format(_u8L("Unknown archive format: %s"), m_printer_config.sla_archive_format.value));
     }
-}
-
-void SLAPrint::set_printer(std::shared_ptr<SLAArchive> arch)
-{
-    this->set_printer(arch.get());
-    m_printer_ref = arch; // add this so that the reference count is increased.
 }
 
 bool SLAPrint::invalidate_step(SLAPrintStep step)
@@ -1052,7 +1021,7 @@
         corr.x() = printer_config().relative_correction_x.value;
         corr.y() = printer_config().relative_correction_y.value;
         corr.z() = printer_config().relative_correction_z.value;
-    } 
+    }
 
     if(material_config().material_correction.values.size() >= 2) {
         corr.x() *= material_config().material_correction_x.value;
@@ -1214,7 +1183,7 @@
     BOOST_LOG_TRIVIAL(info)
         << st << "% " << msg << (logmsg.empty() ? "" : ": ") << logmsg
         << log_memory_info();
-    
+
     p.set_status(int(std::round(st)), msg, flags);
 }
 
