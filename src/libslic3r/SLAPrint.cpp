--- conflicted
+++ resolved
@@ -221,7 +221,7 @@
         "relative_correction_x"sv,
         "relative_correction_y"sv,
         "relative_correction_z"sv,
-        "elefant_foot_compensation"sv,
+        "first_layer_size_compensation"sv,
     };
 
     static constexpr auto material_ow_prefix = "material_ow_";
@@ -663,32 +663,28 @@
     if (iexpt_cur < iexpt_min || iexpt_cur > iexpt_max)
         return { PrintBase::PrintValidationError::pveWrongSettings, _u8L("Initial exposition time is out of printer profile bounds.") };
 
-<<<<<<< HEAD
-    return { PrintBase::PrintValidationError::pveNone, "" };
-=======
     for (const std::string& prefix : { "", "branching" }) {
 
         double head_penetration = m_full_print_config.opt_float(prefix + "support_head_penetration");
         double head_width       = m_full_print_config.opt_float(prefix + "support_head_width");
 
         if (head_penetration > head_width) {
-            return _u8L("Invalid Head penetration\n"
+            return { PrintBase::PrintValidationError::pveWrongSettings, _u8L("Invalid Head penetration\n"
                         "Head penetration should not be greater than the Head width.\n"
-                        "Please check value of Head penetration in Print Settings or Material Overrides.");
+                        "Please check value of Head penetration in Print Settings or Material Overrides.")};
         }
 
         double pinhead_d = m_full_print_config.opt_float(prefix + "support_head_front_diameter");
         double pillar_d  = m_full_print_config.opt_float(prefix + "support_pillar_diameter");
 
         if (pinhead_d > pillar_d) {
-            return _u8L("Invalid pinhead diameter\n"
+            return { PrintBase::PrintValidationError::pveWrongSettings, _u8L("Invalid pinhead diameter\n"
                         "Pinhead front diameter should be smaller than the Pillar diameter.\n"
-                        "Please check value of Pinhead front diameter in Print Settings or Material Overrides.");
+                        "Please check value of Pinhead front diameter in Print Settings or Material Overrides.")};
         }
     }
 
-    return "";
->>>>>>> a9cbc920
+    return { PrintBase::PrintValidationError::pveNone, "" };
 }
 
 void SLAPrint::export_print(const std::string &fname, const ThumbnailsList &thumbnails, const std::string &projectname)
@@ -827,23 +823,6 @@
     if (opt_keys.empty())
         return false;
 
-<<<<<<< HEAD
-    static std::unordered_set<std::string> steps_full = {
-        "initial_layer_height",
-        "material_correction",
-        "material_correction_x",
-        "material_correction_y",
-        "material_correction_z",
-        "material_print_speed",
-        "relative_correction",
-        "relative_correction_x",
-        "relative_correction_y",
-        "relative_correction_z",
-        "absolute_correction",
-        "first_layer_size_compensation",
-        "elephant_foot_min_width",
-        "gamma_correction"
-=======
     static constexpr StaticSet steps_full = {
         "initial_layer_height"sv,
         "material_correction"sv,
@@ -856,54 +835,13 @@
         "relative_correction_y"sv,
         "relative_correction_z"sv,
         "absolute_correction"sv,
-        "elefant_foot_compensation"sv,
+        "first_layer_size_compensation"sv,
         "elefant_foot_min_width"sv,
         "gamma_correction"sv,
->>>>>>> a9cbc920
     };
 
     // Cache the plenty of parameters, which influence the final rasterization only,
     // or they are only notes not influencing the rasterization step.
-<<<<<<< HEAD
-    static std::unordered_set<std::string> steps_rasterize = {
-        "min_exposure_time",
-        "max_exposure_time",
-        "exposure_time",
-        "min_initial_exposure_time",
-        "max_initial_exposure_time",
-        "initial_exposure_time",
-        "display_width",
-        "display_height",
-        "display_pixels_x",
-        "display_pixels_y",
-        "display_mirror_x",
-        "display_mirror_y",
-        "display_orientation",
-        "output_format",
-        "sla_output_precision"
-    };
-
-    static std::unordered_set<std::string> steps_ignore = {
-        "bed_shape",
-        "max_print_height",
-        "printer_technology",
-        "output_filename_format",
-        "fast_tilt_time",
-        "slow_tilt_time",
-        "high_viscosity_tilt_time",
-        "area_fill",
-        "bottle_cost",
-        "bottle_volume",
-        "bottle_weight",
-        "material_density",
-        "thumbnails",
-        "thumbnails_color",
-        "thumbnails_custom_color",
-        "thumbnails_end_file",
-        "thumbnails_tag_format",
-        "thumbnails_with_bed",
-        "thumbnails_with_support"
-=======
     static constexpr StaticSet steps_rasterize = {
         "min_exposure_time"sv,
         "max_exposure_time"sv,
@@ -918,7 +856,7 @@
         "display_mirror_x"sv,
         "display_mirror_y"sv,
         "display_orientation"sv,
-        "sla_archive_format"sv,
+        "output_format"sv,
         "sla_output_precision"sv
     };
 
@@ -943,12 +881,18 @@
         "material_ow_branchingsupport_head_front_diameter"sv,
         "material_ow_branchingsupport_head_penetration"sv,
         "material_ow_branchingsupport_head_width"sv,
-        "material_ow_elefant_foot_compensation"sv,
+        "material_ow_first_layer_size_compensation"sv,
         "material_ow_support_points_density_relative"sv,
         "material_ow_relative_correction_x"sv,
         "material_ow_relative_correction_y"sv,
-        "material_ow_relative_correction_z"sv
->>>>>>> a9cbc920
+        "material_ow_relative_correction_z"sv,
+        "thumbnails"sv,
+        "thumbnails_color"sv,
+        "thumbnails_custom_color"sv,
+        "thumbnails_end_file"sv,
+        "thumbnails_tag_format"sv,
+        "thumbnails_with_bed"sv,
+        "thumbnails_with_support"sv
     };
 
     std::vector<SLAPrintStep> steps;
