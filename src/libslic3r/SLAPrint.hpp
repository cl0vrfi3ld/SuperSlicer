--- conflicted
+++ resolved
@@ -482,11 +482,7 @@
 
     const SLAPrintStatistics&   print_statistics() const { return m_print_statistics; }
 
-<<<<<<< HEAD
-    std::pair<PrintBase::PrintValidationError, std::string> validate() const override;
-=======
-    std::string validate(std::string* warning = nullptr) const override;
->>>>>>> 215e845c
+    std::pair<PrintBase::PrintValidationError, std::string> validate(std::string* warning = nullptr) const override;
 
     // An aggregation of SliceRecord-s from all the print objects for each
     // occupied layer. Slice record levels dont have to match exactly.
@@ -530,12 +526,8 @@
     // TODO: use this structure for the preview in the future.
     const std::vector<PrintLayer>& print_layers() const { return m_printer_input; }
     
-<<<<<<< HEAD
-    void set_printer(SLAPrinter *archiver);
-    void set_printer(std::shared_ptr<SLAPrinter> archiver);
-=======
     void set_printer(SLAArchive *archiver);
->>>>>>> 215e845c
+    void set_printer(std::shared_ptr<SLAArchive> archiver); //FIXME check if still used
     
 private:
     
@@ -557,12 +549,8 @@
     std::vector<PrintLayer>         m_printer_input;
     
     // The archive object which collects the raster images after slicing
-<<<<<<< HEAD
-    SLAPrinter                     *m_printer = nullptr;
-    std::shared_ptr<SLAPrinter>    m_printer_ref;
-=======
     SLAArchive                     *m_printer = nullptr;
->>>>>>> 215e845c
+    std::shared_ptr<SLAArchive>    m_printer_ref;
     
     // Estimated print time, material consumed.
     SLAPrintStatistics              m_print_statistics;
