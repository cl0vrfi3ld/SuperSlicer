///|/ Copyright (c) Prusa Research 2018 - 2023 Lukáš Matěna @lukasmatena, Tomáš Mészáros @tamasmeszaros, Vojtěch Bubník @bubnikv, Oleksandra Iushchenko @YuSanka, Enrico Turri @enricoturri1966
///|/ Copyright (c) 2022 ole00 @ole00
///|/
///|/ PrusaSlicer is released under the terms of the AGPLv3 or higher
///|/
#ifndef slic3r_SLAPrint_hpp_
#define slic3r_SLAPrint_hpp_

#include <cstdint>
#include <mutex>
#include <set>

#include "PrintBase.hpp"
#include "SLA/SupportTree.hpp"
#include "Point.hpp"
#include "Format/SLAArchiveWriter.hpp"
#include "GCode/ThumbnailData.hpp"
#include "libslic3r/CSGMesh/CSGMesh.hpp"
#include "libslic3r/MeshBoolean.hpp"
#include "libslic3r/OpenVDBUtils.hpp"

#include <boost/functional/hash.hpp>

namespace Slic3r {

enum SLAPrintStep : unsigned int {
    slapsMergeSlicesAndEval,
    slapsRasterize,
	slapsCount
};

enum SLAPrintObjectStep : unsigned int {
    slaposAssembly,
    slaposHollowing,
    slaposDrillHoles,
	slaposObjectSlice,
	slaposSupportPoints,
	slaposSupportTree,
	slaposPad,
    slaposSliceSupports,
	slaposCount
};

class SLAPrint;
class GLCanvas;

using _SLAPrintObjectBase =
    PrintObjectBaseWithState<SLAPrint, SLAPrintObjectStep, slaposCount>;

// Layers according to quantized height levels. This will be consumed by
// the printer (rasterizer) in the SLAPrint class.
// using coord_t = int64_t;

enum SliceOrigin { soSupport, soModel };

} // namespace Slic3r

namespace Slic3r {

// Each sla object step can hold a collection of csg operations on the
// sla model to be sliced. Currently, Assembly step adds negative and positive
// volumes, hollowing adds the negative interior, drilling adds the hole cylinders.
// They need to be processed in this specific order. If CSGPartForStep instances
// are put into a multiset container the key being the sla step,
// iterating over the container will maintain the correct order of csg operations.
struct CSGPartForStep : public csg::CSGPart
{
    SLAPrintObjectStep key;
    mutable MeshBoolean::cgal::CGALMeshPtr cgalcache;

    CSGPartForStep(SLAPrintObjectStep k, CSGPart &&p = {})
        : key{k}, CSGPart{std::move(p)}
    {}

    CSGPartForStep &operator=(CSGPart &&part)
    {
        this->its_ptr = std::move(part.its_ptr);
        this->operation = part.operation;

        return *this;
    }

    bool operator<(const CSGPartForStep &other) const { return key < other.key; }
};

namespace csg {

MeshBoolean::cgal::CGALMeshPtr get_cgalmesh(const CSGPartForStep &part);

} // namespace csg

class SLAPrintObject : public _SLAPrintObjectBase
{
private: // Prevents erroneous use by other classes.
    using Inherited = _SLAPrintObjectBase;
    using CSGContainer = std::multiset<CSGPartForStep>;

public:

    // I refuse to grantee copying (Tamas)
    SLAPrintObject(const SLAPrintObject&) = delete;
    SLAPrintObject& operator=(const SLAPrintObject&) = delete;

    const SLAPrintObjectConfig& config() const { return m_config; }
    const Transform3d&          trafo()  const { return m_trafo; }
    bool                        is_left_handed() const { return m_left_handed; }

    struct Instance {
        Instance(ObjectID inst_id, const Point &shft, float rot) : instance_id(inst_id), shift(shft), rotation(rot) {}
        bool operator==(const Instance &rhs) const { return this->instance_id == rhs.instance_id && this->shift == rhs.shift && this->rotation == rhs.rotation; }
        // ID of the corresponding ModelInstance.
        ObjectID instance_id;
        // Slic3r::Point objects in scaled G-code coordinates
        Point 	shift;
        // Rotation along the Z axis, in radians.
        float 	rotation;
    };
    const std::vector<Instance>& instances() const { return m_instances; }

    // Get a support mesh centered around origin in XY, and with zero rotation around Z applied.
    // Support mesh is only valid if this->is_step_done(slaposSupportTree) is true.
    const TriangleMesh&     support_mesh() const;
    // Get a pad mesh centered around origin in XY, and with zero rotation around Z applied.
    // Support mesh is only valid if this->is_step_done(slaposPad) is true.
    const TriangleMesh&     pad_mesh() const;

    // Get the mesh that is going to be printed with all the modifications
    // like hollowing and drilled holes.
    const std::shared_ptr<const indexed_triangle_set>& get_mesh_to_print() const;

    std::vector<csg::CSGPart> get_parts_to_slice() const;

    std::vector<csg::CSGPart> get_parts_to_slice(SLAPrintObjectStep step) const;

    sla::SupportPoints      transformed_support_points() const;
    sla::DrainHoles         transformed_drainhole_points() const;

    // Get the needed Z elevation for the model geometry if supports should be
    // displayed. This Z offset should also be applied to the support
    // geometries. Note that this is not the same as the value stored in config
    // as the pad height also needs to be considered.
    double get_elevation() const;

    // This method returns the needed elevation according to the processing
    // status. If the supports are not ready, it is zero, if they are and the
    // pad is not, then without the pad, otherwise the full value is returned.
    double get_current_elevation() const;

    // This method returns the support points of this SLAPrintObject.
    const std::vector<sla::SupportPoint>& get_support_points() const;

    // The public Slice record structure. It corresponds to one printable layer.
    class SliceRecord {
    public:
        // this will be the max limit of size_t
        static const size_t NONE = size_t(-1);

        static const SliceRecord EMPTY;

    private:
        coord_t   m_print_z = 0;      // Top of the layer
        float     m_slice_z = 0.f;    // Exact level of the slice
        float     m_height  = 0.f;     // Height of the sliced layer

        size_t m_model_slices_idx = NONE;
        size_t m_support_slices_idx = NONE;
        const SLAPrintObject *m_po = nullptr;

    public:

        SliceRecord(coord_t key, float slicez, float height):
            m_print_z(key), m_slice_z(slicez), m_height(height) {}

        // The key will be the integer height level of the top of the layer.
        coord_t print_level() const { return m_print_z; }

        // Returns the exact floating point Z coordinate of the slice
        float slice_level() const { return m_slice_z; }

        // Returns the current layer height
        float layer_height() const { return m_height; }

        bool is_valid() const { return m_po && ! std::isnan(m_slice_z); }

        const SLAPrintObject* print_obj() const { return m_po; }

        // Methods for setting the indices into the slice vectors.
        void set_model_slice_idx(const SLAPrintObject &po, size_t id) {
            m_po = &po; m_model_slices_idx = id;
        }

        void set_support_slice_idx(const SLAPrintObject& po, size_t id) {
            m_po = &po; m_support_slices_idx = id;
        }

        const ExPolygons& get_slice(SliceOrigin o) const;
        size_t            get_slice_idx(SliceOrigin o) const
        {
            return o == soModel ? m_model_slices_idx : m_support_slices_idx;
        }
    };

private:
    template<class T> inline static T level(const SliceRecord &sr)
    {
        static_assert(std::is_arithmetic<T>::value, "Arithmetic only!");
        return std::is_integral<T>::value ? T(sr.print_level())
                                          : T(sr.slice_level());
    }

    template<class T> inline static SliceRecord create_slice_record(T val)
    {
        static_assert(std::is_arithmetic<T>::value, "Arithmetic only!");
        return std::is_integral<T>::value
                   ? SliceRecord{coord_t(val), 0.f, 0.f}
                   : SliceRecord{0, float(val), 0.f};
    }

    // This is a template method for searching the slice index either by
    // an integer key: print_level or a floating point key: slice_level.
    // The eps parameter gives the max deviation in + or - direction.
    //
    // This method can be used in const or non-const contexts as well.
    template<class Container, class T>
    static auto closest_slice_record(
            Container& cont,
            T lvl,
            T eps = std::numeric_limits<T>::max()) -> decltype (cont.begin())
    {
        if(cont.empty()) return cont.end();
        if(cont.size() == 1 && std::abs(level<T>(cont.front()) - lvl) > eps)
            return cont.end();

        SliceRecord query = create_slice_record(lvl);

        auto it = std::lower_bound(cont.begin(), cont.end(), query,
                                   [](const SliceRecord& r1,
                                      const SliceRecord& r2)
        {
            return level<T>(r1) < level<T>(r2);
        });
        
        if(it == cont.end()) return it;

        T diff = std::abs(level<T>(*it) - lvl);

        if(it != cont.begin()) {
            auto it_prev = std::prev(it);
            T diff_prev = std::abs(level<T>(*it_prev) - lvl);
            if(diff_prev < diff) { diff = diff_prev; it = it_prev; }
        }

        if(diff > eps) it = cont.end();

        return it;
    }

    const std::vector<ExPolygons>& get_model_slices() const { return m_model_slices; }
    const std::vector<ExPolygons>& get_support_slices() const;

public:

    // /////////////////////////////////////////////////////////////////////////
    //
    // These methods should be callable on the client side (e.g. UI thread)
    // when the appropriate steps slaposObjectSlice and slaposSliceSupports
    // are ready. All the print objects are processed before slapsRasterize so
    // it is safe to call them during and/or after slapsRasterize.
    //
    // /////////////////////////////////////////////////////////////////////////

    // Retrieve the slice index.
    const std::vector<SliceRecord>& get_slice_index() const {
        return m_slice_index;
    }

    // Search slice index for the closest slice to given print_level.
    // max_epsilon gives the allowable deviation of the returned slice record's
    // level.
    const SliceRecord& closest_slice_to_print_level(
            coord_t print_level,
            coord_t max_epsilon = std::numeric_limits<coord_t>::max()) const
    {
        auto it = closest_slice_record(m_slice_index, print_level, max_epsilon);
        return it == m_slice_index.end() ? SliceRecord::EMPTY : *it;
    }

    // Search slice index for the closest slice to given slice_level.
    // max_epsilon gives the allowable deviation of the returned slice record's
    // level. Use SliceRecord::is_valid() to check the result.
    const SliceRecord& closest_slice_to_slice_level(
            float slice_level,
            float max_epsilon = std::numeric_limits<float>::max()) const
    {
        auto it = closest_slice_record(m_slice_index, slice_level, max_epsilon);
        return it == m_slice_index.end() ? SliceRecord::EMPTY : *it;
    }

protected:
    // to be called from SLAPrint only.
    friend class SLAPrint;
    friend class PrintBaseWithState<SLAPrintStep, slapsCount>;

	SLAPrintObject(SLAPrint* print, ModelObject* model_object);
    ~SLAPrintObject();

    void                    config_apply(const ConfigBase &other, bool ignore_nonexistent = false) { m_config.apply(other, ignore_nonexistent); }
    void                    config_apply_only(const ConfigBase &other, const t_config_option_keys &keys, bool ignore_nonexistent = false)
        { m_config.apply_only(other, keys, ignore_nonexistent); }

    void                    set_trafo(const Transform3d& trafo, bool left_handed) {
        m_trafo = trafo;
        m_left_handed = left_handed;
    }

    template<class InstVec> inline void set_instances(InstVec&& instances) { m_instances = std::forward<InstVec>(instances); }

    // Invalidates the step, and its depending steps in SLAPrintObject and SLAPrint.
    bool                    invalidate_step(SLAPrintObjectStep step);
    bool                    invalidate_all_steps();
    // Invalidate steps based on a set of parameters changed.
    bool                    invalidate_state_by_config_options(const std::vector<t_config_option_key> &opt_keys);

private:
    // Object specific configuration, pulled from the configuration layer.
    SLAPrintObjectConfig                    m_config;

    // Translation in Z + Rotation by Y and Z + Scaling / Mirroring.
    Transform3d                             m_trafo = Transform3d::Identity();
    // m_trafo is left handed -> 3x3 affine transformation has negative determinant.
    bool                                    m_left_handed = false;

    std::vector<Instance> 					m_instances;

    // Individual 2d slice polygons from lower z to higher z levels
    std::vector<ExPolygons>                 m_model_slices;

    // Exact (float) height levels mapped to the slices. Each record contains
    // the index to the model and the support slice vectors.
    std::vector<SliceRecord>                m_slice_index;

    std::vector<float>                      m_model_height_levels;

    struct SupportData
    {
        sla::SupportableMesh    input; // the input
        std::vector<ExPolygons> support_slices;   // sliced supports
        TriangleMesh tree_mesh, pad_mesh, full_mesh; // cached artifacts
        
        inline SupportData(const TriangleMesh &t)
            : input{t.its, {}, {}}
        {}

        inline SupportData(const indexed_triangle_set &t)
            : input{t, {}, {}}
        {}
        
        void create_support_tree(const sla::JobController &ctl)
        {
            tree_mesh = TriangleMesh{sla::create_support_tree(input, ctl)};
        }

        void create_pad(const sla::JobController &ctl)
        {
            pad_mesh = TriangleMesh{sla::create_pad(input, tree_mesh.its, ctl)};
        }
    };

    std::unique_ptr<SupportData>  m_supportdata;

    // Holds CSG operations for the printed object, prioritized by print steps.
    CSGContainer                  m_mesh_to_slice;

    auto mesh_to_slice(SLAPrintObjectStep s) const
    {
        auto r = m_mesh_to_slice.equal_range(s);

        return Range{r.first, r.second};
    }

    auto mesh_to_slice() const { return range(m_mesh_to_slice); }

    // Holds the preview of the object to be printed (as it will look like with
    // all its holes and cavities, negatives and positive volumes unified.
    // Essentially this should be a m_mesh_to_slice after the CSG operations
    // or an approximation of that.
    std::array<std::shared_ptr<const indexed_triangle_set>, SLAPrintObjectStep::slaposCount + 1> m_preview_meshes;

    class HollowingData
    {
    public:

        sla::InteriorPtr interior;
    };
    
    std::unique_ptr<HollowingData> m_hollowing_data;
};

using PrintObjects = std::vector<SLAPrintObject*>;

using SliceRecord  = SLAPrintObject::SliceRecord;

class TriangleMesh;

struct SLAPrintStatistics
{
    SLAPrintStatistics() { clear(); }
    double                          estimated_print_time;
    double                          objects_used_material;
    double                          support_used_material;
    size_t                          slow_layers_count;
    size_t                          fast_layers_count;
    double                          total_cost;
    double                          total_weight;
    std::vector<double>             layers_times;

    // Config with the filled in print statistics.
    DynamicConfig           config() const;
    // Config with the statistics keys populated with placeholder strings.
    static DynamicConfig    placeholders();
    // Replace the print statistics placeholders in the path.
    std::string             finalize_output_path(const std::string &path_in) const;

    void clear() {
        estimated_print_time = 0.;
        objects_used_material = 0.;
        support_used_material = 0.;
        slow_layers_count = 0;
        fast_layers_count = 0;
        total_cost = 0.;
        total_weight = 0.;
        layers_times.clear();
    }
};

/**
 * @brief This class is the high level FSM for the SLA printing process.
 *
 * It should support the background processing framework and contain the
 * metadata for the support geometries and their slicing. It should also
 * dispatch the SLA printing configuration values to the appropriate calculation
 * steps.
 */
class SLAPrint : public PrintBaseWithState<SLAPrintStep, slapsCount>
{
private: // Prevents erroneous use by other classes.
    typedef PrintBaseWithState<SLAPrintStep, slapsCount> Inherited;
    
    class Steps; // See SLAPrintSteps.cpp
    
public:

    SLAPrint() = default;

    virtual ~SLAPrint() override { this->clear(); }

    PrinterTechnology	technology() const noexcept override { return ptSLA; }

    void                clear() override;
    bool                empty() const override { return m_objects.empty(); }
    // List of existing PrintObject IDs, to remove notifications for non-existent IDs.
    std::vector<ObjectID> print_object_ids() const override;
    ApplyStatus         apply(const Model &model, DynamicPrintConfig config) override;
    void                set_task(const TaskParams &params) override { PrintBaseWithState<SLAPrintStep, slapsCount>::set_task_impl(params, m_objects); }
    void                process() override;
    void                finalize() override { PrintBaseWithState<SLAPrintStep, slapsCount>::finalize_impl(m_objects); }
    void                cleanup() override {}
    // Returns true if an object step is done on all objects and there's at least one object.
    bool                is_step_done(SLAPrintObjectStep step) const;
    // Returns true if the last step was finished with success.
    bool                finished() const override { return this->is_step_done(slaposSliceSupports) && this->Inherited::is_step_done(slapsRasterize); }

    const PrintObjects& objects() const { return m_objects; }
    // PrintObject by its ObjectID, to be used to uniquely bind slicing warnings to their source PrintObjects
    // in the notification center.
    const SLAPrintObject* get_print_object_by_model_object_id(ObjectID object_id) const {
        auto it = std::find_if(m_objects.begin(), m_objects.end(),
            [object_id](const SLAPrintObject* obj) { return obj->model_object()->id() == object_id; });
        return (it == m_objects.end()) ? nullptr : *it;
    }
    const SLAPrintObject* get_object(ObjectID object_id) const {
        auto it = std::find_if(m_objects.begin(), m_objects.end(),
            [object_id](const SLAPrintObject *obj) { return obj->id() == object_id; });
        return (it == m_objects.end()) ? nullptr : *it;
    }

    const SLAPrintConfig&       print_config() const { return m_print_config; }
    const SLAPrinterConfig&     printer_config() const { return m_printer_config; }
    const SLAMaterialConfig&    material_config() const { return m_material_config; }
    const SLAPrintObjectConfig& default_object_config() const { return m_default_object_config; }

    // Extracted value from the configuration objects
    Vec3d                       relative_correction() const;

    // Return sla tansformation for a given model_object
    Transform3d sla_trafo(const ModelObject &model_object) const;

	std::string                 output_filename(const std::string &filename_base = std::string()) const override;

    const SLAPrintStatistics&   print_statistics() const { return m_print_statistics; }

<<<<<<< HEAD
    std::pair<PrintBase::PrintValidationError, std::string> validate(std::string* warning = nullptr) const override;
=======
    std::string validate(std::vector<std::string>* warnings = nullptr) const override;
>>>>>>> 3284959e

    // An aggregation of SliceRecord-s from all the print objects for each
    // occupied layer. Slice record levels dont have to match exactly.
    // They are unified if the level difference is within +/- SCALED_EPSILON
    class PrintLayer {
        coord_t m_level;

        // The collection of slice records for the current level.
        std::vector<std::reference_wrapper<const SliceRecord>> m_slices;

        ExPolygons m_transformed_slices;

        template<class Container> void transformed_slices(Container&& c)
        {
            m_transformed_slices = std::forward<Container>(c);
        }
        
        friend class SLAPrint::Steps;

    public:
        
        explicit PrintLayer(coord_t lvl) : m_level(lvl) {}

        // for being sorted in their container (see m_printer_input)
        bool operator<(const PrintLayer& other) const {
            return m_level < other.m_level;
        }

        void add(const SliceRecord& sr) { m_slices.emplace_back(sr); }

        coord_t level() const { return m_level; }

        auto slices() const -> const decltype (m_slices)& { return m_slices; }

        const ExPolygons & transformed_slices() const {
            return m_transformed_slices;
        }
    };

    // The aggregated and leveled print records from various objects.
    // TODO: use this structure for the preview in the future.
    const std::vector<PrintLayer>& print_layers() const { return m_printer_input; }
<<<<<<< HEAD
    
    void set_printer(SLAArchive *archiver);
    void set_printer(std::shared_ptr<SLAArchive> archiver); //FIXME check if still used
=======

    void export_print(const std::string &fname, const std::string &projectname = "")
    {
        ThumbnailsList thumbnails; //empty thumbnail list
        export_print(fname, thumbnails, projectname);
    }

    void export_print(const std::string    &fname,
                      const ThumbnailsList &thumbnails,
                      const std::string    &projectname = "");
>>>>>>> 3284959e
    
private:
    
    // Implement same logic as in SLAPrintObject
    bool invalidate_step(SLAPrintStep st);

    // Invalidate steps based on a set of parameters changed.
    bool invalidate_state_by_config_options(const std::vector<t_config_option_key> &opt_keys, bool &invalidate_all_model_objects);

    SLAPrintConfig                  m_print_config;
    SLAPrinterConfig                m_printer_config;
    SLAMaterialConfig               m_material_config;
    SLAPrintObjectConfig            m_default_object_config;

    PrintObjects                    m_objects;

    // Ready-made data for rasterization.
    std::vector<PrintLayer>         m_printer_input;
    
    // The archive object which collects the raster images after slicing
<<<<<<< HEAD
    SLAArchive                     *m_printer = nullptr;
    std::shared_ptr<SLAArchive>    m_printer_ref;
=======
    std::unique_ptr<SLAArchiveWriter>     m_archiver;
>>>>>>> 3284959e
    
    // Estimated print time, material consumed.
    SLAPrintStatistics              m_print_statistics;
    
    class StatusReporter
    {
        double m_st = 0;
        
    public:
        void operator()(SLAPrint &         p,
                        double             st,
                        const std::string &msg,
                        uint16_t           flags = SlicingStatus::DEFAULT,
                        const std::string &logmsg = "");
        
        double status() const { return m_st; }
    } m_report_status;

	friend SLAPrintObject;
};

// Helper functions:

bool is_zero_elevation(const SLAPrintObjectConfig &c);

sla::SupportTreeConfig make_support_cfg(const SLAPrintObjectConfig& c);

sla::PadConfig::EmbedObject builtin_pad_cfg(const SLAPrintObjectConfig& c);

sla::PadConfig make_pad_cfg(const SLAPrintObjectConfig& c);

bool validate_pad(const indexed_triangle_set &pad, const sla::PadConfig &pcfg);


} // namespace Slic3r

#endif /* slic3r_SLAPrint_hpp_ */<|MERGE_RESOLUTION|>--- conflicted
+++ resolved
@@ -499,11 +499,7 @@
 
     const SLAPrintStatistics&   print_statistics() const { return m_print_statistics; }
 
-<<<<<<< HEAD
-    std::pair<PrintBase::PrintValidationError, std::string> validate(std::string* warning = nullptr) const override;
-=======
-    std::string validate(std::vector<std::string>* warnings = nullptr) const override;
->>>>>>> 3284959e
+    std::pair<PrintBase::PrintValidationError, std::string> validate(std::vector<std::string>* warnings = nullptr) const override;
 
     // An aggregation of SliceRecord-s from all the print objects for each
     // occupied layer. Slice record levels dont have to match exactly.
@@ -546,11 +542,6 @@
     // The aggregated and leveled print records from various objects.
     // TODO: use this structure for the preview in the future.
     const std::vector<PrintLayer>& print_layers() const { return m_printer_input; }
-<<<<<<< HEAD
-    
-    void set_printer(SLAArchive *archiver);
-    void set_printer(std::shared_ptr<SLAArchive> archiver); //FIXME check if still used
-=======
 
     void export_print(const std::string &fname, const std::string &projectname = "")
     {
@@ -561,7 +552,6 @@
     void export_print(const std::string    &fname,
                       const ThumbnailsList &thumbnails,
                       const std::string    &projectname = "");
->>>>>>> 3284959e
     
 private:
     
@@ -582,12 +572,8 @@
     std::vector<PrintLayer>         m_printer_input;
     
     // The archive object which collects the raster images after slicing
-<<<<<<< HEAD
-    SLAArchive                     *m_printer = nullptr;
+    std::unique_ptr<SLAArchiveWriter>     m_archiver;
     std::shared_ptr<SLAArchive>    m_printer_ref;
-=======
-    std::unique_ptr<SLAArchiveWriter>     m_archiver;
->>>>>>> 3284959e
     
     // Estimated print time, material consumed.
     SLAPrintStatistics              m_print_statistics;
