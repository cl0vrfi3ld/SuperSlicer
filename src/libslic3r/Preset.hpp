--- conflicted
+++ resolved
@@ -63,12 +63,8 @@
         // Vendor & Printer Model specific print bed model & texture.
         std::string 			 	bed_model;
         std::string 				bed_texture;
-<<<<<<< HEAD
         bool                        bed_with_grid;
-        std::string 				thumbnail;
-=======
         std::string                 thumbnail;
->>>>>>> 3284959e
 
         PrinterVariant*       variant(const std::string &name) {
             for (auto &v : this->variants)
@@ -138,13 +134,9 @@
 
         // This type is here to support PresetConfigSubstitutions for physical printers, however it does not belong to the Preset class,
         // PhysicalPrinter class is used instead.
-<<<<<<< HEAD
         TYPE_PHYSICAL_PRINTER = 1 << 5,
-=======
-        TYPE_PHYSICAL_PRINTER,
         // This type is here to support search through the Preferences
         TYPE_PREFERENCES,
->>>>>>> 3284959e
     };
     static std::string type_name(Type t);
 
@@ -252,8 +244,10 @@
     static const std::vector<std::string>&  printer_options();
     // Nozzle options of the printer options.
     static const std::vector<std::string>&  nozzle_options();
-
-    static const std::vector<std::string>&  milling_options();    // Printer machine limits, those are contained in printer_options().
+    // mill options of the printer options.
+    static const std::vector<std::string>&  milling_options();
+
+    // Printer machine limits, those are contained in printer_options().
     static const std::vector<std::string>&  machine_limits_options();
 
     static const std::vector<std::string>&  sla_printer_options();
@@ -626,14 +620,9 @@
     size_t update_compatible_internal(const PresetWithVendorProfile &active_printer, const PresetWithVendorProfile *active_print, PresetSelectCompatibleType unselect_if_incompatible);
 public:
     static bool                     is_dirty(const Preset *edited, const Preset *reference);
-<<<<<<< HEAD
     static std::vector<std::string> dirty_options(const Preset *edited, const Preset *reference, const bool deep_compare = false, const bool ignore_phony = true);
-=======
-    static std::vector<std::string> dirty_options(const Preset *edited, const Preset *reference, const bool deep_compare = false);
-    static bool                     is_independent_from_extruder_number_option(const std::string& opt_key);
 
     const std::vector<std::pair<std::string, std::string>>& map_alias_to_profile_name() { return m_map_alias_to_profile_name; }
->>>>>>> 3284959e
 private:
     // Type of this PresetCollection: TYPE_PRINT, TYPE_FILAMENT or TYPE_PRINTER.
     Preset::Type            m_type;
