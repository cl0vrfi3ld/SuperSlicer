///|/ Copyright (c) Prusa Research 2017 - 2023 Oleksandra Iushchenko @YuSanka, David Kocík @kocikdav, Lukáš Matěna @lukasmatena, Vojtěch Bubník @bubnikv, Enrico Turri @enricoturri1966, Vojtěch Král @vojtechkral
///|/ Copyright (c) 2019 John Drake @foxox
///|/
///|/ PrusaSlicer is released under the terms of the AGPLv3 or higher
///|/
#ifndef slic3r_Preset_hpp_
#define slic3r_Preset_hpp_

#include <deque>
#include <set>
#include <unordered_map>

#include <boost/filesystem/path.hpp>
#include <boost/property_tree/ptree_fwd.hpp>

#include "PrintConfig.hpp"
#include "Semver.hpp"

namespace Slic3r {

class AppConfig;
class PresetBundle;

enum ConfigFileType
{
    CONFIG_FILE_TYPE_UNKNOWN,
    CONFIG_FILE_TYPE_APP_CONFIG,
    CONFIG_FILE_TYPE_CONFIG,
    CONFIG_FILE_TYPE_CONFIG_BUNDLE,
};

extern ConfigFileType guess_config_file_type(const boost::property_tree::ptree &tree);

class VendorProfile
{
public:
    std::string                     name;
    std::string                     full_name;
    std::vector<PrinterTechnology>  technologies;
    std::string                     id;
    Semver                          config_version;
    std::string                     config_update_url;
    std::string                     changelog_url;
    bool                            templates_profile { false };

    //families
    std::map<std::string, uint8_t> family_2_line_size;

    struct PrinterVariant {
        PrinterVariant() {}
        PrinterVariant(const std::string &name) : name(name) {}
        std::string                 name;
    };

    struct PrinterModel {
        PrinterModel() {}
        std::string                 id;
        std::string                 name;
        PrinterTechnology           technology;
        std::string                 family;
        std::vector<PrinterVariant> variants;
        std::vector<std::string>	default_materials;
        // Vendor & Printer Model specific print bed model & texture.
        std::string 			 	bed_model;
        std::string 				bed_texture;
        bool                        bed_with_grid;
        std::string                 thumbnail;

        PrinterVariant*       variant(const std::string &name) {
            for (auto &v : this->variants)
                if (v.name == name)
                    return &v;
            return nullptr;
        }

        const PrinterVariant* variant(const std::string &name) const { return const_cast<PrinterModel*>(this)->variant(name); }
    };
    std::vector<PrinterModel>          models;

    std::set<std::string>              default_filaments;
    std::set<std::string>              default_sla_materials;

    VendorProfile() {}
    VendorProfile(std::string id) : id(std::move(id)) {}

    bool 		valid() const { return ! name.empty() && ! id.empty() && config_version.valid(); }

    // Load VendorProfile from an ini file.
    // If `load_all` is false, only the header with basic info (name, version, URLs) is loaded.
    static VendorProfile from_ini(const boost::filesystem::path &path, bool load_all=true);
    static VendorProfile from_ini(const boost::property_tree::ptree &tree, const boost::filesystem::path &path, bool load_all=true);

    size_t      num_variants() const { size_t n = 0; for (auto &model : models) n += model.variants.size(); return n; }
    std::vector<std::string> families() const;

    bool        operator< (const VendorProfile &rhs) const { return this->id <  rhs.id; }
    bool        operator==(const VendorProfile &rhs) const { return this->id == rhs.id; }
};

class Preset;

// Helper to hold a profile with its vendor definition, where the vendor definition may have been extracted from a parent system preset.
// The parent preset is only accessible through PresetCollection, therefore to allow definition of the various is_compatible_with methods
// outside of the PresetCollection, this composite is returned by PresetCollection::get_preset_with_vendor_profile() when needed.
struct PresetWithVendorProfile {
	PresetWithVendorProfile(const Preset &preset, const VendorProfile *vendor) : preset(preset), vendor(vendor) {}
	const Preset 		&preset;
	const VendorProfile *vendor;
};

// Note: it is imporant that map is used here rather than unordered_map,
// because we need iterators to not be invalidated,
// because Preset and the ConfigWizard hold pointers to VendorProfiles.
// XXX: maybe set is enough (cf. changes in Wizard)
typedef std::map<std::string, VendorProfile> VendorMap;
class _BBS_3MF_Importer;
class Preset
{
public:
    enum Type : uint8_t
    {
        TYPE_INVALID = 0,
        TYPE_PRINT1 = 1 << 0,
        TYPE_MATERIAL = 1 << 1,
        TYPE_PRINTER = 1 << 2,
        TYPE_TAB = TYPE_PRINT1 | TYPE_MATERIAL | TYPE_PRINTER,
        TYPE_FFF = 1 << 3,
        TYPE_FFF_PRINT = TYPE_FFF | TYPE_PRINT1,
        TYPE_FFF_FILAMENT = TYPE_FFF | TYPE_MATERIAL,
        TYPE_SLA = 1 << 4,
        TYPE_SLA_PRINT = TYPE_SLA | TYPE_PRINT1,
        TYPE_SLA_MATERIAL = TYPE_SLA | TYPE_MATERIAL,
        TYPE_TECHNOLOGY = TYPE_FFF | TYPE_SLA,

        TYPE_FREQUENT     = 1 << 5,
        TYPE_FREQUENT_FFF = TYPE_FFF | TYPE_FREQUENT,
        TYPE_FREQUENT_SLA = TYPE_SLA | TYPE_FREQUENT,
        // This type is here to support PresetConfigSubstitutions for physical printers, however it does not belong to the Preset class,
        // PhysicalPrinter class is used instead.
<<<<<<< HEAD
        TYPE_PHYSICAL_PRINTER = 1 << 5,
        // This type is here to support search through the Preferences
        TYPE_PREFERENCES,
=======
        TYPE_PHYSICAL_PRINTER = 1 << 6,
>>>>>>> 0670fbfb
    };
    static inline PrinterTechnology get_tech(Type type)
    {
        if ((type & TYPE_FFF) == TYPE_FFF)
            return PrinterTechnology::ptFFF;
        if ((type & TYPE_FFF) == TYPE_SLA)
            return PrinterTechnology::ptSLA;
        return PrinterTechnology::ptUnknown;
    }
    static std::string type_name(Type t);
    static Type        type_from_name(std::string name);

    Type                type        = TYPE_INVALID;

    // The preset represents a "default" set of properties,
    // pulled from the default values of the PrintConfig (see PrintConfigDef for their definitions).
    bool                is_default = false;
    // External preset points to a configuration, which has been loaded but not imported
    // into the Slic3r default configuration location.
    bool                is_external = false;
    // System preset is read-only.
    bool                is_system   = false;
    // Preset is visible, if it is associated with a printer model / variant that is enabled in the AppConfig
    // or if it has no printer model / variant association.
    // Also the "default" preset is only visible, if it is the only preset in the list.
    bool                is_visible  = true;
    // Has this preset been modified?
    bool                is_dirty    = false;
    // Is this preset compatible with the currently active printer?
    bool                is_compatible = true;

    bool                is_user() const { return ! this->is_default && ! this->is_system; }

    // Name of the preset, usually derived form the file name.
    std::string         name;
    // File name of the preset. This could be a Print / Filament / Printer preset, 
    // or a Configuration file bundling the Print + Filament + Printer presets (in that case is_external and possibly is_system will be true),
    // or it could be a G-code (again, is_external will be true).
    std::string         file;
    // If this is a system profile, then there should be a vendor data available to display at the UI.
    const VendorProfile *vendor      = nullptr;

    // Has this profile been loaded?
    bool                loaded      = false;

    // Configuration data, loaded from a file, or set from the defaults.
    DynamicPrintConfig  config;

    // Alias of the preset
    std::string         alias;
    // List of profile names, from which this profile was renamed at some point of time.
    // This list is then used to match profiles by their names when loaded from .gcode, .3mf, .amf,
    // and to match the "inherits" field of user profiles with updated system profiles.
    std::vector<std::string> renamed_from;

    void                save();

    // Return a label of this preset, consisting of a name and a "(modified)" suffix, if this preset is dirty.
    std::string         label() const;

    // Set the is_dirty flag if the provided config is different from the active one.
    void                set_dirty(const DynamicPrintConfig &config) { this->is_dirty = ! this->config.diff(config).empty(); }
    void                set_dirty(bool dirty = true) { this->is_dirty = dirty; }
    void                reset_dirty() { this->is_dirty = false; }

    // Returns the name of the preset, from which this preset inherits.
    static std::string& inherits(DynamicPrintConfig &cfg) { return cfg.option<ConfigOptionString>("inherits", true)->value; }
    std::string&        inherits() { return Preset::inherits(this->config); }
    const std::string&  inherits() const { return Preset::inherits(const_cast<Preset*>(this)->config); }

    // Returns the "compatible_prints_condition".
    static std::string& compatible_prints_condition(DynamicPrintConfig &cfg) { return cfg.option<ConfigOptionString>("compatible_prints_condition", true)->value; }
    std::string&        compatible_prints_condition() { 
		assert(this->type == TYPE_FFF_FILAMENT || this->type == TYPE_SLA_MATERIAL);
        return Preset::compatible_prints_condition(this->config);
    }
    const std::string&  compatible_prints_condition() const { return const_cast<Preset*>(this)->compatible_prints_condition(); }

    // Returns the "compatible_printers_condition".
    static std::string& compatible_printers_condition(DynamicPrintConfig &cfg) { return cfg.option<ConfigOptionString>("compatible_printers_condition", true)->value; }
    std::string&        compatible_printers_condition() {
		assert(this->type == TYPE_FFF_PRINT || this->type == TYPE_SLA_PRINT || this->type == TYPE_FFF_FILAMENT || this->type == TYPE_SLA_MATERIAL);
        return Preset::compatible_printers_condition(this->config);
    }
    const std::string&  compatible_printers_condition() const { return const_cast<Preset*>(this)->compatible_printers_condition(); }

    // Return a printer technology, return ptFFF if the printer technology is not set.
    static PrinterTechnology printer_technology(const DynamicPrintConfig &cfg) {
        auto *opt = cfg.option<ConfigOptionEnum<PrinterTechnology>>("printer_technology");
        // The following assert may trigger when importing some legacy profile, 
        // but it is safer to keep it here to capture the cases where the "printer_technology" key is queried, where it should not.
//        assert(opt != nullptr);
        return (opt == nullptr) ? ptFFF : opt->value;
    }
    PrinterTechnology   printer_technology() const { return Preset::printer_technology(this->config); }
    // This call returns a reference, it may add a new entry into the DynamicPrintConfig.
    PrinterTechnology&  printer_technology_ref() { return this->config.option<ConfigOptionEnum<PrinterTechnology>>("printer_technology", true)->value; }

    // Set is_visible according to application config
    void                set_visible_from_appconfig(const AppConfig &app_config);

    // Resize the extruder specific fields, initialize them with the content of the 1st extruder.
    void                set_num_extruders(unsigned int n) { this->config.set_num_extruders(n); }

    // Resize the milling specific fields, initialize them with the content of the 1st extruder.
    void                set_num_milling(unsigned int n) { this->config.set_num_milling(n); }

    // Sort lexicographically by a preset name. The preset name shall be unique across a single PresetCollection.
    bool                operator<(const Preset &other) const { return this->name < other.name; }

    static const std::vector<std::string>&  print_options();
    static const std::vector<std::string>&  filament_options();
    // Printer options contain the nozzle options.
    static const std::vector<std::string>&  printer_options();
    // Nozzle options of the printer options.
    static const std::vector<std::string>&  nozzle_options();
    // mill options of the printer options.
    static const std::vector<std::string>&  milling_options();

    // Printer machine limits, those are contained in printer_options().
    static const std::vector<std::string>&  machine_limits_options();

    static const std::vector<std::string>&  sla_printer_options();
    static const std::vector<std::string>&  sla_material_options();
    static const std::vector<std::string>&  sla_print_options();

	static void                             update_suffix_modified(const std::string& new_suffix_modified);
    static const std::string&               suffix_modified();
    static std::string                      remove_suffix_modified(const std::string& name);
    static void                             normalize(DynamicPrintConfig &config);
    // Report configuration fields, which are misplaced into a wrong group, remove them from the config.
    static std::string                      remove_invalid_keys(DynamicPrintConfig &config, const DynamicPrintConfig &default_config);

protected:
    Preset(Type type, const std::string &name, bool is_default = false) : type(type), is_default(is_default), name(name) {}
    Preset() = default;

    friend class        PresetCollection;
    friend class        PresetBundle;
    friend class        _BBS_3MF_Importer;
};

bool is_compatible_with_print  (const PresetWithVendorProfile &preset, const PresetWithVendorProfile &active_print, const PresetWithVendorProfile &active_printer);
bool is_compatible_with_printer(const PresetWithVendorProfile &preset, const PresetWithVendorProfile &active_printer, const DynamicPrintConfig *extra_config);
bool is_compatible_with_printer(const PresetWithVendorProfile &preset, const PresetWithVendorProfile &active_printer);

inline Preset::Type operator|(Preset::Type a, Preset::Type b) {
    return static_cast<Preset::Type>(static_cast<uint16_t>(a) | static_cast<uint16_t>(b));
}
inline Preset::Type operator&(Preset::Type a, Preset::Type b) {
    return static_cast<Preset::Type>(static_cast<uint16_t>(a) & static_cast<uint16_t>(b));
}
inline Preset::Type operator|=(Preset::Type& a, Preset::Type b) {
    a = a | b; return a;
}
inline Preset::Type operator&=(Preset::Type& a, Preset::Type b) {
    a = a & b; return a;
}

enum class PresetSelectCompatibleType {
	// Never select a compatible preset if the newly selected profile is not compatible.
	Never,
	// Only select a compatible preset if the active profile used to be compatible, but it is no more.
	OnlyIfWasCompatible,
	// Always select a compatible preset if the active profile is no more compatible.
	Always
};

// Substitutions having been performed during parsing a single configuration file.
struct PresetConfigSubstitutions {
    // User readable preset name.
    std::string                             preset_name;
    // Type of the preset (Print / Filament / Printer ...)
    Preset::Type                            preset_type;
    enum class Source {
        UserFile,
        ConfigBundle,
    };
    Source                                  preset_source;
    // Source of the preset. It may be empty in case of a ConfigBundle being loaded.
    std::string                             preset_file;
    // What config value has been substituted with what.
    ConfigSubstitutions                     substitutions;
};

// This struct is used to get an information about loaded external preset
struct ExternalPreset
{
    Preset* preset          { nullptr };
    bool    is_modified     { false };
    bool    is_installed    { false };

    ExternalPreset(Preset* preset, bool modified, bool installed = false)
    : preset(preset)
    , is_modified(modified)
    , is_installed(installed) {}

    virtual ~ExternalPreset() = default;
};

// Substitutions having been performed during parsing a set of configuration files, for example when starting up
// PrusaSlicer and reading the user Print / Filament / Printer profiles.
using PresetsConfigSubstitutions = std::vector<PresetConfigSubstitutions>;

// Collections of presets of the same type (one of the Print, Filament or Printer type).
class PresetCollection
{
public:
    // Initialize the PresetCollection with the "- default -" preset.
    PresetCollection(Preset::Type type, const std::vector<std::string> &keys, const Slic3r::StaticPrintConfig &defaults, const std::string &default_name = "- default -");

    typedef std::deque<Preset>::iterator Iterator;
    typedef std::deque<Preset>::const_iterator ConstIterator;
    Iterator        begin() { return m_presets.begin() + m_num_default_presets; }
    ConstIterator   begin() const { return m_presets.cbegin() + m_num_default_presets; }
    ConstIterator   cbegin() const { return m_presets.cbegin() + m_num_default_presets; }
    Iterator        end() { return m_presets.end(); }
    ConstIterator   end() const { return m_presets.cend(); }
    ConstIterator   cend() const { return m_presets.cend(); }

    void            reset(bool delete_files);

    Preset::Type    type() const { return m_type; }
    // Name, to be used on the screen and in error messages. Not localized.
    std::string     name() const;
    // Name, to be used as a section name in config bundle, and as a folder name for presets.
    std::string     section_name() const;
    const std::deque<Preset>& operator()() const { return m_presets; }

    // Add default preset at the start of the collection, increment the m_default_preset counter.
    void            add_default_preset(const std::vector<std::string> &keys, const Slic3r::StaticPrintConfig &defaults, const std::string &preset_name);

    // Load ini files of the particular type from the provided directory path.
    void            load_presets(const std::string &dir_path, const std::string &subdir, PresetsConfigSubstitutions& substitutions, ForwardCompatibilitySubstitutionRule rule);

    // Load a preset from an already parsed config file, insert it into the sorted sequence of presets
    // and select it, losing previous modifications.
    Preset&         load_preset(const std::string &path, const std::string &name, const DynamicPrintConfig &config, bool select = true);
    Preset&         load_preset(const std::string &path, const std::string &name, DynamicPrintConfig &&config, bool select = true);

    // Returns a loaded preset,
    // returns is_modified as true if an existing preset was selected AND modified from config,
    // returns is_installed as true if a preset was selected AND set as visible during selection.
    // In that case the successive filament loaded for a multi material printer should not be modified, but
    // an external preset should be created instead.
    enum class LoadAndSelect {
        // Never select
        Never,
        // Always select
        Always,
        // Select a profile only if it was modified.
        OnlyIfModified,
    };
    ExternalPreset load_external_preset(
        // Path to the profile source file (a G-code, an AMF or 3MF file, a config file)
        const std::string           &path,
        // Name of the profile, derived from the source file name.
        const std::string           &name,
        // Original name of the profile, extracted from the loaded config. Empty, if the name has not been stored.
        const std::string           &original_name,
        // Config to initialize the preset from.
        const DynamicPrintConfig    &config,
        // Select the preset after loading?
        LoadAndSelect                select = LoadAndSelect::Always);

    // Save the preset under a new name. If the name is different from the old one,
    // a new preset is stored into the list of presets.
    // All presets are marked as not modified and the new preset is activated.
    // return true, if new preset is stored
    bool            save_current_preset(const std::string &new_name, bool detach = false);

    // Find the preset with a new_name or create a new one,
    // initialize it with the initial_preset config.
    Preset&         get_preset_with_name(const std::string& new_name, const Preset* initial_preset);

    // Delete the current preset, activate the first visible preset.
    // returns true if the preset was deleted successfully.
    bool            delete_current_preset();
    // Delete the current preset, activate the first visible preset.
    // returns true if the preset was deleted successfully.
    bool            delete_preset(const std::string& name);

    // Enable / disable the "- default -" preset.
    void            set_default_suppressed(bool default_suppressed);
    bool            is_default_suppressed() const { return m_default_suppressed; }

    // Select a preset. If an invalid index is provided, the first visible preset is selected.
    Preset&         select_preset(size_t idx);
    // Return the selected preset, without the user modifications applied.
    Preset&         get_selected_preset()       { return m_presets[m_idx_selected]; }
    const Preset&   get_selected_preset() const { return m_presets[m_idx_selected]; }
    size_t          get_selected_idx()    const { return m_idx_selected; }
    // Returns the name of the selected preset, or an empty string if no preset is selected.
    std::string     get_selected_preset_name() const { return (m_idx_selected == size_t(-1)) ? std::string() : this->get_selected_preset().name; }
    // For the current edited preset, return the parent preset if there is one.
    // If there is no parent preset, nullptr is returned.
    // The parent preset may be a system preset or a user preset, which will be
    // reflected by the UI.
    const Preset*   get_selected_preset_parent() const;
	// Get parent preset for a child preset, based on the "inherits" field of a child,
	// where the "inherits" profile name is searched for in both m_presets and m_map_system_profile_renamed.
	const Preset*	get_preset_parent(const Preset& child) const;
	// Return the selected preset including the user modifications.
    Preset&         get_edited_preset()         { return m_edited_preset; }
    const Preset&   get_edited_preset() const   { return m_edited_preset; }

    // Return the last saved preset.
//  const Preset&   get_saved_preset() const { return m_saved_preset; }

    // Return vendor of the first parent profile, for which the vendor is defined, or null if such profile does not exist.
    PresetWithVendorProfile get_preset_with_vendor_profile(const Preset &preset) const;
    PresetWithVendorProfile get_edited_preset_with_vendor_profile() const { return this->get_preset_with_vendor_profile(this->get_edited_preset()); }

    const std::string& 		get_preset_name_by_alias(const std::string& alias) const;
	const std::string*		get_preset_name_renamed(const std::string &old_name) const;

	// used to update preset_choice from Tab
	const std::deque<Preset>&	get_presets() const	{ return m_presets; }
    size_t                      get_idx_selected()	{ return m_idx_selected; }
	static const std::string&	get_suffix_modified();

    // Return a preset possibly with modifications.
	Preset&			default_preset(size_t idx = 0)		 { assert(idx < m_num_default_presets); return m_presets[idx]; }
	const Preset&   default_preset(size_t idx = 0) const { assert(idx < m_num_default_presets); return m_presets[idx]; }
	virtual const Preset& default_preset_for(const DynamicPrintConfig & /* config */) const { return this->default_preset(); }
    // Return a preset by an index. If the preset is active, a temporary copy is returned.
    Preset&         preset(size_t idx, bool respect_active_preset = true)          { return (idx == m_idx_selected && respect_active_preset) ? m_edited_preset : m_presets[idx]; }
    const Preset&   preset(size_t idx, bool respect_active_preset = true) const    { return const_cast<PresetCollection*>(this)->preset(idx); }
    void            discard_current_changes() {
        m_presets[m_idx_selected].reset_dirty();
        m_edited_preset = m_presets[m_idx_selected];
        // Don't save the resetted preset state as a "saved into project" state.
//        update_saved_preset_from_current_preset();
    }

    // Return a preset by its name. If the preset is active, a temporary copy is returned.
    // If a preset is not found by its name, null is returned.
    Preset*         find_preset(const std::string &name, bool first_visible_if_not_found = false, bool respect_active_preset = true);
    const Preset*   find_preset(const std::string &name, bool first_visible_if_not_found = false, bool respect_active_preset = true) const 
        { return const_cast<PresetCollection*>(this)->find_preset(name, first_visible_if_not_found, respect_active_preset); }

    size_t          first_visible_idx() const;
    // Return index of the first compatible preset. Certainly at least the '- default -' preset shall be compatible.
    // If one of the prefered_alternates is compatible, select it.
    template<typename PreferedCondition>
    size_t          first_compatible_idx(PreferedCondition prefered_condition) const
    {
        size_t i = m_default_suppressed ? m_num_default_presets : 0;
        size_t n = m_presets.size();
        size_t i_compatible = n;
        int    match_quality = -1;
        for (; i < n; ++ i)
            // Since we use the filament selection from Wizard, it's needed to control the preset visibility too 
            if (m_presets[i].is_compatible && m_presets[i].is_visible) {
                int this_match_quality = prefered_condition(m_presets[i]);
                if (this_match_quality > match_quality) {
                    if (match_quality == std::numeric_limits<int>::max())
                        // Better match will not be found.
                        return i;
                    // Store the first compatible profile with highest match quality into i_compatible.
                    i_compatible = i;
                    match_quality = this_match_quality;
                } 
            }
        return (i_compatible == n) ? 
            // No compatible preset found, return the default preset.
            0 :
            // Compatible preset found.
            i_compatible;
    }
    // Return index of the first compatible preset. Certainly at least the '- default -' preset shall be compatible.
    size_t          first_compatible_idx() const { return this->first_compatible_idx([](const Preset&) -> int { return 0; }); }

    // Return index of the first visible preset. Certainly at least the '- default -' preset shall be visible.
    // Return the first visible preset. Certainly at least the '- default -' preset shall be visible.
    Preset&         first_visible()             { return this->preset(this->first_visible_idx()); }
    const Preset&   first_visible() const       { return this->preset(this->first_visible_idx()); }
    Preset&         first_compatible()          { return this->preset(this->first_compatible_idx()); }
    template<typename PreferedCondition>
    Preset&         first_compatible(PreferedCondition prefered_condition) { return this->preset(this->first_compatible_idx(prefered_condition)); }
    const Preset&   first_compatible() const    { return this->preset(this->first_compatible_idx()); }

    // Return number of presets including the "- default -" preset.
    size_t          size() const                { return m_presets.size(); }
    bool            has_defaults_only() const   { return m_presets.size() <= m_num_default_presets; }

    // For Print / Filament presets, disable those, which are not compatible with the printer.
    template<typename PreferedCondition>
    void            update_compatible(const PresetWithVendorProfile &active_printer, const PresetWithVendorProfile *active_print, PresetSelectCompatibleType select_other_if_incompatible, PreferedCondition prefered_condition)
    {
        if (this->update_compatible_internal(active_printer, active_print, select_other_if_incompatible) == (size_t)-1)
            // Find some other compatible preset, or the "-- default --" preset.
            this->select_preset(this->first_compatible_idx(prefered_condition));        
    }
    void            update_compatible(const PresetWithVendorProfile &active_printer, const PresetWithVendorProfile *active_print, PresetSelectCompatibleType select_other_if_incompatible)
        { this->update_compatible(active_printer, active_print, select_other_if_incompatible, [](const Preset&) -> int { return 0; }); }

    size_t          num_visible() const { return std::count_if(m_presets.begin(), m_presets.end(), [](const Preset &preset){return preset.is_visible;}); }

    // Compare the content of get_selected_preset() with get_edited_preset() configs, return true if they differ.
    bool                        current_is_dirty() const 
        { return is_dirty(&this->get_edited_preset(), &this->get_selected_preset()); }
    // Compare the content of get_selected_preset() with get_edited_preset() configs, return the list of keys where they differ.
    // Note that it won't take into account phony settings. Because current_dirty_options() is only used to see if the preset need to be saved.
    std::vector<std::string>    current_dirty_options(const bool deep_compare = false) const
        { return dirty_options(&this->get_edited_preset(), &this->get_selected_preset(), deep_compare, true); }
    // Compare the content of get_selected_preset() with get_edited_preset() configs, return the list of keys where they differ.
    std::vector<std::string>    current_different_from_parent_options(const bool deep_compare = false) const
        { return dirty_options(&this->get_edited_preset(), this->get_selected_preset_parent(), deep_compare); }

    // Compare the content of get_saved_preset() with get_edited_preset() configs, return true if they differ.
    bool                        saved_is_dirty() const 
        { return is_dirty(&this->get_edited_preset(), &m_saved_preset); }
    // Compare the content of get_saved_preset() with get_edited_preset() configs, return the list of keys where they differ.
//    std::vector<std::string>    saved_dirty_options() const
//        { return dirty_options(&this->get_edited_preset(), &this->get_saved_preset(), /* deep_compare */ false); }
    // Copy edited preset into saved preset.
    void                        update_saved_preset_from_current_preset() { m_saved_preset = m_edited_preset; }

    // Return a sorted list of system preset names.
    // Used for validating the "inherits" flag when importing user's config bundles.
    // Returns names of all system presets including the former names of these presets.
    std::vector<std::string>    system_preset_names() const;

    // Update a dirty flag of the current preset
    // Return true if the dirty flag changed.
    bool            update_dirty();
    
    // Select a profile by its name. Return true if the selection changed.
    // Without force, the selection is only updated if the index changes.
    // With force, the changes are reverted if the new index is the same as the old index.
    bool            select_preset_by_name(const std::string &name, bool force);

    // Generate a file path from a profile name. Add the ".ini" suffix if it is missing.
    std::string     path_from_name(const std::string &new_name) const;

    size_t num_default_presets() const { return m_num_default_presets; }

protected:
    PresetCollection() = default;
    // Copy constructor and copy operators are not to be used from outside PresetBundle,
    // as the Profile::vendor points to an instance of VendorProfile stored at parent PresetBundle!
    PresetCollection(const PresetCollection &other) = default;
    PresetCollection& operator=(const PresetCollection &other) = default;
    // After copying a collection with the default operators above, call this function
    // to adjust Profile::vendor pointers.
    void            update_vendor_ptrs_after_copy(const VendorMap &vendors);

    // Select a preset, if it exists. If it does not exist, select an invalid (-1) index.
    // This is a temporary state, which shall be fixed immediately by the following step.
    bool            select_preset_by_name_strict(const std::string &name);

    // Merge one vendor's presets with the other vendor's presets, report duplicates.
    std::vector<std::string> merge_presets(PresetCollection &&other, const VendorMap &new_vendors);

    // Update m_map_alias_to_profile_name from loaded system profiles.
	void 			update_map_alias_to_profile_name();

    // Update m_map_system_profile_renamed from loaded system profiles.
    void 			update_map_system_profile_renamed();

private:
    // Find a preset position in the sorted list of presets.
    // The "-- default -- " preset is always the first, so it needs
    // to be handled differently.
    // If a preset does not exist, an iterator is returned indicating where to insert a preset with the same name.
    std::deque<Preset>::iterator find_preset_internal(const std::string &name)
    {
        auto it = Slic3r::lower_bound_by_predicate(m_presets.begin() + m_num_default_presets, m_presets.end(), [&name](const auto& l) { return l.name < name;  });
        if (it == m_presets.end() || it->name != name) {
            // Preset has not been not found in the sorted list of non-default presets. Try the defaults.
            for (size_t i = 0; i < m_num_default_presets; ++ i)
                if (m_presets[i].name == name) {
                    it = m_presets.begin() + i;
                    break;
                }
        }
        return it;
    }
    std::deque<Preset>::const_iterator find_preset_internal(const std::string &name) const
        { return const_cast<PresetCollection*>(this)->find_preset_internal(name); }
    std::deque<Preset>::iterator 	   find_preset_renamed(const std::string &name) {
    	auto it_renamed = m_map_system_profile_renamed.find(name);
    	auto it = (it_renamed == m_map_system_profile_renamed.end()) ? m_presets.end() : this->find_preset_internal(it_renamed->second);
    	assert((it_renamed == m_map_system_profile_renamed.end()) || (it != m_presets.end() && it->name == it_renamed->second));
    	return it;
    }
    std::deque<Preset>::const_iterator find_preset_renamed(const std::string &name) const
        { return const_cast<PresetCollection*>(this)->find_preset_renamed(name); }

    size_t update_compatible_internal(const PresetWithVendorProfile &active_printer, const PresetWithVendorProfile *active_print, PresetSelectCompatibleType unselect_if_incompatible);
public:
    static bool                     is_dirty(const Preset *edited, const Preset *reference);
    static std::vector<std::string> dirty_options(const Preset *edited, const Preset *reference, const bool deep_compare = false, const bool ignore_phony = true);

    const std::vector<std::pair<std::string, std::string>>& map_alias_to_profile_name() { return m_map_alias_to_profile_name; }
private:
    // Type of this PresetCollection: TYPE_FFF_PRINT, TYPE_FFF_FILAMENT or TYPE_PRINTER.
    Preset::Type            m_type;
    // List of presets, starting with the "- default -" preset.
    // Use deque to force the container to allocate an object per each entry, 
    // so that the addresses of the presets don't change during resizing of the container.
    std::deque<Preset>      m_presets;
    // System profiles may have aliases. Map to the full profile name.
    std::vector<std::pair<std::string, std::string>> m_map_alias_to_profile_name;
    // Map from old system profile name to a current system profile name.
    std::map<std::string, std::string> m_map_system_profile_renamed;
    // Initially this preset contains a copy of the selected preset. Later on, this copy may be modified by the user.
    Preset                  m_edited_preset;
    // Contains a copy of the last saved selected preset.
    Preset                  m_saved_preset;

    // Selected preset.
    size_t                  m_idx_selected;
    // Is the "- default -" preset suppressed?
    bool                    m_default_suppressed  = true;
    size_t                  m_num_default_presets = 0;

    // Path to the directory to store the config files into.
    std::string             m_dir_path;

    // to access select_preset_by_name_strict() and the default & copy constructors.
    friend class PresetBundle;
};

// Printer supports the FFF and SLA technologies, with different set of configuration values,
// therefore this PresetCollection needs to handle two defaults.
class PrinterPresetCollection : public PresetCollection
{
public:
    PrinterPresetCollection(Preset::Type type, const std::vector<std::string> &keys, const Slic3r::StaticPrintConfig &defaults, const std::string &default_name = "- default -") :
		PresetCollection(type, keys, defaults, default_name) {}

    const Preset&   default_preset_for(const DynamicPrintConfig &config) const override;

    const Preset*   find_system_preset_by_model_and_variant(const std::string &model_id, const std::string &variant) const;

    bool            only_default_printers() const;
private:
    PrinterPresetCollection() = default;
    PrinterPresetCollection(const PrinterPresetCollection &other) = default;
    PrinterPresetCollection& operator=(const PrinterPresetCollection &other) = default;

    friend class PresetBundle;
};

namespace PresetUtils {
	// PrinterModel of a system profile, from which this preset is derived, or null if it is not derived from a system profile.
	const VendorProfile::PrinterModel* system_printer_model(const Preset &preset);
    std::string system_printer_bed_model(const Preset& preset);
    std::string system_printer_bed_texture(const Preset& preset);
    bool        vendor_profile_has_all_resources(const VendorProfile& vp);
    bool        compare_vendor_profile_printers(const VendorProfile& vp_old, const VendorProfile& vp_new, std::vector<std::string>& new_printers);
} // namespace PresetUtils

 
//////////////////////////////////////////////////////////////////////

class PhysicalPrinter
{
public:
    PhysicalPrinter(const std::string& name, const DynamicPrintConfig &default_config);
    PhysicalPrinter(const std::string& name, const DynamicPrintConfig &default_config, const Preset& preset);
    void set_name(const std::string &name);

    // Name of the Physical Printer, usually derived form the file name.
    std::string         name;
    // File name of the Physical Printer.
    std::string         file;
    // Configuration data, loaded from a file, or set from the defaults.
    DynamicPrintConfig  config;
    // set of presets used with this physical printer
    std::set<std::string> preset_names;

    // Has this profile been loaded?
    bool                loaded = false;

    static std::string  separator();
    static const std::vector<std::string>&  printer_options();
    static const std::vector<std::string>&  print_host_options();
    static std::vector<std::string>         presets_with_print_host_information(const PrinterPresetCollection& printer_presets);
    static bool has_print_host_information(const DynamicPrintConfig& config);

    const std::set<std::string>&            get_preset_names() const;

    bool                has_empty_config() const;
    void                update_preset_names_in_config();

    void                save() { this->config.save(this->file); }
    void                save(const std::string& file_name_from, const std::string& file_name_to);

    void                update_from_preset(const Preset& preset);
    void                update_from_config(const DynamicPrintConfig &new_config);

    // add preset to the preset_names
    // return false, if preset with this name is already exist in the set
    bool                add_preset(const std::string& preset_name);
    bool                delete_preset(const std::string& preset_name);
    void                reset_presets();

    // Return a printer technology, return ptFFF if the printer technology is not set.
    static PrinterTechnology printer_technology(const DynamicPrintConfig& cfg) {
        auto* opt = cfg.option<ConfigOptionEnum<PrinterTechnology>>("printer_technology");
        // The following assert may trigger when importing some legacy profile, 
        // but it is safer to keep it here to capture the cases where the "printer_technology" key is queried, where it should not.
        return (opt == nullptr) ? ptFFF : opt->value;
    }
    PrinterTechnology   printer_technology() const { return printer_technology(this->config); }

    // Sort lexicographically by a preset name. The preset name shall be unique across a single PresetCollection.
    bool                operator<(const PhysicalPrinter& other) const { return this->name < other.name; }

    // get full printer name included a name of the preset
    std::string         get_full_name(const std::string &preset_name) const;

    // get printer name from the full name uncluded preset name
    static std::string  get_short_name(std::string full_name);

    // get preset name from the full name uncluded printer name
    static std::string  get_preset_name(std::string full_name);

protected:
    friend class        PhysicalPrinterCollection;
};


// ---------------------------------
// ***  PhysicalPrinterCollection  ***
// ---------------------------------

// Collections of physical printers
class PhysicalPrinterCollection
{
public:
    PhysicalPrinterCollection(const std::vector<std::string>& keys);

    typedef std::deque<PhysicalPrinter>::iterator Iterator;
    typedef std::deque<PhysicalPrinter>::const_iterator ConstIterator;
    Iterator        begin() { return m_printers.begin(); }
    ConstIterator   begin() const { return m_printers.cbegin(); }
    ConstIterator   cbegin() const { return m_printers.cbegin(); }
    Iterator        end() { return m_printers.end(); }
    ConstIterator   end() const { return m_printers.cend(); }
    ConstIterator   cend() const { return m_printers.cend(); }

    bool            empty() const {return m_printers.empty(); }

    void            reset(bool delete_files) {};

    const std::deque<PhysicalPrinter>& operator()() const { return m_printers; }

    // Load ini files of the particular type from the provided directory path.
    void            load_printers(const std::string& dir_path, const std::string& subdir, PresetsConfigSubstitutions& substitutions, ForwardCompatibilitySubstitutionRule rule);
    void            load_printers_from_presets(PrinterPresetCollection &printer_presets);
    // Load printer from the loaded configuration
    void            load_printer(const std::string& path, const std::string& name, DynamicPrintConfig&& config, bool select, bool save=false);

    // Save the printer under a new name. If the name is different from the old one,
    // a new printer is stored into the list of printers.
    // New printer is activated.
    void            save_printer(PhysicalPrinter& printer, const std::string& renamed_from = "");

    // Delete the current preset, activate the first visible preset.
    // returns true if the preset was deleted successfully.
    bool            delete_printer(const std::string& name);
    // Delete the selected preset
    // returns true if the preset was deleted successfully.
    bool            delete_selected_printer();
    // Delete preset_name preset from all printers:
    // If there is last preset for the printer and first_check== false, then delete this printer
    // returns true if all presets were deleted successfully.
    bool            delete_preset_from_printers(const std::string& preset_name);
    void            rename_preset_in_printers(const std::string& old_name, const std::string& new_name);
    // Get list of printers which have more than one preset and "preset_names" preset is one of them
    std::vector<std::string> get_printers_with_preset( const std::string &preset_name, bool respect_only_preset = true);
    // Get list of printers which has only "preset_names" preset
    std::vector<std::string> get_printers_with_only_preset( const std::string &preset_name);

    // Return the selected preset, without the user modifications applied.
    PhysicalPrinter&        get_selected_printer() { return m_printers[m_idx_selected]; }
    const PhysicalPrinter&  get_selected_printer() const { return m_printers[m_idx_selected]; }

    size_t                  get_selected_idx()    const { return m_idx_selected; }
    // Returns the name of the selected preset, or an empty string if no preset is selected.
    std::string             get_selected_printer_name() const { return (m_idx_selected == size_t(-1)) ? std::string() : this->get_selected_printer().name; }
    // Returns the config of the selected printer, or nullptr if no printer is selected.
    DynamicPrintConfig*     get_selected_printer_config() { return (m_idx_selected == size_t(-1)) ? nullptr : &(this->get_selected_printer().config); }
    // Returns the config of the selected printer, or nullptr if no printer is selected.
    //PrinterTechnology       get_selected_printer_technology() { return (m_idx_selected == size_t(-1)) ? PrinterTechnology::ptAny : this->get_selected_printer().printer_technology(); }

    // Each physical printer can have a several related preset,
    // so, use the next functions to get an exact names of selections in the list:
    // Returns the full name of the selected printer, or an empty string if no preset is selected.
    std::string     get_selected_full_printer_name() const;
    // Returns the printer model of the selected preset, or an empty string if no preset is selected.
    std::string     get_selected_printer_preset_name() const { return (m_idx_selected == size_t(-1)) ? std::string() : m_selected_preset; }

    // Select printer by the full printer name, which contains name of printer, separator and name of selected preset
    // If full_name doesn't contain name of selected preset, then select first preset in the list for this printer
    void select_printer(const std::string& full_name);
    void select_printer(const PhysicalPrinter& printer);
    void select_printer(const std::string& printer_name, const std::string& preset_name);
    bool has_selection() const;
    void unselect_printer() ;
    bool is_selected(ConstIterator it, const std::string &preset_name) const;

    // Return a printer by an index. If the printer is active, a temporary copy is returned.
    PhysicalPrinter& printer(size_t idx) { return m_printers[idx]; }
    const PhysicalPrinter& printer(size_t idx) const { return const_cast<PhysicalPrinterCollection*>(this)->printer(idx); }

    // Return a preset by its name. If the preset is active, a temporary copy is returned.
    // If a preset is not found by its name, null is returned.
    // It is possible case (in)sensitive search
    PhysicalPrinter* find_printer(const std::string& name, bool case_sensitive_search = true);
    const PhysicalPrinter* find_printer(const std::string& name, bool case_sensitive_search = true) const
    {
        return const_cast<PhysicalPrinterCollection*>(this)->find_printer(name, case_sensitive_search);
    }

    // Generate a file path from a profile name. Add the ".ini" suffix if it is missing.
    std::string     path_from_name(const std::string& new_name) const;

    const DynamicPrintConfig& default_config() const { return m_default_config; }

private:
    friend class PresetBundle;
    PhysicalPrinterCollection() = default;
    PhysicalPrinterCollection& operator=(const PhysicalPrinterCollection& other) = default;

    // Find a physical printer position in the sorted list of printers.
    // The name of a printer should be unique and case insensitive
    // Use this functions with case_sensitive_search = false, when you need case insensitive search
    std::deque<PhysicalPrinter>::iterator find_printer_internal(const std::string& name, bool case_sensitive_search = true);
    std::deque<PhysicalPrinter>::const_iterator find_printer_internal(const std::string& name, bool case_sensitive_search = true) const
    {
        return const_cast<PhysicalPrinterCollection*>(this)->find_printer_internal(name);
    }

    PhysicalPrinter* find_printer_with_same_config( const DynamicPrintConfig &config);

    // List of printers
    // Use deque to force the container to allocate an object per each entry, 
    // so that the addresses of the presets don't change during resizing of the container.
    std::deque<PhysicalPrinter> m_printers;

    // Default config for a physical printer containing all key/value pairs of PhysicalPrinter::printer_options().
    DynamicPrintConfig          m_default_config;

    // Selected printer.
    size_t                      m_idx_selected = size_t(-1);
    // The name of the preset which is currently select for this printer
    std::string                 m_selected_preset;

    // Path to the directory to store the config files into.
    std::string                 m_dir_path;
};


// ---------------------------------
// ***  ExtruderFilaments  ***
// ---------------------------------

class Filament
{
public:
    Filament(const Preset* preset) : preset(preset) {}
    // Sort lexicographically by a preset name. The preset name shall be unique across a single PresetCollection.
    bool            operator<(const Filament& other) const { return this->preset->name < other.preset->name; }

    const Preset*   preset;
    bool            is_compatible{ true };
};

// Collections of filaments for extruder
class ExtruderFilaments
{
    PresetCollection*               m_filaments{ nullptr };
    // Selected filament.
    size_t                          m_idx_selected{ size_t(-1) };
    // List of filaments for this extruder
    std::deque<Filament>            m_extr_filaments;

    size_t                          m_extruder_id;

    std::string                     m_cached_selected_name{ std::string() };

public:
    ExtruderFilaments(PresetCollection* filaments_collection, size_t extruder_id = 0, std::string selected_name = std::string());

    typedef std::deque<Filament>::iterator Iterator;
    typedef std::deque<Filament>::const_iterator ConstIterator;
    Iterator        begin()         { return m_extr_filaments.begin(); }
    ConstIterator   begin()  const  { return m_extr_filaments.cbegin(); }
    ConstIterator   cbegin() const  { return m_extr_filaments.cbegin(); }
    Iterator        end()           { return m_extr_filaments.end(); }
    ConstIterator   end()    const  { return m_extr_filaments.cend(); }
    ConstIterator   cend()   const  { return m_extr_filaments.cend(); }

    bool            empty()  const  { return m_extr_filaments.empty(); }

    const std::deque<Filament>& operator()() const  { return m_extr_filaments; }

    // Return a filament by an index. If the filament is active, a temporary copy is returned.
    Filament&       filament(size_t idx)            { return m_extr_filaments[idx]; }
    const Filament& filament(size_t idx) const      { return const_cast<ExtruderFilaments*>(this)->filament(idx); }

    // Select filament by the full filament name, which contains name of filament, separator and name of selected preset
    // If full_name doesn't contain name of selected preset, then select first preset in the list for this filament
    bool select_filament(const std::string& name, bool force = false);
    void select_filament(size_t idx)                        { m_idx_selected = idx; }

    std::string             get_selected_preset_name()  const { return m_idx_selected == size_t(-1) ? std::string() : m_extr_filaments[m_idx_selected].preset->name; }
    const Preset*           get_selected_preset()       const { return m_idx_selected == size_t(-1) ? nullptr   : m_extr_filaments[m_idx_selected].preset; }
    const Filament*         get_selected_filament()     const { return m_idx_selected == size_t(-1) ? nullptr   : &m_extr_filaments[m_idx_selected]; }
    size_t                  get_selected_idx()          const { return m_idx_selected; }

    friend class PresetBundle;

    ExtruderFilaments() = default;
    ExtruderFilaments& operator=(const ExtruderFilaments& other) = default;

private:
    // Find a preset position in the sorted list of presets.
    // The "-- default -- " preset is always the first, so it needs
    // to be handled differently.
    // If a preset does not exist, an iterator is returned indicating where to insert a preset with the same name.
    std::deque<Filament>::iterator find_filament_internal(const std::string& name)
    {
        return Slic3r::lower_bound_by_predicate(m_extr_filaments.begin(), m_extr_filaments.end(), [&name](const auto& l) {
            return l.preset->name < name;
        });
    }
    std::deque<Filament>::const_iterator find_filament_internal(const std::string& name) const
    {
        return const_cast<ExtruderFilaments*>(this)->find_filament_internal(name);
    }

    void cache_selected_name()                      { m_cached_selected_name = get_selected_preset_name(); }
    std::string get_cached_selected_name() const    { return m_cached_selected_name; }

    // Return index of the first compatible preset. Certainly at least the '- default -' preset shall be compatible.
// If one of the prefered_alternates is compatible, select it.
    template<typename PreferedCondition>
    size_t          first_compatible_idx(PreferedCondition prefered_condition) const
    {
        size_t i = m_filaments->is_default_suppressed() ? m_filaments->num_default_presets() : 0;
        size_t n = m_extr_filaments.size();
        size_t i_compatible = n;
        int    match_quality = -1;
        for (; i < n; ++i)
            // Since we use the filament selection from Wizard, it's needed to control the preset visibility too 
            if (m_extr_filaments[i].is_compatible && m_filaments->preset(i).is_visible) {
                int this_match_quality = prefered_condition(*(m_extr_filaments[i].preset));
                if (this_match_quality > match_quality) {
                    if (match_quality == std::numeric_limits<int>::max())
                        // Better match will not be found.
                        return i;
                    // Store the first compatible profile with highest match quality into i_compatible.
                    i_compatible = i;
                    match_quality = this_match_quality;
                }
            }
        return (i_compatible == n) ?
            // No compatible preset found, return the default preset.
            0 :
            // Compatible preset found.
            i_compatible;
    }
    // Return index of the first compatible preset. Certainly at least the '- default -' preset shall be compatible.
    size_t          first_compatible_idx() const { return this->first_compatible_idx([](const /*Filament*/Preset&) -> int { return 0; }); }

    template<typename PreferedCondition>
    const Preset* first_compatible(PreferedCondition prefered_condition)    { return m_extr_filaments[this->first_compatible_idx(prefered_condition)].preset;}
    const Preset* first_compatible()                                        { return m_extr_filaments[this->first_compatible_idx()].preset; }

    const std::string& get_preset_name_by_alias(const std::string& alias) const;

    size_t  update_compatible_internal(const PresetWithVendorProfile& active_printer, const PresetWithVendorProfile* active_print, PresetSelectCompatibleType unselect_if_incompatible);

    // For Print / Filament presets, disable those, which are not compatible with the printer.
    template<typename PreferedCondition>
    void    update_compatible(const PresetWithVendorProfile& active_printer, const PresetWithVendorProfile* active_print, PresetSelectCompatibleType select_other_if_incompatible, PreferedCondition prefered_condition)
    {
        if (this->update_compatible_internal(active_printer, active_print, select_other_if_incompatible) == (size_t)-1)
            // Find some other compatible preset, or the "-- default --" preset.
            this->select_filament(this->first_compatible_idx(prefered_condition));
    }
    void    update_compatible(const PresetWithVendorProfile& active_printer, const PresetWithVendorProfile* active_print, PresetSelectCompatibleType select_other_if_incompatible)
    {
        this->update_compatible(active_printer, active_print, select_other_if_incompatible, [](const /*Filament*/Preset&) -> int { return 0; });
    }
};


} // namespace Slic3r

#endif /* slic3r_Preset_hpp_ */<|MERGE_RESOLUTION|>--- conflicted
+++ resolved
@@ -137,13 +137,9 @@
         TYPE_FREQUENT_SLA = TYPE_SLA | TYPE_FREQUENT,
         // This type is here to support PresetConfigSubstitutions for physical printers, however it does not belong to the Preset class,
         // PhysicalPrinter class is used instead.
-<<<<<<< HEAD
-        TYPE_PHYSICAL_PRINTER = 1 << 5,
+        TYPE_PHYSICAL_PRINTER = 1 << 6,
         // This type is here to support search through the Preferences
         TYPE_PREFERENCES,
-=======
-        TYPE_PHYSICAL_PRINTER = 1 << 6,
->>>>>>> 0670fbfb
     };
     static inline PrinterTechnology get_tech(Type type)
     {
