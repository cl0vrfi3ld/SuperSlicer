--- conflicted
+++ resolved
@@ -23,11 +23,6 @@
 
 extern void set_logging_level(unsigned int level);
 extern unsigned get_logging_level();
-<<<<<<< HEAD
-extern void trace(unsigned int level, const std::string& message);
-extern void trace(unsigned int level, const char *message);
-=======
->>>>>>> 3284959e
 // Format memory allocated, separate thousands by comma.
 extern std::string format_memsize_MB(size_t n);
 // Return string to be added to the boost::log output to inform about the current process memory allocation.
