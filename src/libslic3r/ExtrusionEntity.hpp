--- conflicted
+++ resolved
@@ -322,31 +322,25 @@
     ExtrusionMultiEntity& operator=(ExtrusionMultiEntity &&rhs) { this->paths = std::move(rhs.paths); return *this; }
 
     bool is_loop() const override { return false; }
-<<<<<<< HEAD
-    virtual const Point& first_point() const override { return this->paths.front().as_polyline().front(); }
-    virtual const Point &last_point() const override { return this->paths.back().as_polyline().back(); }
-=======
-    ExtrusionRole role() const override
-    {
-        if (this->paths.empty())
-            return erNone;
-        ExtrusionRole role = this->paths.front().role();
-        for (const ExtrusionPath &path : this->paths)
-            if (role != path.role()) {
-                return erMixed;
-            }
-        return role;
-    }
-    virtual const Point& first_point() const override { return this->paths.front().polyline.as_polyline().front(); }
-    virtual const Point& last_point() const override { return this->paths.back().polyline.as_polyline().back(); }
->>>>>>> 0670fbfb
+    virtual const Point& first_point() const override { return this->paths.front().polyline.front(); }
+    virtual const Point& last_point() const override { return this->paths.back().polyline.back(); }
 
     virtual void reverse() override {
         for (THING &entity : this->paths)
             entity.reverse();
         std::reverse(this->paths.begin(), this->paths.end());
     }
-    ExtrusionRole role() const override { return this->paths.empty() ? ExtrusionRole::None : this->paths.front().role(); }
+    ExtrusionRole role() const override
+    {
+        if (this->paths.empty())
+            return ExtrusionRole::None;
+        ExtrusionRole role = this->paths.front().role();
+        for (const ExtrusionPath &path : this->paths)
+            if (role != path.role()) {
+                return ExtrusionRole::Mixed;
+            }
+        return role;
+    }
 
 
     // Is it really what you can call a middle point?:
@@ -481,13 +475,8 @@
     ClosestPathPoint get_closest_path_and_point(const Point& point, bool prefer_non_overhang) const;
     // Test, whether the point is extruded by a bridging flow.
     // This used to be used to avoid placing seams on overhangs, but now the EdgeGrid is used instead.
-<<<<<<< HEAD
     //bool has_overhang_point(const Point &point) const;
-    ExtrusionRole role() const override { return this->paths.empty() ? ExtrusionRole::None : this->paths.front().role(); }
-=======
-    bool has_overhang_point(const Point &point) const;
     ExtrusionRole role() const override;
->>>>>>> 0670fbfb
     ExtrusionLoopRole loop_role() const { return m_loop_role; }
     // Produce a list of 2D polygons covered by the extruded paths, offsetted by the extrusion width.
     // Increase the offset by scaled_epsilon to achieve an overlap, so a union will produce no gaps.
@@ -543,81 +532,6 @@
     polylines.clear();
 }
 
-<<<<<<< HEAD
-inline void extrusion_entities_append_paths(ExtrusionEntitiesPtr &dst, const Polylines &polylines, const ExtrusionAttributes &attributes, bool can_reverse = true)
-{
-    dst.reserve(dst.size() + polylines.size());
-    for (const Polyline &polyline : polylines)
-        if (polyline.is_valid()) {
-            if (polyline.back() == polyline.front()) {
-                dst.push_back(new ExtrusionLoop(ExtrusionPath{polyline, attributes, can_reverse}));
-            } else {
-                dst.push_back(new ExtrusionPath(polyline, attributes, can_reverse));
-            }
-        }
-}
-
-inline void extrusion_entities_append_paths(ExtrusionEntitiesPtr &dst, Polylines &&polylines, const ExtrusionAttributes &attributes, bool can_reverse = true)
-{
-    dst.reserve(dst.size() + polylines.size());
-    for (Polyline &polyline : polylines)
-        if (polyline.is_valid()) {
-            if (polyline.back() == polyline.front()) {
-                dst.push_back(new ExtrusionLoop(ExtrusionPath{polyline, attributes, can_reverse}));
-            } else {
-                dst.push_back(new ExtrusionPath(polyline, attributes, can_reverse));
-            }
-        }
-    polylines.clear();
-}
-
-inline void extrusion_entities_append_loops(ExtrusionEntitiesPtr &dst, Polygons &&loops, const ExtrusionAttributes &attributes, bool can_reverse = true)
-{
-    dst.reserve(dst.size() + loops.size());
-    for (Polygon &poly : loops) {
-        if (poly.is_valid()) {
-            ExtrusionLoop *loop = new ExtrusionLoop(ExtrusionPath{attributes, can_reverse});
-            loop->paths.back().polyline.append(std::move(poly.points));
-            loop->paths.back().polyline.append(poly.points.front());
-            dst.emplace_back(loop);
-        }
-    }
-}
-//
-//inline void extrusion_entities_append_loops(ExtrusionEntitiesPtr &dst, Polygons &&loops, ExtrusionRole role, double mm3_per_mm, float width, float height, bool can_reverse = true)
-//{
-//    dst.reserve(dst.size() + loops.size());
-//    for (Polygon &polygon : loops) {
-//        if (polygon.is_valid()) {
-//            ExtrusionPath path(role, mm3_per_mm, width, height, can_reverse);
-//            path.polyline.append(std::move(polygon.points));
-//            path.polyline.append(path.polyline.front());
-//            ExtrusionLoop *loop = new ExtrusionLoop(std::move(path));
-//            //default to ccw
-//            loop->make_counter_clockwise();
-//            dst.emplace_back(loop);
-//        }
-//    }
-//    loops.clear();
-//}
-
-inline void extrusion_entities_append_loops_and_paths(ExtrusionEntitiesPtr &dst, Polylines &&polylines, const ExtrusionAttributes &attributes, bool can_reverse = true)
-{
-    dst.reserve(dst.size() + polylines.size());
-    for (Polyline &polyline : polylines) {
-        if (polyline.is_valid()) {
-            if (polyline.is_closed()) {
-                dst.push_back(new ExtrusionLoop(ExtrusionPath{std::move(polyline), attributes, can_reverse}));
-            } else {
-                dst.push_back(new ExtrusionPath(std::move(polyline), attributes, can_reverse));
-            }
-        }
-    }
-    polylines.clear();
-}
-
-=======
->>>>>>> 0670fbfb
 class ExtrusionPrinter : public ExtrusionVisitorConst {
     std::stringstream ss;
     double mult;
@@ -678,10 +592,10 @@
     static bool search(const ExtrusionEntitiesPtr &entities, HasRoleVisitor&& visitor);
 };
 struct HasInfillVisitor : public HasRoleVisitor{
-    void default_use(const ExtrusionEntity &entity) override { found = is_infill(entity.role()); };
+    void default_use(const ExtrusionEntity &entity) override { found = entity.role().is_infill(); };
 };
 struct HasSolidInfillVisitor : public HasRoleVisitor{
-    void default_use(const ExtrusionEntity &entity) override { found = is_solid_infill(entity.role()); };
+    void default_use(const ExtrusionEntity &entity) override { found = entity.role().is_solid_infill(); };
 };
 
 
@@ -719,9 +633,9 @@
     double volume = 0; //unscaled
     ExtrusionVolume(bool with_gap_fill = true) : _with_gap_fill(with_gap_fill) {}
     void use(const ExtrusionPath &path) override {
-        if(path.role() == erGapFill && !_with_gap_fill) return;
-        volume += unscaled(path.length()) * path.mm3_per_mm; }
-    void use(const ExtrusionPath3D &path3D) override { volume += unscaled(path3D.length()) * path3D.mm3_per_mm; }
+        if(path.role() == ExtrusionRole::GapFill && !_with_gap_fill) return;
+        volume += unscaled(path.length()) * path.mm3_per_mm(); }
+    void use(const ExtrusionPath3D &path3D) override { volume += unscaled(path3D.length()) * path3D.mm3_per_mm(); }
     double get(const ExtrusionEntityCollection &coll);
 };
 
@@ -729,8 +643,8 @@
     double _flow_mult = 1.;
 public:
     ExtrusionModifyFlow(double flow_mult) : _flow_mult(flow_mult) {}
-    void use(ExtrusionPath &path) override { path.mm3_per_mm *= _flow_mult; path.width *= _flow_mult; }
-    void use(ExtrusionPath3D &path3D) override { path3D.mm3_per_mm *= _flow_mult; path3D.width *= _flow_mult; }
+    void use(ExtrusionPath &path) override { path.attributes_mutable().mm3_per_mm *= _flow_mult; path.attributes_mutable().width *= _flow_mult; }
+    void use(ExtrusionPath3D &path3D) override { path3D.attributes_mutable().mm3_per_mm *= _flow_mult; path3D.attributes_mutable().width *= _flow_mult; }
     void set(ExtrusionEntityCollection &coll);
 };
 
@@ -743,7 +657,7 @@
         for (auto it = std::next(loop.paths.begin()); it != loop.paths.end(); ++it) {
             assert(it->polyline.size() >= 2);
             assert(std::prev(it)->polyline.back() == it->polyline.front());
-        }
+}
         for (auto it = loop.paths.begin(); it != loop.paths.end(); ++it) {
             assert(it->length() > SCALED_EPSILON);
         }
