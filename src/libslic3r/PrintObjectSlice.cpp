///|/ Copyright (c) Prusa Research 2021 - 2023 Oleksandra Iushchenko @YuSanka, Vojtěch Bubník @bubnikv, Pavel Mikuš @Godrak, Lukáš Hejl @hejllukas
///|/
///|/ PrusaSlicer is released under the terms of the AGPLv3 or higher
///|/
#include "ClipperUtils.hpp"
#include "ElephantFootCompensation.hpp"
#include "I18N.hpp"
#include "Layer.hpp"
#include "MultiMaterialSegmentation.hpp"
#include "Print.hpp"
#include "ShortestPath.hpp"

#include <boost/log/trivial.hpp>

#include <tbb/parallel_for.h>


namespace Slic3r {

LayerPtrs new_layers(
    PrintObject                 *print_object,
    // Object layers (pairs of bottom/top Z coordinate), without the raft.
    const std::vector<coordf_t> &object_layers)
{
    LayerPtrs out;
    out.reserve(object_layers.size());
    auto     id   = int(print_object->slicing_parameters().raft_layers());
    coordf_t zmin = print_object->slicing_parameters().object_print_z_min;
    Layer   *prev = nullptr;
    for (size_t i_layer = 0; i_layer < object_layers.size(); i_layer += 2) {
        coordf_t lo = object_layers[i_layer];
        coordf_t hi = object_layers[i_layer + 1];
        coordf_t slice_z = 0.5 * (lo + hi);
        Layer *layer = new Layer(id ++, print_object, hi - lo, hi + zmin, slice_z);
        out.emplace_back(layer);
        if (prev != nullptr) {
            prev->upper_layer = layer;
            layer->lower_layer = prev;
        }
        prev = layer;
    }
    return out;
}

// Slice single triangle mesh.
static std::vector<ExPolygons> slice_volume(
    const ModelVolume             &volume,
    const std::vector<float>      &zs, 
    const MeshSlicingParamsEx     &params,
    const std::function<void()>   &throw_on_cancel_callback)
{
    std::vector<ExPolygons> layers;
    if (! zs.empty()) {
        indexed_triangle_set its = volume.mesh().its;
        if (its.indices.size() > 0) {
            MeshSlicingParamsEx params2 { params };
            params2.trafo = params2.trafo * volume.get_matrix();
            if (params2.trafo.rotation().determinant() < 0.)
                its_flip_triangles(its);
            layers = slice_mesh_ex(its, zs, params2, throw_on_cancel_callback);
            throw_on_cancel_callback();
        }
    }

    return layers;
}

// Slice single triangle mesh.
// Filter the zs not inside the ranges. The ranges are closed at the bottom and open at the top, they are sorted lexicographically and non overlapping.
static std::vector<ExPolygons> slice_volume(
    const ModelVolume                           &volume,
    const std::vector<float>                    &z,
    const std::vector<t_layer_height_range>     &ranges,
    const MeshSlicingParamsEx                   &params,
    const std::function<void()>                 &throw_on_cancel_callback)
{
    std::vector<ExPolygons> out;
    if (! z.empty() && ! ranges.empty()) {
        if (ranges.size() == 1 && z.front() >= ranges.front().first && z.back() < ranges.front().second) {
            // All layers fit into a single range.
            out = slice_volume(volume, z, params, throw_on_cancel_callback);
        } else {
            std::vector<float>                     z_filtered;
            std::vector<std::pair<size_t, size_t>> n_filtered;
            z_filtered.reserve(z.size());
            n_filtered.reserve(2 * ranges.size());
            size_t i = 0;
            for (const t_layer_height_range &range : ranges) {
                for (; i < z.size() && z[i] < range.first; ++ i) ;
                size_t first = i;
                for (; i < z.size() && z[i] < range.second; ++ i)
                    z_filtered.emplace_back(z[i]);
                if (i > first)
                    n_filtered.emplace_back(std::make_pair(first, i));
            }
            if (! n_filtered.empty()) {
                std::vector<ExPolygons> layers = slice_volume(volume, z_filtered, params, throw_on_cancel_callback);
                out.assign(z.size(), ExPolygons());
                i = 0;
                for (const std::pair<size_t, size_t> &span : n_filtered)
                    for (size_t j = span.first; j < span.second; ++ j)
                        out[j] = std::move(layers[i ++]);
            }
        }
    }
    return out;
}


struct VolumeSlices
{
    ObjectID                volume_id;
    std::vector<ExPolygons> slices;
};

static inline bool model_volume_needs_slicing(const ModelVolume &mv)
{
    ModelVolumeType type = mv.type();
    return type == ModelVolumeType::MODEL_PART || type == ModelVolumeType::NEGATIVE_VOLUME || type == ModelVolumeType::PARAMETER_MODIFIER;
}

// Slice printable volumes, negative volumes and modifier volumes, sorted by ModelVolume::id().
// Apply closing radius.
// Apply positive XY compensation to ModelVolumeType::MODEL_PART and ModelVolumeType::PARAMETER_MODIFIER, not to ModelVolumeType::NEGATIVE_VOLUME.
// Apply contour simplification.
static std::vector<VolumeSlices> slice_volumes_inner(
    const PrintConfig                                        &print_config,
    const PrintObjectConfig                                  &print_object_config,
    const Transform3d                                        &object_trafo,
    ModelVolumePtrs                                           model_volumes,
    const std::vector<PrintObjectRegions::LayerRangeRegions> &layer_ranges,
    const std::vector<float>                                 &zs,
    const std::function<void()>                              &throw_on_cancel_callback)
{
    model_volumes_sort_by_id(model_volumes);

    std::vector<VolumeSlices> out;
    out.reserve(model_volumes.size());

    std::vector<t_layer_height_range> slicing_ranges;
    if (layer_ranges.size() > 1)
        slicing_ranges.reserve(layer_ranges.size());

    MeshSlicingParamsEx params_base;
    params_base.closing_radius = print_object_config.slice_closing_radius.value;
    params_base.extra_offset   = 0;
    params_base.trafo          = object_trafo;
    params_base.resolution     = print_config.resolution.value;
    params_base.model_resolution = print_object_config.model_precision.value;

    switch (print_object_config.slicing_mode.value) {
    case SlicingMode::Regular:    params_base.mode = MeshSlicingParams::SlicingMode::Regular; break;
    case SlicingMode::EvenOdd:    params_base.mode = MeshSlicingParams::SlicingMode::EvenOdd; break;
    case SlicingMode::CloseHoles: params_base.mode = MeshSlicingParams::SlicingMode::Positive; break;
    }

    params_base.mode_below     = params_base.mode;

    const size_t num_extruders = print_config.nozzle_diameter.size();
    const bool   is_mm_painted = num_extruders > 1 && std::any_of(model_volumes.cbegin(), model_volumes.cend(), [](const ModelVolume *mv) { return mv->is_mm_painted(); });
    // Apply size compensation and perform clipping of multi-part objects.
    float outter_delta = print_object_config.xy_size_compensation.value;
    float inner_delta = print_object_config.xy_inner_size_compensation.value;
    float hole_delta = inner_delta + (print_object_config.hole_size_compensation.value);
    float min_delta = std::min(outter_delta, std::min(inner_delta, hole_delta));
    const float extra_offset = is_mm_painted ? 0.f : std::max(0.f, min_delta);

    for (const ModelVolume *model_volume : model_volumes)
        if (model_volume_needs_slicing(*model_volume)) {
            MeshSlicingParamsEx params { params_base };
            if (! model_volume->is_negative_volume())
                params.extra_offset = extra_offset;
            if (layer_ranges.size() == 1) {
                if (const PrintObjectRegions::LayerRangeRegions &layer_range = layer_ranges.front(); layer_range.has_volume(model_volume->id())) {
                    if (model_volume->is_model_part() && print_config.spiral_vase) {
                        auto it = std::find_if(layer_range.volume_regions.begin(), layer_range.volume_regions.end(), 
                            [model_volume](const auto &slice){ return model_volume == slice.model_volume; });
                        params.mode = MeshSlicingParams::SlicingMode::PositiveLargestContour;
                        // Slice the bottom layers with SlicingMode::Regular.
                        // This needs to be in sync with LayerRegion::make_perimeters() spiral_vase!
                        const PrintRegionConfig &region_config = it->region->config();
                        params.slicing_mode_normal_below_layer = size_t(region_config.bottom_solid_layers.value);
                        for (; params.slicing_mode_normal_below_layer < zs.size() && zs[params.slicing_mode_normal_below_layer] < region_config.bottom_solid_min_thickness - EPSILON;
                            ++ params.slicing_mode_normal_below_layer);
                    }
                    out.push_back({
                        model_volume->id(), 
                        slice_volume(*model_volume, zs, params, throw_on_cancel_callback)
                    });
                }
            } else {
                assert(! print_config.spiral_vase);
                slicing_ranges.clear();
                for (const PrintObjectRegions::LayerRangeRegions &layer_range : layer_ranges)
                    if (layer_range.has_volume(model_volume->id()))
                        slicing_ranges.emplace_back(layer_range.layer_height_range);
                if (! slicing_ranges.empty())
                    out.push_back({ 
                        model_volume->id(), 
                        slice_volume(*model_volume, zs, slicing_ranges, params, throw_on_cancel_callback)
                    });
            }
            if (! out.empty() && out.back().slices.empty())
                out.pop_back();
        }

    return out;
}

static inline VolumeSlices& volume_slices_find_by_id(std::vector<VolumeSlices> &volume_slices, const ObjectID id)
{
    auto it = lower_bound_by_predicate(volume_slices.begin(), volume_slices.end(), [id](const VolumeSlices &vs) { return vs.volume_id < id; });
    assert(it != volume_slices.end() && it->volume_id == id);
    return *it;
}

static inline bool overlap_in_xy(const PrintObjectRegions::BoundingBox &l, const PrintObjectRegions::BoundingBox &r)
{
    return ! (l.max().x() < r.min().x() || l.min().x() > r.max().x() ||
              l.max().y() < r.min().y() || l.min().y() > r.max().y());
}

static std::vector<PrintObjectRegions::LayerRangeRegions>::const_iterator layer_range_first(const std::vector<PrintObjectRegions::LayerRangeRegions> &layer_ranges, double z)
{
    auto  it = lower_bound_by_predicate(layer_ranges.begin(), layer_ranges.end(),
        [z](const PrintObjectRegions::LayerRangeRegions &lr) { return lr.layer_height_range.second < z; });
    assert(it != layer_ranges.end() && it->layer_height_range.first <= z && z <= it->layer_height_range.second);
    if (z == it->layer_height_range.second)
        if (auto it_next = it; ++ it_next != layer_ranges.end() && it_next->layer_height_range.first == z)
            it = it_next;
    assert(it != layer_ranges.end() && it->layer_height_range.first <= z && z <= it->layer_height_range.second);
    return it;
}

static std::vector<PrintObjectRegions::LayerRangeRegions>::const_iterator layer_range_next(
    const std::vector<PrintObjectRegions::LayerRangeRegions>            &layer_ranges, 
    std::vector<PrintObjectRegions::LayerRangeRegions>::const_iterator   it,
    double                                                               z)
{
    for (; it->layer_height_range.second <= z; ++ it)
        assert(it != layer_ranges.end());
    assert(it != layer_ranges.end() && it->layer_height_range.first <= z && z < it->layer_height_range.second);
    return it;
}

static std::vector<std::vector<ExPolygons>> slices_to_regions(
    const PrintConfig                                        &print_config,
    const PrintObject                                        &print_object,
    ModelVolumePtrs                                           model_volumes,
    const PrintObjectRegions                                 &print_object_regions,
    const std::vector<float>                                 &zs,
    std::vector<VolumeSlices>                               &&volume_slices,
    const std::function<void()>                              &throw_on_cancel_callback)
{
    model_volumes_sort_by_id(model_volumes);

    std::vector<std::vector<ExPolygons>> slices_by_region(print_object_regions.all_regions.size(), std::vector<ExPolygons>(zs.size(), ExPolygons()));

    // First shuffle slices into regions if there is no overlap with another region possible, collect zs of the complex cases.
    std::vector<std::pair<size_t, float>> zs_complex;
    {
        size_t z_idx = 0;
        for (const PrintObjectRegions::LayerRangeRegions &layer_range : print_object_regions.layer_ranges) {
            for (; z_idx < zs.size() && zs[z_idx] < layer_range.layer_height_range.first; ++ z_idx) ;
            if (layer_range.volume_regions.empty()) {
            } else if (layer_range.volume_regions.size() == 1) {
                const ModelVolume *model_volume = layer_range.volume_regions.front().model_volume;
                assert(model_volume != nullptr);
                if (model_volume->is_model_part()) {
                    VolumeSlices &slices_src = volume_slices_find_by_id(volume_slices, model_volume->id());
                    auto         &slices_dst = slices_by_region[layer_range.volume_regions.front().region->print_object_region_id()];
                    for (; z_idx < zs.size() && zs[z_idx] < layer_range.layer_height_range.second; ++ z_idx)
                        slices_dst[z_idx] = std::move(slices_src.slices[z_idx]);
                }
            } else {
                zs_complex.reserve(zs.size());
                for (; z_idx < zs.size() && zs[z_idx] < layer_range.layer_height_range.second; ++ z_idx) {
                    float z                          = zs[z_idx];
                    int   idx_first_printable_region = -1;
                    bool  complex                    = false;
                    for (int idx_region = 0; idx_region < int(layer_range.volume_regions.size()); ++ idx_region) {
                        const PrintObjectRegions::VolumeRegion &region = layer_range.volume_regions[idx_region];
                        if (region.bbox->min().z() <= z && region.bbox->max().z() >= z) {
                            if (idx_first_printable_region == -1 && region.model_volume->is_model_part())
                                idx_first_printable_region = idx_region;
                            else if (idx_first_printable_region != -1) {
                                // Test for overlap with some other region.
                                for (int idx_region2 = idx_first_printable_region; idx_region2 < idx_region; ++ idx_region2) {
                                    const PrintObjectRegions::VolumeRegion &region2 = layer_range.volume_regions[idx_region2];
                                    if (region2.bbox->min().z() <= z && region2.bbox->max().z() >= z && overlap_in_xy(*region.bbox, *region2.bbox)) {
                                        complex = true;
                                        break;
                                    }
                                }
                            }
                        }
                    }
                    if (complex)
                        zs_complex.push_back({ z_idx, z });
                    else if (idx_first_printable_region >= 0) {
                        const PrintObjectRegions::VolumeRegion &region = layer_range.volume_regions[idx_first_printable_region];
                        slices_by_region[region.region->print_object_region_id()][z_idx] = std::move(volume_slices_find_by_id(volume_slices, region.model_volume->id()).slices[z_idx]);
                    }
                }
            }
            throw_on_cancel_callback();
        }
    }

    // Second perform region clipping and assignment in parallel.
    if (! zs_complex.empty()) {
        std::vector<std::vector<VolumeSlices*>> layer_ranges_regions_to_slices(print_object_regions.layer_ranges.size(), std::vector<VolumeSlices*>());
        for (const PrintObjectRegions::LayerRangeRegions &layer_range : print_object_regions.layer_ranges) {
            std::vector<VolumeSlices*> &layer_range_regions_to_slices = layer_ranges_regions_to_slices[&layer_range - print_object_regions.layer_ranges.data()];
            layer_range_regions_to_slices.reserve(layer_range.volume_regions.size());
            for (const PrintObjectRegions::VolumeRegion &region : layer_range.volume_regions)
                layer_range_regions_to_slices.push_back(&volume_slices_find_by_id(volume_slices, region.model_volume->id()));
        }
        tbb::parallel_for(
            tbb::blocked_range<size_t>(0, zs_complex.size()),
            [&slices_by_region, &print_object_regions, &zs_complex, &layer_ranges_regions_to_slices, &throw_on_cancel_callback]
                (const tbb::blocked_range<size_t> &range) {
                float z              = zs_complex[range.begin()].second;
                auto  it_layer_range = layer_range_first(print_object_regions.layer_ranges, z);
                // Per volume_regions slices at this Z height.
                struct RegionSlice { 
                    ExPolygons  expolygons;
                    // Identifier of this region in PrintObjectRegions::all_regions
                    int         region_id;
                    ObjectID    volume_id;
                    bool operator<(const RegionSlice &rhs) const {
                        bool this_empty = this->region_id < 0 || this->expolygons.empty();
                        bool rhs_empty  = rhs.region_id < 0 || rhs.expolygons.empty();
                        // Sort the empty items to the end of the list.
                        // Sort by region_id & volume_id lexicographically.
                        return ! this_empty && (rhs_empty || (this->region_id < rhs.region_id || (this->region_id == rhs.region_id && volume_id < volume_id)));
                    }
                };
                std::vector<RegionSlice> temp_slices;
                for (size_t zs_complex_idx = range.begin(); zs_complex_idx < range.end(); ++ zs_complex_idx) {
                    auto [z_idx, z] = zs_complex[zs_complex_idx];
                    it_layer_range = layer_range_next(print_object_regions.layer_ranges, it_layer_range, z);
                    const PrintObjectRegions::LayerRangeRegions &layer_range = *it_layer_range;
                    {
                        std::vector<VolumeSlices*> &layer_range_regions_to_slices = layer_ranges_regions_to_slices[it_layer_range - print_object_regions.layer_ranges.begin()];
                        // Per volume_regions slices at thiz Z height.
                        temp_slices.clear();
                        temp_slices.reserve(layer_range.volume_regions.size());
                        for (VolumeSlices* &slices : layer_range_regions_to_slices) {
                            const PrintObjectRegions::VolumeRegion &volume_region = layer_range.volume_regions[&slices - layer_range_regions_to_slices.data()];
                            temp_slices.push_back({ std::move(slices->slices[z_idx]), volume_region.region ? volume_region.region->print_object_region_id() : -1, volume_region.model_volume->id() });
                        }
                    }
                    for (int idx_region = 0; idx_region < int(layer_range.volume_regions.size()); ++ idx_region)
                        if (! temp_slices[idx_region].expolygons.empty()) {
                            const PrintObjectRegions::VolumeRegion &region = layer_range.volume_regions[idx_region];
                            if (region.model_volume->is_modifier()) {
                                assert(region.parent > -1);
                                bool next_region_same_modifier = idx_region + 1 < int(temp_slices.size()) && layer_range.volume_regions[idx_region + 1].model_volume == region.model_volume;
                                RegionSlice &parent_slice = temp_slices[region.parent];
                                RegionSlice &this_slice   = temp_slices[idx_region];
                                ExPolygons   source       = std::move(this_slice.expolygons);
                                if (parent_slice.expolygons.empty()) {
                                    this_slice  .expolygons.clear();
                                } else {
                                    this_slice  .expolygons = intersection_ex(parent_slice.expolygons, source);
                                    parent_slice.expolygons = diff_ex        (parent_slice.expolygons, source);
                                }
                                if (next_region_same_modifier)
                                    // To be used in the following iteration.
                                    temp_slices[idx_region + 1].expolygons = std::move(source);
                            } else if (region.model_volume->is_model_part() || region.model_volume->is_negative_volume()) {
                                // Clip every non-zero region preceding it.
                                for (int idx_region2 = 0; idx_region2 < idx_region; ++ idx_region2)
                                    if (! temp_slices[idx_region2].expolygons.empty()) {
                                        if (const PrintObjectRegions::VolumeRegion &region2 = layer_range.volume_regions[idx_region2];
                                            ! region2.model_volume->is_negative_volume() && overlap_in_xy(*region.bbox, *region2.bbox))
                                            temp_slices[idx_region2].expolygons = diff_ex(temp_slices[idx_region2].expolygons, temp_slices[idx_region].expolygons);
                                    }
                            }
                        }
                    // Sort by region_id, push empty slices to the end.
                    std::sort(temp_slices.begin(), temp_slices.end());
                    // Remove the empty slices.
                    temp_slices.erase(std::find_if(temp_slices.begin(), temp_slices.end(), [](const auto &slice) { return slice.region_id == -1 || slice.expolygons.empty(); }), temp_slices.end());
                    // Merge slices and store them to the output.
                    for (int i = 0; i < int(temp_slices.size());) {
                        // Find a range of temp_slices with the same region_id.
                        int j = i;
                        bool merged = false;
                        ExPolygons &expolygons = temp_slices[i].expolygons;
                        for (++ j; j < int(temp_slices.size()) && temp_slices[i].region_id == temp_slices[j].region_id; ++ j)
                            if (ExPolygons &expolygons2 = temp_slices[j].expolygons; ! expolygons2.empty()) {
                                if (expolygons.empty()) {
                                    expolygons = std::move(expolygons2);
                                } else {
                                    append(expolygons, std::move(expolygons2));
                                    merged = true;
                                }
                            }
                        if (merged)
                            expolygons = closing_ex(expolygons, float(scale_(EPSILON)));
                        slices_by_region[temp_slices[i].region_id][z_idx] = std::move(expolygons);
                        i = j;
                    }
                    throw_on_cancel_callback();
                }
            });
    }

    // filament shrink
    for (const std::unique_ptr<PrintRegion>& pr : print_object_regions.all_regions) {
        if (pr.get()) {
            std::vector<ExPolygons>& region_polys = slices_by_region[pr->print_object_region_id()];
            const size_t extruder_id = pr->extruder(FlowRole::frPerimeter, print_object) - 1;
            double scale = print_config.filament_shrink.get_abs_value(extruder_id, 1);
            if (scale != 1) {
                scale = 1 / scale;
                for (ExPolygons& polys : region_polys)
                    for (ExPolygon& poly : polys)
                        poly.scale(scale);
            }
        }
    }

    return slices_by_region;
}

// Layer::slicing_errors is no more set since 1.41.1 or possibly earlier, thus this code
// was not really functional for a long day and nobody missed it.
// Could we reuse this fixing code one day?
/*
std::string fix_slicing_errors(LayerPtrs &layers, const std::function<void()> &throw_if_canceled)
{
    // Collect layers with slicing errors.
    // These layers will be fixed in parallel.
    std::vector<size_t> buggy_layers;
    buggy_layers.reserve(layers.size());
    for (size_t idx_layer = 0; idx_layer < layers.size(); ++ idx_layer)
        if (layers[idx_layer]->slicing_errors)
            buggy_layers.push_back(idx_layer);

    BOOST_LOG_TRIVIAL(debug) << "Slicing objects - fixing slicing errors in parallel - begin";
    tbb::parallel_for(
        tbb::blocked_range<size_t>(0, buggy_layers.size()),
        [&layers, &throw_if_canceled, &buggy_layers](const tbb::blocked_range<size_t>& range) {
            for (size_t buggy_layer_idx = range.begin(); buggy_layer_idx < range.end(); ++ buggy_layer_idx) {
                throw_if_canceled();
                size_t idx_layer = buggy_layers[buggy_layer_idx];
                Layer *layer     = layers[idx_layer];
                assert(layer->slicing_errors);
                // Try to repair the layer surfaces by merging all contours and all holes from neighbor layers.
                // BOOST_LOG_TRIVIAL(trace) << "Attempting to repair layer" << idx_layer;
                for (size_t region_id = 0; region_id < layer->region_count(); ++ region_id) {
                    LayerRegion *layerm = layer->get_region(region_id);
                    // Find the first valid layer below / above the current layer.
                    const Surfaces *upper_surfaces = nullptr;
                    const Surfaces *lower_surfaces = nullptr;
                    for (size_t j = idx_layer + 1; j < layers.size(); ++ j)
                        if (! layers[j]->slicing_errors) {
                            upper_surfaces = &layers[j]->regions()[region_id]->slices().surfaces;
                            break;
                        }
                    for (int j = int(idx_layer) - 1; j >= 0; -- j)
                        if (! layers[j]->slicing_errors) {
                            lower_surfaces = &layers[j]->regions()[region_id]->slices().surfaces;
                            break;
                        }
                    // Collect outer contours and holes from the valid layers above & below.
                    Polygons outer;
                    outer.reserve(
                        ((upper_surfaces == nullptr) ? 0 : upper_surfaces->size()) + 
                        ((lower_surfaces == nullptr) ? 0 : lower_surfaces->size()));
                    size_t num_holes = 0;
                    if (upper_surfaces)
                        for (const auto &surface : *upper_surfaces) {
                            outer.push_back(surface.expolygon.contour);
                            num_holes += surface.expolygon.holes.size();
                        }
                    if (lower_surfaces)
                        for (const auto &surface : *lower_surfaces) {
                            outer.push_back(surface.expolygon.contour);
                            num_holes += surface.expolygon.holes.size();
                        }
                    Polygons holes;
                    holes.reserve(num_holes);
                    if (upper_surfaces)
                        for (const auto &surface : *upper_surfaces)
                            polygons_append(holes, surface.expolygon.holes);
                    if (lower_surfaces)
                        for (const auto &surface : *lower_surfaces)
                            polygons_append(holes, surface.expolygon.holes);
<<<<<<< HEAD
                    layerm->m_slices.set(diff_ex(union_(outer), holes), stPosInternal | stDensSparse);
=======
                    layerm->m_slices.set(diff_ex(union_(outer), holes), stInternal);
>>>>>>> 3284959e
                }
                // Update layer slices after repairing the single regions.
                layer->make_slices();
            }
        });
    throw_if_canceled();
    BOOST_LOG_TRIVIAL(debug) << "Slicing objects - fixing slicing errors in parallel - end";

    // remove empty layers from bottom
    while (! layers.empty() && (layers.front()->lslices.empty() || layers.front()->empty())) {
        delete layers.front();
        layers.erase(layers.begin());
        if(!layers.empty())
            layers.front()->lower_layer = nullptr;
        for (size_t i = 0; i < layers.size(); ++ i)
            layers[i]->set_id(layers[i]->id() - 1);
    }

    return buggy_layers.empty() ? "" :
        "The model has overlapping or self-intersecting facets. I tried to repair it, "
        "however you might want to check the results or repair the input file and retry.\n";
}
*/

// Called by make_perimeters()
// 1) Decides Z positions of the layers,
// 2) Initializes layers and their regions
// 3) Slices the object meshes
// 4) Slices the modifier meshes and reclassifies the slices of the object meshes by the slices of the modifier meshes
// 5) Applies size compensation (offsets the slices in XY plane)
// 6) Replaces bad slices by the slices reconstructed from the upper/lower layer
// Resulting expolygons of layer regions are marked as Internal.
void PrintObject::slice()
{
    if (! this->set_started(posSlice))
        return;
<<<<<<< HEAD
    m_print->set_status(0, L("Processing triangulated mesh"));
=======
    m_print->set_status(10, _u8L("Processing triangulated mesh"));
>>>>>>> 3284959e
    std::vector<coordf_t> layer_height_profile;
    this->update_layer_height_profile(*this->model_object(), *m_slicing_params, layer_height_profile);
    m_print->throw_if_canceled();
    m_typed_slices = false;
    this->clear_layers();
    m_layers = new_layers(this, generate_object_layers(*m_slicing_params, layer_height_profile));
    this->slice_volumes();
    m_print->throw_if_canceled();
#if 0
    // Layer::slicing_errors is no more set since 1.41.1 or possibly earlier, thus this code
    // was not really functional for a long day and nobody missed it.
    // Could we reuse this fixing code one day?

    // Fix the model.
    //FIXME is this the right place to do? It is done repeateadly at the UI and now here at the backend.
    std::string warning = fix_slicing_errors(m_layers, [this](){ m_print->throw_if_canceled(); });
    m_print->throw_if_canceled();
    if (! warning.empty())
        BOOST_LOG_TRIVIAL(info) << warning;
<<<<<<< HEAD

    //create polyholes
    this->_transform_hole_to_polyholes();

=======
#endif
>>>>>>> 3284959e
    // Update bounding boxes, back up raw slices of complex models.
    tbb::parallel_for(
        tbb::blocked_range<size_t>(0, m_layers.size()),
        [this](const tbb::blocked_range<size_t> &range) {
            for (size_t layer_idx = range.begin(); layer_idx < range.end(); ++ layer_idx) {
                m_print->throw_if_canceled();
                Layer &layer = *m_layers[layer_idx];
                layer.lslices_ex.clear();
                layer.lslices_ex.reserve(layer.lslices.size());
                for (const ExPolygon &expoly : layer.lslices)
                	layer.lslices_ex.push_back({ get_extents(expoly) });
                layer.backup_untyped_slices();
            }
        });
    // Interlink the lslices into a Z graph.
    tbb::parallel_for(
        tbb::blocked_range<size_t>(1, m_layers.size()),
        [this](const tbb::blocked_range<size_t> &range) {
            for (size_t layer_idx = range.begin(); layer_idx < range.end(); ++ layer_idx) {
                m_print->throw_if_canceled();
                Layer::build_up_down_graph(*m_layers[layer_idx - 1], *m_layers[layer_idx]);
            }
        });
    if (m_layers.empty())
        throw Slic3r::SlicingError("No layers were detected. You might want to repair your STL file(s) or check their size or thickness and retry.\n");    
    this->set_done(posSlice);
}

template<typename ThrowOnCancel>
void apply_mm_segmentation(PrintObject &print_object, ThrowOnCancel throw_on_cancel)
{
    // Returns MMU segmentation based on painting in MMU segmentation gizmo
    std::vector<std::vector<ExPolygons>> segmentation = multi_material_segmentation_by_painting(print_object, throw_on_cancel);
    assert(segmentation.size() == print_object.layer_count());
    tbb::parallel_for(
        tbb::blocked_range<size_t>(0, segmentation.size(), std::max(segmentation.size() / 128, size_t(1))),
        [&print_object, &segmentation, throw_on_cancel](const tbb::blocked_range<size_t> &range) {
            const auto  &layer_ranges   = print_object.shared_regions()->layer_ranges;
            double       z              = print_object.get_layer(range.begin())->slice_z;
            auto         it_layer_range = layer_range_first(layer_ranges, z);
            const size_t num_extruders = print_object.print()->config().nozzle_diameter.size();
            struct ByExtruder {
                ExPolygons  expolygons;
                BoundingBox bbox;
            };
            std::vector<ByExtruder> by_extruder;
            struct ByRegion {
                ExPolygons  expolygons;
                bool        needs_merge { false };
            };
            std::vector<ByRegion> by_region;
            for (size_t layer_id = range.begin(); layer_id < range.end(); ++ layer_id) {
                throw_on_cancel();
                Layer *layer = print_object.get_layer(layer_id);
                it_layer_range = layer_range_next(layer_ranges, it_layer_range, layer->slice_z);
                const PrintObjectRegions::LayerRangeRegions &layer_range = *it_layer_range;
                // Gather per extruder expolygons.
                by_extruder.assign(num_extruders, ByExtruder());
                by_region.assign(layer->region_count(), ByRegion());
                bool layer_split = false;
                for (size_t extruder_id = 0; extruder_id < num_extruders; ++ extruder_id) {
                    ByExtruder &region = by_extruder[extruder_id];
                    append(region.expolygons, std::move(segmentation[layer_id][extruder_id]));
                    if (! region.expolygons.empty()) {
                        region.bbox = get_extents(region.expolygons);
                        layer_split = true;
                    }
                }
                if (! layer_split)
                    continue;
                // Split LayerRegions by by_extruder regions.
                // layer_range.painted_regions are sorted by extruder ID and parent PrintObject region ID.
                auto it_painted_region = layer_range.painted_regions.begin();
                for (int region_id = 0; region_id < int(layer->region_count()); ++ region_id)
<<<<<<< HEAD
                    if (LayerRegion &layerm = *layer->get_region(region_id); ! layerm.slices().surfaces.empty()) {
=======
                    if (LayerRegion &layerm = *layer->get_region(region_id); ! layerm.slices().empty()) {
>>>>>>> 3284959e
                        assert(layerm.region().print_object_region_id() == region_id);
                        const BoundingBox bbox = get_extents(layerm.slices().surfaces);
                        assert(it_painted_region < layer_range.painted_regions.end());
                        // Find the first it_painted_region which overrides this region.
                        for (; layer_range.volume_regions[it_painted_region->parent].region->print_object_region_id() < region_id; ++ it_painted_region)
                            assert(it_painted_region != layer_range.painted_regions.end());
                        assert(it_painted_region != layer_range.painted_regions.end());
                        assert(layer_range.volume_regions[it_painted_region->parent].region == &layerm.region());
                        // 1-based extruder ID
                        bool   self_trimmed = false;
                        int    self_extruder_id = -1;
                        for (int extruder_id = 1; extruder_id <= int(by_extruder.size()); ++ extruder_id)
                            if (ByExtruder &segmented = by_extruder[extruder_id - 1]; segmented.bbox.defined && bbox.overlap(segmented.bbox)) {
                                // Find the target region.
                                for (; int(it_painted_region->extruder_id) < extruder_id; ++ it_painted_region)
                                    assert(it_painted_region != layer_range.painted_regions.end());
                                assert(layer_range.volume_regions[it_painted_region->parent].region == &layerm.region() && int(it_painted_region->extruder_id) == extruder_id);
                                //FIXME Don't trim by self, it is not reliable.
                                if (&layerm.region() == it_painted_region->region) {
                                    self_extruder_id = extruder_id;
                                    continue;
                                }
                                // Steal from this region.
                                int         target_region_id = it_painted_region->region->print_object_region_id();
                                ExPolygons  stolen           = intersection_ex(layerm.slices().surfaces, segmented.expolygons);
                                if (! stolen.empty()) {
                                    ByRegion &dst = by_region[target_region_id];
                                    if (dst.expolygons.empty()) {
                                        dst.expolygons = std::move(stolen);
                                    } else {
                                        append(dst.expolygons, std::move(stolen));
                                        dst.needs_merge = true;
                                    }
                                }
#if 0
                                if (&layerm.region() == it_painted_region->region)
                                    // Slices of this LayerRegion were trimmed by a MMU region of the same PrintRegion.
                                    self_trimmed = true;
#endif
                            }
                        if (! self_trimmed) {
                            // Trim slices of this LayerRegion with all the MMU regions.
<<<<<<< HEAD
                            Polygons mine = to_polygons(layerm.slices().surfaces);
=======
                            Polygons mine = to_polygons(std::move(layerm.slices().surfaces));
>>>>>>> 3284959e
                            for (auto &segmented : by_extruder)
                                if (&segmented - by_extruder.data() + 1 != self_extruder_id && segmented.bbox.defined && bbox.overlap(segmented.bbox)) {
                                    mine = diff(mine, segmented.expolygons);
                                    if (mine.empty())
                                        break;
                                }
                            // Filter out unprintable polygons produced by subtraction multi-material painted regions from layerm.region().
                            // ExPolygon returned from multi-material segmentation does not precisely match ExPolygons in layerm.region()
                            // (because of preprocessing of the input regions in multi-material segmentation). Therefore, subtraction from
                            // layerm.region() could produce a huge number of small unprintable regions for the model's base extruder.
                            // This could, on some models, produce bulges with the model's base color (#7109).
                            if (! mine.empty())
                                mine = opening(union_ex(mine), float(scale_(5 * EPSILON)), float(scale_(5 * EPSILON)));
                            if (! mine.empty()) {
                                ByRegion &dst = by_region[layerm.region().print_object_region_id()];
                                if (dst.expolygons.empty()) {
                                    dst.expolygons = union_ex(mine);
                                } else {
                                    append(dst.expolygons, union_ex(mine));
                                    dst.needs_merge = true;
                                }
                            }
                        }
                    }
                // Re-create Surfaces of LayerRegions.
                for (size_t region_id = 0; region_id < layer->region_count(); ++ region_id) {
                    ByRegion &src = by_region[region_id];
                    if (src.needs_merge)
                        // Multiple regions were merged into one.
                        src.expolygons = closing_ex(src.expolygons, float(scale_(10 * EPSILON)));
<<<<<<< HEAD
                    layer->get_region(region_id)->m_slices.set(std::move(src.expolygons), stPosInternal | stDensSparse);
=======
                    layer->get_region(region_id)->m_slices.set(std::move(src.expolygons), stInternal);
>>>>>>> 3284959e
                }
            }
        });
}



ExPolygons PrintObject::_shrink_contour_holes(double contour_delta, double not_convex_delta, double convex_delta, const ExPolygons& polys) const {
    ExPolygons new_ex_polys;
    double max_hole_area = scale_d(scale_d(m_config.hole_size_threshold.value));
    for (const ExPolygon& ex_poly : polys) {
        Polygons contours;
        ExPolygons holes;
        for (const Polygon& hole : ex_poly.holes) {
            assert(hole.points.size() >= 3);
            //check if convex to reduce it
            // check whether first point forms a convex angle
            //note: we allow a deviation of 5.7° (0.01rad = 0.57°)
            bool ok = true;
            ok = (hole.points.front().ccw_angle(hole.points.back(), *(hole.points.begin() + 1)) <= PI + 0.1);
            // check whether points 1..(n-1) form convex angles
            if (ok)
                for (Points::const_iterator p = hole.points.begin() + 1; p != hole.points.end() - 1; ++p) {
                    ok = (p->ccw_angle(*(p - 1), *(p + 1)) <= PI + 0.1);
                    if (!ok) break;
                }

            // check whether last point forms a convex angle
            ok &= (hole.points.back().ccw_angle(*(hole.points.end() - 2), hole.points.front()) <= PI + 0.1);

            if (ok && not_convex_delta != convex_delta) {
                if (convex_delta != 0) {
                    //apply hole threshold cutoff
                    double convex_delta_adapted = convex_delta;
                    double area = -hole.area();
                    if (area > max_hole_area * 4 && max_hole_area > 0) {
                        convex_delta_adapted = not_convex_delta;
                    } else if (area > max_hole_area && max_hole_area > 0) {
                        // not a hard threshold, to avoid artefacts on slopped holes.
                        double percent = (max_hole_area * 4 - area) / (max_hole_area * 3);
                        convex_delta_adapted = convex_delta * percent + (1 - percent) * not_convex_delta;
                    }
                    if (convex_delta_adapted != 0) {
                        Polygon hole_as_contour = hole;
                        hole_as_contour.make_counter_clockwise();
                        for (ExPolygon& newHole : offset_ex(ExPolygon{ hole_as_contour }, convex_delta_adapted)) {
                            holes.push_back(std::move(newHole));
                        }
                    } else {
                        holes.push_back(ExPolygon{ hole });
                        holes.back().contour.make_counter_clockwise();
                    }
                } else {
                    holes.push_back(ExPolygon{ hole });
                    holes.back().contour.make_counter_clockwise();
                }
            } else {
                if (not_convex_delta != 0) {
                    Polygon hole_as_contour = hole;
                    hole_as_contour.make_counter_clockwise();
                    for (ExPolygon& newHole : offset_ex(ExPolygon{ hole_as_contour }, not_convex_delta)) {
                        holes.push_back(std::move(newHole));
                    }
                } else {
                    holes.push_back(ExPolygon{ hole });
                    holes.back().contour.make_counter_clockwise();
                }
            }
        }
        //modify contour
        if (contour_delta != 0) {
            Polygons new_contours = offset(ex_poly.contour, contour_delta);
            if (new_contours.size() == 0)
                continue;
            contours.insert(contours.end(), std::make_move_iterator(new_contours.begin()), std::make_move_iterator(new_contours.end()));
        } else {
            contours.push_back(ex_poly.contour);
        }
        ExPolygons temp = diff_ex(union_ex(contours), union_ex(holes));
        new_ex_polys.insert(new_ex_polys.end(), std::make_move_iterator(temp.begin()), std::make_move_iterator(temp.end()));
    }
    return union_ex(new_ex_polys);
}

/// max angle: you ahve to be lwer than that to divide it. PI => all accepted
/// min angle: don't smooth sharp angles! 0  => all accepted
/// cutoff_dist: maximum dist between two point to add new points
/// max dist : maximum distance between two pointsd, where we add new points
Polygon _smooth_curve(Polygon& p, double max_angle, double min_angle_convex, double min_angle_concave, coord_t cutoff_dist, coord_t max_dist) {
    if (p.size() < 4) return p;
    Polygon pout;
    //duplicate points to simplify the loop
    p.points.insert(p.points.end(), p.points.begin(), p.points.begin() + 3);
    for (size_t idx = 1; idx < p.size() - 2; idx++) {
        //put first point
        pout.points.push_back(p[idx]);
        //get angles
        double angle1 = p[idx].ccw_angle(p.points[idx - 1], p.points[idx + 1]);
        bool angle1_concave = true;
        if (angle1 > PI) {
            angle1 = 2 * PI - angle1;
            angle1_concave = false;
        }
        double angle2 = p[idx + 1].ccw_angle(p.points[idx], p.points[idx + 2]);
        bool angle2_concave = true;
        if (angle2 > PI) {
            angle2 = 2 * PI - angle2;
            angle2_concave = false;
        }
        //filters
        bool angle1_ok = angle1_concave ? angle1 >= min_angle_concave : angle1 >= min_angle_convex;
        bool angle2_ok = angle2_concave ? angle2 >= min_angle_concave : angle2 >= min_angle_convex;
        if (!angle1_ok && !angle2_ok) continue;
        if (angle1 > max_angle && angle2 > max_angle) continue;
        if (cutoff_dist > 0 && p.points[idx].distance_to(p.points[idx + 1]) > cutoff_dist) continue;
        // add points, but how many?
        coordf_t dist = p[idx].distance_to(p[idx + 1]);
        int nb_add = dist / max_dist;
        if (max_angle < PI) {
            int nb_add_per_angle = std::max((PI - angle1) / (PI - max_angle), (PI - angle2) / (PI - max_angle));
            nb_add = std::min(nb_add, nb_add_per_angle);
        }
        if (nb_add == 0) continue;

        //cr�ation des points de controles
        Vec2d vec_ab = (p[idx] - p[idx - 1]).cast<double>();
        Vec2d vec_bc = (p[idx + 1] - p[idx]).cast<double>();
        Vec2d vec_cb = (p[idx] - p[idx + 1]).cast<double>();
        Vec2d vec_dc = (p[idx + 1] - p[idx + 2]).cast<double>();
        vec_ab.normalize();
        vec_bc.normalize();
        vec_cb.normalize();
        vec_dc.normalize();
        Vec2d vec_b_tang = vec_ab + vec_bc;
        vec_b_tang.normalize();
        //should be 0.55 / 1.414 = ~0.39 to create a true circle from a square (90°)
        // it's ~0.36 for exagon (120°)
        // it's ~0.34 for octogon (135°)
        vec_b_tang *= dist * (0.31 + 0.12 * (1 - (angle1 / PI)));
        Vec2d vec_c_tang = vec_dc + vec_cb;
        vec_c_tang.normalize();
        vec_c_tang *= dist * (0.31 + 0.12 * (1 - (angle2 / PI)));
        Point bp = p[idx] + ((!angle1_ok) ? vec_bc.cast<coord_t>() : vec_b_tang.cast<coord_t>());
        Point cp = p[idx + 1] + ((!angle2_ok) ? vec_cb.cast<coord_t>() : vec_c_tang.cast<coord_t>());
        for (int idx_np = 0; idx_np < nb_add; idx_np++) {
            const float percent_np = (idx_np + 1) / (float)(nb_add + 1);
            const float inv_percent_np = 1 - percent_np;
            pout.points.emplace_back();
            Point& new_p = pout.points.back();
            const float coeff0 = inv_percent_np * inv_percent_np * inv_percent_np;
            const float coeff1 = percent_np * inv_percent_np * inv_percent_np;
            const float coeff2 = percent_np * percent_np * inv_percent_np;
            const float coeff3 = percent_np * percent_np * percent_np;
            new_p.x() = (p[idx].x() * coeff0)
                + (3 * bp.x() * coeff1)
                + (3 * cp.x() * coeff2)
                + (p[idx + 1].x() * coeff3);
            new_p.y() = (p[idx].y() * coeff0)
                + (3 * bp.y() * coeff1)
                + (3 * cp.y() * coeff2)
                + (p[idx + 1].y() * coeff3);
        }

    }
    return pout;
}

ExPolygons PrintObject::_smooth_curves(const ExPolygons& input, const PrintRegionConfig& conf) const {
    ExPolygons new_polys;
    for (const ExPolygon& ex_poly : input) {
        ExPolygon new_ex_poly(ex_poly);
        new_ex_poly.contour.remove_collinear(SCALED_EPSILON * 10);
        new_ex_poly.contour = _smooth_curve(new_ex_poly.contour, PI,
            conf.curve_smoothing_angle_convex.value * PI / 180.0,
            conf.curve_smoothing_angle_concave.value * PI / 180.0,
            scale_(conf.curve_smoothing_cutoff_dist.value),
            scale_(conf.curve_smoothing_precision.value));
        for (Polygon& phole : new_ex_poly.holes) {
            phole.reverse(); // make_counter_clockwise();
            phole.remove_collinear(SCALED_EPSILON * 10);
            phole = _smooth_curve(phole, PI,
                conf.curve_smoothing_angle_convex.value * PI / 180.0,
                conf.curve_smoothing_angle_concave.value * PI / 180.0,
                scale_(conf.curve_smoothing_cutoff_dist.value),
                scale_(conf.curve_smoothing_precision.value));
            phole.reverse(); // make_clockwise();
        }
        new_polys.push_back(new_ex_poly);
    }
    return new_polys;
}

// 1) Decides Z positions of the layers,
// 2) Initializes layers and their regions
// 3) Slices the object meshes
// 4) Slices the modifier meshes and reclassifies the slices of the object meshes by the slices of the modifier meshes
// 5) Applies size compensation (offsets the slices in XY plane)
// 6) Replaces bad slices by the slices reconstructed from the upper/lower layer
// Resulting expolygons of layer regions are marked as Internal.
//
// this should be idempotent
void PrintObject::slice_volumes()
{
    BOOST_LOG_TRIVIAL(info) << "Slicing volumes..." << log_memory_info();
    const Print *print                      = this->print();
    const auto   throw_on_cancel_callback   = std::function<void()>([print](){ print->throw_if_canceled(); });

    // Clear old LayerRegions, allocate for new PrintRegions.
    for (Layer* layer : m_layers) {
        layer->m_regions.clear();
        layer->m_regions.reserve(m_shared_regions->all_regions.size());
        for (const std::unique_ptr<PrintRegion> &pr : m_shared_regions->all_regions)
            layer->m_regions.emplace_back(new LayerRegion(layer, pr.get()));
    }

    std::vector<float>                   slice_zs      = zs_from_layers(m_layers);
<<<<<<< HEAD
    std::vector<VolumeSlices> volume_slices = slice_volumes_inner(
        print->config(),
        this->config(),
        this->trafo_centered(),
        this->model_object()->volumes,
        m_shared_regions->layer_ranges,
        slice_zs,
        throw_on_cancel_callback);

    std::vector<std::vector<ExPolygons>> region_slices = slices_to_regions(
        print->config(),
        *this,
        this->model_object()->volumes, 
        *m_shared_regions, 
        slice_zs,
        std::move(volume_slices),
        m_config.clip_multipart_objects,
=======
    std::vector<std::vector<ExPolygons>> region_slices = slices_to_regions(this->model_object()->volumes, *m_shared_regions, slice_zs,
        slice_volumes_inner(
            print->config(), this->config(), this->trafo_centered(),
            this->model_object()->volumes, m_shared_regions->layer_ranges, slice_zs, throw_on_cancel_callback),
>>>>>>> 3284959e
        throw_on_cancel_callback);



    for (size_t region_id = 0; region_id < region_slices.size(); ++ region_id) {
        std::vector<ExPolygons> &by_layer = region_slices[region_id];
        for (size_t layer_id = 0; layer_id < by_layer.size(); ++ layer_id)
<<<<<<< HEAD
            m_layers[layer_id]->regions()[region_id]->m_slices.append(std::move(by_layer[layer_id]), stPosInternal | stDensSparse);
=======
            m_layers[layer_id]->regions()[region_id]->m_slices.append(std::move(by_layer[layer_id]), stInternal);
>>>>>>> 3284959e
    }
    region_slices.clear();
    
    BOOST_LOG_TRIVIAL(debug) << "Slicing volumes - removing top empty layers";
    while (! m_layers.empty()) {
        const Layer *layer = m_layers.back();
        if (! layer->empty())
            break;
        delete layer;
        m_layers.pop_back();
    }
    if (! m_layers.empty())
        m_layers.back()->upper_layer = nullptr;
    m_print->throw_if_canceled();

    // Is any ModelVolume MMU painted?
    if (const auto& volumes = this->model_object()->volumes;
        m_print->config().nozzle_diameter.size() > 1 &&
        std::find_if(volumes.begin(), volumes.end(), [](const ModelVolume* v) { return !v->mmu_segmentation_facets.empty(); }) != volumes.end()) {

        // If XY Size compensation is also enabled, notify the user that XY Size compensation
        // would not be used because the object is multi-material painted.
        if (m_config.xy_size_compensation.value != 0.f || m_config.xy_inner_size_compensation.value != 0.f || m_config.hole_size_compensation.value != 0.f) {
            this->active_step_add_warning(
                PrintStateBase::WarningLevel::CRITICAL,
                _u8L("An object has enabled XY Size compensation which will not be used because it is also multi-material painted.\nXY Size "
                  "compensation cannot be combined with multi-material painting.") +
                    "\n" + (_u8L("Object name")) + ": " + this->model_object()->name);
        }

        BOOST_LOG_TRIVIAL(debug) << "Slicing volumes - MMU segmentation";
        apply_mm_segmentation(*this, [print]() { print->throw_if_canceled(); });
    }


    BOOST_LOG_TRIVIAL(debug) << "Slicing volumes - make_slices in parallel - begin";
    {
        // Compensation value, scaled. Only applying the negative scaling here, as the positive scaling has already been applied during slicing.
        ////const size_t num_extruders = print->config().nozzle_diameter.size();
        ////const auto   xy_compensation_scaled            = (num_extruders > 1 && this->is_mm_painted()) ? scaled<float>(0.f) : scaled<float>(std::min(m_config.xy_size_compensation.value, 0.));
        ////const float  elephant_foot_compensation_scaled = (m_config.raft_layers == 0) ?
        ////	// Only enable Elephant foot compensation if printing directly on the print bed.
        ////    float(scale_(m_config.elefant_foot_compensation.value)) :
        ////	0.f;
        // Uncompensated slices for the first layer in case the Elephant foot compensation is applied.
	    //ExPolygons  lslices_1st_layer;
	    tbb::parallel_for(
	        tbb::blocked_range<size_t>(0, m_layers.size()),
			[this](const tbb::blocked_range<size_t>& range) {
	            for (size_t layer_id = range.begin(); layer_id < range.end(); ++ layer_id) {
	                m_print->throw_if_canceled();
	                Layer *layer = m_layers[layer_id];
	                // Apply size compensation and perform clipping of multi-part objects.
                    float outter_delta = float(scale_(m_config.xy_size_compensation.value));
                    float inner_delta = float(scale_(m_config.xy_inner_size_compensation.value));
                    float hole_delta = inner_delta + float(scale_(m_config.hole_size_compensation.value));
                    //FIXME only apply the compensation if no raft is enabled.
                    float first_layer_compensation = 0.f;
                    int first_layers = m_config.first_layer_size_compensation_layers.value;
                    if (layer_id < first_layers && m_config.raft_layers == 0 && m_config.first_layer_size_compensation.value != 0) {
                        // Only enable Elephant foot compensation if printing directly on the print bed.
                        first_layer_compensation = float(scale_(m_config.first_layer_size_compensation.value));
                        // reduce first_layer_compensation for every layer over the first one.
                        first_layer_compensation = (first_layers - layer_id) * first_layer_compensation / float(first_layers);
                        // simplify compensations if possible
                        if (first_layer_compensation > 0) {
                            outter_delta += first_layer_compensation;
                            inner_delta += first_layer_compensation;
                            hole_delta += first_layer_compensation;
                            first_layer_compensation = 0;
                        } else {
                            float min_delta = std::min(outter_delta, std::min(inner_delta, hole_delta));
                            if (min_delta > 0) {
                                if (-first_layer_compensation < min_delta) {
                                    outter_delta += first_layer_compensation;
                                    inner_delta += first_layer_compensation;
                                    hole_delta += first_layer_compensation;
                                    first_layer_compensation = 0;
                                } else {
                                    first_layer_compensation += min_delta;
                                    outter_delta -= min_delta;
                                    inner_delta -= min_delta;
                                    hole_delta -= min_delta;
                                }
                            }
                        }
                    }
                    
                    //remove the upscaling done by the slicing
                    const float aleady_done_delta = is_mm_painted() ? 0.f : std::max(0.f, std::min(outter_delta, std::min(inner_delta, hole_delta)));
                    outter_delta -= aleady_done_delta;
                    inner_delta -= aleady_done_delta;
                    hole_delta -= aleady_done_delta;
                    //TODO: test it's done for multi-region and not

	                if (layer->regions().size() == 1) {
	                    // Optimized version for a single region layer.
	                    // Single region, growing or shrinking.
<<<<<<< HEAD
                        LayerRegion* layerm = layer->regions().front();
                        ExPolygons expolygons = to_expolygons(std::move(layerm->m_slices.surfaces));
                        // Apply all three main XY compensation.
                        if (hole_delta > 0 || inner_delta > 0 || outter_delta > 0) {
                            expolygons = _shrink_contour_holes(std::max(0.f, outter_delta), std::max(0.f, inner_delta), std::max(0.f, hole_delta), expolygons);
                        }
                        // Apply the elephant foot compensation.
                        if (layer_id < first_layers && first_layer_compensation != 0.f) {
                            expolygons = union_ex(Slic3r::elephant_foot_compensation(expolygons, layerm->flow(frExternalPerimeter),
                                unscale<double>(-first_layer_compensation)));
                        }
                        // Apply all three main negative XY compensation.
                        if (hole_delta < 0 || inner_delta < 0 || outter_delta < 0) {
                            expolygons = _shrink_contour_holes(std::min(0.f, outter_delta), std::min(0.f, inner_delta), std::min(0.f, hole_delta), expolygons);
                        }
                        if (layer->regions().front()->region().config().curve_smoothing_precision > 0.f) {
                            //smoothing
                            expolygons = _smooth_curves(expolygons, layer->regions().front()->region().config());
                        }
                        layerm->m_slices.set(std::move(expolygons), stPosInternal | stDensSparse);
                    } else {

                        float max_growth = std::max(hole_delta, std::max(inner_delta, outter_delta));
                        float min_growth = std::min(hole_delta, std::min(inner_delta, outter_delta));
                        bool clip = m_config.clip_multipart_objects.value;
                        ExPolygons merged_poly_for_holes_growing;
                        if (max_growth > 0) {
                            //merge polygons because region can cut "holes".
                            //then, cut them to give them again later to their region
                            merged_poly_for_holes_growing = layer->merged(float(SCALED_EPSILON));
                            merged_poly_for_holes_growing = _shrink_contour_holes(std::max(0.f, outter_delta), std::max(0.f, inner_delta), std::max(0.f, hole_delta), union_ex(merged_poly_for_holes_growing));
                        }
                        bool has_curve_smoothing = false;
                        for (size_t region_id = 0; region_id < layer->regions().size() && !has_curve_smoothing; ++region_id) {
                            LayerRegion* layerm = layer->regions()[region_id];
                            has_curve_smoothing = layerm->region().config().curve_smoothing_precision > 0.f;
                        }
                        //note: ps has removed that step...
                        if (clip || max_growth > 0 || has_curve_smoothing) {
                            // Multiple regions, growing or just clipping one region by the other.
                            // When clipping the regions, priority is given to the first regions.
                            Polygons processed;
                            for (size_t region_id = 0; region_id < layer->regions().size(); ++region_id) {
                                LayerRegion* layerm = layer->regions()[region_id];
                                ExPolygons slices = to_expolygons(std::move(layerm->slices().surfaces));
                                if (max_growth > 0.f) {
                                    slices = intersection_ex(offset_ex(slices, max_growth), merged_poly_for_holes_growing);
                                }
                                // Apply the first_layer_compensation if >0.
                                if (layer_id == 0 && first_layer_compensation > 0)
                                    slices = offset_ex(std::move(slices), std::max(first_layer_compensation, 0.f));
                                //smoothing
                                if (layerm->region().config().curve_smoothing_precision > 0.f)
                                    slices = _smooth_curves(slices, layerm->region().config());
                                // Trim by the slices of already processed regions.
                                if (region_id > 0 && clip)
                                    slices = diff_ex(to_polygons(std::move(slices)), processed);
                                if (clip && (region_id + 1 < layer->regions().size()))
                                    // Collect the already processed regions to trim the to be processed regions.
                                    polygons_append(processed, slices);
                                layerm->m_slices.set(std::move(slices), stPosInternal | stDensSparse);
                            }
                        }
                        if (min_growth < 0.f || first_layer_compensation != 0.f) {
                            // Apply the negative XY compensation. (the ones that is <0)
                            ExPolygons trimming;
                            static const float eps = float(scale_(m_config.slice_closing_radius.value) * 1.5);
                            if (layer_id < first_layers && first_layer_compensation < 0.f) {
                                ExPolygons expolygons_first_layer = offset_ex(layer->merged(eps), -eps);
                                trimming = Slic3r::elephant_foot_compensation(expolygons_first_layer,
                                    layer->regions().front()->flow(frExternalPerimeter), unscale<double>(-first_layer_compensation));
                            } else {
                                trimming = layer->merged(float(SCALED_EPSILON));
                            }
                            if (min_growth < 0)
                                trimming = _shrink_contour_holes(std::min(0.f, outter_delta), std::min(0.f, inner_delta), std::min(0.f, hole_delta), trimming);
                            //trim surfaces
                            for (size_t region_id = 0; region_id < layer->regions().size(); ++region_id) {
                                layer->regions()[region_id]->trim_surfaces(to_polygons(trimming));
                            }
                        }
                    }
	                // Merge all regions' slices to get islands, chain them by a shortest path.
=======
	                    LayerRegion *layerm = layer->m_regions.front();
	                    if (elfoot > 0) {
		                    // Apply the elephant foot compensation and store the 1st layer slices without the Elephant foot compensation applied.
		                    lslices_1st_layer = to_expolygons(std::move(layerm->m_slices.surfaces));
		                    float delta = xy_compensation_scaled;
	                        if (delta > elfoot) {
	                            delta -= elfoot;
	                            elfoot = 0.f;
	                        } else if (delta > 0)
	                            elfoot -= delta;
							layerm->m_slices.set(
								union_ex(
									Slic3r::elephant_foot_compensation(
										(delta == 0.f) ? lslices_1st_layer : offset_ex(lslices_1st_layer, delta), 
	                            		layerm->flow(frExternalPerimeter), unscale<double>(elfoot))),
								stInternal);
							if (xy_compensation_scaled < 0.f)
								lslices_1st_layer = offset_ex(std::move(lslices_1st_layer), xy_compensation_scaled);
	                    } else if (xy_compensation_scaled < 0.f) {
	                        // Apply the XY compensation.
	                        layerm->m_slices.set(
                                offset_ex(to_expolygons(std::move(layerm->m_slices.surfaces)), xy_compensation_scaled),
	                            stInternal);
	                    }
	                } else {
	                    if (xy_compensation_scaled < 0.f || elfoot > 0.f) {
	                        // Apply the negative XY compensation.
	                        Polygons trimming;
	                        static const float eps = float(scale_(m_config.slice_closing_radius.value) * 1.5);
	                        if (elfoot > 0.f) {
	                        	lslices_1st_layer = offset_ex(layer->merged(eps), std::min(xy_compensation_scaled, 0.f) - eps);
								trimming = to_polygons(Slic3r::elephant_foot_compensation(lslices_1st_layer,
									layer->m_regions.front()->flow(frExternalPerimeter), unscale<double>(elfoot)));
	                        } else
		                        trimming = offset(layer->merged(float(SCALED_EPSILON)), xy_compensation_scaled - float(SCALED_EPSILON));
	                        for (size_t region_id = 0; region_id < layer->m_regions.size(); ++ region_id)
	                            layer->m_regions[region_id]->trim_surfaces(trimming);
	                    }
	                }
	                // Merge all regions' slices to get islands sorted topologically, chain them by a shortest path in separate index list
>>>>>>> 3284959e
	                layer->make_slices();
                    //FIXME: can't make it work in multi-region object, it seems useful to avoid bridge on top of first layer compensation
                    //so it's disable, if you want an offset, use the offset field.
                    //if (layer->regions().size() == 1 && ! m_layers.empty() && layer_id == 0 && first_layer_compensation < 0 && m_config.raft_layers == 0) {
                    //    // The Elephant foot has been compensated, therefore the 1st layer's lslices are shrank with the Elephant foot compensation value.
                    //    // Store the uncompensated value there.
                    //    assert(! m_layers.empty());
                    //    assert(m_layers.front()->id() == 0);
                    //    m_layers.front()->lslices = offset_ex(std::move(m_layers.front()->lslices), -first_layer_compensation);
                    //}
	            }
	        });
<<<<<<< HEAD
=======
	    if (elephant_foot_compensation_scaled > 0.f && ! m_layers.empty()) {
	    	// The Elephant foot has been compensated, therefore the 1st layer's lslices are shrank with the Elephant foot compensation value.
	    	// Store the uncompensated value there.
            //FIXME is this operation needed? MMU painting and brim now have to do work arounds to work with compensated layer, not with the uncompensated layer.
            // There may be subtle issues removing this block such as support raft sticking too well with the first object layer.
            Layer &layer = *m_layers.front();
	    	assert(layer.id() == 0);
			layer.lslices = std::move(lslices_1st_layer);
            layer.lslice_indices_sorted_by_print_order = chain_expolygons(layer.lslices);
		}
>>>>>>> 3284959e
	}

    m_print->throw_if_canceled();
    BOOST_LOG_TRIVIAL(debug) << "Slicing volumes - make_slices in parallel - end";
}

std::vector<Polygons> PrintObject::slice_support_volumes(const ModelVolumeType model_volume_type) const
{
    auto it_volume     = this->model_object()->volumes.begin();
    auto it_volume_end = this->model_object()->volumes.end();
    for (; it_volume != it_volume_end && (*it_volume)->type() != model_volume_type; ++ it_volume) ;
    std::vector<Polygons> slices;
    if (it_volume != it_volume_end) {
        // Found at least a single support volume of model_volume_type.
        std::vector<float> zs = zs_from_layers(this->layers());
        std::vector<char>  merge_layers;
        bool               merge = false;
        const Print       *print = this->print();
        auto               throw_on_cancel_callback = std::function<void()>([print](){ print->throw_if_canceled(); });
        MeshSlicingParamsEx params;
        params.trafo = this->trafo_centered();
        for (; it_volume != it_volume_end; ++ it_volume)
            if ((*it_volume)->type() == model_volume_type) {
                std::vector<ExPolygons> slices2 = slice_volume(*(*it_volume), zs, params, throw_on_cancel_callback);
                if (slices.empty()) {
                    slices.reserve(slices2.size());
                    for (ExPolygons &src : slices2)
                        slices.emplace_back(to_polygons(std::move(src)));
                } else if (!slices2.empty()) {
                    if (merge_layers.empty())
                        merge_layers.assign(zs.size(), false);
                    for (size_t i = 0; i < zs.size(); ++ i) {
                        if (slices[i].empty())
                            slices[i] = to_polygons(std::move(slices2[i]));
                        else if (! slices2[i].empty()) {
                            append(slices[i], to_polygons(std::move(slices2[i])));
                            merge_layers[i] = true;
                            merge = true;
                        }
                    }
                }
            }
        if (merge) {
            std::vector<Polygons*> to_merge;
            to_merge.reserve(zs.size());
            for (size_t i = 0; i < zs.size(); ++ i)
                if (merge_layers[i])
                    to_merge.emplace_back(&slices[i]);
            tbb::parallel_for(
                tbb::blocked_range<size_t>(0, to_merge.size()),
                [&to_merge](const tbb::blocked_range<size_t> &range) {
                    for (size_t i = range.begin(); i < range.end(); ++ i)
                        *to_merge[i] = union_(*to_merge[i]);
            });
        }
    }
    return slices;
}

} // namespace Slic3r<|MERGE_RESOLUTION|>--- conflicted
+++ resolved
@@ -490,11 +490,7 @@
                     if (lower_surfaces)
                         for (const auto &surface : *lower_surfaces)
                             polygons_append(holes, surface.expolygon.holes);
-<<<<<<< HEAD
                     layerm->m_slices.set(diff_ex(union_(outer), holes), stPosInternal | stDensSparse);
-=======
-                    layerm->m_slices.set(diff_ex(union_(outer), holes), stInternal);
->>>>>>> 3284959e
                 }
                 // Update layer slices after repairing the single regions.
                 layer->make_slices();
@@ -531,11 +527,7 @@
 {
     if (! this->set_started(posSlice))
         return;
-<<<<<<< HEAD
     m_print->set_status(0, L("Processing triangulated mesh"));
-=======
-    m_print->set_status(10, _u8L("Processing triangulated mesh"));
->>>>>>> 3284959e
     std::vector<coordf_t> layer_height_profile;
     this->update_layer_height_profile(*this->model_object(), *m_slicing_params, layer_height_profile);
     m_print->throw_if_canceled();
@@ -555,14 +547,11 @@
     m_print->throw_if_canceled();
     if (! warning.empty())
         BOOST_LOG_TRIVIAL(info) << warning;
-<<<<<<< HEAD
+#endif
 
     //create polyholes
     this->_transform_hole_to_polyholes();
 
-=======
-#endif
->>>>>>> 3284959e
     // Update bounding boxes, back up raw slices of complex models.
     tbb::parallel_for(
         tbb::blocked_range<size_t>(0, m_layers.size()),
@@ -637,11 +626,7 @@
                 // layer_range.painted_regions are sorted by extruder ID and parent PrintObject region ID.
                 auto it_painted_region = layer_range.painted_regions.begin();
                 for (int region_id = 0; region_id < int(layer->region_count()); ++ region_id)
-<<<<<<< HEAD
-                    if (LayerRegion &layerm = *layer->get_region(region_id); ! layerm.slices().surfaces.empty()) {
-=======
                     if (LayerRegion &layerm = *layer->get_region(region_id); ! layerm.slices().empty()) {
->>>>>>> 3284959e
                         assert(layerm.region().print_object_region_id() == region_id);
                         const BoundingBox bbox = get_extents(layerm.slices().surfaces);
                         assert(it_painted_region < layer_range.painted_regions.end());
@@ -684,11 +669,8 @@
                             }
                         if (! self_trimmed) {
                             // Trim slices of this LayerRegion with all the MMU regions.
-<<<<<<< HEAD
+                            // prusa has a move() here. I find that dangerous, I'm not sure i won't reuse it afterwards. It's a well hidden silent deletion. That's why i copy here.
                             Polygons mine = to_polygons(layerm.slices().surfaces);
-=======
-                            Polygons mine = to_polygons(std::move(layerm.slices().surfaces));
->>>>>>> 3284959e
                             for (auto &segmented : by_extruder)
                                 if (&segmented - by_extruder.data() + 1 != self_extruder_id && segmented.bbox.defined && bbox.overlap(segmented.bbox)) {
                                     mine = diff(mine, segmented.expolygons);
@@ -719,11 +701,7 @@
                     if (src.needs_merge)
                         // Multiple regions were merged into one.
                         src.expolygons = closing_ex(src.expolygons, float(scale_(10 * EPSILON)));
-<<<<<<< HEAD
                     layer->get_region(region_id)->m_slices.set(std::move(src.expolygons), stPosInternal | stDensSparse);
-=======
-                    layer->get_region(region_id)->m_slices.set(std::move(src.expolygons), stInternal);
->>>>>>> 3284959e
                 }
             }
         });
@@ -940,7 +918,6 @@
     }
 
     std::vector<float>                   slice_zs      = zs_from_layers(m_layers);
-<<<<<<< HEAD
     std::vector<VolumeSlices> volume_slices = slice_volumes_inner(
         print->config(),
         this->config(),
@@ -957,13 +934,6 @@
         *m_shared_regions, 
         slice_zs,
         std::move(volume_slices),
-        m_config.clip_multipart_objects,
-=======
-    std::vector<std::vector<ExPolygons>> region_slices = slices_to_regions(this->model_object()->volumes, *m_shared_regions, slice_zs,
-        slice_volumes_inner(
-            print->config(), this->config(), this->trafo_centered(),
-            this->model_object()->volumes, m_shared_regions->layer_ranges, slice_zs, throw_on_cancel_callback),
->>>>>>> 3284959e
         throw_on_cancel_callback);
 
 
@@ -971,11 +941,7 @@
     for (size_t region_id = 0; region_id < region_slices.size(); ++ region_id) {
         std::vector<ExPolygons> &by_layer = region_slices[region_id];
         for (size_t layer_id = 0; layer_id < by_layer.size(); ++ layer_id)
-<<<<<<< HEAD
             m_layers[layer_id]->regions()[region_id]->m_slices.append(std::move(by_layer[layer_id]), stPosInternal | stDensSparse);
-=======
-            m_layers[layer_id]->regions()[region_id]->m_slices.append(std::move(by_layer[layer_id]), stInternal);
->>>>>>> 3284959e
     }
     region_slices.clear();
     
@@ -1074,8 +1040,8 @@
 	                if (layer->regions().size() == 1) {
 	                    // Optimized version for a single region layer.
 	                    // Single region, growing or shrinking.
-<<<<<<< HEAD
                         LayerRegion* layerm = layer->regions().front();
+                        // we can move here because we'll fill it again below.
                         ExPolygons expolygons = to_expolygons(std::move(layerm->m_slices.surfaces));
                         // Apply all three main XY compensation.
                         if (hole_delta > 0 || inner_delta > 0 || outter_delta > 0) {
@@ -1157,49 +1123,7 @@
                             }
                         }
                     }
-	                // Merge all regions' slices to get islands, chain them by a shortest path.
-=======
-	                    LayerRegion *layerm = layer->m_regions.front();
-	                    if (elfoot > 0) {
-		                    // Apply the elephant foot compensation and store the 1st layer slices without the Elephant foot compensation applied.
-		                    lslices_1st_layer = to_expolygons(std::move(layerm->m_slices.surfaces));
-		                    float delta = xy_compensation_scaled;
-	                        if (delta > elfoot) {
-	                            delta -= elfoot;
-	                            elfoot = 0.f;
-	                        } else if (delta > 0)
-	                            elfoot -= delta;
-							layerm->m_slices.set(
-								union_ex(
-									Slic3r::elephant_foot_compensation(
-										(delta == 0.f) ? lslices_1st_layer : offset_ex(lslices_1st_layer, delta), 
-	                            		layerm->flow(frExternalPerimeter), unscale<double>(elfoot))),
-								stInternal);
-							if (xy_compensation_scaled < 0.f)
-								lslices_1st_layer = offset_ex(std::move(lslices_1st_layer), xy_compensation_scaled);
-	                    } else if (xy_compensation_scaled < 0.f) {
-	                        // Apply the XY compensation.
-	                        layerm->m_slices.set(
-                                offset_ex(to_expolygons(std::move(layerm->m_slices.surfaces)), xy_compensation_scaled),
-	                            stInternal);
-	                    }
-	                } else {
-	                    if (xy_compensation_scaled < 0.f || elfoot > 0.f) {
-	                        // Apply the negative XY compensation.
-	                        Polygons trimming;
-	                        static const float eps = float(scale_(m_config.slice_closing_radius.value) * 1.5);
-	                        if (elfoot > 0.f) {
-	                        	lslices_1st_layer = offset_ex(layer->merged(eps), std::min(xy_compensation_scaled, 0.f) - eps);
-								trimming = to_polygons(Slic3r::elephant_foot_compensation(lslices_1st_layer,
-									layer->m_regions.front()->flow(frExternalPerimeter), unscale<double>(elfoot)));
-	                        } else
-		                        trimming = offset(layer->merged(float(SCALED_EPSILON)), xy_compensation_scaled - float(SCALED_EPSILON));
-	                        for (size_t region_id = 0; region_id < layer->m_regions.size(); ++ region_id)
-	                            layer->m_regions[region_id]->trim_surfaces(trimming);
-	                    }
-	                }
-	                // Merge all regions' slices to get islands sorted topologically, chain them by a shortest path in separate index list
->>>>>>> 3284959e
+	                // Merge all regions' slices to get islands, sorted topologically, chain them by a shortest path in separate index list
 	                layer->make_slices();
                     //FIXME: can't make it work in multi-region object, it seems useful to avoid bridge on top of first layer compensation
                     //so it's disable, if you want an offset, use the offset field.
@@ -1209,22 +1133,10 @@
                     //    assert(! m_layers.empty());
                     //    assert(m_layers.front()->id() == 0);
                     //    m_layers.front()->lslices = offset_ex(std::move(m_layers.front()->lslices), -first_layer_compensation);
+                    //    m_layers.front()->lslice_indices_sorted_by_print_order = chain_expolygons(layer.lslices);
                     //}
 	            }
 	        });
-<<<<<<< HEAD
-=======
-	    if (elephant_foot_compensation_scaled > 0.f && ! m_layers.empty()) {
-	    	// The Elephant foot has been compensated, therefore the 1st layer's lslices are shrank with the Elephant foot compensation value.
-	    	// Store the uncompensated value there.
-            //FIXME is this operation needed? MMU painting and brim now have to do work arounds to work with compensated layer, not with the uncompensated layer.
-            // There may be subtle issues removing this block such as support raft sticking too well with the first object layer.
-            Layer &layer = *m_layers.front();
-	    	assert(layer.id() == 0);
-			layer.lslices = std::move(lslices_1st_layer);
-            layer.lslice_indices_sorted_by_print_order = chain_expolygons(layer.lslices);
-		}
->>>>>>> 3284959e
 	}
 
     m_print->throw_if_canceled();
