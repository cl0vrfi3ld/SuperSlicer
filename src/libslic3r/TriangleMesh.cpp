#include "TriangleMesh.hpp"
#include "ClipperUtils.hpp"
#include "Geometry.hpp"
#include "Tesselate.hpp"
#include <libqhullcpp/Qhull.h>
#include <libqhullcpp/QhullFacetList.h>
#include <libqhullcpp/QhullVertexSet.h>
#include <cmath>
#include <deque>
#include <queue>
#include <set>
#include <vector>
#include <map>
#include <utility>
#include <algorithm>
#include <math.h>
#include <type_traits>

#include <boost/log/trivial.hpp>

#include <tbb/parallel_for.h>

#include <Eigen/Core>
#include <Eigen/Dense>

// for SLIC3R_DEBUG_SLICE_PROCESSING
#include "libslic3r.h"

#if 0
    #define DEBUG
    #define _DEBUG
    #undef NDEBUG
    #define SLIC3R_DEBUG
// #define SLIC3R_TRIANGLEMESH_DEBUG
#endif

#include <assert.h>

#if defined(SLIC3R_DEBUG) || defined(SLIC3R_DEBUG_SLICE_PROCESSING)
#include "SVG.hpp"
#endif

namespace Slic3r {

TriangleMesh::TriangleMesh(const Pointf3s &points, const std::vector<Vec3i32>& facets) : repaired(false)
{
    stl_file &stl = this->stl;
    stl.stats.type = inmemory;

    // count facets and allocate memory
    stl.stats.number_of_facets = (uint32_t)facets.size();
    stl.stats.original_num_facets = stl.stats.number_of_facets;
    stl_allocate(&stl);

	for (uint32_t i = 0; i < stl.stats.number_of_facets; ++ i) {
        stl_facet facet;
        facet.vertex[0] = points[facets[i](0)].cast<float>();
        facet.vertex[1] = points[facets[i](1)].cast<float>();
        facet.vertex[2] = points[facets[i](2)].cast<float>();
        facet.extra[0] = 0;
        facet.extra[1] = 0;

        stl_normal normal;
        stl_calculate_normal(normal, &facet);
        stl_normalize_vector(normal);
        facet.normal = normal;

        stl.facet_start[i] = facet;
    }
    stl_get_size(&stl);
}

// #define SLIC3R_TRACE_REPAIR

void TriangleMesh::repair(bool update_shared_vertices)
{
    if (this->repaired) {
    	if (update_shared_vertices)
    		this->require_shared_vertices();
    	return;
    }
    
    // admesh fails when repairing empty meshes
    if (this->stl.stats.number_of_facets == 0)
    	return;

    BOOST_LOG_TRIVIAL(debug) << "TriangleMesh::repair() started";
    
    // checking exact
#ifdef SLIC3R_TRACE_REPAIR
	BOOST_LOG_TRIVIAL(trace) << "\tstl_check_faces_exact";
#endif /* SLIC3R_TRACE_REPAIR */
	assert(stl_validate(&this->stl));
	stl_check_facets_exact(&stl);
    assert(stl_validate(&this->stl));
    stl.stats.facets_w_1_bad_edge = (stl.stats.connected_facets_2_edge - stl.stats.connected_facets_3_edge);
    stl.stats.facets_w_2_bad_edge = (stl.stats.connected_facets_1_edge - stl.stats.connected_facets_2_edge);
    stl.stats.facets_w_3_bad_edge = (stl.stats.number_of_facets - stl.stats.connected_facets_1_edge);
    
    // checking nearby
    //int last_edges_fixed = 0;
	float tolerance = (float)stl.stats.shortest_edge;
	float increment = (float)stl.stats.bounding_diameter / 10000.0f;
    int iterations = 2;
    if (stl.stats.connected_facets_3_edge < (int)stl.stats.number_of_facets) {
        for (int i = 0; i < iterations; i++) {
            if (stl.stats.connected_facets_3_edge < (int)stl.stats.number_of_facets) {
                //printf("Checking nearby. Tolerance= %f Iteration=%d of %d...", tolerance, i + 1, iterations);
#ifdef SLIC3R_TRACE_REPAIR
				BOOST_LOG_TRIVIAL(trace) << "\tstl_check_faces_nearby";
#endif /* SLIC3R_TRACE_REPAIR */
				stl_check_facets_nearby(&stl, tolerance);
                //printf("  Fixed %d edges.\n", stl.stats.edges_fixed - last_edges_fixed);
                //last_edges_fixed = stl.stats.edges_fixed;
                tolerance += increment;
            } else {
                break;
            }
        }
    }
    assert(stl_validate(&this->stl));
    
    // remove_unconnected
    if (stl.stats.connected_facets_3_edge < (int)stl.stats.number_of_facets) {
#ifdef SLIC3R_TRACE_REPAIR
        BOOST_LOG_TRIVIAL(trace) << "\tstl_remove_unconnected_facets";
#endif /* SLIC3R_TRACE_REPAIR */
        stl_remove_unconnected_facets(&stl);
	    assert(stl_validate(&this->stl));
    }
    
    // fill_holes
#if 0
    // Don't fill holes, the current algorithm does more harm than good on complex holes.
    // Rather let the slicing algorithm close gaps in 2D slices.
    if (stl.stats.connected_facets_3_edge < stl.stats.number_of_facets) {
#ifdef SLIC3R_TRACE_REPAIR
        BOOST_LOG_TRIVIAL(trace) << "\tstl_fill_holes";
#endif /* SLIC3R_TRACE_REPAIR */
        stl_fill_holes(&stl);
        stl_clear_error(&stl);
    }
#endif

    // normal_directions
#ifdef SLIC3R_TRACE_REPAIR
    BOOST_LOG_TRIVIAL(trace) << "\tstl_fix_normal_directions";
#endif /* SLIC3R_TRACE_REPAIR */
    stl_fix_normal_directions(&stl);
    assert(stl_validate(&this->stl));

    // normal_values
#ifdef SLIC3R_TRACE_REPAIR
    BOOST_LOG_TRIVIAL(trace) << "\tstl_fix_normal_values";
#endif /* SLIC3R_TRACE_REPAIR */
    stl_fix_normal_values(&stl);
    assert(stl_validate(&this->stl));
    
    // always calculate the volume and reverse all normals if volume is negative
#ifdef SLIC3R_TRACE_REPAIR
    BOOST_LOG_TRIVIAL(trace) << "\tstl_calculate_volume";
#endif /* SLIC3R_TRACE_REPAIR */
    stl_calculate_volume(&stl);
    assert(stl_validate(&this->stl));
    
    // neighbors
#ifdef SLIC3R_TRACE_REPAIR
    BOOST_LOG_TRIVIAL(trace) << "\tstl_verify_neighbors";
#endif /* SLIC3R_TRACE_REPAIR */
    stl_verify_neighbors(&stl);
    assert(stl_validate(&this->stl));

    this->repaired = true;

    BOOST_LOG_TRIVIAL(debug) << "TriangleMesh::repair() finished";

    // This call should be quite cheap, a lot of code requires the indexed_triangle_set data structure,
    // and it is risky to generate such a structure once the meshes are shared. Do it now.
    this->its.clear();
    if (update_shared_vertices)
    	this->require_shared_vertices();
}

float TriangleMesh::volume()
{
    if (this->stl.stats.volume == -1) 
        stl_calculate_volume(&this->stl);
    return this->stl.stats.volume;
}

void TriangleMesh::check_topology()
{
    // checking exact
    stl_check_facets_exact(&stl);
    stl.stats.facets_w_1_bad_edge = (stl.stats.connected_facets_2_edge - stl.stats.connected_facets_3_edge);
    stl.stats.facets_w_2_bad_edge = (stl.stats.connected_facets_1_edge - stl.stats.connected_facets_2_edge);
    stl.stats.facets_w_3_bad_edge = (stl.stats.number_of_facets - stl.stats.connected_facets_1_edge);
    
    // checking nearby
    //int last_edges_fixed = 0;
    float tolerance = stl.stats.shortest_edge;
    float increment = stl.stats.bounding_diameter / 10000.0;
    int iterations = 2;
    if (stl.stats.connected_facets_3_edge < (int)stl.stats.number_of_facets) {
        for (int i = 0; i < iterations; i++) {
            if (stl.stats.connected_facets_3_edge < (int)stl.stats.number_of_facets) {
                //printf("Checking nearby. Tolerance= %f Iteration=%d of %d...", tolerance, i + 1, iterations);
                stl_check_facets_nearby(&stl, tolerance);
                //printf("  Fixed %d edges.\n", stl.stats.edges_fixed - last_edges_fixed);
                //last_edges_fixed = stl.stats.edges_fixed;
                tolerance += increment;
            } else {
                break;
            }
        }
    }
}

void TriangleMesh::reset_repair_stats() {
    this->stl.stats.degenerate_facets   = 0;
    this->stl.stats.edges_fixed         = 0;
    this->stl.stats.facets_removed      = 0;
    this->stl.stats.facets_added        = 0;
    this->stl.stats.facets_reversed     = 0;
    this->stl.stats.backwards_edges     = 0;
    this->stl.stats.normals_fixed       = 0;
}

bool TriangleMesh::needed_repair() const
{
    return this->stl.stats.degenerate_facets    > 0
        || this->stl.stats.edges_fixed          > 0
        || this->stl.stats.facets_removed       > 0
        || this->stl.stats.facets_added         > 0
        || this->stl.stats.facets_reversed      > 0
        || this->stl.stats.backwards_edges      > 0;
}

void TriangleMesh::WriteOBJFile(const char* output_file) const
{
    its_write_obj(this->its, output_file);
}

void TriangleMesh::scale(float factor)
{
    stl_scale(&(this->stl), factor);
	for (stl_vertex& v : this->its.vertices)
		v *= factor;
}

void TriangleMesh::scale(const Vec3d &versor)
{
    stl_scale_versor(&this->stl, versor.cast<float>());
	for (stl_vertex& v : this->its.vertices) {
		v.x() *= versor.x();
		v.y() *= versor.y();
		v.z() *= versor.z();
}
}

void TriangleMesh::translate(float x, float y, float z)
{
    if (x == 0.f && y == 0.f && z == 0.f)
        return;
    stl_translate_relative(&(this->stl), x, y, z);
	stl_vertex shift(x, y, z);
	for (stl_vertex& v : this->its.vertices)
		v += shift;
}

void TriangleMesh::translate(const Vec3f &displacement)
{
    translate(displacement(0), displacement(1), displacement(2));
}

void TriangleMesh::rotate(float angle, const Axis &axis)
{
    if (angle == 0.f)
        return;

    // admesh uses degrees
    angle = Slic3r::Geometry::rad2deg(angle);
    
    if (axis == X) {
        stl_rotate_x(&this->stl, angle);
        its_rotate_x(this->its, angle);
    } else if (axis == Y) {
        stl_rotate_y(&this->stl, angle);
        its_rotate_y(this->its, angle);
    } else if (axis == Z) {
        stl_rotate_z(&this->stl, angle);
        its_rotate_z(this->its, angle);
    }
}

void TriangleMesh::rotate(float angle, const Vec3d& axis)
{
    if (angle == 0.f)
        return;

    Vec3d axis_norm = axis.normalized();
    Transform3d m = Transform3d::Identity();
    m.rotate(Eigen::AngleAxisd(angle, axis_norm));
    stl_transform(&stl, m);
    its_transform(its, m);
}

void TriangleMesh::mirror(const Axis &axis)
{
    if (axis == X) {
        stl_mirror_yz(&this->stl);
        for (stl_vertex &v : this->its.vertices)
      		v(0) *= -1.0;
    } else if (axis == Y) {
        stl_mirror_xz(&this->stl);
        for (stl_vertex &v : this->its.vertices)
      		v(1) *= -1.0;
    } else if (axis == Z) {
        stl_mirror_xy(&this->stl);
        for (stl_vertex &v : this->its.vertices)
      		v(2) *= -1.0;
    }
}

void TriangleMesh::transform(const Transform3d& t, bool fix_left_handed)
{
    stl_transform(&stl, t);
    its_transform(its, t);
	if (fix_left_handed && t.matrix().block(0, 0, 3, 3).determinant() < 0.) {
		// Left handed transformation is being applied. It is a good idea to flip the faces and their normals.
		this->repair(false);
		stl_reverse_all_facets(&stl);
		this->its.clear();
		this->require_shared_vertices();
}
}

void TriangleMesh::transform(const Matrix3d& m, bool fix_left_handed)
{
    stl_transform(&stl, m);
    its_transform(its, m);
    if (fix_left_handed && m.determinant() < 0.) {
        // Left handed transformation is being applied. It is a good idea to flip the faces and their normals.
        this->repair(false);
        stl_reverse_all_facets(&stl);
		this->its.clear();
		this->require_shared_vertices();
    }
}

void TriangleMesh::align_to_origin()
{
    this->translate(
        - this->stl.stats.min(0),
        - this->stl.stats.min(1),
        - this->stl.stats.min(2));
}

void TriangleMesh::rotate(double angle, Point* center)
{
    if (angle == 0.)
        return;
    Vec2f c = center->cast<float>();
    this->translate(-c(0), -c(1), 0);
    stl_rotate_z(&this->stl, (float)angle);
    its_rotate_z(this->its, (float)angle);
    this->translate(c(0), c(1), 0);
}

/**
 * Calculates whether or not the mesh is splittable.
 */
bool TriangleMesh::is_splittable() const
{
    std::vector<unsigned char> visited;
    find_unvisited_neighbors(visited);
    
    // Try finding an unvisited facet. If there are none, the mesh is not splittable.
    auto it = std::find(visited.begin(), visited.end(), false);
    return it != visited.end();
        }

/**
 * Visit all unvisited neighboring facets that are reachable from the first unvisited facet,
 * and return them.
 * 
 * @param facet_visited A reference to a vector of booleans. Contains whether or not a
 *                      facet with the same index has been visited.
 * @return A deque with all newly visited facets.
 */
std::deque<uint32_t> TriangleMesh::find_unvisited_neighbors(std::vector<unsigned char> &facet_visited) const
{
    // Make sure we're not operating on a broken mesh.
    if (!this->repaired)
        throw std::runtime_error("find_unvisited_neighbors() requires repair()");
    
    // If the visited list is empty, populate it with false for every facet.
    if (facet_visited.empty())
        facet_visited = std::vector<unsigned char>(this->stl.stats.number_of_facets, false);

    // Find the first unvisited facet.
    std::queue<uint32_t> facet_queue;
    std::deque<uint32_t> facets;
    auto facet = std::find(facet_visited.begin(), facet_visited.end(), false);
    if (facet != facet_visited.end()) {
        uint32_t idx = uint32_t(facet - facet_visited.begin());
        facet_queue.push(idx);
        facet_visited[idx] = true;
        facets.emplace_back(idx);
            }

    // Traverse all reachable neighbors and mark them as visited.
    while (! facet_queue.empty()) {
        uint32_t facet_idx = facet_queue.front();
        facet_queue.pop();
        for (int neighbor_idx : this->stl.neighbors_start[facet_idx].neighbor)
            if (neighbor_idx != -1 && ! facet_visited[neighbor_idx]) {
                facet_queue.push(uint32_t(neighbor_idx));
                facet_visited[neighbor_idx] = true;
                facets.emplace_back(uint32_t(neighbor_idx));
            }
        }

    return facets;
}

/**
 * Splits a mesh into multiple meshes when possible.
 * 
 * @return A TriangleMeshPtrs with the newly created meshes.
 */
TriangleMeshPtrs TriangleMesh::split() const
{
    // Loop while we have remaining facets.
    std::vector<unsigned char> facet_visited;
    TriangleMeshPtrs            meshes;
    for (;;) {
        std::deque<uint32_t> facets = find_unvisited_neighbors(facet_visited);
        if (facets.empty())
                break;

        // Create a new mesh for the part that was just split off.
        TriangleMesh* mesh = new TriangleMesh;
        meshes.emplace_back(mesh);
        mesh->stl.stats.type = inmemory;
        mesh->stl.stats.number_of_facets = (uint32_t)facets.size();
        mesh->stl.stats.original_num_facets = mesh->stl.stats.number_of_facets;
        stl_allocate(&mesh->stl);
        
        // Assign the facets to the new mesh.
        bool first = true;
        for (auto facet = facets.begin(); facet != facets.end(); ++ facet) {
            mesh->stl.facet_start[facet - facets.begin()] = this->stl.facet_start[*facet];
            stl_facet_stats(&mesh->stl, this->stl.facet_start[*facet], first);
        }
    }
    
    return meshes;
}

void TriangleMesh::merge(const TriangleMesh &mesh)
{
    // reset stats and metadata
    int number_of_facets = this->stl.stats.number_of_facets;
    this->its.clear();
    this->repaired = false;
    
    // update facet count and allocate more memory
    this->stl.stats.number_of_facets = number_of_facets + mesh.stl.stats.number_of_facets;
    this->stl.stats.original_num_facets = this->stl.stats.number_of_facets;
    stl_reallocate(&this->stl);
    
    // copy facets
    for (uint32_t i = 0; i < mesh.stl.stats.number_of_facets; ++ i)
        this->stl.facet_start[number_of_facets + i] = mesh.stl.facet_start[i];
    
    // update size
    stl_get_size(&this->stl);
}

// Calculate projection of the mesh into the XY plane, in scaled coordinates.
//FIXME This could be extremely slow! Use it for tiny meshes only!
ExPolygons TriangleMesh::horizontal_projection() const
{
    Polygons pp;
    pp.reserve(this->stl.stats.number_of_facets);
	for (const stl_facet &facet : this->stl.facet_start) {
        Polygon p;
        p.points.resize(3);
        p.points[0] = Point::new_scale(facet.vertex[0](0), facet.vertex[0](1));
        p.points[1] = Point::new_scale(facet.vertex[1](0), facet.vertex[1](1));
        p.points[2] = Point::new_scale(facet.vertex[2](0), facet.vertex[2](1));
        p.make_counter_clockwise();  // do this after scaling, as winding order might change while doing that
        pp.emplace_back(p);
    }
    
    // the offset factor was tuned using groovemount.stl
    return union_ex(offset(pp, scale_(0.01)), true);
}

// 2D convex hull of a 3D mesh projected into the Z=0 plane.
Polygon TriangleMesh::convex_hull()
{
    Points pp;
    pp.reserve(this->its.vertices.size());
    for (size_t i = 0; i < this->its.vertices.size(); ++ i) {
        const stl_vertex &v = this->its.vertices[i];
        pp.emplace_back(Point::new_scale(v(0), v(1)));
    }
    return Slic3r::Geometry::convex_hull(pp);
}

BoundingBoxf3 TriangleMesh::bounding_box() const
{
    BoundingBoxf3 bb;
    bb.defined = true;
    bb.min = this->stl.stats.min.cast<double>();
    bb.max = this->stl.stats.max.cast<double>();
    return bb;
}

BoundingBoxf3 TriangleMesh::transformed_bounding_box(const Transform3d &trafo) const
{
    BoundingBoxf3 bbox;
    if (this->its.vertices.empty()) {
        // Using the STL faces.
		for (const stl_facet &facet : this->stl.facet_start)
            for (size_t j = 0; j < 3; ++ j)
                bbox.merge(trafo * facet.vertex[j].cast<double>());
    } else {
        // Using the shared vertices should be a bit quicker than using the STL faces.
		for (const stl_vertex &v : this->its.vertices)
            bbox.merge(trafo * v.cast<double>());
    }
    return bbox;
}

TriangleMesh TriangleMesh::convex_hull_3d() const
{
    // The qhull call:
    orgQhull::Qhull qhull;
    qhull.disableOutputStream(); // we want qhull to be quiet
	std::vector<realT> src_vertices;
    try
    {
    	if (this->has_shared_vertices()) {
#if REALfloat
	    	qhull.runQhull("", 3, (int)this->its.vertices.size(), (const realT*)(this->its.vertices.front().data()), "Qt");
#else
	    	src_vertices.reserve(this->its.vertices.size() * 3);
	    	// We will now fill the vector with input points for computation:
			for (const stl_vertex &v : this->its.vertices)
				for (int i = 0; i < 3; ++ i)
		        	src_vertices.emplace_back(v(i));
	        qhull.runQhull("", 3, (int)src_vertices.size() / 3, src_vertices.data(), "Qt");
#endif
	    } else {
	    	src_vertices.reserve(this->stl.facet_start.size() * 9);
	    	// We will now fill the vector with input points for computation:
			for (const stl_facet &f : this->stl.facet_start)
				for (int i = 0; i < 3; ++ i)
					for (int j = 0; j < 3; ++ j)
		        		src_vertices.emplace_back(f.vertex[i](j));
	        qhull.runQhull("", 3, (int)src_vertices.size() / 3, src_vertices.data(), "Qt");
    }
    }
    catch (...)
    {
        std::cout << "Unable to create convex hull" << std::endl;
        return TriangleMesh();
    }

    // Let's collect results:
    Pointf3s dst_vertices;
    std::vector<Vec3i32> facets;
    auto facet_list = qhull.facetList().toStdVector();
    for (const orgQhull::QhullFacet& facet : facet_list)
    {   // iterate through facets
        orgQhull::QhullVertexSet vertices = facet.vertices();
        for (int i = 0; i < 3; ++i)
        {   // iterate through facet's vertices

            orgQhull::QhullPoint p = vertices[i].point();
            const auto* coords = p.coordinates();
            dst_vertices.emplace_back(coords[0], coords[1], coords[2]);
        }
        unsigned int size = (unsigned int)dst_vertices.size();
        facets.emplace_back(size - 3, size - 2, size - 1);
    }

    TriangleMesh output_mesh(dst_vertices, facets);
    output_mesh.repair();
    return output_mesh;
}

std::vector<ExPolygons> TriangleMesh::slice(const std::vector<double> &z)
{
    // convert doubles to floats
    std::vector<float> z_f(z.begin(), z.end());
    TriangleMeshSlicer mslicer(this);
    std::vector<ExPolygons> layers;
    mslicer.slice(z_f, 0.0004f, &layers, [](){});
    return layers;
}

void TriangleMesh::require_shared_vertices()
{
    BOOST_LOG_TRIVIAL(trace) << "TriangleMeshSlicer::require_shared_vertices - start";
    assert(stl_validate(&this->stl));
    if (!this->repaired) 
        this->repair();
    if (this->its.vertices.empty()) {
        BOOST_LOG_TRIVIAL(trace) << "TriangleMeshSlicer::require_shared_vertices - stl_generate_shared_vertices";
        stl_generate_shared_vertices(&this->stl, this->its);
    }
    assert(stl_validate(&this->stl, this->its));
    BOOST_LOG_TRIVIAL(trace) << "TriangleMeshSlicer::require_shared_vertices - end";
}

size_t TriangleMesh::memsize() const
{
	size_t memsize = 8 + this->stl.memsize() + this->its.memsize();
	return memsize;
}

// Release optional data from the mesh if the object is on the Undo / Redo stack only. Returns the amount of memory released.
size_t TriangleMesh::release_optional()
{
	size_t memsize_released = sizeof(stl_neighbors) * this->stl.neighbors_start.size() + this->its.memsize();
	// The indexed triangle set may be recalculated using the stl_generate_shared_vertices() function.
	this->its.clear();
	// The neighbors structure may be recalculated using the stl_check_facets_exact() function.
	this->stl.neighbors_start.clear();
	return memsize_released;
}

// Restore optional data possibly released by release_optional().
void TriangleMesh::restore_optional()
{
	if (! this->stl.facet_start.empty()) {
		// Save the old stats before calling stl_check_faces_exact, as it may modify the statistics.
		stl_stats stats = this->stl.stats;
		if (this->stl.neighbors_start.empty()) {
			stl_reallocate(&this->stl);
			stl_check_facets_exact(&this->stl);
		}
		if (this->its.vertices.empty())
			stl_generate_shared_vertices(&this->stl, this->its);
		// Restore the old statistics.
		this->stl.stats = stats;
	}
}

void TriangleMeshSlicer::init(const TriangleMesh *_mesh, throw_on_cancel_callback_type throw_on_cancel)
{
    mesh = _mesh;
    if (! mesh->has_shared_vertices())
        throw std::invalid_argument("TriangleMeshSlicer was passed a mesh without shared vertices.");

    throw_on_cancel();
    facets_edges.assign(_mesh->stl.stats.number_of_facets * 3, -1);
	v_scaled_shared.assign(_mesh->its.vertices.size(), stl_vertex());
	for (size_t i = 0; i < v_scaled_shared.size(); ++ i)
        this->v_scaled_shared[i] = _mesh->its.vertices[i] / float(SCALING_FACTOR);

    // Create a mapping from triangle edge into face.
    struct EdgeToFace {
        // Index of the 1st vertex of the triangle edge. vertex_low <= vertex_high.
        int  vertex_low;
        // Index of the 2nd vertex of the triangle edge.
        int  vertex_high;
        // Index of a triangular face.
        int  face;
        // Index of edge in the face, starting with 1. Negative indices if the edge was stored reverse in (vertex_low, vertex_high).
        int  face_edge;
        bool operator==(const EdgeToFace &other) const { return vertex_low == other.vertex_low && vertex_high == other.vertex_high; }
        bool operator<(const EdgeToFace &other) const { return vertex_low < other.vertex_low || (vertex_low == other.vertex_low && vertex_high < other.vertex_high); }
    };
    std::vector<EdgeToFace> edges_map;
    edges_map.assign(this->mesh->stl.stats.number_of_facets * 3, EdgeToFace());
    for (uint32_t facet_idx = 0; facet_idx < this->mesh->stl.stats.number_of_facets; ++ facet_idx)
        for (int i = 0; i < 3; ++ i) {
            EdgeToFace &e2f = edges_map[facet_idx*3+i];
            e2f.vertex_low  = this->mesh->its.indices[facet_idx][i];
            e2f.vertex_high = this->mesh->its.indices[facet_idx][(i + 1) % 3];
            e2f.face        = facet_idx;
            // 1 based indexing, to be always strictly positive.
            e2f.face_edge   = i + 1;
            if (e2f.vertex_low > e2f.vertex_high) {
                // Sort the vertices
                std::swap(e2f.vertex_low, e2f.vertex_high);
                // and make the face_edge negative to indicate a flipped edge.
                e2f.face_edge = - e2f.face_edge;
            }
        }
    throw_on_cancel();
    std::sort(edges_map.begin(), edges_map.end());

    // Assign a unique common edge id to touching triangle edges.
    int num_edges = 0;
    for (size_t i = 0; i < edges_map.size(); ++ i) {
        EdgeToFace &edge_i = edges_map[i];
        if (edge_i.face == -1)
            // This edge has been connected to some neighbor already.
            continue;
        // Unconnected edge. Find its neighbor with the correct orientation.
        size_t j;
        bool found = false;
        for (j = i + 1; j < edges_map.size() && edge_i == edges_map[j]; ++ j)
            if (edge_i.face_edge * edges_map[j].face_edge < 0 && edges_map[j].face != -1) {
                // Faces touching with opposite oriented edges and none of the edges is connected yet.
                found = true;
                break;
            }
        if (! found) {
            //FIXME Vojtech: Trying to find an edge with equal orientation. This smells.
            // admesh can assign the same edge ID to more than two facets (which is 
            // still topologically correct), so we have to search for a duplicate of 
            // this edge too in case it was already seen in this orientation
            for (j = i + 1; j < edges_map.size() && edge_i == edges_map[j]; ++ j)
                if (edges_map[j].face != -1) {
                    // Faces touching with equally oriented edges and none of the edges is connected yet.
                    found = true;
                    break;
                }
        }
        // Assign an edge index to the 1st face.
        this->facets_edges[edge_i.face * 3 + std::abs(edge_i.face_edge) - 1] = num_edges;
        if (found) {
            EdgeToFace &edge_j = edges_map[j];
            this->facets_edges[edge_j.face * 3 + std::abs(edge_j.face_edge) - 1] = num_edges;
            // Mark the edge as connected.
            edge_j.face = -1;
        }
        ++ num_edges;
        if ((i & 0x0ffff) == 0)
            throw_on_cancel();
    }
}



void TriangleMeshSlicer::set_up_direction(const Vec3f& up)
{
    m_quaternion.setFromTwoVectors(up, Vec3f::UnitZ());
    m_use_quaternion = true;
}



void TriangleMeshSlicer::slice(const std::vector<float> &z, std::vector<Polygons>* layers, throw_on_cancel_callback_type throw_on_cancel) const
{
    BOOST_LOG_TRIVIAL(debug) << "TriangleMeshSlicer::slice";

    /*
       This method gets called with a list of unscaled Z coordinates and outputs
       a vector pointer having the same number of items as the original list.
       Each item is a vector of polygons created by slicing our mesh at the 
       given heights.
       
       This method should basically combine the behavior of the existing
       Perl methods defined in lib/Slic3r/TriangleMesh.pm:
       
       - analyze(): this creates the 'facets_edges' and the 'edges_facets'
            tables (we don't need the 'edges' table)
       
       - slice_facet(): this has to be done for each facet. It generates 
            intersection lines with each plane identified by the Z list.
            The get_layer_range() binary search used to identify the Z range
            of the facet is already ported to C++ (see Object.xsp)
       
       - make_loops(): this has to be done for each layer. It creates polygons
            from the lines generated by the previous step.
        
        At the end, we free the tables generated by analyze() as we don't 
        need them anymore.
        
        NOTE: this method accepts a vector of floats because the mesh coordinate
        type is float.
    */
    
    BOOST_LOG_TRIVIAL(debug) << "TriangleMeshSlicer::_slice_do";
    std::vector<IntersectionLines> lines(z.size());
    {
        boost::mutex lines_mutex;
        tbb::parallel_for(
            tbb::blocked_range<int>(0,this->mesh->stl.stats.number_of_facets),
            [&lines, &lines_mutex, &z, throw_on_cancel, this](const tbb::blocked_range<int>& range) {
                for (int facet_idx = range.begin(); facet_idx < range.end(); ++ facet_idx) {
                    if ((facet_idx & 0x0ffff) == 0)
                        throw_on_cancel();
                    this->_slice_do(facet_idx, &lines, &lines_mutex, z);
                }
            }
        );
    }
    throw_on_cancel();

    // v_scaled_shared could be freed here
    
    // build loops
    BOOST_LOG_TRIVIAL(debug) << "TriangleMeshSlicer::_make_loops_do";
    layers->resize(z.size());
    tbb::parallel_for(
        tbb::blocked_range<size_t>(0, z.size()),
        [&lines, &layers, throw_on_cancel, this](const tbb::blocked_range<size_t>& range) {
            for (size_t line_idx = range.begin(); line_idx < range.end(); ++ line_idx) {
                if ((line_idx & 0x0ffff) == 0)
                    throw_on_cancel();
                this->make_loops(lines[line_idx], &(*layers)[line_idx]);
            }
        }
    );
    BOOST_LOG_TRIVIAL(debug) << "TriangleMeshSlicer::slice finished";

#ifdef SLIC3R_DEBUG
    {
        static int iRun = 0;
        for (size_t i = 0; i < z.size(); ++ i) {
            Polygons  &polygons   = (*layers)[i];
            ExPolygons expolygons = union_ex(polygons, true);
            SVG::export_expolygons(debug_out_path("slice_%d_%d.svg", iRun, i).c_str(), expolygons);
            {
                BoundingBox bbox;
                for (const IntersectionLine &l : lines[i]) {
                    bbox.merge(l.a);
                    bbox.merge(l.b);
                }
                SVG svg(debug_out_path("slice_loops_%d_%d.svg", iRun, i).c_str(), bbox);
                svg.draw(expolygons);
                for (const IntersectionLine &l : lines[i])
                    svg.draw(l, "red", 0);
                svg.draw_outline(expolygons, "black", "blue", 0);
                svg.Close();
            }
#if 0
//FIXME slice_facet() may create zero length edges due to rounding of doubles into coord_t.
            for (Polygon &poly : polygons) {
                for (size_t i = 1; i < poly.points.size(); ++ i)
                    assert(poly.points[i-1] != poly.points[i]);
                assert(poly.points.front() != poly.points.back());
            }
#endif
        }
        ++ iRun;
    }
#endif
}

void TriangleMeshSlicer::_slice_do(size_t facet_idx, std::vector<IntersectionLines>* lines, boost::mutex* lines_mutex, 
    const std::vector<float> &z) const
{
    const stl_facet &facet = m_use_quaternion ? (this->mesh->stl.facet_start.data() + facet_idx)->rotated(m_quaternion) : *(this->mesh->stl.facet_start.data() + facet_idx);
    
    // find facet extents
    const float min_z = fminf(facet.vertex[0](2), fminf(facet.vertex[1](2), facet.vertex[2](2)));
    const float max_z = fmaxf(facet.vertex[0](2), fmaxf(facet.vertex[1](2), facet.vertex[2](2)));
    
    #ifdef SLIC3R_TRIANGLEMESH_DEBUG
    printf("\n==> FACET %d (%f,%f,%f - %f,%f,%f - %f,%f,%f):\n", facet_idx,
        facet.vertex[0](0), facet.vertex[0](1), facet.vertex[0](2),
        facet.vertex[1](0), facet.vertex[1](1), facet.vertex[1](2),
        facet.vertex[2](0), facet.vertex[2](1), facet.vertex[2](2));
    printf("z: min = %.2f, max = %.2f\n", min_z, max_z);
    #endif /* SLIC3R_TRIANGLEMESH_DEBUG */
    
    // find layer extents
    std::vector<float>::const_iterator min_layer, max_layer;
    min_layer = std::lower_bound(z.begin(), z.end(), min_z); // first layer whose slice_z is >= min_z
    max_layer = std::upper_bound(min_layer, z.end(), max_z); // first layer whose slice_z is > max_z
    #ifdef SLIC3R_TRIANGLEMESH_DEBUG
    printf("layers: min = %d, max = %d\n", (int)(min_layer - z.begin()), (int)(max_layer - z.begin()));
    #endif /* SLIC3R_TRIANGLEMESH_DEBUG */
    
    for (std::vector<float>::const_iterator it = min_layer; it != max_layer; ++ it) {
        std::vector<float>::size_type layer_idx = it - z.begin();
        IntersectionLine il;
        if (this->slice_facet(*it / SCALING_FACTOR, facet, facet_idx, min_z, max_z, &il) == TriangleMeshSlicer::Slicing) {
            boost::lock_guard<boost::mutex> l(*lines_mutex);
            if (il.edge_type == feHorizontal) {
                // Ignore horizontal triangles. Any valid horizontal triangle must have a vertical triangle connected, otherwise the part has zero volume.
            } else
                (*lines)[layer_idx].emplace_back(il);
        }
    }
}

void TriangleMeshSlicer::slice(const std::vector<float> &z, std::vector<ExPolygons>* layers, throw_on_cancel_callback_type throw_on_cancel) const
{
    std::vector<Polygons> layers_p;
    this->slice(z, &layers_p, throw_on_cancel);

	BOOST_LOG_TRIVIAL(debug) << "TriangleMeshSlicer::make_expolygons in parallel - start";
	layers->resize(z.size());
	tbb::parallel_for(
		tbb::blocked_range<size_t>(0, z.size()),
		[&layers_p, layers, throw_on_cancel, this](const tbb::blocked_range<size_t>& range) {
    		for (size_t layer_id = range.begin(); layer_id < range.end(); ++ layer_id) {
#ifdef SLIC3R_TRIANGLEMESH_DEBUG
                printf("Layer " PRINTF_ZU " (slice_z = %.2f):\n", layer_id, z[layer_id]);
#endif
                throw_on_cancel();
    			this->make_expolygons(layers_p[layer_id], &(*layers)[layer_id]);
    		}
    	});
	BOOST_LOG_TRIVIAL(debug) << "TriangleMeshSlicer::make_expolygons in parallel - end";
}

// Return true, if the facet has been sliced and line_out has been filled.
TriangleMeshSlicer::FacetSliceType TriangleMeshSlicer::slice_facet(
    float slice_z, const stl_facet &facet, const int facet_idx,
    const float min_z, const float max_z, 
    IntersectionLine *line_out) const
{
    IntersectionPoint points[3];
    size_t            num_points = 0;
    size_t            point_on_layer = size_t(-1);
    
    // Reorder vertices so that the first one is the one with lowest Z.
    // This is needed to get all intersection lines in a consistent order
    // (external on the right of the line)
    const stl_triangle_vertex_indices &vertices = this->mesh->its.indices[facet_idx];
    int i = (facet.vertex[1].z() == min_z) ? 1 : ((facet.vertex[2].z() == min_z) ? 2 : 0);

    // These are used only if the cut plane is tilted:
    stl_vertex rotated_a;
    stl_vertex rotated_b;

    for (int j = i; j - i < 3; ++j) {  // loop through facet edges
        int        edge_id  = this->facets_edges[facet_idx * 3 + (j % 3)];
        int        a_id     = vertices[j % 3];
        int        b_id     = vertices[(j+1) % 3];
        
        const stl_vertex *a;
        const stl_vertex *b;
        if (m_use_quaternion) {
            rotated_a = m_quaternion * this->v_scaled_shared[a_id];
            rotated_b = m_quaternion * this->v_scaled_shared[b_id];
            a = &rotated_a;
            b = &rotated_b;
        }
        else {
            a = &this->v_scaled_shared[a_id];
            b = &this->v_scaled_shared[b_id];
        }
        
        // Is edge or face aligned with the cutting plane?
        if (a->z() == slice_z && b->z() == slice_z) {
            // Edge is horizontal and belongs to the current layer.
            // The following rotation of the three vertices may not be efficient, but this branch happens rarely.
            const stl_vertex &v0 = m_use_quaternion ? stl_vertex(m_quaternion * this->v_scaled_shared[vertices[0]]) : this->v_scaled_shared[vertices[0]];
            const stl_vertex &v1 = m_use_quaternion ? stl_vertex(m_quaternion * this->v_scaled_shared[vertices[1]]) : this->v_scaled_shared[vertices[1]];
            const stl_vertex &v2 = m_use_quaternion ? stl_vertex(m_quaternion * this->v_scaled_shared[vertices[2]]) : this->v_scaled_shared[vertices[2]];
            const stl_normal &normal = facet.normal;
            // We may ignore this edge for slicing purposes, but we may still use it for object cutting.
            FacetSliceType    result = Slicing;
            if (min_z == max_z) {
                // All three vertices are aligned with slice_z.
                line_out->edge_type = feHorizontal;
                result = Cutting;
                if (normal.z() < 0) {
                    // If normal points downwards this is a bottom horizontal facet so we reverse its point order.
                    std::swap(a, b);
                    std::swap(a_id, b_id);
                }
            } else {
                // Two vertices are aligned with the cutting plane, the third vertex is below or above the cutting plane.
                // Is the third vertex below the cutting plane?
                bool third_below = v0.z() < slice_z || v1.z() < slice_z || v2.z() < slice_z;
                // Two vertices on the cutting plane, the third vertex is below the plane. Consider the edge to be part of the slice
                // only if it is the upper edge.
                // (the bottom most edge resp. vertex of a triangle is not owned by the triangle, but the top most edge resp. vertex is part of the triangle
                // in respect to the cutting plane).
                result = third_below ? Slicing : Cutting;
                if (third_below) {
                    line_out->edge_type = feTop;
                    std::swap(a, b);
                    std::swap(a_id, b_id);
                } else
                    line_out->edge_type = feBottom;
            }
            line_out->a.x()  = a->x();
            line_out->a.y()  = a->y();
            line_out->b.x()  = b->x();
            line_out->b.y()  = b->y();
            line_out->a_id   = a_id;
            line_out->b_id   = b_id;
            assert(line_out->a != line_out->b);
            return result;
        }

        if (a->z() == slice_z) {
            // Only point a alings with the cutting plane.
            if (point_on_layer == size_t(-1) || points[point_on_layer].point_id != a_id) {
                point_on_layer = num_points;
                IntersectionPoint &point = points[num_points ++];
                point.x()      = a->x();
                point.y()      = a->y();
                point.point_id = a_id;
            }
        } else if (b->z() == slice_z) {
            // Only point b alings with the cutting plane.
            if (point_on_layer == size_t(-1) || points[point_on_layer].point_id != b_id) {
                point_on_layer = num_points;
                IntersectionPoint &point = points[num_points ++];
                point.x()      = b->x();
                point.y()      = b->y();
                point.point_id = b_id;
            }
        } else if ((a->z() < slice_z && b->z() > slice_z) || (b->z() < slice_z && a->z() > slice_z)) {
            // A general case. The face edge intersects the cutting plane. Calculate the intersection point.
            assert(a_id != b_id);
            // Sort the edge to give a consistent answer.
            if (a_id > b_id) {
                std::swap(a_id, b_id);
                std::swap(a, b);
            }
            IntersectionPoint &point = points[num_points];
			double t = (double(slice_z) - double(b->z())) / (double(a->z()) - double(b->z()));
            if (t <= 0.) {
                if (point_on_layer == size_t(-1) || points[point_on_layer].point_id != a_id) {
                    point.x() = a->x();
                    point.y() = a->y();
                    point_on_layer = num_points ++;
                    point.point_id = a_id;
                }
            } else if (t >= 1.) {
                if (point_on_layer == size_t(-1) || points[point_on_layer].point_id != b_id) {
                    point.x() = b->x();
                    point.y() = b->y();
                    point_on_layer = num_points ++;
                    point.point_id = b_id;
                }
            } else {
                point.x() = coord_t(floor(double(b->x()) + (double(a->x()) - double(b->x())) * t + 0.5));
                point.y() = coord_t(floor(double(b->y()) + (double(a->y()) - double(b->y())) * t + 0.5));
                point.edge_id = edge_id;
                ++ num_points;
            }
        }
    }

    // Facets must intersect each plane 0 or 2 times, or it may touch the plane at a single vertex only.
    assert(num_points < 3);
    if (num_points == 2) {
        line_out->edge_type  = feGeneral;
        line_out->a          = (Point)points[1];
        line_out->b          = (Point)points[0];
        line_out->a_id       = points[1].point_id;
        line_out->b_id       = points[0].point_id;
        line_out->edge_a_id  = points[1].edge_id;
        line_out->edge_b_id = points[0].edge_id;
        // Not a zero lenght edge.
        //FIXME slice_facet() may create zero length edges due to rounding of doubles into coord_t.
        //assert(line_out->a != line_out->b);
        // The plane cuts at least one edge in a general position.
        assert(line_out->a_id == -1 || line_out->b_id == -1);
        assert(line_out->edge_a_id != -1 || line_out->edge_b_id != -1);
        // General slicing position, use the segment for both slicing and object cutting.
#if 0
        if (line_out->a_id != -1 && line_out->b_id != -1) {
            // Solving a degenerate case, where both the intersections snapped to an edge.
            // Correctly classify the face as below or above based on the position of the 3rd point.
            int i = vertices[0];
            if (i == line_out->a_id || i == line_out->b_id)
                i = vertices[1];
            if (i == line_out->a_id || i == line_out->b_id)
                i = vertices[2];
            assert(i != line_out->a_id && i != line_out->b_id);
            line_out->edge_type = ((m_use_quaternion ?
                                    (m_quaternion * this->v_scaled_shared[i]).z()
                                    : this->v_scaled_shared[i].z()) < slice_z) ? feTop : feBottom;
        }
#endif
        return Slicing;
    }
    return NoSlice;
}

//FIXME Should this go away? For valid meshes the function slice_facet() returns Slicing
// and sets edges of vertical triangles to produce only a single edge per pair of neighbor faces.
// So the following code makes only sense now to handle degenerate meshes with more than two faces
// sharing a single edge.
static inline void remove_tangent_edges(std::vector<IntersectionLine> &lines)
{
    std::vector<IntersectionLine*> by_vertex_pair;
    by_vertex_pair.reserve(lines.size());
    for (IntersectionLine& line : lines)
        if (line.edge_type != feGeneral && line.a_id != -1)
            // This is a face edge. Check whether there is its neighbor stored in lines.
            by_vertex_pair.emplace_back(&line);
    auto edges_lower_sorted = [](const IntersectionLine *l1, const IntersectionLine *l2) {
        // Sort vertices of l1, l2 lexicographically
        int l1a = l1->a_id;
        int l1b = l1->b_id;
        int l2a = l2->a_id;
        int l2b = l2->b_id;
        if (l1a > l1b)
            std::swap(l1a, l1b);
        if (l2a > l2b)
            std::swap(l2a, l2b);
        // Lexicographical "lower" operator on lexicographically sorted vertices should bring equal edges together when sored.
        return l1a < l2a || (l1a == l2a && l1b < l2b);
    };
    std::sort(by_vertex_pair.begin(), by_vertex_pair.end(), edges_lower_sorted);
    for (auto line = by_vertex_pair.begin(); line != by_vertex_pair.end(); ++ line) {
        IntersectionLine &l1 = **line;
        if (! l1.skip()) {
            // Iterate as long as line and line2 edges share the same end points.
            for (auto line2 = line + 1; line2 != by_vertex_pair.end() && ! edges_lower_sorted(*line, *line2); ++ line2) {
                // Lines must share the end points.
                assert(! edges_lower_sorted(*line, *line2));
                assert(! edges_lower_sorted(*line2, *line));
                IntersectionLine &l2 = **line2;
                if (l2.skip())
                    continue;
                if (l1.a_id == l2.a_id) {
                    assert(l1.b_id == l2.b_id);
                    l2.set_skip();
                    // If they are both oriented upwards or downwards (like a 'V'),
                    // then we can remove both edges from this layer since it won't 
                    // affect the sliced shape.
                    // If one of them is oriented upwards and the other is oriented
                    // downwards, let's only keep one of them (it doesn't matter which
                    // one since all 'top' lines were reversed at slicing).
                    if (l1.edge_type == l2.edge_type) {
                        l1.set_skip();
                        break;
                    }
                } else {
                    assert(l1.a_id == l2.b_id && l1.b_id == l2.a_id);
                    // If this edge joins two horizontal facets, remove both of them.
                    if (l1.edge_type == feHorizontal && l2.edge_type == feHorizontal) {
                        l1.set_skip();
                        l2.set_skip();
                        break;
                    }
                }
            }
        }
    }
}


struct OpenPolyline {
    OpenPolyline() {};
    OpenPolyline(const IntersectionReference &start, const IntersectionReference &end, Points &&points) : 
        start(start), end(end), points(std::move(points)), consumed(false) { this->length = Slic3r::length(this->points); }
    void reverse() {
        std::swap(start, end);
        std::reverse(points.begin(), points.end());
    }
    IntersectionReference   start;
    IntersectionReference   end;
    Points                  points;
    double                  length;
    bool                    consumed;
};

// called by TriangleMeshSlicer::make_loops() to connect sliced triangles into closed loops and open polylines by the triangle connectivity.
// Only connects segments crossing triangles of the same orientation.
static void chain_lines_by_triangle_connectivity(std::vector<IntersectionLine> &lines, Polygons &loops, std::vector<OpenPolyline> &open_polylines)
{
    // Build a map of lines by edge_a_id and a_id.
    std::vector<IntersectionLine*> by_edge_a_id;
    std::vector<IntersectionLine*> by_a_id;
    by_edge_a_id.reserve(lines.size());
    by_a_id.reserve(lines.size());
    for (IntersectionLine &line : lines) {
        if (! line.skip()) {
            if (line.edge_a_id != -1)
                by_edge_a_id.emplace_back(&line);
            if (line.a_id != -1)
                by_a_id.emplace_back(&line);
        }
    }
    auto by_edge_lower = [](const IntersectionLine* il1, const IntersectionLine *il2) { return il1->edge_a_id < il2->edge_a_id; };
    auto by_vertex_lower = [](const IntersectionLine* il1, const IntersectionLine *il2) { return il1->a_id < il2->a_id; };
    std::sort(by_edge_a_id.begin(), by_edge_a_id.end(), by_edge_lower);
    std::sort(by_a_id.begin(), by_a_id.end(), by_vertex_lower);
    // Chain the segments with a greedy algorithm, collect the loops and unclosed polylines.
    IntersectionLines::iterator it_line_seed = lines.begin();
    for (;;) {
        // take first spare line and start a new loop
        IntersectionLine *first_line = nullptr;
        for (; it_line_seed != lines.end(); ++ it_line_seed)
            if (it_line_seed->is_seed_candidate()) {
            //if (! it_line_seed->skip()) {
                first_line = &(*it_line_seed ++);
                break;
            }
        if (first_line == nullptr)
            break;
        first_line->set_skip();
        Points loop_pts;
        loop_pts.emplace_back(first_line->a);
        IntersectionLine *last_line = first_line;
        
        /*
        printf("first_line edge_a_id = %d, edge_b_id = %d, a_id = %d, b_id = %d, a = %d,%d, b = %d,%d\n", 
            first_line->edge_a_id, first_line->edge_b_id, first_line->a_id, first_line->b_id,
            first_line->a.x, first_line->a.y, first_line->b.x, first_line->b.y);
        */
        
        IntersectionLine key;
        for (;;) {
            // find a line starting where last one finishes
            IntersectionLine* next_line = nullptr;
            if (last_line->edge_b_id != -1) {
                key.edge_a_id = last_line->edge_b_id;
                auto it_begin = std::lower_bound(by_edge_a_id.begin(), by_edge_a_id.end(), &key, by_edge_lower);
                if (it_begin != by_edge_a_id.end()) {
                    auto it_end = std::upper_bound(it_begin, by_edge_a_id.end(), &key, by_edge_lower);
                    for (auto it_line = it_begin; it_line != it_end; ++ it_line)
                        if (! (*it_line)->skip()) {
                            next_line = *it_line;
                            break;
                        }
                }
            }
            if (next_line == nullptr && last_line->b_id != -1) {
                key.a_id = last_line->b_id;
                auto it_begin = std::lower_bound(by_a_id.begin(), by_a_id.end(), &key, by_vertex_lower);
                if (it_begin != by_a_id.end()) {
                    auto it_end = std::upper_bound(it_begin, by_a_id.end(), &key, by_vertex_lower);
                    for (auto it_line = it_begin; it_line != it_end; ++ it_line)
                        if (! (*it_line)->skip()) {
                            next_line = *it_line;
                            break;
                        }
                }
            }
            if (next_line == nullptr) {
                // Check whether we closed this loop.
                if ((first_line->edge_a_id != -1 && first_line->edge_a_id == last_line->edge_b_id) || 
                    (first_line->a_id != -1 && first_line->a_id == last_line->b_id)) {
                    // The current loop is complete. Add it to the output.
                    loops.emplace_back(std::move(loop_pts));
                    #ifdef SLIC3R_TRIANGLEMESH_DEBUG
                    printf("  Discovered %s polygon of %d points\n", (p.is_counter_clockwise() ? "ccw" : "cw"), (int)p.points.size());
                    #endif
                } else {
                    // This is an open polyline. Add it to the list of open polylines. These open polylines will processed later.
                    loop_pts.emplace_back(last_line->b);
                    open_polylines.emplace_back(OpenPolyline(
                        IntersectionReference(first_line->a_id, first_line->edge_a_id), 
                        IntersectionReference(last_line->b_id, last_line->edge_b_id), std::move(loop_pts)));
                }
                break;
            }
            /*
            printf("next_line edge_a_id = %d, edge_b_id = %d, a_id = %d, b_id = %d, a = %d,%d, b = %d,%d\n", 
                next_line->edge_a_id, next_line->edge_b_id, next_line->a_id, next_line->b_id,
                next_line->a.x, next_line->a.y, next_line->b.x, next_line->b.y);
            */
            loop_pts.emplace_back(next_line->a);
            last_line = next_line;
            next_line->set_skip();
        }
    }
}

std::vector<OpenPolyline*> open_polylines_sorted(std::vector<OpenPolyline> &open_polylines, bool update_lengths)
{
    std::vector<OpenPolyline*> out;
    out.reserve(open_polylines.size());
    for (OpenPolyline &opl : open_polylines)
        if (! opl.consumed) {
            if (update_lengths)
                opl.length = Slic3r::length(opl.points);
            out.emplace_back(&opl);
        }
    std::sort(out.begin(), out.end(), [](const OpenPolyline *lhs, const OpenPolyline *rhs){ return lhs->length > rhs->length; });
    return out;
}

// called by TriangleMeshSlicer::make_loops() to connect remaining open polylines across shared triangle edges and vertices.
// Depending on "try_connect_reversed", it may or may not connect segments crossing triangles of opposite orientation.
static void chain_open_polylines_exact(std::vector<OpenPolyline> &open_polylines, Polygons &loops, bool try_connect_reversed)
{
    // Store the end points of open_polylines into vectors sorted
    struct OpenPolylineEnd {
        OpenPolylineEnd(OpenPolyline *polyline, bool start) : polyline(polyline), start(start) {}
        OpenPolyline    *polyline;
        // Is it the start or end point?
        bool             start;
        const IntersectionReference& ipref() const { return start ? polyline->start : polyline->end; }
        // Return a unique ID for the intersection point.
        // Return a positive id for a point, or a negative id for an edge.
        int id() const { const IntersectionReference &r = ipref(); return (r.point_id >= 0) ? r.point_id : - r.edge_id; }
        bool operator==(const OpenPolylineEnd &rhs) const { return this->polyline == rhs.polyline && this->start == rhs.start; }
    };
    auto by_id_lower = [](const OpenPolylineEnd &ope1, const OpenPolylineEnd &ope2) { return ope1.id() < ope2.id(); };
    std::vector<OpenPolylineEnd> by_id;
    by_id.reserve(2 * open_polylines.size());
    for (OpenPolyline &opl : open_polylines) {
        if (opl.start.point_id != -1 || opl.start.edge_id != -1)
            by_id.emplace_back(OpenPolylineEnd(&opl, true));
        if (try_connect_reversed && (opl.end.point_id != -1 || opl.end.edge_id != -1))
            by_id.emplace_back(OpenPolylineEnd(&opl, false));
    }
    std::sort(by_id.begin(), by_id.end(), by_id_lower);
    // Find an iterator to by_id_lower for the particular end of OpenPolyline (by comparing the OpenPolyline pointer and the start attribute).
    auto find_polyline_end = [&by_id, by_id_lower](const OpenPolylineEnd &end) -> std::vector<OpenPolylineEnd>::iterator {
        for (auto it = std::lower_bound(by_id.begin(), by_id.end(), end, by_id_lower);
                  it != by_id.end() && it->id() == end.id(); ++ it)
            if (*it == end)
                return it;
        return by_id.end();
    };
    // Try to connect the loops.
    std::vector<OpenPolyline*> sorted_by_length = open_polylines_sorted(open_polylines, false);
    for (OpenPolyline *opl : sorted_by_length) {
        if (opl->consumed)
            continue;
        opl->consumed = true;
        OpenPolylineEnd end(opl, false);
        for (;;) {
            // find a line starting where last one finishes
            auto it_next_start = std::lower_bound(by_id.begin(), by_id.end(), end, by_id_lower);
            for (; it_next_start != by_id.end() && it_next_start->id() == end.id(); ++ it_next_start)
                if (! it_next_start->polyline->consumed)
                    goto found;
            // The current loop could not be closed. Unmark the segment.
            opl->consumed = false;
            break;
        found:
            // Attach this polyline to the end of the initial polyline.
            if (it_next_start->start) {
                auto it = it_next_start->polyline->points.begin();
                std::copy(++ it, it_next_start->polyline->points.end(), back_inserter(opl->points));
            } else {
                auto it = it_next_start->polyline->points.rbegin();
                std::copy(++ it, it_next_start->polyline->points.rend(), back_inserter(opl->points));
            }
            opl->length += it_next_start->polyline->length;
            // Mark the next polyline as consumed.
            it_next_start->polyline->points.clear();
            it_next_start->polyline->length = 0.;
            it_next_start->polyline->consumed = true;
            if (try_connect_reversed) {
                // Running in a mode, where the polylines may be connected by mixing their orientations.
                // Update the end point lookup structure after the end point of the current polyline was extended.
                auto it_end      = find_polyline_end(end);
                auto it_next_end = find_polyline_end(OpenPolylineEnd(it_next_start->polyline, !it_next_start->start));
                // Swap the end points of the current and next polyline, but keep the polyline ptr and the start flag.
                std::swap(opl->end, it_next_end->start ? it_next_end->polyline->start : it_next_end->polyline->end);
                // Swap the positions of OpenPolylineEnd structures in the sorted array to match their respective end point positions.
                std::swap(*it_end, *it_next_end);
            }
            // Check whether we closed this loop.
            if ((opl->start.edge_id  != -1 && opl->start.edge_id  == opl->end.edge_id) ||
                (opl->start.point_id != -1 && opl->start.point_id == opl->end.point_id)) {
                // The current loop is complete. Add it to the output.
                //assert(opl->points.front().point_id == opl->points.back().point_id);
                //assert(opl->points.front().edge_id  == opl->points.back().edge_id);
                // Remove the duplicate last point.
                opl->points.pop_back();
                if (opl->points.size() >= 3) {
                    if (try_connect_reversed && area(opl->points) < 0)
                        // The closed polygon is patched from pieces with messed up orientation, therefore
                        // the orientation of the patched up polygon is not known.
                        // Orient the patched up polygons CCW. This heuristic may close some holes and cavities.
                        std::reverse(opl->points.begin(), opl->points.end());
                    loops.emplace_back(std::move(opl->points));
                }
                opl->points.clear();
                break;
            }
            // Continue with the current loop.
        }
    }
}

// called by TriangleMeshSlicer::make_loops() to connect remaining open polylines across shared triangle edges and vertices, 
// possibly closing small gaps.
// Depending on "try_connect_reversed", it may or may not connect segments crossing triangles of opposite orientation.
static void chain_open_polylines_close_gaps(std::vector<OpenPolyline> &open_polylines, Polygons &loops, double max_gap, bool try_connect_reversed)
{
    const coord_t max_gap_scaled = (coord_t)scale_(max_gap);

    // Sort the open polylines by their length, so the new loops will be seeded from longer chains.
    // Update the polyline lengths, return only not yet consumed polylines.
    std::vector<OpenPolyline*> sorted_by_length = open_polylines_sorted(open_polylines, true);

    // Store the end points of open_polylines into ClosestPointInRadiusLookup<OpenPolylineEnd>.
    struct OpenPolylineEnd {
        OpenPolylineEnd(OpenPolyline *polyline, bool start) : polyline(polyline), start(start) {}
        OpenPolyline    *polyline;
        // Is it the start or end point?
        bool             start;
        const Point&     point() const { return start ? polyline->points.front() : polyline->points.back(); }
        bool operator==(const OpenPolylineEnd &rhs) const { return this->polyline == rhs.polyline && this->start == rhs.start; }
    };
    struct OpenPolylineEndAccessor {
        const Point* operator()(const OpenPolylineEnd &pt) const { return pt.polyline->consumed ? nullptr : &pt.point(); }
    };
    typedef ClosestPointInRadiusLookup<OpenPolylineEnd, OpenPolylineEndAccessor> ClosestPointLookupType;
    ClosestPointLookupType closest_end_point_lookup(max_gap_scaled);
    for (OpenPolyline *opl : sorted_by_length) {
        closest_end_point_lookup.insert(OpenPolylineEnd(opl, true));
        if (try_connect_reversed)
            closest_end_point_lookup.insert(OpenPolylineEnd(opl, false));
    }
    // Try to connect the loops.
    for (OpenPolyline *opl : sorted_by_length) {
        if (opl->consumed)
            continue;
        OpenPolylineEnd end(opl, false);
        if (try_connect_reversed)
            // The end point of this polyline will be modified, thus the following entry will become invalid. Remove it.
            closest_end_point_lookup.erase(end);
        opl->consumed = true;
        size_t n_segments_joined = 1;
        for (;;) {
            // Find a line starting where last one finishes, only return non-consumed open polylines (OpenPolylineEndAccessor returns null for consumed).
            std::pair<const OpenPolylineEnd*, double> next_start_and_dist = closest_end_point_lookup.find(end.point());
            const OpenPolylineEnd *next_start = next_start_and_dist.first;
            // Check whether we closed this loop.
            double current_loop_closing_distance2 = (opl->points.back() - opl->points.front()).cast<double>().squaredNorm();
            bool   loop_closed = current_loop_closing_distance2 < coordf_t(max_gap_scaled) * coordf_t(max_gap_scaled);
            if (next_start != nullptr && loop_closed && current_loop_closing_distance2 < next_start_and_dist.second) {
                // Heuristics to decide, whether to close the loop, or connect another polyline.
                // One should avoid closing loops shorter than max_gap_scaled.
                loop_closed = sqrt(current_loop_closing_distance2) < 0.3 * length(opl->points);
            }
            if (loop_closed) {
                // Remove the start point of the current polyline from the lookup.
                // Mark the current segment as not consumed, otherwise the closest_end_point_lookup.erase() would fail.
                opl->consumed = false;
                closest_end_point_lookup.erase(OpenPolylineEnd(opl, true));
                if (current_loop_closing_distance2 == 0.) {
                    // Remove the duplicate last point.
                    opl->points.pop_back();
                } else {
                    // The end points are different, keep both of them.
                }
                if (opl->points.size() >= 3) {
                    if (try_connect_reversed && n_segments_joined > 1 && area(opl->points) < 0)
                        // The closed polygon is patched from pieces with messed up orientation, therefore
                        // the orientation of the patched up polygon is not known.
                        // Orient the patched up polygons CCW. This heuristic may close some holes and cavities.
                        std::reverse(opl->points.begin(), opl->points.end());
                    loops.emplace_back(std::move(opl->points));
                }
                opl->points.clear();
                opl->consumed = true;
                break;
            }
            if (next_start == nullptr) {
                // The current loop could not be closed. Unmark the segment.
                opl->consumed = false;
                if (try_connect_reversed)
                    // Re-insert the end point.
                    closest_end_point_lookup.insert(OpenPolylineEnd(opl, false));
                break;
            }
            // Attach this polyline to the end of the initial polyline.
            if (next_start->start) {
                auto it = next_start->polyline->points.begin();
                if (*it == opl->points.back())
                    ++ it;
                std::copy(it, next_start->polyline->points.end(), back_inserter(opl->points));
            } else {
                auto it = next_start->polyline->points.rbegin();
                if (*it == opl->points.back())
                    ++ it;
                std::copy(it, next_start->polyline->points.rend(), back_inserter(opl->points));
            }
            ++ n_segments_joined;
            // Remove the end points of the consumed polyline segment from the lookup.
            OpenPolyline *opl2 = next_start->polyline;
            closest_end_point_lookup.erase(OpenPolylineEnd(opl2, true));
            if (try_connect_reversed)
                closest_end_point_lookup.erase(OpenPolylineEnd(opl2, false));
            opl2->points.clear();
            opl2->consumed = true;
            // Continue with the current loop.
        }
    }
}

void TriangleMeshSlicer::make_loops(std::vector<IntersectionLine> &lines, Polygons* loops) const
{
#if 0
//FIXME slice_facet() may create zero length edges due to rounding of doubles into coord_t.
//#ifdef _DEBUG
    for (const Line &l : lines)
        assert(l.a != l.b);
#endif /* _DEBUG */

    // There should be no tangent edges, as the horizontal triangles are ignored and if two triangles touch at a cutting plane,
    // only the bottom triangle is considered to be cutting the plane.
//    remove_tangent_edges(lines);

#ifdef SLIC3R_DEBUG_SLICE_PROCESSING
        BoundingBox bbox_svg;
        {
            static int iRun = 0;
            for (const Line &line : lines) {
                bbox_svg.merge(line.a);
                bbox_svg.merge(line.b);
            }
            SVG svg(debug_out_path("TriangleMeshSlicer_make_loops-raw_lines-%d.svg", iRun ++).c_str(), bbox_svg);
            for (const Line &line : lines)
                svg.draw(line);
            svg.Close();
        }
#endif /* SLIC3R_DEBUG_SLICE_PROCESSING */

    std::vector<OpenPolyline> open_polylines;
    chain_lines_by_triangle_connectivity(lines, *loops, open_polylines);

#ifdef SLIC3R_DEBUG_SLICE_PROCESSING
        {
            static int iRun = 0;
            SVG svg(debug_out_path("TriangleMeshSlicer_make_loops-polylines-%d.svg", iRun ++).c_str(), bbox_svg);
            svg.draw(union_ex(*loops));
            for (const OpenPolyline &pl : open_polylines)
                svg.draw(Polyline(pl.points), "red");
            svg.Close();
        }
#endif /* SLIC3R_DEBUG_SLICE_PROCESSING */

    // Now process the open polylines.
    // Do it in two rounds, first try to connect in the same direction only,
    // then try to connect the open polylines in reversed order as well.
    chain_open_polylines_exact(open_polylines, *loops, false);
    chain_open_polylines_exact(open_polylines, *loops, true);

#ifdef SLIC3R_DEBUG_SLICE_PROCESSING
    {
        static int iRun = 0;
        SVG svg(debug_out_path("TriangleMeshSlicer_make_loops-polylines2-%d.svg", iRun++).c_str(), bbox_svg);
        svg.draw(union_ex(*loops));
        for (const OpenPolyline &pl : open_polylines) {
            if (pl.points.empty())
                continue;
            svg.draw(Polyline(pl.points), "red");
            svg.draw(pl.points.front(), "blue");
            svg.draw(pl.points.back(), "blue");
        }
        svg.Close();
    }
#endif /* SLIC3R_DEBUG_SLICE_PROCESSING */

    // Try to close gaps.
    // Do it in two rounds, first try to connect in the same direction only,
    // then try to connect the open polylines in reversed order as well.
#if 0
    for (double max_gap : { EPSILON, 0.001, 0.1, 1., 2. }) {
        chain_open_polylines_close_gaps(open_polylines, *loops, max_gap, false);
        chain_open_polylines_close_gaps(open_polylines, *loops, max_gap, true);
    }
#else
    const double max_gap = 2.; //mm
    chain_open_polylines_close_gaps(open_polylines, *loops, max_gap, false);
    chain_open_polylines_close_gaps(open_polylines, *loops, max_gap, true);
#endif

#ifdef SLIC3R_DEBUG_SLICE_PROCESSING
    {
        static int iRun = 0;
        SVG svg(debug_out_path("TriangleMeshSlicer_make_loops-polylines-final-%d.svg", iRun++).c_str(), bbox_svg);
        svg.draw(union_ex(*loops));
        for (const OpenPolyline &pl : open_polylines) {
            if (pl.points.empty())
                continue;
            svg.draw(Polyline(pl.points), "red");
            svg.draw(pl.points.front(), "blue");
            svg.draw(pl.points.back(), "blue");
        }
        svg.Close();
    }
#endif /* SLIC3R_DEBUG_SLICE_PROCESSING */
}

// Only used to cut the mesh into two halves.
void TriangleMeshSlicer::make_expolygons_simple(std::vector<IntersectionLine> &lines, ExPolygons* slices) const
{
    assert(slices->empty());

    Polygons loops;
    this->make_loops(lines, &loops);
    
    Polygons holes;
    for (Polygons::const_iterator loop = loops.begin(); loop != loops.end(); ++ loop) {
        if (loop->area() >= 0.) {
            ExPolygon ex;
            ex.contour = *loop;
            slices->emplace_back(ex);
        } else {
            holes.emplace_back(*loop);
        }
    }

    // If there are holes, then there should also be outer contours.
    assert(holes.empty() || ! slices->empty());
    if (slices->empty())
        return;
    
    // Assign holes to outer contours.
    for (Polygons::const_iterator hole = holes.begin(); hole != holes.end(); ++ hole) {
        // Find an outer contour to a hole.
        int     slice_idx            = -1;
        double  current_contour_area = std::numeric_limits<double>::max();
        for (ExPolygons::iterator slice = slices->begin(); slice != slices->end(); ++ slice) {
            if (slice->contour.contains(hole->points.front())) {
                double area = slice->contour.area();
                if (area < current_contour_area) {
                    slice_idx = slice - slices->begin();
                    current_contour_area = area;
                }
            }
        }
        // assert(slice_idx != -1);
        if (slice_idx == -1)
            // Ignore this hole.
            continue;
        assert(current_contour_area < std::numeric_limits<double>::max() && current_contour_area >= -hole->area());
        (*slices)[slice_idx].holes.emplace_back(std::move(*hole));
    }

#if 0
    // If the input mesh is not valid, the holes may intersect with the external contour.
    // Rather subtract them from the outer contour.
    Polygons poly;
    for (auto it_slice = slices->begin(); it_slice != slices->end(); ++ it_slice) {
        if (it_slice->holes.empty()) {
            poly.emplace_back(std::move(it_slice->contour));
        } else {
            Polygons contours;
            contours.emplace_back(std::move(it_slice->contour));
            for (auto it = it_slice->holes.begin(); it != it_slice->holes.end(); ++ it)
                it->reverse();
            polygons_append(poly, diff(contours, it_slice->holes));
        }
    }
    // If the input mesh is not valid, the input contours may intersect.
    *slices = union_ex(poly);
#endif

#if 0
    // If the input mesh is not valid, the holes may intersect with the external contour.
    // Rather subtract them from the outer contour.
    ExPolygons poly;
    for (auto it_slice = slices->begin(); it_slice != slices->end(); ++ it_slice) {
        Polygons contours;
        contours.emplace_back(std::move(it_slice->contour));
        for (auto it = it_slice->holes.begin(); it != it_slice->holes.end(); ++ it)
            it->reverse();
        expolygons_append(poly, diff_ex(contours, it_slice->holes));
    }
    // If the input mesh is not valid, the input contours may intersect.
    *slices = std::move(poly);
#endif
}

void TriangleMeshSlicer::make_expolygons(const Polygons &loops, ExPolygons* slices) const
{
    /*
        Input loops are not suitable for evenodd nor nonzero fill types, as we might get
        two consecutive concentric loops having the same winding order - and we have to 
        respect such order. In that case, evenodd would create wrong inversions, and nonzero
        would ignore holes inside two concentric contours.
        So we're ordering loops and collapse consecutive concentric loops having the same 
        winding order.
        TODO: find a faster algorithm for this, maybe with some sort of binary search.
        If we computed a "nesting tree" we could also just remove the consecutive loops
        having the same winding order, and remove the extra one(s) so that we could just
        supply everything to offset() instead of performing several union/diff calls.
    
        we sort by area assuming that the outermost loops have larger area;
        the previous sorting method, based on $b->contains($a->[0]), failed to nest
        loops correctly in some edge cases when original model had overlapping facets
    */

    /* The following lines are commented out because they can generate wrong polygons,
       see for example issue #661 */

    //std::vector<double> area;
    //std::vector<size_t> sorted_area;  // vector of indices
    //for (Polygons::const_iterator loop = loops.begin(); loop != loops.end(); ++ loop) {
    //    area.emplace_back(loop->area());
    //    sorted_area.emplace_back(loop - loops.begin());
    //}
    //
    //// outer first
    //std::sort(sorted_area.begin(), sorted_area.end(),
    //    [&area](size_t a, size_t b) { return std::abs(area[a]) > std::abs(area[b]); });

    //// we don't perform a safety offset now because it might reverse cw loops
    //Polygons p_slices;
    //for (std::vector<size_t>::const_iterator loop_idx = sorted_area.begin(); loop_idx != sorted_area.end(); ++ loop_idx) {
    //    /* we rely on the already computed area to determine the winding order
    //       of the loops, since the Orientation() function provided by Clipper
    //       would do the same, thus repeating the calculation */
    //    Polygons::const_iterator loop = loops.begin() + *loop_idx;
    //    if (area[*loop_idx] > +EPSILON)
    //        p_slices.emplace_back(*loop);
    //    else if (area[*loop_idx] < -EPSILON)
    //        //FIXME This is arbitrary and possibly very slow.
    //        // If the hole is inside a polygon, then there is no need to diff.
    //        // If the hole intersects a polygon boundary, then diff it, but then
    //        // there is no guarantee of an ordering of the loops.
    //        // Maybe we can test for the intersection before running the expensive diff algorithm?
    //        p_slices = diff(p_slices, *loop);
    //}

    //remove point in the same plane (have to do that before the safety offset to avoid workgin on a distored polygon)
    Polygons filered_polys = loops;
    if (this->model_precision > 0){
        for (Polygon &hole : filered_polys){
            hole.remove_colinear_points(scale_(this->model_precision));
        }
    }

    // Perform a safety offset to merge very close facets (TODO: find test case for this)
    // 0.0499 comes from https://github.com/slic3r/Slic3r/issues/959
//    double safety_offset = scale_(0.0499);
    // 0.0001 is set to satisfy GH #520, #1029, #1364
    double safety_offset = scale_(this->closing_radius);

    /* The following line is commented out because it can generate wrong polygons,
       see for example issue #661 */
    //ExPolygons ex_slices = offset2_ex(p_slices, +safety_offset, -safety_offset);
    
    #ifdef SLIC3R_TRIANGLEMESH_DEBUG
    size_t holes_count = 0;
    for (ExPolygons::const_iterator e = ex_slices.begin(); e != ex_slices.end(); ++ e)
        holes_count += e->holes.size();
    printf(PRINTF_ZU " surface(s) having " PRINTF_ZU " holes detected from " PRINTF_ZU " polylines\n",
        ex_slices.size(), holes_count, loops.size());
    #endif
    
    // append to the supplied collection
    if (safety_offset > 0)
        expolygons_append(*slices, offset2_ex(union_(filered_polys, false), +safety_offset, -safety_offset));
    else
        expolygons_append(*slices, union_ex(filered_polys, false));
}

void TriangleMeshSlicer::make_expolygons(std::vector<IntersectionLine> &lines, ExPolygons* slices) const
{
    Polygons pp;
    this->make_loops(lines, &pp);
    this->make_expolygons(pp, slices);
}

void TriangleMeshSlicer::cut(float z, TriangleMesh* upper, TriangleMesh* lower) const
{
    IntersectionLines upper_lines, lower_lines;
    
    BOOST_LOG_TRIVIAL(trace) << "TriangleMeshSlicer::cut - slicing object";
    float scaled_z = scale_(z);
    for (uint32_t facet_idx = 0; facet_idx < this->mesh->stl.stats.number_of_facets; ++ facet_idx) {
        const stl_facet* facet = &this->mesh->stl.facet_start[facet_idx];
        
        // find facet extents
        float min_z = std::min(facet->vertex[0](2), std::min(facet->vertex[1](2), facet->vertex[2](2)));
        float max_z = std::max(facet->vertex[0](2), std::max(facet->vertex[1](2), facet->vertex[2](2)));
        
        // intersect facet with cutting plane
        IntersectionLine line;
        if (this->slice_facet(scaled_z, *facet, facet_idx, min_z, max_z, &line) != TriangleMeshSlicer::NoSlice) {
            // Save intersection lines for generating correct triangulations.
            if (line.edge_type == feTop) {
                lower_lines.emplace_back(line);
            } else if (line.edge_type == feBottom) {
                upper_lines.emplace_back(line);
            } else if (line.edge_type != feHorizontal) {
                lower_lines.emplace_back(line);
                upper_lines.emplace_back(line);
            }
        }
        
        if (min_z > z || (min_z == z && max_z > z)) {
            // facet is above the cut plane and does not belong to it
            if (upper != nullptr)
                stl_add_facet(&upper->stl, facet);
        } else if (max_z < z || (max_z == z && min_z < z)) {
            // facet is below the cut plane and does not belong to it
            if (lower != nullptr)
                stl_add_facet(&lower->stl, facet);
        } else if (min_z < z && max_z > z) {
            // Facet is cut by the slicing plane.

            // look for the vertex on whose side of the slicing plane there are no other vertices
            int isolated_vertex;
            if ( (facet->vertex[0](2) > z) == (facet->vertex[1](2) > z) ) {
                isolated_vertex = 2;
            } else if ( (facet->vertex[1](2) > z) == (facet->vertex[2](2) > z) ) {
                isolated_vertex = 0;
            } else {
                isolated_vertex = 1;
            }
            
            // get vertices starting from the isolated one
            const stl_vertex &v0 = facet->vertex[isolated_vertex];
            const stl_vertex &v1 = facet->vertex[(isolated_vertex+1) % 3];
            const stl_vertex &v2 = facet->vertex[(isolated_vertex+2) % 3];
            
            // intersect v0-v1 and v2-v0 with cutting plane and make new vertices
            stl_vertex v0v1, v2v0;
            v0v1(0) = v1(0) + (v0(0) - v1(0)) * (z - v1(2)) / (v0(2) - v1(2));
            v0v1(1) = v1(1) + (v0(1) - v1(1)) * (z - v1(2)) / (v0(2) - v1(2));
            v0v1(2) = z;
            v2v0(0) = v2(0) + (v0(0) - v2(0)) * (z - v2(2)) / (v0(2) - v2(2));
            v2v0(1) = v2(1) + (v0(1) - v2(1)) * (z - v2(2)) / (v0(2) - v2(2));
            v2v0(2) = z;
            
            // build the triangular facet
            stl_facet triangle;
            triangle.normal = facet->normal;
            triangle.vertex[0] = v0;
            triangle.vertex[1] = v0v1;
            triangle.vertex[2] = v2v0;
            
            // build the facets forming a quadrilateral on the other side
            stl_facet quadrilateral[2];
            quadrilateral[0].normal = facet->normal;
            quadrilateral[0].vertex[0] = v1;
            quadrilateral[0].vertex[1] = v2;
            quadrilateral[0].vertex[2] = v0v1;
            quadrilateral[1].normal = facet->normal;
            quadrilateral[1].vertex[0] = v2;
            quadrilateral[1].vertex[1] = v2v0;
            quadrilateral[1].vertex[2] = v0v1;
            
            if (v0(2) > z) {
                if (upper != nullptr) 
                    stl_add_facet(&upper->stl, &triangle);
                if (lower != nullptr) {
                    stl_add_facet(&lower->stl, &quadrilateral[0]);
                    stl_add_facet(&lower->stl, &quadrilateral[1]);
                }
            } else {
                if (upper != nullptr) {
                    stl_add_facet(&upper->stl, &quadrilateral[0]);
                    stl_add_facet(&upper->stl, &quadrilateral[1]);
                }
                if (lower != nullptr) 
                    stl_add_facet(&lower->stl, &triangle);
            }
        }
    }
    
    if (upper != nullptr) {
        BOOST_LOG_TRIVIAL(trace) << "TriangleMeshSlicer::cut - triangulating upper part";
        ExPolygons section;
        this->make_expolygons_simple(upper_lines, &section);
        Pointf3s triangles = triangulate_expolygons_3d(section, z, true);
        stl_facet facet;
        facet.normal = stl_normal(0, 0, -1.f);
        for (size_t i = 0; i < triangles.size(); ) {
            for (size_t j = 0; j < 3; ++ j)
                facet.vertex[j] = triangles[i ++].cast<float>();
            stl_add_facet(&upper->stl, &facet);
        }
    }
    
    if (lower != nullptr) {
        BOOST_LOG_TRIVIAL(trace) << "TriangleMeshSlicer::cut - triangulating lower part";
        ExPolygons section;
        this->make_expolygons_simple(lower_lines, &section);
        Pointf3s triangles = triangulate_expolygons_3d(section, z, false);
        stl_facet facet;
        facet.normal = stl_normal(0, 0, -1.f);
        for (size_t i = 0; i < triangles.size(); ) {
            for (size_t j = 0; j < 3; ++ j)
                facet.vertex[j] = triangles[i ++].cast<float>();
            stl_add_facet(&lower->stl, &facet);
        }
    }
    
    BOOST_LOG_TRIVIAL(trace) << "TriangleMeshSlicer::cut - updating object sizes";
    stl_get_size(&upper->stl);
    stl_get_size(&lower->stl);
}

Pointf3s TriangleMesh::vertices()
{
    Pointf3s tmp{};
    if (this->repaired) {
        if (this->its.vertices.empty())
            stl_generate_shared_vertices(&this->stl, this->its); // build the list of vertices
        for (auto i = 0; i < this->its.vertices.size(); i++) {
            const auto& v = this->its.vertices[i];
            tmp.emplace_back(Vec3d(v.x(), v.y(), v.z()));
        }
    } else {
        BOOST_LOG_TRIVIAL(warning) << "TriangleMesh", "vertices() requires repair()";
    }
    return tmp;
}

// Generate the vertex list for a cube solid of arbitrary size in X/Y/Z.
TriangleMesh make_cube(double x, double y, double z) 
{
    Vec3d pv[8] = { 
        Vec3d(x, y, 0), Vec3d(x, 0, 0), Vec3d(0, 0, 0), 
        Vec3d(0, y, 0), Vec3d(x, y, z), Vec3d(0, y, z), 
        Vec3d(0, 0, z), Vec3d(x, 0, z) 
    };
    Vec3i32 fv[12] = {
        Vec3i32(0, 1, 2), Vec3i32(0, 2, 3), Vec3i32(4, 5, 6), 
        Vec3i32(4, 6, 7), Vec3i32(0, 4, 7), Vec3i32(0, 7, 1), 
        Vec3i32(1, 7, 6), Vec3i32(1, 6, 2), Vec3i32(2, 6, 5), 
        Vec3i32(2, 5, 3), Vec3i32(4, 0, 3), Vec3i32(4, 3, 5) 
    };

    std::vector<Vec3i32> facets(&fv[0], &fv[0]+12);
    Pointf3s vertices(&pv[0], &pv[0]+8);

    TriangleMesh mesh(vertices ,facets);
	mesh.repair();
	return mesh;
}

// Generate the mesh for a cylinder and return it, using 
// the generated angle to calculate the top mesh triangles.
// Default is 360 sides, angle fa is in radians.
TriangleMesh make_cylinder(double r, double h, double fa)
{
	size_t n_steps    = (size_t)ceil(2. * PI / fa);
	double angle_step = 2. * PI / n_steps;

    Pointf3s vertices;
    std::vector<Vec3i32> facets;
	vertices.reserve(2 * n_steps + 2);
	facets.reserve(4 * n_steps);

    // 2 special vertices, top and bottom center, rest are relative to this
    vertices.emplace_back(Vec3d(0.0, 0.0, 0.0));
    vertices.emplace_back(Vec3d(0.0, 0.0, h));

    // for each line along the polygon approximating the top/bottom of the
    // circle, generate four points and four facets (2 for the wall, 2 for the
    // top and bottom.
    // Special case: Last line shares 2 vertices with the first line.
	Vec2d p = Eigen::Rotation2Dd(0.) * Eigen::Vector2d(0, r);
        vertices.emplace_back(Vec3d(p(0), p(1), 0.));
        vertices.emplace_back(Vec3d(p(0), p(1), h));
	for (size_t i = 1; i < n_steps; ++i) {
        p = Eigen::Rotation2Dd(angle_step * i) * Eigen::Vector2d(0, r);
        vertices.emplace_back(Vec3d(p(0), p(1), 0.));
        vertices.emplace_back(Vec3d(p(0), p(1), h));
        int id = (int)vertices.size() - 1;
        facets.emplace_back(Vec3i32( 0, id - 1, id - 3)); // top
        facets.emplace_back(Vec3i32(id,      1, id - 2)); // bottom
        facets.emplace_back(Vec3i32(id, id - 2, id - 3)); // upper-right of side
        facets.emplace_back(Vec3i32(id, id - 3, id - 1)); // bottom-left of side
    }
    // Connect the last set of vertices with the first.
	size_t id = vertices.size() - 1;
    facets.emplace_back(Vec3i32( 0, 2, id - 1));
    facets.emplace_back(Vec3i32( 3, 1,     id));
	facets.emplace_back(Vec3i32(id, 2,      3));
    facets.emplace_back(Vec3i32(id, id - 1, 2));
    
	TriangleMesh mesh(std::move(vertices), std::move(facets));
	mesh.repair();
	return mesh;
}

// Generates mesh for a sphere centered about the origin, using the generated angle
// to determine the granularity. 
// Default angle is 1 degree.
//FIXME better to discretize an Icosahedron recursively http://www.songho.ca/opengl/gl_sphere.html
TriangleMesh make_sphere(double radius, double fa)
{
	int   sectorCount = int(ceil(2. * M_PI / fa));
	int   stackCount  = int(ceil(M_PI / fa));
	float sectorStep  = float(2. * M_PI / sectorCount);
	float stackStep   = float(M_PI / stackCount);

    Pointf3s vertices;
    vertices.reserve((stackCount - 1) * sectorCount + 2);
    for (int i = 0; i <= stackCount; ++ i) {
        // from pi/2 to -pi/2
        double stackAngle = 0.5 * M_PI - stackStep * i;
        double xy = radius * cos(stackAngle);
        double z  = radius * sin(stackAngle);
        if (i == 0 || i == stackCount)
            vertices.emplace_back(Vec3d(xy, 0., z));
        else
            for (int j = 0; j < sectorCount; ++ j) {
                // from 0 to 2pi
                double sectorAngle = sectorStep * j;
                vertices.emplace_back(Vec3d(xy * cos(sectorAngle), xy * sin(sectorAngle), z));
    }
    }

<<<<<<< HEAD
    std::vector<Vec3i32> facets;
    facets.reserve(2 * (stackCount - 1) * sectorCount);
    for (int i = 0; i < stackCount; ++ i) {
        // Beginning of current stack.
        int k1 = (i == 0) ? 0 : (1 + (i - 1) * sectorCount);
        int k1_first = k1;
        // Beginning of next stack.
        int k2 = (i == 0) ? 1 : (k1 + sectorCount);
        int k2_first = k2;
        for (int j = 0; j < sectorCount; ++ j) {
            // 2 triangles per sector excluding first and last stacks
            int k1_next = k1;
            int k2_next = k2;
            if (i != 0) {
                k1_next = (j + 1 == sectorCount) ? k1_first : (k1 + 1);
                facets.emplace_back(Vec3i32(k1, k2, k1_next));
            }
            if (i + 1 != stackCount) {
                k2_next = (j + 1 == sectorCount) ? k2_first : (k2 + 1);
                facets.emplace_back(Vec3i32(k1_next, k2, k2_next));
        } 
            k1 = k1_next;
            k2 = k2_next;
    }
        }
    return TriangleMesh(std::move(vertices), std::move(facets));
    }
=======
	std::vector<Vec3crd> facets;
	facets.reserve(2 * (stackCount - 1) * sectorCount);
	for (int i = 0; i < stackCount; ++ i) {
		// Beginning of current stack.
		int k1 = (i == 0) ? 0 : (1 + (i - 1) * sectorCount);
		int k1_first = k1;
		// Beginning of next stack.
		int k2 = (i == 0) ? 1 : (k1 + sectorCount);
		int k2_first = k2;
		for (int j = 0; j < sectorCount; ++ j) {
			// 2 triangles per sector excluding first and last stacks
			int k1_next = k1;
			int k2_next = k2;
			if (i != 0) {
				k1_next = (j + 1 == sectorCount) ? k1_first : (k1 + 1);
				facets.emplace_back(Vec3crd(k1, k2, k1_next));
			}
			if (i + 1 != stackCount) {
				k2_next = (j + 1 == sectorCount) ? k2_first : (k2 + 1);
				facets.emplace_back(Vec3crd(k1_next, k2, k2_next));
			}
			k1 = k1_next;
			k2 = k2_next;
		}
	}
	TriangleMesh mesh(std::move(vertices), std::move(facets));
	mesh.repair();
	return mesh;
}
>>>>>>> 5e3e5492

}<|MERGE_RESOLUTION|>--- conflicted
+++ resolved
@@ -599,7 +599,8 @@
     std::vector<float> z_f(z.begin(), z.end());
     TriangleMeshSlicer mslicer(this);
     std::vector<ExPolygons> layers;
-    mslicer.slice(z_f, 0.0004f, &layers, [](){});
+    //mslicer.slice(z_f, 0.0004f, &layers, []() {});
+    mslicer.slice(z_f, &layers, []() {});
     return layers;
 }
 
@@ -1914,7 +1915,7 @@
 
     TriangleMesh mesh(vertices ,facets);
 	mesh.repair();
-	return mesh;
+    return mesh;
 }
 
 // Generate the mesh for a cylinder and return it, using 
@@ -1991,7 +1992,6 @@
     }
     }
 
-<<<<<<< HEAD
     std::vector<Vec3i32> facets;
     facets.reserve(2 * (stackCount - 1) * sectorCount);
     for (int i = 0; i < stackCount; ++ i) {
@@ -2017,38 +2017,9 @@
             k2 = k2_next;
     }
         }
-    return TriangleMesh(std::move(vertices), std::move(facets));
-    }
-=======
-	std::vector<Vec3crd> facets;
-	facets.reserve(2 * (stackCount - 1) * sectorCount);
-	for (int i = 0; i < stackCount; ++ i) {
-		// Beginning of current stack.
-		int k1 = (i == 0) ? 0 : (1 + (i - 1) * sectorCount);
-		int k1_first = k1;
-		// Beginning of next stack.
-		int k2 = (i == 0) ? 1 : (k1 + sectorCount);
-		int k2_first = k2;
-		for (int j = 0; j < sectorCount; ++ j) {
-			// 2 triangles per sector excluding first and last stacks
-			int k1_next = k1;
-			int k2_next = k2;
-			if (i != 0) {
-				k1_next = (j + 1 == sectorCount) ? k1_first : (k1 + 1);
-				facets.emplace_back(Vec3crd(k1, k2, k1_next));
-			}
-			if (i + 1 != stackCount) {
-				k2_next = (j + 1 == sectorCount) ? k2_first : (k2 + 1);
-				facets.emplace_back(Vec3crd(k1_next, k2, k2_next));
-			}
-			k1 = k1_next;
-			k2 = k2_next;
-		}
-	}
 	TriangleMesh mesh(std::move(vertices), std::move(facets));
 	mesh.repair();
 	return mesh;
-}
->>>>>>> 5e3e5492
+    }
 
 }