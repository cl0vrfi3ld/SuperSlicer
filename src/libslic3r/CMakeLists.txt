#/|/ Copyright (c) Prusa Research 2018 - 2023 Tomáš Mészáros @tamasmeszaros, Oleksandra Iushchenko @YuSanka, Enrico Turri @enricoturri1966, Vojtěch Bubník @bubnikv, Pavel Mikuš @Godrak, Lukáš Hejl @hejllukas, Lukáš Matěna @lukasmatena, Filip Sykala @Jony01, David Kocík @kocikdav, Vojtěch Král @vojtechkral
#/|/ Copyright (c) BambuStudio 2023 manch1n @manch1n
#/|/ Copyright (c) 2023 Mimoja @Mimoja
#/|/ Copyright (c) 2022 ole00 @ole00
#/|/
#/|/ PrusaSlicer is released under the terms of the AGPLv3 or higher
#/|/
cmake_minimum_required(VERSION 3.13)
project(libslic3r)

if(NOT WIN32)
    # Add DEBUG flags to debug builds.
    add_compile_options(${_CC_DEBUG_FLAGS})
endif()

include(PrecompiledHeader)

configure_file(${CMAKE_CURRENT_SOURCE_DIR}/libslic3r_version.h.in ${CMAKE_CURRENT_BINARY_DIR}/libslic3r_version.h @ONLY)

if (MINGW)
    add_compile_options(-Wa,-mbig-obj)
endif ()

set(OpenVDBUtils_SOURCES "")
if (TARGET OpenVDB::openvdb)
    set(OpenVDBUtils_SOURCES OpenVDBUtils.cpp OpenVDBUtils.hpp OpenVDBUtilsLegacy.hpp)
endif()

find_package(LibBGCode REQUIRED COMPONENTS Convert)
slic3r_remap_configs(LibBGCode::bgcode_core RelWithDebInfo Release)
slic3r_remap_configs(LibBGCode::bgcode_binarize RelWithDebInfo Release)
slic3r_remap_configs(LibBGCode::bgcode_convert RelWithDebInfo Release)

set(SLIC3R_SOURCES
    pchheader.cpp
    pchheader.hpp
    AStar.hpp
    AABBTreeIndirect.hpp
    AABBTreeLines.hpp
    AABBMesh.hpp
    AABBMesh.cpp
    Algorithm/PathSorting.hpp
    Algorithm/RegionExpansion.hpp
    Algorithm/RegionExpansion.cpp
    AnyPtr.hpp
    BoundingBox.cpp
    BoundingBox.hpp
    BridgeDetector.cpp
    BridgeDetector.hpp
    Brim.cpp
    Brim.hpp
    BuildVolume.cpp
    BuildVolume.hpp
    BoostAdapter.hpp
    clipper.cpp
    clipper.hpp
    ClipperUtils.cpp
    ClipperUtils.hpp
    ClipperZUtils.hpp
    Color.cpp
    Color.hpp
    Config.cpp
    Config.hpp
    CSGMesh/CSGMesh.hpp
    CSGMesh/SliceCSGMesh.hpp
    CSGMesh/ModelToCSGMesh.hpp
    CSGMesh/PerformCSGMeshBooleans.hpp
    CSGMesh/VoxelizeCSGMesh.hpp
    CSGMesh/TriangleMeshAdapter.hpp
    CSGMesh/CSGMeshCopy.hpp
    EdgeGrid.cpp
    EdgeGrid.hpp
    ElephantFootCompensation.cpp
    ElephantFootCompensation.hpp
    Emboss.cpp
    Emboss.hpp
    EmbossShape.hpp
    enum_bitmask.hpp
    ExPolygon.cpp
    ExPolygon.hpp
    ExPolygonSerialize.hpp
    ExPolygonsIndex.cpp
    ExPolygonsIndex.hpp
    Extruder.cpp
    Extruder.hpp
    ExtrusionEntity.cpp
    ExtrusionEntity.hpp
    ExtrusionEntityCollection.cpp
    ExtrusionEntityCollection.hpp
    ExtrusionRole.cpp
    ExtrusionRole.hpp
    ExtrusionSimulator.cpp
    ExtrusionSimulator.hpp
    FileParserError.hpp
    Fill/Fill.cpp
    Fill/Fill.hpp
    Fill/Fill3DHoneycomb.cpp
    Fill/Fill3DHoneycomb.hpp
    Fill/FillAdaptive.cpp
    Fill/FillAdaptive.hpp
    Fill/FillBase.cpp
    Fill/FillBase.hpp
    Fill/FillConcentric.cpp
    Fill/FillConcentric.hpp
    Fill/FillEnsuring.cpp
    Fill/FillEnsuring.hpp
    Fill/FillHoneycomb.cpp
    Fill/FillHoneycomb.hpp
    Fill/FillGyroid.cpp
    Fill/FillGyroid.hpp
    Fill/FillPlanePath.cpp
    Fill/FillPlanePath.hpp
    Fill/FillLine.cpp
    Fill/FillLine.hpp
    Fill/FillLightning.cpp
    Fill/FillLightning.hpp
    Fill/Lightning/DistanceField.cpp
    Fill/Lightning/DistanceField.hpp
    Fill/Lightning/Generator.cpp
    Fill/Lightning/Generator.hpp
    Fill/Lightning/Layer.cpp
    Fill/Lightning/Layer.hpp
    Fill/Lightning/TreeNode.cpp
    Fill/Lightning/TreeNode.hpp
    Fill/FillRectilinear.cpp
    Fill/FillRectilinear.hpp
    Fill/FillSmooth.cpp
    Fill/FillSmooth.hpp
    Flow.cpp
    Flow.hpp
    format.hpp
    Format/Format.hpp
    Format/Format.cpp
    Format/3mf.cpp
    Format/3mf.hpp
    Format/AMF.cpp
    Format/AMF.hpp
    Format/OBJ.cpp
    Format/OBJ.hpp
    Format/objparser.cpp
    Format/objparser.hpp
    Format/STL.cpp
    Format/STL.hpp
    Format/SLAArchiveWriter.hpp
    Format/SLAArchiveWriter.cpp
    Format/SLAArchiveReader.hpp
    Format/SLAArchiveReader.cpp
    Format/ZipperArchiveImport.hpp
    Format/ZipperArchiveImport.cpp
    Format/SL1.hpp
    Format/SL1.cpp
    Format/SL1_SVG.hpp
    Format/SL1_SVG.cpp
    Format/AnycubicSLA.hpp
    Format/AnycubicSLA.cpp
    Format/STEP.hpp
    Format/STEP.cpp
<<<<<<< HEAD
    Format/SLAArchive.hpp
    Format/SLAArchive.cpp
    Format/CWS.hpp
    Format/CWS.cpp
=======
    Format/SVG.hpp
    Format/SVG.cpp
    Format/SLAArchiveFormatRegistry.hpp
    Format/SLAArchiveFormatRegistry.cpp
>>>>>>> 3284959e
    GCode/ThumbnailData.cpp
    GCode/ThumbnailData.hpp
    GCode/Thumbnails.cpp
    GCode/Thumbnails.hpp
    GCode/ConflictChecker.cpp
    GCode/ConflictChecker.hpp
    GCode/CoolingBuffer.cpp
    GCode/CoolingBuffer.hpp
<<<<<<< HEAD
    GCode/FanMover.cpp
    GCode/FanMover.hpp
=======
    GCode/ExtrusionProcessor.cpp
    GCode/ExtrusionProcessor.hpp
>>>>>>> 3284959e
    GCode/FindReplace.cpp
    GCode/FindReplace.hpp
    GCode/LabelObjects.cpp
    GCode/LabelObjects.hpp
    GCode/GCodeWriter.cpp
    GCode/GCodeWriter.hpp
    GCode/PostProcessor.cpp
    GCode/PostProcessor.hpp
    GCode/PressureEqualizer.cpp
    GCode/PressureEqualizer.hpp
    GCode/PrintExtents.cpp
    GCode/PrintExtents.hpp
    GCode/RetractWhenCrossingPerimeters.cpp
    GCode/RetractWhenCrossingPerimeters.hpp
    GCode/SpiralVase.cpp
    GCode/SpiralVase.hpp
    GCode/SeamPlacer.cpp
    GCode/SeamPlacer.hpp
    GCode/SmoothPath.cpp
    GCode/SmoothPath.hpp
    GCode/ToolOrdering.cpp
    GCode/ToolOrdering.hpp
    GCode/Wipe.cpp
    GCode/Wipe.hpp
    GCode/WipeTower.cpp
    GCode/WipeTower.hpp
    GCode/WipeTowerIntegration.cpp
    GCode/WipeTowerIntegration.hpp
    GCode/GCodeProcessor.cpp
    GCode/GCodeProcessor.hpp
    GCode/AvoidCrossingPerimeters.cpp
    GCode/AvoidCrossingPerimeters.hpp
    GCode.cpp
    GCode.hpp
    GCodeReader.cpp
    GCodeReader.hpp
    # GCodeSender.cpp
    # GCodeSender.hpp
    Geometry.cpp
    Geometry.hpp
<<<<<<< HEAD
	Geometry/ArcFitter.cpp
	Geometry/ArcFitter.hpp
=======
    Geometry/ArcWelder.cpp
    Geometry/ArcWelder.hpp
>>>>>>> 3284959e
    Geometry/Bicubic.hpp
    Geometry/Circle.cpp
    Geometry/Circle.hpp
    Geometry/ConvexHull.cpp
    Geometry/ConvexHull.hpp
    Geometry/Curves.hpp
    Geometry/MedialAxis.cpp
    Geometry/MedialAxis.hpp
    Geometry/Voronoi.hpp
    Geometry/VoronoiOffset.cpp
    Geometry/VoronoiOffset.hpp
    Geometry/VoronoiVisualUtils.hpp
    Int128.hpp
    JumpPointSearch.cpp
    JumpPointSearch.hpp
    KDTreeIndirect.hpp
    Layer.cpp
    Layer.hpp
    LayerRegion.cpp
    libslic3r.h
    "${CMAKE_CURRENT_BINARY_DIR}/libslic3r_version.h"
    Line.cpp
    Line.hpp
    Log.hpp
    Log.cpp
    BlacklistedLibraryCheck.cpp
    BlacklistedLibraryCheck.hpp
    LocalesUtils.cpp
    LocalesUtils.hpp
<<<<<<< HEAD
    Milling/MillingPostProcess.cpp
    Milling/MillingPostProcess.hpp
=======
    CutUtils.cpp
    CutUtils.hpp
>>>>>>> 3284959e
    Model.cpp
    Model.hpp
    ModelArrange.hpp
    ModelArrange.cpp
    MultiMaterialSegmentation.cpp
    MultiMaterialSegmentation.hpp
    MeshNormals.hpp
    MeshNormals.cpp
    Measure.hpp
    Measure.cpp
    MeasureUtils.hpp
    CustomGCode.cpp
    CustomGCode.hpp
    Arrange/Arrange.hpp
    Arrange/ArrangeImpl.hpp
    Arrange/Items/ArrangeItem.hpp
    Arrange/Items/ArrangeItem.cpp
    Arrange/Items/SimpleArrangeItem.hpp
    Arrange/Items/SimpleArrangeItem.cpp
    Arrange/Items/TrafoOnlyArrangeItem.hpp
    Arrange/Items/MutableItemTraits.hpp
    Arrange/Items/ArbitraryDataStore.hpp
    Arrange/ArrangeSettingsView.hpp
    Arrange/ArrangeSettingsDb_AppCfg.hpp
    Arrange/ArrangeSettingsDb_AppCfg.cpp
    Arrange/Scene.hpp
    Arrange/Scene.cpp
    Arrange/SceneBuilder.hpp
    Arrange/SceneBuilder.cpp
    Arrange/Tasks/ArrangeTask.hpp
    Arrange/Tasks/ArrangeTaskImpl.hpp
    Arrange/Tasks/FillBedTask.hpp
    Arrange/Tasks/FillBedTaskImpl.hpp
    Arrange/Tasks/MultiplySelectionTask.hpp
    Arrange/Tasks/MultiplySelectionTaskImpl.hpp
    Arrange/SegmentedRectangleBed.hpp
    Arrange/Core/ArrangeItemTraits.hpp
    Arrange/Core/DataStoreTraits.hpp
    Arrange/Core/ArrangeBase.hpp
    Arrange/Core/PackingContext.hpp
    Arrange/Core/ArrangeFirstFit.hpp
    Arrange/Core/Beds.hpp
    Arrange/Core/Beds.cpp
    Arrange/Core/NFP/NFP.hpp
    Arrange/Core/NFP/NFP.cpp
    Arrange/Core/NFP/NFPConcave_CGAL.hpp
    Arrange/Core/NFP/NFPConcave_CGAL.cpp
    Arrange/Core/NFP/NFPConcave_Tesselate.hpp
    Arrange/Core/NFP/NFPConcave_Tesselate.cpp
    Arrange/Core/NFP/EdgeCache.hpp
    Arrange/Core/NFP/EdgeCache.cpp
    Arrange/Core/NFP/CircularEdgeIterator.hpp
    Arrange/Core/NFP/NFPArrangeItemTraits.hpp
    Arrange/Core/NFP/PackStrategyNFP.hpp
    Arrange/Core/NFP/RectangleOverfitPackingStrategy.hpp
    Arrange/Core/NFP/Kernels/KernelTraits.hpp
    Arrange/Core/NFP/Kernels/GravityKernel.hpp
    Arrange/Core/NFP/Kernels/TMArrangeKernel.hpp
    Arrange/Core/NFP/Kernels/CompactifyKernel.hpp
    Arrange/Core/NFP/Kernels/RectangleOverfitKernelWrapper.hpp
    Arrange/Core/NFP/Kernels/SVGDebugOutputKernelWrapper.hpp
    Arrange/Core/NFP/Kernels/KernelUtils.hpp
    MultiPoint.cpp
    MultiPoint.hpp
    MutablePriorityQueue.hpp
    NormalUtils.cpp
    NormalUtils.hpp
    NSVGUtils.cpp
    NSVGUtils.hpp
    ObjectID.cpp
    ObjectID.hpp
    PerimeterGenerator.cpp
    PerimeterGenerator.hpp
    PlaceholderParser.cpp
    PlaceholderParser.hpp
    Platform.cpp
    Platform.hpp
    Point.cpp
    Point.hpp
    Polygon.cpp
    Polygon.hpp
    MutablePolygon.cpp
    MutablePolygon.hpp
    PolygonTrimmer.cpp
    PolygonTrimmer.hpp
    Polyline.cpp
    Polyline.hpp
    Preset.cpp
    Preset.hpp
    PresetBundle.cpp
    PresetBundle.hpp
    PrincipalComponents2D.hpp
    PrincipalComponents2D.cpp
    AppConfig.cpp
    AppConfig.hpp
    Print.cpp
    Print.hpp
    PrintApply.cpp
    PrintBase.cpp
    PrintBase.hpp
    PrintConfig.cpp
    PrintConfig.hpp
    PrintObject.cpp
    PrintObjectSlice.cpp
    PrintRegion.cpp
    PointGrid.hpp
    PNGReadWrite.hpp
    PNGReadWrite.cpp
    QuadricEdgeCollapse.cpp
    QuadricEdgeCollapse.hpp
    Semver.cpp
    ShortEdgeCollapse.cpp
    ShortEdgeCollapse.hpp
    ShortestPath.cpp
    ShortestPath.hpp
    SLAPrint.cpp
    SLAPrintSteps.cpp
    SLAPrintSteps.hpp
    SLAPrint.hpp
    Slicing.cpp
    Slicing.hpp
    SlicesToTriangleMesh.hpp
    SlicesToTriangleMesh.cpp
    SlicingAdaptive.cpp
    SlicingAdaptive.hpp
    Subdivide.cpp
    Subdivide.hpp
    Support/SupportCommon.cpp
    Support/SupportCommon.hpp
    Support/SupportDebug.cpp
    Support/SupportDebug.hpp
    Support/SupportLayer.hpp
    Support/SupportMaterial.cpp
    Support/SupportMaterial.hpp
    Support/SupportParameters.cpp
    Support/SupportParameters.hpp
    Support/OrganicSupport.cpp
    Support/OrganicSupport.hpp
    Support/TreeSupport.cpp
    Support/TreeSupport.hpp
    Support/TreeSupportCommon.cpp
    Support/TreeSupportCommon.hpp
    Support/TreeModelVolumes.cpp
    Support/TreeModelVolumes.hpp
    SupportSpotsGenerator.cpp
    SupportSpotsGenerator.hpp
    Surface.cpp
    Surface.hpp
    SurfaceCollection.cpp
    SurfaceCollection.hpp
    SurfaceMesh.hpp
    SVG.cpp
    SVG.hpp
    Technologies.hpp
    Tesselate.cpp
    Tesselate.hpp
    TextConfiguration.hpp
    TriangleMesh.cpp
    TriangleMesh.hpp
    TriangleMeshSlicer.cpp
    TriangleMeshSlicer.hpp
    MeshSplitImpl.hpp
    TriangulateWall.hpp
    utils.cpp
    Utils.hpp
    Time.cpp
    Time.hpp
    Timer.cpp
    Timer.hpp
    Thread.cpp
    Thread.hpp
    TriangleSelector.cpp
    TriangleSelector.hpp
    TriangleSetSampling.cpp
    TriangleSetSampling.hpp
    TriangleSelectorWrapper.cpp
    TriangleSelectorWrapper.hpp
    MTUtils.hpp
    Zipper.hpp
    Zipper.cpp
    MinAreaBoundingBox.hpp
    MinAreaBoundingBox.cpp
    miniz_extension.hpp
    miniz_extension.cpp
    MarchingSquares.hpp
    Execution/Execution.hpp
    Execution/ExecutionSeq.hpp
    Execution/ExecutionTBB.hpp
    Optimize/Optimizer.hpp
    Optimize/NLoptOptimizer.hpp
    Optimize/BruteforceOptimizer.hpp
    ${OpenVDBUtils_SOURCES}
    SLA/Pad.hpp
    SLA/Pad.cpp
    SLA/SupportTreeBuilder.hpp
    SLA/SupportTreeMesher.hpp
    SLA/SupportTreeMesher.cpp
    SLA/SupportTreeUtils.hpp
    SLA/SupportTreeUtilsLegacy.hpp
    SLA/SupportTreeBuilder.cpp
    SLA/SupportTree.hpp
    SLA/SupportTree.cpp
    SLA/SupportTreeStrategies.hpp
#    SLA/SupportTreeIGL.cpp
    SLA/Rotfinder.hpp
    SLA/Rotfinder.cpp
    SLA/SpatIndex.hpp
    SLA/SpatIndex.cpp
    SLA/RasterBase.hpp
    SLA/RasterBase.cpp
    SLA/AGGRaster.hpp
    SLA/RasterToPolygons.hpp
    SLA/RasterToPolygons.cpp
    SLA/ConcaveHull.hpp
    SLA/ConcaveHull.cpp
    SLA/Hollowing.hpp
    SLA/Hollowing.cpp
    SLA/JobController.hpp
    SLA/SupportPoint.hpp
    SLA/SupportPointGenerator.hpp
    SLA/SupportPointGenerator.cpp
    SLA/Clustering.hpp
    SLA/Clustering.cpp
    SLA/ReprojectPointsOnMesh.hpp
    SLA/DefaultSupportTree.hpp
    SLA/DefaultSupportTree.cpp
    SLA/BranchingTreeSLA.hpp
    SLA/BranchingTreeSLA.cpp
    BranchingTree/BranchingTree.cpp
    BranchingTree/BranchingTree.hpp
    BranchingTree/PointCloud.cpp
    BranchingTree/PointCloud.hpp

    Arachne/BeadingStrategy/BeadingStrategy.hpp
    Arachne/BeadingStrategy/BeadingStrategy.cpp
    Arachne/BeadingStrategy/BeadingStrategyFactory.hpp
    Arachne/BeadingStrategy/BeadingStrategyFactory.cpp
    Arachne/BeadingStrategy/DistributedBeadingStrategy.hpp
    Arachne/BeadingStrategy/DistributedBeadingStrategy.cpp
    Arachne/BeadingStrategy/LimitedBeadingStrategy.hpp
    Arachne/BeadingStrategy/LimitedBeadingStrategy.cpp
    Arachne/BeadingStrategy/OuterWallInsetBeadingStrategy.hpp
    Arachne/BeadingStrategy/OuterWallInsetBeadingStrategy.cpp
    Arachne/BeadingStrategy/RedistributeBeadingStrategy.hpp
    Arachne/BeadingStrategy/RedistributeBeadingStrategy.cpp
    Arachne/BeadingStrategy/WideningBeadingStrategy.hpp
    Arachne/BeadingStrategy/WideningBeadingStrategy.cpp
    Arachne/utils/ExtrusionJunction.hpp
    Arachne/utils/ExtrusionJunction.cpp
    Arachne/utils/ExtrusionLine.hpp
    Arachne/utils/ExtrusionLine.cpp
    Arachne/utils/HalfEdge.hpp
    Arachne/utils/HalfEdgeGraph.hpp
    Arachne/utils/HalfEdgeNode.hpp
    Arachne/utils/SparseGrid.hpp
    Arachne/utils/SparsePointGrid.hpp
    Arachne/utils/SparseLineGrid.hpp
    Arachne/utils/SquareGrid.hpp
    Arachne/utils/SquareGrid.cpp
    Arachne/utils/PolygonsPointIndex.hpp
    Arachne/utils/PolygonsSegmentIndex.hpp
    Arachne/utils/PolylineStitcher.hpp
    Arachne/utils/PolylineStitcher.cpp
    Arachne/utils/VoronoiUtils.hpp
    Arachne/utils/VoronoiUtils.cpp
    Arachne/SkeletalTrapezoidation.hpp
    Arachne/SkeletalTrapezoidation.cpp
    Arachne/SkeletalTrapezoidationEdge.hpp
    Arachne/SkeletalTrapezoidationGraph.hpp
    Arachne/SkeletalTrapezoidationGraph.cpp
    Arachne/SkeletalTrapezoidationJoint.hpp
    Arachne/WallToolPaths.hpp
    Arachne/WallToolPaths.cpp
    StaticMap.hpp
)

add_library(libslic3r STATIC ${SLIC3R_SOURCES})

if (WIN32)
    target_compile_definitions(libslic3r PUBLIC NOMINMAX)
endif()

foreach(_source IN ITEMS ${SLIC3R_SOURCES})
    get_filename_component(_source_path "${_source}" PATH)
    string(REPLACE "/" "\\" _group_path "${_source_path}")
    source_group("${_group_path}" FILES "${_source}")
endforeach()

if (SLIC3R_STATIC)
    set(CGAL_Boost_USE_STATIC_LIBS ON CACHE BOOL "" FORCE)
endif ()
set(CGAL_DO_NOT_WARN_ABOUT_CMAKE_BUILD_TYPE ON CACHE BOOL "" FORCE)

cmake_policy(PUSH)
cmake_policy(SET CMP0011 NEW)
find_package(CGAL REQUIRED)
cmake_policy(POP)

add_library(libslic3r_cgal STATIC 
    CutSurface.hpp CutSurface.cpp
    Geometry/VoronoiUtilsCgal.hpp Geometry/VoronoiUtilsCgal.cpp
    IntersectionPoints.hpp IntersectionPoints.cpp
    MeshBoolean.hpp MeshBoolean.cpp
    TryCatchSignal.hpp TryCatchSignal.cpp
    Triangulation.hpp Triangulation.cpp
)
target_include_directories(libslic3r_cgal PRIVATE ${CMAKE_CURRENT_BINARY_DIR})

# Reset compile options of libslic3r_cgal. Despite it being linked privately, CGAL options
# (-frounding-math) still propagate to dependent libs which is not desired.
get_target_property(_cgal_tgt CGAL::CGAL ALIASED_TARGET)
if (NOT TARGET ${_cgal_tgt})
    set (_cgal_tgt CGAL::CGAL)
endif ()
get_target_property(_opts ${_cgal_tgt} INTERFACE_COMPILE_OPTIONS)
if (_opts)
    set(_opts_bad "${_opts}")
    set(_opts_good "${_opts}")
    list(FILTER _opts_bad INCLUDE REGEX frounding-math)
    list(FILTER _opts_good EXCLUDE REGEX frounding-math)
    set_target_properties(${_cgal_tgt} PROPERTIES INTERFACE_COMPILE_OPTIONS "${_opts_good}")
    target_compile_options(libslic3r_cgal PRIVATE "${_opts_bad}")
endif()

target_link_libraries(libslic3r_cgal PRIVATE ${_cgal_tgt} libigl)

if (MSVC AND "${CMAKE_SIZEOF_VOID_P}" STREQUAL "4") # 32 bit MSVC workaround
    target_compile_definitions(libslic3r_cgal PRIVATE CGAL_DO_NOT_USE_MPZF)
endif ()

encoding_check(libslic3r)

target_compile_definitions(libslic3r PUBLIC -DUSE_TBB -DTBB_USE_CAPTURED_EXCEPTION=0)
target_include_directories(libslic3r PRIVATE ${CMAKE_CURRENT_SOURCE_DIR} PUBLIC ${CMAKE_CURRENT_BINARY_DIR})
target_include_directories(libslic3r PUBLIC ${EXPAT_INCLUDE_DIRS})

find_package(JPEG REQUIRED)

target_link_libraries(libslic3r
    libnest2d
    admesh
    libcereal
    libigl
    miniz
    boost_libs
    clipper
    nowide
    libexpat
    glu-libtess
    qhull
    semver
    TBB::tbb
    TBB::tbbmalloc
    libslic3r_cgal
    ${CMAKE_DL_LIBS}
    PNG::PNG
    ZLIB::ZLIB
    JPEG::JPEG
    qoi
    LibBGCode::bgcode_convert
    )

if (APPLE)
    # TODO: we need to fix notarization with the separate shared library
    target_link_libraries(libslic3r OCCTWrapper)
endif ()

if (TARGET OpenVDB::openvdb)
    target_link_libraries(libslic3r OpenVDB::openvdb)
endif()

if(WIN32)
    target_link_libraries(libslic3r Psapi.lib)
endif()

if (APPLE)
    # This flag prevents the need for minimum SDK version 10.14
    # currently, PS targets v10.12
    target_compile_options(libslic3r PUBLIC "-fno-aligned-allocation")
    target_compile_options(libslic3r_cgal PUBLIC "-fno-aligned-allocation")
endif ()

if (SLIC3R_PCH AND NOT SLIC3R_SYNTAXONLY)
    add_precompiled_header(libslic3r pchheader.hpp FORCEINCLUDE)
endif ()<|MERGE_RESOLUTION|>--- conflicted
+++ resolved
@@ -155,17 +155,10 @@
     Format/AnycubicSLA.cpp
     Format/STEP.hpp
     Format/STEP.cpp
-<<<<<<< HEAD
-    Format/SLAArchive.hpp
-    Format/SLAArchive.cpp
-    Format/CWS.hpp
-    Format/CWS.cpp
-=======
     Format/SVG.hpp
     Format/SVG.cpp
     Format/SLAArchiveFormatRegistry.hpp
     Format/SLAArchiveFormatRegistry.cpp
->>>>>>> 3284959e
     GCode/ThumbnailData.cpp
     GCode/ThumbnailData.hpp
     GCode/Thumbnails.cpp
@@ -174,13 +167,10 @@
     GCode/ConflictChecker.hpp
     GCode/CoolingBuffer.cpp
     GCode/CoolingBuffer.hpp
-<<<<<<< HEAD
+    GCode/ExtrusionProcessor.cpp
+    GCode/ExtrusionProcessor.hpp
     GCode/FanMover.cpp
     GCode/FanMover.hpp
-=======
-    GCode/ExtrusionProcessor.cpp
-    GCode/ExtrusionProcessor.hpp
->>>>>>> 3284959e
     GCode/FindReplace.cpp
     GCode/FindReplace.hpp
     GCode/LabelObjects.cpp
@@ -221,13 +211,8 @@
     # GCodeSender.hpp
     Geometry.cpp
     Geometry.hpp
-<<<<<<< HEAD
-	Geometry/ArcFitter.cpp
-	Geometry/ArcFitter.hpp
-=======
     Geometry/ArcWelder.cpp
     Geometry/ArcWelder.hpp
->>>>>>> 3284959e
     Geometry/Bicubic.hpp
     Geometry/Circle.cpp
     Geometry/Circle.hpp
@@ -257,13 +242,10 @@
     BlacklistedLibraryCheck.hpp
     LocalesUtils.cpp
     LocalesUtils.hpp
-<<<<<<< HEAD
+    CutUtils.cpp
+    CutUtils.hpp
     Milling/MillingPostProcess.cpp
     Milling/MillingPostProcess.hpp
-=======
-    CutUtils.cpp
-    CutUtils.hpp
->>>>>>> 3284959e
     Model.cpp
     Model.hpp
     ModelArrange.hpp
