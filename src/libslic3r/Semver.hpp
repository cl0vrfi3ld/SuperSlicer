///|/ Copyright (c) Prusa Research 2018 - 2022 Lukáš Hejl @hejllukas, Vojtěch Bubník @bubnikv, Vojtěch Král @vojtechkral
///|/
///|/ PrusaSlicer is released under the terms of the AGPLv3 or higher
///|/
#ifndef slic3r_Semver_hpp_
#define slic3r_Semver_hpp_

#include <string>
#include <cstring>
#include <ostream>
#include <stdexcept>
#include <boost/optional.hpp>
#include <boost/format.hpp>

#include "semver/semver.h"

#include "Exception.hpp"

namespace Slic3r {


class Semver
{
public:
	struct Major { const int i;  Major(int i) : i(i) {} };
	struct Minor { const int i;  Minor(int i) : i(i) {} };
	struct Counter { const int i;  Counter(int i) : i(i) {} }; //for SuSi
	struct Patch { const int i;  Patch(int i) : i(i) {} };

	Semver() : ver(semver_zero()) {}

	Semver(int major, int minor, int counter, int patch,
		boost::optional<const std::string&> metadata, boost::optional<const std::string&> prerelease)
		: ver(semver_zero())
	{
		semver_free(&ver);
		ver.counter_size = 4;
		ver.counters = new int[4];
		ver.counters[0] = major;
		ver.counters[1] = minor;
		ver.counters[2] = counter;
		ver.counters[3] = patch;
		set_metadata(metadata);
		set_prerelease(prerelease);
	}

	Semver(int major, int minor, int counter, int patch, const char *metadata = nullptr, const char *prerelease = nullptr)
		: ver(semver_zero())
	{
		semver_free(&ver);
		ver.counter_size = 4;
		ver.counters = new int[4];
		ver.counters[0] = major;
		ver.counters[1] = minor;
		ver.counters[2] = counter;
		ver.counters[3] = patch;
		set_metadata(metadata);
		set_prerelease(prerelease);
	}

	Semver(const std::string &str) : ver(semver_zero())
	{

		auto parsed = parse(str);
		if (! parsed) {
			throw Slic3r::RuntimeError(std::string("Could not parse version string: ") + str);
		}
		ver = parsed->ver;
		parsed->ver = semver_zero();
	}

	static boost::optional<Semver> parse(const std::string &str)
	{
		semver_t ver = semver_zero();
		if (::semver_parse(str.c_str(), &ver) == 0) {
			return Semver(ver);
		} else {
			return boost::none;
		}
	}

	static const Semver zero() { return Semver(semver_zero()); }

	static const Semver inf()
	{
		semver_t ver = { new int[4], 4, nullptr, nullptr };
		for (int i = 0; i < ver.counter_size; i++)
			ver.counters[i] = std::numeric_limits<int>::max();
		return Semver(ver);
	}

	static const Semver invalid()
	{
		semver_t ver = { new int[1], 1, nullptr, nullptr };
		ver.counters[0] = -1;
		return Semver(ver);
	}

	Semver(Semver &&other) : ver(other.ver) { other.ver = semver_zero(); }
	Semver(const Semver &other) : ver(::semver_copy(&other.ver)) {}

	Semver &operator=(Semver &&other)
	{
		::semver_free(&ver);
		ver = other.ver;
		other.ver = semver_zero();
		return *this;
	}

	Semver &operator=(const Semver &other)
	{
		::semver_free(&ver);
		ver = ::semver_copy(&other.ver);
		return *this;
	}

	~Semver() { ::semver_free(&ver); }

	// const accessors
	//int 		maj()        const { return ver.counter_size > 0 ? ver.counters[0] : 0; }
	//int 		min()        const { return ver.counter_size > 1 ? ver.counters[1] : 0; }
	//int 		counter()    const { return ver.counter_size > 2 ? ver.counters[2] : 0; }
	//int 		patch() 	 const { return ver.counter_size > 3 ? ver.counters[3] : 0; }
	const char*	prerelease() const { return ver.prerelease; }
	const char*	metadata() 	 const { return ver.metadata; }
	
	// Setters
<<<<<<< HEAD
	//void set_maj(int maj) { if(ver.counter_size > 0) ver.counters[0] = maj; }
	//void set_min(int min) { if (ver.counter_size > 1) ver.counters[1] = min; }
	//void set_counter(int count) { if (ver.counter_size > 2) ver.counters[2] = count; }
	//void set_patch(int patch) { if (ver.counter_size > 3) ver.counters[3] = patch; }
	void set_metadata(boost::optional<const std::string&> meta) { ver.metadata = meta ? strdup(*meta) : nullptr; }
	void set_metadata(const char *meta) { ver.metadata = meta ? strdup(meta) : nullptr; }
	void set_prerelease(boost::optional<const std::string&> pre) { ver.prerelease = pre ? strdup(*pre) : nullptr; }
	void set_prerelease(const char *pre) { ver.prerelease = pre ? strdup(pre) : nullptr; }
=======
	void set_maj(int maj) { ver.major = maj; }
	void set_min(int min) { ver.minor = min; }
	void set_patch(int patch) { ver.patch = patch; }
    void set_metadata(boost::optional<const std::string &> meta)
    {
        if (ver.metadata)
            free(ver.metadata);
        ver.metadata = meta ? strdup(*meta) : nullptr;
    }
    void set_metadata(const char *meta)
    {
        if (ver.metadata)
            free(ver.metadata);
        ver.metadata = meta ? strdup(meta) : nullptr;
    }
    void set_prerelease(boost::optional<const std::string &> pre)
    {
        if (ver.prerelease)
            free(ver.prerelease);
        ver.prerelease = pre ? strdup(*pre) : nullptr;
    }
    void set_prerelease(const char *pre)
    {
        if (ver.prerelease)
            free(ver.prerelease);
        ver.prerelease = pre ? strdup(pre) : nullptr;
    }
>>>>>>> 3284959e

	// Comparison
	bool operator<(const Semver &b)  const { return ::semver_compare(ver, b.ver) == -1; }
	bool operator<=(const Semver &b) const { return ::semver_compare(ver, b.ver) <= 0; }
	bool operator==(const Semver &b) const { return ::semver_compare(ver, b.ver) == 0; }
	bool operator!=(const Semver &b) const { return ::semver_compare(ver, b.ver) != 0; }
	bool operator>=(const Semver &b) const { return ::semver_compare(ver, b.ver) >= 0; }
	bool operator>(const Semver &b)  const { return ::semver_compare(ver, b.ver) == 1; }
	// We're using '&' instead of the '~' operator here as '~' is unary-only:
	// Satisfies patch if Major and minor are equal.
	bool operator&(const Semver &b) const { return ::semver_satisfies_patch(ver, b.ver) != 0; }
	bool operator^(const Semver &b) const { return ::semver_satisfies_caret(ver, b.ver) != 0; }
	bool in_range(const Semver &low, const Semver &high) const { return low <= *this && *this <= high; }
	bool valid()                    const { return *this != zero() && *this != inf() && *this != invalid(); }

	// Conversion
	std::string to_string() const {
		std::string res;
		for (int i = 0; i < ver.counter_size; i++) {
			res += ( (i==0 ? boost::format("%1%") : boost::format(".%1%")) % ver.counters[i]).str();
		}
		if (ver.prerelease != nullptr) { res += '-'; res += ver.prerelease; }
		if (ver.metadata != nullptr)   { res += '+'; res += ver.metadata; }
		return res;
	}

	// Arithmetics
	//Semver& operator+=(const Major &b) { set_maj(maj()+b.i); return *this; }
	//Semver& operator+=(const Minor &b) { set_min(min() + b.i); return *this; }
	//Semver& operator+=(const Counter& b) { set_counter(counter() + b.i); return *this; }
	//Semver& operator+=(const Patch &b) { set_patch(patch() + b.i); return *this; }
	//Semver& operator-=(const Major& b) { set_maj(maj() - b.i); return *this; }
	//Semver& operator-=(const Minor& b) { set_min(min() - b.i); return *this; }
	//Semver& operator-=(const Counter& b) { set_counter(counter() - b.i); return *this; }
	//Semver& operator-=(const Patch& b) { set_patch(patch() - b.i); return *this; }
	//Semver operator+(const Major &b) const { Semver res(*this); return res += b; }
	//Semver operator+(const Minor &b) const { Semver res(*this); return res += b; }
	//Semver operator+(const Counter& b) const { Semver res(*this); return res += b; }
	//Semver operator+(const Patch& b) const { Semver res(*this); return res += b; }
	//Semver operator-(const Major &b) const { Semver res(*this); return res -= b; }
	//Semver operator-(const Minor &b) const { Semver res(*this); return res -= b; }
	//Semver operator-(const Counter& b) const { Semver res(*this); return res -= b; }
	//Semver operator-(const Patch& b) const { Semver res(*this); return res -= b; }

	// Stream output
	friend std::ostream& operator<<(std::ostream& os, const Semver &self) {
		os << self.to_string();
		return os;
	}
private:
	semver_t ver;


	Semver(semver_t ver) : ver(ver) {}

	static semver_t semver_zero() { return { nullptr, 0, nullptr, nullptr }; }
	static char * strdup(const std::string &str) { return ::semver_strdup(str.data()); }
};


}
#endif<|MERGE_RESOLUTION|>--- conflicted
+++ resolved
@@ -60,7 +60,6 @@
 
 	Semver(const std::string &str) : ver(semver_zero())
 	{
-
 		auto parsed = parse(str);
 		if (! parsed) {
 			throw Slic3r::RuntimeError(std::string("Could not parse version string: ") + str);
@@ -125,19 +124,10 @@
 	const char*	metadata() 	 const { return ver.metadata; }
 	
 	// Setters
-<<<<<<< HEAD
 	//void set_maj(int maj) { if(ver.counter_size > 0) ver.counters[0] = maj; }
 	//void set_min(int min) { if (ver.counter_size > 1) ver.counters[1] = min; }
 	//void set_counter(int count) { if (ver.counter_size > 2) ver.counters[2] = count; }
 	//void set_patch(int patch) { if (ver.counter_size > 3) ver.counters[3] = patch; }
-	void set_metadata(boost::optional<const std::string&> meta) { ver.metadata = meta ? strdup(*meta) : nullptr; }
-	void set_metadata(const char *meta) { ver.metadata = meta ? strdup(meta) : nullptr; }
-	void set_prerelease(boost::optional<const std::string&> pre) { ver.prerelease = pre ? strdup(*pre) : nullptr; }
-	void set_prerelease(const char *pre) { ver.prerelease = pre ? strdup(pre) : nullptr; }
-=======
-	void set_maj(int maj) { ver.major = maj; }
-	void set_min(int min) { ver.minor = min; }
-	void set_patch(int patch) { ver.patch = patch; }
     void set_metadata(boost::optional<const std::string &> meta)
     {
         if (ver.metadata)
@@ -162,7 +152,6 @@
             free(ver.prerelease);
         ver.prerelease = pre ? strdup(pre) : nullptr;
     }
->>>>>>> 3284959e
 
 	// Comparison
 	bool operator<(const Semver &b)  const { return ::semver_compare(ver, b.ver) == -1; }
@@ -215,7 +204,6 @@
 private:
 	semver_t ver;
 
-
 	Semver(semver_t ver) : ver(ver) {}
 
 	static semver_t semver_zero() { return { nullptr, 0, nullptr, nullptr }; }
