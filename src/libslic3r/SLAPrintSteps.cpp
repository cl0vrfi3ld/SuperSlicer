#include <unordered_set>

#include <libslic3r/Exception.hpp>
#include <libslic3r/SLAPrintSteps.hpp>
#include <libslic3r/MeshBoolean.hpp>
#include <libslic3r/TriangleMeshSlicer.hpp>

// Need the cylinder method for the the drainholes in hollowing step
#include <libslic3r/SLA/SupportTreeBuilder.hpp>

#include <libslic3r/SLA/Concurrency.hpp>
#include <libslic3r/SLA/Pad.hpp>
#include <libslic3r/SLA/SupportPointGenerator.hpp>

#include <libslic3r/ElephantFootCompensation.hpp>
#include <libslic3r/AABBTreeIndirect.hpp>

#include <libslic3r/ClipperUtils.hpp>

#include <boost/log/trivial.hpp>

#include "I18N.hpp"

#include <libnest2d/tools/benchmark.h>

//! macro used to mark string used at localization,
//! return same string
#define L(s) Slic3r::I18N::translate(s)

namespace Slic3r {

namespace {

const std::array<unsigned, slaposCount> OBJ_STEP_LEVELS = {
    10, // slaposHollowing,
    10, // slaposDrillHoles
    10, // slaposObjectSlice,
    20, // slaposSupportPoints,
    10, // slaposSupportTree,
    10, // slaposPad,
    30, // slaposSliceSupports,
};

std::string OBJ_STEP_LABELS(size_t idx)
{
    switch (idx) {
    case slaposHollowing:            return L("Hollowing model");
    case slaposDrillHoles:           return L("Drilling holes into model.");
    case slaposObjectSlice:          return L("Slicing model");
    case slaposSupportPoints:        return L("Generating support points");
    case slaposSupportTree:          return L("Generating support tree");
    case slaposPad:                  return L("Generating pad");
    case slaposSliceSupports:        return L("Slicing supports");
    default:;
    }
    assert(false);
    return "Out of bounds!";
}

const std::array<unsigned, slapsCount> PRINT_STEP_LEVELS = {
    10, // slapsMergeSlicesAndEval
    90, // slapsRasterize
};

std::string PRINT_STEP_LABELS(size_t idx)
{
    switch (idx) {
    case slapsMergeSlicesAndEval:   return L("Merging slices and calculating statistics");
    case slapsRasterize:            return L("Rasterizing layers");
    default:;
    }
    assert(false); return "Out of bounds!";
}

}

SLAPrint::Steps::Steps(SLAPrint *print)
    : m_print{print}
    , m_rng{std::random_device{}()}
    , objcount{m_print->m_objects.size()}
    , ilhd{m_print->m_material_config.initial_layer_height.getFloat()}
    , ilh{float(ilhd)}
    , ilhs{scaled(ilhd)}
    , objectstep_scale{(max_objstatus - min_objstatus) / (objcount * 100.0)}
{}

void SLAPrint::Steps::apply_printer_corrections(SLAPrintObject &po, SliceOrigin o)
{
    if (o == soSupport && !po.m_supportdata) return;

    auto faded_lyrs = size_t(po.m_config.faded_layers.getInt());
    double min_w = m_print->m_printer_config.elephant_foot_min_width.getFloat() / 2.;
    double start_efc = m_print->m_printer_config.first_layer_size_compensation.getFloat();

    double doffs = m_print->m_printer_config.absolute_correction.getFloat();
    coord_t clpr_offs = scaled(doffs);

    faded_lyrs = std::min(po.m_slice_index.size(), faded_lyrs);
    size_t faded_lyrs_efc = std::max(size_t(1), faded_lyrs - 1);

    auto efc = [start_efc, faded_lyrs_efc](size_t pos) {
        return (faded_lyrs_efc - pos) * start_efc / faded_lyrs_efc;
    };

    std::vector<ExPolygons> &slices = o == soModel ?
                                          po.m_model_slices :
                                          po.m_supportdata->support_slices;

    if (clpr_offs != 0) for (size_t i = 0; i < po.m_slice_index.size(); ++i) {
        size_t idx = po.m_slice_index[i].get_slice_idx(o);
        if (idx < slices.size())
            slices[idx] = offset_ex(slices[idx], float(clpr_offs));
    }

    if (start_efc > 0.) for (size_t i = 0; i < faded_lyrs; ++i) {
        size_t idx = po.m_slice_index[i].get_slice_idx(o);
        if (idx < slices.size())
            slices[idx] = elephant_foot_compensation(slices[idx], min_w, efc(i));
    }
}

void SLAPrint::Steps::hollow_model(SLAPrintObject &po)
{
    po.m_hollowing_data.reset();

    if (! po.m_config.hollowing_enable.getBool()) {
        BOOST_LOG_TRIVIAL(info) << "Skipping hollowing step!";
        return;
    }

    BOOST_LOG_TRIVIAL(info) << "Performing hollowing step!";

    double thickness = po.m_config.hollowing_min_thickness.getFloat();
    double quality  = po.m_config.hollowing_quality.getFloat();
    double closing_d = po.m_config.hollowing_closing_distance.getFloat();
    sla::HollowingConfig hlwcfg{thickness, quality, closing_d};

    sla::InteriorPtr interior = generate_interior(po.transformed_mesh(), hlwcfg);

    if (!interior || sla::get_mesh(*interior).empty())
        BOOST_LOG_TRIVIAL(warning) << "Hollowed interior is empty!";
    else {
        po.m_hollowing_data.reset(new SLAPrintObject::HollowingData());
        po.m_hollowing_data->interior = std::move(interior);
    }
}

struct FaceHash {

    // A 64 bit number's max hex digits
    static constexpr size_t MAX_NUM_CHARS = 16;

    // A hash is created for each triangle to be identifiable. The hash uses
    // only the triangle's geometric traits, not the index in a particular mesh.
    std::unordered_set<std::string> facehash;

    // Returns the string in reverse, but that is ok for hashing
    static std::array<char, MAX_NUM_CHARS + 1> to_chars(int64_t val)
    {
        std::array<char, MAX_NUM_CHARS + 1> ret;

        static const constexpr char * Conv = "0123456789abcdef";

        auto ptr = ret.begin();
        auto uval = static_cast<uint64_t>(std::abs(val));
        while (uval) {
            *ptr = Conv[uval & 0xf];
            ++ptr;
            uval = uval >> 4;
        }
        if (val < 0) { *ptr = '-'; ++ptr; }
        *ptr = '\0'; // C style string ending

        return ret;
    }

    static std::string hash(const Vec<3, int64_t> &v)
    {
        std::string ret;
        ret.reserve(3 * MAX_NUM_CHARS);

        for (auto val : v)
            ret += to_chars(val).data();

        return ret;
    }

    static std::string facekey(const Vec3i32 &face, const std::vector<Vec3f> &vertices)
    {
        // Scale to integer to avoid floating points
        std::array<Vec<3, int64_t>, 3> pts = {
            scaled<int64_t>(vertices[face(0)]),
            scaled<int64_t>(vertices[face(1)]),
            scaled<int64_t>(vertices[face(2)])
        };

        // Get the first two sides of the triangle, do a cross product and move
        // that vector to the center of the triangle. This encodes all
        // information to identify an identical triangle at the same position.
        Vec<3, int64_t> a = pts[0] - pts[2], b = pts[1] - pts[2];
        Vec<3, int64_t> c = a.cross(b) + (pts[0] + pts[1] + pts[2]) / 3;

        // Return a concatenated string representation of the coordinates
        return hash(c);
    }

    FaceHash (const indexed_triangle_set &its): facehash(its.indices.size())
    {
        for (const Vec3i32 &face : its.indices)
            facehash.insert(facekey(face, its.vertices));
    }

    bool find(const std::string &key)
    {
        auto it = facehash.find(key);
        return it != facehash.end();
    }
};

static void exclude_neighbors(const Vec3i                &face,
                              std::vector<bool>          &mask,
                              const indexed_triangle_set &its,
                              const VertexFaceIndex      &index,
                              size_t                      recursions)
{
    for (int i = 0; i < 3; ++i) {
        const auto &neighbors_range = index[face(i)];
        for (size_t fi_n : neighbors_range) {
            mask[fi_n] = true;
            if (recursions > 0)
                exclude_neighbors(its.indices[fi_n], mask, its, index, recursions - 1);
        }
    }
}

// Create exclude mask for triangle removal inside hollowed interiors.
// This is necessary when the interior is already part of the mesh which was
// drilled using CGAL mesh boolean operation. Excluded will be the triangles
// originally part of the interior mesh and triangles that make up the drilled
// hole walls.
static std::vector<bool> create_exclude_mask(
        const indexed_triangle_set &its,
        const sla::Interior &interior,
        const std::vector<sla::DrainHole> &holes)
{
    FaceHash interior_hash{sla::get_mesh(interior)};

    std::vector<bool> exclude_mask(its.indices.size(), false);

    VertexFaceIndex neighbor_index{its};

<<<<<<< HEAD
    auto exclude_neighbors = [&neighbor_index, &exclude_mask](const Vec3i32 &face)
    {
        for (int i = 0; i < 3; ++i) {
            const auto &neighbors_range = neighbor_index[face(i)];
            for (size_t fi_n : neighbors_range)
                exclude_mask[fi_n] = true;
        }
    };

=======
>>>>>>> ec2f533e
    for (size_t fi = 0; fi < its.indices.size(); ++fi) {
        auto &face = its.indices[fi];

        if (interior_hash.find(FaceHash::facekey(face, its.vertices))) {
            exclude_mask[fi] = true;
            continue;
        }

        if (exclude_mask[fi]) {
            exclude_neighbors(face, exclude_mask, its, neighbor_index, 1);
            continue;
        }

        // Lets deal with the holes. All the triangles of a hole and all the
        // neighbors of these triangles need to be kept. The neigbors were
        // created by CGAL mesh boolean operation that modified the original
        // interior inside the input mesh to contain the holes.
        Vec3d tr_center = (
            its.vertices[face(0)] +
            its.vertices[face(1)] +
            its.vertices[face(2)]
        ).cast<double>() / 3.;

        // If the center is more than half a mm inside the interior,
        // it cannot possibly be part of a hole wall.
        if (sla::get_distance(tr_center, interior) < -0.5)
            continue;

        Vec3f U = its.vertices[face(1)] - its.vertices[face(0)];
        Vec3f V = its.vertices[face(2)] - its.vertices[face(0)];
        Vec3f C = U.cross(V);
        Vec3f face_normal = C.normalized();

        for (const sla::DrainHole &dh : holes) {
            if (dh.failed) continue;

            Vec3d dhpos = dh.pos.cast<double>();
            Vec3d dhend = dhpos + dh.normal.cast<double>() * dh.height;

            Linef3 holeaxis{dhpos, dhend};

            double D_hole_center = line_alg::distance_to(holeaxis, tr_center);
            double D_hole        = std::abs(D_hole_center - dh.radius);
            float dot            = dh.normal.dot(face_normal);

            // Empiric tolerances for center distance and normals angle.
            // For triangles that are part of a hole wall the angle of
            // triangle normal and the hole axis is around 90 degrees,
            // so the dot product is around zero.
            double D_tol = dh.radius / sla::DrainHole::steps;
            float normal_angle_tol = 1.f / sla::DrainHole::steps;

            if (D_hole < D_tol && std::abs(dot) < normal_angle_tol) {
                exclude_mask[fi] = true;
                exclude_neighbors(face, exclude_mask, its, neighbor_index, 1);
            }
        }
    }

    return exclude_mask;
}

static indexed_triangle_set
remove_unconnected_vertices(const indexed_triangle_set &its)
{
    if (its.indices.empty()) {};

    indexed_triangle_set M;

    std::vector<int> vtransl(its.vertices.size(), -1);
    int vcnt = 0;
    for (auto &f : its.indices) {

        for (int i = 0; i < 3; ++i)
            if (vtransl[size_t(f(i))] < 0) {

                M.vertices.emplace_back(its.vertices[size_t(f(i))]);
                vtransl[size_t(f(i))] = vcnt++;
            }

        std::array<int, 3> new_f = {
            vtransl[size_t(f(0))],
            vtransl[size_t(f(1))],
            vtransl[size_t(f(2))]
        };

        M.indices.emplace_back(new_f[0], new_f[1], new_f[2]);
    }

    return M;
}

// Drill holes into the hollowed/original mesh.
void SLAPrint::Steps::drill_holes(SLAPrintObject &po)
{
    bool needs_drilling = ! po.m_model_object->sla_drain_holes.empty();
    bool is_hollowed =
        (po.m_hollowing_data && po.m_hollowing_data->interior &&
         !sla::get_mesh(*po.m_hollowing_data->interior).empty());

    if (! is_hollowed && ! needs_drilling) {
        // In this case we can dump any data that might have been
        // generated on previous runs.
        po.m_hollowing_data.reset();
        return;
    }

    if (! po.m_hollowing_data)
        po.m_hollowing_data.reset(new SLAPrintObject::HollowingData());

    // Hollowing and/or drilling is active, m_hollowing_data is valid.

    // Regenerate hollowed mesh, even if it was there already. It may contain
    // holes that are no longer on the frontend.
    TriangleMesh &hollowed_mesh = po.m_hollowing_data->hollow_mesh_with_holes;
    hollowed_mesh = po.transformed_mesh();
    if (is_hollowed)
        sla::hollow_mesh(hollowed_mesh, *po.m_hollowing_data->interior);

    TriangleMesh &mesh_view = po.m_hollowing_data->hollow_mesh_with_holes_trimmed;

    if (! needs_drilling) {
        mesh_view = po.transformed_mesh();

        if (is_hollowed)
            sla::hollow_mesh(mesh_view, *po.m_hollowing_data->interior,
                             sla::hfRemoveInsideTriangles);

        BOOST_LOG_TRIVIAL(info) << "Drilling skipped (no holes).";
        return;
    }

    BOOST_LOG_TRIVIAL(info) << "Drilling drainage holes.";
    sla::DrainHoles drainholes = po.transformed_drainhole_points();

    auto tree = AABBTreeIndirect::build_aabb_tree_over_indexed_triangle_set(
        hollowed_mesh.its.vertices,
        hollowed_mesh.its.indices
    );

    std::uniform_real_distribution<float> dist(0., float(EPSILON));
    auto holes_mesh_cgal = MeshBoolean::cgal::triangle_mesh_to_cgal({}, {});
    indexed_triangle_set part_to_drill = hollowed_mesh.its;

    bool hole_fail = false;
    for (size_t i = 0; i < drainholes.size(); ++i) {
        sla::DrainHole holept = drainholes[i];

        holept.normal += Vec3f{dist(m_rng), dist(m_rng), dist(m_rng)};
        holept.normal.normalize();
        holept.pos += Vec3f{dist(m_rng), dist(m_rng), dist(m_rng)};
        indexed_triangle_set m = holept.to_mesh();

        part_to_drill.indices.clear();
        auto bb = bounding_box(m);
        Eigen::AlignedBox<float, 3> ebb{bb.min.cast<float>(),
                                        bb.max.cast<float>()};

        AABBTreeIndirect::traverse(
                    tree,
                    AABBTreeIndirect::intersecting(ebb),
                    [&part_to_drill, &hollowed_mesh](size_t faceid)
        {
            part_to_drill.indices.emplace_back(hollowed_mesh.its.indices[faceid]);
        });

        auto cgal_meshpart = MeshBoolean::cgal::triangle_mesh_to_cgal(
            remove_unconnected_vertices(part_to_drill));

        if (MeshBoolean::cgal::does_self_intersect(*cgal_meshpart)) {
            BOOST_LOG_TRIVIAL(error) << "Failed to drill hole";

            hole_fail = drainholes[i].failed =
                    po.model_object()->sla_drain_holes[i].failed = true;

            continue;
        }

        auto cgal_hole = MeshBoolean::cgal::triangle_mesh_to_cgal(m);
        MeshBoolean::cgal::plus(*holes_mesh_cgal, *cgal_hole);
    }

    if (MeshBoolean::cgal::does_self_intersect(*holes_mesh_cgal))
        throw Slic3r::SlicingError(L("Too many overlapping holes."));

    auto hollowed_mesh_cgal = MeshBoolean::cgal::triangle_mesh_to_cgal(hollowed_mesh);

    if (!MeshBoolean::cgal::does_bound_a_volume(*hollowed_mesh_cgal)) {
        po.active_step_add_warning(
            PrintStateBase::WarningLevel::NON_CRITICAL,
            L("Mesh to be hollowed is not suitable for hollowing (does not "
              "bound a volume)."));
    }

    if (!MeshBoolean::cgal::empty(*holes_mesh_cgal)
        && !MeshBoolean::cgal::does_bound_a_volume(*holes_mesh_cgal)) {
        po.active_step_add_warning(
            PrintStateBase::WarningLevel::NON_CRITICAL,
            L("Unable to drill the current configuration of holes into the "
              "model."));
    }

    try {
        if (!MeshBoolean::cgal::empty(*holes_mesh_cgal))
            MeshBoolean::cgal::minus(*hollowed_mesh_cgal, *holes_mesh_cgal);

        hollowed_mesh = MeshBoolean::cgal::cgal_to_triangle_mesh(*hollowed_mesh_cgal);
        mesh_view = hollowed_mesh;

        if (is_hollowed) {
            auto &interior = *po.m_hollowing_data->interior;
            std::vector<bool> exclude_mask =
                    create_exclude_mask(mesh_view.its, interior, drainholes);

            sla::remove_inside_triangles(mesh_view, interior, exclude_mask);
        }
    } catch (const Slic3r::RuntimeError &) {
        throw Slic3r::SlicingError(L(
            "Drilling holes into the mesh failed. "
            "This is usually caused by broken model. Try to fix it first."));
    }

    if (hole_fail)
        po.active_step_add_warning(PrintStateBase::WarningLevel::NON_CRITICAL,
                                   L("Failed to drill some holes into the model"));
}

// The slicing will be performed on an imaginary 1D grid which starts from
// the bottom of the bounding box created around the supported model. So
// the first layer which is usually thicker will be part of the supports
// not the model geometry. Exception is when the model is not in the air
// (elevation is zero) and no pad creation was requested. In this case the
// model geometry starts on the ground level and the initial layer is part
// of it. In any case, the model and the supports have to be sliced in the
// same imaginary grid (the height vector argument to TriangleMeshSlicer).
void SLAPrint::Steps::slice_model(SLAPrintObject &po)
{
    const TriangleMesh &mesh = po.get_mesh_to_slice();

    // We need to prepare the slice index...

    double  lhd  = m_print->m_objects.front()->m_config.layer_height.getFloat();
    float   lh   = float(lhd);
    coord_t lhs  = scaled(lhd);
    auto && bb3d = mesh.bounding_box();
    double  minZ = bb3d.min(Z) - po.get_elevation();
    double  maxZ = bb3d.max(Z);
    auto    minZf = float(minZ);
    coord_t minZs = scaled(minZ);
    coord_t maxZs = scaled(maxZ);

    po.m_slice_index.clear();

    size_t cap = size_t(1 + (maxZs - minZs - ilhs) / lhs);
    po.m_slice_index.reserve(cap);

    po.m_slice_index.emplace_back(minZs + ilhs, minZf + ilh / 2.f, ilh);

    for(coord_t h = minZs + ilhs + lhs; h <= maxZs; h += lhs)
        po.m_slice_index.emplace_back(h, unscaled<float>(h) - lh / 2.f, lh);

    // Just get the first record that is from the model:
    auto slindex_it =
        po.closest_slice_record(po.m_slice_index, float(bb3d.min(Z)));

    if(slindex_it == po.m_slice_index.end())
        //TRN To be shown at the status bar on SLA slicing error.
        throw Slic3r::RuntimeError(
            L("Slicing had to be stopped due to an internal error: "
              "Inconsistent slice index."));

    po.m_model_height_levels.clear();
    po.m_model_height_levels.reserve(po.m_slice_index.size());
    for(auto it = slindex_it; it != po.m_slice_index.end(); ++it)
        po.m_model_height_levels.emplace_back(it->slice_level());

    po.m_model_slices.clear();
    MeshSlicingParamsEx params;
    params.closing_radius = float(po.config().slice_closing_radius.value);
    params.model_resolution = float(po.config().model_precision.value);
    switch (po.config().slicing_mode.value) {
    case SlicingMode::Regular:    params.mode = MeshSlicingParams::SlicingMode::Regular; break;
    case SlicingMode::EvenOdd:    params.mode = MeshSlicingParams::SlicingMode::EvenOdd; break;
    case SlicingMode::CloseHoles: params.mode = MeshSlicingParams::SlicingMode::Positive; break;
    }
    auto  thr        = [this]() { m_print->throw_if_canceled(); };
    auto &slice_grid = po.m_model_height_levels;
    po.m_model_slices = slice_mesh_ex(mesh.its, slice_grid, params, thr);

    sla::Interior *interior = po.m_hollowing_data ?
                                  po.m_hollowing_data->interior.get() :
                                  nullptr;

    if (interior && ! sla::get_mesh(*interior).empty()) {
        indexed_triangle_set interiormesh = sla::get_mesh(*interior);
        sla::swap_normals(interiormesh);
        params.mode = MeshSlicingParams::SlicingMode::Regular;

        std::vector<ExPolygons> interior_slices = slice_mesh_ex(interiormesh, slice_grid, params, thr);

        sla::ccr::for_each(size_t(0), interior_slices.size(),
                           [&po, &interior_slices] (size_t i) {
                              const ExPolygons &slice = interior_slices[i];
                              po.m_model_slices[i] =
                                  diff_ex(po.m_model_slices[i], slice);
                           });
    }

    auto mit = slindex_it;
    for (size_t id = 0;
         id < po.m_model_slices.size() && mit != po.m_slice_index.end();
         id++) {
        mit->set_model_slice_idx(po, id); ++mit;
    }

    // We apply the printer correction offset here.
    apply_printer_corrections(po, soModel);

    if(po.m_config.supports_enable.getBool() || po.m_config.pad_enable.getBool())
    {
        po.m_supportdata.reset(new SLAPrintObject::SupportData(po.get_mesh_to_print()));
    }
}

// In this step we check the slices, identify island and cover them with
// support points. Then we sprinkle the rest of the mesh.
void SLAPrint::Steps::support_points(SLAPrintObject &po)
{
    // If supports are disabled, we can skip the model scan.
    if(!po.m_config.supports_enable.getBool()) return;

    if (!po.m_supportdata)
        po.m_supportdata.reset(new SLAPrintObject::SupportData(po.get_mesh_to_print()));

    const ModelObject& mo = *po.m_model_object;

    BOOST_LOG_TRIVIAL(debug) << "Support point count "
                             << mo.sla_support_points.size();

    // Unless the user modified the points or we already did the calculation,
    // we will do the autoplacement. Otherwise we will just blindly copy the
    // frontend data into the backend cache.
    if (mo.sla_points_status != sla::PointsStatus::UserModified) {

        // calculate heights of slices (slices are calculated already)
        const std::vector<float>& heights = po.m_model_height_levels;

        // Tell the mesh where drain holes are. Although the points are
        // calculated on slices, the algorithm then raycasts the points
        // so they actually lie on the mesh.
//        po.m_supportdata->emesh.load_holes(po.transformed_drainhole_points());

        throw_if_canceled();
        sla::SupportPointGenerator::Config config;
        const SLAPrintObjectConfig& cfg = po.config();

        // the density config value is in percents:
        config.density_relative = float(cfg.support_points_density_relative / 100.f);
        config.minimal_distance = float(cfg.support_points_minimal_distance);
        config.head_diameter    = float(cfg.support_head_front_diameter);

        // scaling for the sub operations
        double d = objectstep_scale * OBJ_STEP_LEVELS[slaposSupportPoints] / 100.0;
        double init = current_status();

        auto statuscb = [this, d, init](unsigned st)
        {
            double current = init + st * d;
            if(std::round(current_status()) < std::round(current))
                report_status(current, OBJ_STEP_LABELS(slaposSupportPoints));
        };

        // Construction of this object does the calculation.
        throw_if_canceled();
        sla::SupportPointGenerator auto_supports(
            po.m_supportdata->emesh, po.get_model_slices(), heights, config,
            [this]() { throw_if_canceled(); }, statuscb);

        // Now let's extract the result.
        const std::vector<sla::SupportPoint>& points = auto_supports.output();
        throw_if_canceled();
        po.m_supportdata->pts = points;

        BOOST_LOG_TRIVIAL(debug) << "Automatic support points: "
                                 << po.m_supportdata->pts.size();

        // Using RELOAD_SLA_SUPPORT_POINTS to tell the Plater to pass
        // the update status to GLGizmoSlaSupports
        report_status(-1, L("Generating support points"),
                      SlicingStatus::RELOAD_SLA_SUPPORT_POINTS);
    } else {
        // There are either some points on the front-end, or the user
        // removed them on purpose. No calculation will be done.
        po.m_supportdata->pts = po.transformed_support_points();
    }
}

void SLAPrint::Steps::support_tree(SLAPrintObject &po)
{
    if(!po.m_supportdata) return;

    sla::PadConfig pcfg = make_pad_cfg(po.m_config);

    if (pcfg.embed_object)
        po.m_supportdata->emesh.ground_level_offset(pcfg.wall_thickness_mm);

    // If the zero elevation mode is engaged, we have to filter out all the
    // points that are on the bottom of the object
    if (is_zero_elevation(po.config())) {
        remove_bottom_points(po.m_supportdata->pts,
                             float(po.m_supportdata->emesh.ground_level() + EPSILON));
    }

    po.m_supportdata->cfg = make_support_cfg(po.m_config);
//    po.m_supportdata->emesh.load_holes(po.transformed_drainhole_points());

    // scaling for the sub operations
    double d = objectstep_scale * OBJ_STEP_LEVELS[slaposSupportTree] / 100.0;
    double init = current_status();
    sla::JobController ctl;

    ctl.statuscb = [this, d, init](unsigned st, const std::string &logmsg) {
        double current = init + st * d;
        if (std::round(current_status()) < std::round(current))
            report_status(current, OBJ_STEP_LABELS(slaposSupportTree),
                          SlicingStatus::DEFAULT, logmsg);
    };
    ctl.stopcondition = [this]() { return canceled(); };
    ctl.cancelfn = [this]() { throw_if_canceled(); };

    po.m_supportdata->create_support_tree(ctl);

    if (!po.m_config.supports_enable.getBool()) return;

    throw_if_canceled();

    // Create the unified mesh
    SlicingStatus::FlagBits rc = SlicingStatus::RELOAD_SCENE;

    // This is to prevent "Done." being displayed during merged_mesh()
    report_status(-1, L("Visualizing supports"));

    BOOST_LOG_TRIVIAL(debug) << "Processed support point count "
                             << po.m_supportdata->pts.size();

    // Check the mesh for later troubleshooting.
    if(po.support_mesh().empty())
        BOOST_LOG_TRIVIAL(warning) << "Support mesh is empty";

    report_status(-1, L("Visualizing supports"), rc);
}

void SLAPrint::Steps::generate_pad(SLAPrintObject &po) {
    // this step can only go after the support tree has been created
    // and before the supports had been sliced. (or the slicing has to be
    // repeated)

    if(po.m_config.pad_enable.getBool()) {
        // Get the distilled pad configuration from the config
        sla::PadConfig pcfg = make_pad_cfg(po.m_config);

        ExPolygons bp; // This will store the base plate of the pad.
        double   pad_h             = pcfg.full_height();
        const TriangleMesh &trmesh = po.transformed_mesh();

        if (!po.m_config.supports_enable.getBool() || pcfg.embed_object) {
            // No support (thus no elevation) or zero elevation mode
            // we sometimes call it "builtin pad" is enabled so we will
            // get a sample from the bottom of the mesh and use it for pad
            // creation.
            sla::pad_blueprint(trmesh.its, bp, float(pad_h),
                               float(po.m_config.layer_height.getFloat()),
                               [this](){ throw_if_canceled(); });
        }

        po.m_supportdata->create_pad(bp, pcfg);

        if (!validate_pad(po.m_supportdata->support_tree_ptr->retrieve_mesh(sla::MeshType::Pad), pcfg))
            throw Slic3r::SlicingError(
                    L("No pad can be generated for this model with the "
                      "current configuration"));

    } else if(po.m_supportdata && po.m_supportdata->support_tree_ptr) {
        po.m_supportdata->support_tree_ptr->remove_pad();
    }

    throw_if_canceled();
    report_status(-1, L("Visualizing supports"), SlicingStatus::RELOAD_SCENE);
}

// Slicing the support geometries similarly to the model slicing procedure.
// If the pad had been added previously (see step "base_pool" than it will
// be part of the slices)
void SLAPrint::Steps::slice_supports(SLAPrintObject &po) {
    auto& sd = po.m_supportdata;

    if(sd) sd->support_slices.clear();

    // Don't bother if no supports and no pad is present.
    if (!po.m_config.supports_enable.getBool() && !po.m_config.pad_enable.getBool())
        return;

    if(sd && sd->support_tree_ptr) {
        auto heights = reserve_vector<float>(po.m_slice_index.size());

        for(auto& rec : po.m_slice_index) heights.emplace_back(rec.slice_level());

        sd->support_slices = sd->support_tree_ptr->slice(
            heights, float(po.config().slice_closing_radius.value));
    }

    for (size_t i = 0; i < sd->support_slices.size() && i < po.m_slice_index.size(); ++i)
        po.m_slice_index[i].set_support_slice_idx(po, i);

    apply_printer_corrections(po, soSupport);

    // Using RELOAD_SLA_PREVIEW to tell the Plater to pass the update
    // status to the 3D preview to load the SLA slices.
    report_status(-2, "", SlicingStatus::RELOAD_SLA_PREVIEW);
}

// get polygons for all instances in the object
static ExPolygons get_all_polygons(const SliceRecord& record, SliceOrigin o)
{
    if (!record.print_obj()) return {};

    ExPolygons polygons;
    auto &input_polygons = record.get_slice(o);
    auto &instances = record.print_obj()->instances();
    bool is_lefthanded = record.print_obj()->is_left_handed();
    polygons.reserve(input_polygons.size() * instances.size());

    for (const ExPolygon& polygon : input_polygons) {
        if(polygon.contour.empty()) continue;

        for (size_t i = 0; i < instances.size(); ++i)
        {
            ExPolygon poly;

            // We need to reverse if is_lefthanded is true but
            bool needreverse = is_lefthanded;

            // should be a move
            poly.contour.points.reserve(polygon.contour.size() + 1);

            auto& cntr = polygon.contour.points;
            if(needreverse)
                for(auto it = cntr.rbegin(); it != cntr.rend(); ++it)
                    poly.contour.points.emplace_back(it->x(), it->y());
            else
                for(auto& p : cntr)
                    poly.contour.points.emplace_back(p.x(), p.y());

            for(auto& h : polygon.holes) {
                poly.holes.emplace_back();
                auto& hole = poly.holes.back();
                hole.points.reserve(h.points.size() + 1);

                if(needreverse)
                    for(auto it = h.points.rbegin(); it != h.points.rend(); ++it)
                        hole.points.emplace_back(it->x(), it->y());
                else
                    for(auto& p : h.points)
                        hole.points.emplace_back(p.x(), p.y());
            }

            if(is_lefthanded) {
                for(auto& p : poly.contour) p.x() = -p.x();
                for(auto& h : poly.holes) for(auto& p : h) p.x() = -p.x();
            }

            poly.rotate(double(instances[i].rotation));
            poly.translate(Point{instances[i].shift.x(), instances[i].shift.y()});

            polygons.emplace_back(std::move(poly));
        }
    }

    return polygons;
}

void SLAPrint::Steps::initialize_printer_input()
{
    auto &printer_input = m_print->m_printer_input;

    // clear the rasterizer input
    printer_input.clear();

    size_t mx = 0;
    for(SLAPrintObject * o : m_print->m_objects) {
        if(auto m = o->get_slice_index().size() > mx) mx = m;
    }

    printer_input.reserve(mx);

    auto eps = coord_t(SCALED_EPSILON);

    for(SLAPrintObject * o : m_print->m_objects) {
        coord_t gndlvl = o->get_slice_index().front().print_level() - ilhs;

        for(const SliceRecord& slicerecord : o->get_slice_index()) {
            if (!slicerecord.is_valid())
                throw Slic3r::SlicingError(
                    L("There are unprintable objects. Try to "
                      "adjust support settings to make the "
                      "objects printable."));

            coord_t lvlid = slicerecord.print_level() - gndlvl;

            // Neat trick to round the layer levels to the grid.
            lvlid = eps * (lvlid / eps);

            auto it = std::lower_bound(printer_input.begin(),
                                       printer_input.end(),
                                       PrintLayer(lvlid));

            if(it == printer_input.end() || it->level() != lvlid)
                it = printer_input.insert(it, PrintLayer(lvlid));


            it->add(slicerecord);
        }
    }
}

// Merging the slices from all the print objects into one slice grid and
// calculating print statistics from the merge result.
void SLAPrint::Steps::merge_slices_and_eval_stats() {

    initialize_printer_input();

    auto &print_statistics = m_print->m_print_statistics;
    auto &printer_config   = m_print->m_printer_config;
    auto &material_config  = m_print->m_material_config;
    auto &printer_input    = m_print->m_printer_input;

    print_statistics.clear();

    const double area_fill = printer_config.area_fill.getFloat()*0.01;// 0.5 (50%);
    const double fast_tilt = printer_config.fast_tilt_time.getFloat();// 5.0;
    const double slow_tilt = printer_config.slow_tilt_time.getFloat();// 8.0;
    const double hv_tilt   = printer_config.high_viscosity_tilt_time.getFloat();// 10.0;

    const double init_exp_time = material_config.initial_exposure_time.getFloat();
    const double exp_time      = material_config.exposure_time.getFloat();

    const int fade_layers_cnt = m_print->m_default_object_config.faded_layers.getInt();// 10 // [3;20]

    const auto width          = scaled<double>(printer_config.display_width.getFloat());
    const auto height         = scaled<double>(printer_config.display_height.getFloat());
    const double display_area = width*height;

    double supports_volume(0.0);
    double models_volume(0.0);

    double estim_time(0.0);
    std::vector<double> layers_times;
    layers_times.reserve(printer_input.size());

    size_t slow_layers = 0;
    size_t fast_layers = 0;

    const double delta_fade_time = (init_exp_time - exp_time) / (fade_layers_cnt + 1);
    double fade_layer_time = init_exp_time;

    sla::ccr::SpinningMutex mutex;
    using Lock = std::lock_guard<sla::ccr::SpinningMutex>;

    // Going to parallel:
    auto printlayerfn = [this,
            // functions and read only vars
            area_fill, display_area, exp_time, init_exp_time, fast_tilt, slow_tilt, hv_tilt, material_config, delta_fade_time,

            // write vars
            &mutex, &models_volume, &supports_volume, &estim_time, &slow_layers,
            &fast_layers, &fade_layer_time, &layers_times](size_t sliced_layer_cnt)
    {
        PrintLayer &layer = m_print->m_printer_input[sliced_layer_cnt];

        // vector of slice record references
        auto& slicerecord_references = layer.slices();

        if(slicerecord_references.empty()) return;

        // Layer height should match for all object slices for a given level.
        const auto l_height = double(slicerecord_references.front().get().layer_height());

        // Calculation of the consumed material

        ExPolygons model_polygons;
        ExPolygons supports_polygons;

        size_t c = std::accumulate(layer.slices().begin(),
                                   layer.slices().end(),
                                   size_t(0),
                                   [](size_t a, const SliceRecord &sr) {
            return a + sr.get_slice(soModel).size();
        });

        model_polygons.reserve(c);

        c = std::accumulate(layer.slices().begin(),
                            layer.slices().end(),
                            size_t(0),
                            [](size_t a, const SliceRecord &sr) {
            return a + sr.get_slice(soSupport).size();
        });

        supports_polygons.reserve(c);

        for(const SliceRecord& record : layer.slices()) {

            ExPolygons modelslices = get_all_polygons(record, soModel);
            for(ExPolygon& p_tmp : modelslices) model_polygons.emplace_back(std::move(p_tmp));

            ExPolygons supportslices = get_all_polygons(record, soSupport);
            for(ExPolygon& p_tmp : supportslices) supports_polygons.emplace_back(std::move(p_tmp));

        }

        model_polygons = union_ex(model_polygons);
        double layer_model_area = 0;
        for (const ExPolygon& polygon : model_polygons)
            layer_model_area += area(polygon);

        if (layer_model_area < 0 || layer_model_area > 0) {
            Lock lck(mutex); models_volume += layer_model_area * l_height;
        }

        if(!supports_polygons.empty()) {
            if(model_polygons.empty()) supports_polygons = union_ex(supports_polygons);
            else supports_polygons = diff_ex(supports_polygons, model_polygons);
            // allegedly, union of subject is done withing the diff according to the pftPositive polyFillType
        }

        double layer_support_area = 0;
        for (const ExPolygon& polygon : supports_polygons)
            layer_support_area += area(polygon);

        if (layer_support_area < 0 || layer_support_area > 0) {
            Lock lck(mutex); supports_volume += layer_support_area * l_height;
        }

        // Here we can save the expensively calculated polygons for printing
        ExPolygons trslices;
        trslices.reserve(model_polygons.size() + supports_polygons.size());
        for(ExPolygon& poly : model_polygons) trslices.emplace_back(std::move(poly));
        for(ExPolygon& poly : supports_polygons) trslices.emplace_back(std::move(poly));

        layer.transformed_slices(union_ex(trslices));

        // Calculation of the slow and fast layers to the future controlling those values on FW

        const bool is_fast_layer = (layer_model_area + layer_support_area) <= display_area*area_fill;
        const double tilt_time = material_config.material_print_speed == slamsSlow              ? slow_tilt :
                                 material_config.material_print_speed == slamsHighViscosity     ? hv_tilt   :
                                 is_fast_layer ? fast_tilt : slow_tilt;

        { Lock lck(mutex);
            if (is_fast_layer)
                fast_layers++;
            else
                slow_layers++;

            // Calculation of the printing time

            double layer_times = 0.0;
            if (sliced_layer_cnt < 3)
                layer_times += init_exp_time;
            else if (fade_layer_time > exp_time) {
                fade_layer_time -= delta_fade_time;
                layer_times += fade_layer_time;
            }
            else
                layer_times += exp_time;
            layer_times += tilt_time;

            //// Per layer times (magical constants cuclulated from FW)

            static double exposure_safe_delay_before{ 3.0 };
            static double exposure_high_viscosity_delay_before{ 3.5 };
            static double exposure_slow_move_delay_before{ 1.0 };

            if (material_config.material_print_speed == slamsSlow)
                layer_times += exposure_safe_delay_before;
            else if (material_config.material_print_speed == slamsHighViscosity)
                layer_times += exposure_high_viscosity_delay_before;
            else if (!is_fast_layer)
                layer_times += exposure_slow_move_delay_before;

            // Increase layer time for "magic constants" from FW
            layer_times += (
                l_height * 5  // tower move
                + 120 / 1000  // Magical constant to compensate remaining computation delay in exposure thread
            );

            layers_times.push_back(layer_times);
            estim_time += layer_times;
        }
    };

    // sequential version for debugging:
    // for(size_t i = 0; i < m_printer_input.size(); ++i) printlayerfn(i);
    sla::ccr::for_each(size_t(0), printer_input.size(), printlayerfn);

    auto SCALING2 = SCALING_FACTOR * SCALING_FACTOR;
    print_statistics.support_used_material = supports_volume * SCALING2;
    print_statistics.objects_used_material = models_volume  * SCALING2;

    // Estimated printing time
    // A layers count o the highest object
    if (printer_input.size() == 0)
        print_statistics.estimated_print_time = std::nan("");
    else {
        print_statistics.estimated_print_time = estim_time;
        print_statistics.layers_times = layers_times;
    }

    print_statistics.fast_layers_count = fast_layers;
    print_statistics.slow_layers_count = slow_layers;

    report_status(-2, "", SlicingStatus::RELOAD_SLA_PREVIEW);
}

// Rasterizing the model objects, and their supports
void SLAPrint::Steps::rasterize()
{
    if(canceled() || !m_print->m_printer) return;

    // coefficient to map the rasterization state (0-99) to the allocated
    // portion (slot) of the process state
    double sd = (100 - max_objstatus) / 100.0;

    // slot is the portion of 100% that is realted to rasterization
    unsigned slot = PRINT_STEP_LEVELS[slapsRasterize];

    // pst: previous state
    double pst = current_status();

    double increment = (slot * sd) / m_print->m_printer_input.size();
    double dstatus = current_status();

    sla::ccr::SpinningMutex slck;
    using Lock = std::lock_guard<sla::ccr::SpinningMutex>;

    // procedure to process one height level. This will run in parallel
    auto lvlfn =
        [this, &slck, increment, &dstatus, &pst]
        (sla::RasterBase& raster, size_t idx)
    {
        PrintLayer& printlayer = m_print->m_printer_input[idx];
        if(canceled()) return;

        for (const ExPolygon& poly : printlayer.transformed_slices())
            raster.draw(poly);

        // Status indication guarded with the spinlock
        {
            Lock lck(slck);
            dstatus += increment;
            double st = std::round(dstatus);
            if(st > pst) {
                report_status(st, PRINT_STEP_LABELS(slapsRasterize));
                pst = st;
            }
        }
    };

    // last minute escape
    if(canceled()) return;

    // Print all the layers in parallel
    m_print->m_printer->draw_layers(m_print->m_printer_input.size(), lvlfn,
                                    [this]() { return canceled(); }, ex_tbb);
}

std::string SLAPrint::Steps::label(SLAPrintObjectStep step)
{
    return OBJ_STEP_LABELS(step);
}

std::string SLAPrint::Steps::label(SLAPrintStep step)
{
    return PRINT_STEP_LABELS(step);
}

double SLAPrint::Steps::progressrange(SLAPrintObjectStep step) const
{
    return OBJ_STEP_LEVELS[step] * objectstep_scale;
}

double SLAPrint::Steps::progressrange(SLAPrintStep step) const
{
    return PRINT_STEP_LEVELS[step] * (100 - max_objstatus) / 100.0;
}

void SLAPrint::Steps::execute(SLAPrintObjectStep step, SLAPrintObject &obj)
{
    switch(step) {
    case slaposHollowing: hollow_model(obj); break;
    case slaposDrillHoles: drill_holes(obj); break;
    case slaposObjectSlice: slice_model(obj); break;
    case slaposSupportPoints:  support_points(obj); break;
    case slaposSupportTree: support_tree(obj); break;
    case slaposPad: generate_pad(obj); break;
    case slaposSliceSupports: slice_supports(obj); break;
    case slaposCount: assert(false);
    }
}

void SLAPrint::Steps::execute(SLAPrintStep step)
{
    switch (step) {
    case slapsMergeSlicesAndEval: merge_slices_and_eval_stats(); break;
    case slapsRasterize: rasterize(); break;
    case slapsCount: assert(false);
    }
}

}<|MERGE_RESOLUTION|>--- conflicted
+++ resolved
@@ -217,7 +217,7 @@
     }
 };
 
-static void exclude_neighbors(const Vec3i                &face,
+static void exclude_neighbors(const Vec3i32              &face,
                               std::vector<bool>          &mask,
                               const indexed_triangle_set &its,
                               const VertexFaceIndex      &index,
@@ -249,18 +249,6 @@
 
     VertexFaceIndex neighbor_index{its};
 
-<<<<<<< HEAD
-    auto exclude_neighbors = [&neighbor_index, &exclude_mask](const Vec3i32 &face)
-    {
-        for (int i = 0; i < 3; ++i) {
-            const auto &neighbors_range = neighbor_index[face(i)];
-            for (size_t fi_n : neighbors_range)
-                exclude_mask[fi_n] = true;
-        }
-    };
-
-=======
->>>>>>> ec2f533e
     for (size_t fi = 0; fi < its.indices.size(); ++fi) {
         auto &face = its.indices[fi];
 
@@ -1015,8 +1003,8 @@
         // Calculation of the slow and fast layers to the future controlling those values on FW
 
         const bool is_fast_layer = (layer_model_area + layer_support_area) <= display_area*area_fill;
-        const double tilt_time = material_config.material_print_speed == slamsSlow              ? slow_tilt :
-                                 material_config.material_print_speed == slamsHighViscosity     ? hv_tilt   :
+        const double tilt_time = material_config.material_print_speed.value == slamsSlow          ? slow_tilt :
+                                 material_config.material_print_speed.value == slamsHighViscosity ? hv_tilt   :
                                  is_fast_layer ? fast_tilt : slow_tilt;
 
         { Lock lck(mutex);
@@ -1044,9 +1032,9 @@
             static double exposure_high_viscosity_delay_before{ 3.5 };
             static double exposure_slow_move_delay_before{ 1.0 };
 
-            if (material_config.material_print_speed == slamsSlow)
+            if (material_config.material_print_speed.value == slamsSlow)
                 layer_times += exposure_safe_delay_before;
-            else if (material_config.material_print_speed == slamsHighViscosity)
+            else if (material_config.material_print_speed.value == slamsHighViscosity)
                 layer_times += exposure_high_viscosity_delay_before;
             else if (!is_fast_layer)
                 layer_times += exposure_slow_move_delay_before;
