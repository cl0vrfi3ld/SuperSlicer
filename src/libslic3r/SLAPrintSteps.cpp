--- conflicted
+++ resolved
@@ -137,32 +137,18 @@
     // Empirical upper limit to not get excessive performance hit
     constexpr double MaxPreviewVoxelScale = 12.;
 
-<<<<<<< HEAD
     // update preview mesh
     double vscale = std::min(MaxPreviewVoxelScale,
-                             1. / po.m_config.layer_height.getFloat());
-=======
-    if (! po.m_config.hollowing_enable.get_bool()) {
-        BOOST_LOG_TRIVIAL(info) << "Skipping hollowing step!";
-        return;
-    }
->>>>>>> 0670fbfb
+                             1. / po.m_config.layer_height.get_float());
 
     auto   voxparams = csg::VoxelizeParams{}
                          .voxel_scale(vscale)
                          .exterior_bandwidth(1.f)
                          .interior_bandwidth(1.f);
 
-<<<<<<< HEAD
     voxparams.statusfn([&po](int){
         return po.m_print->cancel_status() != CancelStatus::NOT_CANCELED;
     });
-=======
-    double thickness = po.m_config.hollowing_min_thickness.get_float();
-    double quality  = po.m_config.hollowing_quality.get_float();
-    double closing_d = po.m_config.hollowing_closing_distance.get_float();
-    sla::HollowingConfig hlwcfg{thickness, quality, closing_d};
->>>>>>> 0670fbfb
 
     auto r = range(po.m_mesh_to_slice);
     auto grid = csg::voxelize_csgmesh(r, voxparams);
@@ -344,16 +330,16 @@
     clear_csg(po.m_mesh_to_slice, slaposDrillHoles);
     clear_csg(po.m_mesh_to_slice, slaposHollowing);
 
-    if (! po.m_config.hollowing_enable.getBool()) {
+    if (! po.m_config.hollowing_enable.value) {
         BOOST_LOG_TRIVIAL(info) << "Skipping hollowing step!";
         return;
     }
 
     BOOST_LOG_TRIVIAL(info) << "Performing hollowing step!";
 
-    double thickness = po.m_config.hollowing_min_thickness.getFloat();
-    double quality  = po.m_config.hollowing_quality.getFloat();
-    double closing_d = po.m_config.hollowing_closing_distance.getFloat();
+    double thickness = po.m_config.hollowing_min_thickness.value;
+    double quality  = po.m_config.hollowing_quality.value;
+    double closing_d = po.m_config.hollowing_closing_distance.value;
     sla::HollowingConfig hlwcfg{thickness, quality, closing_d};
     sla::JobController ctl;
     ctl.stopcondition = [this]() { return canceled(); };
@@ -529,7 +515,6 @@
     // We apply the printer correction offset here.
     apply_printer_corrections(po, soModel);
 
-<<<<<<< HEAD
 //    po.m_preview_meshes[slaposObjectSlice] = po.get_mesh_to_print();
 //    report_status(-2, "", SlicingStatus::RELOAD_SLA_PREVIEW);
 }
@@ -588,11 +573,6 @@
             if (!is_blocked)
                 new_pts.emplace_back(sp);
         }
-=======
-    if(po.m_config.supports_enable.get_bool() || po.m_config.pad_enable.get_bool())
-    {
-        po.m_supportdata.reset(new SLAPrintObject::SupportData(po.get_mesh_to_print()));
->>>>>>> 0670fbfb
     }
 
     pts.swap(new_pts);
@@ -674,7 +654,7 @@
                               return vol->is_support_enforcer();
                           });
 
-        SuppPtMask mask{blockers, enforcers, po.config().support_enforcers_only.getBool()};
+        SuppPtMask mask{blockers, enforcers, po.config().support_enforcers_only.value};
         filter_support_points_by_modifiers(points, mask, po.m_model_height_levels);
 
         po.m_supportdata->input.pts = points;
@@ -751,8 +731,7 @@
     // and before the supports had been sliced. (or the slicing has to be
     // repeated)
 
-<<<<<<< HEAD
-    if(po.m_config.pad_enable.getBool()) {
+    if(po.m_config.pad_enable.get_bool()) {
         if (!po.m_supportdata) {
             auto &meshp = po.get_mesh_to_print();
             assert(meshp);
@@ -760,9 +739,6 @@
                 std::make_unique<SLAPrintObject::SupportData>(*meshp);
         }
 
-=======
-    if(po.m_config.pad_enable.get_bool()) {
->>>>>>> 0670fbfb
         // Get the distilled pad configuration from the config
         // (Again, despite it was retrieved in the previous step. Note that
         // on a param change event, the previous step might not be executed
@@ -770,28 +746,10 @@
         sla::PadConfig pcfg = make_pad_cfg(po.m_config);
         po.m_supportdata->input.pad_cfg = pcfg;
 
-<<<<<<< HEAD
         sla::JobController ctl;
         ctl.stopcondition = [this]() { return canceled(); };
         ctl.cancelfn = [this]() { throw_if_canceled(); };
         po.m_supportdata->create_pad(ctl);
-=======
-        ExPolygons bp; // This will store the base plate of the pad.
-        double   pad_h             = pcfg.full_height();
-        const TriangleMesh &trmesh = po.transformed_mesh();
-
-        if (!po.m_config.supports_enable.get_bool() || pcfg.embed_object) {
-            // No support (thus no elevation) or zero elevation mode
-            // we sometimes call it "builtin pad" is enabled so we will
-            // get a sample from the bottom of the mesh and use it for pad
-            // creation.
-            sla::pad_blueprint(trmesh.its, bp, float(pad_h),
-                               float(po.m_config.layer_height.get_float()),
-                               [this](){ throw_if_canceled(); });
-        }
-
-        po.m_supportdata->create_pad(bp, pcfg);
->>>>>>> 0670fbfb
 
         if (!validate_pad(po.m_supportdata->pad_mesh.its, pcfg))
             throw Slic3r::SlicingError(
