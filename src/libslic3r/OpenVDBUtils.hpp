--- conflicted
+++ resolved
@@ -9,11 +9,6 @@
 
 namespace Slic3r {
 
-<<<<<<< HEAD
-inline Vec3f to_vec3f(const openvdb::Vec3s &v) { return Vec3f{v.x(), v.y(), v.z()}; }
-inline Vec3d to_vec3d(const openvdb::Vec3s &v) { return to_vec3f(v).cast<double>(); }
-inline Vec3i32 to_vec3i32(const openvdb::Vec3I &v) { return Vec3i32{int(v[0]), int(v[1]), int(v[2])}; }
-=======
 struct VoxelGrid;
 struct VoxelGridDeleter { void operator()(VoxelGrid *ptr); };
 using VoxelGridPtr = std::unique_ptr<VoxelGrid, VoxelGridDeleter>;
@@ -53,7 +48,6 @@
     float interior_bandwidth() const noexcept { return m_interiorBandWidth; }
     const std::function<bool(int)>& statusfn() const noexcept { return m_statusfn; }
 };
->>>>>>> 3284959e
 
 // Here voxel_scale defines the scaling of voxels which affects the voxel count.
 // 1.0 value means a voxel for every unit cube. 2 means the model is scaled to
