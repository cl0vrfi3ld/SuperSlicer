--- conflicted
+++ resolved
@@ -111,9 +111,8 @@
 template void BoundingBoxBase<Vec2f>::merge(const BoundingBoxBase<Vec2f> &bb);
 template void BoundingBoxBase<Vec2d>::merge(const BoundingBoxBase<Vec2d> &bb);
 
-<<<<<<< HEAD
-template <class PointClass>
-bool BoundingBoxBase<PointClass>::cross(const Line &line) const
+template <class PointClass, typename APointsType>
+bool BoundingBoxBase<PointClass, APointsType>::cross(const Line &line) const
 {
     assert(this->defined || this->min.x() >= this->max.x() || this->min.y() >= this->max.y());
     // first just check if one point is inside and the other outside
@@ -130,10 +129,10 @@
         cross = Line(Point(this->max.x(), this->max.y()), Point(this->max.x(), this->min.y())).intersection(line, &intersect);
     return cross;
 }
-template bool BoundingBoxBase<Point>::cross(const Line &line) const;
-
-template <class PointClass>
-bool BoundingBoxBase<PointClass>::cross(const Polyline &lines) const
+template bool BoundingBoxBase<Point, Points>::cross(const Line &line) const;
+
+template <class PointClass, typename APointsType>
+bool BoundingBoxBase<PointClass, APointsType>::cross(const Polyline &lines) const
 {
     assert(this->defined || this->min.x() >= this->max.x() || this->min.y() >= this->max.y());
     // first just check if one point is inside and the other outside
@@ -163,14 +162,10 @@
     }
     return false;
 }
-template bool BoundingBoxBase<Point>::cross(const Polyline &lines) const;
-
-template <class PointClass> void
-BoundingBox3Base<PointClass>::merge(const PointClass &point)
-=======
+template bool BoundingBoxBase<Point, Points>::cross(const Polyline &lines) const;
+
 template <class PointType> void
 BoundingBox3Base<PointType>::merge(const PointType &point)
->>>>>>> 3c0b9e04
 {
     if (this->defined) {
         this->min = this->min.cwiseMin(point);
