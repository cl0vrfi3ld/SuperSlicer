///|/ Copyright (c) Prusa Research 2016 - 2023 Vojtěch Bubník @bubnikv
///|/ Copyright (c) Slic3r 2013 - 2015 Alessandro Ranellucci @alranel
///|/
///|/ PrusaSlicer is released under the terms of the AGPLv3 or higher
///|/
#ifndef slic3r_SurfaceCollection_hpp_
#define slic3r_SurfaceCollection_hpp_

#include "libslic3r.h"
#include "Surface.hpp"
#include <initializer_list>
#include <vector>

namespace Slic3r {

class SurfaceCollection
{
public:
    Surfaces surfaces;
    
    SurfaceCollection() = default;
    SurfaceCollection(const Surfaces& surfaces) : surfaces(surfaces) {};
    SurfaceCollection(Surfaces &&surfaces) : surfaces(std::move(surfaces)) {};

    void simplify(double tolerance);
<<<<<<< HEAD
    void group(std::vector<SurfacesPtr> *retval);
    // get all surfaces that have this exact SurfaceType
    SurfacesConstPtr filter_by_type(const SurfaceType type) const;
    // get all surfaces that have this SurfaceType flag in their SurfaceType
    SurfacesConstPtr filter_by_type_flag(const SurfaceType allowed, const SurfaceType not_allowed = stNone) const;
    SurfacesConstPtr filter_by_types(const SurfaceType *types, int ntypes) const;
    void keep_type(const SurfaceType type);
    void keep_type_flag(const SurfaceType flags_needed, const SurfaceType flags_to_remove = stNone);
    void keep_types(const SurfaceType *types, int ntypes);
    void keep_types_flag(const SurfaceType flags_to_keep, const SurfaceType flags_to_remove = stNone);
    void remove_type(const SurfaceType type);
    void remove_types(const SurfaceType *types, int ntypes);
    void filter_by_type(const SurfaceType type, Polygons* polygons) const;
    void filter_by_type_flag(Polygons* polygons, const SurfaceType flags_needed, const SurfaceType flags_not_allowed = stNone) const;
=======
    void group(std::vector<SurfacesPtr> *retval) const;
    template <class T> bool any_internal_contains(const T &item) const {
        for (const Surface &surface : this->surfaces) if (surface.is_internal() && surface.expolygon.contains(item)) return true;
        return false;
    }
    template <class T> bool any_bottom_contains(const T &item) const {
        for (const Surface &surface : this->surfaces) if (surface.is_bottom() && surface.expolygon.contains(item)) return true;
        return false;
    }
    SurfacesPtr filter_by_type(const SurfaceType type) const;
    SurfacesPtr filter_by_types(std::initializer_list<SurfaceType> types) const;
    void keep_type(const SurfaceType type);
    void keep_types(std::initializer_list<SurfaceType> types);
    void remove_type(const SurfaceType type);
    void remove_types(std::initializer_list<SurfaceType> types);
    void filter_by_type(SurfaceType type, Polygons *polygons) const;
    void remove_type(const SurfaceType type, ExPolygons *polygons);
>>>>>>> 3284959e
    void set_type(SurfaceType type) {
        for (Surface &surface : this->surfaces)
            surface.surface_type = type;
    }

    void clear() { surfaces.clear(); }
    bool empty() const { return surfaces.empty(); }
	size_t size() const { return surfaces.size(); }
    bool has(SurfaceType type) const { 
        for (const Surface &surface : this->surfaces) 
            if (surface.surface_type == type) return true;
        return false;
    }

    Surfaces::const_iterator    cbegin() const { return this->surfaces.cbegin(); }
    Surfaces::const_iterator    cend()   const { return this->surfaces.cend(); }
    Surfaces::const_iterator    begin()  const { return this->surfaces.cbegin(); }
    Surfaces::const_iterator    end()    const { return this->surfaces.cend(); }
    Surfaces::iterator          begin()        { return this->surfaces.begin(); }
    Surfaces::iterator          end()          { return this->surfaces.end(); }

    void set(const SurfaceCollection &coll) { surfaces = coll.surfaces; }
    void set(SurfaceCollection &&coll) { surfaces = std::move(coll.surfaces); }
    void set(const ExPolygons &src, SurfaceType surfaceType) { clear(); this->append(src, surfaceType); }
    void set(const ExPolygons &src, const Surface &surfaceTempl) { clear(); this->append(src, surfaceTempl); }
    void set(const Surfaces &src) { clear(); this->append(src); }
    void set(ExPolygons &&src, SurfaceType surfaceType) { clear(); this->append(std::move(src), surfaceType); }
    void set(ExPolygons &&src, const Surface &surfaceTempl) { clear(); this->append(std::move(src), surfaceTempl); }
    void set(Surfaces &&src) { clear(); this->append(std::move(src)); }

    void append(const SurfaceCollection &coll) { this->append(coll.surfaces); }
    void append(SurfaceCollection &&coll) { this->append(std::move(coll.surfaces)); }
    void append(const ExPolygons &src, SurfaceType surfaceType) { surfaces_append(this->surfaces, src, surfaceType); }
    void append(const ExPolygons &src, const Surface &surfaceTempl) { surfaces_append(this->surfaces, src, surfaceTempl); }
    void append(const Surfaces &src) { surfaces_append(this->surfaces, src); }
    void append(ExPolygons &&src, SurfaceType surfaceType) { surfaces_append(this->surfaces, std::move(src), surfaceType); }
    void append(ExPolygons &&src, const Surface &surfaceTempl) { surfaces_append(this->surfaces, std::move(src), surfaceTempl); }
    void append(Surfaces &&src) { surfaces_append(this->surfaces, std::move(src)); }

    Surfaces::iterator begin() { return this->surfaces.begin();}
    Surfaces::iterator end() { return this->surfaces.end();}
    Surfaces::const_iterator cbegin() const { return this->surfaces.cbegin();}
    Surfaces::const_iterator cend() const { return this->surfaces.cend();}
    Surfaces::const_iterator begin() const { return this->surfaces.cbegin();}
    Surfaces::const_iterator end() const { return this->surfaces.cend();}

    // For debugging purposes:
    void export_to_svg(const char *path, bool show_labels);
};

}

#endif<|MERGE_RESOLUTION|>--- conflicted
+++ resolved
@@ -23,40 +23,20 @@
     SurfaceCollection(Surfaces &&surfaces) : surfaces(std::move(surfaces)) {};
 
     void simplify(double tolerance);
-<<<<<<< HEAD
-    void group(std::vector<SurfacesPtr> *retval);
+    void group(std::vector<SurfacesPtr> *retval) const;
     // get all surfaces that have this exact SurfaceType
     SurfacesConstPtr filter_by_type(const SurfaceType type) const;
     // get all surfaces that have this SurfaceType flag in their SurfaceType
     SurfacesConstPtr filter_by_type_flag(const SurfaceType allowed, const SurfaceType not_allowed = stNone) const;
-    SurfacesConstPtr filter_by_types(const SurfaceType *types, int ntypes) const;
+    SurfacesConstPtr filter_by_types(std::initializer_list<SurfaceType> types) const;
     void keep_type(const SurfaceType type);
     void keep_type_flag(const SurfaceType flags_needed, const SurfaceType flags_to_remove = stNone);
-    void keep_types(const SurfaceType *types, int ntypes);
+    void keep_types(std::initializer_list<SurfaceType> types);
     void keep_types_flag(const SurfaceType flags_to_keep, const SurfaceType flags_to_remove = stNone);
     void remove_type(const SurfaceType type);
-    void remove_types(const SurfaceType *types, int ntypes);
+    void remove_types(std::initializer_list<SurfaceType> types);
     void filter_by_type(const SurfaceType type, Polygons* polygons) const;
     void filter_by_type_flag(Polygons* polygons, const SurfaceType flags_needed, const SurfaceType flags_not_allowed = stNone) const;
-=======
-    void group(std::vector<SurfacesPtr> *retval) const;
-    template <class T> bool any_internal_contains(const T &item) const {
-        for (const Surface &surface : this->surfaces) if (surface.is_internal() && surface.expolygon.contains(item)) return true;
-        return false;
-    }
-    template <class T> bool any_bottom_contains(const T &item) const {
-        for (const Surface &surface : this->surfaces) if (surface.is_bottom() && surface.expolygon.contains(item)) return true;
-        return false;
-    }
-    SurfacesPtr filter_by_type(const SurfaceType type) const;
-    SurfacesPtr filter_by_types(std::initializer_list<SurfaceType> types) const;
-    void keep_type(const SurfaceType type);
-    void keep_types(std::initializer_list<SurfaceType> types);
-    void remove_type(const SurfaceType type);
-    void remove_types(std::initializer_list<SurfaceType> types);
-    void filter_by_type(SurfaceType type, Polygons *polygons) const;
-    void remove_type(const SurfaceType type, ExPolygons *polygons);
->>>>>>> 3284959e
     void set_type(SurfaceType type) {
         for (Surface &surface : this->surfaces)
             surface.surface_type = type;
@@ -96,13 +76,6 @@
     void append(ExPolygons &&src, const Surface &surfaceTempl) { surfaces_append(this->surfaces, std::move(src), surfaceTempl); }
     void append(Surfaces &&src) { surfaces_append(this->surfaces, std::move(src)); }
 
-    Surfaces::iterator begin() { return this->surfaces.begin();}
-    Surfaces::iterator end() { return this->surfaces.end();}
-    Surfaces::const_iterator cbegin() const { return this->surfaces.cbegin();}
-    Surfaces::const_iterator cend() const { return this->surfaces.cend();}
-    Surfaces::const_iterator begin() const { return this->surfaces.cbegin();}
-    Surfaces::const_iterator end() const { return this->surfaces.cend();}
-
     // For debugging purposes:
     void export_to_svg(const char *path, bool show_labels);
 };
