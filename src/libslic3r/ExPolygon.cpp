--- conflicted
+++ resolved
@@ -149,7 +149,7 @@
             if (d2 < dist_min2) {
                 dist_min2      = d2;
                 closest_pt_min = closest_pt;
-            }
+    }
         }
         return closest_pt_min;
     }
@@ -225,7 +225,6 @@
     append(*expolygons, this->simplify(tolerance));
 }
 
-<<<<<<< HEAD
 /// remove point that are at SCALED_EPSILON * 2 distance.
 //simplier than simplify
 void
@@ -244,75 +243,6 @@
         // if not, it byepass it.
         if (newdist >= tolerance_sq) {
             ++id;
-=======
-void ExPolygon::medial_axis(double min_width, double max_width, ThickPolylines* polylines) const
-{
-    // init helper object
-    Slic3r::Geometry::MedialAxis ma(min_width, max_width, *this);
-    
-    // compute the Voronoi diagram and extract medial axis polylines
-    ThickPolylines pp;
-    ma.build(&pp);
-    
-    /*
-    SVG svg("medial_axis.svg");
-    svg.draw(*this);
-    svg.draw(pp);
-    svg.Close();
-    */
-    
-    /* Find the maximum width returned; we're going to use this for validating and 
-       filtering the output segments. */
-    double max_w = 0;
-    for (ThickPolylines::const_iterator it = pp.begin(); it != pp.end(); ++it)
-        max_w = fmaxf(max_w, *std::max_element(it->width.begin(), it->width.end()));
-    
-    /* Loop through all returned polylines in order to extend their endpoints to the 
-       expolygon boundaries */
-    bool removed = false;
-    for (size_t i = 0; i < pp.size(); ++i) {
-        ThickPolyline& polyline = pp[i];
-        
-        // extend initial and final segments of each polyline if they're actual endpoints
-        /* We assign new endpoints to temporary variables because in case of a single-line
-           polyline, after we extend the start point it will be caught by the intersection()
-           call, so we keep the inner point until we perform the second intersection() as well */
-        Point new_front = polyline.points.front();
-        Point new_back  = polyline.points.back();
-        if (polyline.endpoints.first && !this->on_boundary(new_front, SCALED_EPSILON)) {
-            Vec2d p1 = polyline.points.front().cast<double>();
-            Vec2d p2 = polyline.points[1].cast<double>();
-            // prevent the line from touching on the other side, otherwise intersection() might return that solution
-            if (polyline.points.size() == 2)
-                p2 = (p1 + p2) * 0.5;
-            // Extend the start of the segment.
-            p1 -= (p2 - p1).normalized() * max_width;
-            this->contour.intersection(Line(p1.cast<coord_t>(), p2.cast<coord_t>()), &new_front);
-        }
-        if (polyline.endpoints.second && !this->on_boundary(new_back, SCALED_EPSILON)) {
-            Vec2d p1 = (polyline.points.end() - 2)->cast<double>();
-            Vec2d p2 = polyline.points.back().cast<double>();
-            // prevent the line from touching on the other side, otherwise intersection() might return that solution
-            if (polyline.points.size() == 2)
-                p1 = (p1 + p2) * 0.5;
-            // Extend the start of the segment.
-            p2 += (p2 - p1).normalized() * max_width;
-            this->contour.intersection(Line(p1.cast<coord_t>(), p2.cast<coord_t>()), &new_back);
-        }
-        polyline.points.front() = new_front;
-        polyline.points.back()  = new_back;
-        
-        /*  remove too short polylines
-            (we can't do this check before endpoints extension and clipping because we don't
-            know how long will the endpoints be extended since it depends on polygon thickness
-            which is variable - extension will be <= max_width/2 on each side)  */
-        if ((polyline.endpoints.first || polyline.endpoints.second)
-            && polyline.length() < max_w*2) {
-            pp.erase(pp.begin() + i);
-            --i;
-            removed = true;
-            continue;
->>>>>>> 3284959e
         }
     }
     if (this->contour.points.front().distance_to_square(this->contour.points.back()) < tolerance_sq) {
@@ -323,15 +253,8 @@
 void ExPolygon::medial_axis(double min_width, double max_width, Polylines* polylines) const
 {
     ThickPolylines tp;
-<<<<<<< HEAD
     Geometry::MedialAxis{ *this, coord_t(max_width), coord_t(min_width), coord_t(max_width / 2.0) }.build(tp);
     polylines->insert(polylines->end(), tp.begin(), tp.end());
-=======
-    this->medial_axis(min_width, max_width, &tp);
-    polylines->reserve(polylines->size() + tp.size());
-    for (auto &pl : tp)
-        polylines->emplace_back(pl.points);
->>>>>>> 3284959e
 }
 
 Lines ExPolygon::lines() const
