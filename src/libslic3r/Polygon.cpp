///|/ Copyright (c) Prusa Research 2016 - 2023 Vojtěch Bubník @bubnikv, Filip Sykala @Jony01, Lukáš Matěna @lukasmatena, Tomáš Mészáros @tamasmeszaros, Enrico Turri @enricoturri1966
///|/ Copyright (c) Slic3r 2013 - 2015 Alessandro Ranellucci @alranel
///|/ Copyright (c) 2014 Petr Ledvina @ledvinap
///|/
///|/ ported from lib/Slic3r/Polygon.pm:
///|/ Copyright (c) Prusa Research 2017 - 2022 Vojtěch Bubník @bubnikv
///|/ Copyright (c) Slic3r 2011 - 2014 Alessandro Ranellucci @alranel
///|/ Copyright (c) 2012 Mark Hindess
///|/
///|/ PrusaSlicer is released under the terms of the AGPLv3 or higher
///|/
#include "BoundingBox.hpp"
#include "ClipperUtils.hpp"
#include "Exception.hpp"
#include "Polygon.hpp"
#include "Polyline.hpp"

#include <ankerl/unordered_dense.h>

namespace Slic3r {

double Polygon::length() const
{
    double l = 0;
    if (this->points.size() > 1) {
        l = (this->points.back() - this->points.front()).cast<double>().norm();
        for (size_t i = 1; i < this->points.size(); ++ i)
            l += (this->points[i] - this->points[i - 1]).cast<double>().norm();
    }
    return l;
}

Lines Polygon::lines() const
{
    return to_lines(*this);
}

Polyline Polygon::split_at_vertex(const Point &point) const
{
    // find index of point
    for (const Point &pt : this->points)
        if (pt == point)
            return this->split_at_index(int(&pt - &this->points.front()));
    throw Slic3r::InvalidArgument("Point not found");
    return Polyline();
}

// Split a closed polygon into an open polyline, with the split point duplicated at both ends.
Polyline
Polygon::split_at_index(size_t index) const
{
    Polyline polyline;
    polyline.points.reserve(this->points.size() + 1);
    for (Points::const_iterator it = this->points.begin() + index; it != this->points.end(); ++it)
        polyline.points.push_back(*it);
    for (Points::const_iterator it = this->points.begin(); it != this->points.begin() + index + 1; ++it)
        polyline.points.push_back(*it);
    return polyline;
}

double Polygon::area(const Points &points)
{
    double a = 0.;
    if (points.size() >= 3) {
        Vec2d p1 = points.back().cast<double>();
        for (const Point &p : points) {
            Vec2d p2 = p.cast<double>();
            a += cross2(p1, p2);
            p1 = p2;
        }
    }
    return 0.5 * a;
}

double Polygon::area() const
{
    return Polygon::area(points);
}

bool Polygon::is_counter_clockwise() const
{
    return ClipperLib::Orientation(this->points);
}

bool Polygon::is_clockwise() const
{
    return !this->is_counter_clockwise();
}

bool Polygon::make_counter_clockwise()
{
    if (!this->is_counter_clockwise()) {
        this->reverse();
        return true;
    }
    return false;
}

bool Polygon::make_clockwise()
{
    if (this->is_counter_clockwise()) {
        this->reverse();
        return true;
    }
    return false;
}

void Polygon::douglas_peucker(double tolerance)
{
    this->points.push_back(this->points.front());
    Points p = MultiPoint::douglas_peucker(this->points, tolerance);
    p.pop_back();
    this->points = std::move(p);
}

Polygons Polygon::simplify(double tolerance) const
{
    // Works on CCW polygons only, CW contour will be reoriented to CCW by Clipper's simplify_polygons()!
    assert(this->is_counter_clockwise());

    // repeat first point at the end in order to apply Douglas-Peucker
    // on the whole polygon
    Points points = this->points;
    points.push_back(points.front());
    Polygon p(MultiPoint::douglas_peucker(points, tolerance));
    p.points.pop_back();
    
    Polygons pp;
    pp.push_back(p);
    return simplify_polygons(pp);
}

// Only call this on convex polygons or it will return invalid results
void Polygon::triangulate_convex(Polygons* polygons) const
{
    for (Points::const_iterator it = this->points.begin() + 2; it != this->points.end(); ++it) {
        Polygon p;
        p.points.reserve(3);
        p.points.push_back(this->points.front());
        p.points.push_back(*(it-1));
        p.points.push_back(*it);
        
        // this should be replaced with a more efficient call to a merge_collinear_segments() method
        if (p.area() > 0) polygons->push_back(p);
    }
}

// center of mass
// source: https://en.wikipedia.org/wiki/Centroid
Point Polygon::centroid() const
{
    double area_sum = 0.;
    Vec2d  c(0., 0.);
    if (points.size() >= 3) {
        Vec2d p1 = points.back().cast<double>();
        for (const Point &p : points) {
            Vec2d p2 = p.cast<double>();
            double a = cross2(p1, p2);
            area_sum += a;
            c += (p1 + p2) * a;
            p1 = p2;
        }
    }
    return Point(Vec2d(c / (3. * area_sum)));
}

bool Polygon::intersection(const Line &line, Point *intersection) const
{
    if (this->points.size() < 2)
        return false;
    if (Line(this->points.front(), this->points.back()).intersection(line, intersection))
        return true;
    for (size_t i = 1; i < this->points.size(); ++ i)
        if (Line(this->points[i - 1], this->points[i]).intersection(line, intersection))
            return true;
    return false;
}

<<<<<<< HEAD
std::vector<size_t> Polygon::concave_points_idx(double angle) const
{
    std::vector<size_t> points_idx;
    angle = 2. * PI - angle + EPSILON;

    // check whether first point forms a concave angle
    if (this->points.front().ccw_angle(this->points.back(), *(this->points.begin() + 1)) <= angle)
        points_idx.push_back(0);

    // check whether points 1..(n-1) form concave angles
    for (size_t idx = 1; idx != this->points.size() - 1; ++idx)
        if (points[idx].ccw_angle(points[idx - 1], points[idx + 1]) <= angle)
            points_idx.push_back(idx);

    // check whether last point forms a concave angle
    if (this->points.back().ccw_angle(*(this->points.end() - 2), this->points.front()) <= angle)
        points_idx.push_back(this->points.size() - 1);

    return points_idx;
}

// find all convex vertices (i.e. having an internal angle smaller than the supplied angle)
// (external = right side, thus we consider ccw orientation)
Points Polygon::convex_points(double angle) const
{
    Points points;
    angle = 2 * PI - angle - EPSILON;
    
    // check whether first point forms a convex angle
    if (this->points.front().ccw_angle(this->points.back(), *(this->points.begin()+1)) >= angle)
        points.push_back(this->points.front());
    
    // check whether points 1..(n-1) form convex angles
    for (Points::const_iterator p = this->points.begin() + 1; p != this->points.end() - 1; ++p)
        if (p->ccw_angle(*(p - 1), *(p + 1)) >= angle)
            points.push_back(*p);
=======
bool Polygon::first_intersection(const Line& line, Point* intersection) const
{
    if (this->points.size() < 2)
        return false;

    bool   found = false;
    double dmin  = 0.;
    Line l(this->points.back(), this->points.front());
    for (size_t i = 0; i < this->points.size(); ++ i) {
        l.b = this->points[i];
        Point ip;
        if (l.intersection(line, &ip)) {
            if (! found) {
                found = true;
                dmin = (line.a - ip).cast<double>().squaredNorm();
                *intersection = ip;
            } else {
                double d = (line.a - ip).cast<double>().squaredNorm();
                if (d < dmin) {
                    dmin = d;
                    *intersection = ip;
                }
            }
        }
        l.a = l.b;
    }
    return found;
}

bool Polygon::intersections(const Line &line, Points *intersections) const
{
    if (this->points.size() < 2)
        return false;

    size_t intersections_size = intersections->size();
    Line l(this->points.back(), this->points.front());
    for (size_t i = 0; i < this->points.size(); ++ i) {
        l.b = this->points[i];
        Point intersection;
        if (l.intersection(line, &intersection))
            intersections->emplace_back(std::move(intersection));
        l.a = l.b;
    }
    return intersections->size() > intersections_size;
}

// Filter points from poly to the output with the help of FilterFn.
// filter function receives two vectors:
// v1: this_point - previous_point
// v2: next_point - this_point
// and returns true if the point is to be copied to the output.
template<typename FilterFn>
Points filter_points_by_vectors(const Points &poly, FilterFn filter)
{
    // Last point is the first point visited.
    Point p1 = poly.back();
    // Previous vector to p1.
    Vec2d v1 = (p1 - *(poly.end() - 2)).cast<double>();

    Points out;
    for (Point p2 : poly) {
        // p2 is next point to the currently visited point p1.
        Vec2d v2 = (p2 - p1).cast<double>();
        if (filter(v1, v2))
            out.emplace_back(p2);
        v1 = v2;
        p1 = p2;
    }
>>>>>>> 3c0b9e04
    
    return out;
}

template<typename ConvexConcaveFilterFn>
Points filter_convex_concave_points_by_angle_threshold(const Points &poly, double angle_threshold, ConvexConcaveFilterFn convex_concave_filter)
{
    assert(angle_threshold >= 0.);
    if (angle_threshold < EPSILON) {
        double cos_angle  = cos(angle_threshold);
        return filter_points_by_vectors(poly, [convex_concave_filter, cos_angle](const Vec2d &v1, const Vec2d &v2){
            return convex_concave_filter(v1, v2) && v1.normalized().dot(v2.normalized()) < cos_angle;
        });
    } else {
        return filter_points_by_vectors(poly, [convex_concave_filter](const Vec2d &v1, const Vec2d &v2){
            return convex_concave_filter(v1, v2);
        });
    }
}

Points Polygon::convex_points(double angle_threshold) const
{
    return filter_convex_concave_points_by_angle_threshold(this->points, angle_threshold, [](const Vec2d &v1, const Vec2d &v2){ return cross2(v1, v2) > 0.; });
}

Points Polygon::concave_points(double angle_threshold) const
{
    return filter_convex_concave_points_by_angle_threshold(this->points, angle_threshold, [](const Vec2d &v1, const Vec2d &v2){ return cross2(v1, v2) < 0.; });
}


std::vector<size_t> Polygon::convex_points_idx(double angle) const
{
    std::vector<size_t> points_idx;
    angle = 2. * PI - angle - EPSILON;

    // check whether first point forms a convex angle
    if (this->points.front().ccw_angle(this->points.back(), *(this->points.begin() + 1)) >= angle)
        points_idx.push_back(0);

    // check whether points 1..(n-1) form convex angles
    for (size_t idx = 1; idx != this->points.size() - 1; ++idx)
        if (points[idx].ccw_angle(points[idx - 1], points[idx + 1]) >= angle)
            points_idx.push_back(idx);

    // check whether last point forms a convex angle
    if (this->points.back().ccw_angle(*(this->points.end() - 2), this->points.front()) >= angle)
        points_idx.push_back(this->points.size() - 1);

    return points_idx;
}

// Projection of a point onto the polygon.
std::pair<Point, size_t> Polygon::point_projection(const Point &point) const
{
    size_t pt_idx = size_t(-1);
    Point proj = point;
    double dmin = std::numeric_limits<double>::max();
    if (! this->points.empty()) {
        for (size_t i = 0; i < this->points.size(); ++ i) {
            const Point &pt0 = this->points[i];
            const Point &pt1 = this->points[(i + 1 == this->points.size()) ? 0 : i + 1];
            double d = (point - pt0).cast<double>().norm();
            if (d < dmin) {
                dmin = d;
                proj = pt0;
                pt_idx = i;
            }
            d = (point - pt1).cast<double>().norm();
            if (d < dmin) {
                dmin = d;
                proj = pt1;
                pt_idx = (i + 1 == this->points.size()) ? 0 : i + 1;
            }
            Vec2d v1(coordf_t(pt1(0) - pt0(0)), coordf_t(pt1(1) - pt0(1)));
            coordf_t div = v1.squaredNorm();
            if (div > 0.) {
                Vec2d v2(coordf_t(point(0) - pt0(0)), coordf_t(point(1) - pt0(1)));
                coordf_t t = v1.dot(v2) / div;
                if (t > 0. && t < 1.) {
                    Point foot(coord_t(floor(coordf_t(pt0(0)) + t * v1(0) + 0.5)), coord_t(floor(coordf_t(pt0(1)) + t * v1(1) + 0.5)));
                    d = (point - foot).cast<double>().norm();
                    if (d < dmin) {
                        dmin = d;
                        proj = foot;
                        pt_idx = i;
                    }
                }
            }
        }
    }
    return {proj, pt_idx};
}

std::vector<float> Polygon::parameter_by_length() const
{
    // Parametrize the polygon by its length.
    std::vector<float> lengths(points.size()+1, 0.);
    for (size_t i = 1; i < points.size(); ++ i)
        lengths[i] = lengths[i-1] + (points[i] - points[i-1]).cast<float>().norm();
    lengths.back() = lengths[lengths.size()-2] + (points.front() - points.back()).cast<float>().norm();
    return lengths;
}

void Polygon::densify(float min_length, std::vector<float>* lengths_ptr)
{
    std::vector<float> lengths_local;
    std::vector<float>& lengths = lengths_ptr ? *lengths_ptr : lengths_local;

    if (! lengths_ptr) {
        // Length parametrization has not been provided. Calculate our own.
        lengths = this->parameter_by_length();
    }

    assert(points.size() == lengths.size() - 1);

    for (size_t j=1; j<=points.size(); ++j) {
        bool last = j == points.size();
        int i = last ? 0 : j;

        if (lengths[j] - lengths[j-1] > min_length) {
            Point diff = points[i] - points[j-1];
            float diff_len = lengths[j] - lengths[j-1];
            float r = (min_length/diff_len);
            Point new_pt = points[j-1] + Point(r*diff[0], r*diff[1]);
            points.insert(points.begin() + j, new_pt);
            lengths.insert(lengths.begin() + j, lengths[j-1] + min_length);
        }
    }
    assert(points.size() == lengths.size() - 1);
}

size_t Polygon::remove_collinear(coord_t max_offset){
    size_t nb_del = 0;
    if (points.size() < 3) return 0;

    double min_dist_sq = coordf_t(max_offset) * max_offset;
    while (points.size() > 2 && Line::distance_to_squared(points[0], points.back(), points[1]) < min_dist_sq){
        //colinear! delete!
        points.erase(points.begin());
        nb_del++;
    }
    for (size_t idx = 1; idx < points.size()-1; ) {
        //if (Line(previous, points[idx + 1]).distance_to(points[idx]) < SCALED_EPSILON){
        if (Line::distance_to_squared(points[idx], points[idx-1], points[idx + 1]) < min_dist_sq){
            //colinear! delete!
            points.erase(points.begin() + idx);
            nb_del++;
        } else {
            idx++;
        }
    }
    while (points.size() > 2 && Line::distance_to_squared(points.back(), points[points.size()-2], points.front()) < min_dist_sq) {
        //colinear! delete!
        points.erase(points.end()-1);
        nb_del++;
    }

    return nb_del;
}

size_t Polygon::remove_collinear_angle(double angle_radian) {
    size_t nb_del = 0;
    if (points.size() < 3) return 0;
    //std::cout << "== remove_collinear_angle \n";
    double min_dist_sq = std::sin(angle_radian);
    min_dist_sq = min_dist_sq * min_dist_sq;
    while (points.size() > 2 && Line::distance_to_squared(points.front(), points.back(), points[1]) < min_dist_sq * std::min(points.back().distance_to_square(points.front()), points.front().distance_to_square(points[1]))) {
       /* if (Line::distance_to_squared(points.front(), points.back(), points[1]) > SCALED_EPSILON) {
            std::cout << "Fcolinear angle " << Line::distance_to_squared(points[0], points.back(), points[1]) << " < " << (min_dist_sq * std::min(points.back().distance_to_square(points.front()), points.front().distance_to_square(points[1]))) << " (" << min_dist_sq << " * " << std::min(points.back().distance_to_square(points.front()), points.front().distance_to_square(points[1])) << ")\n";
            std::cout << "      unscaled= " << unscaled(Line::distance_to(points[0], points.back(), points[1])) << " < " << unscaled(std::sin(angle_radian) * std::min(points.back().distance_to(points.front()), points.front().distance_to(points[1]))) << " (" << std::sin(angle_radian) << " * " << unscaled(std::min(points.back().distance_to(points.front()), points.front().distance_to(points[1]))) << ")\n";
            std::cout << "      dists: " << unscaled(points.back().distance_to(points.front())) << " => " << unscaled(points.front().distance_to(points[1])) << "\n";
        }*/
        //colinear! delete!
        points.erase(points.begin());
        nb_del++;
    }
    for (size_t idx = 1; idx < points.size() - 1 && points.size() > 2; ) {
        if (Line::distance_to_squared(points[idx], points[idx - 1], points[idx + 1]) < min_dist_sq * std::min(points[idx - 1].distance_to_square(points[idx]), points[idx].distance_to_square(points[idx + 1]))) {
            /*if (Line::distance_to_squared(points[idx], points[idx - 1], points[idx + 1]) > SCALED_EPSILON) {
                std::cout << " colinear angle " << Line::distance_to_squared(points[idx], points[idx - 1], points[idx + 1]) << " < " << (min_dist_sq * std::min(points[idx - 1].distance_to_square(points[idx]), points[idx].distance_to_square(points[idx + 1]))) << " (" << min_dist_sq << " * " << std::min(points[idx - 1].distance_to_square(points[idx]), points[idx].distance_to_square(points[idx + 1])) << ")\n";
                std::cout << "      unscaled= " << unscaled(Line::distance_to(points[idx], points[idx - 1], points[idx + 1])) << " < " << unscaled(std::sin(angle_radian) * std::min(points[idx - 1].distance_to(points[idx]), points[idx].distance_to(points[idx + 1]))) << " (" << std::sin(angle_radian) << " * " << unscaled(std::min(points[idx - 1].distance_to(points[idx]), points[idx].distance_to(points[idx + 1]))) << ")\n";
                std::cout << "      dists: " << unscaled(points[idx - 1].distance_to(points[idx])) << " => " << unscaled(points[idx].distance_to(points[idx + 1])) << "\n";
            }*/
            //colinear! delete!
            points.erase(points.begin() + idx);
            nb_del++;
        } else {
            idx++;
        }
    }
    while (points.size() > 2 && Line::distance_to_squared(points.back(), points[points.size() - 2], points.front()) < min_dist_sq * std::min(points.back().distance_to_square(points[points.size() - 2]), points.front().distance_to_square(points.back()))) {
        //colinear! delete!
        points.erase(points.end() - 1);
        nb_del++;
    }

    return nb_del;
}

BoundingBox get_extents(const Polygon &poly) 
{ 
    return poly.bounding_box();
}

BoundingBox get_extents(const Polygons &polygons)
{
    BoundingBox bb;
    if (! polygons.empty()) {
        bb = get_extents(polygons.front());
        for (size_t i = 1; i < polygons.size(); ++ i)
            bb.merge(get_extents(polygons[i]));
    }
    return bb;
}

BoundingBox get_extents_rotated(const Polygon &poly, double angle) 
{ 
    return get_extents_rotated(poly.points, angle);
}

BoundingBox get_extents_rotated(const Polygons &polygons, double angle)
{
    BoundingBox bb;
    if (! polygons.empty()) {
        bb = get_extents_rotated(polygons.front().points, angle);
        for (size_t i = 1; i < polygons.size(); ++ i)
            bb.merge(get_extents_rotated(polygons[i].points, angle));
    }
    return bb;
}

extern std::vector<BoundingBox> get_extents_vector(const Polygons &polygons)
{
    std::vector<BoundingBox> out;
    out.reserve(polygons.size());
    for (Polygons::const_iterator it = polygons.begin(); it != polygons.end(); ++ it)
        out.push_back(get_extents(*it));
    return out;
}

// Polygon must be valid (at least three points), collinear points and duplicate points removed.
bool polygon_is_convex(const Points &poly)
{
    if (poly.size() < 3)
        return false;

    Point p0 = poly[poly.size() - 2];
    Point p1 = poly[poly.size() - 1];
    for (size_t i = 0; i < poly.size(); ++ i) {
        Point p2 = poly[i];
        auto det = cross2((p1 - p0).cast<int64_t>(), (p2 - p1).cast<int64_t>());
        if (det < 0)
            return false;
        p0 = p1;
        p1 = p2;
    }
    return true;
}

bool has_duplicate_points(const Polygons &polys)
{
#if 1
    // Check globally.
#if 0
    // Detect duplicates by sorting with quicksort. It is quite fast, but ankerl::unordered_dense is around 1/4 faster.
    Points allpts;
    allpts.reserve(count_points(polys));
    for (const Polygon &poly : polys)
        allpts.insert(allpts.end(), poly.points.begin(), poly.points.end());
    return has_duplicate_points(std::move(allpts));
#else
    // Detect duplicates by inserting into an ankerl::unordered_dense hash set, which is is around 1/4 faster than qsort.
    struct PointHash {
        uint64_t operator()(const Point &p) const noexcept {
#ifdef COORD_64B
            return ankerl::unordered_dense::detail::wyhash::hash(p.x()) 
                + ankerl::unordered_dense::detail::wyhash::hash(p.y());
#else
            uint64_t h;
            static_assert(sizeof(h) == sizeof(p));
            memcpy(&h, &p, sizeof(p));
            return ankerl::unordered_dense::detail::wyhash::hash(h);
#endif
        }
    };
    ankerl::unordered_dense::set<Point, PointHash> allpts;
    allpts.reserve(count_points(polys));
    for (const Polygon &poly : polys)
        for (const Point &pt : poly.points)
        if (! allpts.insert(pt).second)
            // Duplicate point was discovered.
            return true;
    return false;
#endif
#else
    // Check per contour.
    for (const Polygon &poly : polys)
        if (has_duplicate_points(poly))
            return true;
    return false;
#endif
}

bool remove_same_neighbor(Polygon &polygon)
{
    Points &points = polygon.points;
    if (points.empty())
        return false;
    auto last = std::unique(points.begin(), points.end());

    // remove first and last neighbor duplication
    if (const Point &last_point = *(last - 1); last_point == points.front()) {
        --last;
    }

    // no duplicits
    if (last == points.end())
        return false;

    points.erase(last, points.end());
    return true;
}

bool remove_same_neighbor(Polygons &polygons)
{
    if (polygons.empty())
        return false;
    bool exist = false;
    for (Polygon &polygon : polygons)
        exist |= remove_same_neighbor(polygon);
    // remove empty polygons
    polygons.erase(std::remove_if(polygons.begin(), polygons.end(), [](const Polygon &p) { return p.points.size() <= 2; }), polygons.end());
    return exist;
}

static inline bool is_stick(const Point &p1, const Point &p2, const Point &p3)
{
    Point v1 = p2 - p1;
    Point v2 = p3 - p2;
    int64_t dir = int64_t(v1(0)) * int64_t(v2(0)) + int64_t(v1(1)) * int64_t(v2(1));
    if (dir > 0)
        // p3 does not turn back to p1. Do not remove p2.
        return false;
    double l2_1 = double(v1(0)) * double(v1(0)) + double(v1(1)) * double(v1(1));
    double l2_2 = double(v2(0)) * double(v2(0)) + double(v2(1)) * double(v2(1));
    if (dir == 0)
        // p1, p2, p3 may make a perpendicular corner, or there is a zero edge length.
        // Remove p2 if it is coincident with p1 or p2.
        return l2_1 == 0 || l2_2 == 0;
    // p3 turns back to p1 after p2. Are p1, p2, p3 collinear?
    // Calculate distance from p3 to a segment (p1, p2) or from p1 to a segment(p2, p3),
    // whichever segment is longer
    double cross = double(v1(0)) * double(v2(1)) - double(v2(0)) * double(v1(1));
    double dist2 = cross * cross / std::max(l2_1, l2_2);
    return dist2 < EPSILON * EPSILON;
}

bool remove_sticks(Polygon &poly)
{
    bool modified = false;
    size_t j = 1;
    for (size_t i = 1; i + 1 < poly.points.size(); ++ i) {
        if (! is_stick(poly[j-1], poly[i], poly[i+1])) {
            // Keep the point.
            if (j < i)
                poly.points[j] = poly.points[i];
            ++ j;
        }
    }
    if (++ j < poly.points.size()) {
        poly.points[j-1] = poly.points.back();
        poly.points.erase(poly.points.begin() + j, poly.points.end());
        modified = true;
    }
    while (poly.points.size() >= 3 && is_stick(poly.points[poly.points.size()-2], poly.points.back(), poly.points.front())) {
        poly.points.pop_back();
        modified = true;
    }
    while (poly.points.size() >= 3 && is_stick(poly.points.back(), poly.points.front(), poly.points[1]))
        poly.points.erase(poly.points.begin());
    return modified;
}

bool remove_sticks(Polygons &polys)
{
    bool modified = false;
    size_t j = 0;
    for (size_t i = 0; i < polys.size(); ++ i) {
        modified |= remove_sticks(polys[i]);
        if (polys[i].points.size() >= 3) {
            if (j < i) 
                std::swap(polys[i].points, polys[j].points);
            ++ j;
        }
    }
    if (j < polys.size())
        polys.erase(polys.begin() + j, polys.end());
    return modified;
}

bool remove_degenerate(Polygons &polys)
{
    bool modified = false;
    size_t j = 0;
    for (size_t i = 0; i < polys.size(); ++ i) {
        if (polys[i].points.size() >= 3) {
            if (j < i) 
                std::swap(polys[i].points, polys[j].points);
            ++ j;
        } else
            modified = true;
    }
    if (j < polys.size())
        polys.erase(polys.begin() + j, polys.end());
    return modified;
}

bool remove_small(Polygons &polys, double min_area)
{
    bool modified = false;
    size_t j = 0;
    for (size_t i = 0; i < polys.size(); ++ i) {
        if (std::abs(polys[i].area()) >= min_area) {
            if (j < i) 
                std::swap(polys[i].points, polys[j].points);
            ++ j;
        } else
            modified = true;
    }
    if (j < polys.size())
        polys.erase(polys.begin() + j, polys.end());
    return modified;
}

void remove_collinear(Polygon &poly, coord_t max_offset)
{
    poly.remove_collinear(max_offset);
}
void remove_collinear(Polygons &polys, coord_t max_offset)
{
    for (Polygon &poly : polys)
        poly.remove_collinear(max_offset);
}

static inline void simplify_polygon_impl(const Points &points, double tolerance, bool strictly_simple, Polygons &out)
{
    Points simplified = MultiPoint::douglas_peucker(points, tolerance);
    // then remove the last (repeated) point.
    simplified.pop_back();
    // Simplify the decimated contour by ClipperLib.
    bool ccw = ClipperLib::Area(simplified) > 0.;
    for (Points& path : ClipperLib::SimplifyPolygons(ClipperUtils::SinglePathProvider(simplified), ClipperLib::pftNonZero, strictly_simple)) {
        if (!ccw)
            // ClipperLib likely reoriented negative area contours to become positive. Reverse holes back to CW.
            std::reverse(path.begin(), path.end());
        out.emplace_back(std::move(path));
    }
}

Polygons polygons_simplify(Polygons &&source_polygons, double tolerance, bool strictly_simple /* = true */)
{
    Polygons out;
    out.reserve(source_polygons.size());
    for (Polygon &source_polygon : source_polygons) {
        // Run Douglas / Peucker simplification algorithm on an open polyline (by repeating the first point at the end of the polyline),
        source_polygon.points.emplace_back(source_polygon.points.front());
        simplify_polygon_impl(source_polygon.points, tolerance, strictly_simple, out);
    }
    return out;
}

Polygons polygons_simplify(const Polygons &source_polygons, double tolerance, bool strictly_simple /* = true */)
{
    Polygons out;
    out.reserve(source_polygons.size());
    for (const Polygon &source_polygon : source_polygons) {
        // Run Douglas / Peucker simplification algorithm on an open polyline (by repeating the first point at the end of the polyline),
        simplify_polygon_impl(to_polyline(source_polygon).points, tolerance, strictly_simple, out);
    }
    return out;
}

// Do polygons match? If they match, they must have the same topology,
// however their contours may be rotated.
bool polygons_match(const Polygon &l, const Polygon &r)
{
    if (l.size() != r.size())
        return false;
    auto it_l = std::find(l.points.begin(), l.points.end(), r.points.front());
    if (it_l == l.points.end())
        return false;
    auto it_r = r.points.begin();
    for (; it_l != l.points.end(); ++ it_l, ++ it_r)
        if (*it_l != *it_r)
            return false;
    it_l = l.points.begin();
    for (; it_r != r.points.end(); ++ it_l, ++ it_r)
        if (*it_l != *it_r)
            return false;
    return true;
}

bool contains(const Polygon &polygon, const Point &p, bool border_result)
{
    if (const int poly_count_inside = ClipperLib::PointInPolygon(p, polygon.points); 
        poly_count_inside == -1)
        return border_result;
    else
        return (poly_count_inside % 2) == 1;
}

bool contains(const Polygons &polygons, const Point &p, bool border_result)
{
    int poly_count_inside = 0;
    for (const Polygon &poly : polygons) {
        const int is_inside_this_poly = ClipperLib::PointInPolygon(p, poly.points);
        if (is_inside_this_poly == -1)
            return border_result;
        poly_count_inside += is_inside_this_poly;
    }
    return (poly_count_inside % 2) == 1;
}

Polygon make_circle(double radius, double error)
{
    double angle = 2. * acos(1. - error / radius);
    size_t num_segments = size_t(ceil(2. * M_PI / angle));
    return make_circle_num_segments(radius, num_segments);
}

Polygon make_circle_num_segments(double radius, size_t num_segments)
{
    Polygon out;
    out.points.reserve(num_segments);
    double angle_inc = 2.0 * M_PI / num_segments;
    for (size_t i = 0; i < num_segments; ++ i) {
        const double angle = angle_inc * i;
        out.points.emplace_back(coord_t(cos(angle) * radius), coord_t(sin(angle) * radius));
    }
    return out;
}

}<|MERGE_RESOLUTION|>--- conflicted
+++ resolved
@@ -176,44 +176,6 @@
     return false;
 }
 
-<<<<<<< HEAD
-std::vector<size_t> Polygon::concave_points_idx(double angle) const
-{
-    std::vector<size_t> points_idx;
-    angle = 2. * PI - angle + EPSILON;
-
-    // check whether first point forms a concave angle
-    if (this->points.front().ccw_angle(this->points.back(), *(this->points.begin() + 1)) <= angle)
-        points_idx.push_back(0);
-
-    // check whether points 1..(n-1) form concave angles
-    for (size_t idx = 1; idx != this->points.size() - 1; ++idx)
-        if (points[idx].ccw_angle(points[idx - 1], points[idx + 1]) <= angle)
-            points_idx.push_back(idx);
-
-    // check whether last point forms a concave angle
-    if (this->points.back().ccw_angle(*(this->points.end() - 2), this->points.front()) <= angle)
-        points_idx.push_back(this->points.size() - 1);
-
-    return points_idx;
-}
-
-// find all convex vertices (i.e. having an internal angle smaller than the supplied angle)
-// (external = right side, thus we consider ccw orientation)
-Points Polygon::convex_points(double angle) const
-{
-    Points points;
-    angle = 2 * PI - angle - EPSILON;
-    
-    // check whether first point forms a convex angle
-    if (this->points.front().ccw_angle(this->points.back(), *(this->points.begin()+1)) >= angle)
-        points.push_back(this->points.front());
-    
-    // check whether points 1..(n-1) form convex angles
-    for (Points::const_iterator p = this->points.begin() + 1; p != this->points.end() - 1; ++p)
-        if (p->ccw_angle(*(p - 1), *(p + 1)) >= angle)
-            points.push_back(*p);
-=======
 bool Polygon::first_intersection(const Line& line, Point* intersection) const
 {
     if (this->points.size() < 2)
@@ -282,7 +244,6 @@
         v1 = v2;
         p1 = p2;
     }
->>>>>>> 3c0b9e04
     
     return out;
 }
@@ -313,29 +274,60 @@
     return filter_convex_concave_points_by_angle_threshold(this->points, angle_threshold, [](const Vec2d &v1, const Vec2d &v2){ return cross2(v1, v2) < 0.; });
 }
 
-
-std::vector<size_t> Polygon::convex_points_idx(double angle) const
-{
-    std::vector<size_t> points_idx;
-    angle = 2. * PI - angle - EPSILON;
-
-    // check whether first point forms a convex angle
-    if (this->points.front().ccw_angle(this->points.back(), *(this->points.begin() + 1)) >= angle)
-        points_idx.push_back(0);
-
-    // check whether points 1..(n-1) form convex angles
-    for (size_t idx = 1; idx != this->points.size() - 1; ++idx)
-        if (points[idx].ccw_angle(points[idx - 1], points[idx + 1]) >= angle)
-            points_idx.push_back(idx);
-
-    // check whether last point forms a convex angle
-    if (this->points.back().ccw_angle(*(this->points.end() - 2), this->points.front()) >= angle)
-        points_idx.push_back(this->points.size() - 1);
-
-    return points_idx;
-}
-
-// Projection of a point onto the polygon.
+template<typename FilterFn>
+std::vector<size_t> filter_points_idx_by_vectors(const Points &poly, FilterFn filter)
+{
+    // Last point is the first point visited.
+    Point p1 = poly.back();
+    // Previous vector to p1.
+    Vec2d v1 = (p1 - *(poly.end() - 2)).cast<double>();
+
+    std::vector<size_t> out;
+    for (size_t idx = 0; idx < poly.size(); ++idx) {
+        const Point &p2 = poly[idx];
+        // p2 is next point to the currently visited point p1.
+        Vec2d v2 = (p2 - p1).cast<double>();
+        if (filter(v1, v2))
+            out.push_back(idx-1);
+        v1 = v2;
+        p1 = p2;
+    }
+    if (out.front() >= poly.size()) {
+        out.erase(out.begin());
+        assert(std::find(out.begin(), out.end(), poly.size() - 1) == out.end());
+        out.push_back(poly.size() - 1);
+    }
+    
+    return out;
+}
+
+template<typename ConvexConcaveFilterFn>
+std::vector<size_t> filter_convex_concave_points_idx_by_angle_threshold(const Points &poly, double angle_threshold, ConvexConcaveFilterFn convex_concave_filter)
+{
+    assert(angle_threshold >= 0.);
+    if (angle_threshold < EPSILON) {
+        double cos_angle  = cos(angle_threshold);
+        return filter_points_idx_by_vectors(poly, [convex_concave_filter, cos_angle](const Vec2d &v1, const Vec2d &v2){
+            return convex_concave_filter(v1, v2) && v1.normalized().dot(v2.normalized()) < cos_angle;
+        });
+    } else {
+        return filter_points_idx_by_vectors(poly, [convex_concave_filter](const Vec2d &v1, const Vec2d &v2){
+            return convex_concave_filter(v1, v2);
+        });
+    }
+}
+
+std::vector<size_t> Polygon::convex_points_idx(double angle_threshold) const
+{
+    return filter_convex_concave_points_idx_by_angle_threshold(this->points, angle_threshold, [](const Vec2d &v1, const Vec2d &v2){ return cross2(v1, v2) > 0.; });
+}
+
+std::vector<size_t> Polygon::concave_points_idx(double angle_threshold) const
+{
+    return filter_convex_concave_points_idx_by_angle_threshold(this->points, angle_threshold, [](const Vec2d &v1, const Vec2d &v2){ return cross2(v1, v2) < 0.; });
+}
+
+// Projection of a point onto the polygon. Return {Point, pt_idx}
 std::pair<Point, size_t> Polygon::point_projection(const Point &point) const
 {
     size_t pt_idx = size_t(-1);
