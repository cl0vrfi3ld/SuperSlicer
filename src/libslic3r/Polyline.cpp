--- conflicted
+++ resolved
@@ -167,26 +167,14 @@
         return;
     }
 
-<<<<<<< HEAD
     double min_dist2 = std::numeric_limits<double>::max();
     auto   min_point_it = this->points.cbegin();
     Point  prev = this->points.front();
     for (auto it = this->points.cbegin() + 1; it != this->points.cend(); ++it) {
-        Point  proj = point.projection_onto(Line(prev, *it));
-        double d2 = (proj - point).cast<double>().squaredNorm();
-        if (d2 < min_dist2) {
+        Point proj;
+        if (double d2 = line_alg::distance_to_squared(Line(prev, *it), point, &proj); d2 < min_dist2) {
             min_dist2 = d2;
             min_point_it = it;
-=======
-    auto  min_dist2    = std::numeric_limits<double>::max();
-    auto  min_point_it = this->points.cbegin();
-    Point prev         = this->points.front();
-    for (auto it = this->points.cbegin() + 1; it != this->points.cend(); ++ it) {
-        Point proj;
-        if (double d2 = line_alg::distance_to_squared(Line(prev, *it), point, &proj); d2 < min_dist2) {
-	        min_dist2    = d2;
-	        min_point_it = it;
->>>>>>> 3284959e
         }
         prev = *it;
     }
@@ -194,10 +182,10 @@
     p1->points.assign(this->points.cbegin(), min_point_it);
     if (p1->points.back() != point)
         p1->points.emplace_back(point);
-
+    
     p2->points = { point };
     if (*min_point_it == point)
-        ++min_point_it;
+        ++ min_point_it;
     p2->points.insert(p2->points.end(), min_point_it, this->points.cend());
 }
 
@@ -314,12 +302,8 @@
     ThickLines lines;
     if (this->points.size() >= 2) {
         lines.reserve(this->points.size() - 1);
-        for (size_t i = 0; i < this->points.size() - 1; ++i) {
-            ThickLine line(this->points[i], this->points[i + 1]);
-            line.a_width = this->points_width[i];
-            line.b_width = this->points_width[i + 1];
-            lines.push_back(line);
-        }
+        for (size_t i = 0; i + 1 < this->points.size(); ++ i)
+            lines.emplace_back(this->points[i], this->points[i + 1], this->width[i], this->width[i + 1]);
     }
     return lines;
 }
@@ -327,73 +311,47 @@
 // Removes the given distance from the end of the ThickPolyline
 void ThickPolyline::clip_end(coordf_t distance)
 {
-<<<<<<< HEAD
     assert(this->points_width.size() == this->points.size());
-    while (distance > 0) {
-        Vec2d    last_point = this->last_point().cast<double>();
-        coord_t last_width = this->points_width.back();
-        assert(this->points_width.size() == this->points.size());
+    if (! this->empty()) {
+        while (distance > 0) {
+            Vec2d    last_point = this->last_point().cast<double>();
+            coord_t last_width = this->points_width.back();
+            this->points.pop_back();
+            this->points_width.pop_back();
+            assert(this->points_width.size() == this->points.size());
+            if (this->points.empty())
+                break;
+
+            assert(this->points_width.size() == this->points.size());
+            Vec2d    vec            = this->last_point().cast<double>() - last_point;
+            coordf_t width_diff     = this->points_width.back() - last_width;
+            coordf_t   vec_length_sqr = vec.squaredNorm();
+            if (vec_length_sqr > distance * distance) {
+                coordf_t t = (distance / std::sqrt(vec_length_sqr));
+                this->points.emplace_back((last_point + vec * t).cast<coord_t>());
+                this->points_width.emplace_back(last_width + width_diff * t);
+                assert(this->points_width.size() == this->points.size());
+                return;
+            }
+
+        distance -= std::sqrt(vec_length_sqr);
+        }
+    assert(this->points_width.size() == this->points.size());
+    }
+}
+
+void ThickPolyline::start_at_index(int index)
+{
+    assert(index >= 0 && index < this->points.size());
+    assert(this->points.front() == this->points.back() && this->points_width.front() == this->points_width.back());
+    if (index != 0 && index + 1 != int(this->points.size()) && this->points.front() == this->points.back() && this->points_width.front() == this->points_width.back()) {
         this->points.pop_back();
         this->points_width.pop_back();
-        if (this->points.empty())
-            break;
-
-        assert(this->points_width.size() == this->points.size());
-        Vec2d    vec            = this->last_point().cast<double>() - last_point;
-        coordf_t width_diff     = this->points_width.back() - last_width;
-        coordf_t   vec_length_sqr = vec.squaredNorm();
-        if (vec_length_sqr > distance * distance) {
-            coordf_t t = (distance / std::sqrt(vec_length_sqr));
-            this->points.emplace_back((last_point + vec * t).cast<coord_t>());
-            this->points_width.emplace_back(last_width + width_diff * t);
-            assert(this->points_width.size() == this->points.size());
-            return;
-        }
-=======
-    if (! this->empty()) {
-        assert(this->width.size() == (this->points.size() - 1) * 2);
-        while (distance > 0) {
-            Vec2d last_point = this->last_point().cast<double>();
-            this->points.pop_back();
-            if (this->points.empty()) {
-                assert(this->width.empty());
-                break;
-            }
-            coordf_t last_width = this->width.back();
-            this->width.pop_back();
->>>>>>> 3284959e
-
-            Vec2d    vec            = this->last_point().cast<double>() - last_point;
-            coordf_t width_diff     = this->width.back() - last_width;
-            double   vec_length_sqr = vec.squaredNorm();
-            if (vec_length_sqr > distance * distance) {
-                double t = (distance / std::sqrt(vec_length_sqr));
-                this->points.emplace_back((last_point + vec * t).cast<coord_t>());
-                this->width.emplace_back(last_width + width_diff * t);
-                assert(this->width.size() == (this->points.size() - 1) * 2);
-                return;
-            } else
-                this->width.pop_back();
-
-            distance -= std::sqrt(vec_length_sqr);
-        }
-    }
-<<<<<<< HEAD
-    assert(this->points_width.size() == this->points.size());
-=======
-    assert(this->points.empty() ? this->width.empty() : this->width.size() == (this->points.size() - 1) * 2);
-}
-
-void ThickPolyline::start_at_index(int index)
-{
-    assert(index >= 0 && index < this->points.size());
-    assert(this->points.front() == this->points.back() && this->width.front() == this->width.back());
-    if (index != 0 && index + 1 != int(this->points.size()) && this->points.front() == this->points.back() && this->width.front() == this->width.back()) {
-        this->points.pop_back();
-        assert(this->points.size() * 2 == this->width.size());
+        assert(this->points.size() == this->points_width.size());
         std::rotate(this->points.begin(), this->points.begin() + index, this->points.end());
-        std::rotate(this->width.begin(), this->width.begin() + 2 * index, this->width.end());
+        std::rotate(this->points_width.begin(), this->points_width.begin() + index, this->points_width.end());
         this->points.emplace_back(this->points.front());
+        this->points_width.emplace_back(this->points_width.front());
     }
 }
 
@@ -403,7 +361,6 @@
     for (size_t i = 1; i < this->points.size(); ++ i)
         l += (this->points[i] - this->points[i - 1]).cast<double>().norm();
     return l;
->>>>>>> 3284959e
 }
 
 Lines3 Polyline3::lines() const
