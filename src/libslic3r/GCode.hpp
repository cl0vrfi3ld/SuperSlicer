///|/ Copyright (c) Prusa Research 2016 - 2023 Vojtěch Bubník @bubnikv, Lukáš Matěna @lukasmatena, Pavel Mikuš @Godrak, Lukáš Hejl @hejllukas, Filip Sykala @Jony01, Enrico Turri @enricoturri1966, David Kocík @kocikdav, Oleksandra Iushchenko @YuSanka
///|/ Copyright (c) SuperSlicer 2023 Remi Durand @supermerill
///|/ Copyright (c) 2019 Thomas Moore
///|/ Copyright (c) 2016 Chow Loong Jin @hyperair
///|/ Copyright (c) Slic3r 2014 - 2015 Alessandro Ranellucci @alranel
///|/
///|/ ported from lib/Slic3r/GCode.pm:
///|/ Copyright (c) Slic3r 2011 - 2015 Alessandro Ranellucci @alranel
///|/ Copyright (c) 2013 Robert Giseburt
///|/ Copyright (c) 2012 Mark Hindess
///|/ Copyright (c) 2012 Henrik Brix Andersen @henrikbrixandersen
///|/
///|/ PrusaSlicer is released under the terms of the AGPLv3 or higher
///|/
#ifndef slic3r_GCode_hpp_
#define slic3r_GCode_hpp_

#include "GCode/ExtrusionProcessor.hpp"
#include "JumpPointSearch.hpp"
#include "libslic3r.h"
#include "EdgeGrid.hpp"
#include "ExPolygon.hpp"
#include "Layer.hpp"
#include "Point.hpp"
#include "Print.hpp"
#include "PlaceholderParser.hpp"
#include "PrintConfig.hpp"
#include "Geometry/ArcWelder.hpp"
#include "GCode/AvoidCrossingPerimeters.hpp"
#include "GCode/CoolingBuffer.hpp"
#include "GCode/FanMover.hpp"
#include "GCode/FindReplace.hpp"
#include "GCode/GCodeWriter.hpp"
#include "GCode/LabelObjects.hpp"
#include "GCode/PressureEqualizer.hpp"
#include "GCode/RetractWhenCrossingPerimeters.hpp"
// #include "GCode/SmoothPath.hpp"
#include "GCode/SpiralVase.hpp"
#include "GCode/ToolOrdering.hpp"
#include "GCode/Wipe.hpp"
#include "GCode/WipeTowerIntegration.hpp"
#include "GCode/SeamPlacer.hpp"
#include "GCode/GCodeProcessor.hpp"
#include "GCode/ThumbnailData.hpp"
#include "tcbspan/span.hpp"

#include <memory>
#include <map>
#include <string>
#include <chrono>

//#include "GCode/PressureEqualizer.hpp"

namespace Slic3r {

// Forward declarations.
class GCodeGenerator;

namespace { struct Item; }
struct PrintInstance;

class OozePrevention {
public:
    bool enable;
    
    OozePrevention() : enable(false) {}
    std::string pre_toolchange(GCodeGenerator &gcodegen);
    std::string post_toolchange(GCodeGenerator &gcodegen);
    
private:
    int _get_temp(const GCodeGenerator &gcodegen) const;
};

class ColorPrintColors
{
    static const std::vector<std::string> Colors;
public:
    static const std::vector<std::string>& get() { return Colors; }
};

struct LayerResult {
    std::string gcode;
    size_t      layer_id;
    // Is spiral vase post processing enabled for this layer?
    bool        spiral_vase_enable { false };
    // Should the cooling buffer content be flushed at the end of this layer?
    bool        cooling_buffer_flush { false };
    // Is indicating if this LayerResult should be processed, or it is just inserted artificial LayerResult.
    // It is used for the pressure equalizer because it needs to buffer one layer back.
    bool        nop_layer_result { false };

    static LayerResult make_nop_layer_result() { return {"", std::numeric_limits<coord_t>::max(), false, false, true}; }
};

namespace GCode::Impl {
struct DistancedPoint {
    Point point;
    double distance_from_start;
};

/**
 * @brief Takes a path described as a list of points and adds points to it.
 *
 * @param xy_path A list of points describing a path in xy.
 * @param sorted_distances A sorted list of distances along the path.
 * @return Sliced path.
 *
 * The algorithm travels along the path segments and adds points to
 * the segments in such a way that the points have specified distances
 * from the xy_path start. **Any distances over the xy_path end will
 * be simply ignored.**
 *
 * Example usage - simplified for clarity:
 * @code
 * std::vector<double> distances{0.5, 1.5};
 * std::vector<Points> xy_path{{0, 0}, {1, 0}};
 * // produces
 * {{0, 0}, {0, 0.5}, {1, 0}}
 * // notice that 1.5 is omitted
 * @endcode
 */
std::vector<DistancedPoint> slice_xy_path(tcb::span<const Point> xy_path, tcb::span<const double> sorted_distances);

/**
 * @brief Take xy_path and generate a travel acording to elevation.
 *
 * @param xy_path A list of points describing a path in xy.
 * @param ensure_points_at_distances See slice_xy_path sorted_distances.
 * @param elevation  A function taking current distance in mm as input and returning elevation in mm as output.
 *
 * **Be aweare** that the elevation function operates in mm, while xy_path and returned travel are in
 * scaled coordinates.
 */
Points3 generate_elevated_travel(
    const tcb::span<const Point> xy_path,
    const std::vector<double>& ensure_points_at_distances,
    const double initial_elevation,
    const std::function<double(double)>& elevation
);

/**
 * @brief Takes a list o polygons and builds a AABBTree over all unscaled lines.
 *
 * @param polygons A list of polygons.
 * @return AABB Tree over all lines of the polygons.
 *
 * Unscales the lines in the process!
 */
AABBTreeLines::LinesDistancer<Linef> get_expolygons_distancer(const ExPolygons& polygons);

/**
 * @brief Given a AABB tree over lines find intersection with xy_path closest to the xy_path start.
 *
 * @param xy_path A path in 2D.
 * @param distancer AABB Tree over lines.
 * @return Distance to the first intersection if there is one.
 *
 * **Ignores intersection with xy_path starting point.**
 */
std::optional<double> get_first_crossed_line_distance(
    tcb::span<const Line> xy_path,
    const AABBTreeLines::LinesDistancer<Linef>& distancer
);


/**
 * Generates a regular polygon - all angles are the same (e.g. typical hexagon).
 *
 * @param centroid Central point.
 * @param start_point The polygon point are ordered. This is the first point.
 * @param points_count Amount of nodes of the polygon (e.g. 6 for haxagon).
 *
 * Distance between centroid and start point sets the scale of the polygon.
 */
Polygon generate_regular_polygon(
    const Point& centroid,
    const Point& start_point,
    const unsigned points_count
);

class Bed {
  private:
    Polygon inner_offset;
    static Polygon get_inner_offset(const std::vector<Vec2d>& shape, const double padding);

  public:
    /**
     * Bed shape with inner padding.
     */
    Bed(const std::vector<Vec2d>& shape, const double padding);

    Vec2d centroid;

    /**
     * Returns true if the point is within the bed shape including inner padding.
     */
    bool contains_within_padding(const Vec2d& point) const;
};
}

class GCodeGenerator : ExtrusionVisitorConst {

public:        
    GCodeGenerator() : 
    	m_origin(Vec2d::Zero()),
        m_enable_loop_clipping(true), 
        m_enable_cooling_markers(false), 
        m_enable_extrusion_role_markers(false), 
        m_last_processor_extrusion_role(GCodeExtrusionRole::None),
        m_layer_count(0),
        m_layer_with_support_count(0),
        m_layer_index(-1), 
        m_layer(nullptr),
        m_object_layer_over_raft(false),
        m_volumetric_speed(0),
        m_last_pos_defined(false),
        m_last_extrusion_role(GCodeExtrusionRole::None),
        m_last_width(0.0f),
#if ENABLE_GCODE_VIEWER_DATA_CHECKING
        m_last_mm3_per_mm(0.0),
#endif // ENABLE_GCODE_VIEWER_DATA_CHECKING
        m_brim_done(false),
        m_second_layer_things_done(false),
        m_silent_time_estimator_enabled(false),
        m_last_obj_copy(nullptr, Point(std::numeric_limits<coord_t>::max(), std::numeric_limits<coord_t>::max())),
        m_last_too_small(ExtrusionPath{ExtrusionAttributes{ExtrusionRole::None}})
    {
        cooldown_marker_init();
    }
    ~GCodeGenerator() = default;

    // throws std::runtime_exception on error,
    // throws CanceledException through print->throw_if_canceled().
    void            do_export(Print* print, const char* path, GCodeProcessorResult* result = nullptr, ThumbnailsGeneratorCallback thumbnail_cb = nullptr);

    // Exported for the helper classes (OozePrevention, Wipe) and for the Perl binding for unit tests.
    const Vec2d&    origin() const { return m_origin; }
    void            set_origin(const Vec2d &pointf);
    void            set_origin(const coordf_t x, const coordf_t y) { this->set_origin(Vec2d(x, y)); }
    const Point&    last_pos() const { return m_last_pos; }
    // Convert coordinates of the active object to G-code coordinates, possibly adjusted for extruder offset.
    template<typename Derived>
    Vec2d           point_to_gcode(const Eigen::MatrixBase<Derived> &point) const {
        static_assert(Derived::IsVectorAtCompileTime && int(Derived::SizeAtCompileTime) == 2, "GCodeGenerator::point_to_gcode(): first parameter is not a 2D vector");
        return Vec2d(unscaled<double>(point.x()), unscaled<double>(point.y())) + m_origin - m_writer.current_tool_offset();
    }
    // Convert coordinates of the active object to G-code coordinates, possibly adjusted for extruder offset and quantized to G-code resolution.
    template<typename Derived>
    Vec2d           point_to_gcode_quantized(const Eigen::MatrixBase<Derived> &point) const {
        static_assert(Derived::IsVectorAtCompileTime && int(Derived::SizeAtCompileTime) == 2, "GCodeGenerator::point_to_gcode_quantized(): first parameter is not a 2D vector");
        Vec2d p = this->point_to_gcode(point);
        return m_writer.get_default_gcode_formatter().quantize(p);
    }
    Vec3d           point_to_gcode(const Point &point, coord_t z_offset) const;
    Point           gcode_to_point(const Vec2d &point) const;
    const FullPrintConfig &config() const { return m_config; }
    const Layer*    layer() const { return m_layer; }
    GCodeWriter&    writer() { return m_writer; }
    const GCodeWriter& writer() const { return m_writer; }
    PlaceholderParser& placeholder_parser() { return m_placeholder_parser_integration.parser; }
    const PlaceholderParser& placeholder_parser() const { return m_placeholder_parser_integration.parser; }
    // Process a template through the placeholder parser, collect error messages to be reported
    // inside the generated string and after the G-code export finishes.
    std::string     placeholder_parser_process(const std::string &name, const std::string &templ, uint16_t current_extruder_id, const DynamicConfig *config_override = nullptr);
    bool            enable_cooling_markers() const { return m_enable_cooling_markers; }

    // For Perl bindings, to be used exclusively by unit tests.
<<<<<<< HEAD
    unsigned int    layer_count() const { return m_layer_with_support_count; }
    unsigned int    object_layer_count() const { return m_layer_count; }
    //void            set_layer_count(unsigned int value) { m_layer_count = value; }
    void            apply_print_config(const PrintConfig &print_config);
=======
    unsigned int    layer_count() const { return m_layer_count; }
    void            set_layer_count(unsigned int value) { m_layer_count = value; }
    void            apply_print_configs(const Print &print);
>>>>>>> 0670fbfb

    // append full config to the given string
    static void append_full_config(const Print& print, std::string& str);
    // translate full config into a list of <key, value> items
    static void encode_full_config(const Print& print, std::vector<std::pair<std::string, std::string>>& config);

    // Object and support extrusions of the same PrintObject at the same print_z.
    // public, so that it could be accessed by free helper functions from GCode.cpp
    struct ObjectLayerToPrint
    {
        ObjectLayerToPrint() : object_layer(nullptr), support_layer(nullptr) {}
        const Layer* 		object_layer;
        const SupportLayer* support_layer;
        const Layer* 		layer()   const { return (object_layer != nullptr) ? object_layer : support_layer; }
        const PrintObject* 	object()  const { return (this->layer() != nullptr) ? this->layer()->object() : nullptr; }
        coordf_t            print_z() const { return (object_layer != nullptr && support_layer != nullptr) ? 0.5 * (object_layer->print_z + support_layer->print_z) : this->layer()->print_z; }
    };
    using ObjectsLayerToPrint = std::vector<ObjectLayerToPrint>;

private:
    class GCodeOutputStream {
    public:
        GCodeOutputStream(FILE* f, GCodeProcessor& processor) : f(f), m_processor(processor) {}
        ~GCodeOutputStream() { this->close(); }

        // Set a find-replace post-processor to modify the G-code before GCodePostProcessor.
        // It is being set to null inside process_layers(), because the find-replace process
        // is being called on a secondary thread to improve performance.
        void set_find_replace(GCodeFindReplace *find_replace, bool enabled) { m_find_replace_backup = find_replace; m_find_replace = enabled ? find_replace : nullptr; }
        void set_only_ascii(bool only_ascii) { m_only_ascii = only_ascii; }
        void find_replace_enable() { m_find_replace = m_find_replace_backup; }
        void find_replace_supress() { m_find_replace = nullptr; }

        bool is_open() const { return f; }
        bool is_error() const;
        
        void flush();
        void close();

        // Write a string into a file.
        void write(const std::string& what) { this->write(what.c_str()); }
        void write(const char* what);

        // Write a string into a file. 
        // Add a newline, if the string does not end with a newline already.
        // Used to export a custom G-code section processed by the PlaceholderParser.
        void writeln(const std::string& what);

        // Formats and write into a file the given data. 
        void write_format(const char* format, ...);

    private:
        FILE             *f { nullptr };
        // Find-replace post-processor to be called before GCodePostProcessor.
        GCodeFindReplace *m_find_replace { nullptr };
        bool              m_only_ascii;
        // If suppressed, the backoup holds m_find_replace.
        GCodeFindReplace *m_find_replace_backup { nullptr };
        GCodeProcessor   &m_processor;
    };
    void            _do_export(Print &print, GCodeOutputStream &file, ThumbnailsGeneratorCallback thumbnail_cb);
    void            _move_to_print_object(std::string& gcode_out, const Print& print, size_t finished_objects, uint16_t initial_extruder_id);
    void            _init_multiextruders(const Print& print, std::string& gcode_out, GCodeWriter& writer, const ToolOrdering& tool_ordering, const std::string& custom_gcode);

    static ObjectsLayerToPrint         		                     collect_layers_to_print(const PrintObject &object, Print::StatusMonitor &status_monitor);
    static std::vector<std::pair<coordf_t, ObjectsLayerToPrint>> collect_layers_to_print(const Print &print, Print::StatusMonitor &status_monitor);

    LayerResult process_layer(
        const Print                     &print,
        Print::StatusMonitor            &status_monitor,
        // Set of object & print layers of the same PrintObject and with the same print_z.
        const ObjectsLayerToPrint       &layers,
        const LayerTools  				&layer_tools,
        const bool                       last_layer,
		// Pairs of PrintObject index and its instance index.
		const std::vector<const PrintInstance*> *ordering,
        // If set to size_t(-1), then print all copies of all objects.
        // Otherwise print a single copy of a single object.
        size_t                           single_object_idx = size_t(-1)
        );
    // Process all layers of all objects (non-sequential mode) with a parallel pipeline:
    // Generate G-code, run the filters (vase mode, cooling buffer), run the G-code analyser
    // and export G-code into file.
    void process_layers(
<<<<<<< HEAD
        const Print                                                   &print,
        Print::StatusMonitor                                          &status_monitor,
        const ToolOrdering                                            &tool_ordering,
        const std::vector<const PrintInstance*>                       &print_object_instances_ordering,
        const std::vector<std::pair<coordf_t, ObjectsLayerToPrint>>   &layers_to_print,
        GCodeOutputStream                                             &output_stream);
=======
        const Print                                                         &print,
        Print::StatusMonitor                                                &status_monitor,
        const ToolOrdering                                                  &tool_ordering,
        const std::vector<const PrintInstance*>                             &print_object_instances_ordering,
        const std::vector<std::pair<coordf_t, std::vector<LayerToPrint>>>   &layers_to_print,
        std::string                                                         &preamble,
        GCodeOutputStream                                                   &output_stream);
>>>>>>> 0670fbfb
    // Process all layers of a single object instance (sequential mode) with a parallel pipeline:
    // Generate G-code, run the filters (vase mode, cooling buffer), run the G-code analyser
    // and export G-code into file.
    void process_layers(
        const Print                             &print,
        Print::StatusMonitor                    &status_monitor,
        const ToolOrdering                      &tool_ordering,
        ObjectsLayerToPrint                      layers_to_print,
        const size_t                             single_object_idx,
        std::string                             &preamble,
        GCodeOutputStream                       &output_stream);

    void            set_last_pos(const Point &pos) { m_last_pos = pos; m_last_pos_defined = true; }
    bool            last_pos_defined() const { return m_last_pos_defined; }
    void            set_extruders(const std::vector<uint16_t> &extruder_ids);
    std::string     preamble();
    std::optional<std::string> get_helical_layer_change_gcode(
        const coordf_t previous_layer_z,
        const coordf_t print_z,
        const std::string& comment
    );
    std::string      change_layer(double previous_layer_z, double print_z);
    std::string      visitor_gcode;
    bool             visitor_flipped; //TODO use instead of reverse() at extrude_entity
    bool             visitor_in_use = false;
    std::string_view visitor_comment;
    double           visitor_speed;
    virtual void use(const ExtrusionPath &path) override { visitor_gcode += extrude_path(path, visitor_comment, visitor_speed); };
    virtual void use(const ExtrusionPath3D &path3D) override { visitor_gcode += extrude_path_3D(path3D, visitor_comment, visitor_speed); };
    virtual void use(const ExtrusionMultiPath &multipath) override { visitor_gcode += extrude_multi_path(multipath, visitor_comment, visitor_speed); };
    virtual void use(const ExtrusionMultiPath3D &multipath) override { visitor_gcode += extrude_multi_path3D(multipath, visitor_comment, visitor_speed); };
    virtual void use(const ExtrusionLoop &loop) override { visitor_gcode += extrude_loop(loop, visitor_comment, visitor_speed); };
    virtual void use(const ExtrusionEntityCollection &collection) override;
    std::string     extrude_entity(const ExtrusionEntityReference &entity, const std::string_view description, double speed = -1.);
    std::string     extrude_loop(const ExtrusionLoop &loop, const std::string_view description, double speed = -1.);
    std::string     extrude_loop_vase(const ExtrusionLoop &loop, const std::string_view description, double speed = -1.);
    std::string     extrude_multi_path(const ExtrusionMultiPath &multipath, const std::string_view description, double speed = -1.);
    std::string     extrude_multi_path3D(const ExtrusionMultiPath3D &multipath, const std::string_view description, double speed = -1.);
    std::string     extrude_path(const ExtrusionPath &path, const std::string_view description, double speed = -1.);
    std::string     extrude_path_3D(const ExtrusionPath3D &path, const std::string_view description, double speed = -1.);

    void            split_at_seam_pos(ExtrusionLoop &loop, bool was_clockwise);
    template <typename THING = ExtrusionEntity> // can be templated safely because private
    void            add_wipe_points(const std::vector<THING>& paths, bool reverse = true);
    void            seam_notch(const ExtrusionLoop& original_loop, ExtrusionPaths& building_paths,
        ExtrusionPaths& notch_extrusion_start, ExtrusionPaths& notch_extrusion_end, bool is_hole_loop, bool is_full_loop_ccw);


	struct InstanceToPrint
	{
        InstanceToPrint(size_t object_layer_to_print_id, const PrintObject &print_object, size_t instance_id) :
            object_layer_to_print_id(object_layer_to_print_id), print_object(print_object), instance_id(instance_id) {}

        // Index into std::vector<ObjectLayerToPrint>, which contains Object and Support layers for the current print_z, collected for a single object, or for possibly multiple objects with multiple instances.
        const size_t             object_layer_to_print_id;
		const PrintObject 		&print_object;
		// Instance idx of the copy of a print object.
		const size_t			 instance_id;
	};

	std::vector<InstanceToPrint> sort_print_object_instances(
		// Object and Support layers for the current print_z, collected for a single object, or for possibly multiple objects with multiple instances.
        const std::vector<ObjectLayerToPrint>           &layers,
		// Ordering must be defined for normal (non-sequential print).
		const std::vector<const PrintInstance*>     	*ordering,
		// For sequential print, the instance of the object to be printing has to be defined.
		const size_t                     				 single_object_instance_idx);

<<<<<<< HEAD
    struct ExtrudeArgs{
        // Index of the extruder currently active.
        uint16_t                  extruder_id;
        // What object and instance is going to be printed.
        const InstanceToPrint    &print_instance;
        // Container for extruder overrides (when wiping into object or infill).
        const LayerTools         &layer_tools;
        // Is any extrusion possibly marked as wiping extrusion?
        bool                      is_anything_overridden;
        // Round 1 (wiping into object or infill) or round 2 (normal extrusions).
        bool                      print_wipe_extrusions;
    };
    
    // This function will be called for each printing extruder, possibly twice: First for wiping extrusions, second for normal extrusions.
    void process_layer_single_object(
        // output
        std::string              &gcode, 
        const ExtrudeArgs        &args,
        // and the object & support layer of the above.
        const ObjectLayerToPrint &layer_to_print);
    void emit_milling_commands(std::string& gcode, const ObjectsLayerToPrint& layers);
    
    // set the region config, and the overrides it contains.
    // if no m_region, then it will take the default region config from print_object
    // if no print_object, then it will take the default region config from print
    void set_region_for_extrude(const Print &print, const PrintObject *print_object, std::string &gcode);
    void extrude_perimeters(const ExtrudeArgs &print_args, const LayerIsland &island, std::string &gcode);
    void extrude_infill(const ExtrudeArgs &print_args, const LayerIsland &island, bool is_infill_first, std::string &gcode);
    void extrude_ironing(const ExtrudeArgs &print_args, const LayerIsland &island, std::string &gcode);
    void extrude_skirt(ExtrusionLoop &loop_src, const ExtrusionFlow &extrusion_flow_override, std::string &gcode, const std::string_view description);
    std::string     extrude_support(const ExtrusionEntityReferences &support_fills);
    bool            shall_print_this_extrusion_collection(const ExtrudeArgs &              print_args,
                                                          const ExtrusionEntityCollection *eec,
                                                          const PrintRegion &              region);
    // for helical layer change for vase mode
     std::string generate_travel_gcode(
         const Points3& travel,
         const std::string& comment
     );
    // for helical layer change for vase mode
     Polyline generate_travel_xy_path(
         const Point& start,
         const Point& end,
         const bool needs_retraction,
         bool& could_be_wipe_disabled
     );
=======
    std::string     extrude_perimeters(const Print &print, const std::vector<ObjectByExtruder::Island::Region> &by_region);
    std::string     extrude_infill(const Print& print, const std::vector<ObjectByExtruder::Island::Region>& by_region, bool is_infill_first);
    std::string     extrude_ironing(const Print& print, const std::vector<ObjectByExtruder::Island::Region>& by_region);
    std::string     extrude_support(const ExtrusionEntitiesPtr &support_fills);

>>>>>>> 0670fbfb
    Polyline        travel_to(std::string& gcode, const Point &point, ExtrusionRole role);
    void            write_travel_to(std::string& gcode, const Polyline& travel, std::string comment);
    bool            can_cross_perimeter(const Polyline& travel, bool offset);
    bool            needs_retraction(const Polyline &travel, ExtrusionRole role = ExtrusionRole::None, coordf_t max_min_dist = 0);

    std::string     retract_and_wipe(bool toolchange = false, bool inhibit_lift = false);
    std::string     unretract() { return m_writer.unlift() + m_writer.unretract(); }
    std::string     set_extruder(uint16_t extruder_id, double print_z, bool no_toolchange = false);
    std::string     toolchange(uint16_t extruder_id, double print_z);
    bool line_distancer_is_required(const std::vector<uint16_t>& extruder_ids);

    // Cache for custom seam enforcers/blockers for each layer.
    SeamPlacer                          m_seam_placer;
    bool                                m_seam_perimeters = false;

    /* Origin of print coordinates expressed in unscaled G-code coordinates.
       This affects the input arguments supplied to the extrude*() and travel_to()
       methods. */
    Vec2d                               m_origin;
    FullPrintConfig                     m_config;
    // scaled G-code resolution
    coordf_t                            m_scaled_gcode_resolution;
    GCodeWriter                         m_writer;

    struct PlaceholderParserIntegration {
        void reset();
        void init(const PrintConfig &print_config, const GCodeWriter &config);
        void update_from_gcodewriter(const GCodeWriter &writer);
        void validate_output_vector_variables();

        PlaceholderParser                   parser;
    // For random number generator etc.
        PlaceholderParser::ContextData      context;
    // Collection of templates, on which the placeholder substitution failed.
        std::map<std::string, std::string>  failed_templates;
        // Input/output from/to custom G-code block, for returning position, retraction etc.
        DynamicConfig                       output_config;
        ConfigOptionFloats                 *opt_position { nullptr };
        ConfigOptionFloats                 *opt_e_position { nullptr };
        ConfigOptionFloat                  *opt_zhop { nullptr };
        ConfigOptionFloats                 *opt_e_retracted { nullptr };
        ConfigOptionFloats                 *opt_e_restart_extra { nullptr };
        ConfigOptionFloats                 *opt_extruded_volume { nullptr };
        ConfigOptionFloats                 *opt_extruded_weight { nullptr };
        ConfigOptionFloat                  *opt_extruded_volume_total { nullptr };
        ConfigOptionFloat                  *opt_extruded_weight_total { nullptr };
        ConfigOptionInts                   *opt_extruder_colour_int { nullptr };
        ConfigOptionInts                   *opt_filament_colour_int { nullptr };
        // Caches of the data passed to the script.
        size_t                              num_extruders;
        std::vector<double>                 position;
        std::vector<double>                 e_position;
        std::vector<double>                 e_retracted;
        std::vector<double>                 e_restart_extra;
    } m_placeholder_parser_integration;

    OozePrevention                      m_ooze_prevention;
    GCode::Wipe                         m_wipe;
    GCode::LabelObjects                 m_label_objects;
    AvoidCrossingPerimeters             m_avoid_crossing_perimeters;
    JPSPathFinder                       m_avoid_crossing_curled_overhangs;
    RetractWhenCrossingPerimeters       m_retract_when_crossing_perimeters;
    bool                                m_enable_loop_clipping;
    // If enabled, the G-code generator will put following comments at the ends
    // of the G-code lines: _EXTRUDE_SET_SPEED, _WIPE, _BRIDGE_FAN_START, _BRIDGE_FAN_END, _BRIDGE_INTERNAL_FAN_START, _BRIDGE_INTERNAL_FAN_END
    // Those comments are received and consumed (removed from the G-code) by the CoolingBuffer.pm Perl module.
    bool                                m_enable_cooling_markers;
    // Markers for the Pressure Equalizer to recognize the extrusion type.
    // The Pressure Equalizer removes the markers from the final G-code.
    bool                                m_enable_extrusion_role_markers;
    // HACK to avoid multiple Z move.
    std::string                         m_delayed_layer_change;
    // Keeps track of the last extrusion role passed to the processor
    GCodeExtrusionRole                  m_last_processor_extrusion_role;
    // How many times will change_layer() be called?
    // change_layer() will update the progress bar.
    uint32_t                            m_layer_count;
    uint32_t                            m_layer_with_support_count;
    // Progress bar indicator. Increments from -1 up to layer_count.
    int                                 m_layer_index;
    // Current layer processed. In sequential printing mode, only a single copy will be printed.
    // In non-sequential mode, all its copies will be printed.
    const Layer*                        m_layer;
    const PrintRegion*                  m_region = nullptr;
    // m_layer is an object layer and it is being printed over raft surface.
    std::optional<AABBTreeLines::LinesDistancer<Linef>> m_previous_layer_distancer;
    bool                                m_object_layer_over_raft;    // idx of the current instance printed. (or the last one)
    uint16_t                            m_print_object_instance_id = -1;
    // For crossing perimeter retraction detection  (contain the layer & nozzle widdth used to construct it)
    // !!!! not thread-safe !!!! if threaded per layer, please store it in the thread.
    struct SliceOffsetted {
        std::vector<std::pair<ExPolygon, BoundingBox>> slices;
        std::vector<std::pair<ExPolygon, BoundingBox>> slices_offsetted;
        const Layer* layer;
        coord_t diameter;
    }                                   m_layer_slices_offseted{ {},{},nullptr, 0};
    double                              m_volumetric_speed;
    // Support for the extrusion role markers. Which marker is active?
    GCodeExtrusionRole                  m_last_extrusion_role;
    // Not know the gapfill role for retract_lift_top
    GCodeExtrusionRole                  m_last_notgapfill_extrusion_role;
    // Support for G-Code Processor
    float                               m_last_height{ 0.0f };
    float                               m_last_layer_z{ 0.0f };
    float                               m_max_layer_z{ 0.0f };
    float                               m_last_width{ 0.0f };
    // to pass between before_xtrude and after_extrude.
    double                              m_last_fan_override{ -1.0 };
#if ENABLE_GCODE_VIEWER_DATA_CHECKING
    double                              m_last_mm3_per_mm;
#endif // ENABLE_GCODE_VIEWER_DATA_CHECKING

    const PrintInstance*                m_last_instance {nullptr};
    Point                               m_last_pos;
    bool                                m_last_pos_defined;

    // a previous extrusion path that is too small to be extruded, have to fusion it into the next call.
    ExtrusionPath                       m_last_too_small;
    std::string                         m_last_description;
    double                              m_last_speed_mm_per_sec;

    std::unique_ptr<CoolingBuffer>      m_cooling_buffer;
    std::unique_ptr<SpiralVase>         m_spiral_vase;
    //to know the current spiral layer. Only for process_layer. began at 1, 0 means no spiral. Negative means disbaled spiral.
    int32_t                             m_spiral_vase_layer = 0;
    std::unique_ptr<GCodeFindReplace>   m_find_replace;
    std::unique_ptr<PressureEqualizer>  m_pressure_equalizer;
    std::unique_ptr<GCode::WipeTowerIntegration> m_wipe_tower;

    // Heights (print_z) at which the skirt has already been extruded.
    std::vector<coordf_t>               m_skirt_done;
    // Has the brim been extruded already? Brim is being extruded only for the first object of a multi-object print.
    bool                                m_brim_done;
    // Flag indicating whether the nozzle temperature changes from 1st to 2nd layer were performed.
    bool                                m_second_layer_things_done;
    // Index of a last object copy extruded.
    std::pair<const PrintObject*, Point> m_last_obj_copy;

    // ordered list of object, to give them a unique id.
    std::vector<const PrintObject*> m_ordered_objects;
    // gcode for the start/end of the current object block.
    // as the retraction/unretraction can be written after the start/end of the algoruihtm block, it has to be delayed.
    std::string m_gcode_label_objects_start;
    std::string m_gcode_label_objects_end;
    void _add_object_change_labels(std::string &gcode);
<<<<<<< HEAD
    void ensure_end_object_change_labels(std::string &gcode);
=======
    std::map<std::string, std::string> raw_str_to_objectid_str;
>>>>>>> 0670fbfb

    bool m_silent_time_estimator_enabled;

    // Processor
    GCodeProcessor m_processor;

    //some post-processing on the file, with their data class
    std::unique_ptr<FanMover> m_fan_mover;

    std::string               _extrude(const ExtrusionPath &path, const std::string_view description, double speed = -1);
    void                      _extrude_line(std::string& gcode_str, const Line& line, const double e_per_mm, const std::string_view comment);
    void                      _extrude_line_cut_corner(std::string& gcode_str, const Line& line, const double e_per_mm, const std::string_view comment, Point& last_pos, const double path_width);
    std::string               _before_extrude(const ExtrusionPath &path, const std::string_view description, double speed = -1);
    double_t                  _compute_speed_mm_per_sec(const ExtrusionPath &path_attrs, double speed, double &fan_speed);
    std::pair<double, double> _compute_acceleration(const ExtrusionPath &path);
    std::string               _after_extrude(const ExtrusionPath &path);
    void print_machine_envelope(GCodeOutputStream &file, const Print &print);
    void _print_first_layer_bed_temperature(std::string &out, const Print &print, const std::string &gcode, uint16_t first_printing_extruder_id, bool wait);
    void _print_first_layer_extruder_temperatures(std::string &out, const Print &print, const std::string &gcode, uint16_t first_printing_extruder_id, bool wait);
    // On the first printing layer. This flag triggers first layer speeds.
    bool                                on_first_layer() const { return m_layer != nullptr && m_layer->id() == 0; }
    // To control print speed of 1st object layer over raft interface.
    bool                                object_layer_over_raft() const { return m_object_layer_over_raft; }

    friend class GCode::Wipe;
    friend class GCode::WipeTowerIntegration;
    friend class PressureEqualizer;

    //utility for cooling markers
    static inline std::string _cooldown_marker_speed[uint8_t(GCodeExtrusionRole::Count)];
    bool cooldwon_marker_no_slowdown_section = false;;
    static void cooldown_marker_init();
};

std::vector<const PrintInstance*> sort_object_instances_by_model_order(const Print& print);

}

#endif<|MERGE_RESOLUTION|>--- conflicted
+++ resolved
@@ -265,16 +265,10 @@
     bool            enable_cooling_markers() const { return m_enable_cooling_markers; }
 
     // For Perl bindings, to be used exclusively by unit tests.
-<<<<<<< HEAD
     unsigned int    layer_count() const { return m_layer_with_support_count; }
     unsigned int    object_layer_count() const { return m_layer_count; }
     //void            set_layer_count(unsigned int value) { m_layer_count = value; }
-    void            apply_print_config(const PrintConfig &print_config);
-=======
-    unsigned int    layer_count() const { return m_layer_count; }
-    void            set_layer_count(unsigned int value) { m_layer_count = value; }
     void            apply_print_configs(const Print &print);
->>>>>>> 0670fbfb
 
     // append full config to the given string
     static void append_full_config(const Print& print, std::string& str);
@@ -359,22 +353,13 @@
     // Generate G-code, run the filters (vase mode, cooling buffer), run the G-code analyser
     // and export G-code into file.
     void process_layers(
-<<<<<<< HEAD
         const Print                                                   &print,
         Print::StatusMonitor                                          &status_monitor,
         const ToolOrdering                                            &tool_ordering,
         const std::vector<const PrintInstance*>                       &print_object_instances_ordering,
         const std::vector<std::pair<coordf_t, ObjectsLayerToPrint>>   &layers_to_print,
+        std::string                                                   &preamble,
         GCodeOutputStream                                             &output_stream);
-=======
-        const Print                                                         &print,
-        Print::StatusMonitor                                                &status_monitor,
-        const ToolOrdering                                                  &tool_ordering,
-        const std::vector<const PrintInstance*>                             &print_object_instances_ordering,
-        const std::vector<std::pair<coordf_t, std::vector<LayerToPrint>>>   &layers_to_print,
-        std::string                                                         &preamble,
-        GCodeOutputStream                                                   &output_stream);
->>>>>>> 0670fbfb
     // Process all layers of a single object instance (sequential mode) with a parallel pipeline:
     // Generate G-code, run the filters (vase mode, cooling buffer), run the G-code analyser
     // and export G-code into file.
@@ -443,7 +428,6 @@
 		// For sequential print, the instance of the object to be printing has to be defined.
 		const size_t                     				 single_object_instance_idx);
 
-<<<<<<< HEAD
     struct ExtrudeArgs{
         // Index of the extruder currently active.
         uint16_t                  extruder_id;
@@ -490,13 +474,6 @@
          const bool needs_retraction,
          bool& could_be_wipe_disabled
      );
-=======
-    std::string     extrude_perimeters(const Print &print, const std::vector<ObjectByExtruder::Island::Region> &by_region);
-    std::string     extrude_infill(const Print& print, const std::vector<ObjectByExtruder::Island::Region>& by_region, bool is_infill_first);
-    std::string     extrude_ironing(const Print& print, const std::vector<ObjectByExtruder::Island::Region>& by_region);
-    std::string     extrude_support(const ExtrusionEntitiesPtr &support_fills);
-
->>>>>>> 0670fbfb
     Polyline        travel_to(std::string& gcode, const Point &point, ExtrusionRole role);
     void            write_travel_to(std::string& gcode, const Polyline& travel, std::string comment);
     bool            can_cross_perimeter(const Polyline& travel, bool offset);
@@ -642,11 +619,7 @@
     std::string m_gcode_label_objects_start;
     std::string m_gcode_label_objects_end;
     void _add_object_change_labels(std::string &gcode);
-<<<<<<< HEAD
     void ensure_end_object_change_labels(std::string &gcode);
-=======
-    std::map<std::string, std::string> raw_str_to_objectid_str;
->>>>>>> 0670fbfb
 
     bool m_silent_time_estimator_enabled;
 
