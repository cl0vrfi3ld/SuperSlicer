#ifndef slic3r_GCode_hpp_
#define slic3r_GCode_hpp_

#include "libslic3r.h"
#include "ExPolygon.hpp"
#include "GCodeWriter.hpp"
#include "Layer.hpp"
#include "MotionPlanner.hpp"
#include "Point.hpp"
#include "PlaceholderParser.hpp"
#include "Print.hpp"
#include "PrintConfig.hpp"
#include "GCode/CoolingBuffer.hpp"
#include "GCode/SpiralVase.hpp"
#include "GCode/ToolOrdering.hpp"
#include "GCode/WipeTower.hpp"
#include "GCodeTimeEstimator.hpp"
#include "EdgeGrid.hpp"
#include "GCode/Analyzer.hpp"
#if ENABLE_THUMBNAIL_GENERATOR
#include "GCode/ThumbnailData.hpp"
#endif // ENABLE_THUMBNAIL_GENERATOR

#include <memory>
#include <string>

#ifdef HAS_PRESSURE_EQUALIZER
#include "GCode/PressureEqualizer.hpp"
#endif /* HAS_PRESSURE_EQUALIZER */

namespace Slic3r {

// Forward declarations.
class GCode;
class GCodePreviewData;

class AvoidCrossingPerimeters {
public:
    
    // this flag triggers the use of the external configuration space
    bool use_external_mp;
    bool use_external_mp_once;  // just for the next travel move
    
    // this flag disables avoid_crossing_perimeters just for the next travel move
    // we enable it by default for the first travel move in print
    bool disable_once;
    
    AvoidCrossingPerimeters() : use_external_mp(false), use_external_mp_once(false), disable_once(true) {}
    ~AvoidCrossingPerimeters() {}

    void reset() { m_external_mp.reset(); m_layer_mp.reset(); }
	void init_external_mp(const Print &print);
    void init_layer_mp(const ExPolygons &islands) { m_layer_mp = Slic3r::make_unique<MotionPlanner>(islands); }

    Polyline travel_to(const GCode &gcodegen, const Point &point);

    bool is_init() { return (use_external_mp || use_external_mp_once) ? m_external_mp.get() != nullptr : m_layer_mp.get() != nullptr; }
private:
    // For initializing the regions to avoid.
	static Polygons collect_contours_all_layers(const PrintObjectPtrs& objects);

    std::unique_ptr<MotionPlanner> m_external_mp;
    std::unique_ptr<MotionPlanner> m_layer_mp;
};

class OozePrevention {
public:
    bool enable;
    Points standby_points;
    
    OozePrevention() : enable(false) {}
    std::string pre_toolchange(GCode &gcodegen);
    std::string post_toolchange(GCode &gcodegen);
    
private:
    int _get_temp(GCode &gcodegen);
};

class Wipe {
public:
    bool enable;
    Polyline path;
    
    Wipe() : enable(false) {}
    bool has_path() const { return !this->path.points.empty(); }
    void reset_path() { this->path = Polyline(); }
    std::string wipe(GCode &gcodegen, bool toolchange = false);
};

class WipeTowerIntegration {
public:
    WipeTowerIntegration(
        const PrintConfig                                           &print_config,
        const std::vector<WipeTower::ToolChangeResult>              &priming,
        const std::vector<std::vector<WipeTower::ToolChangeResult>> &tool_changes,
        const WipeTower::ToolChangeResult                           &final_purge) :
        m_left(/*float(print_config.wipe_tower_x.value)*/ 0.f),
        m_right(float(/*print_config.wipe_tower_x.value +*/ print_config.wipe_tower_width.value)),
        m_wipe_tower_pos(float(print_config.wipe_tower_x.value), float(print_config.wipe_tower_y.value)),
        m_wipe_tower_rotation(float(print_config.wipe_tower_rotation_angle)),
        m_extruder_offsets(print_config.extruder_offset.values),
        m_priming(priming),
        m_tool_changes(tool_changes),
        m_final_purge(final_purge),
        m_layer_idx(-1),
        m_tool_change_idx(0),
        m_brim_done(false) {}

    std::string prime(GCode &gcodegen);
    void next_layer() { ++ m_layer_idx; m_tool_change_idx = 0; }
    std::string tool_change(GCode &gcodegen, int extruder_id, bool finish_layer);
    std::string finalize(GCode &gcodegen);
    std::vector<float> used_filament_length() const;

private:
    WipeTowerIntegration& operator=(const WipeTowerIntegration&);
    std::string append_tcr(GCode &gcodegen, const WipeTower::ToolChangeResult &tcr, int new_extruder_id, double z = -1.) const;

    // Postprocesses gcode: rotates and moves G1 extrusions and returns result
    std::string post_process_wipe_tower_moves(const WipeTower::ToolChangeResult& tcr, const Vec2f& translation, float angle) const;

    // Left / right edges of the wipe tower, for the planning of wipe moves.
    const float                                                  m_left;
    const float                                                  m_right;
    const Vec2f                                                  m_wipe_tower_pos;
    const float                                                  m_wipe_tower_rotation;
    const std::vector<Vec2d>                                     m_extruder_offsets;

    // Reference to cached values at the Printer class.
    const std::vector<WipeTower::ToolChangeResult>              &m_priming;
    const std::vector<std::vector<WipeTower::ToolChangeResult>> &m_tool_changes;
    const WipeTower::ToolChangeResult                           &m_final_purge;
    // Current layer index.
    int                                                          m_layer_idx;
    int                                                          m_tool_change_idx;
    bool                                                         m_brim_done;
    bool                                                         i_have_brim = false;
    double                                                       m_last_wipe_tower_print_z = 0.f;
};

class GCode : ExtrusionVisitorConst {
public:        
    GCode() : 
    	m_origin(Vec2d::Zero()),
        m_enable_loop_clipping(true), 
        m_enable_cooling_markers(false), 
        m_enable_extrusion_role_markers(false), 
        m_enable_analyzer(false),
        m_last_analyzer_extrusion_role(erNone),
        m_layer_count(0),
        m_layer_index(-1), 
        m_layer(nullptr), 
        m_volumetric_speed(0),
        m_last_pos_defined(false),
        m_last_extrusion_role(erNone),
        m_last_mm3_per_mm(GCodeAnalyzer::Default_mm3_per_mm),
        m_last_width(GCodeAnalyzer::Default_Width),
        m_last_height(GCodeAnalyzer::Default_Height),
        m_brim_done(false),
        m_second_layer_things_done(false),
        m_normal_time_estimator(GCodeTimeEstimator::Normal),
        m_silent_time_estimator(GCodeTimeEstimator::Silent),
        m_silent_time_estimator_enabled(false),
        m_last_obj_copy(nullptr, Point(std::numeric_limits<coord_t>::max(), std::numeric_limits<coord_t>::max()))
        {}
    ~GCode() {}

    // throws std::runtime_exception on error,
    // throws CanceledException through print->throw_if_canceled().
#if ENABLE_THUMBNAIL_GENERATOR
    void            do_export(Print* print, const char* path, GCodePreviewData* preview_data = nullptr, ThumbnailsGeneratorCallback thumbnail_cb = nullptr);
#else
    void            do_export(Print *print, const char *path, GCodePreviewData *preview_data = nullptr);
#endif // ENABLE_THUMBNAIL_GENERATOR

    // Exported for the helper classes (OozePrevention, Wipe) and for the Perl binding for unit tests.
    const Vec2d&    origin() const { return m_origin; }
    void            set_origin(const Vec2d &pointf);
    void            set_origin(const coordf_t x, const coordf_t y) { this->set_origin(Vec2d(x, y)); }
    const Point&    last_pos() const { return m_last_pos; }
    Vec2d           point_to_gcode(const Point &point) const;
    Vec3d           point_to_gcode(const Point &point, coord_t z_offset) const;
    Point           gcode_to_point(const Vec2d &point) const;
    const FullPrintConfig &config() const { return m_config; }
    const Layer*    layer() const { return m_layer; }
    GCodeWriter&    writer() { return m_writer; }
    PlaceholderParser& placeholder_parser() { return m_placeholder_parser; }
    const PlaceholderParser& placeholder_parser() const { return m_placeholder_parser; }
    // Process a template through the placeholder parser, collect error messages to be reported
    // inside the generated string and after the G-code export finishes.
    std::string     placeholder_parser_process(const std::string &name, const std::string &templ, unsigned int current_extruder_id, const DynamicConfig *config_override = nullptr);
    bool            enable_cooling_markers() const { return m_enable_cooling_markers; }
    std::string     extrusion_role_to_string_for_parser(const ExtrusionRole &);

    // For Perl bindings, to be used exclusively by unit tests.
    unsigned int    layer_count() const { return m_layer_count; }
    void            set_layer_count(unsigned int value) { m_layer_count = value; }
    void            apply_print_config(const PrintConfig &print_config);

    // append full config to the given string
    static void append_full_config(const Print& print, std::string& str);

    // Object and support extrusions of the same PrintObject at the same print_z.
    // public, so that it could be accessed by free helper functions from GCode.cpp
    struct LayerToPrint
    {
        LayerToPrint() : object_layer(nullptr), support_layer(nullptr) {}
        const Layer* 		object_layer;
        const SupportLayer* support_layer;
        const Layer* 		layer()   const { return (object_layer != nullptr) ? object_layer : support_layer; }
        const PrintObject* 	object()  const { return (this->layer() != nullptr) ? this->layer()->object() : nullptr; }
        coordf_t            print_z() const { return (object_layer != nullptr && support_layer != nullptr) ? 0.5 * (object_layer->print_z + support_layer->print_z) : this->layer()->print_z; }
    };

private:
#if ENABLE_THUMBNAIL_GENERATOR
    void            _do_export(Print &print, FILE *file, ThumbnailsGeneratorCallback thumbnail_cb);
#else
    void            _do_export(Print &print, FILE *file);
#endif //ENABLE_THUMBNAIL_GENERATOR

    static std::vector<LayerToPrint>        		                   collect_layers_to_print(const PrintObject &object);
    static std::vector<std::pair<coordf_t, std::vector<LayerToPrint>>> collect_layers_to_print(const Print &print);
    void            process_layer(
        // Write into the output file.
        FILE                            *file,
        const Print                     &print,
        // Set of object & print layers of the same PrintObject and with the same print_z.
        const std::vector<LayerToPrint> &layers,
        const LayerTools  				&layer_tools,
<<<<<<< HEAD
        // Pairs of PrintObject index and its instance index.
        const std::vector<std::pair<size_t, size_t>> *ordering,
=======
		// Pairs of PrintObject index and its instance index.
		const std::vector<const PrintInstance*> *ordering,
>>>>>>> d5bcddee
        // If set to size_t(-1), then print all copies of all objects.
        // Otherwise print a single copy of a single object.
        const size_t                     single_object_idx = size_t(-1));

    void            set_last_pos(const Point &pos) { m_last_pos = pos; m_last_pos_defined = true; }
    bool            last_pos_defined() const { return m_last_pos_defined; }
    void            set_extruders(const std::vector<unsigned int> &extruder_ids);
    std::string     preamble();
    std::string     change_layer(coordf_t print_z);
    std::string     visitor_gcode;
    std::string     visitor_comment;
    double          visitor_speed;
    std::unique_ptr<EdgeGrid::Grid> *visitor_lower_layer_edge_grid;
    virtual void use(const ExtrusionPath &path) override { visitor_gcode += extrude_path(path, visitor_comment, visitor_speed); };
    virtual void use(const ExtrusionPath3D &path3D) override { visitor_gcode += extrude_path_3D(path3D, visitor_comment, visitor_speed); };
    virtual void use(const ExtrusionMultiPath &multipath) override { visitor_gcode += extrude_multi_path(multipath, visitor_comment, visitor_speed); };
    virtual void use(const ExtrusionMultiPath3D &multipath) override { visitor_gcode += extrude_multi_path3D(multipath, visitor_comment, visitor_speed); };
    virtual void use(const ExtrusionLoop &loop) override { visitor_gcode += extrude_loop(loop, visitor_comment, visitor_speed, visitor_lower_layer_edge_grid); };
    virtual void use(const ExtrusionEntityCollection &collection) override;
    std::string     extrude_entity(const ExtrusionEntity &entity, const std::string &description, double speed = -1., std::unique_ptr<EdgeGrid::Grid> *lower_layer_edge_grid = nullptr);
    std::string     extrude_loop(const ExtrusionLoop &loop, const std::string &description, double speed = -1., std::unique_ptr<EdgeGrid::Grid> *lower_layer_edge_grid = nullptr);
    std::string     extrude_loop_vase(const ExtrusionLoop &loop, const std::string &description, double speed = -1., std::unique_ptr<EdgeGrid::Grid> *lower_layer_edge_grid = nullptr);
    std::string     extrude_multi_path(const ExtrusionMultiPath &multipath, const std::string &description, double speed = -1.);
    std::string     extrude_multi_path3D(const ExtrusionMultiPath3D &multipath, const std::string &description, double speed = -1.);
    std::string     extrude_path(const ExtrusionPath &path, const std::string &description, double speed = -1.);
    std::string     extrude_path_3D(const ExtrusionPath3D &path, const std::string &description, double speed = -1.);
    void            split_at_seam_pos(ExtrusionLoop &loop, std::unique_ptr<EdgeGrid::Grid> *lower_layer_edge_grid);

    // Extruding multiple objects with soluble / non-soluble / combined supports
    // on a multi-material printer, trying to minimize tool switches.
    // Following structures sort extrusions by the extruder ID, by an order of objects and object islands.
    struct ObjectByExtruder
    {
        ObjectByExtruder() : support(nullptr), support_extrusion_role(erNone) {}
        const ExtrusionEntityCollection  *support;
        // erSupportMaterial / erSupportMaterialInterface or erMixed.
        ExtrusionRole                     support_extrusion_role;

        struct Island
        {
            struct Region {
            	// Non-owned references to LayerRegion::perimeters::entities
            	// std::vector<const ExtrusionEntity*> would be better here, but there is no way in C++ to convert from std::vector<T*> std::vector<const T*> without copying.
                ExtrusionEntitiesPtr perimeters;
            	// Non-owned references to LayerRegion::fills::entities
                ExtrusionEntitiesPtr infills;

                std::vector<const WipingExtrusions::ExtruderPerCopy*> infills_overrides;
                std::vector<const WipingExtrusions::ExtruderPerCopy*> perimeters_overrides;

	            enum Type {
	            	PERIMETERS,
	            	INFILL,
	            };

                // Appends perimeter/infill entities and writes don't indices of those that are not to be extruder as part of perimeter/infill wiping
                void append(const Type type, const ExtrusionEntityCollection* eec, const WipingExtrusions::ExtruderPerCopy* copy_extruders);
            };


            std::vector<Region> by_region;                                    // all extrusions for this island, grouped by regions

            // Fills in by_region_per_copy_cache and returns its reference.
            const std::vector<Region>& by_region_per_copy(std::vector<Region> &by_region_per_copy_cache, unsigned int copy, unsigned int extruder, bool wiping_entities = false) const;
        };
        std::vector<Island>         islands;
    };

	struct InstanceToPrint
	{
		InstanceToPrint(ObjectByExtruder &object_by_extruder, size_t layer_id, const PrintObject &print_object, size_t instance_id) :
			object_by_extruder(object_by_extruder), layer_id(layer_id), print_object(print_object), instance_id(instance_id) {}

		// Repository 
		ObjectByExtruder		&object_by_extruder;
		// Index into std::vector<LayerToPrint>, which contains Object and Support layers for the current print_z, collected for a single object, or for possibly multiple objects with multiple instances.
		const size_t       		 layer_id;
		const PrintObject 		&print_object;
		// Instance idx of the copy of a print object.
		const size_t			 instance_id;
	};

	std::vector<InstanceToPrint> sort_print_object_instances(
		std::vector<ObjectByExtruder> 					&objects_by_extruder,
		// Object and Support layers for the current print_z, collected for a single object, or for possibly multiple objects with multiple instances.
		const std::vector<LayerToPrint> 				&layers,
		// Ordering must be defined for normal (non-sequential print).
		const std::vector<const PrintInstance*>     	*ordering,
		// For sequential print, the instance of the object to be printing has to be defined.
		const size_t                     				 single_object_instance_idx);

    std::string     extrude_perimeters(const Print &print, const std::vector<ObjectByExtruder::Island::Region> &by_region, std::unique_ptr<EdgeGrid::Grid> &lower_layer_edge_grid);
    std::string     extrude_infill(const Print &print, const std::vector<ObjectByExtruder::Island::Region> &by_region, bool is_infill_first);
	std::string     extrude_support(const ExtrusionEntityCollection &support_fills);

    std::string     travel_to(const Point &point, ExtrusionRole role, std::string comment);
    bool            needs_retraction(const Polyline &travel, ExtrusionRole role = erNone);
    std::string     retract(bool toolchange = false);
    std::string     unretract() { return m_writer.unlift() + m_writer.unretract(); }
    std::string     set_extruder(unsigned int extruder_id, double print_z);

    /* Origin of print coordinates expressed in unscaled G-code coordinates.
       This affects the input arguments supplied to the extrude*() and travel_to()
       methods. */
    Vec2d                               m_origin;
    FullPrintConfig                     m_config;
    GCodeWriter                         m_writer;
    PlaceholderParser                   m_placeholder_parser;
    // Collection of templates, on which the placeholder substitution failed.
    std::set<std::string>               m_placeholder_parser_failed_templates;
    OozePrevention                      m_ooze_prevention;
    Wipe                                m_wipe;
    AvoidCrossingPerimeters             m_avoid_crossing_perimeters;
    bool                                m_enable_loop_clipping;
    // If enabled, the G-code generator will put following comments at the ends
    // of the G-code lines: _EXTRUDE_SET_SPEED, _WIPE, _BRIDGE_FAN_START, _BRIDGE_FAN_END
    // Those comments are received and consumed (removed from the G-code) by the CoolingBuffer.pm Perl module.
    bool                                m_enable_cooling_markers;
    // Markers for the Pressure Equalizer to recognize the extrusion type.
    // The Pressure Equalizer removes the markers from the final G-code.
    bool                                m_enable_extrusion_role_markers;
    // Enableds the G-code Analyzer.
    // Extended markers will be added during G-code generation.
    // The G-code Analyzer will remove these comments from the final G-code.
    bool                                m_enable_analyzer;
    ExtrusionRole                       m_last_analyzer_extrusion_role;
    // How many times will change_layer() be called?
    // change_layer() will update the progress bar.
    unsigned int                        m_layer_count;
    // Progress bar indicator. Increments from -1 up to layer_count.
    int                                 m_layer_index;
    // Current layer processed. Insequential printing mode, only a single copy will be printed.
    // In non-sequential mode, all its copies will be printed.
    const Layer*                        m_layer;
    std::map<const PrintObject*,Point>  m_seam_position;
    double                              m_volumetric_speed;
    // Support for the extrusion role markers. Which marker is active?
    ExtrusionRole                       m_last_extrusion_role;
    // Support for G-Code Analyzer
    double                              m_last_mm3_per_mm;
    float                               m_last_width;
    float                               m_last_height;

    Point                               m_last_pos;
    bool                                m_last_pos_defined;

    std::unique_ptr<CoolingBuffer>      m_cooling_buffer;
    std::unique_ptr<SpiralVase>         m_spiral_vase;
#ifdef HAS_PRESSURE_EQUALIZER
    std::unique_ptr<PressureEqualizer>  m_pressure_equalizer;
#endif /* HAS_PRESSURE_EQUALIZER */
    std::unique_ptr<WipeTowerIntegration> m_wipe_tower;

    // Heights (print_z) at which the skirt has already been extruded.
    std::vector<coordf_t>               m_skirt_done;
    // Has the brim been extruded already? Brim is being extruded only for the first object of a multi-object print.
    bool                                m_brim_done;
    // Flag indicating whether the nozzle temperature changes from 1st to 2nd layer were performed.
    bool                                m_second_layer_things_done;
    // Index of a last object copy extruded.
    std::pair<const PrintObject*, Point> m_last_obj_copy;

    // ordered list of object, to give them a unique id.
    std::vector<const PrintObject*> m_ordered_objects;

    // Time estimators
    GCodeTimeEstimator m_normal_time_estimator;
    GCodeTimeEstimator m_silent_time_estimator;
    bool m_silent_time_estimator_enabled;

    // Analyzer
    GCodeAnalyzer m_analyzer;

    // Write a string into a file.
    void _write(FILE* file, const std::string& what) { this->_write(file, what.c_str()); }
    void _write(FILE* file, const char *what);
    

    // Write a string into a file. 
    // Add a newline, if the string does not end with a newline already.
    // Used to export a custom G-code section processed by the PlaceholderParser.
    void _writeln(FILE* file, const std::string& what);

    // Formats and write into a file the given data. 
    void _write_format(FILE* file, const char* format, ...);

    //some post-processing on the file, before the analyzer
    void _post_process(std::string& what);

    std::string _extrude(const ExtrusionPath &path, const std::string &description, double speed = -1);
    std::string _before_extrude(const ExtrusionPath &path, const std::string &description, double speed = -1);
    std::string _after_extrude(const ExtrusionPath &path);
    void print_machine_envelope(FILE *file, Print &print);
    void _print_first_layer_bed_temperature(FILE *file, Print &print, const std::string &gcode, unsigned int first_printing_extruder_id, bool wait);
    void _print_first_layer_extruder_temperatures(FILE *file, Print &print, const std::string &gcode, unsigned int first_printing_extruder_id, bool wait);
    // this flag triggers first layer speeds
    bool                                on_first_layer() const { return m_layer != nullptr && m_layer->id() == 0; }

    friend ObjectByExtruder& object_by_extruder(
        std::map<unsigned int, std::vector<ObjectByExtruder>> &by_extruder, 
        unsigned int                                           extruder_id, 
        size_t                                                 object_idx, 
        size_t                                                 num_objects);
    friend std::vector<ObjectByExtruder::Island>& object_islands_by_extruder(
        std::map<unsigned int, std::vector<ObjectByExtruder>>  &by_extruder, 
        unsigned int                                            extruder_id, 
        size_t                                                  object_idx, 
        size_t                                                  num_objects,
        size_t                                                  num_islands);

    friend class Wipe;
    friend class WipeTowerIntegration;
};

std::vector<const PrintInstance*> sort_object_instances_by_model_order(const Print& print);

}

#endif<|MERGE_RESOLUTION|>--- conflicted
+++ resolved
@@ -228,13 +228,8 @@
         // Set of object & print layers of the same PrintObject and with the same print_z.
         const std::vector<LayerToPrint> &layers,
         const LayerTools  				&layer_tools,
-<<<<<<< HEAD
         // Pairs of PrintObject index and its instance index.
-        const std::vector<std::pair<size_t, size_t>> *ordering,
-=======
-		// Pairs of PrintObject index and its instance index.
-		const std::vector<const PrintInstance*> *ordering,
->>>>>>> d5bcddee
+        const std::vector<const PrintInstance*> *ordering,
         // If set to size_t(-1), then print all copies of all objects.
         // Otherwise print a single copy of a single object.
         const size_t                     single_object_idx = size_t(-1));
@@ -328,7 +323,7 @@
 
     std::string     extrude_perimeters(const Print &print, const std::vector<ObjectByExtruder::Island::Region> &by_region, std::unique_ptr<EdgeGrid::Grid> &lower_layer_edge_grid);
     std::string     extrude_infill(const Print &print, const std::vector<ObjectByExtruder::Island::Region> &by_region, bool is_infill_first);
-	std::string     extrude_support(const ExtrusionEntityCollection &support_fills);
+    std::string     extrude_support(const ExtrusionEntityCollection &support_fills);
 
     std::string     travel_to(const Point &point, ExtrusionRole role, std::string comment);
     bool            needs_retraction(const Polyline &travel, ExtrusionRole role = erNone);
@@ -411,7 +406,6 @@
     // Write a string into a file.
     void _write(FILE* file, const std::string& what) { this->_write(file, what.c_str()); }
     void _write(FILE* file, const char *what);
-    
 
     // Write a string into a file. 
     // Add a newline, if the string does not end with a newline already.
