///|/ Copyright (c) Prusa Research 2016 - 2023 Lukáš Matěna @lukasmatena, Tomáš Mészáros @tamasmeszaros, Enrico Turri @enricoturri1966, Vojtěch Bubník @bubnikv, Pavel Mikuš @Godrak, Oleksandra Iushchenko @YuSanka, Lukáš Hejl @hejllukas, Filip Sykala @Jony01, Roman Beránek @zavorka, David Kocík @kocikdav
///|/ Copyright (c) BambuStudio 2023 manch1n @manch1n
///|/ Copyright (c) SuperSlicer 2023 Remi Durand @supermerill
///|/ Copyright (c) 2021 Martin Budden
///|/ Copyright (c) 2020 Paul Arden @ardenpm
///|/ Copyright (c) 2019 Thomas Moore
///|/ Copyright (c) 2019 Bryan Smith
///|/ Copyright (c) Slic3r 2013 - 2016 Alessandro Ranellucci @alranel
///|/ Copyright (c) 2014 Petr Ledvina @ledvinap
///|/
///|/ ported from lib/Slic3r/Print.pm:
///|/ Copyright (c) Prusa Research 2016 - 2018 Vojtěch Bubník @bubnikv, Tomáš Mészáros @tamasmeszaros
///|/ Copyright (c) Slic3r 2011 - 2016 Alessandro Ranellucci @alranel
///|/ Copyright (c) 2012 - 2013 Mark Hindess
///|/ Copyright (c) 2013 Devin Grady
///|/ Copyright (c) 2012 - 2013 Mike Sheldrake @mesheldrake
///|/ Copyright (c) 2012 Henrik Brix Andersen @henrikbrixandersen
///|/ Copyright (c) 2012 Michael Moon
///|/ Copyright (c) 2011 Richard Goodwin
///|/
///|/ PrusaSlicer is released under the terms of the AGPLv3 or higher
///|/
#include "Exception.hpp"
#include "Print.hpp"
#include "BoundingBox.hpp"
#include "Brim.hpp"
#include "ClipperUtils.hpp"
#include "clipper/clipper_z.hpp"
#include "Extruder.hpp"
#include "Flow.hpp"
#include "Fill/FillBase.hpp"
#include "Geometry/ConvexHull.hpp"
#include "I18N.hpp"
#include "ShortestPath.hpp"
#include "Thread.hpp"
#include "GCode.hpp"
#include "GCode/WipeTower.hpp"
#include "GCode/ConflictChecker.hpp"
#include "Utils.hpp"
#include "BuildVolume.hpp"
#include "format.hpp"

#include <float.h>

#include <algorithm>
#include <limits>
#include <string>
#include <unordered_set>

#include <boost/filesystem/path.hpp>
#include <boost/format.hpp>
#include <boost/log/trivial.hpp>
#include <boost/regex.hpp>

<<<<<<< HEAD
#include <tbb/parallel_for.h>

// Mark string for localization and translate.
#define L(s) Slic3r::I18N::translate(s)

=======
>>>>>>> 3c0b9e04
namespace Slic3r {

template class PrintState<PrintStep, psCount>;
template class PrintState<PrintObjectStep, posCount>;

PrintRegion::PrintRegion(const PrintRegionConfig& config) : PrintRegion(config, config.hash()) {}
PrintRegion::PrintRegion(PrintRegionConfig&& config) : PrintRegion(std::move(config), config.hash()) {}

void Print::clear() 
{
    std::scoped_lock<std::mutex> lock(this->state_mutex());
    // The following call should stop background processing if it is running.
    this->invalidate_all_steps();
	for (PrintObject *object : m_objects)
		delete object;
	m_objects.clear();
    m_print_regions.clear();
    m_model.clear_objects();
}

// Called by Print::apply().
// This method only accepts PrintConfig option keys. Not PrintObjectConfig or PrintRegionConfig, go to PrintObject for these
bool Print::invalidate_state_by_config_options(const ConfigOptionResolver& /* new_config */, const std::vector<t_config_option_key> &opt_keys)
{
    if (opt_keys.empty())
        return false;


    // Cache the plenty of parameters, which influence the G-code generator only,
    // or they are only notes not influencing the generated G-code.
    static std::unordered_set<std::string> steps_gcode = {
<<<<<<< HEAD
        "allow_empty_layers",
=======
        "autoemit_temperature_commands",
>>>>>>> 3c0b9e04
        "avoid_crossing_perimeters",
        "avoid_crossing_perimeters_max_detour",
        "avoid_crossing_not_first_layer",
        "bed_shape",
        "bed_temperature",
        "before_layer_gcode",
        "between_objects_gcode",
<<<<<<< HEAD
=======
        "binary_gcode",
        "bridge_acceleration",
        "bridge_internal_acceleration",
>>>>>>> 3c0b9e04
        "bridge_fan_speed",
        "chamber_temperature",
        "color_change_gcode",
        "colorprint_heights",
        "complete_objects_sort",
        "complete_objects_one_brim",
        //"cooling",
        "default_fan_speed",
        "deretract_speed",
        "disable_fan_first_layers",
        "duplicate_distance",
        "enable_dynamic_fan_speeds",
          "overhang_fan_speed_0",
          "overhang_fan_speed_1",
          "overhang_fan_speed_2",
          "overhang_fan_speed_3",
        "enforce_retract_first_layer",
        "end_gcode",
        "end_filament_gcode",
        "external_perimeter_fan_speed",
        "extrusion_axis",
        "extruder_clearance_height",
        "extruder_clearance_radius",
        "extruder_colour",
        "extruder_extrusion_multiplier_speed",
        "extruder_offset",
        "extruder_fan_offset"
        "extruder_temperature_offset",
        "extrusion_multiplier",
        "fan_below_layer_time",
        "fan_kickstart",
        "fan_speedup_overhangs",
        "fan_speedup_time",
        "feature_gcode",
        "fan_percentage",
        "fan_printer_min_speed",
        "filament_colour",
        "filament_custom_variables",
        "filament_diameter",
        "filament_density",
        "filament_load_time",
        "filament_notes",
        "filament_cost",
        "filament_spool_weight",
        "filament_unload_time",
        "filament_wipe_advanced_pigment",
        "first_layer_bed_temperature",
        "full_fan_speed_layer",
        "gap_fill_fan_speed",
        "gcode_ascii",
        "gcode_comments",
        "gcode_filename_illegal_char",
        "gcode_label_objects",
        "gcode_precision_xyz",
        "gcode_precision_e",
        "gcode_substitutions",
<<<<<<< HEAD
=======
        "infill_acceleration",
>>>>>>> 3c0b9e04
        "infill_fan_speed",
        "internal_bridge_fan_speed",
        "layer_gcode",
        "lift_min",
        "max_fan_speed",
        "max_gcode_per_second",
        "max_print_height",
        "max_print_speed",
        "max_speed_reduction",
        "max_volumetric_speed",
        "min_length",
        "min_print_speed",
        "milling_diameter",
        "milling_toolchange_end_gcode",
        "milling_toolchange_start_gcode",
        "max_volumetric_extrusion_rate_slope_positive",
        "max_volumetric_extrusion_rate_slope_negative",
        "notes",
        "only_retract_when_crossing_perimeters",
        "output_filename_format",
        "overhangs_fan_speed",
        "parallel_objects_step",
        "pause_print_gcode",
        "post_process",
<<<<<<< HEAD
        "print_custom_variables",
        "printer_custom_variables",
        "perimeter_fan_speed",
        "printer_notes",
        "remaining_times",
        "remaining_times_type",
=======
        "perimeter_fan_speed",
        "printer_notes",
        "travel_ramping_lift",
        "travel_initial_part_length",
        "travel_slope",
        "travel_max_lift",
        "travel_lift_before_obstacle",
>>>>>>> 3c0b9e04
        "retract_before_travel",
        "retract_before_wipe",
        "retract_layer_change",
        "retract_length",
        "retract_length_toolchange",
        "retract_lift",
        "retract_lift_above",
        "retract_lift_below",
        "retract_lift_first_layer",
        "retract_lift_top",
        "retract_lift_before_travel",
        "retract_restart_extra",
        "retract_restart_extra_toolchange",
        "retract_speed",
        "silent_mode",
        "single_extruder_multi_material_priming",
        "slowdown_below_layer_time",
        "solid_infill_fan_speed",
        "support_material_acceleration",
        "support_material_fan_speed",
        "support_material_interface_acceleration",
        "support_material_interface_fan_speed",
        "standby_temperature_delta",
        "start_gcode",
        "start_gcode_manual",
        "start_filament_gcode",
        "template_custom_gcode",
        "thumbnails",
        "thumbnails_color",
        "thumbnails_custom_color",
        "thumbnails_end_file",
        "thumbnails_format",
        "thumbnails_tag_format",
        "thumbnails_with_bed",
        "time_estimation_compensation",
        "time_cost",
        "time_start_gcode",
        "time_toolchange",
        "tool_name",
        "toolchange_gcode",
        "top_fan_speed",
        "threads",
        "use_firmware_retraction",
        "use_relative_e_distances",
        "use_volumetric_e",
        "variable_layer_height",
        "wipe",
        "wipe_advanced",
        "wipe_advanced_algo",
        "wipe_advanced_multiplier",
        "wipe_advanced_nozzle_melted_volume",
        "wipe_extra_perimeter",
        "wipe_inside_depth",
        "wipe_inside_end",
        "wipe_inside_start",
        "wipe_only_crossing",
        "wipe_speed",
    };

    static std::unordered_set<std::string> steps_ignore;

    std::vector<PrintStep> steps;
    std::vector<PrintObjectStep> osteps;
    bool invalidated = false;

    for (const t_config_option_key &opt_key : opt_keys) {
        //this one isn't even use in slicing, only for import.
        if (opt_key == "init_z_rotate")
            continue;
        if (steps_gcode.find(opt_key) != steps_gcode.end()) {
            // These options only affect G-code export or they are just notes without influence on the generated G-code,
            // so there is nothing to invalidate.
            steps.emplace_back(psGCodeExport);
        } else if (steps_ignore.find(opt_key) != steps_ignore.end()) {
            // These steps have no influence on the G-code whatsoever. Just ignore them.
        } else if (
            opt_key == "complete_objects_one_skirt"
            || opt_key == "draft_shield"
            || opt_key == "min_skirt_length"
            || opt_key == "ooze_prevention"
            || opt_key == "skirts"
            || opt_key == "skirt_brim"
            || opt_key == "skirt_distance"
            || opt_key == "skirt_distance_from_brim"
            || opt_key == "skirt_extrusion_width"
            || opt_key == "skirt_height"
            || opt_key == "wipe_tower_x"
            || opt_key == "wipe_tower_y"
            || opt_key == "wipe_tower_rotation_angle"
            ) {
            steps.emplace_back(psSkirtBrim);
        } else if (
               opt_key == "bridge_precision"
            || opt_key == "filament_shrink"
            || opt_key == "nozzle_diameter"
            || opt_key == "resolution"
            || opt_key == "resolution_internal"
            // Spiral Vase forces different kind of slicing than the normal model:
            // In Spiral Vase mode, holes are closed and only the largest area contour is kept at each layer.
            // Therefore toggling the Spiral Vase on / off requires complete reslicing.
            || opt_key == "spiral_vase"
            || opt_key == "z_step") {
            osteps.emplace_back(posSlice);
        } else if (
               opt_key == "complete_objects"
            || opt_key == "filament_type"
            || opt_key == "filament_loading_speed"
            || opt_key == "filament_loading_speed_start"
            || opt_key == "filament_unloading_speed"
            || opt_key == "filament_unloading_speed_start"
            || opt_key == "filament_toolchange_delay"
            || opt_key == "filament_cooling_moves"
            || opt_key == "filament_max_wipe_tower_speed"
            || opt_key == "filament_minimal_purge_on_wipe_tower"
            || opt_key == "filament_cooling_initial_speed"
            || opt_key == "filament_cooling_final_speed"
            || opt_key == "filament_ramming_parameters"
            || opt_key == "filament_max_speed"
            || opt_key == "filament_max_volumetric_speed"
            || opt_key == "filament_multitool_ramming"
            || opt_key == "filament_multitool_ramming_volume"
            || opt_key == "filament_multitool_ramming_flow"
            || opt_key == "filament_use_skinnydip"        // skinnydip params start
            || opt_key == "filament_use_fast_skinnydip"
            || opt_key == "filament_skinnydip_distance"
            || opt_key == "filament_melt_zone_pause"
            || opt_key == "filament_cooling_zone_pause"
            || opt_key == "filament_toolchange_temp"
            || opt_key == "filament_enable_toolchange_temp"
            || opt_key == "filament_enable_toolchange_part_fan"
            || opt_key == "filament_toolchange_part_fan_speed"
            || opt_key == "filament_dip_insertion_speed"
            || opt_key == "filament_dip_extraction_speed"    //skinnydip params end	
            || opt_key == "first_layer_temperature"
            || opt_key == "gcode_flavor"
            || opt_key == "high_current_on_filament_swap"
            || opt_key == "priming_position"
            || opt_key == "single_extruder_multi_material"
            || opt_key == "temperature"
            || opt_key == "idle_temperature"
            || opt_key == "wipe_tower"
            || opt_key == "wipe_tower_width"
            || opt_key == "wipe_tower_brim_width"
            || opt_key == "wipe_tower_cone_angle"
            || opt_key == "wipe_tower_bridging"
            || opt_key == "wipe_tower_extra_spacing"
            || opt_key == "wipe_tower_no_sparse_layers"
<<<<<<< HEAD
            || opt_key == "wipe_tower_per_color_wipe"
=======
            || opt_key == "wipe_tower_extruder"
>>>>>>> 3c0b9e04
            || opt_key == "wipe_tower_speed"
            || opt_key == "wipe_tower_wipe_starting_speed"
            || opt_key == "wiping_volumes_extruders"
            || opt_key == "wiping_volumes_matrix"
            || opt_key == "parking_pos_retraction"
            || opt_key == "cooling_tube_retraction"
            || opt_key == "cooling_tube_length"
            || opt_key == "extra_loading_move"
            || opt_key == "travel_speed"
            || opt_key == "travel_speed_z"
            || opt_key == "z_offset") {
            steps.emplace_back(psWipeTower);
            steps.emplace_back(psSkirtBrim);
        } else if (opt_key == "filament_soluble") {
            steps.emplace_back(psWipeTower);
            // Soluble support interface / non-soluble base interface produces non-soluble interface layers below soluble interface layers.
            // Thus switching between soluble / non-soluble interface layer material may require recalculation of supports.
            //FIXME Killing supports on any change of "filament_soluble" is rough. We should check for each object whether that is necessary.
            osteps.emplace_back(posSupportMaterial);
        } else if (
            opt_key == "arc_fitting"
            || opt_key == "arc_fitting_tolerance"
            || opt_key == "min_layer_height"
            || opt_key == "max_layer_height"
            || opt_key == "filament_max_overlap"
            || opt_key == "gcode_resolution") {
            osteps.emplace_back(posPerimeters);
            osteps.emplace_back(posInfill);
            osteps.emplace_back(posSimplifyPath);
            osteps.emplace_back(posSupportMaterial);
            steps.emplace_back(psSkirtBrim);
        } else if (opt_key == "seam_gap" || opt_key == "seam_gap_external") {
            osteps.emplace_back(posInfill);
        }
        else if (opt_key == "avoid_crossing_curled_overhangs")
            osteps.emplace_back(posEstimateCurledExtrusions);
        else if (opt_key == "posSlice")
            osteps.emplace_back(posSlice);
        else if (opt_key == "posPerimeters")
            osteps.emplace_back(posPerimeters);
        else if (opt_key == "posPrepareInfill")
            osteps.emplace_back(posPrepareInfill);
        else if (opt_key == "posInfill")
            osteps.emplace_back(posInfill);
        else if (opt_key == "posSupportMaterial")
            osteps.emplace_back(posSupportMaterial);
        else if (opt_key == "posCount")
            osteps.emplace_back(posCount);
        else {
            // for legacy, if we can't handle this option let's invalidate all steps
            //FIXME invalidate all steps of all objects as well?
            invalidated |= this->invalidate_all_steps();
            // Continue with the other opt_keys to possibly invalidate any object specific steps.
        }
    }

    sort_remove_duplicates(steps);
    for (PrintStep step : steps)
        invalidated |= this->invalidate_step(step);
    sort_remove_duplicates(osteps);
    for (PrintObjectStep ostep : osteps)
        for (PrintObject *object : m_objects)
            invalidated |= object->invalidate_step(ostep);
    if(invalidated)
        m_timestamp_last_change = std::time(0);
    return invalidated;
}

bool Print::invalidate_step(PrintStep step)
{
	bool invalidated = Inherited::invalidate_step(step);
    // Propagate to dependent steps.
    if (step != psGCodeExport)
        invalidated |= Inherited::invalidate_step(psGCodeExport);
    return invalidated;
}

// returns true if an object step is done on all objects
// and there's at least one object
bool Print::is_step_done(PrintObjectStep step) const
{
    if (m_objects.empty())
        return false;
    std::scoped_lock<std::mutex> lock(this->state_mutex());
    for (const PrintObject *object : m_objects)
        if (! object->is_step_done_unguarded(step))
            return false;
    return true;
}

// returns 0-based indices of used extruders
std::set<uint16_t> Print::object_extruders(const PrintObjectPtrs &objects) const
{
    std::set<uint16_t> extruders;
    for (const PrintObject *object : objects)
        for (const PrintRegion& region : object->all_regions())
            region.collect_object_printing_extruders(*object->print(), extruders);
    return extruders;
}
std::set<uint16_t> Print::object_extruders() const
{
    std::set<uint16_t> extruders;
    for (const PrintObject *object : m_objects)
        for (const PrintRegion& region : object->all_regions())
            region.collect_object_printing_extruders(*object->print(), extruders);
    return extruders;
}

// returns 0-based indices of used extruders
std::set<uint16_t> Print::support_material_extruders() const
{
    std::set<uint16_t> extruders;
    bool support_uses_current_extruder = false;
    auto num_extruders = (uint16_t)m_config.nozzle_diameter.size();

    for (PrintObject *object : m_objects) {
        if (object->has_support_material()) {
        	assert(object->config().support_material_extruder >= 0);
            if (object->config().support_material_extruder == 0)
                support_uses_current_extruder = true;
            else {
                uint16_t i = (uint16_t)object->config().support_material_extruder - 1;
                extruders.insert((i >= num_extruders) ? 0 : i);
            }
            if (object->config().support_material_interface_layers > 0) {
                assert(object->config().support_material_interface_extruder >= 0);
                if (object->config().support_material_interface_extruder == 0)
                    support_uses_current_extruder = true;
                else {
                    uint16_t i = (uint16_t)object->config().support_material_interface_extruder - 1;
                    extruders.insert((i >= num_extruders) ? 0 : i);
                }
            }
        }
    }

    if (support_uses_current_extruder)
        // Add all object extruders to the support extruders as it is not know which one will be used to print supports.
        append(extruders, this->object_extruders(m_objects));
    
    return extruders;
}

// returns 0-based indices of used extruders
std::set<uint16_t> Print::extruders() const
{
    std::set<uint16_t> extruders = this->object_extruders(m_objects);
    append(extruders, this->support_material_extruders());

    // The wipe tower extruder can also be set. When the wipe tower is enabled and it will be generated,
    // append its extruder into the list too.
    if (has_wipe_tower() && config().wipe_tower_extruder != 0 && extruders.size() > 1) {
        assert(config().wipe_tower_extruder > 0 && config().wipe_tower_extruder < int(config().nozzle_diameter.size()));
        extruders.insert(uint16_t(config().wipe_tower_extruder.value - 1)); // the config value is 1-based
    }

    return extruders;
}

uint16_t Print::num_object_instances() const
{
    uint16_t instances = 0;
    for (const PrintObject *print_object : m_objects)
        instances += (uint16_t)print_object->instances().size();
    return instances;
}

double Print::max_allowed_layer_height() const
{
    double nozzle_diameter_max = 0.;
    for (unsigned int extruder_id : this->extruders())
        nozzle_diameter_max = std::max(nozzle_diameter_max, m_config.nozzle_diameter.get_at(extruder_id));
    return nozzle_diameter_max;
}

std::vector<ObjectID> Print::print_object_ids() const 
{ 
    std::vector<ObjectID> out; 
    // Reserve one more for the caller to append the ID of the Print itself.
    out.reserve(m_objects.size() + 1);
    for (const PrintObject *print_object : m_objects)
        out.emplace_back(print_object->id());
    return out;
}

bool Print::has_infinite_skirt() const
{
    return (m_config.draft_shield.value == dsEnabled && m_config.skirts > 0)/* || (m_config.ooze_prevention && this->extruders().size() > 1)*/;
}

bool Print::has_skirt() const
{
    return (m_config.skirt_height > 0 && m_config.skirts > 0) || this->has_infinite_skirt() || m_config.draft_shield.value != dsDisabled;
    // case dsLimited should only be taken into account when skirt_height and skirts are positive,
    // so it is covered by the first condition.
}

bool Print::has_brim() const
{
    return !this->m_brim.empty() || std::any_of(m_objects.begin(), m_objects.end(), [](PrintObject* object) { return object->has_brim(); });
}

bool Print::sequential_print_horizontal_clearance_valid(const Print &print, Polygons* polygons)
{
    if (print.config().extruder_clearance_radius == 0) {
        return true;
    }
    Polygons convex_hulls_other;
    if (polygons != nullptr) {
        polygons->clear();
    }
    std::vector<size_t> intersecting_idxs;

	std::map<ObjectID, Polygon> map_model_object_to_convex_hull;
    const double dist_grow = min_object_distance(static_cast<const ConfigBase*>(&print.full_print_config()), 0) * 2;
	for (const PrintObject *print_object : print.objects()) {
        const double object_grow = (print.config().complete_objects && !print_object->config().brim_per_object) ? dist_grow : std::max(dist_grow, print_object->config().brim_width.value);
	    assert(! print_object->model_object()->instances.empty());
	    assert(! print_object->instances().empty());
	    ObjectID model_object_id = print_object->model_object()->id();
	    auto it_convex_hull = map_model_object_to_convex_hull.find(model_object_id);
        // Get convex hull of all printable volumes assigned to this print object.
        ModelInstance *model_instance0 = print_object->model_object()->instances.front();
	      if (it_convex_hull == map_model_object_to_convex_hull.end()) {
	          // Calculate the convex hull of a printable object. 
	          // Grow convex hull with the clearance margin.
	          // FIXME: Arrangement has different parameters for offsetting (jtMiter, limit 2)
	          // which causes that the warning will be showed after arrangement with the
	          // appropriate object distance. Even if I set this to jtMiter the warning still shows up.
            Geometry::Transformation trafo = model_instance0->get_transformation();
            trafo.set_offset(Vec3d{ 0.0, 0.0, model_instance0->get_offset().z() });
            Polygon ch2d = print_object->model_object()->convex_hull_2d(trafo.get_matrix());
            Polygons offs_ch2d = offset(ch2d,
                // Shrink the extruder_clearance_radius a tiny bit, so that if the object arrangement algorithm placed the objects
                // exactly by satisfying the extruder_clearance_radius, this test will not trigger collision.
                scale_d(0.5 * object_grow - BuildVolume::BedEpsilon), jtRound, scale_d(0.1));
            // for invalid geometries the vector returned by offset() may be empty
            if (!offs_ch2d.empty())
                it_convex_hull = map_model_object_to_convex_hull.emplace_hint(it_convex_hull, model_object_id, offs_ch2d.front());
        }
        if (it_convex_hull != map_model_object_to_convex_hull.end()) {
            // Make a copy, so it may be rotated for instances.
            //FIXME seems like the rotation isn't taken into account
            Polygon convex_hull0 = it_convex_hull->second;
            //this can create bugs in macos, for reasons.
            const double z_diff = Geometry::rotation_diff_z(model_instance0->get_matrix(), print_object->instances().front().model_instance->get_matrix());
            if (std::abs(z_diff) > EPSILON)
                convex_hull0.rotate(z_diff);
            // Now we check that no instance of convex_hull intersects any of the previously checked object instances.
            for (const PrintInstance& instance : print_object->instances()) {
                Polygon convex_hull = convex_hull0;
                // instance.shift is a position of a centered object, while model object may not be centered.
                // Convert the shift from the PrintObject's coordinates into ModelObject's coordinates by removing the centering offset.
                convex_hull.translate(instance.shift - print_object->center_offset());
                // if output needed, collect indices (inside convex_hulls_other) of intersecting hulls
                for (size_t i = 0; i < convex_hulls_other.size(); ++i) {
                    if (!intersection(convex_hulls_other[i], convex_hull).empty()) {
                        if (polygons == nullptr)
                            return false;
                        else {
                            intersecting_idxs.emplace_back(i);
                            intersecting_idxs.emplace_back(convex_hulls_other.size());
                        }
                    }
                }
                convex_hulls_other.emplace_back(std::move(convex_hull));
            }
        }
    }

    if (!intersecting_idxs.empty()) {
        // use collected indices (inside convex_hulls_other) to update output
        std::sort(intersecting_idxs.begin(), intersecting_idxs.end());
        intersecting_idxs.erase(std::unique(intersecting_idxs.begin(), intersecting_idxs.end()), intersecting_idxs.end());
        for (size_t i : intersecting_idxs) {
            polygons->emplace_back(std::move(convex_hulls_other[i]));
        }
        return false;
    }
    return true;
}

static inline bool sequential_print_vertical_clearance_valid(const Print &print)
{
	std::vector<const PrintInstance*> print_instances_ordered = sort_object_instances_by_model_order(print);
	// Ignore the last instance printed.
	print_instances_ordered.pop_back();
	// Find the other highest instance.
	auto it = std::max_element(print_instances_ordered.begin(), print_instances_ordered.end(), [](auto l, auto r) {
		return l->print_object->height() < r->print_object->height();
	});
    return it == print_instances_ordered.end() || (*it)->print_object->height() <= scale_(print.config().extruder_clearance_height.value);
}

double Print::get_object_first_layer_height(const PrintObject& object) const {
    //get object first layer height
    double object_first_layer_height = object.config().first_layer_height.value;
    if (object.config().first_layer_height.percent) {
        std::set<uint16_t> object_extruders;
        for (const PrintRegion& region : object.all_regions()) {
            PrintRegion::collect_object_printing_extruders(config(), object.config(), region.config(), object_extruders);
        }
        object_first_layer_height = 1000000000;
        for (uint16_t extruder_id : object_extruders) {
            double nozzle_diameter = config().nozzle_diameter.get_at(extruder_id);
            object_first_layer_height = std::min(object_first_layer_height, object.config().first_layer_height.get_abs_value(nozzle_diameter));
        }
    }
    assert(object_first_layer_height < 1000000000);
    return object_first_layer_height;
}

double Print::get_first_layer_height() const
{
    if (m_objects.empty())
        throw Slic3r::InvalidArgument("first_layer_height() can't be called without PrintObjects");

    double min_layer_height = 10000000000.;
    for(PrintObject* obj : m_objects)
        min_layer_height = std::fmin(min_layer_height, get_object_first_layer_height(*obj));

    if(min_layer_height == 10000000000.)
        throw Slic3r::InvalidArgument("first_layer_height() can't be computed");

    return min_layer_height;
}

// Matches "G92 E0" with various forms of writing the zero and with an optional comment.
boost::regex regex_g92e0 { "^[ \\t]*[gG]92[ \\t]*[eE](0(\\.0*)?|\\.0+)[ \\t]*(;.*)?$" };

// Precondition: Print::validate() requires the Print::apply() to be called its invocation.
std::pair<PrintBase::PrintValidationError, std::string> Print::validate(std::vector<std::string>* warnings) const
{
    std::set<uint16_t> extruders = this->extruders();

    if (warnings) {
        for (auto it_a = extruders.begin(); it_a != extruders.end() ;++it_a)
            for (auto it_b = std::next(it_a); it_b != extruders.end() ;++it_b)
                if (std::abs(m_config.bed_temperature.get_at(*it_a) - m_config.bed_temperature.get_at(*it_b)) > 15
                 || std::abs(m_config.first_layer_bed_temperature.get_at(*it_a) - m_config.first_layer_bed_temperature.get_at(*it_b)) > 15) {
                    warnings->emplace_back("_BED_TEMPS_DIFFER");
                    goto DONE;
                }
        DONE:;
    }

    if (m_objects.empty())
        return { PrintBase::PrintValidationError::pveWrongPosition, _u8L("All objects are outside of the print volume.") };

    if (extruders.empty())
        return { PrintBase::PrintValidationError::pveNoPrint, _u8L("The supplied settings will cause an empty print.") };

    if (m_config.complete_objects || m_config.parallel_objects_step > 0) {
    	if (! sequential_print_horizontal_clearance_valid(*this, const_cast<Polygons*>(&m_sequential_print_clearance_contours)))
            return { PrintBase::PrintValidationError::pveWrongPosition, _u8L("Some objects are too close; your extruder will collide with them.") };
        if (m_config.complete_objects && ! sequential_print_vertical_clearance_valid(*this))
            return { PrintBase::PrintValidationError::pveWrongPosition,_u8L("Some objects are too tall and cannot be printed without extruder collisions.") };
    }
    else
        const_cast<Polygons*>(&m_sequential_print_clearance_contours)->clear();

    if (m_config.avoid_crossing_perimeters && m_config.avoid_crossing_curled_overhangs) {
        return { PrintBase::PrintValidationError::pveWrongSettings, _u8L("Avoid crossing perimeters option and avoid crossing curled overhangs option cannot be both enabled together.") };
    }    

    if (m_config.spiral_vase) {
        size_t total_copies_count = 0;
        for (const PrintObject *object : m_objects)
            total_copies_count += object->instances().size();
        // #4043
        if (total_copies_count > 1 && ! m_config.complete_objects.value)
            return { PrintBase::PrintValidationError::pveWrongSettings, _u8L("Only a single object may be printed at a time in Spiral Vase mode. "
                     "Either remove all but the last object, or enable sequential mode by \"complete_objects\".") };
        assert(m_objects.size() == 1 || config().complete_objects.value);
        if (m_objects.front()->all_regions().size() > 1)
            return { PrintBase::PrintValidationError::pveWrongSettings, _u8L("The Spiral Vase option can only be used when printing single material objects.") };
    }

    //if (m_config.machine_limits_usage == MachineLimitsUsage::EmitToGCode && m_config.gcode_flavor == gcfKlipper)
    //    return _u8L("Machine limits cannot be emitted to G-Code when Klipper firmware flavor is used. "
    //             "Change the value of machine_limits_usage.");

    // Cache of layer height profiles for checking:
    // 1) Whether all layers are synchronized if printing with wipe tower and / or unsynchronized supports.
    // 2) Whether layer height is constant for Organic supports.
    // 3) Whether build volume Z is not violated.
    std::vector<std::vector<coordf_t>> layer_height_profiles;
    auto layer_height_profile = [this, &layer_height_profiles](const size_t print_object_idx) -> const std::vector<coordf_t>& {
        const PrintObject       &print_object = *m_objects[print_object_idx];
        if (layer_height_profiles.empty())
            layer_height_profiles.assign(m_objects.size(), std::vector<coordf_t>());
        std::vector<coordf_t>   &profile      = layer_height_profiles[print_object_idx];
        if (profile.empty())
            PrintObject::update_layer_height_profile(*print_object.model_object(), print_object.slicing_parameters(), profile);
        return profile;
    };

    // Checks that the print does not exceed the max print height
    for (size_t print_object_idx = 0; print_object_idx < m_objects.size(); ++ print_object_idx) {
        const PrintObject &print_object = *m_objects[print_object_idx];
        //FIXME It is quite expensive to generate object layers just to get the print height!
        if (auto layers = generate_object_layers(print_object.slicing_parameters(), layer_height_profile(print_object_idx));
            ! layers.empty() && layers.back() > this->config().max_print_height + EPSILON) {
            return { PrintBase::PrintValidationError::pveWrongPosition, 
                // Test whether the last slicing plane is below or above the print volume.
                0.5 * (layers[layers.size() - 2] + layers.back()) > this->config().max_print_height + EPSILON ?
                format(_u8L("The object %1% exceeds the maximum build volume height."), print_object.model_object()->name) :
                format(_u8L("While the object %1% itself fits the build volume, its last layer exceeds the maximum build volume height."), print_object.model_object()->name) +
                " " + _u8L("You might want to reduce the size of your model or change current print settings and retry.") };
        }
    }

    // Some of the objects has variable layer height applied by painting or by a table.
    bool has_custom_layering = std::find_if(m_objects.begin(), m_objects.end(), 
        [](const PrintObject *object) { return object->model_object()->has_custom_layering(); }) 
        != m_objects.end();

    // Custom layering is not allowed for tree supports as of now.
    for (size_t print_object_idx = 0; print_object_idx < m_objects.size(); ++ print_object_idx)
        if (const PrintObject &print_object = *m_objects[print_object_idx];
            print_object.has_support_material() && print_object.config().support_material_style.value == smsOrganic &&
            print_object.model_object()->has_custom_layering()) {
            if (const std::vector<coordf_t> &layers = layer_height_profile(print_object_idx); ! layers.empty())
                if (! check_object_layers_fixed(print_object.slicing_parameters(), layers))
                    return { PrintBase::PrintValidationError::pveWrongSettings, _u8L("Variable layer height is not supported with Organic supports.") };
        }

    if (this->has_wipe_tower() && ! m_objects.empty()) {
        // Make sure all extruders use same diameter filament and have the same nozzle diameter
        // EPSILON comparison is used for nozzles and 10 % tolerance is used for filaments
        double first_nozzle_diam = m_config.nozzle_diameter.get_at(*extruders.begin());
        double first_filament_diam = m_config.filament_diameter.get_at(*extruders.begin());
        for (const uint16_t& extruder_idx : extruders) {
            double nozzle_diam = m_config.nozzle_diameter.get_at(extruder_idx);
            double filament_diam = m_config.filament_diameter.get_at(extruder_idx);
            if (nozzle_diam - EPSILON > first_nozzle_diam || nozzle_diam + EPSILON < first_nozzle_diam
             || std::abs((filament_diam-first_filament_diam)/first_filament_diam) > 0.1)
                return { PrintBase::PrintValidationError::pveWrongSettings, _u8L("The wipe tower is only supported if all extruders have the same nozzle diameter "
                         "and use filaments of the same diameter.") };
        }

        if (m_config.gcode_flavor != gcfRepRap 
            && m_config.gcode_flavor != gcfSprinter
            && m_config.gcode_flavor != gcfRepetier 
            && m_config.gcode_flavor != gcfMarlinLegacy
            && m_config.gcode_flavor != gcfMarlinFirmware
            && m_config.gcode_flavor != gcfKlipper )
            return { PrintBase::PrintValidationError::pveWrongSettings, _u8L("The Wipe Tower is currently only supported for the Marlin, Klipper, RepRap/Sprinter and Repetier G-code flavors.") };
        if (! m_config.use_relative_e_distances)
            return { PrintBase::PrintValidationError::pveWrongSettings, _u8L("The Wipe Tower is currently only supported with the relative extruder addressing (use_relative_e_distances=1).") };
        if (m_config.ooze_prevention && m_config.single_extruder_multi_material)
            return { PrintBase::PrintValidationError::pveWrongSettings, _u8L("Ooze prevention is currently not supported with the wipe tower enabled.") };
        if (m_config.use_volumetric_e)
            return { PrintBase::PrintValidationError::pveWrongSettings, _u8L("The Wipe Tower currently does not support volumetric E (use_volumetric_e=0).") };
        if (m_config.complete_objects && extruders.size() > 1)
            return { PrintBase::PrintValidationError::pveWrongSettings, _u8L("The Wipe Tower is currently not supported for multimaterial sequential prints.") };
        
        if (m_objects.size() > 1) {
            const SlicingParameters     &slicing_params0       = m_objects.front()->slicing_parameters();
            size_t                       tallest_object_idx    = 0;
            for (size_t i = 1; i < m_objects.size(); ++ i) {
                const PrintObject       *object         = m_objects[i];
                const SlicingParameters &slicing_params = object->slicing_parameters();
                if (std::abs(slicing_params.first_print_layer_height - slicing_params0.first_print_layer_height) > EPSILON ||
                    std::abs(slicing_params.layer_height             - slicing_params0.layer_height            ) > EPSILON)
                    return { PrintBase::PrintValidationError::pveWrongSettings, _u8L("The Wipe Tower is only supported for multiple objects if they have equal layer heights") };
                if (slicing_params.raft_layers() != slicing_params0.raft_layers())
                    return { PrintBase::PrintValidationError::pveWrongSettings, _u8L("The Wipe Tower is only supported for multiple objects if they are printed over an equal number of raft layers") };
                if (object->config().support_material_contact_distance_type != m_objects.front()->config().support_material_contact_distance_type
                    || object->config().support_material_contact_distance.value != m_objects.front()->config().support_material_contact_distance.value
                    || object->config().support_material_bottom_contact_distance.value != m_objects.front()->config().support_material_bottom_contact_distance.value
                    || slicing_params0.gap_object_support != slicing_params.gap_object_support
                    || slicing_params0.gap_support_object != slicing_params.gap_support_object)
                    return { PrintBase::PrintValidationError::pveWrongSettings, _u8L("The Wipe Tower is only supported for multiple objects if they are printed with the same support_material_contact_distance") };
                if (! equal_layering(slicing_params, slicing_params0))
                    return { PrintBase::PrintValidationError::pveWrongSettings, _u8L("The Wipe Tower is only supported for multiple objects if they are sliced equally.") };
                if (has_custom_layering) {
                    auto &lh         = layer_height_profile(i);
                    auto &lh_tallest = layer_height_profile(tallest_object_idx);
                    if (*(lh.end()-2) > *(lh_tallest.end()-2))
                        tallest_object_idx = i;
                }
            }

            if (has_custom_layering) {
                for (size_t idx_object = 0; idx_object < m_objects.size(); ++ idx_object) {
                    if (idx_object == tallest_object_idx)
                        continue;
                    // Check that the layer height profiles are equal. This will happen when one object is
                    // a copy of another, or when a layer height modifier is used the same way on both objects.
                    // The latter case might create a floating point inaccuracy mismatch, so compare
                    // element-wise using an epsilon check.
                    size_t i = 0;
                    const coordf_t eps = 0.5 * EPSILON; // layers closer than EPSILON will be merged later. Let's make
                    // this check a bit more sensitive to make sure we never consider two different layers as one.
                    while (i < layer_height_profiles[idx_object].size()
                        && i < layer_height_profiles[tallest_object_idx].size()) {
                        if (i%2 == 0 && layer_height_profiles[tallest_object_idx][i] > layer_height_profiles[idx_object][layer_height_profiles[idx_object].size() - 2 ])
                            break;
                        if (std::abs(layer_height_profiles[idx_object][i] - layer_height_profiles[tallest_object_idx][i]) > eps)
                            return { PrintBase::PrintValidationError::pveWrongSettings, _u8L("The Wipe tower is only supported if all objects have the same variable layer height") };
                        ++i;
                    }
                }
            }
        }
    }
    
	{
		// Find the smallest used nozzle diameter and the number of unique nozzle diameters.
		double min_nozzle_diameter = std::numeric_limits<double>::max();
		double max_nozzle_diameter = 0;
		for (uint16_t extruder_id : extruders) {
			double dmr = m_config.nozzle_diameter.get_at(extruder_id);
			min_nozzle_diameter = std::min(min_nozzle_diameter, dmr);
			max_nozzle_diameter = std::max(max_nozzle_diameter, dmr);
		}

#if 0
        // We currently allow one to assign extruders with a higher index than the number
        // of physical extruders the machine is equipped with, as the Printer::apply() clamps them.
        unsigned int total_extruders_count = m_config.nozzle_diameter.size();
        for (const auto& extruder_idx : extruders)
            if ( extruder_idx >= total_extruders_count )
                return _u8L("One or more object were assigned an extruder that the printer does not have.");
#endif

        const double print_first_layer_height = get_first_layer_height();
        for (PrintObject *object : m_objects) {
            if (object->has_support_material()) {
                if ((object->config().support_material_extruder == 0 || object->config().support_material_interface_extruder == 0) && max_nozzle_diameter - min_nozzle_diameter > EPSILON) {
                    // The object has some form of support and either support_material_extruder or support_material_interface_extruder
                    // will be printed with the current tool without a forced tool change. Play safe, assert that all object nozzles
                    // are of the same diameter.
                    return { PrintBase::PrintValidationError::pveWrongSettings, _u8L("Printing with multiple extruders of differing nozzle diameters. "
                           "If support is to be printed with the current extruder (support_material_extruder == 0 or support_material_interface_extruder == 0), "
                           "all nozzles have to be of the same diameter.") };
                }
                if (this->has_wipe_tower() && object->config().support_material_style != smsOrganic) {
                    if (object->config().support_material_contact_distance_type.value == zdNone) {
                        // Soluble interface
                        if (! object->config().support_material_synchronize_layers)
                            return { PrintBase::PrintValidationError::pveWrongSettings, _u8L("For the Wipe Tower to work with the soluble supports, the support layers need to be synchronized with the object layers.") };
                    } else {
                        // Non-soluble interface
                        if (object->config().support_material_extruder != 0 || object->config().support_material_interface_extruder != 0)
                            return { PrintBase::PrintValidationError::pveWrongSettings, _u8L("The Wipe Tower currently supports the non-soluble supports only if they are printed with the current extruder without triggering a tool change. "
                                     "(both support_material_extruder and support_material_interface_extruder need to be set to 0).") };
                    }
                }
                if (object->config().support_material_style.value == smsOrganic) {
                    float extrusion_width = std::min(
                        support_material_flow(object).width(),
                        support_material_interface_flow(object).width());
                    if (object->config().support_tree_tip_diameter < extrusion_width - EPSILON)
                        return { PrintBase::PrintValidationError::pveWrongSettings, _u8L("Organic support tree tip diameter must not be smaller than support material extrusion width.") };
                    if (object->config().support_tree_branch_diameter < 2. * extrusion_width - EPSILON)
                        return { PrintBase::PrintValidationError::pveWrongSettings, _u8L("Organic support branch diameter must not be smaller than 2x support material extrusion width.") };
                    if (object->config().support_tree_branch_diameter < object->config().support_tree_tip_diameter)
                        return { PrintBase::PrintValidationError::pveWrongSettings, _u8L("Organic support branch diameter must not be smaller than support tree tip diameter.") };
                }
            }

            // Do we have custom support data that would not be used?
            // Notify the user in that case.
            if (! object->has_support() && warnings) {
                for (const ModelVolume* mv : object->model_object()->volumes) {
                    bool has_enforcers = mv->is_support_enforcer() ||
                        (mv->is_model_part() && mv->supported_facets.has_facets(*mv, EnforcerBlockerType::ENFORCER));
                    if (has_enforcers) {
                        warnings->emplace_back("_SUPPORTS_OFF");
                        break;
                    }
                }
            }
            
            const double object_first_layer_height = get_object_first_layer_height(*object);
            // validate layer_height for each region
            for (const PrintRegion& region : object->all_regions()) {
                std::set<uint16_t> object_extruders;
                PrintRegion::collect_object_printing_extruders(config(), object->config(), region.config(), object_extruders);
                double layer_height = object->config().layer_height.value;
                for (uint16_t extruder_id : object_extruders) {
                    double nozzle_diameter = config().nozzle_diameter.get_at(extruder_id);
                    double min_layer_height = config().min_layer_height.get_abs_value(extruder_id, nozzle_diameter);
                    double max_layer_height = config().max_layer_height.get_abs_value(extruder_id, nozzle_diameter);
                    if (max_layer_height < EPSILON) max_layer_height = nozzle_diameter * 0.75;
                    if (min_layer_height > max_layer_height) return { PrintBase::PrintValidationError::pveWrongSettings, _u8L("Min layer height can't be greater than Max layer height") };
                    if (max_layer_height > nozzle_diameter) return { PrintBase::PrintValidationError::pveWrongSettings, _u8L("Max layer height can't be greater than nozzle diameter") };
                    double skirt_width = Flow::new_from_config_width(frPerimeter,
                        *Flow::extrusion_width_option("skirt", m_default_region_config),
                        *Flow::extrusion_spacing_option("skirt", m_default_region_config),
                        (float)m_config.nozzle_diameter.get_at(extruder_id), 
                        print_first_layer_height,
                        1,0 //don't care, all i want if width from width
                    ).width();
                    //check first layer layer_ranges
                    
                    if (object->shared_regions()->layer_ranges.front().layer_height_range.first < object_first_layer_height) {
                        if (object_first_layer_height + EPSILON < min_layer_height)
                            return { PrintBase::PrintValidationError::pveWrongSettings, format(_u8L("First layer height can't be lower than %s"), "min layer height") };
                        for (auto tuple : std::vector<std::pair<double, const char*>>{
                                {nozzle_diameter, "nozzle diameter"},
                                {max_layer_height, "max layer height"},
                                {skirt_width, "skirt extrusion width"},
                                {object->config().support_material ? region.width(FlowRole::frSupportMaterial, true, *object) : object_first_layer_height, "support material extrusion width"},
                                {region.width(FlowRole::frPerimeter, true, *object), "perimeter extrusion width"},
                                {region.width(FlowRole::frExternalPerimeter, true, *object), "perimeter extrusion width"},
                                {region.width(FlowRole::frInfill, true, *object), "infill extrusion width"},
                                {region.width(FlowRole::frSolidInfill, true, *object), "solid infill extrusion width"},
                                {region.width(FlowRole::frTopSolidInfill, true, *object), "top solid infill extrusion width"},
                            })
                            if (object_first_layer_height > tuple.first + EPSILON)
                                return { PrintBase::PrintValidationError::pveWrongSettings, format(_u8L("First layer height can't be greater than %s"), tuple.second) };

                    }
                    //check not-first layer
                    if (object->shared_regions()->layer_ranges.front().layer_height_range.second > layer_height) {
                        if (layer_height + EPSILON < min_layer_height)
                            return { PrintBase::PrintValidationError::pveWrongSettings, format(_u8L("Layer height can't be lower than %s"), "min layer height") };
                        for (auto tuple : std::vector<std::pair<double, const char*>>{
                                {nozzle_diameter, "nozzle diameter"},
                                {max_layer_height, "max layer height"},
                                {skirt_width, "skirt extrusion width"},
                                {object->config().support_material ? region.width(FlowRole::frSupportMaterial, false, *object) : layer_height, "support material extrusion width"},
                                {region.width(FlowRole::frPerimeter, false, *object), "perimeter extrusion width"},
                                {region.width(FlowRole::frExternalPerimeter, false, *object), "perimeter extrusion width"},
                                {region.width(FlowRole::frInfill, false, *object), "infill extrusion width"},
                                {region.width(FlowRole::frSolidInfill, false, *object), "solid infill extrusion width"},
                                {region.width(FlowRole::frTopSolidInfill, false, *object), "top solid infill extrusion width"},
                            })
                            if (layer_height > tuple.first + EPSILON)
                                return { PrintBase::PrintValidationError::pveWrongSettings, format(_u8L("Layer height can't be greater than %s"), tuple.second) };
                    }
                }
            }

        }
    }
    {
        bool before_layer_gcode_resets_extruder = boost::regex_search(m_config.before_layer_gcode.value, regex_g92e0);
        bool layer_gcode_resets_extruder        = boost::regex_search(m_config.layer_gcode.value, regex_g92e0);
        if (m_config.use_relative_e_distances) {
            // See GH issues #6336 #5073$
            //merill: should add it in gcode.cpp then!
            //if (! before_layer_gcode_resets_extruder && ! layer_gcode_resets_extruder)
            //    return { PrintBase::PrintValidationError::pveWrongSettings, _u8L("Relative extruder addressing requires resetting the extruder position at each layer to prevent loss of floating point accuracy. Add \"G92 E0\" to layer_gcode.") };
        } else {
            if (before_layer_gcode_resets_extruder)
                return { PrintBase::PrintValidationError::pveWrongSettings, _u8L("\"G92 E0\" was found in before_layer_gcode, which is incompatible with absolute extruder addressing.") };
            else if (layer_gcode_resets_extruder)
                return { PrintBase::PrintValidationError::pveWrongSettings, _u8L("\"G92 E0\" was found in layer_gcode, which is incompatible with absolute extruder addressing.") };
        }
    }

    return { PrintValidationError::pveNone, std::string() };
}

#if 0
// the bounding box of objects placed in copies position
// (without taking skirt/brim/support material into account)
BoundingBox Print::bounding_box() const
{
    BoundingBox bb;
    for (const PrintObject *object : m_objects)
        for (const PrintInstance &instance : object->instances()) {
            BoundingBox bb2(object->bounding_box());
            bb.merge(bb2.min + instance.shift);
            bb.merge(bb2.max + instance.shift);
        }
    return bb;
}

// the total bounding box of extrusions, including skirt/brim/support material
// this methods needs to be called even when no steps were processed, so it should
// only use configuration values
BoundingBox Print::total_bounding_box() const
{
    // get objects bounding box
    BoundingBox bb = this->bounding_box();
    
    // we need to offset the objects bounding box by at least half the perimeters extrusion width
    Flow perimeter_flow = m_objects.front()->get_layer(0)->get_region(0)->flow(frPerimeter);
    double extra = perimeter_flow.width/2;
    
    // consider support material
    if (this->has_support_material()) {
        extra = std::max(extra, SUPPORT_MATERIAL_MARGIN);
    }
    
    // consider brim and skirt
    if (m_config.brim_width.value > 0) {
        Flow brim_flow = this->brim_flow();
        extra = std::max(extra, m_config.brim_width.value + brim_flow.width/2);
    }
    if (this->has_skirt()) {
        int skirts = m_config.skirts.value + m_config.skirt_brim.value;
        if (skirts == 0 && this->has_infinite_skirt()) skirts = 1;
        double max_skirt_width = 0;
        double max_skirt_spacing = 0;
        for (unsigned int extruder_id : this->object_extruders()) {
            Flow   flow = this->skirt_flow(extruder_id);
            max_skirt_width = std::max(max_skirt_width, flow.width());
            max_skirt_spacing = std::max(max_skirt_spacing, flow.spacing());
        }
        if (m_config.skirt_distance_from_brim)
            extra += m_config.brim_width.value
                + m_config.skirt_distance.value
                + skirts * max_skirt_spacing
                + max_skirt_width / 2;
        else
            extra += std::max(
                m_config.brim_width.value,
                m_config.skirt_distance.value
                    + skirts * max_skirt_spacing
                    + max_skirt_width / 2);
    }
    
    if (extra > 0)
        bb.offset(scale_(extra));
    
    return bb;
}
#endif

Flow Print::brim_flow(size_t extruder_id, const PrintObjectConfig& brim_config) const
{
    //use default region, but current object config.
    PrintRegionConfig tempConf = m_default_region_config;
    tempConf.parent = &brim_config;
    return Flow::new_from_config_width(
        frPerimeter,
        *Flow::extrusion_width_option("brim", tempConf),
        *Flow::extrusion_spacing_option("brim", tempConf),
        (float)m_config.nozzle_diameter.get_at(extruder_id),
        (float)get_first_layer_height(),
        (extruder_id < m_config.nozzle_diameter.size()) ? brim_config.get_computed_value("filament_max_overlap", extruder_id) : 1
    );
}

Flow Print::skirt_flow(size_t extruder_id, bool first_layer/*=false*/) const
{
    if (m_objects.empty())
        throw Slic3r::InvalidArgument("skirt_first_layer_height() can't be called without PrintObjects");

    //get extruder used to compute first layer height
    double max_nozzle_diam = 0.f;
    for (PrintObject* pobject : m_objects) {
        PrintObject& object = *pobject;
        std::set<uint16_t> object_extruders;
        for (const PrintRegion& region : pobject->all_regions()) {
            PrintRegion::collect_object_printing_extruders(config(), object.config(), region.config(), object_extruders);
        }
        //get object first layer extruder diam
        for (uint16_t extruder_id : object_extruders) {
            double nozzle_diameter = config().nozzle_diameter.get_at(extruder_id);
            max_nozzle_diam = std::max(max_nozzle_diam, nozzle_diameter);
        }
    }

    
    //send m_default_object_config becasue it's the lowest config needed (extrusion_option need config from object & print)
    return Flow::new_from_config_width(
        frPerimeter,
        *Flow::extrusion_width_option("skirt", m_default_region_config),
        *Flow::extrusion_spacing_option("skirt", m_default_region_config),
        (float)max_nozzle_diam,
        (float)get_first_layer_height(),
        1 // hard to say what extruder we have here(many) m_default_region_config.get_computed_value("filament_max_overlap", extruder -1),
    );
    
}

bool Print::has_support_material() const
{
    for (const PrintObject *object : m_objects)
        if (object->has_support_material()) 
            return true;
    return false;
}

/*  This method assigns extruders to the volumes having a material
    but not having extruders set in the volume config. */
void Print::auto_assign_extruders(ModelObject* model_object) const
{
    // only assign extruders if object has more than one volume
    if (model_object->volumes.size() < 2)
        return;
    
//    size_t extruders = m_config.nozzle_diameter.size();
    for (size_t volume_id = 0; volume_id < model_object->volumes.size(); ++ volume_id) {
        ModelVolume *volume = model_object->volumes[volume_id];
        //FIXME Vojtech: This assigns an extruder ID even to a modifier volume, if it has a material assigned.
        if ((volume->is_model_part() || volume->is_modifier()) && ! volume->material_id().empty() && ! volume->config.has("extruder"))
            volume->config.set("extruder", int(volume_id + 1));
    }
}

#ifdef _DEBUG
class CheckOrientation : public ExtrusionVisitorRecursiveConst
{
public:
    bool ccw;
    CheckOrientation(bool is_ccw) : ExtrusionVisitorRecursiveConst() {ccw = (is_ccw);}
    void use(const ExtrusionLoop &loop) override {
        assert(loop.is_counter_clockwise() == ccw);
    }
};
#endif

// Slicing process, running at a background thread.
void Print::process()
{
    m_timestamp_last_change = std::time(0);
    name_tbb_thread_pool_threads_set_locale();
    bool something_done = !is_step_done_unguarded(psSkirtBrim);
    BOOST_LOG_TRIVIAL(info) << "Starting the slicing process." << log_memory_info();

    tbb::parallel_for(tbb::blocked_range<size_t>(0, m_objects.size(), 1), [this](const tbb::blocked_range<size_t> &range) {
        for (size_t idx = range.begin(); idx < range.end(); ++idx) {
            m_objects[idx]->make_perimeters();
            m_objects[idx]->infill();
            m_objects[idx]->ironing();
        }
    }, tbb::simple_partitioner());

    // The following step writes to m_shared_regions, it should not run in parallel.
    for (PrintObject *obj : m_objects)
        obj->generate_support_spots();
    // check data from previous step, format the error message(s) and send alert to ui
    // this also has to be done sequentially.
    alert_when_supports_needed();

    this->set_status(50, L("Generating support material"));
    tbb::parallel_for(tbb::blocked_range<size_t>(0, m_objects.size(), 1), [this](const tbb::blocked_range<size_t> &range) {
        for (size_t idx = range.begin(); idx < range.end(); ++idx) {
            PrintObject &obj = *m_objects[idx];
            obj.generate_support_material();
            obj.estimate_curled_extrusions();
            obj.calculate_overhanging_perimeters();
        }
    }, tbb::simple_partitioner());

    if (this->set_started(psWipeTower)) {
        m_wipe_tower_data.clear();
        m_tool_ordering.clear();
        if (this->has_wipe_tower()) {
            //this->set_status(50, _u8L("Generating wipe tower"));
            this->_make_wipe_tower();
        } else if (! this->config().complete_objects.value) {
            // Initialize the tool ordering, so it could be used by the G-code preview slider for planning tool changes and filament switches.
            m_tool_ordering = ToolOrdering(*this, -1, false);
            if (m_tool_ordering.empty() || m_tool_ordering.last_extruder() == unsigned(-1))
                throw Slic3r::SlicingError("The print is empty. The model is not printable with current print settings.");
        }
        this->set_done(psWipeTower);
    }
    if (this->set_started(psSkirtBrim)) {
        this->set_status(60, L("Generating skirt and brim"));

        m_skirt.clear();
        m_skirt_first_layer.reset();
        //const bool draft_shield = config().draft_shield != dsDisabled;

        //first skirt. If it need the brim area, it will extrapolate it from config.
        m_skirt_convex_hull.clear();
        m_first_layer_convex_hull.points.clear();
        for (PrintObject *obj : m_objects) {
            obj->m_skirt.clear();
            obj->m_skirt_first_layer.reset();
        }
        if (this->has_skirt()) {
            this->set_status(60, L("Generating skirt"));
            if (config().complete_objects && !config().complete_objects_one_skirt){
                for (PrintObject *obj : m_objects) {
                    //create a skirt "pattern" (one per object)
                    const std::vector<PrintInstance> copies{ obj->instances() };
                    obj->m_instances.clear();
                    obj->m_instances.emplace_back();
                    this->_make_skirt({ obj }, obj->m_skirt, obj->m_skirt_first_layer);
                    obj->m_instances = copies;
#ifdef _DEBUG
                    obj->m_skirt.start_visit(CheckOrientation(true));
#endif
                }
            } else {
                this->_make_skirt(m_objects, m_skirt, m_skirt_first_layer);
#ifdef _DEBUG
                m_skirt.start_visit(CheckOrientation(true));
#endif
            }
        }

        //now brim
        m_brim.clear();
        //group object per brim settings
        m_first_layer_convex_hull.points.clear();
        std::vector<std::vector<PrintObject*>> obj_groups;
        bool brim_per_object = false;
        for (PrintObject *obj : m_objects) {
            obj->m_brim.clear();
            brim_per_object = brim_per_object || obj->config().brim_per_object.value;
            bool added = false;
            for (std::vector<PrintObject*> &obj_group : obj_groups) {
                if (obj_group.front()->config().brim_ears.value == obj->config().brim_ears.value
                    && obj_group.front()->config().brim_ears_max_angle.value == obj->config().brim_ears_max_angle.value
                    && obj_group.front()->config().brim_ears_pattern.value == obj->config().brim_ears_pattern.value
                    && obj_group.front()->config().brim_inside_holes.value == obj->config().brim_inside_holes.value
                    && obj_group.front()->config().brim_per_object.value == obj->config().brim_per_object.value
                    && obj_group.front()->config().brim_separation.value == obj->config().brim_separation.value
                    && obj_group.front()->config().brim_width.value == obj->config().brim_width.value
                    && obj_group.front()->config().brim_width_interior.value == obj->config().brim_width_interior.value
                    && obj_group.front()->config().first_layer_extrusion_width.value == obj->config().first_layer_extrusion_width.value) {
                    added = true;
                    obj_group.push_back(obj);
                }
            }
            if (!added) {
                obj_groups.emplace_back();
                obj_groups.back().push_back(obj);
            }
        }
        ExPolygons brim_area;
        //get the objects areas, to not print brim on it (if needed)
        if (obj_groups.size() > 1 || brim_per_object) {
            for (std::vector<PrintObject*> &obj_group : obj_groups)
                for (const PrintObject *object : obj_group)
                    if (!object->m_layers.empty())
                        for (const PrintInstance &pt : object->m_instances) {
                            size_t first_idx = brim_area.size();
                            brim_area.insert(brim_area.end(), object->m_layers.front()->lslices.begin(), object->m_layers.front()->lslices.end());
                            for (size_t i = first_idx; i < brim_area.size(); i++) {
                                brim_area[i].translate(pt.shift.x(), pt.shift.y());
                            }
                        }
        }
        //print brim per brim region
        for (std::vector<PrintObject*> &obj_group : obj_groups) {
            const PrintObjectConfig &brim_config = obj_group.front()->config();
            if (brim_config.brim_width > 0 || brim_config.brim_width_interior > 0) {
                this->set_status(70, L("Generating brim"));
                if (brim_config.brim_per_object) {
                    for (PrintObject *obj : obj_group) {
                        //get flow
                        std::set<uint16_t> set_extruders = this->object_extruders(PrintObjectPtrs{ obj });
                        append(set_extruders, this->support_material_extruders());
                        Flow        flow = this->brim_flow(set_extruders.empty() ? get_print_region(0).config().perimeter_extruder - 1 : *set_extruders.begin(), obj->config());
                        //if complete objects
                        if (config().complete_objects) {
                            //don't consider other objects/instances, as they aren't colliding.
                            brim_area.clear();
                            const std::vector<PrintInstance> copies = obj->instances();
                            obj->m_instances.clear();
                            obj->m_instances.emplace_back();
                            //create a brim "pattern" (one per object)
                            if (brim_config.brim_width > 0) {
                                if (brim_config.brim_ears)
                                    make_brim_ears(*this, flow, { obj }, brim_area, obj->m_brim);
                                else
                                    make_brim(*this, flow, { obj }, brim_area, obj->m_brim);
                            }
                            if (brim_config.brim_width_interior > 0) {
                                make_brim_interior(*this, flow, { obj }, brim_area, obj->m_brim);
                            }
                            obj->m_instances = copies;
                        } else {
                            brim_area = union_ex(brim_area);
                            // create a brim per instance
                            const std::vector<PrintInstance> copies = obj->instances();
                            for (const PrintInstance& instance : copies) {
                                obj->m_instances.clear();
                                obj->m_instances.push_back(instance);
                                ExtrusionEntityCollection entity_brim;
                                if (brim_config.brim_width > 0) {
                                    if (brim_config.brim_ears)
                                        make_brim_ears(*this, flow, { obj }, brim_area, entity_brim);
                                    else
                                        make_brim(*this, flow, { obj }, brim_area, entity_brim);
                                }
                                if (brim_config.brim_width_interior > 0) {
                                    make_brim_interior(*this, flow, { obj }, brim_area, entity_brim);
                                }
                                obj->m_brim.append(std::move(entity_brim));
                            }
                            obj->m_instances = copies;
                        }
                    }
                } else {
                    if (obj_groups.size() > 1) {
                        brim_area = union_ex(brim_area);
                    }
                    //get the first extruder in the list for these objects... replicating gcode generation
                    std::set<uint16_t> set_extruders = this->object_extruders(m_objects);
                    append(set_extruders, this->support_material_extruders());
                    Flow        flow = this->brim_flow(set_extruders.empty() ? get_print_region(0).config().perimeter_extruder - 1 : *set_extruders.begin(), m_default_object_config);
                    if (brim_config.brim_ears)
                        make_brim_ears(*this, flow, obj_group, brim_area, m_brim);
                    else
                        make_brim(*this, flow, obj_group, brim_area, m_brim);
                    if (brim_config.brim_width_interior > 0)
                        make_brim_interior(*this, flow, obj_group, brim_area, m_brim);
                }
            }
        }
        // store brim hull (used for make_skirt... that is made before)
        // m_first_layer_convex_hull is sued to set the 'first_layer_print_min' placeholder in gcode macros
        for (Polygon& poly : to_polygons(brim_area))
            append(m_first_layer_convex_hull.points, std::move(poly.points));
        this->finalize_first_layer_convex_hull();
        // Brim depends on skirt (brim lines are trimmed by the skirt lines), therefore if
        // the skirt gets invalidated, brim gets invalidated as well and the following line is called.
        this->set_done(psSkirtBrim);
    }

    if (this->has_wipe_tower()) {
        // These values have to be updated here, not during wipe tower generation.
        // When the wipe tower is moved/rotated, it is not regenerated.
        m_wipe_tower_data.position = { m_config.wipe_tower_x, m_config.wipe_tower_y };
        m_wipe_tower_data.rotation_angle = m_config.wipe_tower_rotation_angle;
    }
    auto conflictRes = ConflictChecker::find_inter_of_lines_in_diff_objs(objects(), m_wipe_tower_data);

    m_conflict_result = conflictRes;
    if (conflictRes.has_value())
        BOOST_LOG_TRIVIAL(error) << boost::format("gcode path conflicts found between %1% and %2%") % conflictRes->_objName1 % conflictRes->_objName2;

    
    //simplify / make arc fitting
    {
        const bool spiral_mode = config().spiral_vase;
        const bool enable_arc_fitting = config().arc_fitting.value != ArcFittingType::Disabled && !spiral_mode;
        if (enable_arc_fitting) {
            this->set_status(80, L("Creating arcs"));
        } else {
            this->set_status(80, L("Simplifying paths"));
        }
        for (PrintObject* obj : m_objects) {
            obj->simplify_extrusion_path();
        }
        //also simplify object skirt & brim
        if (enable_arc_fitting && (!this->m_skirt.empty() || !this->m_brim.empty())) {
            coordf_t scaled_resolution = scale_d(config().resolution.value);
            if (scaled_resolution == 0) scaled_resolution = enable_arc_fitting ? SCALED_EPSILON * 2 : SCALED_EPSILON;
            const ConfigOptionFloatOrPercent& arc_fitting_tolerance = config().arc_fitting_tolerance;

            this->set_status(0, L("Optimizing skirt & brim %s%%"), { std::to_string(0) }, PrintBase::SlicingStatus::SECONDARY_STATE);
            std::atomic<int> atomic_count{ 0 };
            GetPathsVisitor visitor;
            this->m_skirt.visit(visitor);
            this->m_brim.visit(visitor);
            tbb::parallel_for(
                tbb::blocked_range<size_t>(0, visitor.paths.size() + visitor.paths3D.size()),
                [this, &visitor, scaled_resolution, &arc_fitting_tolerance, &atomic_count](const tbb::blocked_range<size_t>& range) {
                    size_t path_idx = range.begin();
                    for (; path_idx < range.end() && path_idx < visitor.paths.size(); ++path_idx) {
                        visitor.paths[path_idx]->simplify(scaled_resolution, config().arc_fitting.value, scale_d(arc_fitting_tolerance.get_abs_value(visitor.paths[path_idx]->width())));
                        int nb_items_done = (++atomic_count);
                        this->set_status(int((nb_items_done * 100) / (visitor.paths.size() + visitor.paths3D.size())), L("Optimizing skirt & brim %s%%"), { std::to_string(int(100*nb_items_done / double(visitor.paths.size() + visitor.paths3D.size()))) }, PrintBase::SlicingStatus::SECONDARY_STATE);
                    }
                    for (; path_idx < range.end() && path_idx - visitor.paths.size() < visitor.paths3D.size(); ++path_idx) {
                        visitor.paths3D[path_idx - visitor.paths.size()]->simplify(scaled_resolution, config().arc_fitting.value, scale_d(arc_fitting_tolerance.get_abs_value(visitor.paths[path_idx]->width())));
                        int nb_items_done = (++atomic_count);
                        this->set_status(int((nb_items_done * 100) / (visitor.paths.size() + visitor.paths3D.size())), L("Optimizing skirt & brim %s%%"), { std::to_string(int(100*nb_items_done / double(visitor.paths.size() + visitor.paths3D.size()))) }, PrintBase::SlicingStatus::SECONDARY_STATE);
                    }
                }
            );
        }
    }
    
#if _DEBUG
    for (PrintObject* obj : m_objects) {
        for (auto &l : obj->m_layers) {
            for (auto &reg : l->regions()) { LoopAssertVisitor lav; reg->perimeters().visit(lav); }
        }
    }
#endif

    m_timestamp_last_change = std::time(0);
    BOOST_LOG_TRIVIAL(info) << "Slicing process finished." << log_memory_info();
    //notify gui that the slicing/preview structs are ready to be drawed
    if (something_done)
        this->set_status(85, L("Slicing done"), SlicingStatus::FlagBits::SLICING_ENDED);
}

// G-code export process, running at a background thread.
// The export_gcode may die for various reasons (fails to process output_filename_format,
// write error into the G-code, cannot execute post-processing scripts).
// It is up to the caller to show an error message.
std::string Print::export_gcode(const std::string& path_template, GCodeProcessorResult* result, ThumbnailsGeneratorCallback thumbnail_cb)
{
    // output everything to a G-code file
    // The following call may die if the output_filename_format template substitution fails.
    std::string path = this->output_filepath(path_template);
    std::string message;
    if (!path.empty() && result == nullptr) {
        // Only show the path if preview_data is not set -> running from command line.
        message = _u8L("Exporting G-code");
        message += " to ";
        message += path;
    } else
        message = _u8L("Generating G-code");
    this->set_status(90, message);

    // Create GCode on heap, it has quite a lot of data.
    std::unique_ptr<GCodeGenerator> gcode(new GCodeGenerator());
    gcode->do_export(this, path.c_str(), result, thumbnail_cb);

    if (m_conflict_result.has_value())
        result->conflict_result = *m_conflict_result;

    return path.c_str();
}

void Print::_make_skirt(const PrintObjectPtrs &objects, ExtrusionEntityCollection &out, std::optional<ExtrusionEntityCollection>& out_first_layer)
{
    assert(out.empty());
    // First off we need to decide how tall the skirt must be.
    // The skirt_height option from config is expressed in layers, but our
    // object might have different layer heights, so we need to find the print_z
    // of the highest layer involved.
    // Note that unless has_infinite_skirt() == true
    // the actual skirt might not reach this $skirt_height_z value since the print
    // order of objects on each layer is not guaranteed and will not generally
    // include the thickest object first. It is just guaranteed that a skirt is
    // prepended to the first 'n' layers (with 'n' = skirt_height).
    // $skirt_height_z in this case is the highest possible skirt height for safety.
    coordf_t skirt_height_z = 0.;
    for (const PrintObject *object : objects) {
        size_t skirt_layers = this->has_infinite_skirt() ?
            object->layer_count() : 
            std::min(size_t(m_config.skirt_height.value), object->layer_count());
        skirt_height_z = std::max(skirt_height_z, object->m_layers[skirt_layers-1]->print_z);
    }
    // Collect points from all layers contained in skirt height.
    Points points;
    for (const PrintObject *object : objects) {
        Points object_points;
        // Get object layers up to skirt_height_z.
        for (const Layer *layer : object->m_layers) {
            if (layer->print_z > skirt_height_z)
                break;
            for (const ExPolygon &expoly : layer->lslices)
                // Collect the outer contour points only, ignore holes for the calculation of the convex hull.
                append(object_points, expoly.contour.points);
        }
        // Get support layers up to skirt_height_z.
        for (const SupportLayer *layer : object->support_layers()) {
            if (layer->print_z > skirt_height_z)
                break;
            layer->support_fills.collect_points(object_points);
        }
        // if brim, it superseed object & support for first layer
        if (config().skirt_distance_from_brim) {
            // get first layer support
            if (!object->support_layers().empty() && object->support_layers().front()->print_z == object->m_layers[0]->print_z) {
                Points support_points;
                for (const ExtrusionEntity* extrusion_entity : object->support_layers().front()->support_fills.entities()) {
                    ArcPolylines polys;
                    extrusion_entity->collect_polylines(polys);
                    for (const ArcPolyline &polyline : polys) {
                        assert(!polyline.has_arc());
                        append(support_points, polyline.to_polyline().points);
                    }
                }
                Polygon hull_support = Slic3r::Geometry::convex_hull(support_points);
                for (const Polygon& poly : offset(hull_support, scale_(object->config().brim_width)))
                    append(object_points, poly.points);
            }
            // get object
            for (const ExPolygon& expoly : object->m_layers[0]->lslices)
                for (const Polygon& poly : offset(expoly.contour, scale_(object->config().brim_width)))
                    append(object_points, poly.points);
        }
        // Repeat points for each object copy.
        for (const PrintInstance &instance : object->instances()) {
            Points copy_points = object_points;
            for (Point &pt : copy_points)
                pt += instance.shift;
            append(points, copy_points);
        }
    }

    // Include the wipe tower.
    append(points, this->first_layer_wipe_tower_corners());

    // Unless draft shield is enabled, include all brims as well.
    if (config().draft_shield.value == dsDisabled)
        append(points, m_first_layer_convex_hull.points);

    if (points.size() < 3)
        // At least three points required for a convex hull.
        return;
    
    this->throw_if_canceled();
    Polygon convex_hull = Slic3r::Geometry::convex_hull(points);
    
    // Skirt may be printed on several layers, having distinct layer heights,
    // but loops must be aligned so can't vary width/spacing
    
    std::vector<size_t> extruders;
    std::vector<double> extruders_e_per_mm;
    {
        std::set<uint16_t> set_extruders = this->object_extruders(objects);
        append(set_extruders, this->support_material_extruders());
        extruders.reserve(set_extruders.size());
        extruders_e_per_mm.reserve(set_extruders.size());
        for (unsigned int extruder_id : set_extruders) {
            Flow   flow = this->skirt_flow(extruder_id);
            double mm3_per_mm = flow.mm3_per_mm();
            extruders.push_back(extruder_id);
            extruders_e_per_mm.push_back(Extruder((unsigned int)extruder_id, m_config).e_per_mm(mm3_per_mm));
        }
    }

    // Number of skirt loops per skirt layer.
    size_t n_skirts = m_config.skirts.value;
    size_t n_skirts_first_layer = n_skirts + m_config.skirt_brim.value;
    if (this->has_infinite_skirt() && n_skirts == 0)
        n_skirts = 1;
    if (m_config.skirt_brim.value > 0)
        out_first_layer.emplace();
    // Initial offset of the brim inner edge from the object (possible with a support & raft).
    // The skirt will touch the brim if the brim is extruded.
    float distance = float(scale_(m_config.skirt_distance.value) - this->skirt_flow(extruders[extruders.size() - 1]).spacing() / 2.);


    size_t lines_per_extruder = (n_skirts + extruders.size() - 1) / extruders.size();
    size_t current_lines_per_extruder = n_skirts - lines_per_extruder * (extruders.size() - 1);

    // Draw outlines from outside to inside.
    // Loop while we have less skirts than required or any extruder hasn't reached the min length if any.
    std::vector<coordf_t> extruded_length(extruders.size(), 0.);
    for (size_t i = std::max(n_skirts, n_skirts_first_layer), extruder_idx = 0, nb_skirts = 1; i > 0; -- i) {
        bool first_layer_only = i <= (n_skirts_first_layer - n_skirts);
        Flow   flow = this->skirt_flow(extruders[extruders.size() - (1+ extruder_idx)]);
        float  spacing = flow.spacing();
        double mm3_per_mm = flow.mm3_per_mm();
        this->throw_if_canceled();
        // Offset the skirt outside.
        distance += float(scale_(spacing/2));
        // Generate the skirt centerline.
        Polygon loop;
        {
            Polygons loops = offset(convex_hull, distance, ClipperLib::jtRound, float(scale_(0.1)));
            //make sure the skirt is simple enough
            Geometry::simplify_polygons(loops, flow.scaled_width() / 10, &loops);
			if (loops.empty())
				break;
			loop = loops.front();
        }
        distance += float(scale_(spacing / 2));
        // Extrude the skirt loop.
        ExtrusionLoop eloop(elrSkirt);
        eloop.paths.emplace_back(
            ExtrusionAttributes{
                ExtrusionRole::Skirt,
                ExtrusionFlow{
                    float(mm3_per_mm),        // this will be overridden at G-code export time
                    flow.width(),
                    float(get_first_layer_height()) // this will be overridden at G-code export time
                }
            },
            false
        );
        eloop.paths.back().polyline = loop.split_at_first_point();
        //we make it counter-clowkwise, as loop aren't reversed
        //eloop.make_clockwise();
        if(eloop.is_clockwise())
            eloop.reverse();
        if(!first_layer_only)
            out.append(eloop);
        if(out_first_layer)
            out_first_layer->append(eloop);
        if (m_config.min_skirt_length.value > 0 && !first_layer_only) {
            // The skirt length is limited. Sum the total amount of filament length extruded, in mm.
            extruded_length[extruder_idx] += unscale<double>(loop.length()) * extruders_e_per_mm[extruder_idx];
            if (extruded_length[extruder_idx] < m_config.min_skirt_length.value) {
                // Not extruded enough yet with the current extruder. Add another loop.
                if (i == 1 && extruded_length[extruder_idx] > 0)
                    ++ i;
            } else {
                assert(extruded_length[extruder_idx] >= m_config.min_skirt_length.value);
                // Enough extruded with the current extruder. Extrude with the next one,
                // until the prescribed number of skirt loops is extruded.
                if (extruder_idx + 1 < extruders.size()) {
                    if (nb_skirts < current_lines_per_extruder) {
                        nb_skirts++;
                    } else {
                        current_lines_per_extruder = lines_per_extruder;
                        nb_skirts = 1;
                        ++extruder_idx;
                    }
                }
            }
        } else {
            // The skirt lenght is not limited, extrude the skirt with the 1st extruder only.
        }
    }
#ifdef _DEBUG
    out.start_visit(CheckOrientation{true});
#endif
    // Brims were generated inside out, reverse to print the outmost contour first.
    out.reverse();
    if (out_first_layer)
        out_first_layer->reverse();
#ifdef _DEBUG
    out.start_visit(CheckOrientation(true));
#endif

    // Remember the outer edge of the last skirt line extruded as m_skirt_convex_hull.
    for (Polygon &poly : offset(convex_hull, distance + 0.5f * float(this->skirt_flow(extruders[extruders.size() - 1]).scaled_spacing()), ClipperLib::jtRound, float(scale_(0.1))))
        append(m_skirt_convex_hull, std::move(poly.points));
}



Polygons Print::first_layer_islands() const
{
    Polygons islands;
    for (PrintObject *object : m_objects) {
        Polygons object_islands;
        for (ExPolygon &expoly : object->m_layers.front()->lslices)
            object_islands.push_back(expoly.contour);
        if (! object->support_layers().empty())
            //was polygons_covered_by_spacing, but is it really important?
            object->support_layers().front()->support_fills.polygons_covered_by_width(object_islands, float(SCALED_EPSILON));
        islands.reserve(islands.size() + object_islands.size() * object->instances().size());
        for (const PrintInstance &instance : object->instances())
            for (Polygon &poly : object_islands) {
                islands.push_back(poly);
                islands.back().translate(instance.shift);
            }
    }
    return islands;
}

Points Print::first_layer_wipe_tower_corners() const
{
    Points pts_scaled;

    if (has_wipe_tower() && ! m_wipe_tower_data.tool_changes.empty()) {
        double width = m_config.wipe_tower_width + 2*m_wipe_tower_data.brim_width;
        double depth = m_wipe_tower_data.depth + 2*m_wipe_tower_data.brim_width;
        Vec2d pt0(-m_wipe_tower_data.brim_width, -m_wipe_tower_data.brim_width);
        
        // First the corners.
        std::vector<Vec2d> pts = { pt0,
                                   Vec2d(pt0.x()+width, pt0.y()),
                                   Vec2d(pt0.x()+width, pt0.y()+depth),
                                   Vec2d(pt0.x(),pt0.y()+depth)
                                 };

        // Now the stabilization cone.
        Vec2d center = (pts[0] + pts[2])/2.;
        const auto [cone_R, cone_x_scale] = WipeTower::get_wipe_tower_cone_base(m_config.wipe_tower_width, m_wipe_tower_data.height, m_wipe_tower_data.depth, m_config.wipe_tower_cone_angle);
        double r = cone_R + m_wipe_tower_data.brim_width;
        for (double alpha = 0.; alpha<2*M_PI; alpha += M_PI/20.)
            pts.emplace_back(center + r*Vec2d(std::cos(alpha)/cone_x_scale, std::sin(alpha)));

        for (Vec2d& pt : pts) {
            pt = Eigen::Rotation2Dd(Geometry::deg2rad(m_config.wipe_tower_rotation_angle.value)) * pt;
            pt += Vec2d(m_config.wipe_tower_x.value, m_config.wipe_tower_y.value);
            pts_scaled.emplace_back(Point(scale_(pt.x()), scale_(pt.y())));
        }
    }
    return pts_scaled;
}

void Print::finalize_first_layer_convex_hull()
{
    append(m_first_layer_convex_hull.points, m_skirt_convex_hull);
    if (m_first_layer_convex_hull.empty()) {
        // Neither skirt nor brim was extruded. Collect points of printed objects from 1st layer.
        for (Polygon &poly : this->first_layer_islands())
            append(m_first_layer_convex_hull.points, std::move(poly.points));
    }
    append(m_first_layer_convex_hull.points, this->first_layer_wipe_tower_corners());
    m_first_layer_convex_hull = Geometry::convex_hull(m_first_layer_convex_hull.points);
}

void Print::alert_when_supports_needed()
{
    if (this->set_started(psAlertWhenSupportsNeeded)) {
        BOOST_LOG_TRIVIAL(debug) << "psAlertWhenSupportsNeeded - start";
        set_status(69, _u8L("Alert if supports needed"));

        auto issue_to_alert_message = [](SupportSpotsGenerator::SupportPointCause cause, bool critical) {
            std::string message;
            switch (cause) {
            //TRN Alert when support is needed. Describes that the model has long bridging extrusions which may print badly 
            case SupportSpotsGenerator::SupportPointCause::LongBridge: message = _u8L("Long bridging extrusions"); break;
            //TRN Alert when support is needed. Describes bridge anchors/turns in the air, which will definitely print badly
            case SupportSpotsGenerator::SupportPointCause::FloatingBridgeAnchor: message = _u8L("Floating bridge anchors"); break;
            case SupportSpotsGenerator::SupportPointCause::FloatingExtrusion:
                if (critical) {
                     //TRN Alert when support is needed. Describes that the print has large overhang area which will print badly or not print at all.
                    message = _u8L("Collapsing overhang");
                } else {
                    //TRN Alert when support is needed. Describes extrusions that are not supported enough and come out curled or loose.
                    message = _u8L("Loose extrusions");
                }
                break;
            //TRN Alert when support is needed. Describes that the print has low bed adhesion and may became loose.
            case SupportSpotsGenerator::SupportPointCause::SeparationFromBed: message = _u8L("Low bed adhesion"); break;
            //TRN Alert when support is needed. Describes that the object has part that is not connected to the bed and will not print at all without supports.
            case SupportSpotsGenerator::SupportPointCause::UnstableFloatingPart: message = _u8L("Floating object part"); break;
            //TRN Alert when support is needed. Describes that the object has thin part that may brake during printing 
            case SupportSpotsGenerator::SupportPointCause::WeakObjectPart: message = _u8L("Thin fragile part"); break;
            }

            return message;
        };

        // TRN this translation rule is used to translate lists of uknown size on single line. The first argument is element of the list,
        // the second argument may be element or rest of the list. For most languages, this does not need translation, but some use different 
        // separator than comma and some use blank space in front of the separator.
        auto single_line_list_rule = L("%1%, %2%");
        auto multiline_list_rule   = "%1%\n%2%";

        auto elements_to_translated_list = [](const std::vector<std::string> &translated_elements, std::string expansion_rule) {
            if (expansion_rule.find("%1%") == expansion_rule.npos || expansion_rule.find("%2%") == expansion_rule.npos) {
                BOOST_LOG_TRIVIAL(error) << "INCORRECT EXPANSION RULE FOR LIST TRANSLATION: " << expansion_rule
                                         << " - IT SHOULD CONTAIN %1% and %2%!";
                expansion_rule = "%1% %2%";
            }
            if (translated_elements.size() == 0) {
                return std::string{};
            }
            if (translated_elements.size() == 1) {
                return translated_elements.front();
            }

            std::string translated_list = expansion_rule;
            for (int i = 0; i < int(translated_elements.size()) - 1; ++ i) {
                auto first_elem = translated_list.find("%1%");
                assert(first_elem != translated_list.npos);
                translated_list.replace(first_elem, 3, translated_elements[i]);

                // expand the translated list by another application of the same rule
                auto second_elem = translated_list.find("%2%");
                assert(second_elem != translated_list.npos);
                if (i < int(translated_elements.size()) - 2) {
                    translated_list.replace(second_elem, 3, expansion_rule);
                } else {
                    translated_list.replace(second_elem, 3, translated_elements[i + 1]);
                }
            }

            return translated_list;
        };

        // vector of pairs of object and its issues, where each issue is a pair of type and critical flag
        std::vector<std::pair<const PrintObject *, std::vector<std::pair<SupportSpotsGenerator::SupportPointCause, bool>>>> objects_isssues;

        for (const PrintObject *object : m_objects) {
            std::unordered_set<const ModelObject *> checked_model_objects;
            if (!object->has_support() && checked_model_objects.find(object->model_object()) == checked_model_objects.end()) {
                if (object->m_shared_regions->generated_support_points.has_value()) {
                    SupportSpotsGenerator::SupportPoints  supp_points = object->m_shared_regions->generated_support_points->support_points;
                    SupportSpotsGenerator::PartialObjects partial_objects = object->m_shared_regions->generated_support_points
                                                                                ->partial_objects;
                    auto issues = SupportSpotsGenerator::gather_issues(supp_points, partial_objects);
                    if (issues.size() > 0) {
                        objects_isssues.emplace_back(object, issues);
                    }
                }
                checked_model_objects.emplace(object->model_object());
            }
        }

        bool                                                                                                  recommend_brim = false;
        std::map<std::pair<SupportSpotsGenerator::SupportPointCause, bool>, std::vector<const PrintObject *>> po_by_support_issues;
        for (const auto &obj : objects_isssues) {
            for (const auto &issue : obj.second) {
                po_by_support_issues[issue].push_back(obj.first);
                if (issue.first == SupportSpotsGenerator::SupportPointCause::SeparationFromBed && !obj.first->has_brim()) {
                    recommend_brim = true;
                }
            }
        }

        std::vector<std::pair<std::string, std::vector<std::string>>> message_elements;
        if (objects_isssues.size() > po_by_support_issues.size()) {
            // there are more objects than causes, group by issues
            for (const auto &issue : po_by_support_issues) {
                auto &pair = message_elements.emplace_back(issue_to_alert_message(issue.first.first, issue.first.second),
                                                           std::vector<std::string>{});
                for (const auto &obj : issue.second) {
                    pair.second.push_back(obj->m_model_object->name);
                }
            }
        } else {
            // more causes than objects, group by objects
            for (const auto &obj : objects_isssues) {
                auto &pair = message_elements.emplace_back(obj.first->model_object()->name,  std::vector<std::string>{});
                for (const auto &issue : obj.second) {
                    pair.second.push_back(issue_to_alert_message(issue.first, issue.second));
                }
            }
        }

        // first, gather sublements into single line list, store in first subelement
        for (auto &pair : message_elements) {
            pair.second.front() = elements_to_translated_list(pair.second, single_line_list_rule);
        }

        // then gather elements to create multiline list
        std::vector<std::string> lines = {};
        for (auto &pair : message_elements) {
            lines.push_back(""); // empty line for readability
            lines.push_back(pair.first);
            lines.push_back(pair.second.front());
        }

        lines.push_back("");
        lines.push_back(_u8L("Consider enabling supports."));
        if (recommend_brim) {
            lines.push_back(_u8L("Also consider enabling brim."));
        }

        // TRN Alert message for detected print issues. first argument is a list of detected issues.
        auto message = Slic3r::format(_u8L("Detected print stability issues:\n%1%"), elements_to_translated_list(lines, multiline_list_rule));

        if (objects_isssues.size() > 0) {
            this->active_step_add_warning(PrintStateBase::WarningLevel::NON_CRITICAL, message);
        }

        BOOST_LOG_TRIVIAL(debug) << "psAlertWhenSupportsNeeded - end";
        this->set_done(psAlertWhenSupportsNeeded);
    }
}

// Wipe tower support.
bool Print::has_wipe_tower() const
{
    return 
        ! m_config.spiral_vase.value &&
        m_config.wipe_tower.value && 
        m_config.nozzle_diameter.size() > 1;
}

const WipeTowerData& Print::wipe_tower_data(size_t extruders_cnt, double nozzle_diameter) const
{
    // If the wipe tower wasn't created yet, make sure the depth and brim_width members are set to default.
    if (! is_step_done(psWipeTower) && extruders_cnt !=0) {
        const_cast<Print*>(this)->m_wipe_tower_data.brim_width = m_config.wipe_tower_brim_width;

        // Calculating depth should take into account currently set wiping volumes.
        // For a long time, the initial preview would just use 900/width per toolchange (15mm on a 60mm wide tower)
        // and it worked well enough. Let's try to do slightly better by accounting for the purging volumes.
        std::vector<std::vector<float>> wipe_volumes = WipeTower::extract_wipe_volumes(m_config);
        std::vector<float> max_wipe_volumes;
        for (const std::vector<float>& v : wipe_volumes)
            max_wipe_volumes.emplace_back(*std::max_element(v.begin(), v.end()));
        float maximum = std::accumulate(max_wipe_volumes.begin(), max_wipe_volumes.end(), 0.f);
        maximum = maximum * extruders_cnt / max_wipe_volumes.size();

        float width = float(m_config.wipe_tower_width);
        float unscaled_brim_width = m_config.wipe_tower_brim_width.get_abs_value(nozzle_diameter);
        // use min layer height, as it's what wil disctate the wipe tower width.
        // FIXME: get layer height from layers instead of config.
        float layer_height = std::min(default_object_config().layer_height.value, get_first_layer_height());

        const_cast<Print*>(this)->m_wipe_tower_data.depth = (maximum/layer_height)/width;
        const_cast<Print*>(this)->m_wipe_tower_data.height = -1.f; // unknown yet
        const_cast<Print*>(this)->m_wipe_tower_data.brim_width = unscaled_brim_width;
    }

    return this->m_wipe_tower_data;
}

void Print::_make_wipe_tower()
{
    m_wipe_tower_data.clear();
    if (! this->has_wipe_tower())
        return;

<<<<<<< HEAD
    // Get wiping matrix to get number of extruders and convert vector<double> to vector<float>:
    std::vector<float> wiping_matrix(cast<float>(m_config.wiping_volumes_matrix.get_values()));
    // Extract purging volumes for each extruder pair:
    std::vector<std::vector<float>> wipe_volumes;
    const unsigned int number_of_extruders = (unsigned int)(sqrt(wiping_matrix.size())+EPSILON);
    for (unsigned int i = 0; i<number_of_extruders; ++i)
        wipe_volumes.push_back(std::vector<float>(wiping_matrix.begin()+i*number_of_extruders, wiping_matrix.begin()+(i+1)*number_of_extruders));
=======
    std::vector<std::vector<float>> wipe_volumes = WipeTower::extract_wipe_volumes(m_config);
>>>>>>> 3c0b9e04

    // Let the ToolOrdering class know there will be initial priming extrusions at the start of the print.
    m_wipe_tower_data.tool_ordering = ToolOrdering(*this, (uint16_t)-1, true);

    if (! m_wipe_tower_data.tool_ordering.has_wipe_tower())
        // Don't generate any wipe tower.
        return;

    // Check whether there are any layers in m_tool_ordering, which are marked with has_wipe_tower,
    // they print neither object, nor support. These layers are above the raft and below the object, and they
    // shall be added to the support layers to be printed.
    // see https://github.com/prusa3d/PrusaSlicer/issues/607
    {
        size_t idx_begin = size_t(-1);
        size_t idx_end   = m_wipe_tower_data.tool_ordering.layer_tools().size();
        // Find the first wipe tower layer, which does not have a counterpart in an object or a support layer.
        for (size_t i = 0; i < idx_end; ++ i) {
            const LayerTools &lt = m_wipe_tower_data.tool_ordering.layer_tools()[i];
            if (lt.has_wipe_tower && ! lt.has_object && ! lt.has_support) {
                idx_begin = i;
                break;
            }
        }
        if (idx_begin != size_t(-1)) {
            // Find the position in m_objects.first()->support_layers to insert these new support layers.
            double wipe_tower_new_layer_print_z_first = m_wipe_tower_data.tool_ordering.layer_tools()[idx_begin].print_z;
            SupportLayerPtrs::const_iterator it_layer = m_objects.front()->edit_support_layers().begin();
            for (; it_layer != m_objects.front()->edit_support_layers().end() && (*it_layer)->print_z - EPSILON < wipe_tower_new_layer_print_z_first; ++ it_layer);
            // Find the stopper of the sequence of wipe tower layers, which do not have a counterpart in an object or a support layer.
            for (size_t i = idx_begin; i < idx_end; ++ i) {
                LayerTools &lt = const_cast<LayerTools&>(m_wipe_tower_data.tool_ordering.layer_tools()[i]);
                if (! (lt.has_wipe_tower && ! lt.has_object && ! lt.has_support))
                    break;
                lt.has_support = true;
                // Insert the new support layer.
                double height    = lt.print_z - (i == 0 ? 0. : m_wipe_tower_data.tool_ordering.layer_tools()[i-1].print_z);
                //FIXME the support layer ID is set to -1, as Vojtech hopes it is not being used anyway.
                it_layer = m_objects.front()->insert_support_layer(it_layer, -1, 0, height, lt.print_z, lt.print_z - 0.5 * height);
                ++ it_layer;
            }
        }
    }
    this->throw_if_canceled();

    // Initialize the wipe tower.
    WipeTower wipe_tower(m_config, m_default_object_config, m_default_region_config, wipe_volumes, m_wipe_tower_data.tool_ordering.first_extruder());

    // Set the extruder & material properties at the wipe tower object.
    for (size_t i = 0; i < m_config.nozzle_diameter.size(); ++ i)
        wipe_tower.set_extruder(i);

    m_wipe_tower_data.priming = Slic3r::make_unique<std::vector<WipeTower::ToolChangeResult>>(
        wipe_tower.prime((float)get_first_layer_height(), m_wipe_tower_data.tool_ordering.all_extruders(), false));

    // Lets go through the wipe tower layers and determine pairs of extruder changes for each
    // to pass to wipe_tower (so that it can use it for planning the layout of the tower)
    {
        unsigned int current_extruder_id = m_wipe_tower_data.tool_ordering.all_extruders().back();
        for (auto &layer_tools : m_wipe_tower_data.tool_ordering.layer_tools()) { // for all layers
            if (!layer_tools.has_wipe_tower) continue;
            bool first_layer = &layer_tools == &m_wipe_tower_data.tool_ordering.front();
            wipe_tower.plan_toolchange((float)layer_tools.print_z, (float)layer_tools.wipe_tower_layer_height, current_extruder_id, current_extruder_id, false);
            for (const auto extruder_id : layer_tools.extruders) {
                if ((first_layer && extruder_id == m_wipe_tower_data.tool_ordering.all_extruders().back()) || extruder_id != current_extruder_id) {
                    double volume_to_wipe = wipe_volumes[current_extruder_id][extruder_id];             // total volume to wipe after this toolchange
                    
                    // START filament_wipe_advanced_pigment
                    if (m_config.wipe_advanced) {
                        volume_to_wipe = m_config.wipe_advanced_nozzle_melted_volume;
                        float pigmentBef = m_config.filament_wipe_advanced_pigment.get_at(current_extruder_id);
                        float pigmentAft = m_config.filament_wipe_advanced_pigment.get_at(extruder_id);
                        if (m_config.wipe_advanced_algo.value == waLinear) {
                            volume_to_wipe += m_config.wipe_advanced_multiplier.value * (pigmentBef - pigmentAft);
                            BOOST_LOG_TRIVIAL(info) << "advanced wiping (lin) ";
                            BOOST_LOG_TRIVIAL(info) << current_extruder_id << " -> " << extruder_id << " will use " << volume_to_wipe << " mm3\n";
                            BOOST_LOG_TRIVIAL(info) << " calculus : " << m_config.wipe_advanced_nozzle_melted_volume << " + " << m_config.wipe_advanced_multiplier.value
                                << " * ( " << pigmentBef << " - " << pigmentAft << " )\n";
                            BOOST_LOG_TRIVIAL(info) << "    = " << m_config.wipe_advanced_nozzle_melted_volume << " + " << (m_config.wipe_advanced_multiplier.value* (pigmentBef - pigmentAft)) << "\n";
                        } else if (m_config.wipe_advanced_algo.value == waQuadra) {
                            volume_to_wipe += m_config.wipe_advanced_multiplier.value * (pigmentBef - pigmentAft)
                                + m_config.wipe_advanced_multiplier.value * (pigmentBef - pigmentAft) * (pigmentBef - pigmentAft) * (pigmentBef - pigmentAft);
                            BOOST_LOG_TRIVIAL(info) << "advanced wiping (quadra) ";
                            BOOST_LOG_TRIVIAL(info) << current_extruder_id << " -> " << extruder_id << " will use " << volume_to_wipe << " mm3\n";
                            BOOST_LOG_TRIVIAL(info) << " calculus : " << m_config.wipe_advanced_nozzle_melted_volume << " + " << m_config.wipe_advanced_multiplier.value
                                << " * ( " << pigmentBef << " - " << pigmentAft << " ) + " << m_config.wipe_advanced_multiplier.value
                                << " * ( " << pigmentBef << " - " << pigmentAft << " ) ^3 \n";
                            BOOST_LOG_TRIVIAL(info) << "    = " << m_config.wipe_advanced_nozzle_melted_volume << " + " << (m_config.wipe_advanced_multiplier.value* (pigmentBef - pigmentAft))
                                << " + " << (m_config.wipe_advanced_multiplier.value*(pigmentBef - pigmentAft)*(pigmentBef - pigmentAft)*(pigmentBef - pigmentAft))<<"\n";
                        } else if (m_config.wipe_advanced_algo.value == waHyper) {
                            volume_to_wipe += m_config.wipe_advanced_multiplier.value * (0.5 + pigmentBef) / (0.5 + pigmentAft);
                            BOOST_LOG_TRIVIAL(info) << "advanced wiping (hyper) ";
                            BOOST_LOG_TRIVIAL(info) << current_extruder_id << " -> " << extruder_id << " will use " << volume_to_wipe << " mm3\n";
                            BOOST_LOG_TRIVIAL(info) << " calculus : " << m_config.wipe_advanced_nozzle_melted_volume << " + " << m_config.wipe_advanced_multiplier.value
                                << " * ( 0.5 + " << pigmentBef << " ) / ( 0.5 + " << pigmentAft << " )\n";
                            BOOST_LOG_TRIVIAL(info) << "    = " << m_config.wipe_advanced_nozzle_melted_volume << " + " << (m_config.wipe_advanced_multiplier.value * (0.5 + pigmentBef) / (0.5 + pigmentAft)) << "\n";
                        }
                    }
                    // END filament_wipe_advanced_pigment
                    
                    // Not all of that can be used for infill purging:
                    volume_to_wipe -= (float)m_config.filament_minimal_purge_on_wipe_tower.get_at(extruder_id);

                    // try to assign some infills/objects for the wiping:
                    volume_to_wipe = layer_tools.wiping_extrusions_nonconst().mark_wiping_extrusions(*this, layer_tools, current_extruder_id, extruder_id, volume_to_wipe);

                    // add back the minimal amount toforce on the wipe tower:
                    volume_to_wipe += (float)m_config.filament_minimal_purge_on_wipe_tower.get_at(extruder_id);

                    // request a toolchange at the wipe tower with at least volume_to_wipe purging amount
                    wipe_tower.plan_toolchange((float)layer_tools.print_z, (float)layer_tools.wipe_tower_layer_height,
                                               current_extruder_id, extruder_id, volume_to_wipe);
                    current_extruder_id = extruder_id;
                }
            }
            layer_tools.wiping_extrusions_nonconst().ensure_perimeters_infills_order(*this, layer_tools);
            if (&layer_tools == &m_wipe_tower_data.tool_ordering.back() || (&layer_tools + 1)->wipe_tower_partitions == 0)
                break;
        }
    }

    // Generate the wipe tower layers.
    m_wipe_tower_data.tool_changes.reserve(m_wipe_tower_data.tool_ordering.layer_tools().size());
    wipe_tower.generate(m_wipe_tower_data.tool_changes);
    m_wipe_tower_data.depth = wipe_tower.get_depth();
    m_wipe_tower_data.z_and_depth_pairs = wipe_tower.get_z_and_depth_pairs();
    m_wipe_tower_data.brim_width = wipe_tower.get_brim_width();
    m_wipe_tower_data.height = wipe_tower.get_wipe_tower_height();

    // Unload the current filament over the purge tower.
    coordf_t layer_height = m_objects.front()->config().layer_height.value;
    if (m_wipe_tower_data.tool_ordering.back().wipe_tower_partitions > 0) {
        // The wipe tower goes up to the last layer of the print.
        if (wipe_tower.layer_finished()) {
            // The wipe tower is printed to the top of the print and it has no space left for the final extruder purge.
            // Lift Z to the next layer.
            wipe_tower.set_layer(float(m_wipe_tower_data.tool_ordering.back().print_z + layer_height), float(layer_height), 0, false, true);
        } else {
            // There is yet enough space at this layer of the wipe tower for the final purge.
        }
    } else {
        // The wipe tower does not reach the last print layer, perform the pruge at the last print layer.
        assert(m_wipe_tower_data.tool_ordering.back().wipe_tower_partitions == 0);
        wipe_tower.set_layer(float(m_wipe_tower_data.tool_ordering.back().print_z), float(layer_height), 0, false, true);
    }
    m_wipe_tower_data.final_purge = Slic3r::make_unique<WipeTower::ToolChangeResult>(
        wipe_tower.tool_change((unsigned int)(-1)));

    m_wipe_tower_data.used_filament_until_layer = wipe_tower.get_used_filament_until_layer();
    m_wipe_tower_data.number_of_toolchanges = wipe_tower.get_number_of_toolchanges();
    m_wipe_tower_data.width = wipe_tower.width();
    m_wipe_tower_data.first_layer_height = get_first_layer_height();
    m_wipe_tower_data.cone_angle = config().wipe_tower_cone_angle;
}

// Generate a recommended G-code output file name based on the format template, default extension, and template parameters
// (timestamps, object placeholders derived from the model, current placeholder prameters and print statistics.
// Use the final print statistics if available, or just keep the print statistics placeholders if not available yet (before G-code is finalized).
std::string Print::output_filename(const std::string &filename_base) const 
{ 
    // Set the placeholders for the data know first after the G-code export is finished.
    // These values will be just propagated into the output file name.
    DynamicConfig config = this->finished() ? this->print_statistics().config() : this->print_statistics().placeholders();
    config.set_key_value("num_extruders", new ConfigOptionInt((int)m_config.nozzle_diameter.size()));
    config.set_key_value("default_output_extension", new ConfigOptionString(".gcode"));

    // Handle output_filename_format. There is a hack related to binary G-codes: gcode / bgcode substitution.
    std::string output_filename_format = m_config.output_filename_format.value;
    if (m_config.binary_gcode && boost::iends_with(output_filename_format, ".gcode"))
        output_filename_format.insert(output_filename_format.end()-5, 'b');
    if (! m_config.binary_gcode && boost::iends_with(output_filename_format, ".bgcode"))
        output_filename_format.erase(output_filename_format.end()-6);

    return this->PrintBase::output_filename(output_filename_format, ".gcode", filename_base, &config);
}

const std::string PrintStatistics::FilamentUsedG     = "filament used [g]";
const std::string PrintStatistics::FilamentUsedGMask = "; filament used [g] =";

const std::string PrintStatistics::TotalFilamentUsedG          = "total filament used [g]";
const std::string PrintStatistics::TotalFilamentUsedGMask      = "; total filament used [g] =";
const std::string PrintStatistics::TotalFilamentUsedGValueMask = "; total filament used [g] = %.2lf\n";

const std::string PrintStatistics::FilamentUsedCm3     = "filament used [cm3]";
const std::string PrintStatistics::FilamentUsedCm3Mask = "; filament used [cm3] =";

const std::string PrintStatistics::FilamentUsedMm     = "filament used [mm]";
const std::string PrintStatistics::FilamentUsedMmMask = "; filament used [mm] =";

const std::string PrintStatistics::FilamentCost     = "filament cost";
const std::string PrintStatistics::FilamentCostMask = "; filament cost =";

const std::string PrintStatistics::TotalFilamentCost          = "total filament cost";
const std::string PrintStatistics::TotalFilamentCostMask      = "; total filament cost =";
const std::string PrintStatistics::TotalFilamentCostValueMask = "; total filament cost = %.2lf\n";

const std::string PrintStatistics::TotalFilamentUsedWipeTower     = "total filament used for wipe tower [g]";
const std::string PrintStatistics::TotalFilamentUsedWipeTowerValueMask = "; total filament used for wipe tower [g] = %.2lf\n";



DynamicConfig PrintStatistics::config() const
{
    DynamicConfig config;
    if (this->estimated_print_time_str.find(static_cast<uint8_t>(PrintEstimatedStatistics::ETimeMode::Normal)) !=
        this->estimated_print_time_str.end()) {
        std::string normal_print_time = short_time(
            this->estimated_print_time_str.at(static_cast<uint8_t>(PrintEstimatedStatistics::ETimeMode::Normal)));
        config.set_key_value("print_time", new ConfigOptionString(normal_print_time));
        config.set_key_value("normal_print_time", new ConfigOptionString(normal_print_time));
    } else if (this->estimated_print_time_str.find(static_cast<uint8_t>(
                   PrintEstimatedStatistics::ETimeMode::Stealth)) != this->estimated_print_time_str.end()) {
        std::string silent_print_time = short_time(
            this->estimated_print_time_str.at(static_cast<uint8_t>(PrintEstimatedStatistics::ETimeMode::Stealth)));
        config.set_key_value("print_time", new ConfigOptionString(silent_print_time));
    }
    if (this->estimated_print_time_str.find(static_cast<uint8_t>(PrintEstimatedStatistics::ETimeMode::Stealth)) !=
        this->estimated_print_time_str.end()) {
        std::string silent_print_time = short_time(
            this->estimated_print_time_str.at(static_cast<uint8_t>(PrintEstimatedStatistics::ETimeMode::Stealth)));
        config.set_key_value("silent_print_time", new ConfigOptionString(silent_print_time));
    }
    config.set_key_value("used_filament",             new ConfigOptionFloat(this->total_used_filament / 1000.));
    config.set_key_value("extruded_volume",           new ConfigOptionFloat(this->total_extruded_volume));
    config.set_key_value("total_cost",                new ConfigOptionFloat(this->total_cost));
    config.set_key_value("total_toolchanges",         new ConfigOptionInt(this->total_toolchanges));
    config.set_key_value("total_weight",              new ConfigOptionFloat(this->total_weight));
    config.set_key_value("total_wipe_tower_cost",     new ConfigOptionFloat(this->total_wipe_tower_cost));
    config.set_key_value("total_wipe_tower_filament", new ConfigOptionFloat(this->total_wipe_tower_filament));
    config.set_key_value("initial_tool",              new ConfigOptionInt(int(this->initial_extruder_id)));
    config.set_key_value("initial_extruder",          new ConfigOptionInt(int(this->initial_extruder_id)));
    config.set_key_value("initial_filament_type",     new ConfigOptionString(this->initial_filament_type));
    config.set_key_value("printing_filament_types",   new ConfigOptionString(this->printing_filament_types));
    config.set_key_value("num_printing_extruders",    new ConfigOptionInt(int(this->printing_extruders.size())));
//    config.set_key_value("printing_extruders",        new ConfigOptionInts(std::vector<int>(this->printing_extruders.begin(), this->printing_extruders.end())));
    
    return config;
}

DynamicConfig PrintStatistics::placeholders()
{
    DynamicConfig config;
    for (const char *key : { 
        "print_time", "normal_print_time", "silent_print_time", 
        "used_filament", "extruded_volume", "total_cost", "total_weight", 
        "total_toolchanges", "total_wipe_tower_cost", "total_wipe_tower_filament",
        "initial_tool", "initial_extruder", "initial_filament_type", "printing_filament_types", "num_printing_extruders" })
        config.set_key_value(key, new ConfigOptionString(std::string("{") + key + "}"));
    return config;
}

std::string PrintStatistics::finalize_output_path(const std::string &path_in) const
{
    std::string final_path;
    try {
        boost::filesystem::path path(path_in);
        DynamicConfig cfg = this->config();
        PlaceholderParser pp;
        std::string new_stem = pp.process(path.stem().string(), 0, &cfg);
        final_path = (path.parent_path() / (new_stem + path.extension().string())).string();
    } catch (const std::exception &ex) {
        BOOST_LOG_TRIVIAL(error) << "Failed to apply the print statistics to the export file name: " << ex.what();
        final_path = path_in;
    }
    return final_path;
}


} // namespace Slic3r<|MERGE_RESOLUTION|>--- conflicted
+++ resolved
@@ -52,14 +52,8 @@
 #include <boost/log/trivial.hpp>
 #include <boost/regex.hpp>
 
-<<<<<<< HEAD
 #include <tbb/parallel_for.h>
 
-// Mark string for localization and translate.
-#define L(s) Slic3r::I18N::translate(s)
-
-=======
->>>>>>> 3c0b9e04
 namespace Slic3r {
 
 template class PrintState<PrintStep, psCount>;
@@ -91,11 +85,8 @@
     // Cache the plenty of parameters, which influence the G-code generator only,
     // or they are only notes not influencing the generated G-code.
     static std::unordered_set<std::string> steps_gcode = {
-<<<<<<< HEAD
         "allow_empty_layers",
-=======
         "autoemit_temperature_commands",
->>>>>>> 3c0b9e04
         "avoid_crossing_perimeters",
         "avoid_crossing_perimeters_max_detour",
         "avoid_crossing_not_first_layer",
@@ -103,12 +94,7 @@
         "bed_temperature",
         "before_layer_gcode",
         "between_objects_gcode",
-<<<<<<< HEAD
-=======
         "binary_gcode",
-        "bridge_acceleration",
-        "bridge_internal_acceleration",
->>>>>>> 3c0b9e04
         "bridge_fan_speed",
         "chamber_temperature",
         "color_change_gcode",
@@ -165,10 +151,6 @@
         "gcode_precision_xyz",
         "gcode_precision_e",
         "gcode_substitutions",
-<<<<<<< HEAD
-=======
-        "infill_acceleration",
->>>>>>> 3c0b9e04
         "infill_fan_speed",
         "internal_bridge_fan_speed",
         "layer_gcode",
@@ -193,22 +175,17 @@
         "parallel_objects_step",
         "pause_print_gcode",
         "post_process",
-<<<<<<< HEAD
         "print_custom_variables",
         "printer_custom_variables",
         "perimeter_fan_speed",
         "printer_notes",
         "remaining_times",
         "remaining_times_type",
-=======
-        "perimeter_fan_speed",
-        "printer_notes",
         "travel_ramping_lift",
         "travel_initial_part_length",
         "travel_slope",
         "travel_max_lift",
         "travel_lift_before_obstacle",
->>>>>>> 3c0b9e04
         "retract_before_travel",
         "retract_before_wipe",
         "retract_layer_change",
@@ -356,11 +333,8 @@
             || opt_key == "wipe_tower_bridging"
             || opt_key == "wipe_tower_extra_spacing"
             || opt_key == "wipe_tower_no_sparse_layers"
-<<<<<<< HEAD
+            || opt_key == "wipe_tower_extruder"
             || opt_key == "wipe_tower_per_color_wipe"
-=======
-            || opt_key == "wipe_tower_extruder"
->>>>>>> 3c0b9e04
             || opt_key == "wipe_tower_speed"
             || opt_key == "wipe_tower_wipe_starting_speed"
             || opt_key == "wiping_volumes_extruders"
@@ -1387,7 +1361,30 @@
     if (conflictRes.has_value())
         BOOST_LOG_TRIVIAL(error) << boost::format("gcode path conflicts found between %1% and %2%") % conflictRes->_objName1 % conflictRes->_objName2;
 
-    
+#ifdef _DEBUG
+    struct PointAssertVisitor : public ExtrusionVisitorRecursiveConst {
+        virtual void default_use(const ExtrusionEntity& entity) override {};
+        virtual void use(const ExtrusionPath &path) override {
+            for (size_t idx = 1; idx < path.size(); ++idx)
+                assert(!path.polyline.get_point(idx - 1).coincides_with_epsilon(path.polyline.get_point(idx)));
+        }
+        virtual void use(const ExtrusionLoop& loop) override {
+            Point last_pt = loop.last_point();
+            for (const ExtrusionPath &path : loop.paths) {
+                assert(path.polyline.size() >= 2);
+                assert(path.first_point() == last_pt);
+                for (size_t idx = 1; idx < path.size(); ++idx)
+                    assert(!path.polyline.get_point(idx - 1).coincides_with_epsilon(path.polyline.get_point(idx)));
+                last_pt = path.last_point();
+            }
+            assert(loop.paths.front().first_point() == loop.paths.back().last_point());
+        }
+    } ptvisitor;
+    for (PrintObject* obj : m_objects)
+        for (Layer* lay : obj->layers())
+            for (LayerRegion* lr : lay->regions())
+                lr->perimeters().visit(ptvisitor);
+#endif
     //simplify / make arc fitting
     {
         const bool spiral_mode = config().spiral_vase;
@@ -1938,17 +1935,7 @@
     if (! this->has_wipe_tower())
         return;
 
-<<<<<<< HEAD
-    // Get wiping matrix to get number of extruders and convert vector<double> to vector<float>:
-    std::vector<float> wiping_matrix(cast<float>(m_config.wiping_volumes_matrix.get_values()));
-    // Extract purging volumes for each extruder pair:
-    std::vector<std::vector<float>> wipe_volumes;
-    const unsigned int number_of_extruders = (unsigned int)(sqrt(wiping_matrix.size())+EPSILON);
-    for (unsigned int i = 0; i<number_of_extruders; ++i)
-        wipe_volumes.push_back(std::vector<float>(wiping_matrix.begin()+i*number_of_extruders, wiping_matrix.begin()+(i+1)*number_of_extruders));
-=======
     std::vector<std::vector<float>> wipe_volumes = WipeTower::extract_wipe_volumes(m_config);
->>>>>>> 3c0b9e04
 
     // Let the ToolOrdering class know there will be initial priming extrusions at the start of the print.
     m_wipe_tower_data.tool_ordering = ToolOrdering(*this, (uint16_t)-1, true);
