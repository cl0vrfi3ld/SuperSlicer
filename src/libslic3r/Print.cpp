#include "clipper/clipper_z.hpp"

#include "Exception.hpp"
#include "Print.hpp"
#include "BoundingBox.hpp"
#include "ClipperUtils.hpp"
#include "Extruder.hpp"
#include "Flow.hpp"
#include "Fill/FillBase.hpp"
#include "Geometry.hpp"
#include "I18N.hpp"
#include "ShortestPath.hpp"
#include "SupportMaterial.hpp"
#include "Thread.hpp"
#include "GCode.hpp"
#include "GCode/WipeTower.hpp"
#include "Utils.hpp"

//#include "PrintExport.hpp"

#include <float.h>

#include <algorithm>
#include <limits>
#include <unordered_set>
#include <boost/filesystem/path.hpp>
#include <boost/format.hpp>
#include <boost/log/trivial.hpp>

// Mark string for localization and translate.
#define L(s) Slic3r::I18N::translate(s)

namespace Slic3r {

template class PrintState<PrintStep, psCount>;
template class PrintState<PrintObjectStep, posCount>;

void Print::clear() 
{
	tbb::mutex::scoped_lock lock(this->state_mutex());
    // The following call should stop background processing if it is running.
    this->invalidate_all_steps();
	for (PrintObject *object : m_objects)
		delete object;
	m_objects.clear();
    for (PrintRegion *region : m_regions)
        delete region;
    m_regions.clear();
    m_model.clear_objects();
}

//PrintRegion* Print::add_region()
//{
//    m_regions.emplace_back(new PrintRegion(this));
//    return m_regions.back();
//}

PrintRegion* Print::add_region(const PrintRegionConfig &config)
{
    m_regions.emplace_back(new PrintRegion(this, config));
    return m_regions.back();
}

// Called by Print::apply().
// This method only accepts PrintConfig option keys.
bool Print::invalidate_state_by_config_options(const std::vector<t_config_option_key> &opt_keys)
{
    if (opt_keys.empty())
        return false;

    // Cache the plenty of parameters, which influence the G-code generator only,
    // or they are only notes not influencing the generated G-code.
    static std::unordered_set<std::string> steps_gcode = {
        "avoid_crossing_perimeters",
<<<<<<< HEAD
        "avoid_crossing_not_first_layer",
=======
        "avoid_crossing_perimeters_max_detour",
>>>>>>> 1076e077
        "bed_shape",
        "bed_temperature",
        "chamber_temperature",
        "before_layer_gcode",
        "between_objects_gcode",
        "bridge_acceleration",
        "bridge_fan_speed",
        "colorprint_heights",
        "complete_objects_sort",
        "cooling",
        "default_acceleration",
        "deretract_speed",
        "disable_fan_first_layers",
        "duplicate_distance",
        "end_gcode",
        "end_filament_gcode",
        "external_perimeter_cut_corners",
        "external_perimeter_fan_speed",
        "extrusion_axis",
        "extruder_clearance_height",
        "extruder_clearance_radius",
        "extruder_colour",
        "extruder_offset",
        "extruder_fan_offset"
        "extruder_temperature_offset",
        "extrusion_multiplier",
        "fan_always_on",
        "fan_below_layer_time",
        "fan_kickstart",
        "fan_speedup_overhangs",
        "fan_speedup_time",
        "filament_colour",
        "filament_diameter",
        "filament_density",
        "filament_notes",
        "filament_cost",
        "filament_spool_weight",
        "first_layer_acceleration",
        "first_layer_bed_temperature",
        "first_layer_flow_ratio",
        "first_layer_speed",
        "first_layer_infill_speed",
        "full_fan_speed_layer",
        "gap_fill_speed",
        "gcode_comments",
        "gcode_label_objects",
        "infill_acceleration",
        "layer_gcode",
        "min_fan_speed",
        "max_fan_speed",
        "max_print_height",
        "min_print_speed",
        "max_print_speed",
        "max_volumetric_speed",
        "milling_toolchange_end_gcode",
        "milling_toolchange_start_gcode",
        "milling_offset",
        "milling_z_offset",
        "milling_z_lift",
#ifdef HAS_PRESSURE_EQUALIZER
        "max_volumetric_extrusion_rate_slope_positive",
        "max_volumetric_extrusion_rate_slope_negative",
#endif /* HAS_PRESSURE_EQUALIZER */
        "notes",
        "only_retract_when_crossing_perimeters",
        "output_filename_format",
        "perimeter_acceleration",
        "post_process",
        "printer_notes",
        "retract_before_travel",
        "retract_before_wipe",
        "retract_layer_change",
        "retract_length",
        "retract_length_toolchange",
        "retract_lift",
        "retract_lift_above",
        "retract_lift_below",
        "retract_lift_first_layer",
        "retract_lift_top",
        "retract_restart_extra",
        "retract_restart_extra_toolchange",
        "retract_speed",
        "single_extruder_multi_material_priming",
        "slowdown_below_layer_time",
        "standby_temperature_delta",
        "start_gcode",
        "start_filament_gcode",
        "thin_walls_speed",
        "time_estimation_compensation",
        "tool_name",
        "toolchange_gcode",
        "top_fan_speed",
        "threads",
        "travel_speed",
        "use_firmware_retraction",
        "use_relative_e_distances",
        "use_volumetric_e",
        "variable_layer_height",
        "wipe",
        "wipe_extra_perimeter"
    };

    static std::unordered_set<std::string> steps_ignore;

    std::vector<PrintStep> steps;
    std::vector<PrintObjectStep> osteps;
    bool invalidated = false;

    for (const t_config_option_key &opt_key : opt_keys) {
        if (steps_gcode.find(opt_key) != steps_gcode.end()) {
            // These options only affect G-code export or they are just notes without influence on the generated G-code,
            // so there is nothing to invalidate.
            steps.emplace_back(psGCodeExport);
        } else if (steps_ignore.find(opt_key) != steps_ignore.end()) {
            // These steps have no influence on the G-code whatsoever. Just ignore them.
        } else if (
               opt_key == "skirts"
            || opt_key == "skirt_height"
            || opt_key == "draft_shield"
            || opt_key == "skirt_distance"
            || opt_key == "min_skirt_length"
            || opt_key == "complete_objects_one_skirt"
            || opt_key == "ooze_prevention"
            || opt_key == "wipe_tower_x"
            || opt_key == "wipe_tower_y"
            || opt_key == "wipe_tower_rotation_angle") {
            steps.emplace_back(psSkirt);
        } else if (
            opt_key == "complete_objects") {
            steps.emplace_back(psBrim);
            steps.emplace_back(psSkirt);
            steps.emplace_back(psWipeTower);
        } else if (
            opt_key == "brim_inside_holes"
            || opt_key == "brim_width"
            || opt_key == "brim_width_interior"
            || opt_key == "brim_offset"
            || opt_key == "brim_ears"
            || opt_key == "brim_ears_detection_length"
            || opt_key == "brim_ears_max_angle"
            || opt_key == "brim_ears_pattern") {
            steps.emplace_back(psBrim);
            steps.emplace_back(psSkirt);
        } else if (
               opt_key == "nozzle_diameter"
            || opt_key == "resolution"
            || opt_key == "filament_shrink"
            // Spiral Vase forces different kind of slicing than the normal model:
            // In Spiral Vase mode, holes are closed and only the largest area contour is kept at each layer.
            // Therefore toggling the Spiral Vase on / off requires complete reslicing.
            || opt_key == "spiral_vase") {
            osteps.emplace_back(posSlice);
        } else if (
               opt_key == "filament_type"
            || opt_key == "filament_soluble"
            || opt_key == "first_layer_temperature"
            || opt_key == "filament_loading_speed"
            || opt_key == "filament_loading_speed_start"
            || opt_key == "filament_unloading_speed"
            || opt_key == "filament_unloading_speed_start"
            || opt_key == "filament_toolchange_delay"
            || opt_key == "filament_cooling_moves"
            || opt_key == "filament_minimal_purge_on_wipe_tower"
            || opt_key == "filament_cooling_initial_speed"
            || opt_key == "filament_cooling_final_speed"
            || opt_key == "filament_ramming_parameters"
            || opt_key == "filament_max_speed"
            || opt_key == "filament_max_volumetric_speed"
            || opt_key == "filament_use_skinnydip"        // skinnydip params start
            || opt_key == "filament_use_fast_skinnydip"
            || opt_key == "filament_skinnydip_distance"
            || opt_key == "filament_melt_zone_pause"
            || opt_key == "filament_cooling_zone_pause"
            || opt_key == "filament_toolchange_temp"
            || opt_key == "filament_enable_toolchange_temp"
            || opt_key == "filament_enable_toolchange_part_fan"
            || opt_key == "filament_toolchange_part_fan_speed"
            || opt_key == "filament_dip_insertion_speed"
            || opt_key == "filament_dip_extraction_speed"    //skinnydip params end	
            || opt_key == "gcode_flavor"
            || opt_key == "high_current_on_filament_swap"
            || opt_key == "infill_first"
            || opt_key == "single_extruder_multi_material"
            || opt_key == "temperature"
            || opt_key == "wipe_tower"
            || opt_key == "wipe_tower_width"
            || opt_key == "wipe_tower_bridging"
            || opt_key == "wipe_tower_no_sparse_layers"
            || opt_key == "wiping_volumes_matrix"
            || opt_key == "parking_pos_retraction"
            || opt_key == "cooling_tube_retraction"
            || opt_key == "cooling_tube_length"
            || opt_key == "extra_loading_move"
            || opt_key == "z_offset"
            || opt_key == "wipe_tower_brim") {
            steps.emplace_back(psWipeTower);
            steps.emplace_back(psSkirt);
        }
        else if (
            opt_key == "first_layer_extrusion_width"
            || opt_key == "min_layer_height"
            || opt_key == "max_layer_height") {
            osteps.emplace_back(posPerimeters);
            osteps.emplace_back(posInfill);
            osteps.emplace_back(posSupportMaterial);
            steps.emplace_back(psSkirt);
            steps.emplace_back(psBrim);
        }
        else if (opt_key == "posSlice")
            osteps.emplace_back(posSlice);
        else if (opt_key == "posPerimeters")
            osteps.emplace_back(posPerimeters);
        else if (opt_key == "posPrepareInfill")
            osteps.emplace_back(posPrepareInfill);
        else if (opt_key == "posInfill")
            osteps.emplace_back(posInfill);
        else if (opt_key == "posSupportMaterial")
            osteps.emplace_back(posSupportMaterial);
        else if (opt_key == "posCount")
            osteps.emplace_back(posCount);
        else {
            // for legacy, if we can't handle this option let's invalidate all steps
            //FIXME invalidate all steps of all objects as well?
            invalidated |= this->invalidate_all_steps();
            // Continue with the other opt_keys to possibly invalidate any object specific steps.
        }
    }

    sort_remove_duplicates(steps);
    for (PrintStep step : steps)
        invalidated |= this->invalidate_step(step);
    sort_remove_duplicates(osteps);
    for (PrintObjectStep ostep : osteps)
        for (PrintObject *object : m_objects)
            invalidated |= object->invalidate_step(ostep);
    return invalidated;
}

bool Print::invalidate_step(PrintStep step)
{
	bool invalidated = Inherited::invalidate_step(step);
    // Propagate to dependent steps.
    if (step == psSkirt)
		invalidated |= Inherited::invalidate_step(psBrim);
    if (step != psGCodeExport)
        invalidated |= Inherited::invalidate_step(psGCodeExport);
    return invalidated;
}

// returns true if an object step is done on all objects
// and there's at least one object
bool Print::is_step_done(PrintObjectStep step) const
{
    if (m_objects.empty())
        return false;
    tbb::mutex::scoped_lock lock(this->state_mutex());
    for (const PrintObject *object : m_objects)
        if (! object->is_step_done_unguarded(step))
            return false;
    return true;
}

// returns 0-based indices of used extruders
std::vector<uint16_t> Print::object_extruders(const PrintObjectPtrs &objects) const
{
    std::vector<uint16_t> extruders;
    extruders.reserve(m_regions.size() * 3);
    std::vector<unsigned char> region_used(m_regions.size(), false);
    for (const PrintObject *object : objects)
		for (const std::vector<std::pair<t_layer_height_range, int>> &volumes_per_region : object->region_volumes)
        	if (! volumes_per_region.empty())
        		region_used[&volumes_per_region - &object->region_volumes.front()] = true;
    for (size_t idx_region = 0; idx_region < m_regions.size(); ++ idx_region)
    	if (region_used[idx_region])
        	m_regions[idx_region]->collect_object_printing_extruders(extruders);
    sort_remove_duplicates(extruders);
    return extruders;
}

// returns 0-based indices of used extruders
std::vector<uint16_t> Print::support_material_extruders() const
{
    std::vector<uint16_t> extruders;
    bool support_uses_current_extruder = false;
    auto num_extruders = (uint16_t)m_config.nozzle_diameter.size();

    for (PrintObject *object : m_objects) {
        if (object->has_support_material()) {
        	assert(object->config().support_material_extruder >= 0);
            if (object->config().support_material_extruder == 0)
                support_uses_current_extruder = true;
            else {
                uint16_t i = (uint16_t)object->config().support_material_extruder - 1;
                extruders.emplace_back((i >= num_extruders) ? 0 : i);
            }
        	assert(object->config().support_material_interface_extruder >= 0);
            if (object->config().support_material_interface_extruder == 0)
                support_uses_current_extruder = true;
            else {
                uint16_t i = (uint16_t)object->config().support_material_interface_extruder - 1;
                extruders.emplace_back((i >= num_extruders) ? 0 : i);
        }
    }
    }

    if (support_uses_current_extruder)
        // Add all object extruders to the support extruders as it is not know which one will be used to print supports.
        append(extruders, this->object_extruders(m_objects));
    
    sort_remove_duplicates(extruders);
    return extruders;
}

// returns 0-based indices of used extruders
std::vector<uint16_t> Print::extruders() const
{
    std::vector<uint16_t> extruders = this->object_extruders(m_objects);
    append(extruders, this->support_material_extruders());
    sort_remove_duplicates(extruders);
    return extruders;
}

uint16_t Print::num_object_instances() const
{
    uint16_t instances = 0;
    for (const PrintObject *print_object : m_objects)
        instances += (uint16_t)print_object->instances().size();
    return instances;
}

double Print::max_allowed_layer_height() const
{
    double nozzle_diameter_max = 0.;
    for (unsigned int extruder_id : this->extruders())
        nozzle_diameter_max = std::max(nozzle_diameter_max, m_config.nozzle_diameter.get_at(extruder_id));
    return nozzle_diameter_max;
}

// Add or remove support modifier ModelVolumes from model_object_dst to match the ModelVolumes of model_object_new
// in the exact order and with the same IDs.
// It is expected, that the model_object_dst already contains the non-support volumes of model_object_new in the correct order.
void Print::model_volume_list_update_supports_seams(ModelObject &model_object_dst, const ModelObject &model_object_new)
{
	typedef std::pair<const ModelVolume*, bool> ModelVolumeWithStatus;
	std::vector<ModelVolumeWithStatus> old_volumes;
    old_volumes.reserve(model_object_dst.volumes.size());
	for (const ModelVolume *model_volume : model_object_dst.volumes)
		old_volumes.emplace_back(ModelVolumeWithStatus(model_volume, false));
	auto model_volume_lower = [](const ModelVolumeWithStatus &mv1, const ModelVolumeWithStatus &mv2){ return mv1.first->id() <  mv2.first->id(); };
	auto model_volume_equal = [](const ModelVolumeWithStatus &mv1, const ModelVolumeWithStatus &mv2){ return mv1.first->id() == mv2.first->id(); };
    std::sort(old_volumes.begin(), old_volumes.end(), model_volume_lower);
    model_object_dst.volumes.clear();
    model_object_dst.volumes.reserve(model_object_new.volumes.size());
    for (const ModelVolume *model_volume_src : model_object_new.volumes) {
		ModelVolumeWithStatus key(model_volume_src, false);
		auto it = std::lower_bound(old_volumes.begin(), old_volumes.end(), key, model_volume_lower);
		if (it != old_volumes.end() && model_volume_equal(*it, key)) {
            // The volume was found in the old list. Just copy it.
            assert(! it->second); // not consumed yet
            it->second = true;
            ModelVolume *model_volume_dst = const_cast<ModelVolume*>(it->first);
			// For support modifiers, the type may have been switched from blocker to enforcer and vice versa.
			assert((model_volume_dst->is_support_modifier() && model_volume_src->is_support_modifier()) || model_volume_dst->type() == model_volume_src->type());
            model_object_dst.volumes.emplace_back(model_volume_dst);
			if (model_volume_dst->is_support_modifier() || model_volume_dst->is_seam_position()) {
				// For support modifiers, the type may have been switched from blocker to enforcer and vice versa.
				model_volume_dst->set_type(model_volume_src->type());
				model_volume_dst->set_transformation(model_volume_src->get_transformation());
			}
            assert(model_volume_dst->get_matrix().isApprox(model_volume_src->get_matrix()));
        } else {
            // The volume was not found in the old list. Create a new copy.
            assert(model_volume_src->is_support_modifier() || model_volume_src->is_seam_position());
            model_object_dst.volumes.emplace_back(new ModelVolume(*model_volume_src));
            model_object_dst.volumes.back()->set_model_object(&model_object_dst);
        }
    }
    // Release the non-consumed old volumes (those were deleted from the new list).
	for (ModelVolumeWithStatus &mv_with_status : old_volumes)
        if (! mv_with_status.second)
            delete mv_with_status.first;
}

static inline void model_volume_list_copy_configs(ModelObject &model_object_dst, const ModelObject &model_object_src, const ModelVolumeType type)
{
    size_t i_src, i_dst;
    for (i_src = 0, i_dst = 0; i_src < model_object_src.volumes.size() && i_dst < model_object_dst.volumes.size();) {
        const ModelVolume &mv_src = *model_object_src.volumes[i_src];
        ModelVolume       &mv_dst = *model_object_dst.volumes[i_dst];
        if (mv_src.type() != type) {
            ++ i_src;
            continue;
        }
        if (mv_dst.type() != type) {
            ++ i_dst;
            continue;
        }
        assert(mv_src.id() == mv_dst.id());
        // Copy the ModelVolume data.
        mv_dst.name   = mv_src.name;
        mv_dst.config.assign_config(mv_src.config);
        assert(mv_dst.supported_facets.id() == mv_src.supported_facets.id());
        mv_dst.supported_facets.assign(mv_src.supported_facets);
        assert(mv_dst.seam_facets.id() == mv_src.seam_facets.id());
        mv_dst.seam_facets.assign(mv_src.seam_facets);
        //FIXME what to do with the materials?
        // mv_dst.m_material_id = mv_src.m_material_id;
        ++ i_src;
        ++ i_dst;
    }
}

static inline void layer_height_ranges_copy_configs(t_layer_config_ranges &lr_dst, const t_layer_config_ranges &lr_src)
{
    assert(lr_dst.size() == lr_src.size());
    auto it_src = lr_src.cbegin();
    for (auto &kvp_dst : lr_dst) {
        const auto &kvp_src = *it_src ++;
        assert(std::abs(kvp_dst.first.first  - kvp_src.first.first ) <= EPSILON);
        assert(std::abs(kvp_dst.first.second - kvp_src.first.second) <= EPSILON);
        // Layer heights are allowed do differ in case the layer height table is being overriden by the smooth profile.
        // assert(std::abs(kvp_dst.second.option("layer_height")->getFloat() - kvp_src.second.option("layer_height")->getFloat()) <= EPSILON);
        kvp_dst.second = kvp_src.second;
    }
}

static inline bool transform3d_lower(const Transform3d &lhs, const Transform3d &rhs) 
{
    typedef Transform3d::Scalar T;
    const T *lv = lhs.data();
    const T *rv = rhs.data();
    for (size_t i = 0; i < 16; ++ i, ++ lv, ++ rv) {
        if (*lv < *rv)
            return true;
        else if (*lv > *rv)
            return false;
    }
    return false;
}

static inline bool transform3d_equal(const Transform3d &lhs, const Transform3d &rhs) 
{
    typedef Transform3d::Scalar T;
    const T *lv = lhs.data();
    const T *rv = rhs.data();
    for (size_t i = 0; i < 16; ++ i, ++ lv, ++ rv)
        if (*lv != *rv)
            return false;
    return true;
}

struct PrintObjectTrafoAndInstances
{
    Transform3d    	trafo;
    PrintInstances	instances;
    bool operator<(const PrintObjectTrafoAndInstances &rhs) const { return transform3d_lower(this->trafo, rhs.trafo); }
};

// Generate a list of trafos and XY offsets for instances of a ModelObject
static std::vector<PrintObjectTrafoAndInstances> print_objects_from_model_object(const ModelObject &model_object)
{
    std::set<PrintObjectTrafoAndInstances> trafos;
    PrintObjectTrafoAndInstances           trafo;
    for (ModelInstance *model_instance : model_object.instances)
        if (model_instance->is_printable()) {
            trafo.trafo = model_instance->get_matrix();
            auto shift = Point::new_scale(trafo.trafo.data()[12], trafo.trafo.data()[13]);
            // Reset the XY axes of the transformation.
            trafo.trafo.data()[12] = 0;
            trafo.trafo.data()[13] = 0;
            // Search or insert a trafo.
            auto it = trafos.emplace(trafo).first;
            const_cast<PrintObjectTrafoAndInstances&>(*it).instances.emplace_back(PrintInstance{ nullptr, model_instance, shift });
        }
    return std::vector<PrintObjectTrafoAndInstances>(trafos.begin(), trafos.end());
}

// Compare just the layer ranges and their layer heights, not the associated configs.
// Ignore the layer heights if check_layer_heights is false.
static bool layer_height_ranges_equal(const t_layer_config_ranges &lr1, const t_layer_config_ranges &lr2, bool check_layer_height)
{
    if (lr1.size() != lr2.size())
        return false;
    auto it2 = lr2.begin();
    for (const auto &kvp1 : lr1) {
        const auto &kvp2 = *it2 ++;
        if (std::abs(kvp1.first.first  - kvp2.first.first ) > EPSILON ||
            std::abs(kvp1.first.second - kvp2.first.second) > EPSILON ||
            (check_layer_height && std::abs(kvp1.second.option("layer_height")->getFloat() - kvp2.second.option("layer_height")->getFloat()) > EPSILON))
            return false;
    }
    return true;
}

// Returns true if va == vb when all CustomGCode items that are not ToolChangeCode are ignored.
static bool custom_per_printz_gcodes_tool_changes_differ(const std::vector<CustomGCode::Item> &va, const std::vector<CustomGCode::Item> &vb)
{
	auto it_a = va.begin();
	auto it_b = vb.begin();
	while (it_a != va.end() || it_b != vb.end()) {
		if (it_a != va.end() && it_a->type != CustomGCode::ToolChange) {
			// Skip any CustomGCode items, which are not tool changes.
			++ it_a;
			continue;
		}
		if (it_b != vb.end() && it_b->type != CustomGCode::ToolChange) {
			// Skip any CustomGCode items, which are not tool changes.
			++ it_b;
			continue;
		}
		if (it_a == va.end() || it_b == vb.end())
			// va or vb contains more Tool Changes than the other.
			return true;
		assert(it_a->type == CustomGCode::ToolChange);
		assert(it_b->type == CustomGCode::ToolChange);
		if (*it_a != *it_b)
			// The two Tool Changes differ.
			return true;
		++ it_a;
		++ it_b;
	}
	// There is no change in custom Tool Changes.
	return false;
}

// Collect diffs of configuration values at various containers,
// resolve the filament rectract overrides of extruder retract values.
void Print::config_diffs(
	const DynamicPrintConfig &new_full_config, 
	t_config_option_keys &print_diff, t_config_option_keys &object_diff, t_config_option_keys &region_diff, 
	t_config_option_keys &full_config_diff, 
	DynamicPrintConfig &filament_overrides) const
{
    // Collect changes to print config, account for overrides of extruder retract values by filament presets.
    {
	    const std::vector<std::string> &extruder_retract_keys = print_config_def.extruder_retract_keys();
	    const std::string               filament_prefix       = "filament_";
	    for (const t_config_option_key &opt_key : m_config.keys()) {
	        const ConfigOption *opt_old = m_config.option(opt_key);
	        assert(opt_old != nullptr);
	        const ConfigOption *opt_new = new_full_config.option(opt_key);
			// assert(opt_new != nullptr);
			if (opt_new == nullptr)
				//FIXME This may happen when executing some test cases.
				continue;
	        const ConfigOption *opt_new_filament = std::binary_search(extruder_retract_keys.begin(), extruder_retract_keys.end(), opt_key) ? new_full_config.option(filament_prefix + opt_key) : nullptr;
	        if (opt_new_filament != nullptr && ! opt_new_filament->is_nil()) {
	        	// An extruder retract override is available at some of the filament presets.
	        	if (*opt_old != *opt_new || opt_new->overriden_by(opt_new_filament)) {
	        		auto opt_copy = opt_new->clone();
	        		opt_copy->apply_override(opt_new_filament);
	        		if (*opt_old == *opt_copy)
	        			delete opt_copy;
	        		else {
	        			filament_overrides.set_key_value(opt_key, opt_copy);
	        			print_diff.emplace_back(opt_key);
	        		}
	        	}
	        } else if (*opt_new != *opt_old)
	            print_diff.emplace_back(opt_key);
	    }
	}
	// Collect changes to object and region configs.
    object_diff = m_default_object_config.diff(new_full_config);
    region_diff = m_default_region_config.diff(new_full_config);
    // Prepare for storing of the full print config into new_full_config to be exported into the G-code and to be used by the PlaceholderParser.
    for (const t_config_option_key &opt_key : new_full_config.keys()) {
        const ConfigOption *opt_old = m_full_print_config.option(opt_key);
        const ConfigOption *opt_new = new_full_config.option(opt_key);
        if (opt_old == nullptr || *opt_new != *opt_old)
            full_config_diff.emplace_back(opt_key);
    }
}

std::vector<ObjectID> Print::print_object_ids() const 
{ 
    std::vector<ObjectID> out; 
    // Reserve one more for the caller to append the ID of the Print itself.
    out.reserve(m_objects.size() + 1);
    for (const PrintObject *print_object : m_objects)
        out.emplace_back(print_object->id());
    return out;
}

Print::ApplyStatus Print::apply(const Model &model, DynamicPrintConfig new_full_config)
{
#ifdef _DEBUG
    check_model_ids_validity(model);
#endif /* _DEBUG */

    // Normalize the config.
	new_full_config.option("print_settings_id",    true);
	new_full_config.option("filament_settings_id", true);
	new_full_config.option("printer_settings_id",  true);
    new_full_config.option("physical_printer_settings_id", true);
    new_full_config.normalize_fdm();

    // Find modified keys of the various configs. Resolve overrides extruder retract values by filament profiles.
	t_config_option_keys print_diff, object_diff, region_diff, full_config_diff;
	DynamicPrintConfig filament_overrides;
	this->config_diffs(new_full_config, print_diff, object_diff, region_diff, full_config_diff, filament_overrides);

    // Do not use the ApplyStatus as we will use the max function when updating apply_status.
    unsigned int apply_status = APPLY_STATUS_UNCHANGED;
    auto update_apply_status = [&apply_status](bool invalidated)
        { apply_status = std::max<unsigned int>(apply_status, invalidated ? APPLY_STATUS_INVALIDATED : APPLY_STATUS_CHANGED); };
    if (! (print_diff.empty() && object_diff.empty() && region_diff.empty()))
        update_apply_status(false);

    // Grab the lock for the Print / PrintObject milestones.
	tbb::mutex::scoped_lock lock(this->state_mutex());

    // The following call may stop the background processing.
    if (! print_diff.empty())
        update_apply_status(this->invalidate_state_by_config_options(print_diff));

    // Apply variables to placeholder parser. The placeholder parser is used by G-code export,
    // which should be stopped if print_diff is not empty.
    size_t num_extruders = m_config.nozzle_diameter.size();
    bool   num_extruders_changed = false;
    if (! full_config_diff.empty()) {
        update_apply_status(this->invalidate_step(psGCodeExport));
        // Set the profile aliases for the PrintBase::output_filename()
		m_placeholder_parser.set("print_preset",    new_full_config.option("print_settings_id")->clone());
		m_placeholder_parser.set("filament_preset", new_full_config.option("filament_settings_id")->clone());
		m_placeholder_parser.set("printer_preset",  new_full_config.option("printer_settings_id")->clone());
        m_placeholder_parser.set("physical_printer_preset",   new_full_config.option("physical_printer_settings_id")->clone());
		// We want the filament overrides to be applied over their respective extruder parameters by the PlaceholderParser.
		// see "Placeholders do not respect filament overrides." GH issue #3649
		m_placeholder_parser.apply_config(filament_overrides);
	    // It is also safe to change m_config now after this->invalidate_state_by_config_options() call.
	    m_config.apply_only(new_full_config, print_diff, true);
	    //FIXME use move semantics once ConfigBase supports it.
	    m_config.apply(filament_overrides);
	    // Handle changes to object config defaults
	    m_default_object_config.apply_only(new_full_config, object_diff, true);
	    // Handle changes to regions config defaults
	    m_default_region_config.apply_only(new_full_config, region_diff, true);
        m_full_print_config = std::move(new_full_config);
        if (num_extruders != m_config.nozzle_diameter.size()) {
        	num_extruders = m_config.nozzle_diameter.size();
        	num_extruders_changed = true;
    }
    }
    
    class LayerRanges
    {
    public:
        LayerRanges() {}
        // Convert input config ranges into continuous non-overlapping sorted vector of intervals and their configs.
        void assign(const t_layer_config_ranges &in) {
            m_ranges.clear();
            m_ranges.reserve(in.size());
            // Input ranges are sorted lexicographically. First range trims the other ranges.
            coordf_t last_z = 0;
            for (const std::pair<const t_layer_height_range, ModelConfig> &range : in)
				if (range.first.second > last_z) {
                    coordf_t min_z = std::max(range.first.first, 0.);
                    if (min_z > last_z + EPSILON) {
                        m_ranges.emplace_back(t_layer_height_range(last_z, min_z), nullptr);
                        last_z = min_z;
                    }
                    if (range.first.second > last_z + EPSILON) {
						const DynamicPrintConfig *cfg = &range.second.get();
                        m_ranges.emplace_back(t_layer_height_range(last_z, range.first.second), cfg);
                        last_z = range.first.second;
                    }
                }
            if (m_ranges.empty())
                m_ranges.emplace_back(t_layer_height_range(0, DBL_MAX), nullptr);
            else if (m_ranges.back().second == nullptr)
                m_ranges.back().first.second = DBL_MAX;
            else
                m_ranges.emplace_back(t_layer_height_range(m_ranges.back().first.second, DBL_MAX), nullptr);
        }

        const DynamicPrintConfig* config(const t_layer_height_range &range) const {
            auto it = std::lower_bound(m_ranges.begin(), m_ranges.end(), std::make_pair< t_layer_height_range, const DynamicPrintConfig*>(t_layer_height_range(range.first - EPSILON, range.second - EPSILON), nullptr));
            // #ys_FIXME_COLOR
            // assert(it != m_ranges.end());
            // assert(it == m_ranges.end() || std::abs(it->first.first  - range.first ) < EPSILON);
            // assert(it == m_ranges.end() || std::abs(it->first.second - range.second) < EPSILON);
            if (it == m_ranges.end() ||
                std::abs(it->first.first - range.first) > EPSILON ||
                std::abs(it->first.second - range.second) > EPSILON )
                return nullptr; // desired range doesn't found
            return (it == m_ranges.end()) ? nullptr : it->second;
        }
        std::vector<std::pair<t_layer_height_range, const DynamicPrintConfig*>>::const_iterator begin() const { return m_ranges.cbegin(); }
        std::vector<std::pair<t_layer_height_range, const DynamicPrintConfig*>>::const_iterator end() const { return m_ranges.cend(); }
    private:
        std::vector<std::pair<t_layer_height_range, const DynamicPrintConfig*>> m_ranges;
    };
    struct ModelObjectStatus {
        enum Status {
            Unknown,
            Old,
            New,
            Moved,
            Deleted,
        };
        ModelObjectStatus(ObjectID id, Status status = Unknown) : id(id), status(status) {}
		ObjectID     id;
        Status       status;
        LayerRanges  layer_ranges;
        // Search by id.
        bool operator<(const ModelObjectStatus &rhs) const { return id < rhs.id; }
    };
    std::set<ModelObjectStatus> model_object_status;

    // 1) Synchronize model objects.
    if (model.id() != m_model.id()) {
        // Kill everything, initialize from scratch.
        // Stop background processing.
        this->call_cancel_callback();
        update_apply_status(this->invalidate_all_steps());
        for (PrintObject *object : m_objects) {
            model_object_status.emplace(object->model_object()->id(), ModelObjectStatus::Deleted);
			update_apply_status(object->invalidate_all_steps());
			delete object;
        }
        m_objects.clear();
        for (PrintRegion *region : m_regions)
            delete region;
        m_regions.clear();
        m_model.assign_copy(model);
		for (const ModelObject *model_object : m_model.objects)
			model_object_status.emplace(model_object->id(), ModelObjectStatus::New);
    } else {
        if (m_model.custom_gcode_per_print_z != model.custom_gcode_per_print_z) {
            update_apply_status(num_extruders_changed || 
            	// Tool change G-codes are applied as color changes for a single extruder printer, no need to invalidate tool ordering.
            	//FIXME The tool ordering may be invalidated unnecessarily if the custom_gcode_per_print_z.mode is not applicable
            	// to the active print / model state, and then it is reset, so it is being applicable, but empty, thus the effect is the same.
            	(num_extruders > 1 && custom_per_printz_gcodes_tool_changes_differ(m_model.custom_gcode_per_print_z.gcodes, model.custom_gcode_per_print_z.gcodes)) ?
            	// The Tool Ordering and the Wipe Tower are no more valid.
            	this->invalidate_steps({ psWipeTower, psGCodeExport }) :
            	// There is no change in Tool Changes stored in custom_gcode_per_print_z, therefore there is no need to update Tool Ordering.
            	this->invalidate_step(psGCodeExport));
            m_model.custom_gcode_per_print_z = model.custom_gcode_per_print_z;
        }
        if (model_object_list_equal(m_model, model)) {
            // The object list did not change.
			for (const ModelObject *model_object : m_model.objects)
				model_object_status.emplace(model_object->id(), ModelObjectStatus::Old);
        } else if (model_object_list_extended(m_model, model)) {
            // Add new objects. Their volumes and configs will be synchronized later.
            update_apply_status(this->invalidate_step(psGCodeExport));
            for (const ModelObject *model_object : m_model.objects)
                model_object_status.emplace(model_object->id(), ModelObjectStatus::Old);
            for (size_t i = m_model.objects.size(); i < model.objects.size(); ++ i) {
                model_object_status.emplace(model.objects[i]->id(), ModelObjectStatus::New);
                m_model.objects.emplace_back(ModelObject::new_copy(*model.objects[i]));
				m_model.objects.back()->set_model(&m_model);
            }
        } else {
            // Reorder the objects, add new objects.
            // First stop background processing before shuffling or deleting the PrintObjects in the object list.
            this->call_cancel_callback();
            update_apply_status(this->invalidate_step(psGCodeExport));
            // Second create a new list of objects.
            std::vector<ModelObject*> model_objects_old(std::move(m_model.objects));
            m_model.objects.clear();
            m_model.objects.reserve(model.objects.size());
            auto by_id_lower = [](const ModelObject *lhs, const ModelObject *rhs){ return lhs->id() < rhs->id(); };
            std::sort(model_objects_old.begin(), model_objects_old.end(), by_id_lower);
            for (const ModelObject *mobj : model.objects) {
                auto it = std::lower_bound(model_objects_old.begin(), model_objects_old.end(), mobj, by_id_lower);
                if (it == model_objects_old.end() || (*it)->id() != mobj->id()) {
                    // New ModelObject added.
					m_model.objects.emplace_back(ModelObject::new_copy(*mobj));
					m_model.objects.back()->set_model(&m_model);
                    model_object_status.emplace(mobj->id(), ModelObjectStatus::New);
                } else {
                    // Existing ModelObject re-added (possibly moved in the list).
                    m_model.objects.emplace_back(*it);
                    model_object_status.emplace(mobj->id(), ModelObjectStatus::Moved);
                }
            }
            bool deleted_any = false;
			for (ModelObject *&model_object : model_objects_old) {
                if (model_object_status.find(ModelObjectStatus(model_object->id())) == model_object_status.end()) {
                    model_object_status.emplace(model_object->id(), ModelObjectStatus::Deleted);
                    deleted_any = true;
                } else
                    // Do not delete this ModelObject instance.
                    model_object = nullptr;
            }
            if (deleted_any) {
                // Delete PrintObjects of the deleted ModelObjects.
                std::vector<PrintObject*> print_objects_old = std::move(m_objects);
                m_objects.clear();
                m_objects.reserve(print_objects_old.size());
                for (PrintObject *print_object : print_objects_old) {
                    auto it_status = model_object_status.find(ModelObjectStatus(print_object->model_object()->id()));
                    assert(it_status != model_object_status.end());
                    if (it_status->status == ModelObjectStatus::Deleted) {
                        update_apply_status(print_object->invalidate_all_steps());
                        delete print_object;
                    } else
                        m_objects.emplace_back(print_object);
                }
                for (ModelObject *model_object : model_objects_old)
                    delete model_object;
            }
        }
    }

    // 2) Map print objects including their transformation matrices.
    struct PrintObjectStatus {
        enum Status {
            Unknown,
            Deleted,
            Reused,
            New
        };
        PrintObjectStatus(PrintObject *print_object, Status status = Unknown) : 
            id(print_object->model_object()->id()),
            print_object(print_object),
            trafo(print_object->trafo()),
            status(status) {}
        PrintObjectStatus(ObjectID id) : id(id), print_object(nullptr), trafo(Transform3d::Identity()), status(Unknown) {}
        // ID of the ModelObject & PrintObject
        ObjectID          id;
        // Pointer to the old PrintObject
        PrintObject     *print_object;
        // Trafo generated with model_object->world_matrix(true) 
        Transform3d      trafo;
        Status           status;
        // Search by id.
        bool operator<(const PrintObjectStatus &rhs) const { return id < rhs.id; }
    };
    std::multiset<PrintObjectStatus> print_object_status;
    for (PrintObject *print_object : m_objects)
        print_object_status.emplace(PrintObjectStatus(print_object));

    // 3) Synchronize ModelObjects & PrintObjects.
    for (size_t idx_model_object = 0; idx_model_object < model.objects.size(); ++ idx_model_object) {
        ModelObject &model_object = *m_model.objects[idx_model_object];
        auto it_status = model_object_status.find(ModelObjectStatus(model_object.id()));
        assert(it_status != model_object_status.end());
        assert(it_status->status != ModelObjectStatus::Deleted);
		const ModelObject& model_object_new = *model.objects[idx_model_object];
		const_cast<ModelObjectStatus&>(*it_status).layer_ranges.assign(model_object_new.layer_config_ranges);
        if (it_status->status == ModelObjectStatus::New)
            // PrintObject instances will be added in the next loop.
            continue;
        // Update the ModelObject instance, possibly invalidate the linked PrintObjects.
        assert(it_status->status == ModelObjectStatus::Old || it_status->status == ModelObjectStatus::Moved);
        // Check whether a model part volume was added or removed, their transformations or order changed.
        // Only volume IDs, volume types, transformation matrices and their order are checked, configuration and other parameters are NOT checked.
        bool model_parts_differ         = model_volume_list_changed(model_object, model_object_new, ModelVolumeType::MODEL_PART);
        bool modifiers_differ           = model_volume_list_changed(model_object, model_object_new, ModelVolumeType::PARAMETER_MODIFIER);
        bool supports_differ            = model_volume_list_changed(model_object, model_object_new, ModelVolumeType::SUPPORT_BLOCKER) ||
                                          model_volume_list_changed(model_object, model_object_new, ModelVolumeType::SUPPORT_ENFORCER);
        bool seam_position_differ       = model_volume_list_changed(model_object, model_object_new, ModelVolumeType::SEAM_POSITION);
        if (model_parts_differ || modifiers_differ ||
            model_object.origin_translation         != model_object_new.origin_translation   ||
            ! model_object.layer_height_profile.timestamp_matches(model_object_new.layer_height_profile) ||
            ! layer_height_ranges_equal(model_object.layer_config_ranges, model_object_new.layer_config_ranges, model_object_new.layer_height_profile.empty())) {
            // The very first step (the slicing step) is invalidated. One may freely remove all associated PrintObjects.
            auto range = print_object_status.equal_range(PrintObjectStatus(model_object.id()));
            for (auto it = range.first; it != range.second; ++ it) {
                update_apply_status(it->print_object->invalidate_all_steps());
                const_cast<PrintObjectStatus&>(*it).status = PrintObjectStatus::Deleted;
            }
            // Copy content of the ModelObject including its ID, do not change the parent.
            model_object.assign_copy(model_object_new);
        } else if (supports_differ || seam_position_differ || model_custom_supports_data_changed(model_object, model_object_new)) {
            // First stop background processing before shuffling or deleting the ModelVolumes in the ModelObject's list.
            if (supports_differ) {
                this->call_cancel_callback();
                update_apply_status(false);
            }
            // Invalidate just the supports step.
            auto range = print_object_status.equal_range(PrintObjectStatus(model_object.id()));
            for (auto it = range.first; it != range.second; ++ it)
                update_apply_status(it->print_object->invalidate_step(posSupportMaterial));
            if (supports_differ) {
                // Copy just the support volumes.
                model_volume_list_update_supports_seams(model_object, model_object_new);
            }else if (seam_position_differ) {
                // First stop background processing before shuffling or deleting the ModelVolumes in the ModelObject's list.
                this->call_cancel_callback();
                update_apply_status(false);
                // Invalidate just the gcode step.
                invalidate_step(psGCodeExport);
                // Copy just the seam volumes.
                model_volume_list_update_supports_seams(model_object, model_object_new);
            }
        } else if (model_custom_seam_data_changed(model_object, model_object_new)) {
            update_apply_status(this->invalidate_step(psGCodeExport));
        }
        if (! model_parts_differ && ! modifiers_differ) {
            // Synchronize Object's config.
            bool object_config_changed = ! model_object.config.timestamp_matches(model_object_new.config);
			if (object_config_changed)
				model_object.config.assign_config(model_object_new.config);
            if (! object_diff.empty() || object_config_changed || num_extruders_changed) {
                PrintObjectConfig new_config = PrintObject::object_config_from_model_object(m_default_object_config, model_object, num_extruders);
                auto range = print_object_status.equal_range(PrintObjectStatus(model_object.id()));
                for (auto it = range.first; it != range.second; ++ it) {
                    t_config_option_keys diff = it->print_object->config().diff(new_config);
                    if (! diff.empty()) {
                        update_apply_status(it->print_object->invalidate_state_by_config_options(diff));
                        it->print_object->config_apply_only(new_config, diff, true);
                    }
                }
            }
            // Synchronize (just copy) the remaining data of ModelVolumes (name, config, custom supports data).
            //FIXME What to do with m_material_id?
			model_volume_list_copy_configs(model_object /* dst */, model_object_new /* src */, ModelVolumeType::MODEL_PART);
			model_volume_list_copy_configs(model_object /* dst */, model_object_new /* src */, ModelVolumeType::PARAMETER_MODIFIER);
            layer_height_ranges_copy_configs(model_object.layer_config_ranges /* dst */, model_object_new.layer_config_ranges /* src */);
            // Copy the ModelObject name, input_file and instances. The instances will be compared against PrintObject instances in the next step.
            model_object.name       = model_object_new.name;
            model_object.input_file = model_object_new.input_file;
            // Only refresh ModelInstances if there is any change.
            if (model_object.instances.size() != model_object_new.instances.size() || 
            	! std::equal(model_object.instances.begin(), model_object.instances.end(), model_object_new.instances.begin(), [](auto l, auto r){ return l->id() == r->id(); })) {
            	// G-code generator accesses model_object.instances to generate sequential print ordering matching the Plater object list.
            	update_apply_status(this->invalidate_step(psGCodeExport));
	            model_object.clear_instances();
	            model_object.instances.reserve(model_object_new.instances.size());
	            for (const ModelInstance *model_instance : model_object_new.instances) {
	                model_object.instances.emplace_back(new ModelInstance(*model_instance));
	                model_object.instances.back()->set_model_object(&model_object);
	            }
	        } else if (! std::equal(model_object.instances.begin(), model_object.instances.end(), model_object_new.instances.begin(), 
	        		[](auto l, auto r){ return l->print_volume_state == r->print_volume_state && l->printable == r->printable && 
	        						           l->get_transformation().get_matrix().isApprox(r->get_transformation().get_matrix()); })) {
	        	// If some of the instances changed, the bounding box of the updated ModelObject is likely no more valid.
	        	// This is safe as the ModelObject's bounding box is only accessed from this function, which is called from the main thread only.
	 			model_object.invalidate_bounding_box();
	        	// Synchronize the content of instances.
	        	auto new_instance = model_object_new.instances.begin();
				for (auto old_instance = model_object.instances.begin(); old_instance != model_object.instances.end(); ++ old_instance, ++ new_instance) {
					(*old_instance)->set_transformation((*new_instance)->get_transformation());
                    (*old_instance)->print_volume_state = (*new_instance)->print_volume_state;
                    (*old_instance)->printable 		    = (*new_instance)->printable;
  				}
	        }
        }
    }

    // 4) Generate PrintObjects from ModelObjects and their instances.
    {
        std::vector<PrintObject*> print_objects_new;
        print_objects_new.reserve(std::max(m_objects.size(), m_model.objects.size()));
        bool new_objects = false;
        // Walk over all new model objects and check, whether there are matching PrintObjects.
        for (ModelObject *model_object : m_model.objects) {
            auto range = print_object_status.equal_range(PrintObjectStatus(model_object->id()));
            std::vector<const PrintObjectStatus*> old;
            if (range.first != range.second) {
                old.reserve(print_object_status.count(PrintObjectStatus(model_object->id())));
                for (auto it = range.first; it != range.second; ++ it)
                    if (it->status != PrintObjectStatus::Deleted)
                        old.emplace_back(&(*it));
            }
            // Generate a list of trafos and XY offsets for instances of a ModelObject
            // Producing the config for PrintObject on demand, caching it at print_object_last.
            const PrintObject *print_object_last = nullptr;
            auto print_object_apply_config = [this, &print_object_last, model_object, num_extruders](PrintObject* print_object) {
                print_object->config_apply(print_object_last ?
                    print_object_last->config() :
                    PrintObject::object_config_from_model_object(m_default_object_config, *model_object, num_extruders));
                print_object_last = print_object;
            };
            std::vector<PrintObjectTrafoAndInstances> new_print_instances = print_objects_from_model_object(*model_object);
            if (old.empty()) {
                // Simple case, just generate new instances.
                for (PrintObjectTrafoAndInstances &print_instances : new_print_instances) {
                    PrintObject *print_object = new PrintObject(this, model_object, print_instances.trafo, std::move(print_instances.instances));
                    print_object_apply_config(print_object);
                    print_objects_new.emplace_back(print_object);
                    // print_object_status.emplace(PrintObjectStatus(print_object, PrintObjectStatus::New));
                    new_objects = true;
                }
                continue;
            }
            // Complex case, try to merge the two lists.
            // Sort the old lexicographically by their trafos.
            std::sort(old.begin(), old.end(), [](const PrintObjectStatus *lhs, const PrintObjectStatus *rhs){ return transform3d_lower(lhs->trafo, rhs->trafo); });
            // Merge the old / new lists.
            auto it_old = old.begin();
            for (PrintObjectTrafoAndInstances &new_instances : new_print_instances) {
				for (; it_old != old.end() && transform3d_lower((*it_old)->trafo, new_instances.trafo); ++ it_old);
				if (it_old == old.end() || ! transform3d_equal((*it_old)->trafo, new_instances.trafo)) {
                    // This is a new instance (or a set of instances with the same trafo). Just add it.
                    PrintObject *print_object = new PrintObject(this, model_object, new_instances.trafo, std::move(new_instances.instances));
                    print_object_apply_config(print_object);
                    print_objects_new.emplace_back(print_object);
                    // print_object_status.emplace(PrintObjectStatus(print_object, PrintObjectStatus::New));
                    new_objects = true;
                    if (it_old != old.end())
                        const_cast<PrintObjectStatus*>(*it_old)->status = PrintObjectStatus::Deleted;
                } else {
                    // The PrintObject already exists and the copies differ.
					PrintBase::ApplyStatus status = (*it_old)->print_object->set_instances(std::move(new_instances.instances));
                    if (status != PrintBase::APPLY_STATUS_UNCHANGED)
						update_apply_status(status == PrintBase::APPLY_STATUS_INVALIDATED);
					print_objects_new.emplace_back((*it_old)->print_object);
					const_cast<PrintObjectStatus*>(*it_old)->status = PrintObjectStatus::Reused;
				}
            }
        }
        if (m_objects != print_objects_new) {
            this->call_cancel_callback();
			update_apply_status(this->invalidate_all_steps());
            m_objects = print_objects_new;
            // Delete the PrintObjects marked as Unknown or Deleted.
            bool deleted_objects = false;
            for (auto &pos : print_object_status)
                if (pos.status == PrintObjectStatus::Unknown || pos.status == PrintObjectStatus::Deleted) {
                    update_apply_status(pos.print_object->invalidate_all_steps());
                    delete pos.print_object;
					deleted_objects = true;
                }
			if (new_objects || deleted_objects)
				update_apply_status(this->invalidate_steps({ psSkirt, psBrim, psWipeTower, psGCodeExport }));
			if (new_objects)
	            update_apply_status(false);
        }
        print_object_status.clear();
    }

    // 5) Synchronize configs of ModelVolumes, synchronize AMF / 3MF materials (and their configs), refresh PrintRegions.
    // Update reference counts of regions from the remaining PrintObjects and their volumes.
    // Regions with zero references could and should be reused.
    for (PrintRegion *region : m_regions)
        region->m_refcnt = 0;
    for (PrintObject *print_object : m_objects) {
        for (int idx_region = 0; idx_region < print_object->region_volumes.size(); ++idx_region) {
            if (!print_object->region_volumes[idx_region].empty())
                ++ m_regions[idx_region]->m_refcnt;
        }
    }

    // All regions now have distinct settings.
    // Check whether applying the new region config defaults we'd get different regions.
    for (size_t region_id = 0; region_id < m_regions.size(); ++ region_id) {
        PrintRegion       &region = *m_regions[region_id];
        PrintRegionConfig  this_region_config;
        bool               this_region_config_set = false;
        for (PrintObject *print_object : m_objects) {
            const LayerRanges *layer_ranges;
            {
                auto it_status = model_object_status.find(ModelObjectStatus(print_object->model_object()->id()));
                assert(it_status != model_object_status.end());
                assert(it_status->status != ModelObjectStatus::Deleted);
                layer_ranges = &it_status->layer_ranges;
            }
            if (region_id < print_object->region_volumes.size()) {
                for (const std::pair<t_layer_height_range, int> &volume_and_range : print_object->region_volumes[region_id]) {
                    const ModelVolume        &volume             = *print_object->model_object()->volumes[volume_and_range.second];
                    const DynamicPrintConfig *layer_range_config = layer_ranges->config(volume_and_range.first);
                    if (this_region_config_set) {
                        // If the new config for this volume differs from the other
                        // volume configs currently associated to this region, it means
                        // the region subdivision does not make sense anymore.
                        if (! this_region_config.equals(PrintObject::region_config_from_model_volume(m_default_region_config, layer_range_config, volume, num_extruders)))
                            // Regions were split. Reset this print_object.
                            goto print_object_end;
                    } else {
                        this_region_config = PrintObject::region_config_from_model_volume(m_default_region_config, layer_range_config, volume, num_extruders);
						for (size_t i = 0; i < region_id; ++ i) {
							const PrintRegion &region_other = *m_regions[i];
							if (region_other.m_refcnt != 0 && region_other.config().equals(this_region_config))
								// Regions were merged. Reset this print_object.
								goto print_object_end;
						}
                        this_region_config_set = true;
                    }
                }
            }
            continue;
        print_object_end:
            update_apply_status(print_object->invalidate_all_steps());
            // Decrease the references to regions from this volume.
            int ireg = 0;
            for (const std::vector<std::pair<t_layer_height_range, int>> &volumes : print_object->region_volumes) {
                if (! volumes.empty())
                    -- m_regions[ireg]->m_refcnt;
                ++ ireg;
            }
            print_object->region_volumes.clear();
        }
        if (this_region_config_set) {
            t_config_option_keys diff = region.config().diff(this_region_config);
            if (! diff.empty()) {
                region.config_apply_only(this_region_config, diff, false);
                for (PrintObject *print_object : m_objects)
                    if (region_id < print_object->region_volumes.size() && ! print_object->region_volumes[region_id].empty())
                        update_apply_status(print_object->invalidate_state_by_config_options(diff));
            }
        }
    }

    // Possibly add new regions for the newly added or resetted PrintObjects.
    for (size_t idx_print_object = 0; idx_print_object < m_objects.size(); ++ idx_print_object) {
        PrintObject        &print_object0 = *m_objects[idx_print_object];
        const ModelObject  &model_object  = *print_object0.model_object();
        const LayerRanges *layer_ranges;
        {
            auto it_status = model_object_status.find(ModelObjectStatus(model_object.id()));
            assert(it_status != model_object_status.end());
            assert(it_status->status != ModelObjectStatus::Deleted);
            layer_ranges = &it_status->layer_ranges;
        }
        std::vector<int>   regions_in_object;
        regions_in_object.reserve(64);
        for (size_t i = idx_print_object; i < m_objects.size() && m_objects[i]->model_object() == &model_object; ++ i) {
            PrintObject &print_object = *m_objects[i];
			bool         fresh = print_object.region_volumes.empty();
            unsigned int volume_id = 0;
            unsigned int idx_region_in_object = 0;
            for (const ModelVolume *volume : model_object.volumes) {
                if (! volume->is_model_part() && ! volume->is_modifier()) {
					++ volume_id;
					continue;
				}
                // Filter the layer ranges, so they do not overlap and they contain at least a single layer.
                // Now insert a volume with a layer range to its own region.
                for (auto it_range = layer_ranges->begin(); it_range != layer_ranges->end(); ++ it_range) {
                    int region_id = -1;
                    if (&print_object == &print_object0) {
                        // Get the config applied to this volume.
                        PrintRegionConfig config = PrintObject::region_config_from_model_volume(m_default_region_config, it_range->second, *volume, num_extruders);
                        // Find an existing print region with the same config.
    					int idx_empty_slot = -1;
    					for (int i = 0; i < (int)m_regions.size(); ++ i) {
    						if (m_regions[i]->m_refcnt == 0) {
                                if (idx_empty_slot == -1)
                                    idx_empty_slot = i;
                            } else if (config.equals(m_regions[i]->config())) {
                                region_id = i;
                                break;
                            }
    					}
                        // If no region exists with the same config, create a new one.
    					if (region_id == -1) {
    						if (idx_empty_slot == -1) {
    							region_id = (int)m_regions.size();
    							this->add_region(config);
    						} else {
    							region_id = idx_empty_slot;
                                m_regions[region_id]->set_config(std::move(config));
    						}
                        }
                        regions_in_object.emplace_back(region_id);
                    } else
                        region_id = regions_in_object[idx_region_in_object ++];
                    // Assign volume to a region.
    				if (fresh) {
    					if ((size_t)region_id >= print_object.region_volumes.size() || print_object.region_volumes[region_id].empty())
    						++ m_regions[region_id]->m_refcnt;
    					print_object.add_region_volume(region_id, volume_id, it_range->first);
    				}
                }
				++ volume_id;
			}
        }
    }

    // Update SlicingParameters for each object where the SlicingParameters is not valid.
    // If it is not valid, then it is ensured that PrintObject.m_slicing_params is not in use
    // (posSlicing and posSupportMaterial was invalidated).
    for (PrintObject *object : m_objects)
        object->update_slicing_parameters();

#ifdef _DEBUG
    check_model_ids_equal(m_model, model);
#endif /* _DEBUG */

	return static_cast<ApplyStatus>(apply_status);
}

bool Print::has_infinite_skirt() const
{
    return (m_config.draft_shield && m_config.skirts > 0) || (m_config.ooze_prevention && this->extruders().size() > 1);
}

bool Print::has_skirt() const
{
    return (m_config.skirt_height > 0 && m_config.skirts > 0) || this->has_infinite_skirt();
}

static inline bool sequential_print_horizontal_clearance_valid(const Print &print)
{
	Polygons convex_hulls_other;
	std::map<ObjectID, Polygon> map_model_object_to_convex_hull;
	for (const PrintObject *print_object : print.objects()) {
        double dist_grow = PrintConfig::min_object_distance(&print_object->config());
	    assert(! print_object->model_object()->instances.empty());
	    assert(! print_object->instances().empty());
	    ObjectID model_object_id = print_object->model_object()->id();
	    auto it_convex_hull = map_model_object_to_convex_hull.find(model_object_id);
        // Get convex hull of all printable volumes assigned to this print object.
        ModelInstance *model_instance0 = print_object->model_object()->instances.front();
	    if (it_convex_hull == map_model_object_to_convex_hull.end()) {
	        // Calculate the convex hull of a printable object. 
	        // Grow convex hull with the clearance margin.
	        // FIXME: Arrangement has different parameters for offsetting (jtMiter, limit 2)
	        // which causes that the warning will be showed after arrangement with the
	        // appropriate object distance. Even if I set this to jtMiter the warning still shows up.
	        it_convex_hull = map_model_object_to_convex_hull.emplace_hint(it_convex_hull, model_object_id, 
                offset(print_object->model_object()->convex_hull_2d(
	                        Geometry::assemble_transform(Vec3d::Zero(), model_instance0->get_rotation(), model_instance0->get_scaling_factor(), model_instance0->get_mirror())),
                	// Shrink the extruder_clearance_radius a tiny bit, so that if the object arrangement algorithm placed the objects
	                // exactly by satisfying the extruder_clearance_radius, this test will not trigger collision.
	                float(scale_(0.5 * dist_grow - EPSILON)),
	                jtRound, float(scale_(0.1))).front());
	    }
	    // Make a copy, so it may be rotated for instances.
        //FIXME seems like the rotation isn't taken into account
	    Polygon convex_hull0 = it_convex_hull->second;
        //this can create bugs in macos, for reasons.
		double z_diff = Geometry::rotation_diff_z(model_instance0->get_rotation(), print_object->instances().front().model_instance->get_rotation());
		if (std::abs(z_diff) > EPSILON)
			convex_hull0.rotate(z_diff);
        // Now we check that no instance of convex_hull intersects any of the previously checked object instances.
        for (const PrintInstance& instance : print_object->instances()) {
            Polygon convex_hull = convex_hull0;
            // instance.shift is a position of a centered object, while model object may not be centered.
            // Conver the shift from the PrintObject's coordinates into ModelObject's coordinates by removing the centering offset.
            convex_hull.translate(instance.shift - print_object->center_offset());
	        if (! intersection(convex_hulls_other, (Polygons)convex_hull).empty())
                return false;
	        convex_hulls_other.emplace_back(std::move(convex_hull));
        }

        /*
        'old' superslicer sequential_print_horizontal_clearance_valid, that is better at skirts, but need some works, as the arrange has changed.
	    // Now we check that no instance of convex_hull intersects any of the previously checked object instances.
	    for (const PrintInstance &instance : print_object->instances()) {
            Polygons convex_hull = print_object->model_object()->convex_hull_2d(
                Geometry::assemble_transform(Vec3d::Zero(),
                    instance.model_instance->get_rotation(), instance.model_instance->get_scaling_factor(), instance.model_instance->get_mirror()));
                // Shrink the extruder_clearance_radius a tiny bit, so that if the object arrangement algorithm placed the objects
                // exactly by satisfying the extruder_clearance_radius, this test will not trigger collision.
                //float(scale_(0.5 * print.config().extruder_clearance_radius.value - EPSILON)),
                //jtRound, float(scale_(0.1)));
            if (convex_hull.empty())
                continue;
	        // instance.shift is a position of a centered object, while model object may not be centered.
	        // Conver the shift from the PrintObject's coordinates into ModelObject's coordinates by removing the centering offset.
            for(Polygon &poly : convex_hull)
	            poly.translate(instance.shift - print_object->center_offset());
	        if (! intersection(
                    convex_hulls_other, 
                    offset(convex_hull[0], double(scale_(PrintConfig::min_object_distance(&instance.print_object->config(),0.)) - SCALED_EPSILON), jtRound, scale_(0.1))).empty())
	            return false;
            double extra_grow = PrintConfig::min_object_distance(&instance.print_object->config(), 1.);
            if (extra_grow > 0)
                convex_hull = offset(convex_hull, scale_(extra_grow));
	        polygons_append(convex_hulls_other, convex_hull);
	    }
        */
	}
	return true;
}

static inline bool sequential_print_vertical_clearance_valid(const Print &print)
{
	std::vector<const PrintInstance*> print_instances_ordered = sort_object_instances_by_model_order(print);
	// Ignore the last instance printed.
	print_instances_ordered.pop_back();
	// Find the other highest instance.
	auto it = std::max_element(print_instances_ordered.begin(), print_instances_ordered.end(), [](auto l, auto r) {
		return l->print_object->height() < r->print_object->height();
	});
    return it == print_instances_ordered.end() || (*it)->print_object->height() <= scale_(print.config().extruder_clearance_height.value);
}

// Precondition: Print::validate() requires the Print::apply() to be called its invocation.
std::pair<PrintBase::PrintValidationError, std::string> Print::validate() const
{
    if (m_objects.empty())
        return { PrintBase::PrintValidationError::pveWrongPosition, L("All objects are outside of the print volume.") };

    if (extruders().empty())
        return { PrintBase::PrintValidationError::pveNoPrint, L("The supplied settings will cause an empty print.") };

    if (m_config.complete_objects) {
    	if (! sequential_print_horizontal_clearance_valid(*this))
            return { PrintBase::PrintValidationError::pveWrongPosition, L("Some objects are too close; your extruder will collide with them.") };
        if (! sequential_print_vertical_clearance_valid(*this))
            return { PrintBase::PrintValidationError::pveWrongPosition,L("Some objects are too tall and cannot be printed without extruder collisions.") };
    }

    if (m_config.spiral_vase) {
        size_t total_copies_count = 0;
        for (const PrintObject *object : m_objects)
            total_copies_count += object->instances().size();
        // #4043
        if (total_copies_count > 1 && ! m_config.complete_objects.value)
<<<<<<< HEAD
            return { PrintBase::PrintValidationError::pveWrongSettings,L("The Spiral Vase option can only be used when printing a single object.") };
        assert(m_objects.size() == 1 || config().complete_objects.value);
=======
            return L("Only a single object may be printed at a time in Spiral Vase mode. "
                     "Either remove all but the last object, or enable sequential mode by \"complete_objects\".");
        assert(m_objects.size() == 1);
>>>>>>> 1076e077
        size_t num_regions = 0;
        for (const std::vector<std::pair<t_layer_height_range, int>> &volumes_per_region : m_objects.front()->region_volumes)
        	if (! volumes_per_region.empty())
        		++ num_regions;
        if (num_regions > 1)
            return { PrintBase::PrintValidationError::pveWrongSettings,L("The Spiral Vase option can only be used when printing single material objects.") };
    }

    if (this->has_wipe_tower() && ! m_objects.empty()) {
        // Make sure all extruders use same diameter filament and have the same nozzle diameter
        // EPSILON comparison is used for nozzles and 10 % tolerance is used for filaments
        double first_nozzle_diam = m_config.nozzle_diameter.get_at(extruders().front());
        double first_filament_diam = m_config.filament_diameter.get_at(extruders().front());
        for (const auto& extruder_idx : extruders()) {
            double nozzle_diam = m_config.nozzle_diameter.get_at(extruder_idx);
            double filament_diam = m_config.filament_diameter.get_at(extruder_idx);
            if (nozzle_diam - EPSILON > first_nozzle_diam || nozzle_diam + EPSILON < first_nozzle_diam
             || std::abs((filament_diam-first_filament_diam)/first_filament_diam) > 0.1)
                return { PrintBase::PrintValidationError::pveWrongSettings,L("The wipe tower is only supported if all extruders have the same nozzle diameter "
                         "and use filaments of the same diameter.") };
        }

        if (m_config.gcode_flavor != gcfRepRap && m_config.gcode_flavor != gcfSprinter && m_config.gcode_flavor != gcfRepetier && m_config.gcode_flavor != gcfMarlin
            && m_config.gcode_flavor != gcfKlipper)
            return { PrintBase::PrintValidationError::pveWrongSettings,L("The Wipe Tower is currently only supported for the Marlin, RepRap/Sprinter and Repetier G-code flavors.") };
        if (! m_config.use_relative_e_distances)
            return { PrintBase::PrintValidationError::pveWrongSettings,L("The Wipe Tower is currently only supported with the relative extruder addressing (use_relative_e_distances=1).") };
        if (m_config.ooze_prevention)
            return { PrintBase::PrintValidationError::pveWrongSettings,L("Ooze prevention is currently not supported with the wipe tower enabled.") };
        if (m_config.use_volumetric_e)
            return { PrintBase::PrintValidationError::pveWrongSettings,L("The Wipe Tower currently does not support volumetric E (use_volumetric_e=0).") };
        if (m_config.complete_objects && extruders().size() > 1)
            return { PrintBase::PrintValidationError::pveWrongSettings,L("The Wipe Tower is currently not supported for multimaterial sequential prints.") };
        
        if (m_objects.size() > 1) {
            bool                                has_custom_layering = false;
            std::vector<std::vector<coordf_t>>  layer_height_profiles;
            for (const PrintObject *object : m_objects) {
                has_custom_layering = ! object->model_object()->layer_config_ranges.empty() || ! object->model_object()->layer_height_profile.empty();
                if (has_custom_layering) {
                    layer_height_profiles.assign(m_objects.size(), std::vector<coordf_t>());
                    break;
                }
            }
            const SlicingParameters &slicing_params0 = m_objects.front()->slicing_parameters();
            size_t            tallest_object_idx = 0;
            if (has_custom_layering)
                PrintObject::update_layer_height_profile(*m_objects.front()->model_object(), slicing_params0, layer_height_profiles.front());
            for (size_t i = 1; i < m_objects.size(); ++ i) {
                const PrintObject       *object         = m_objects[i];
                const SlicingParameters &slicing_params = object->slicing_parameters();
                if (std::abs(slicing_params.first_print_layer_height - slicing_params0.first_print_layer_height) > EPSILON ||
                    std::abs(slicing_params.layer_height             - slicing_params0.layer_height            ) > EPSILON)
                    return { PrintBase::PrintValidationError::pveWrongSettings,L("The Wipe Tower is only supported for multiple objects if they have equal layer heights") };
                if (slicing_params.raft_layers() != slicing_params0.raft_layers())
                    return { PrintBase::PrintValidationError::pveWrongSettings,L("The Wipe Tower is only supported for multiple objects if they are printed over an equal number of raft layers") };
                if (object->config().support_material_contact_distance_type != m_objects.front()->config().support_material_contact_distance_type
                    || object->config().support_material_contact_distance_top != m_objects.front()->config().support_material_contact_distance_top
                    || object->config().support_material_contact_distance_bottom != m_objects.front()->config().support_material_contact_distance_bottom)
                    return { PrintBase::PrintValidationError::pveWrongSettings,L("The Wipe Tower is only supported for multiple objects if they are printed with the same support_material_contact_distance") };
                if (! equal_layering(slicing_params, slicing_params0))
                    return { PrintBase::PrintValidationError::pveWrongSettings,L("The Wipe Tower is only supported for multiple objects if they are sliced equally.") };
                if (has_custom_layering) {
                    PrintObject::update_layer_height_profile(*object->model_object(), slicing_params, layer_height_profiles[i]);
                    if (*(layer_height_profiles[i].end()-2) > *(layer_height_profiles[tallest_object_idx].end()-2))
                        tallest_object_idx = i;
                }
            }

            if (has_custom_layering) {
                const std::vector<coordf_t> &layer_height_profile_tallest = layer_height_profiles[tallest_object_idx];
                for (size_t idx_object = 0; idx_object < m_objects.size(); ++ idx_object) {
                    if (idx_object == tallest_object_idx)
                        continue;
                    const std::vector<coordf_t> &layer_height_profile = layer_height_profiles[idx_object];

                    // The comparison of the profiles is not just about element-wise equality, some layers may not be
                    // explicitely included. Always remember z and height of last reference layer that in the vector
                    // and compare to that. In case some layers are in the vectors multiple times, only the last entry is
                    // taken into account and compared.
                    size_t i = 0; // index into tested profile
                    size_t j = 0; // index into reference profile
                    coordf_t ref_z = -1.;
                    coordf_t next_ref_z = layer_height_profile_tallest[0];
                    coordf_t ref_height = -1.;
                    while (i < layer_height_profile.size()) {
                        coordf_t this_z = layer_height_profile[i];
                        // find the last entry with this z
                        while (i+2 < layer_height_profile.size() && layer_height_profile[i+2] == this_z)
                            i += 2;

                        coordf_t this_height = layer_height_profile[i+1];
                        if (ref_height < -1. || next_ref_z < this_z + EPSILON) {
                            ref_z = next_ref_z;
                            do { // one layer can be in the vector several times
                                ref_height = layer_height_profile_tallest[j+1];
                                if (j+2 >= layer_height_profile_tallest.size())
                                    break;
                                j += 2;
                                next_ref_z = layer_height_profile_tallest[j];
                            } while (ref_z == next_ref_z);
                        }
                        if (std::abs(this_height - ref_height) > EPSILON)
                            return { PrintBase::PrintValidationError::pveWrongSettings,L("The Wipe tower is only supported if all objects have the same variable layer height") };
                        i += 2;
                    }
                }
            }
    }
    }
    
	{
		std::vector<uint16_t> extruders = this->extruders();

		// Find the smallest used nozzle diameter and the number of unique nozzle diameters.
		double min_nozzle_diameter = std::numeric_limits<double>::max();
		double max_nozzle_diameter = 0;
		for (uint16_t extruder_id : extruders) {
			double dmr = m_config.nozzle_diameter.get_at(extruder_id);
			min_nozzle_diameter = std::min(min_nozzle_diameter, dmr);
			max_nozzle_diameter = std::max(max_nozzle_diameter, dmr);
		}

#if 0
        // We currently allow one to assign extruders with a higher index than the number
        // of physical extruders the machine is equipped with, as the Printer::apply() clamps them.
        unsigned int total_extruders_count = m_config.nozzle_diameter.size();
        for (const auto& extruder_idx : extruders)
            if ( extruder_idx >= total_extruders_count )
                return L("One or more object were assigned an extruder that the printer does not have.");
#endif

		auto validate_extrusion_width = [min_nozzle_diameter, max_nozzle_diameter](const ConfigBase &config, const char *opt_key, double layer_height, std::string &err_msg) -> bool {
        	double extrusion_width_min = config.get_abs_value(opt_key, min_nozzle_diameter);
        	double extrusion_width_max = config.get_abs_value(opt_key, max_nozzle_diameter);
        	if (extrusion_width_min == 0) {
        		// Default "auto-generated" extrusion width is always valid.
        	} else if (extrusion_width_min <= layer_height) {
        		err_msg = (boost::format(L("%1%=%2% mm is too low to be printable at a layer height %3% mm")) % opt_key % extrusion_width_min % layer_height).str();
				return false;
			} else if (extrusion_width_max >= max_nozzle_diameter * 4.) {
				err_msg = (boost::format(L("Excessive %1%=%2% mm to be printable with a nozzle diameter %3% mm")) % opt_key % extrusion_width_max % max_nozzle_diameter).str();
				return false;
			}
			return true;
		};
        for (PrintObject *object : m_objects) {
            if (object->config().raft_layers > 0 || object->config().support_material.value) {
                if ((object->config().support_material_extruder == 0 || object->config().support_material_interface_extruder == 0) && max_nozzle_diameter - min_nozzle_diameter > EPSILON) {
                    // The object has some form of support and either support_material_extruder or support_material_interface_extruder
                    // will be printed with the current tool without a forced tool change. Play safe, assert that all object nozzles
                    // are of the same diameter.
                    return { PrintBase::PrintValidationError::pveWrongSettings,L("Printing with multiple extruders of differing nozzle diameters. "
                           "If support is to be printed with the current extruder (support_material_extruder == 0 or support_material_interface_extruder == 0), "
                           "all nozzles have to be of the same diameter.") };
                }
                if (this->has_wipe_tower()) {
                    if (object->config().support_material_contact_distance_type == zdNone) {
                        // Soluble interface
                        if (! object->config().support_material_synchronize_layers)
                            return { PrintBase::PrintValidationError::pveWrongSettings,L("For the Wipe Tower to work with the soluble supports, the support layers need to be synchronized with the object layers.") };
                    } else {
                        // Non-soluble interface
                        if (object->config().support_material_extruder != 0 || object->config().support_material_interface_extruder != 0)
                            return { PrintBase::PrintValidationError::pveWrongSettings,L("The Wipe Tower currently supports the non-soluble supports only if they are printed with the current extruder without triggering a tool change. "
                                     "(both support_material_extruder and support_material_interface_extruder need to be set to 0).") };
                    }
                }
            }
            
            // validate first_layer_height
            double first_layer_height = object->config().get_abs_value("first_layer_height", this->m_config.nozzle_diameter.get_at(0));
            double first_layer_min_nozzle_diameter;
            if (object->config().raft_layers > 0) {
                // if we have raft layers, only support material extruder is used on first layer
                size_t first_layer_extruder = object->config().raft_layers == 1
                    ? object->config().support_material_interface_extruder-1
                    : object->config().support_material_extruder-1;
                first_layer_min_nozzle_diameter = (first_layer_extruder == size_t(-1)) ? 
                    min_nozzle_diameter : 
                    m_config.nozzle_diameter.get_at(first_layer_extruder);
            } else {
                // if we don't have raft layers, any nozzle diameter is potentially used in first layer
                first_layer_min_nozzle_diameter = min_nozzle_diameter;
            }
            if (first_layer_height > first_layer_min_nozzle_diameter)
                return { PrintBase::PrintValidationError::pveWrongSettings,L("First layer height can't be greater than nozzle diameter") };
            
            // validate layer_height
            double layer_height = object->config().layer_height.value;
            if (layer_height > min_nozzle_diameter)
                return { PrintBase::PrintValidationError::pveWrongSettings,L("Layer height can't be greater than nozzle diameter") };

            // Validate extrusion widths.
            std::string err_msg;
            if (! validate_extrusion_width(object->config(), "extrusion_width", layer_height, err_msg))
                return { PrintBase::PrintValidationError::pveWrongSettings,err_msg };
            if ((object->config().support_material || object->config().raft_layers > 0) && ! validate_extrusion_width(object->config(), "support_material_extrusion_width", layer_height, err_msg))
                return { PrintBase::PrintValidationError::pveWrongSettings,err_msg };
            for (const char *opt_key : { "perimeter_extrusion_width", "external_perimeter_extrusion_width", "infill_extrusion_width", "solid_infill_extrusion_width", "top_infill_extrusion_width" })
                for (size_t i = 0; i < object->region_volumes.size(); ++ i)
                    if (! object->region_volumes[i].empty() && ! validate_extrusion_width(this->get_region(i)->config(), opt_key, layer_height, err_msg))
                        return { PrintBase::PrintValidationError::pveWrongSettings, err_msg };
        }
    }

    return { PrintValidationError::pveNone, std::string() };
}

#if 0
// the bounding box of objects placed in copies position
// (without taking skirt/brim/support material into account)
BoundingBox Print::bounding_box() const
{
    BoundingBox bb;
    for (const PrintObject *object : m_objects)
        for (const PrintInstance &instance : object->instances()) {
            BoundingBox bb2(object->bounding_box());
            bb.merge(bb2.min + instance.shift);
            bb.merge(bb2.max + instance.shift);
        }
    return bb;
}

// the total bounding box of extrusions, including skirt/brim/support material
// this methods needs to be called even when no steps were processed, so it should
// only use configuration values
BoundingBox Print::total_bounding_box() const
{
    // get objects bounding box
    BoundingBox bb = this->bounding_box();
    
    // we need to offset the objects bounding box by at least half the perimeters extrusion width
    Flow perimeter_flow = m_objects.front()->get_layer(0)->get_region(0)->flow(frPerimeter);
    double extra = perimeter_flow.width/2;
    
    // consider support material
    if (this->has_support_material()) {
        extra = std::max(extra, SUPPORT_MATERIAL_MARGIN);
    }
    
    // consider brim and skirt
    if (m_config.brim_width.value > 0) {
        Flow brim_flow = this->brim_flow();
        extra = std::max(extra, m_config.brim_width.value + brim_flow.width/2);
    }
    if (this->has_skirt()) {
        int skirts = m_config.skirts.value;
        if (skirts == 0 && this->has_infinite_skirt()) skirts = 1;
        Flow skirt_flow = this->skirt_flow();
        extra = std::max(
            extra,
            m_config.brim_width.value
                + m_config.skirt_distance.value
                + skirts * skirt_flow.spacing()
                + skirt_flow.width/2
        );
    }
    
    if (extra > 0)
        bb.offset(scale_(extra));
    
    return bb;
}
#endif

double Print::skirt_first_layer_height() const
{
    if (m_objects.empty()) 
        throw Slic3r::InvalidArgument("skirt_first_layer_height() can't be called without PrintObjects");
    return m_objects.front()->config().get_abs_value("first_layer_height");
}

Flow Print::brim_flow(size_t extruder_id) const
{
    ConfigOptionFloatOrPercent width = m_config.first_layer_extrusion_width;
    if (width.value <= 0) 
        width = m_regions.front()->config().perimeter_extrusion_width;
    if (width.value <= 0) 
        width = m_objects.front()->config().extrusion_width;
    
    /* We currently use a random region's perimeter extruder.
       While this works for most cases, we should probably consider all of the perimeter
       extruders and take the one with, say, the smallest index.
       The same logic should be applied to the code that selects the extruder during G-code
       generation as well. */
    return Flow::new_from_config_width(
        frPerimeter,
		width,
        (float)m_config.nozzle_diameter.get_at(extruder_id),
		(float)this->skirt_first_layer_height()
    );
}

Flow Print::skirt_flow(size_t extruder_id) const
{
    ConfigOptionFloatOrPercent width = m_config.skirt_extrusion_width;
    if (width.value <= 0 && m_config.first_layer_extrusion_width.value > 0)
        width = m_config.first_layer_extrusion_width;
    if (width.value <= 0) 
        width = m_regions.front()->config().perimeter_extrusion_width;
    if (width.value <= 0)
        width = m_objects.front()->config().extrusion_width;
    
    /* We currently use a random object's support material extruder.
       While this works for most cases, we should probably consider all of the support material
       extruders and take the one with, say, the smallest index;
       The same logic should be applied to the code that selects the extruder during G-code
       generation as well. */
    /* or select the used extruder with the highest nozzle diameter, to be on the safe side.*/
    return Flow::new_from_config_width(
        frPerimeter,
		width,
		(float)m_config.nozzle_diameter.get_at(extruder_id),
		(float)this->skirt_first_layer_height()
    );
}

bool Print::has_support_material() const
{
    for (const PrintObject *object : m_objects)
        if (object->has_support_material()) 
            return true;
    return false;
}

/*  This method assigns extruders to the volumes having a material
    but not having extruders set in the volume config. */
void Print::auto_assign_extruders(ModelObject* model_object) const
{
    // only assign extruders if object has more than one volume
    if (model_object->volumes.size() < 2)
        return;
    
//    size_t extruders = m_config.nozzle_diameter.values.size();
    for (size_t volume_id = 0; volume_id < model_object->volumes.size(); ++ volume_id) {
        ModelVolume *volume = model_object->volumes[volume_id];
        //FIXME Vojtech: This assigns an extruder ID even to a modifier volume, if it has a material assigned.
        if ((volume->is_model_part() || volume->is_modifier()) && ! volume->material_id().empty() && ! volume->config.has("extruder"))
            volume->config.set("extruder", int(volume_id + 1));
    }
}

// Slicing process, running at a background thread.
void Print::process()
{
    name_tbb_thread_pool_threads();

    BOOST_LOG_TRIVIAL(info) << "Starting the slicing process." << log_memory_info();
    for (PrintObject *obj : m_objects)
        obj->make_perimeters();
    this->set_status(70, L("Infilling layers"));
    for (PrintObject *obj : m_objects)
        obj->infill();
    for (PrintObject *obj : m_objects)
        obj->ironing();
    for (PrintObject *obj : m_objects)
        obj->generate_support_material();
    if (this->set_started(psWipeTower)) {
        m_wipe_tower_data.clear();
        m_tool_ordering.clear();
        if (this->has_wipe_tower()) {
            //this->set_status(95, L("Generating wipe tower"));
            this->_make_wipe_tower();
        } else if (! this->config().complete_objects.value) {
            // Initialize the tool ordering, so it could be used by the G-code preview slider for planning tool changes and filament switches.
            m_tool_ordering = ToolOrdering(*this, -1, false);
            if (m_tool_ordering.empty() || m_tool_ordering.last_extruder() == unsigned(-1))
                throw Slic3r::SlicingError("The print is empty. The model is not printable with current print settings.");
        }
        this->set_done(psWipeTower);
    }
    if (this->set_started(psSkirt)) {
        m_skirt.clear();

        m_skirt_convex_hull.clear();
        m_first_layer_convex_hull.points.clear();
        for (PrintObject *obj : m_objects) {
            obj->m_skirt.clear();
        }
        if (this->has_skirt()) {
            this->set_status(88, L("Generating skirt"));
            if (config().complete_objects && !config().complete_objects_one_skirt){
                for (PrintObject *obj : m_objects){
                    //create a skirt "pattern" (one per object)
                    const std::vector<PrintInstance> copies{ obj->instances() };
                    obj->m_instances.clear();
                    obj->m_instances.emplace_back();
                    this->_make_skirt({ obj }, obj->m_skirt);
                    obj->m_instances = copies;
                }
            } else {
                this->_make_skirt(m_objects, m_skirt);
            }
        }
        this->set_done(psSkirt);
    }
	if (this->set_started(psBrim)) {
        m_brim.clear();
        //group object per brim settings
        m_first_layer_convex_hull.points.clear();
        std::vector<std::vector<PrintObject*>> obj_groups;
        for (PrintObject *obj : m_objects) {
            obj->m_brim.clear();
            bool added = false;
            for (std::vector<PrintObject*> &obj_group : obj_groups) {
                if (obj_group.front()->config().brim_ears.value == obj->config().brim_ears.value
                    && obj_group.front()->config().brim_ears_max_angle.value == obj->config().brim_ears_max_angle.value
                    && obj_group.front()->config().brim_ears_pattern.value == obj->config().brim_ears_pattern.value
                    && obj_group.front()->config().brim_inside_holes.value == obj->config().brim_inside_holes.value
                    && obj_group.front()->config().brim_offset.value == obj->config().brim_offset.value
                    && obj_group.front()->config().brim_width.value == obj->config().brim_width.value
                    && obj_group.front()->config().brim_width_interior.value == obj->config().brim_width_interior.value) {
                    added = true;
                    obj_group.push_back(obj);
                }
            }
            if (!added) {
                obj_groups.emplace_back();
                obj_groups.back().push_back(obj);
            }
        }
        ExPolygons brim_area;
        if (obj_groups.size() > 1) {
            for (std::vector<PrintObject*> &obj_group : obj_groups)
                for (const PrintObject *object : obj_group)
                    if (!object->m_layers.empty())
                        for (const PrintInstance &pt : object->m_instances) {
                            int first_idx = brim_area.size();
                            brim_area.insert(brim_area.end(), object->m_layers.front()->lslices.begin(), object->m_layers.front()->lslices.end());
                            for (int i = first_idx; i < brim_area.size(); i++) {
                                brim_area[i].translate(pt.shift.x(), pt.shift.y());
                            }
                        }
        }
        for (std::vector<PrintObject*> &obj_group : obj_groups) {
            const PrintObjectConfig &brim_config = obj_group.front()->config();
            if (brim_config.brim_width > 0 || brim_config.brim_width_interior > 0) {
                this->set_status(88, L("Generating brim"));
                if (config().complete_objects) {
                    for (PrintObject *obj : obj_group) {
                        //get flow
                        std::vector<uint16_t> set_extruders = this->object_extruders({ obj });
                        append(set_extruders, this->support_material_extruders());
                        sort_remove_duplicates(set_extruders);
                        Flow        flow = this->brim_flow(set_extruders.empty() ? m_regions.front()->config().perimeter_extruder - 1 : set_extruders.front());
                        //don't consider other objects/instances. It's not possible because it's duplicated by some code afterward... i think.
                        brim_area.clear();
                        //create a brim "pattern" (one per object)
                        const std::vector<PrintInstance> copies{ obj->instances() };
                        obj->m_instances.clear();
                        obj->m_instances.emplace_back();
                        if (brim_config.brim_width > 0) {
                            if (brim_config.brim_ears)
                                this->_make_brim_ears(flow, { obj }, brim_area, obj->m_brim);
                            else
                                this->_make_brim(flow, { obj }, brim_area, obj->m_brim);
                        }
                        if (brim_config.brim_width_interior > 0) {
                            _make_brim_interior(flow, { obj }, brim_area, obj->m_brim);
                        }
                        obj->m_instances = copies;
                    }
                } else {
                    if (obj_groups.size() > 1)
                        brim_area = union_ex(brim_area);
                    //get the first extruder in the list for these objects... replicating gcode generation
                    std::vector<uint16_t> set_extruders = this->object_extruders(m_objects);
                    append(set_extruders, this->support_material_extruders());
                    sort_remove_duplicates(set_extruders);
                    Flow        flow = this->brim_flow(set_extruders.empty() ? m_regions.front()->config().perimeter_extruder - 1 : set_extruders.front());
                    if (brim_config.brim_ears)
                        this->_make_brim_ears(flow, obj_group, brim_area, m_brim);
                    else
                        this->_make_brim(flow, obj_group, brim_area, m_brim);
                    if (brim_config.brim_width_interior > 0)
                        _make_brim_interior(flow, obj_group, brim_area, m_brim);
                }
            }
        }
        // Brim depends on skirt (brim lines are trimmed by the skirt lines), therefore if
        // the skirt gets invalidated, brim gets invalidated as well and the following line is called.
        this->finalize_first_layer_convex_hull();
       this->set_done(psBrim);
    }
    BOOST_LOG_TRIVIAL(info) << "Slicing process finished." << log_memory_info();
}

// G-code export process, running at a background thread.
// The export_gcode may die for various reasons (fails to process output_filename_format,
// write error into the G-code, cannot execute post-processing scripts).
// It is up to the caller to show an error message.
std::string Print::export_gcode(const std::string& path_template, GCodeProcessor::Result* result, ThumbnailsGeneratorCallback thumbnail_cb)
{
    // output everything to a G-code file
    // The following call may die if the output_filename_format template substitution fails.
    std::string path = this->output_filepath(path_template);
    std::string message;
    if (!path.empty() && result == nullptr) {
        // Only show the path if preview_data is not set -> running from command line.
        message = L("Exporting G-code");
        message += " to ";
        message += path;
    } else
        message = L("Generating G-code");
    this->set_status(90, message);

    // The following line may die for multiple reasons.
    GCode gcode;
    gcode.do_export(this, path.c_str(), result, thumbnail_cb);
    return path.c_str();
}

void Print::_make_skirt(const PrintObjectPtrs &objects, ExtrusionEntityCollection &out)
{
    // First off we need to decide how tall the skirt must be.
    // The skirt_height option from config is expressed in layers, but our
    // object might have different layer heights, so we need to find the print_z
    // of the highest layer involved.
    // Note that unless has_infinite_skirt() == true
    // the actual skirt might not reach this $skirt_height_z value since the print
    // order of objects on each layer is not guaranteed and will not generally
    // include the thickest object first. It is just guaranteed that a skirt is
    // prepended to the first 'n' layers (with 'n' = skirt_height).
    // $skirt_height_z in this case is the highest possible skirt height for safety.
    coordf_t skirt_height_z = 0.;
    for (const PrintObject *object : objects) {
        size_t skirt_layers = this->has_infinite_skirt() ?
            object->layer_count() : 
            std::min(size_t(m_config.skirt_height.value), object->layer_count());
        skirt_height_z = std::max(skirt_height_z, object->m_layers[skirt_layers-1]->print_z);
    }
    
    // Collect points from all layers contained in skirt height.
    Points points;
    for (const PrintObject *object : objects) {
        Points object_points;
        // Get object layers up to skirt_height_z.
        for (const Layer *layer : object->m_layers) {
            if (layer->print_z > skirt_height_z)
                break;
            for (const ExPolygon &expoly : layer->lslices)
                // Collect the outer contour points only, ignore holes for the calculation of the convex hull.
                append(object_points, expoly.contour.points);
        }
        // Get support layers up to skirt_height_z.
        for (const SupportLayer *layer : object->support_layers()) {
            if (layer->print_z > skirt_height_z)
                break;
            for (const ExtrusionEntity *extrusion_entity : layer->support_fills.entities) {
                Polylines poly;
                extrusion_entity->collect_polylines(poly);
                for (const Polyline &polyline : poly)
                    append(object_points, polyline.points);
            }
        }
        // Repeat points for each object copy.
        for (const PrintInstance &instance : object->instances()) {
            Points copy_points = object_points;
            for (Point &pt : copy_points)
                pt += instance.shift;
            append(points, copy_points);
        }
    }

    // Include the wipe tower.
    append(points, this->first_layer_wipe_tower_corners());

    if (points.size() < 3)
        // At least three points required for a convex hull.
        return;
    
    this->throw_if_canceled();
    Polygon convex_hull = Slic3r::Geometry::convex_hull(points);
    
    // Skirt may be printed on several layers, having distinct layer heights,
    // but loops must be aligned so can't vary width/spacing
    // TODO: use each extruder's own flow
    double first_layer_height = this->skirt_first_layer_height();
    
    std::vector<size_t> extruders;
    std::vector<double> extruders_e_per_mm;
    {
        std::vector<uint16_t> set_extruders = this->object_extruders(objects);
        append(set_extruders, this->support_material_extruders());
        sort_remove_duplicates(set_extruders);
        extruders.reserve(set_extruders.size());
        extruders_e_per_mm.reserve(set_extruders.size());
        for (unsigned int extruder_id : set_extruders) {
            Flow   flow = this->skirt_flow(extruder_id);
            float  spacing = flow.spacing();
            double mm3_per_mm = flow.mm3_per_mm();
            extruders.push_back(extruder_id);
            extruders_e_per_mm.push_back(Extruder((unsigned int)extruder_id, &m_config).e_per_mm(mm3_per_mm));
        }
    }

    // Number of skirt loops per skirt layer.
    size_t n_skirts = m_config.skirts.value;
    if (this->has_infinite_skirt() && n_skirts == 0)
        n_skirts = 1;

    // Initial offset of the brim inner edge from the object (possible with a support & raft).
    // The skirt will touch the brim if the brim is extruded.
    auto   distance = float(scale_(m_config.skirt_distance.value) - this->skirt_flow(extruders[extruders.size()-1]).spacing()/2.);

    size_t lines_per_extruder = (n_skirts + extruders.size() - 1) / extruders.size();
    size_t current_lines_per_extruder = n_skirts - lines_per_extruder * (extruders.size() - 1);

    // Draw outlines from outside to inside.
    // Loop while we have less skirts than required or any extruder hasn't reached the min length if any.
    std::vector<coordf_t> extruded_length(extruders.size(), 0.);
    for (size_t i = n_skirts, extruder_idx = 0, nb_skirts = 1; i > 0; -- i) {
        Flow   flow = this->skirt_flow(extruders[extruders.size() - (1+ extruder_idx)]);
        float  spacing = flow.spacing();
        double mm3_per_mm = flow.mm3_per_mm();
        this->throw_if_canceled();
        // Offset the skirt outside.
        distance += float(scale_(spacing/2));
        // Generate the skirt centerline.
        Polygon loop;
        {
            Polygons loops = offset(convex_hull, distance, ClipperLib::jtRound, float(scale_(0.1)));
            Geometry::simplify_polygons(loops, scale_(0.05), &loops);
			if (loops.empty())
				break;
			loop = loops.front();
        }
        distance += float(scale_(spacing / 2));
        // Extrude the skirt loop.
        ExtrusionLoop eloop(elrSkirt);
        eloop.paths.emplace_back(ExtrusionPath(
            ExtrusionPath(
                erSkirt,
                (float)mm3_per_mm,         // this will be overridden at G-code export time
                flow.width,
				(float)first_layer_height  // this will be overridden at G-code export time
            )));
        eloop.paths.back().polyline = loop.split_at_first_point();
        //we make it clowkwise, but as it will be reversed, it will be ccw
        eloop.make_clockwise();
        out.append(eloop);
        if (m_config.min_skirt_length.value > 0) {
            // The skirt length is limited. Sum the total amount of filament length extruded, in mm.
            extruded_length[extruder_idx] += unscale<double>(loop.length()) * extruders_e_per_mm[extruder_idx];
            if (extruded_length[extruder_idx] < m_config.min_skirt_length.value) {
                // Not extruded enough yet with the current extruder. Add another loop.
                if (i == 1)
                    ++ i;
            } else {
                assert(extruded_length[extruder_idx] >= m_config.min_skirt_length.value);
                // Enough extruded with the current extruder. Extrude with the next one,
                // until the prescribed number of skirt loops is extruded.
                if (extruder_idx + 1 < extruders.size())
                    if (nb_skirts < current_lines_per_extruder) {
                        nb_skirts++;
                    } else {
                        current_lines_per_extruder = lines_per_extruder;
                        nb_skirts = 1;
                        ++extruder_idx;
                    }
            }
        } else {
            // The skirt lenght is not limited, extrude the skirt with the 1st extruder only.
        }
    }
    // Brims were generated inside out, reverse to print the outmost contour first.
    out.reverse();

    // Remember the outer edge of the last skirt line extruded as m_skirt_convex_hull.
    for (Polygon &poly : offset(convex_hull, distance + 0.5f * float(this->skirt_flow(extruders[extruders.size() - 1]).scaled_spacing()), ClipperLib::jtRound, float(scale_(0.1))))
        append(m_skirt_convex_hull, std::move(poly.points));
}

void Print::_extrude_brim_from_tree(std::vector<std::vector< BrimLoop>>& loops, const Polygons& frontiers, const Flow& flow, ExtrusionEntityCollection& out, bool reversed/*= false*/) {

    // nest contour loops (same as in perimetergenerator)
    for (int d = loops.size() - 1; d >= 1; --d) {
        std::vector<BrimLoop>& contours_d = loops[d];
        // loop through all contours having depth == d
        for (int i = 0; i < (int)contours_d.size(); ++i) {
            const BrimLoop& loop = contours_d[i];
            // find the contour loop that contains it
            for (int t = d - 1; t >= 0; --t) {
                for (size_t j = 0; j < loops[t].size(); ++j) {
                    BrimLoop& candidate_parent = loops[t][j];
                    bool test = reversed
                        ? loop.polygon().contains(candidate_parent.line.first_point())
                        : candidate_parent.polygon().contains(loop.line.first_point());
                    if (test) {
                        candidate_parent.children.push_back(loop);
                        contours_d.erase(contours_d.begin() + i);
                        --i;
                        goto NEXT_CONTOUR;
                    }
                }
            }
            //didn't find a contour: add it as a root loop
            loops[0].push_back(loop);
            contours_d.erase(contours_d.begin() + i);
            --i;
        NEXT_CONTOUR:;
        }
    }

    //def
    //cut loops if they go inside a forbidden region
    std::function<void(BrimLoop&)> cut_loop = [&frontiers](BrimLoop& to_cut) {
        Polylines result;
        if (to_cut.is_loop)
            result = intersection_pl(Polygons{ to_cut.polygon() }, frontiers, true);
        else
            result = intersection_pl(Polylines{ to_cut.line }, frontiers, true);
        if (result.empty())
            to_cut.line.points.clear();
        else {
            if (to_cut.line.points != result[0].points) {
                to_cut.line.points = result[0].points;
                to_cut.is_loop = false;
            }
            for (int i = 1; i < result.size(); i++)
                to_cut.children.insert(to_cut.children.begin() + i - 1, BrimLoop(std::move(result[i])));
        }

    };
    //calls
    for (std::vector<BrimLoop>& loops : loops)
        for (BrimLoop& loop : loops)
            cut_loop(loop);

    this->throw_if_canceled();


    //def: push into extrusions, in the right order
    float mm3_per_mm = float(flow.mm3_per_mm());
    float width = float(flow.width);
    float height = float(this->skirt_first_layer_height());
    int nextIdx = 0;
    std::function<void(BrimLoop&, ExtrusionEntityCollection*)>* extrude_ptr;
    std::function<void(BrimLoop&, ExtrusionEntityCollection*) > extrude = [&mm3_per_mm, &width, &height, &extrude_ptr, &nextIdx](BrimLoop& to_cut, ExtrusionEntityCollection* parent) {
        int idx = nextIdx++;
        bool i_have_line = !to_cut.line.points.empty() && to_cut.line.is_valid();
        if (!i_have_line && to_cut.children.empty()) {
            //nothing
        } else if (i_have_line && to_cut.children.empty()) {
            if (to_cut.line.points.back() == to_cut.line.points.front()) {
                ExtrusionPath path(erSkirt, mm3_per_mm, width, height);
                path.polyline.points = to_cut.line.points;
                parent->entities.emplace_back(new ExtrusionLoop(std::move(path), elrSkirt));
            } else {
                ExtrusionPath* extrusion_path = new ExtrusionPath(erSkirt, mm3_per_mm, width, height);
                parent->entities.push_back(extrusion_path);
                extrusion_path->polyline = to_cut.line;
            }
        } else if (!i_have_line && !to_cut.children.empty()) {
            if (to_cut.children.size() == 1) {
                (*extrude_ptr)(to_cut.children[0], parent);
            } else {
                ExtrusionEntityCollection* mycoll = new ExtrusionEntityCollection();
                parent->entities.push_back(mycoll);
                for (BrimLoop& child : to_cut.children)
                    (*extrude_ptr)(child, mycoll);
            }
        } else {
            ExtrusionEntityCollection* print_me_first = new ExtrusionEntityCollection();
            parent->entities.push_back(print_me_first);
            print_me_first->no_sort = true;
            if (to_cut.line.points.back() == to_cut.line.points.front()) {
                ExtrusionPath path(erSkirt, mm3_per_mm, width, height);
                path.polyline.points = to_cut.line.points;
                print_me_first->entities.emplace_back(new ExtrusionLoop(std::move(path), elrSkirt));
            } else {
                ExtrusionPath* extrusion_path = new ExtrusionPath(erSkirt, mm3_per_mm, width, height);
                print_me_first->entities.push_back(extrusion_path);
                extrusion_path->polyline = to_cut.line;
            }
            if (to_cut.children.size() == 1) {
                (*extrude_ptr)(to_cut.children[0], print_me_first);
            } else {
                ExtrusionEntityCollection* children = new ExtrusionEntityCollection();
                print_me_first->entities.push_back(children);
                for (BrimLoop& child : to_cut.children)
                    (*extrude_ptr)(child, children);
            }
        }
    };
    extrude_ptr = &extrude;

    if (loops.empty()) {
        BOOST_LOG_TRIVIAL(error) << "Failed to extrude brim: no loops to extrude, are you sure your settings are ok?";
        return;
    }

    //launch extrude
    for (BrimLoop& loop : loops[0]) {
        extrude(loop, &out);
    }
}

//TODO: test if no regression vs old _make_brim.
// this new one can extrude brim for an object inside an other object.
void Print::_make_brim(const Flow &flow, const PrintObjectPtrs &objects, ExPolygons &unbrimmable, ExtrusionEntityCollection &out) {
    const PrintObjectConfig &brim_config = objects.front()->config();
    coord_t brim_offset = scale_(brim_config.brim_offset.value);
    ExPolygons    islands;
    for (PrintObject *object : objects) {
        ExPolygons object_islands;
        for (ExPolygon &expoly : object->m_layers.front()->lslices)
            if(brim_config.brim_inside_holes || brim_config.brim_width_interior > 0)
                object_islands.push_back(brim_offset == 0 ? expoly : offset_ex(expoly, brim_offset)[0]);
            else
                object_islands.emplace_back(brim_offset == 0 ? to_expolygon(expoly.contour) : offset_ex(to_expolygon(expoly.contour), brim_offset)[0]);
        if (!object->support_layers().empty()) {
            Polygons polys = object->support_layers().front()->support_fills.polygons_covered_by_spacing(float(SCALED_EPSILON));
            for (Polygon poly : polys) {
                for (ExPolygon& expoly2 : union_ex(Polygons{ poly })) {
                    if (brim_config.brim_inside_holes || brim_config.brim_width_interior > 0) {
                        object_islands.emplace_back(brim_offset == 0 ? expoly2 : offset_ex(expoly2, brim_offset)[0]);
                    } else {
                        object_islands.emplace_back(brim_offset == 0 ? to_expolygon(expoly2.contour) : offset_ex(to_expolygon(expoly2.contour), brim_offset)[0]);
                    }
                }
            }
        }
        islands.reserve(islands.size() + object_islands.size() * object->m_instances.size());
        for (const PrintInstance &pt : object->m_instances) {
            for (ExPolygon &poly : object_islands) {
                islands.push_back(poly);
                islands.back().translate(pt.shift.x(), pt.shift.y());
            }
        }
    }

    this->throw_if_canceled();

    //simplify & merge
    ExPolygons unbrimmable_areas;
    for (ExPolygon &expoly : islands)
        for (ExPolygon &expoly : expoly.simplify(SCALED_RESOLUTION))
            unbrimmable_areas.emplace_back(std::move(expoly));
    islands = union_ex(unbrimmable_areas, true);
    unbrimmable_areas = islands;

    //get the brimmable area
    const size_t num_loops = size_t(floor(std::max(0.,(brim_config.brim_width.value - brim_config.brim_offset.value)) / flow.spacing()));
    ExPolygons brimmable_areas;
    for (ExPolygon &expoly : islands) {
        for (Polygon poly : offset(expoly.contour, num_loops * flow.scaled_spacing(), jtSquare)) {
            brimmable_areas.emplace_back();
            brimmable_areas.back().contour = poly;
            brimmable_areas.back().contour.make_counter_clockwise();
            brimmable_areas.back().holes.push_back(expoly.contour);
            brimmable_areas.back().holes.back().make_clockwise();
        }
    }
    brimmable_areas = union_ex(brimmable_areas);
    this->throw_if_canceled();

    //don't collide with objects
    brimmable_areas = diff_ex(brimmable_areas, unbrimmable_areas, true);
    brimmable_areas = diff_ex(brimmable_areas, unbrimmable, true);

    this->throw_if_canceled();

    //now get all holes, use them to create loops
    std::vector<std::vector<BrimLoop>> loops;
    ExPolygons bigger_islands;
    //grow a half of spacing, to go to the first extrusion polyline.
    Polygons unbrimmable_polygons;
    for (ExPolygon &expoly : islands) {
        unbrimmable_polygons.push_back(expoly.contour);
        //do it separately because we don't want to union them
        for (ExPolygon &big_expoly : offset_ex(expoly, double(flow.scaled_spacing()) * 0.5, jtSquare)) {
            bigger_islands.emplace_back(big_expoly);
            unbrimmable_polygons.insert(unbrimmable_polygons.end(), big_expoly.holes.begin(), big_expoly.holes.end());
        }
    }
    islands = bigger_islands;
    for (size_t i = 0; i < num_loops; ++i) {
        loops.emplace_back();
        this->throw_if_canceled();
        // only grow the contour, not holes
        bigger_islands.clear();
        if (i > 0) {
            for (ExPolygon &expoly : islands) {
                for (Polygon &big_contour : offset(expoly.contour, double(flow.scaled_spacing()) * i, jtSquare)) {
                    bigger_islands.emplace_back(expoly);
                    bigger_islands.back().contour = big_contour;
                }
            }
        } else bigger_islands = islands;
        bigger_islands = union_ex(bigger_islands);
        for (ExPolygon &expoly : bigger_islands) {
            loops[i].emplace_back(expoly.contour);
            //also add hole, in case of it's merged with a contour. <= HOW? if there's an island inside a hole! (in the same object)
            for (Polygon &hole : expoly.holes)
                //but remove the points that are inside the holes of islands
                for (Polyline& pl : diff_pl(Polygons{ hole }, unbrimmable_polygons, true))
                    loops[i].emplace_back(pl);
        }
    }

    std::reverse(loops.begin(), loops.end());

    //intersection
    Polygons frontiers;
    //use contour from brimmable_areas (external frontier)
    for (ExPolygon &expoly : brimmable_areas) {
        frontiers.push_back(expoly.contour);
        frontiers.back().make_counter_clockwise();
    }
    // add internal frontier
    frontiers.insert(frontiers.begin(), unbrimmable_polygons.begin(), unbrimmable_polygons.end());

    _extrude_brim_from_tree(loops, frontiers, flow, out);
    
    unbrimmable.insert(unbrimmable.end(), brimmable_areas.begin(), brimmable_areas.end());
}

void Print::_make_brim_ears(const Flow &flow, const PrintObjectPtrs &objects, ExPolygons &unbrimmable, ExtrusionEntityCollection &out) {
    const PrintObjectConfig &brim_config = objects.front()->config();
    Points pt_ears;
    coord_t brim_offset = scale_(brim_config.brim_offset.value);
    ExPolygons islands;
    ExPolygons unbrimmable_with_support = unbrimmable;
    for (PrintObject *object : objects) {
        ExPolygons object_islands;
        for (const ExPolygon &expoly : object->m_layers.front()->lslices)
            if (brim_config.brim_inside_holes || brim_config.brim_width_interior > 0)
                object_islands.push_back(brim_offset==0?expoly:offset_ex(expoly, brim_offset)[0]);
            else
                object_islands.emplace_back(brim_offset == 0 ? to_expolygon(expoly.contour) : offset_ex(to_expolygon(expoly.contour), brim_offset)[0]);

        if (!object->support_layers().empty()) {
            Polygons polys = object->support_layers().front()->support_fills.polygons_covered_by_spacing(float(SCALED_EPSILON));
            for (Polygon poly : polys)
                for (ExPolygon& expoly2 : union_ex(Polygons{ poly }))
                    //don't put ears over supports unless it's 100% fill
                    if (object->config().support_material_solid_first_layer) {
                        if (brim_config.brim_inside_holes || brim_config.brim_width_interior > 0)
                            object_islands.push_back(brim_offset == 0 ? expoly2 : offset_ex(expoly2, brim_offset)[0]);
                        else
                            object_islands.emplace_back(brim_offset == 0 ? to_expolygon(expoly2.contour) : offset_ex(to_expolygon(expoly2.contour), brim_offset)[0]);
                    } else {
                        unbrimmable_with_support.push_back(expoly2);
                    }
        }
        islands.reserve(islands.size() + object_islands.size() * object->m_instances.size());
        for (const PrintInstance &copy_pt : object->m_instances)
            for (const ExPolygon &poly : object_islands) {
                islands.push_back(poly);
                islands.back().translate(copy_pt.shift.x(), copy_pt.shift.y());
                Polygon decimated_polygon = poly.contour;
                // brim_ears_detection_length codepath
                if (object->config().brim_ears_detection_length.value > 0) {
                    //copy
                    decimated_polygon = poly.contour;
                    //decimate polygon
                    Points points = poly.contour.points;
                    points.push_back(points.front());
                    decimated_polygon = Polygon(MultiPoint::_douglas_peucker(points, scale_(object->config().brim_ears_detection_length.value)));
                }
                for (const Point &p : decimated_polygon.convex_points(brim_config.brim_ears_max_angle.value * PI / 180.0)) {
                    pt_ears.push_back(p);
                    pt_ears.back() += (copy_pt.shift);
                }
            }
    }

    islands = union_ex(islands, true);

    //get the brimmable area (for the return value only)
    const size_t num_loops = size_t(floor((brim_config.brim_width.value - brim_config.brim_offset.value) / flow.spacing()));
    ExPolygons brimmable_areas;
    Polygons contours;
    Polygons holes;
    for (ExPolygon &expoly : islands) {
        for (Polygon poly : offset(expoly.contour, num_loops * flow.scaled_width(), jtSquare)) {
            contours.push_back(poly);
        }
        holes.push_back(expoly.contour);
    }
    brimmable_areas = diff_ex(union_(contours), union_(holes));
    brimmable_areas = diff_ex(brimmable_areas, unbrimmable_with_support, true);

    this->throw_if_canceled();

    if (brim_config.brim_ears_pattern.value == InfillPattern::ipConcentric) {

        //create loops (same as standard brim)
        Polygons loops;
        islands = offset_ex(islands, -0.5f * double(flow.scaled_spacing()));
        for (size_t i = 0; i < num_loops; ++i) {
            this->throw_if_canceled();
            islands = offset_ex(islands, double(flow.scaled_spacing()), jtSquare);
            for (ExPolygon &expoly : islands) {
                Polygon poly = expoly.contour;
                poly.points.push_back(poly.points.front());
                Points p = MultiPoint::_douglas_peucker(poly.points, SCALED_RESOLUTION);
                p.pop_back();
                poly.points = std::move(p);
                loops.push_back(poly);
            }
        }
        //order path with least travel possible
        loops = union_pt_chained(loops, false);

        //create ear pattern
        coord_t size_ear = (scale_((brim_config.brim_width.value - brim_config.brim_offset.value)) - flow.scaled_spacing());
        Polygon point_round;
        for (size_t i = 0; i < POLY_SIDES; i++) {
            double angle = (2.0 * PI * i) / POLY_SIDES;
            point_round.points.emplace_back(size_ear * cos(angle), size_ear * sin(angle));
        }

        //create ears
        Polygons mouse_ears;
        ExPolygons mouse_ears_ex;
        for (Point pt : pt_ears) {
            mouse_ears.push_back(point_round);
            mouse_ears.back().translate(pt);
            mouse_ears_ex.emplace_back();
            mouse_ears_ex.back().contour = mouse_ears.back();
        }

        //intersection
        Polylines lines = intersection_pl(loops, mouse_ears);
        this->throw_if_canceled();

        //reorder & extrude them
        Polylines lines_sorted = _reorder_brim_polyline(lines, out, flow);

        //push into extrusions
        extrusion_entities_append_paths(
            out.entities,
            lines_sorted,
            erSkirt,
            float(flow.mm3_per_mm()),
            float(flow.width),
            float(this->skirt_first_layer_height())
        );

        ExPolygons new_brim_area = intersection_ex(brimmable_areas, mouse_ears_ex);
        unbrimmable.insert(unbrimmable.end(), new_brim_area.begin(), new_brim_area.end());
    } else /* brim_config.brim_ears_pattern.value == InfillPattern::ipRectilinear */{
        
        //create ear pattern
        coord_t size_ear = (scale_((brim_config.brim_width.value - brim_config.brim_offset.value)) - flow.scaled_spacing());
        Polygon point_round;
        for (size_t i = 0; i < POLY_SIDES; i++) {
            double angle = (2.0 * PI * i) / POLY_SIDES;
            point_round.points.emplace_back(size_ear * cos(angle), size_ear * sin(angle));
        }

        //create ears
        ExPolygons mouse_ears_ex;
        for (Point pt : pt_ears) {
            mouse_ears_ex.emplace_back();
            mouse_ears_ex.back().contour = point_round;
            mouse_ears_ex.back().contour.translate(pt);
        }

        ExPolygons new_brim_area = intersection_ex(brimmable_areas, mouse_ears_ex);

        std::unique_ptr<Fill> filler = std::unique_ptr<Fill>(Fill::new_from_type(ipRectiWithPerimeter));
        filler->angle = 0;

        FillParams fill_params;
        fill_params.density = 1.f;
        fill_params.fill_exactly = true;
        fill_params.flow = flow;
        fill_params.role = erSkirt;
        filler->init_spacing(flow.spacing(), fill_params);
        for (const ExPolygon &expoly : new_brim_area) {
            Surface surface(stPosInternal | stDensSparse, expoly);
            filler->fill_surface_extrusion(&surface, fill_params, out.entities);
        }

        unbrimmable.insert(unbrimmable.end(), new_brim_area.begin(), new_brim_area.end());
    }

}

void Print::_make_brim_interior(const Flow &flow, const PrintObjectPtrs &objects, ExPolygons &unbrimmable_areas, ExtrusionEntityCollection &out) {
    // Brim is only printed on first layer and uses perimeter extruder.

    const PrintObjectConfig &brim_config = objects.front()->config();
    coord_t brim_offset = scale_(brim_config.brim_offset.value);
    ExPolygons    islands;
    for (PrintObject *object : objects) {
        ExPolygons object_islands;
        for (ExPolygon &expoly : object->m_layers.front()->lslices)
            object_islands.push_back(brim_offset == 0 ? expoly : offset_ex(expoly, brim_offset)[0]);
        if (!object->support_layers().empty()) {
            Polygons polys = object->support_layers().front()->support_fills.polygons_covered_by_spacing(float(SCALED_EPSILON));
            for (Polygon poly : polys)
                for (ExPolygon& expoly2 : union_ex(Polygons{ poly }))
                    object_islands.push_back(brim_offset == 0 ? expoly2 : offset_ex(expoly2, brim_offset)[0]);
        }
        islands.reserve(islands.size() + object_islands.size() * object->instances().size());
        for (const PrintInstance &instance : object->instances())
            for (ExPolygon &poly : object_islands) {
                islands.push_back(poly);
                islands.back().translate(instance.shift.x(), instance.shift.y());
            }
    }

    islands = union_ex(islands);

    //to have the brimmable areas, get all holes, use them as contour , add smaller hole inside and make a diff with unbrimmable
    const size_t num_loops = size_t(floor((brim_config.brim_width_interior.value - brim_config.brim_offset.value) / flow.spacing()));
    ExPolygons brimmable_areas;
    Polygons islands_to_loops;
    for (const ExPolygon &expoly : islands) {
        for (const Polygon &hole : expoly.holes) {
            brimmable_areas.emplace_back();
            brimmable_areas.back().contour = hole;
            brimmable_areas.back().contour.make_counter_clockwise();
            for (Polygon poly : offset(brimmable_areas.back().contour, -flow.scaled_width() * (double)num_loops, jtSquare)) {
                brimmable_areas.back().holes.push_back(poly);
                brimmable_areas.back().holes.back().make_clockwise();
            }
            islands_to_loops.insert(islands_to_loops.begin(), brimmable_areas.back().contour);
        }
    }

    brimmable_areas = diff_ex(brimmable_areas, islands, true);
    brimmable_areas = diff_ex(brimmable_areas, unbrimmable_areas, true);

    //now get all holes, use them to create loops
    std::vector<std::vector<BrimLoop>> loops;
    for (size_t i = 0; i < num_loops; ++i) {
        this->throw_if_canceled();
        loops.emplace_back();
        islands_to_loops = offset(islands_to_loops, double(-flow.scaled_spacing()), jtSquare);
        for (Polygon &poly : islands_to_loops) {
            poly.points.push_back(poly.points.front());
            Points p = MultiPoint::_douglas_peucker(poly.points, SCALED_RESOLUTION);
            p.pop_back();
            poly.points = std::move(p);
        }
        for (Polygon& poly : offset(islands_to_loops, 0.5f * double(flow.scaled_spacing())))
            loops[i].emplace_back(poly);
    }
    std::reverse(loops.begin(), loops.end());

    //intersection
    Polygons frontiers;
    for (ExPolygon &expoly : brimmable_areas) {
        for (Polygon &big_contour : offset(expoly.contour, 0.1f * flow.scaled_width())) {
            frontiers.push_back(big_contour);
            for (Polygon &hole : expoly.holes) {
                frontiers.push_back(hole);
                //don't reverse it! back! or it will be ignored by intersection_pl. 
                //frontiers.back().reverse();
            }
        }
    }

    _extrude_brim_from_tree(loops, frontiers, flow, out, true);

    unbrimmable_areas.insert(unbrimmable_areas.end(), brimmable_areas.begin(), brimmable_areas.end());
}

/// reorder & join polyline if their ending are near enough, then extrude the brim from the polyline into 'out'.
Polylines Print::_reorder_brim_polyline(Polylines lines, ExtrusionEntityCollection &out, const Flow &flow) {
    //reorder them
    std::sort(lines.begin(), lines.end(), [](const Polyline &a, const Polyline &b)->bool { return a.closest_point(Point(0, 0))->y() < b.closest_point(Point(0, 0))->y(); });
    Polylines lines_sorted;
    Polyline* previous = NULL;
    Polyline* best = NULL;
    double best_dist = -1;
    size_t best_idx = 0;
    while (lines.size() > 0) {
        if (previous == NULL) {
            lines_sorted.push_back(lines.back());
            previous = &lines_sorted.back();
            lines.erase(lines.end() - 1);
        } else {
            best = NULL;
            best_dist = -1;
            best_idx = 0;
            for (size_t i = 0; i < lines.size(); ++i) {
                Polyline &viewed_line = lines[i];
                double dist = viewed_line.points.front().distance_to(previous->points.front());
                dist = std::min(dist, viewed_line.points.front().distance_to(previous->points.back()));
                dist = std::min(dist, viewed_line.points.back().distance_to(previous->points.front()));
                dist = std::min(dist, viewed_line.points.back().distance_to(previous->points.back()));
                if (dist < best_dist || best == NULL) {
                    best = &viewed_line;
                    best_dist = dist;
                    best_idx = i;
                }
            }
            if (best != NULL) {
                //copy new line inside the sorted array.
                lines_sorted.push_back(lines[best_idx]);
                lines.erase(lines.begin() + best_idx);

                //connect if near enough
                if (lines_sorted.size() > 1) {
                    size_t idx = lines_sorted.size() - 2;
                    bool connect = false;
                    if (lines_sorted[idx].points.back().distance_to(lines_sorted[idx + 1].points.front()) < flow.scaled_spacing() * 2) {
                        connect = true;
                    } else if (lines_sorted[idx].points.back().distance_to(lines_sorted[idx + 1].points.back()) < flow.scaled_spacing() * 2) {
                        lines_sorted[idx + 1].reverse();
                        connect = true;
                    } else if (lines_sorted[idx].points.front().distance_to(lines_sorted[idx + 1].points.front()) < flow.scaled_spacing() * 2) {
                        lines_sorted[idx].reverse();
                        connect = true;
                    } else if (lines_sorted[idx].points.front().distance_to(lines_sorted[idx + 1].points.back()) < flow.scaled_spacing() * 2) {
                        lines_sorted[idx].reverse();
                        lines_sorted[idx + 1].reverse();
                        connect = true;
                    }

                    if (connect) {
                        //connect them
                        lines_sorted[idx].points.insert(
                            lines_sorted[idx].points.end(),
                            lines_sorted[idx + 1].points.begin(),
                            lines_sorted[idx + 1].points.end());
                        lines_sorted.erase(lines_sorted.begin() + idx + 1);
                        idx--;
                    }
                }

                //update last position
                previous = &lines_sorted.back();
            }
        }
    }

    return lines_sorted;
}

Polygons Print::first_layer_islands() const
{
    Polygons islands;
    for (PrintObject *object : m_objects) {
        Polygons object_islands;
        for (ExPolygon &expoly : object->m_layers.front()->lslices)
            object_islands.push_back(expoly.contour);
        if (! object->support_layers().empty())
            object->support_layers().front()->support_fills.polygons_covered_by_spacing(object_islands, float(SCALED_EPSILON));
        islands.reserve(islands.size() + object_islands.size() * object->instances().size());
        for (const PrintInstance &instance : object->instances())
            for (Polygon &poly : object_islands) {
                islands.push_back(poly);
                islands.back().translate(instance.shift);
            }
    }
    return islands;
}

std::vector<Point> Print::first_layer_wipe_tower_corners() const
{
    std::vector<Point> corners;
    if (has_wipe_tower() && ! m_wipe_tower_data.tool_changes.empty()) {
        double width = m_config.wipe_tower_width + 2*m_wipe_tower_data.brim_width;
        double depth = m_wipe_tower_data.depth + 2*m_wipe_tower_data.brim_width;
        Vec2d pt0(-m_wipe_tower_data.brim_width, -m_wipe_tower_data.brim_width);
        for (Vec2d pt : {
                pt0,
                Vec2d(pt0.x()+width, pt0.y()      ),
                Vec2d(pt0.x()+width, pt0.y()+depth),
                Vec2d(pt0.x(),       pt0.y()+depth)
            }) {
            pt = Eigen::Rotation2Dd(Geometry::deg2rad(m_config.wipe_tower_rotation_angle.value)) * pt;
            pt += Vec2d(m_config.wipe_tower_x.value, m_config.wipe_tower_y.value);
            corners.emplace_back(Point(scale_(pt.x()), scale_(pt.y())));
        }
    }
    return corners;
}

void Print::finalize_first_layer_convex_hull()
{
    append(m_first_layer_convex_hull.points, m_skirt_convex_hull);
    if (m_first_layer_convex_hull.empty()) {
        // Neither skirt nor brim was extruded. Collect points of printed objects from 1st layer.
        for (Polygon &poly : this->first_layer_islands())
            append(m_first_layer_convex_hull.points, std::move(poly.points));
    }
    append(m_first_layer_convex_hull.points, this->first_layer_wipe_tower_corners());
    m_first_layer_convex_hull = Geometry::convex_hull(m_first_layer_convex_hull.points);
}

// Wipe tower support.
bool Print::has_wipe_tower() const
{
    return 
        ! m_config.spiral_vase.value &&
        m_config.wipe_tower.value && 
        m_config.nozzle_diameter.values.size() > 1;
}

const WipeTowerData& Print::wipe_tower_data(size_t extruders_cnt, double first_layer_height, double nozzle_diameter) const
{
    // If the wipe tower wasn't created yet, make sure the depth and brim_width members are set to default.
    if (! is_step_done(psWipeTower) && extruders_cnt !=0) {

        float width = float(m_config.wipe_tower_width);
		float unscaled_brim_width = m_config.wipe_tower_brim.get_abs_value(nozzle_diameter);

        const_cast<Print*>(this)->m_wipe_tower_data.depth = (900.f/width) * float(extruders_cnt - 1);
        const_cast<Print*>(this)->m_wipe_tower_data.brim_width = unscaled_brim_width;
    }

    return m_wipe_tower_data;
}

void Print::_make_wipe_tower()
{
    m_wipe_tower_data.clear();
    if (! this->has_wipe_tower())
        return;

    // Get wiping matrix to get number of extruders and convert vector<double> to vector<float>:
    std::vector<float> wiping_matrix(cast<float>(m_config.wiping_volumes_matrix.values));
    // Extract purging volumes for each extruder pair:
    std::vector<std::vector<float>> wipe_volumes;
    const unsigned int number_of_extruders = (unsigned int)(sqrt(wiping_matrix.size())+EPSILON);
    for (unsigned int i = 0; i<number_of_extruders; ++i)
        wipe_volumes.push_back(std::vector<float>(wiping_matrix.begin()+i*number_of_extruders, wiping_matrix.begin()+(i+1)*number_of_extruders));

    // Let the ToolOrdering class know there will be initial priming extrusions at the start of the print.
    m_wipe_tower_data.tool_ordering = ToolOrdering(*this, (unsigned int)-1, true);

    if (! m_wipe_tower_data.tool_ordering.has_wipe_tower())
        // Don't generate any wipe tower.
        return;

    // Check whether there are any layers in m_tool_ordering, which are marked with has_wipe_tower,
    // they print neither object, nor support. These layers are above the raft and below the object, and they
    // shall be added to the support layers to be printed.
    // see https://github.com/prusa3d/PrusaSlicer/issues/607
    {
        size_t idx_begin = size_t(-1);
        size_t idx_end   = m_wipe_tower_data.tool_ordering.layer_tools().size();
        // Find the first wipe tower layer, which does not have a counterpart in an object or a support layer.
        for (size_t i = 0; i < idx_end; ++ i) {
            const LayerTools &lt = m_wipe_tower_data.tool_ordering.layer_tools()[i];
            if (lt.has_wipe_tower && ! lt.has_object && ! lt.has_support) {
                idx_begin = i;
                break;
            }
        }
        if (idx_begin != size_t(-1)) {
            // Find the position in m_objects.first()->support_layers to insert these new support layers.
            double wipe_tower_new_layer_print_z_first = m_wipe_tower_data.tool_ordering.layer_tools()[idx_begin].print_z;
            SupportLayerPtrs::const_iterator it_layer = m_objects.front()->support_layers().begin();
            SupportLayerPtrs::const_iterator it_end   = m_objects.front()->support_layers().end();
            for (; it_layer != it_end && (*it_layer)->print_z - EPSILON < wipe_tower_new_layer_print_z_first; ++ it_layer);
            // Find the stopper of the sequence of wipe tower layers, which do not have a counterpart in an object or a support layer.
            for (size_t i = idx_begin; i < idx_end; ++ i) {
                LayerTools &lt = const_cast<LayerTools&>(m_wipe_tower_data.tool_ordering.layer_tools()[i]);
                if (! (lt.has_wipe_tower && ! lt.has_object && ! lt.has_support))
                    break;
                lt.has_support = true;
                // Insert the new support layer.
                double height    = lt.print_z - (i == 0 ? 0. : m_wipe_tower_data.tool_ordering.layer_tools()[i-1].print_z);
                //FIXME the support layer ID is set to -1, as Vojtech hopes it is not being used anyway.
                it_layer = m_objects.front()->insert_support_layer(it_layer, -1, height, lt.print_z, lt.print_z - 0.5 * height);
                ++ it_layer;
            }
        }
    }
    this->throw_if_canceled();

    // Initialize the wipe tower.
    WipeTower wipe_tower(m_config, wipe_volumes, m_wipe_tower_data.tool_ordering.first_extruder());
    

    //wipe_tower.set_retract();
    //wipe_tower.set_zhop();

    // Set the extruder & material properties at the wipe tower object.
    for (size_t i = 0; i < number_of_extruders; ++i)
        wipe_tower.set_extruder(i);

    m_wipe_tower_data.priming = Slic3r::make_unique<std::vector<WipeTower::ToolChangeResult>>(
        wipe_tower.prime((float)this->skirt_first_layer_height(), m_wipe_tower_data.tool_ordering.all_extruders(), false));

    // Lets go through the wipe tower layers and determine pairs of extruder changes for each
    // to pass to wipe_tower (so that it can use it for planning the layout of the tower)
    {
        unsigned int current_extruder_id = m_wipe_tower_data.tool_ordering.all_extruders().back();
        for (auto &layer_tools : m_wipe_tower_data.tool_ordering.layer_tools()) { // for all layers
            if (!layer_tools.has_wipe_tower) continue;
            bool first_layer = &layer_tools == &m_wipe_tower_data.tool_ordering.front();
            wipe_tower.plan_toolchange((float)layer_tools.print_z, (float)layer_tools.wipe_tower_layer_height, current_extruder_id, current_extruder_id, false);
            for (const auto extruder_id : layer_tools.extruders) {
                if ((first_layer && extruder_id == m_wipe_tower_data.tool_ordering.all_extruders().back()) || extruder_id != current_extruder_id) {
                    double volume_to_wipe = wipe_volumes[current_extruder_id][extruder_id];             // total volume to wipe after this toolchange
                    
                    if (m_config.wipe_advanced) {
                        volume_to_wipe = m_config.wipe_advanced_nozzle_melted_volume;
                        float pigmentBef = m_config.filament_wipe_advanced_pigment.get_at(current_extruder_id);
                        float pigmentAft = m_config.filament_wipe_advanced_pigment.get_at(extruder_id);
                        if (m_config.wipe_advanced_algo.value == waLinear) {
                            volume_to_wipe += m_config.wipe_advanced_multiplier.value * (pigmentBef - pigmentAft);
                            std::cout << "advanced wiping (lin) ";
                            std::cout << current_extruder_id << " -> " << extruder_id << " will use " << volume_to_wipe << " mm3\n";
                            std::cout << " calculus : " << m_config.wipe_advanced_nozzle_melted_volume << " + " << m_config.wipe_advanced_multiplier.value
                                << " * ( " << pigmentBef << " - " << pigmentAft << " )\n";
                            std::cout << "    = " << m_config.wipe_advanced_nozzle_melted_volume << " + " << (m_config.wipe_advanced_multiplier.value* (pigmentBef - pigmentAft)) << "\n";
                        } else if (m_config.wipe_advanced_algo.value == waQuadra) {
                            volume_to_wipe += m_config.wipe_advanced_multiplier.value * (pigmentBef - pigmentAft)
                                + m_config.wipe_advanced_multiplier.value * (pigmentBef - pigmentAft) * (pigmentBef - pigmentAft) * (pigmentBef - pigmentAft);
                            std::cout << "advanced wiping (quadra) ";
                            std::cout << current_extruder_id << " -> " << extruder_id << " will use " << volume_to_wipe << " mm3\n";
                            std::cout << " calculus : " << m_config.wipe_advanced_nozzle_melted_volume << " + " << m_config.wipe_advanced_multiplier.value
                                << " * ( " << pigmentBef << " - " << pigmentAft << " ) + " << m_config.wipe_advanced_multiplier.value
                                << " * ( " << pigmentBef << " - " << pigmentAft << " ) ^3 \n";
                            std::cout << "    = " << m_config.wipe_advanced_nozzle_melted_volume << " + " << (m_config.wipe_advanced_multiplier.value* (pigmentBef - pigmentAft))
                                << " + " << (m_config.wipe_advanced_multiplier.value*(pigmentBef - pigmentAft)*(pigmentBef - pigmentAft)*(pigmentBef - pigmentAft))<<"\n";
                        } else if (m_config.wipe_advanced_algo.value == waHyper) {
                            volume_to_wipe += m_config.wipe_advanced_multiplier.value * (0.5 + pigmentBef) / (0.5 + pigmentAft);
                            std::cout << "advanced wiping (hyper) ";
                            std::cout << current_extruder_id << " -> " << extruder_id << " will use " << volume_to_wipe << " mm3\n";
                            std::cout << " calculus : " << m_config.wipe_advanced_nozzle_melted_volume << " + " << m_config.wipe_advanced_multiplier.value
                                << " * ( 0.5 + " << pigmentBef << " ) / ( 0.5 + " << pigmentAft << " )\n";
                            std::cout << "    = " << m_config.wipe_advanced_nozzle_melted_volume << " + " << (m_config.wipe_advanced_multiplier.value * (0.5 + pigmentBef) / (0.5 + pigmentAft)) << "\n";
                        }
                    }
                    //filament_wipe_advanced_pigment
                    
                    // Not all of that can be used for infill purging:
                    volume_to_wipe -= (float)m_config.filament_minimal_purge_on_wipe_tower.get_at(extruder_id);

                    // try to assign some infills/objects for the wiping:
                    volume_to_wipe = layer_tools.wiping_extrusions().mark_wiping_extrusions(*this, current_extruder_id, extruder_id, volume_to_wipe);

                    // add back the minimal amount toforce on the wipe tower:
                    volume_to_wipe += (float)m_config.filament_minimal_purge_on_wipe_tower.get_at(extruder_id);

                    // request a toolchange at the wipe tower with at least volume_to_wipe purging amount
                    wipe_tower.plan_toolchange((float)layer_tools.print_z, (float)layer_tools.wipe_tower_layer_height, current_extruder_id, extruder_id,
                                               first_layer && extruder_id == m_wipe_tower_data.tool_ordering.all_extruders().back(), volume_to_wipe);
                    current_extruder_id = extruder_id;
                }
            }
            layer_tools.wiping_extrusions().ensure_perimeters_infills_order(*this);
            if (&layer_tools == &m_wipe_tower_data.tool_ordering.back() || (&layer_tools + 1)->wipe_tower_partitions == 0)
                break;
        }
    }

    // Generate the wipe tower layers.
    m_wipe_tower_data.tool_changes.reserve(m_wipe_tower_data.tool_ordering.layer_tools().size());
    wipe_tower.generate(m_wipe_tower_data.tool_changes);
    m_wipe_tower_data.depth = wipe_tower.get_depth();
    m_wipe_tower_data.brim_width = wipe_tower.get_brim_width();

    // Unload the current filament over the purge tower.
    coordf_t layer_height = m_objects.front()->config().layer_height.value;
    if (m_wipe_tower_data.tool_ordering.back().wipe_tower_partitions > 0) {
        // The wipe tower goes up to the last layer of the print.
        if (wipe_tower.layer_finished()) {
            // The wipe tower is printed to the top of the print and it has no space left for the final extruder purge.
            // Lift Z to the next layer.
            wipe_tower.set_layer(float(m_wipe_tower_data.tool_ordering.back().print_z + layer_height), float(layer_height), 0, false, true);
        } else {
            // There is yet enough space at this layer of the wipe tower for the final purge.
        }
    } else {
        // The wipe tower does not reach the last print layer, perform the pruge at the last print layer.
        assert(m_wipe_tower_data.tool_ordering.back().wipe_tower_partitions == 0);
        wipe_tower.set_layer(float(m_wipe_tower_data.tool_ordering.back().print_z), float(layer_height), 0, false, true);
    }
    m_wipe_tower_data.final_purge = Slic3r::make_unique<WipeTower::ToolChangeResult>(
        wipe_tower.tool_change((unsigned int)(-1)));

    m_wipe_tower_data.used_filament = wipe_tower.get_used_filament();
    m_wipe_tower_data.number_of_toolchanges = wipe_tower.get_number_of_toolchanges();
}

// Generate a recommended G-code output file name based on the format template, default extension, and template parameters
// (timestamps, object placeholders derived from the model, current placeholder prameters and print statistics.
// Use the final print statistics if available, or just keep the print statistics placeholders if not available yet (before G-code is finalized).
std::string Print::output_filename(const std::string &filename_base) const 
{ 
    // Set the placeholders for the data know first after the G-code export is finished.
    // These values will be just propagated into the output file name.
    DynamicConfig config = this->finished() ? this->print_statistics().config() : this->print_statistics().placeholders();
    config.set_key_value("num_extruders", new ConfigOptionInt((int)m_config.nozzle_diameter.size()));
    return this->PrintBase::output_filename(m_config.output_filename_format.value, ".gcode", filename_base, &config);
}

DynamicConfig PrintStatistics::config() const
{
    DynamicConfig config;
    std::string normal_print_time = short_time(this->estimated_normal_print_time);
    std::string silent_print_time = short_time(this->estimated_silent_print_time);
    config.set_key_value("print_time",                new ConfigOptionString(normal_print_time));
    config.set_key_value("normal_print_time",         new ConfigOptionString(normal_print_time));
    config.set_key_value("silent_print_time",         new ConfigOptionString(silent_print_time));
    config.set_key_value("used_filament",             new ConfigOptionFloat(this->total_used_filament / 1000.));
    config.set_key_value("extruded_volume",           new ConfigOptionFloat(this->total_extruded_volume));
    config.set_key_value("total_cost",                new ConfigOptionFloat(this->total_cost));
    config.set_key_value("total_toolchanges",         new ConfigOptionInt(this->total_toolchanges));
    config.set_key_value("total_weight",              new ConfigOptionFloat(this->total_weight));
    config.set_key_value("total_wipe_tower_cost",     new ConfigOptionFloat(this->total_wipe_tower_cost));
    config.set_key_value("total_wipe_tower_filament", new ConfigOptionFloat(this->total_wipe_tower_filament));
    return config;
}

DynamicConfig PrintStatistics::placeholders()
{
    DynamicConfig config;
    for (const std::string &key : { 
        "print_time", "normal_print_time", "silent_print_time", 
        "used_filament", "extruded_volume", "total_cost", "total_weight", 
        "total_toolchanges", "total_wipe_tower_cost", "total_wipe_tower_filament"})
        config.set_key_value(key, new ConfigOptionString(std::string("{") + key + "}"));
    return config;
}

std::string PrintStatistics::finalize_output_path(const std::string &path_in) const
{
    std::string final_path;
    try {
        boost::filesystem::path path(path_in);
        DynamicConfig cfg = this->config();
        PlaceholderParser pp;
        std::string new_stem = pp.process(path.stem().string(), 0, &cfg);
        final_path = (path.parent_path() / (new_stem + path.extension().string())).string();
    } catch (const std::exception &ex) {
        BOOST_LOG_TRIVIAL(error) << "Failed to apply the print statistics to the export file name: " << ex.what();
        final_path = path_in;
    }
    return final_path;
}

} // namespace Slic3r<|MERGE_RESOLUTION|>--- conflicted
+++ resolved
@@ -72,11 +72,8 @@
     // or they are only notes not influencing the generated G-code.
     static std::unordered_set<std::string> steps_gcode = {
         "avoid_crossing_perimeters",
-<<<<<<< HEAD
+        "avoid_crossing_perimeters_max_detour",
         "avoid_crossing_not_first_layer",
-=======
-        "avoid_crossing_perimeters_max_detour",
->>>>>>> 1076e077
         "bed_shape",
         "bed_temperature",
         "chamber_temperature",
@@ -1374,14 +1371,9 @@
             total_copies_count += object->instances().size();
         // #4043
         if (total_copies_count > 1 && ! m_config.complete_objects.value)
-<<<<<<< HEAD
-            return { PrintBase::PrintValidationError::pveWrongSettings,L("The Spiral Vase option can only be used when printing a single object.") };
+            return { PrintBase::PrintValidationError::pveWrongSettings,L("Only a single object may be printed at a time in Spiral Vase mode. "
+                     "Either remove all but the last object, or enable sequential mode by \"complete_objects\".") };
         assert(m_objects.size() == 1 || config().complete_objects.value);
-=======
-            return L("Only a single object may be printed at a time in Spiral Vase mode. "
-                     "Either remove all but the last object, or enable sequential mode by \"complete_objects\".");
-        assert(m_objects.size() == 1);
->>>>>>> 1076e077
         size_t num_regions = 0;
         for (const std::vector<std::pair<t_layer_height_range, int>> &volumes_per_region : m_objects.front()->region_volumes)
         	if (! volumes_per_region.empty())
