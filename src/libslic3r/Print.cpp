--- conflicted
+++ resolved
@@ -1,7 +1,3 @@
-<<<<<<< HEAD
-#include "clipper/clipper_z.hpp"
-
-=======
 ///|/ Copyright (c) Prusa Research 2016 - 2023 Lukáš Matěna @lukasmatena, Tomáš Mészáros @tamasmeszaros, Enrico Turri @enricoturri1966, Vojtěch Bubník @bubnikv, Pavel Mikuš @Godrak, Oleksandra Iushchenko @YuSanka, Lukáš Hejl @hejllukas, Filip Sykala @Jony01, Roman Beránek @zavorka, David Kocík @kocikdav
 ///|/ Copyright (c) BambuStudio 2023 manch1n @manch1n
 ///|/ Copyright (c) SuperSlicer 2023 Remi Durand @supermerill
@@ -24,12 +20,12 @@
 ///|/
 ///|/ PrusaSlicer is released under the terms of the AGPLv3 or higher
 ///|/
->>>>>>> 3284959e
 #include "Exception.hpp"
 #include "Print.hpp"
 #include "BoundingBox.hpp"
 #include "Brim.hpp"
 #include "ClipperUtils.hpp"
+#include "clipper/clipper_z.hpp"
 #include "Extruder.hpp"
 #include "Flow.hpp"
 #include "Fill/FillBase.hpp"
@@ -97,15 +93,8 @@
         "bridge_acceleration",
         "bridge_internal_acceleration",
         "bridge_fan_speed",
-<<<<<<< HEAD
         "bridge_internal_fan_speed",
-=======
-        "enable_dynamic_fan_speeds",
-        "overhang_fan_speed_0",
-        "overhang_fan_speed_1",
-        "overhang_fan_speed_2",
-        "overhang_fan_speed_3",
->>>>>>> 3284959e
+
         "colorprint_heights",
         "complete_objects_sort",
         "cooling",
@@ -113,15 +102,17 @@
         "deretract_speed",
         "disable_fan_first_layers",
         "duplicate_distance",
+        "enable_dynamic_fan_speeds",
+          "overhang_fan_speed_0",
+          "overhang_fan_speed_1",
+          "overhang_fan_speed_2",
+          "overhang_fan_speed_3",
         "enforce_retract_first_layer",
         "end_gcode",
         "end_filament_gcode",
         "external_perimeter_acceleration",
-<<<<<<< HEAD
         "external_perimeter_cut_corners",
         "external_perimeter_fan_speed",
-=======
->>>>>>> 3284959e
         "extrusion_axis",
         "extruder_clearance_height",
         "extruder_clearance_radius",
@@ -156,11 +147,13 @@
         "gap_fill_fan_speed",
         "gap_fill_flow_match_perimeter",
         "gap_fill_speed",
+        "gcode_binary",
         "gcode_comments",
         "gcode_filename_illegal_char",
         "gcode_label_objects",
         "gcode_precision_xyz",
         "gcode_precision_e",
+        "gcode_substitutions",
         "infill_acceleration",
         "infill_fan_speed",
         "ironing_acceleration",
@@ -187,12 +180,7 @@
         "overhangs_fan_speed",
         "perimeter_acceleration",
         "post_process",
-        "gcode_substitutions",
-<<<<<<< HEAD
         "perimeter_fan_speed",
-=======
-        "gcode_binary",
->>>>>>> 3284959e
         "printer_notes",
         "travel_ramping_lift",
         "travel_initial_part_length",
@@ -216,26 +204,17 @@
         "single_extruder_multi_material_priming",
         "slowdown_below_layer_time",
         "solid_infill_acceleration",
-<<<<<<< HEAD
         "solid_infill_fan_speed",
         "support_material_acceleration",
         "support_material_fan_speed",
         "support_material_interface_acceleration",
         "support_material_interface_fan_speed",
-=======
->>>>>>> 3284959e
         "standby_temperature_delta",
         "start_gcode",
         "start_gcode_manual",
         "start_filament_gcode",
-<<<<<<< HEAD
         "thin_walls_acceleration",
         "thin_walls_speed",
-=======
-        "toolchange_gcode",
-        "top_solid_infill_acceleration",
-        "travel_acceleration",
->>>>>>> 3284959e
         "thumbnails",
         "thumbnails_color",
         "thumbnails_custom_color",
@@ -334,14 +313,11 @@
             || opt_key == "filament_cooling_initial_speed"
             || opt_key == "filament_cooling_final_speed"
             || opt_key == "filament_ramming_parameters"
-<<<<<<< HEAD
             || opt_key == "filament_max_speed"
-=======
+            || opt_key == "filament_max_volumetric_speed"
             || opt_key == "filament_multitool_ramming"
             || opt_key == "filament_multitool_ramming_volume"
             || opt_key == "filament_multitool_ramming_flow"
->>>>>>> 3284959e
-            || opt_key == "filament_max_volumetric_speed"
             || opt_key == "filament_use_skinnydip"        // skinnydip params start
             || opt_key == "filament_use_fast_skinnydip"
             || opt_key == "filament_skinnydip_distance"
@@ -366,12 +342,9 @@
             || opt_key == "wipe_tower_bridging"
             || opt_key == "wipe_tower_extra_spacing"
             || opt_key == "wipe_tower_no_sparse_layers"
-<<<<<<< HEAD
+            || opt_key == "wipe_tower_extruder"
             || opt_key == "wipe_tower_speed"
             || opt_key == "wipe_tower_wipe_starting_speed"
-=======
-            || opt_key == "wipe_tower_extruder"
->>>>>>> 3284959e
             || opt_key == "wiping_volumes_matrix"
             || opt_key == "parking_pos_retraction"
             || opt_key == "cooling_tube_retraction"
@@ -402,8 +375,9 @@
             osteps.emplace_back(posSimplifyPath);
             osteps.emplace_back(posSupportMaterial);
             steps.emplace_back(psSkirtBrim);
-<<<<<<< HEAD
-        }
+        }
+        else if (opt_key == "avoid_crossing_curled_overhangs")
+            osteps.emplace_back(posEstimateCurledExtrusions);
         else if (opt_key == "posSlice")
             osteps.emplace_back(posSlice);
         else if (opt_key == "posPerimeters")
@@ -417,11 +391,6 @@
         else if (opt_key == "posCount")
             osteps.emplace_back(posCount);
         else {
-=======
-        } else if (opt_key == "avoid_crossing_curled_overhangs") {
-            osteps.emplace_back(posEstimateCurledExtrusions);
-        } else {
->>>>>>> 3284959e
             // for legacy, if we can't handle this option let's invalidate all steps
             //FIXME invalidate all steps of all objects as well?
             invalidated |= this->invalidate_all_steps();
@@ -524,9 +493,6 @@
 {
     std::set<uint16_t> extruders = this->object_extruders(m_objects);
     append(extruders, this->support_material_extruders());
-<<<<<<< HEAD
-=======
-    sort_remove_duplicates(extruders);
 
     // The wipe tower extruder can also be set. When the wipe tower is enabled and it will be generated,
     // append its extruder into the list too.
@@ -536,7 +502,6 @@
         sort_remove_duplicates(extruders);
     }
 
->>>>>>> 3284959e
     return extruders;
 }
 
@@ -568,11 +533,7 @@
 
 bool Print::has_infinite_skirt() const
 {
-<<<<<<< HEAD
-    return (m_config.draft_shield.value == dsEnabled && m_config.skirts > 0) || (m_config.ooze_prevention && this->extruders().size() > 1);
-=======
     return (m_config.draft_shield == dsEnabled && m_config.skirts > 0)/* || (m_config.ooze_prevention && this->extruders().size() > 1)*/;
->>>>>>> 3284959e
 }
 
 bool Print::has_skirt() const
@@ -598,7 +559,6 @@
     }
     std::vector<size_t> intersecting_idxs;
 
-<<<<<<< HEAD
 	std::map<ObjectID, Polygon> map_model_object_to_convex_hull;
     const double dist_grow = min_object_distance(static_cast<const ConfigBase*>(&print.full_print_config()), 0) * 2;
 	for (const PrintObject *print_object : print.objects()) {
@@ -609,50 +569,6 @@
 	    auto it_convex_hull = map_model_object_to_convex_hull.find(model_object_id);
         // Get convex hull of all printable volumes assigned to this print object.
         ModelInstance *model_instance0 = print_object->model_object()->instances.front();
-	    if (it_convex_hull == map_model_object_to_convex_hull.end()) {
-	        // Calculate the convex hull of a printable object. 
-	        // Grow convex hull with the clearance margin.
-	        // FIXME: Arrangement has different parameters for offsetting (jtMiter, limit 2)
-	        // which causes that the warning will be showed after arrangement with the
-	        // appropriate object distance. Even if I set this to jtMiter the warning still shows up.
-	        it_convex_hull = map_model_object_to_convex_hull.emplace_hint(it_convex_hull, model_object_id, 
-                offset(print_object->model_object()->convex_hull_2d(
-	                        Geometry::assemble_transform(Vec3d{ 0.0, 0.0, model_instance0->get_offset().z() }, model_instance0->get_rotation(), model_instance0->get_scaling_factor(), model_instance0->get_mirror())),
-                	// Shrink the extruder_clearance_radius a tiny bit, so that if the object arrangement algorithm placed the objects
-	                // exactly by satisfying the extruder_clearance_radius, this test will not trigger collision.
-	                float(scale_(0.5 * object_grow - BuildVolume::BedEpsilon)),
-	                jtRound, scale_t(0.1)).front());
-	    }
-	    // Make a copy, so it may be rotated for instances.
-        //FIXME seems like the rotation isn't taken into account
-	    Polygon convex_hull0 = it_convex_hull->second;
-        //this can create bugs in macos, for reasons.
-        const double z_diff = Geometry::rotation_diff_z(model_instance0->get_rotation(), print_object->instances().front().model_instance->get_rotation());
-		if (std::abs(z_diff) > EPSILON)
-			convex_hull0.rotate(z_diff);
-        // Now we check that no instance of convex_hull intersects any of the previously checked object instances.
-        for (const PrintInstance& instance : print_object->instances()) {
-            Polygon convex_hull = convex_hull0;
-            // instance.shift is a position of a centered object, while model object may not be centered.
-            // Convert the shift from the PrintObject's coordinates into ModelObject's coordinates by removing the centering offset.
-            convex_hull.translate(instance.shift - print_object->center_offset());
-            // if output needed, collect indices (inside convex_hulls_other) of intersecting hulls
-            for (size_t i = 0; i < convex_hulls_other.size(); ++i) {
-                if (!intersection(convex_hulls_other[i], convex_hull).empty()) {
-                    if (polygons == nullptr)
-                        return false;
-                    else {
-                        intersecting_idxs.emplace_back(i);
-                        intersecting_idxs.emplace_back(convex_hulls_other.size());
-=======
-	  std::map<ObjectID, Polygon> map_model_object_to_convex_hull;
-	  for (const PrintObject *print_object : print.objects()) {
-	      assert(! print_object->model_object()->instances.empty());
-	      assert(! print_object->instances().empty());
-	      ObjectID model_object_id = print_object->model_object()->id();
-	      auto it_convex_hull = map_model_object_to_convex_hull.find(model_object_id);
-        // Get convex hull of all printable volumes assigned to this print object.
-        ModelInstance *model_instance0 = print_object->model_object()->instances.front();
 	      if (it_convex_hull == map_model_object_to_convex_hull.end()) {
 	          // Calculate the convex hull of a printable object. 
 	          // Grow convex hull with the clearance margin.
@@ -660,19 +576,21 @@
 	          // which causes that the warning will be showed after arrangement with the
 	          // appropriate object distance. Even if I set this to jtMiter the warning still shows up.
             Geometry::Transformation trafo = model_instance0->get_transformation();
-            trafo.set_offset({ 0.0, 0.0, model_instance0->get_offset().z() });
+            trafo.set_offset(Vec3d{ 0.0, 0.0, model_instance0->get_offset().z() });
             Polygon ch2d = print_object->model_object()->convex_hull_2d(trafo.get_matrix());
             Polygons offs_ch2d = offset(ch2d,
                 // Shrink the extruder_clearance_radius a tiny bit, so that if the object arrangement algorithm placed the objects
                 // exactly by satisfying the extruder_clearance_radius, this test will not trigger collision.
-                float(scale_(0.5 * print.config().extruder_clearance_radius.value - BuildVolume::BedEpsilon)), jtRound, scale_(0.1));
+                scale_d(0.5 * object_grow - BuildVolume::BedEpsilon), jtRound, scale_d(0.1));
             // for invalid geometries the vector returned by offset() may be empty
             if (!offs_ch2d.empty())
                 it_convex_hull = map_model_object_to_convex_hull.emplace_hint(it_convex_hull, model_object_id, offs_ch2d.front());
         }
         if (it_convex_hull != map_model_object_to_convex_hull.end()) {
             // Make a copy, so it may be rotated for instances.
+            //FIXME seems like the rotation isn't taken into account
             Polygon convex_hull0 = it_convex_hull->second;
+            //this can create bugs in macos, for reasons.
             const double z_diff = Geometry::rotation_diff_z(model_instance0->get_matrix(), print_object->instances().front().model_instance->get_matrix());
             if (std::abs(z_diff) > EPSILON)
                 convex_hull0.rotate(z_diff);
@@ -691,47 +609,12 @@
                             intersecting_idxs.emplace_back(i);
                             intersecting_idxs.emplace_back(convex_hulls_other.size());
                         }
->>>>>>> 3284959e
                     }
                 }
                 convex_hulls_other.emplace_back(std::move(convex_hull));
             }
-<<<<<<< HEAD
-            convex_hulls_other.emplace_back(std::move(convex_hull));
-        }
-
-        /*
-        'old' superslicer sequential_print_horizontal_clearance_valid, that is better at skirts, but need some works, as the arrange has changed.
-	    // Now we check that no instance of convex_hull intersects any of the previously checked object instances.
-	    for (const PrintInstance &instance : print_object->instances()) {
-            Polygons convex_hull = print_object->model_object()->convex_hull_2d(
-                Geometry::assemble_transform(Vec3d::Zero(),
-                    instance.model_instance->get_rotation(), instance.model_instance->get_scaling_factor(), instance.model_instance->get_mirror()));
-                // Shrink the extruder_clearance_radius a tiny bit, so that if the object arrangement algorithm placed the objects
-                // exactly by satisfying the extruder_clearance_radius, this test will not trigger collision.
-                //float(scale_(0.5 * print.config().extruder_clearance_radius.value - EPSILON)),
-                //jtRound, float(scale_(0.1)));
-            if (convex_hull.empty())
-                continue;
-	        // instance.shift is a position of a centered object, while model object may not be centered.
-	        // Conver the shift from the PrintObject's coordinates into ModelObject's coordinates by removing the centering offset.
-            for(Polygon &poly : convex_hull)
-	            poly.translate(instance.shift - print_object->center_offset());
-	        if (! intersection(
-                    convex_hulls_other, 
-                    offset(convex_hull[0], double(scale_(PrintConfig::min_object_distance(&instance.print_object->config(),0.)) - SCALED_EPSILON), jtRound, scale_(0.1))).empty())
-	            return false;
-            double extra_grow = PrintConfig::min_object_distance(&instance.print_object->config(), 1.);
-            if (extra_grow > 0)
-                convex_hull = offset(convex_hull, scale_(extra_grow));
-	        polygons_append(convex_hulls_other, convex_hull);
-	    }
-        */
-	}
-=======
-        }
-    }
->>>>>>> 3284959e
+        }
+    }
 
     if (!intersecting_idxs.empty()) {
         // use collected indices (inside convex_hulls_other) to update output
@@ -793,11 +676,7 @@
 boost::regex regex_g92e0 { "^[ \\t]*[gG]92[ \\t]*[eE](0(\\.0*)?|\\.0+)[ \\t]*(;.*)?$" };
 
 // Precondition: Print::validate() requires the Print::apply() to be called its invocation.
-<<<<<<< HEAD
-std::pair<PrintBase::PrintValidationError, std::string> Print::validate(std::string* warning) const
-=======
-std::string Print::validate(std::vector<std::string>* warnings) const
->>>>>>> 3284959e
+std::pair<PrintBase::PrintValidationError, std::string> Print::validate(std::vector<std::string>* warnings) const
 {
     std::set<uint16_t> extruders = this->extruders();
 
@@ -813,35 +692,22 @@
     }
 
     if (m_objects.empty())
-<<<<<<< HEAD
-        return { PrintBase::PrintValidationError::pveWrongPosition, L("All objects are outside of the print volume.") };
+        return { PrintBase::PrintValidationError::pveWrongPosition, _u8L("All objects are outside of the print volume.") };
 
     if (extruders.empty())
-        return { PrintBase::PrintValidationError::pveNoPrint, L("The supplied settings will cause an empty print.") };
+        return { PrintBase::PrintValidationError::pveNoPrint, _u8L("The supplied settings will cause an empty print.") };
 
     if (m_config.complete_objects || m_config.parallel_objects_step > 0) {
-    	if (! sequential_print_horizontal_clearance_valid(*this))
-            return { PrintBase::PrintValidationError::pveWrongPosition, L("Some objects are too close; your extruder will collide with them.") };
+    	if (! sequential_print_horizontal_clearance_valid(*this, const_cast<Polygons*>(&m_sequential_print_clearance_contours)))
+            return { PrintBase::PrintValidationError::pveWrongPosition, _u8L("Some objects are too close; your extruder will collide with them.") };
         if (m_config.complete_objects && ! sequential_print_vertical_clearance_valid(*this))
-            return { PrintBase::PrintValidationError::pveWrongPosition,L("Some objects are too tall and cannot be printed without extruder collisions.") };
-=======
-        return _u8L("All objects are outside of the print volume.");
-
-    if (extruders.empty())
-        return _u8L("The supplied settings will cause an empty print.");
-
-    if (m_config.complete_objects) {
-        if (!sequential_print_horizontal_clearance_valid(*this, const_cast<Polygons*>(&m_sequential_print_clearance_contours)))
-            return _u8L("Some objects are too close; your extruder will collide with them.");
-        if (!sequential_print_vertical_clearance_valid(*this))
-            return _u8L("Some objects are too tall and cannot be printed without extruder collisions.");
->>>>>>> 3284959e
+            return { PrintBase::PrintValidationError::pveWrongPosition,_u8L("Some objects are too tall and cannot be printed without extruder collisions.") };
     }
     else
         const_cast<Polygons*>(&m_sequential_print_clearance_contours)->clear();
 
     if (m_config.avoid_crossing_perimeters && m_config.avoid_crossing_curled_overhangs) {
-        return _u8L("Avoid crossing perimeters option and avoid crossing curled overhangs option cannot be both enabled together.");
+        return { PrintBase::PrintValidationError::pveWrongSettings, _u8L("Avoid crossing perimeters option and avoid crossing curled overhangs option cannot be both enabled together.") };
     }    
 
     if (m_config.spiral_vase) {
@@ -850,23 +716,16 @@
             total_copies_count += object->instances().size();
         // #4043
         if (total_copies_count > 1 && ! m_config.complete_objects.value)
-<<<<<<< HEAD
-            return { PrintBase::PrintValidationError::pveWrongSettings,L("Only a single object may be printed at a time in Spiral Vase mode. "
+            return { PrintBase::PrintValidationError::pveWrongSettings, _u8L("Only a single object may be printed at a time in Spiral Vase mode. "
                      "Either remove all but the last object, or enable sequential mode by \"complete_objects\".") };
         assert(m_objects.size() == 1 || config().complete_objects.value);
         if (m_objects.front()->all_regions().size() > 1)
-            return { PrintBase::PrintValidationError::pveWrongSettings,L("The Spiral Vase option can only be used when printing single material objects.") };
-=======
-            return _u8L("Only a single object may be printed at a time in Spiral Vase mode. "
-                     "Either remove all but the last object, or enable sequential mode by \"complete_objects\".");
-        assert(m_objects.size() == 1);
-        if (m_objects.front()->all_regions().size() > 1)
-            return _u8L("The Spiral Vase option can only be used when printing single material objects.");
-    }
-
-    if (m_config.machine_limits_usage == MachineLimitsUsage::EmitToGCode && m_config.gcode_flavor == gcfKlipper)
-        return L("Machine limits cannot be emitted to G-Code when Klipper firmware flavor is used. "
-                 "Change the value of machine_limits_usage.");
+            return { PrintBase::PrintValidationError::pveWrongSettings, _u8L("The Spiral Vase option can only be used when printing single material objects.") };
+    }
+
+    //if (m_config.machine_limits_usage == MachineLimitsUsage::EmitToGCode && m_config.gcode_flavor == gcfKlipper)
+    //    return _u8L("Machine limits cannot be emitted to G-Code when Klipper firmware flavor is used. "
+    //             "Change the value of machine_limits_usage.");
 
     // Cache of layer height profiles for checking:
     // 1) Whether all layers are synchronized if printing with wipe tower and / or unsynchronized supports.
@@ -889,14 +748,13 @@
         //FIXME It is quite expensive to generate object layers just to get the print height!
         if (auto layers = generate_object_layers(print_object.slicing_parameters(), layer_height_profile(print_object_idx));
             ! layers.empty() && layers.back() > this->config().max_print_height + EPSILON) {
-            return
+            return { PrintBase::PrintValidationError::pveWrongPosition, 
                 // Test whether the last slicing plane is below or above the print volume.
                 0.5 * (layers[layers.size() - 2] + layers.back()) > this->config().max_print_height + EPSILON ?
                 format(_u8L("The object %1% exceeds the maximum build volume height."), print_object.model_object()->name) :
                 format(_u8L("While the object %1% itself fits the build volume, its last layer exceeds the maximum build volume height."), print_object.model_object()->name) +
-                " " + _u8L("You might want to reduce the size of your model or change current print settings and retry.");
-        }
->>>>>>> 3284959e
+                " " + _u8L("You might want to reduce the size of your model or change current print settings and retry.") };
+        }
     }
 
     // Some of the objects has variable layer height applied by painting or by a table.
@@ -911,7 +769,7 @@
             print_object.model_object()->has_custom_layering()) {
             if (const std::vector<coordf_t> &layers = layer_height_profile(print_object_idx); ! layers.empty())
                 if (! check_object_layers_fixed(print_object.slicing_parameters(), layers))
-                    return _u8L("Variable layer height is not supported with Organic supports.");
+                    return { PrintBase::PrintValidationError::pveWrongSettings, _u8L("Variable layer height is not supported with Organic supports.") };
         }
 
     if (this->has_wipe_tower() && ! m_objects.empty()) {
@@ -924,41 +782,25 @@
             double filament_diam = m_config.filament_diameter.get_at(extruder_idx);
             if (nozzle_diam - EPSILON > first_nozzle_diam || nozzle_diam + EPSILON < first_nozzle_diam
              || std::abs((filament_diam-first_filament_diam)/first_filament_diam) > 0.1)
-<<<<<<< HEAD
-                return { PrintBase::PrintValidationError::pveWrongSettings,L("The wipe tower is only supported if all extruders have the same nozzle diameter "
+                return { PrintBase::PrintValidationError::pveWrongSettings, _u8L("The wipe tower is only supported if all extruders have the same nozzle diameter "
                          "and use filaments of the same diameter.") };
         }
 
-        if (m_config.gcode_flavor != gcfRepRap && m_config.gcode_flavor != gcfSprinter && m_config.gcode_flavor != gcfRepetier 
-            && m_config.gcode_flavor != gcfMarlinLegacy && m_config.gcode_flavor != gcfMarlinFirmware
+        if (m_config.gcode_flavor != gcfRepRap 
+            && m_config.gcode_flavor != gcfSprinter
+            && m_config.gcode_flavor != gcfRepetier 
+            && m_config.gcode_flavor != gcfMarlinLegacy
+            && m_config.gcode_flavor != gcfMarlinFirmware
             && m_config.gcode_flavor != gcfKlipper )
-            return { PrintBase::PrintValidationError::pveWrongSettings,L("The Wipe Tower is currently only supported for the Marlin, RepRap/Sprinter and Repetier G-code flavors.") };
+            return { PrintBase::PrintValidationError::pveWrongSettings, _u8L("The Wipe Tower is currently only supported for the Marlin, Klipper, RepRap/Sprinter and Repetier G-code flavors.") };
         if (! m_config.use_relative_e_distances)
-            return { PrintBase::PrintValidationError::pveWrongSettings,L("The Wipe Tower is currently only supported with the relative extruder addressing (use_relative_e_distances=1).") };
-        if (m_config.ooze_prevention)
-            return { PrintBase::PrintValidationError::pveWrongSettings,L("Ooze prevention is currently not supported with the wipe tower enabled.") };
+            return { PrintBase::PrintValidationError::pveWrongSettings, _u8L("The Wipe Tower is currently only supported with the relative extruder addressing (use_relative_e_distances=1).") };
+        if (m_config.ooze_prevention && m_config.single_extruder_multi_material)
+            return { PrintBase::PrintValidationError::pveWrongSettings, _u8L("Ooze prevention is currently not supported with the wipe tower enabled.") };
         if (m_config.use_volumetric_e)
-            return { PrintBase::PrintValidationError::pveWrongSettings,L("The Wipe Tower currently does not support volumetric E (use_volumetric_e=0).") };
+            return { PrintBase::PrintValidationError::pveWrongSettings, _u8L("The Wipe Tower currently does not support volumetric E (use_volumetric_e=0).") };
         if (m_config.complete_objects && extruders.size() > 1)
-            return { PrintBase::PrintValidationError::pveWrongSettings,L("The Wipe Tower is currently not supported for multimaterial sequential prints.") };
-=======
-                 return _u8L("The wipe tower is only supported if all extruders have the same nozzle diameter "
-                          "and use filaments of the same diameter.");
-        }
-
-        if (m_config.gcode_flavor != gcfRepRapSprinter && m_config.gcode_flavor != gcfRepRapFirmware &&
-            m_config.gcode_flavor != gcfRepetier && m_config.gcode_flavor != gcfMarlinLegacy &&
-            m_config.gcode_flavor != gcfMarlinFirmware && m_config.gcode_flavor != gcfKlipper)
-            return _u8L("The Wipe Tower is currently only supported for the Marlin, Klipper, RepRap/Sprinter, RepRapFirmware and Repetier G-code flavors.");
-        if (! m_config.use_relative_e_distances)
-            return _u8L("The Wipe Tower is currently only supported with the relative extruder addressing (use_relative_e_distances=1).");
-        if (m_config.ooze_prevention && m_config.single_extruder_multi_material)
-            return _u8L("Ooze prevention is only supported with the wipe tower when 'single_extruder_multi_material' is off.");
-        if (m_config.use_volumetric_e)
-            return _u8L("The Wipe Tower currently does not support volumetric E (use_volumetric_e=0).");
-        if (m_config.complete_objects && extruders.size() > 1)
-            return _u8L("The Wipe Tower is currently not supported for multimaterial sequential prints.");
->>>>>>> 3284959e
+            return { PrintBase::PrintValidationError::pveWrongSettings, _u8L("The Wipe Tower is currently not supported for multimaterial sequential prints.") };
         
         if (m_objects.size() > 1) {
             const SlicingParameters     &slicing_params0       = m_objects.front()->slicing_parameters();
@@ -968,35 +810,24 @@
                 const SlicingParameters &slicing_params = object->slicing_parameters();
                 if (std::abs(slicing_params.first_print_layer_height - slicing_params0.first_print_layer_height) > EPSILON ||
                     std::abs(slicing_params.layer_height             - slicing_params0.layer_height            ) > EPSILON)
-<<<<<<< HEAD
-                    return { PrintBase::PrintValidationError::pveWrongSettings,L("The Wipe Tower is only supported for multiple objects if they have equal layer heights") };
+                    return { PrintBase::PrintValidationError::pveWrongSettings, _u8L("The Wipe Tower is only supported for multiple objects if they have equal layer heights") };
                 if (slicing_params.raft_layers() != slicing_params0.raft_layers())
-                    return { PrintBase::PrintValidationError::pveWrongSettings,L("The Wipe Tower is only supported for multiple objects if they are printed over an equal number of raft layers") };
+                    return { PrintBase::PrintValidationError::pveWrongSettings, _u8L("The Wipe Tower is only supported for multiple objects if they are printed over an equal number of raft layers") };
                 if (object->config().support_material_contact_distance_type != m_objects.front()->config().support_material_contact_distance_type
                     || object->config().support_material_contact_distance.value != m_objects.front()->config().support_material_contact_distance.value
                     || object->config().support_material_bottom_contact_distance.value != m_objects.front()->config().support_material_bottom_contact_distance.value
                     || slicing_params0.gap_object_support != slicing_params.gap_object_support
                     || slicing_params0.gap_support_object != slicing_params.gap_support_object)
-                    return { PrintBase::PrintValidationError::pveWrongSettings,L("The Wipe Tower is only supported for multiple objects if they are printed with the same support_material_contact_distance") };
+                    return { PrintBase::PrintValidationError::pveWrongSettings, _u8L("The Wipe Tower is only supported for multiple objects if they are printed with the same support_material_contact_distance") };
                 if (! equal_layering(slicing_params, slicing_params0))
-                    return { PrintBase::PrintValidationError::pveWrongSettings,L("The Wipe Tower is only supported for multiple objects if they are sliced equally.") };
-=======
-                    return _u8L("The Wipe Tower is only supported for multiple objects if they have equal layer heights");
-                if (slicing_params.raft_layers() != slicing_params0.raft_layers())
-                    return _u8L("The Wipe Tower is only supported for multiple objects if they are printed over an equal number of raft layers");
-                if (slicing_params0.gap_object_support != slicing_params.gap_object_support ||
-                    slicing_params0.gap_support_object != slicing_params.gap_support_object)
-                    return _u8L("The Wipe Tower is only supported for multiple objects if they are printed with the same support_material_contact_distance");
-                if (! equal_layering(slicing_params, slicing_params0))
-                    return _u8L("The Wipe Tower is only supported for multiple objects if they are sliced equally.");
->>>>>>> 3284959e
+                    return { PrintBase::PrintValidationError::pveWrongSettings, _u8L("The Wipe Tower is only supported for multiple objects if they are sliced equally.") };
                 if (has_custom_layering) {
                     auto &lh         = layer_height_profile(i);
                     auto &lh_tallest = layer_height_profile(tallest_object_idx);
                     if (*(lh.end()-2) > *(lh_tallest.end()-2))
                         tallest_object_idx = i;
                 }
-           }
+            }
 
             if (has_custom_layering) {
                 for (size_t idx_object = 0; idx_object < m_objects.size(); ++ idx_object) {
@@ -1014,20 +845,15 @@
                         if (i%2 == 0 && layer_height_profiles[tallest_object_idx][i] > layer_height_profiles[idx_object][layer_height_profiles[idx_object].size() - 2 ])
                             break;
                         if (std::abs(layer_height_profiles[idx_object][i] - layer_height_profiles[tallest_object_idx][i]) > eps)
-<<<<<<< HEAD
-                            return { PrintBase::PrintValidationError::pveWrongSettings, L("The Wipe tower is only supported if all objects have the same variable layer height") };
-=======
-                            return _u8L("The Wipe tower is only supported if all objects have the same variable layer height");
->>>>>>> 3284959e
+                            return { PrintBase::PrintValidationError::pveWrongSettings, _u8L("The Wipe tower is only supported if all objects have the same variable layer height") };
                         ++i;
                     }
                 }
             }
-    }
+        }
     }
     
 	{
-
 		// Find the smallest used nozzle diameter and the number of unique nozzle diameters.
 		double min_nozzle_diameter = std::numeric_limits<double>::max();
 		double max_nozzle_diameter = 0;
@@ -1046,88 +872,45 @@
                 return _u8L("One or more object were assigned an extruder that the printer does not have.");
 #endif
 
-<<<<<<< HEAD
         const double print_first_layer_height = get_first_layer_height();
-=======
-        auto validate_extrusion_width = [/*min_nozzle_diameter,*/ max_nozzle_diameter](const ConfigBase &config, const char *opt_key, double layer_height, std::string &err_msg) -> bool {
-            // This may change in the future, if we switch to "extrusion width wrt. nozzle diameter"
-            // instead of currently used logic "extrusion width wrt. layer height", see GH issues #1923 #2829.
-//        	double extrusion_width_min = config.get_abs_value(opt_key, min_nozzle_diameter);
-//        	double extrusion_width_max = config.get_abs_value(opt_key, max_nozzle_diameter);
-            double extrusion_width_min = config.get_abs_value(opt_key, layer_height);
-            double extrusion_width_max = extrusion_width_min;
-        	if (extrusion_width_min == 0) {
-        		// Default "auto-generated" extrusion width is always valid.
-        	} else if (extrusion_width_min <= layer_height) {
-        		err_msg = (boost::format(_u8L("%1%=%2% mm is too low to be printable at a layer height %3% mm")) % opt_key % extrusion_width_min % layer_height).str();
-				return false;
-			} else if (extrusion_width_max >= max_nozzle_diameter * 3.) {
-				err_msg = (boost::format(_u8L("Excessive %1%=%2% mm to be printable with a nozzle diameter %3% mm")) % opt_key % extrusion_width_max % max_nozzle_diameter).str();
-				return false;
-			}
-			return true;
-		};
->>>>>>> 3284959e
         for (PrintObject *object : m_objects) {
             if (object->has_support_material()) {
                 if ((object->config().support_material_extruder == 0 || object->config().support_material_interface_extruder == 0) && max_nozzle_diameter - min_nozzle_diameter > EPSILON) {
                     // The object has some form of support and either support_material_extruder or support_material_interface_extruder
                     // will be printed with the current tool without a forced tool change. Play safe, assert that all object nozzles
                     // are of the same diameter.
-<<<<<<< HEAD
-                    return { PrintBase::PrintValidationError::pveWrongSettings,L("Printing with multiple extruders of differing nozzle diameters. "
-=======
-                    return _u8L("Printing with multiple extruders of differing nozzle diameters. "
->>>>>>> 3284959e
+                    return { PrintBase::PrintValidationError::pveWrongSettings, _u8L("Printing with multiple extruders of differing nozzle diameters. "
                            "If support is to be printed with the current extruder (support_material_extruder == 0 or support_material_interface_extruder == 0), "
                            "all nozzles have to be of the same diameter.") };
                 }
-<<<<<<< HEAD
-                if (this->has_wipe_tower()) {
+                if (this->has_wipe_tower() && object->config().support_material_style != smsOrganic) {
                     if (object->config().support_material_contact_distance_type.value == zdNone) {
                         // Soluble interface
                         if (! object->config().support_material_synchronize_layers)
-                            return { PrintBase::PrintValidationError::pveWrongSettings,L("For the Wipe Tower to work with the soluble supports, the support layers need to be synchronized with the object layers.") };
+                            return { PrintBase::PrintValidationError::pveWrongSettings, _u8L("For the Wipe Tower to work with the soluble supports, the support layers need to be synchronized with the object layers.") };
                     } else {
                         // Non-soluble interface
                         if (object->config().support_material_extruder != 0 || object->config().support_material_interface_extruder != 0)
-                            return { PrintBase::PrintValidationError::pveWrongSettings,L("The Wipe Tower currently supports the non-soluble supports only if they are printed with the current extruder without triggering a tool change. "
+                            return { PrintBase::PrintValidationError::pveWrongSettings, _u8L("The Wipe Tower currently supports the non-soluble supports only if they are printed with the current extruder without triggering a tool change. "
                                      "(both support_material_extruder and support_material_interface_extruder need to be set to 0).") };
                     }
-=======
-                if (this->has_wipe_tower() && object->config().support_material_style != smsOrganic) {
-    				if (object->config().support_material_contact_distance == 0) {
-    					// Soluble interface
-    					if (! object->config().support_material_synchronize_layers)
-    						return _u8L("For the Wipe Tower to work with the soluble supports, the support layers need to be synchronized with the object layers.");
-    				} else {
-    					// Non-soluble interface
-    					if (object->config().support_material_extruder != 0 || object->config().support_material_interface_extruder != 0)
-    						return _u8L("The Wipe Tower currently supports the non-soluble supports only if they are printed with the current extruder without triggering a tool change. "
-    							     "(both support_material_extruder and support_material_interface_extruder need to be set to 0).");
-    				}
->>>>>>> 3284959e
                 }
                 if (object->config().support_material_style == smsOrganic) {
                     float extrusion_width = std::min(
                         support_material_flow(object).width(),
                         support_material_interface_flow(object).width());
                     if (object->config().support_tree_tip_diameter < extrusion_width - EPSILON)
-                        return _u8L("Organic support tree tip diameter must not be smaller than support material extrusion width.");
+                        return { PrintBase::PrintValidationError::pveWrongSettings, _u8L("Organic support tree tip diameter must not be smaller than support material extrusion width.") };
                     if (object->config().support_tree_branch_diameter < 2. * extrusion_width - EPSILON)
-                        return _u8L("Organic support branch diameter must not be smaller than 2x support material extrusion width.");
+                        return { PrintBase::PrintValidationError::pveWrongSettings, _u8L("Organic support branch diameter must not be smaller than 2x support material extrusion width.") };
                     if (object->config().support_tree_branch_diameter < object->config().support_tree_tip_diameter)
-                        return _u8L("Organic support branch diameter must not be smaller than support tree tip diameter.");
+                        return { PrintBase::PrintValidationError::pveWrongSettings, _u8L("Organic support branch diameter must not be smaller than support tree tip diameter.") };
                 }
             }
 
             // Do we have custom support data that would not be used?
             // Notify the user in that case.
-<<<<<<< HEAD
-            if (!object->has_support() && warning) {
-=======
             if (! object->has_support() && warnings) {
->>>>>>> 3284959e
                 for (const ModelVolume* mv : object->model_object()->volumes) {
                     bool has_enforcers = mv->is_support_enforcer() ||
                         (mv->is_model_part() && mv->supported_facets.has_facets(*mv, EnforcerBlockerType::ENFORCER));
@@ -1149,8 +932,8 @@
                     double min_layer_height = config().min_layer_height.get_abs_value(extruder_id, nozzle_diameter);
                     double max_layer_height = config().max_layer_height.get_abs_value(extruder_id, nozzle_diameter);
                     if (max_layer_height < EPSILON) max_layer_height = nozzle_diameter * 0.75;
-                    if (min_layer_height > max_layer_height) return { PrintBase::PrintValidationError::pveWrongSettings, L("Min layer height can't be greater than Max layer height") };
-                    if (max_layer_height > nozzle_diameter) return { PrintBase::PrintValidationError::pveWrongSettings, L("Max layer height can't be greater than nozzle diameter") };
+                    if (min_layer_height > max_layer_height) return { PrintBase::PrintValidationError::pveWrongSettings, _u8L("Min layer height can't be greater than Max layer height") };
+                    if (max_layer_height > nozzle_diameter) return { PrintBase::PrintValidationError::pveWrongSettings, _u8L("Max layer height can't be greater than nozzle diameter") };
                     double skirt_width = Flow::new_from_config_width(frPerimeter,
                         *Flow::extrusion_width_option("skirt", m_default_region_config),
                         *Flow::extrusion_spacing_option("skirt", m_default_region_config),
@@ -1162,7 +945,7 @@
                     
                     if (object->shared_regions()->layer_ranges.front().layer_height_range.first < object_first_layer_height) {
                         if (object_first_layer_height + EPSILON < min_layer_height)
-                            return { PrintBase::PrintValidationError::pveWrongSettings, (boost::format(L("First layer height can't be lower than %s")) % "min layer height").str() };
+                            return { PrintBase::PrintValidationError::pveWrongSettings, format(_u8L("First layer height can't be lower than %s"), "min layer height") };
                         for (auto tuple : std::vector<std::pair<double, const char*>>{
                                 {nozzle_diameter, "nozzle diameter"},
                                 {max_layer_height, "max layer height"},
@@ -1175,13 +958,13 @@
                                 {region.width(FlowRole::frTopSolidInfill, true, *object), "top solid infill extrusion width"},
                             })
                             if (object_first_layer_height > tuple.first + EPSILON)
-                                return { PrintBase::PrintValidationError::pveWrongSettings, (boost::format(L("First layer height can't be greater than %s")) % tuple.second).str() };
+                                return { PrintBase::PrintValidationError::pveWrongSettings, format(_u8L("First layer height can't be greater than %s"), tuple.second) };
 
                     }
                     //check not-first layer
                     if (object->shared_regions()->layer_ranges.front().layer_height_range.second > layer_height) {
                         if (layer_height + EPSILON < min_layer_height)
-                            return { PrintBase::PrintValidationError::pveWrongSettings, (boost::format(L("Layer height can't be lower than %s")) % "min layer height").str() };
+                            return { PrintBase::PrintValidationError::pveWrongSettings, format(_u8L("Layer height can't be lower than %s"), "min layer height") };
                         for (auto tuple : std::vector<std::pair<double, const char*>>{
                                 {nozzle_diameter, "nozzle diameter"},
                                 {max_layer_height, "max layer height"},
@@ -1194,59 +977,27 @@
                                 {region.width(FlowRole::frTopSolidInfill, false, *object), "top solid infill extrusion width"},
                             })
                             if (layer_height > tuple.first + EPSILON)
-                                return { PrintBase::PrintValidationError::pveWrongSettings, (boost::format(L("Layer height can't be greater than %s")) % tuple.second).str() };
+                                return { PrintBase::PrintValidationError::pveWrongSettings, format(_u8L("Layer height can't be greater than %s"), tuple.second) };
                     }
                 }
             }
-<<<<<<< HEAD
-
-=======
-            if (first_layer_height > first_layer_min_nozzle_diameter)
-                return _u8L("First layer height can't be greater than nozzle diameter");
-            
-            // validate layer_height
-            double layer_height = object->config().layer_height.value;
-            if (layer_height > min_nozzle_diameter)
-                return _u8L("Layer height can't be greater than nozzle diameter");
-
-            // Validate extrusion widths.
-            std::string err_msg;
-            if (! validate_extrusion_width(object->config(), "extrusion_width", layer_height, err_msg))
-            	return err_msg;
-            if ((object->has_support() || object->has_raft()) && ! validate_extrusion_width(object->config(), "support_material_extrusion_width", layer_height, err_msg))
-            	return err_msg;
-            for (const char *opt_key : { "perimeter_extrusion_width", "external_perimeter_extrusion_width", "infill_extrusion_width", "solid_infill_extrusion_width", "top_infill_extrusion_width" })
-				for (const PrintRegion &region : object->all_regions())
-            		if (! validate_extrusion_width(region.config(), opt_key, layer_height, err_msg))
-		            	return err_msg;
->>>>>>> 3284959e
+
         }
     }
     {
         bool before_layer_gcode_resets_extruder = boost::regex_search(m_config.before_layer_gcode.value, regex_g92e0);
         bool layer_gcode_resets_extruder        = boost::regex_search(m_config.layer_gcode.value, regex_g92e0);
         if (m_config.use_relative_e_distances) {
-<<<<<<< HEAD
             // See GH issues #6336 #5073$
             //merill: should add it in gcode.cpp then!
             //if (! before_layer_gcode_resets_extruder && ! layer_gcode_resets_extruder)
-            //    return { PrintBase::PrintValidationError::pveWrongSettings, L("Relative extruder addressing requires resetting the extruder position at each layer to prevent loss of floating point accuracy. Add \"G92 E0\" to layer_gcode.") };
+            //    return { PrintBase::PrintValidationError::pveWrongSettings, _u8L("Relative extruder addressing requires resetting the extruder position at each layer to prevent loss of floating point accuracy. Add \"G92 E0\" to layer_gcode.") };
         } else {
             if (before_layer_gcode_resets_extruder)
-                return { PrintBase::PrintValidationError::pveWrongSettings, L("\"G92 E0\" was found in before_layer_gcode, which is incompatible with absolute extruder addressing.") };
+                return { PrintBase::PrintValidationError::pveWrongSettings, _u8L("\"G92 E0\" was found in before_layer_gcode, which is incompatible with absolute extruder addressing.") };
             else if (layer_gcode_resets_extruder)
-                return { PrintBase::PrintValidationError::pveWrongSettings, L("\"G92 E0\" was found in layer_gcode, which is incompatible with absolute extruder addressing.") };
-        }
-=======
-            // See GH issues #6336 #5073
-            if ((m_config.gcode_flavor == gcfMarlinLegacy || m_config.gcode_flavor == gcfMarlinFirmware) &&
-                ! before_layer_gcode_resets_extruder && ! layer_gcode_resets_extruder)
-                return _u8L("Relative extruder addressing requires resetting the extruder position at each layer to prevent loss of floating point accuracy. Add \"G92 E0\" to layer_gcode.");
-        } else if (before_layer_gcode_resets_extruder)
-            return _u8L("\"G92 E0\" was found in before_layer_gcode, which is incompatible with absolute extruder addressing.");
-        else if (layer_gcode_resets_extruder)
-                return _u8L("\"G92 E0\" was found in layer_gcode, which is incompatible with absolute extruder addressing.");
->>>>>>> 3284959e
+                return { PrintBase::PrintValidationError::pveWrongSettings, _u8L("\"G92 E0\" was found in layer_gcode, which is incompatible with absolute extruder addressing.") };
+        }
     }
 
     return { PrintValidationError::pveNone, std::string() };
@@ -1395,23 +1146,6 @@
     name_tbb_thread_pool_threads_set_locale();
     bool something_done = !is_step_done_unguarded(psSkirtBrim);
     BOOST_LOG_TRIVIAL(info) << "Starting the slicing process." << log_memory_info();
-<<<<<<< HEAD
-    for (PrintObject* obj : m_objects) {
-        obj->make_perimeters();
-    }
-    //note: as object seems to be sliced independantly, it's maybe possible to add a tbb parallel_loop with simple partitioner on infill,
-    //  as prepare_infill has some function not // 
-    for (PrintObject* obj : m_objects) {
-        obj->infill();
-    }
-    for (PrintObject* obj : m_objects) {
-        obj->ironing();
-    }
-	this->set_status(45, L("Generating support material"));
-    for (PrintObject* obj : m_objects) {
-        obj->generate_support_material();
-    }
-=======
 
     tbb::parallel_for(tbb::blocked_range<size_t>(0, m_objects.size(), 1), [this](const tbb::blocked_range<size_t> &range) {
         for (size_t idx = range.begin(); idx < range.end(); ++idx) {
@@ -1428,6 +1162,7 @@
     // this also has to be done sequentially.
     alert_when_supports_needed();
 
+    this->set_status(50, L("Generating support material"));
     tbb::parallel_for(tbb::blocked_range<size_t>(0, m_objects.size(), 1), [this](const tbb::blocked_range<size_t> &range) {
         for (size_t idx = range.begin(); idx < range.end(); ++idx) {
             PrintObject &obj = *m_objects[idx];
@@ -1437,16 +1172,11 @@
         }
     }, tbb::simple_partitioner());
 
->>>>>>> 3284959e
     if (this->set_started(psWipeTower)) {
         m_wipe_tower_data.clear();
         m_tool_ordering.clear();
         if (this->has_wipe_tower()) {
-<<<<<<< HEAD
-            //this->set_status(45, L("Generating wipe tower"));
-=======
-            //this->set_status(95, _u8L("Generating wipe tower"));
->>>>>>> 3284959e
+            //this->set_status(50, _u8L("Generating wipe tower"));
             this->_make_wipe_tower();
         } else if (! this->config().complete_objects.value) {
             // Initialize the tool ordering, so it could be used by the G-code preview slider for planning tool changes and filament switches.
@@ -1457,11 +1187,7 @@
         this->set_done(psWipeTower);
     }
     if (this->set_started(psSkirtBrim)) {
-<<<<<<< HEAD
-        this->set_status(50, L("Generating skirt and brim"));
-=======
-        this->set_status(88, _u8L("Generating skirt and brim"));
->>>>>>> 3284959e
+        this->set_status(60, L("Generating skirt and brim"));
 
         m_skirt.clear();
         m_skirt_first_layer.reset();
@@ -1475,7 +1201,7 @@
             obj->m_skirt_first_layer.reset();
         }
         if (this->has_skirt()) {
-            this->set_status(50, L("Generating skirt"));
+            this->set_status(60, L("Generating skirt"));
             if (config().complete_objects && !config().complete_objects_one_skirt){
                 for (PrintObject *obj : m_objects) {
                     //create a skirt "pattern" (one per object)
@@ -1537,7 +1263,7 @@
         for (std::vector<PrintObject*> &obj_group : obj_groups) {
             const PrintObjectConfig &brim_config = obj_group.front()->config();
             if (brim_config.brim_width > 0 || brim_config.brim_width_interior > 0) {
-                this->set_status(52, L("Generating brim"));
+                this->set_status(70, L("Generating brim"));
                 if (brim_config.brim_per_object) {
                     for (PrintObject *obj : obj_group) {
                         //get flow
@@ -1610,16 +1336,28 @@
         // the skirt gets invalidated, brim gets invalidated as well and the following line is called.
         this->set_done(psSkirtBrim);
     }
-<<<<<<< HEAD
+
+    if (this->has_wipe_tower()) {
+        // These values have to be updated here, not during wipe tower generation.
+        // When the wipe tower is moved/rotated, it is not regenerated.
+        m_wipe_tower_data.position = { m_config.wipe_tower_x, m_config.wipe_tower_y };
+        m_wipe_tower_data.rotation_angle = m_config.wipe_tower_rotation_angle;
+    }
+    auto conflictRes = ConflictChecker::find_inter_of_lines_in_diff_objs(objects(), m_wipe_tower_data);
+
+    m_conflict_result = conflictRes;
+    if (conflictRes.has_value())
+        BOOST_LOG_TRIVIAL(error) << boost::format("gcode path conflicts found between %1% and %2%") % conflictRes->_objName1 % conflictRes->_objName2;
+
     
     //simplify / make arc fitting
     {
         const bool spiral_mode = config().spiral_vase;
         const bool enable_arc_fitting = config().arc_fitting && !spiral_mode;
         if (enable_arc_fitting) {
-            this->set_status(55, L("Creating arcs"));
+            this->set_status(80, L("Creating arcs"));
         } else {
-            this->set_status(55, L("Simplifying paths"));
+            this->set_status(80, L("Simplifying paths"));
         }
         for (PrintObject* obj : m_objects) {
             obj->simplify_extrusion_path();
@@ -1655,25 +1393,10 @@
     }
 
     m_timestamp_last_change = std::time(0);
-=======
-
-    if (this->has_wipe_tower()) {
-        // These values have to be updated here, not during wipe tower generation.
-        // When the wipe tower is moved/rotated, it is not regenerated.
-        m_wipe_tower_data.position = { m_config.wipe_tower_x, m_config.wipe_tower_y };
-        m_wipe_tower_data.rotation_angle = m_config.wipe_tower_rotation_angle;
-    }
-    auto conflictRes = ConflictChecker::find_inter_of_lines_in_diff_objs(objects(), m_wipe_tower_data);
-
-    m_conflict_result = conflictRes;
-    if (conflictRes.has_value())
-        BOOST_LOG_TRIVIAL(error) << boost::format("gcode path conflicts found between %1% and %2%") % conflictRes->_objName1 % conflictRes->_objName2;
-
->>>>>>> 3284959e
     BOOST_LOG_TRIVIAL(info) << "Slicing process finished." << log_memory_info();
     //notify gui that the slicing/preview structs are ready to be drawed
     if (something_done)
-        this->set_status(60, L("Slicing done"), SlicingStatus::FlagBits::SLICING_ENDED);
+        this->set_status(85, L("Slicing done"), SlicingStatus::FlagBits::SLICING_ENDED);
 }
 
 // G-code export process, running at a background thread.
@@ -1692,13 +1415,8 @@
         message += " to ";
         message += path;
     } else
-<<<<<<< HEAD
-        message = L("Generating G-code");
-    this->set_status(60, message);
-=======
         message = _u8L("Generating G-code");
     this->set_status(90, message);
->>>>>>> 3284959e
 
     // Create GCode on heap, it has quite a lot of data.
     std::unique_ptr<GCodeGenerator> gcode(new GCodeGenerator);
@@ -1847,26 +1565,17 @@
         distance += float(scale_(spacing / 2));
         // Extrude the skirt loop.
         ExtrusionLoop eloop(elrSkirt);
-<<<<<<< HEAD
-        eloop.paths.emplace_back(ExtrusionPath(
-            ExtrusionPath(
-                erSkirt,
-                (float)mm3_per_mm,         // this will be overridden at G-code export time
-                flow.width(),
-				(float)get_first_layer_height(),  // this will be overridden at G-code export time
-                false
-            )));
-=======
         eloop.paths.emplace_back(
             ExtrusionAttributes{
                 ExtrusionRole::Skirt,
                 ExtrusionFlow{
                     float(mm3_per_mm),        // this will be overridden at G-code export time
                     flow.width(),
-                    float(first_layer_height) // this will be overridden at G-code export time
-                }
-            });
->>>>>>> 3284959e
+                    float(get_first_layer_height()) // this will be overridden at G-code export time
+                }
+            },
+            false
+        );
         eloop.paths.back().polyline = loop.split_at_first_point();
         //we make it clowkwise, but as it will be reversed, it will be ccw
         eloop.make_clockwise();
@@ -2153,17 +1862,14 @@
         maximum = maximum * extruders_cnt / max_wipe_volumes.size();
 
         float width = float(m_config.wipe_tower_width);
-<<<<<<< HEAD
-		float unscaled_brim_width = m_config.wipe_tower_brim_width.get_abs_value(nozzle_diameter);
-
-        const_cast<Print*>(this)->m_wipe_tower_data.depth = (900.f/width) * float(extruders_cnt - 1);
-        const_cast<Print*>(this)->m_wipe_tower_data.brim_width = unscaled_brim_width;
-=======
-        float layer_height = 0.2f; // just assume fixed value, it will still be better than before.
+        float unscaled_brim_width = m_config.wipe_tower_brim_width.get_abs_value(nozzle_diameter);
+        // use min layer height, as it's what wil disctate the wipe tower width.
+        // FIXME: get layer height from layers instead of config.
+        float layer_height = std::min(m_config.layer_height, get_first_layer_height());
 
         const_cast<Print*>(this)->m_wipe_tower_data.depth = (maximum/layer_height)/width;
         const_cast<Print*>(this)->m_wipe_tower_data.height = -1.f; // unknown yet
->>>>>>> 3284959e
+        const_cast<Print*>(this)->m_wipe_tower_data.brim_width = unscaled_brim_width;
     }
 
     return this->m_wipe_tower_data;
@@ -2222,23 +1928,11 @@
     this->throw_if_canceled();
 
     // Initialize the wipe tower.
-<<<<<<< HEAD
     WipeTower wipe_tower(m_config, m_default_object_config, m_default_region_config, wipe_volumes, m_wipe_tower_data.tool_ordering.first_extruder());
-    
-
-    //wipe_tower.set_retract();
-    //wipe_tower.set_zhop();
-
-    // Set the extruder & material properties at the wipe tower object.
-    for (size_t i = 0; i < number_of_extruders; ++i)
-        wipe_tower.set_extruder(i);
-=======
-    WipeTower wipe_tower(m_config, m_default_region_config, wipe_volumes, m_wipe_tower_data.tool_ordering.first_extruder());
 
     // Set the extruder & material properties at the wipe tower object.
     for (size_t i = 0; i < m_config.nozzle_diameter.size(); ++ i)
         wipe_tower.set_extruder(i, m_config);
->>>>>>> 3284959e
 
     m_wipe_tower_data.priming = Slic3r::make_unique<std::vector<WipeTower::ToolChangeResult>>(
         wipe_tower.prime((float)get_first_layer_height(), m_wipe_tower_data.tool_ordering.all_extruders(), false));
@@ -2255,6 +1949,7 @@
                 if ((first_layer && extruder_id == m_wipe_tower_data.tool_ordering.all_extruders().back()) || extruder_id != current_extruder_id) {
                     double volume_to_wipe = wipe_volumes[current_extruder_id][extruder_id];             // total volume to wipe after this toolchange
                     
+                    // START filament_wipe_advanced_pigment
                     if (m_config.wipe_advanced) {
                         volume_to_wipe = m_config.wipe_advanced_nozzle_melted_volume;
                         float pigmentBef = m_config.filament_wipe_advanced_pigment.get_at(current_extruder_id);
@@ -2285,7 +1980,7 @@
                             BOOST_LOG_TRIVIAL(info) << "    = " << m_config.wipe_advanced_nozzle_melted_volume << " + " << (m_config.wipe_advanced_multiplier.value * (0.5 + pigmentBef) / (0.5 + pigmentAft)) << "\n";
                         }
                     }
-                    //filament_wipe_advanced_pigment
+                    // END filament_wipe_advanced_pigment
                     
                     // Not all of that can be used for infill purging:
                     volume_to_wipe -= (float)m_config.filament_minimal_purge_on_wipe_tower.get_at(extruder_id);
@@ -2298,7 +1993,7 @@
 
                     // request a toolchange at the wipe tower with at least volume_to_wipe purging amount
                     wipe_tower.plan_toolchange((float)layer_tools.print_z, (float)layer_tools.wipe_tower_layer_height,
-                        current_extruder_id, extruder_id, volume_to_wipe);
+                                               current_extruder_id, extruder_id, volume_to_wipe);
                     current_extruder_id = extruder_id;
                 }
             }
