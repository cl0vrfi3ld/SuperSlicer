--- conflicted
+++ resolved
@@ -483,13 +483,9 @@
         "fill_angle_increment",
         "bridge_angle", 
         "solid_infill_below_area", "only_retract_when_crossing_perimeters", "infill_first", 
-<<<<<<< HEAD
         "max_print_speed",
         "max_volumetric_speed", 
-=======
-    	"ironing", "ironing_type", "ironing_flowrate", "ironing_speed", "ironing_spacing",
-        "max_print_speed", "max_volumetric_speed", "avoid_crossing_perimeters_max_detour",
->>>>>>> 1076e077
+        "avoid_crossing_perimeters_max_detour",
 #ifdef HAS_PRESSURE_EQUALIZER
         "max_volumetric_extrusion_rate_slope_positive", "max_volumetric_extrusion_rate_slope_negative", 
 #endif /* HAS_PRESSURE_EQUALIZER */
