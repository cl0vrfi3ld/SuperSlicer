///|/ Copyright (c) Prusa Research 2017 - 2023 Oleksandra Iushchenko @YuSanka, Lukáš Matěna @lukasmatena, Tomáš Mészáros @tamasmeszaros, Lukáš Hejl @hejllukas, Vojtěch Bubník @bubnikv, Pavel Mikuš @Godrak, David Kocík @kocikdav, Enrico Turri @enricoturri1966, Vojtěch Král @vojtechkral
///|/ Copyright (c) 2021 Martin Budden
///|/ Copyright (c) 2021 Ilya @xorza
///|/ Copyright (c) 2019 John Drake @foxox
///|/ Copyright (c) 2018 Martin Loidl @LoidlM
///|/
///|/ PrusaSlicer is released under the terms of the AGPLv3 or higher
///|/
#include <cassert>

#include "Exception.hpp"
#include "Preset.hpp"
#include "AppConfig.hpp"
#include "I18N.hpp"

#ifdef _MSC_VER
    #define WIN32_LEAN_AND_MEAN
#ifndef NOMINMAX
    #define NOMINMAX
#endif
    #include <Windows.h>
#endif /* _MSC_VER */


#include <algorithm>
#include <fstream>
#include <stdexcept>
#include <unordered_map>
#include <boost/format.hpp>
#include <boost/filesystem.hpp>
#include <boost/filesystem/fstream.hpp>
#include <boost/algorithm/string.hpp>
#include <boost/algorithm/string/predicate.hpp>

#include <boost/nowide/cenv.hpp>
#include <boost/nowide/convert.hpp>
#include <boost/nowide/cstdio.hpp>
#include <boost/nowide/fstream.hpp>
#include <boost/property_tree/ini_parser.hpp>
#include <boost/property_tree/ptree.hpp>
#include <boost/locale.hpp>
#include <boost/log/trivial.hpp>

#include "libslic3r.h"
#include "Utils.hpp"
#include "PlaceholderParser.hpp"
#include "GCode/Thumbnails.hpp"

using boost::property_tree::ptree;

namespace Slic3r {

ConfigFileType guess_config_file_type(const ptree &tree)
{
    size_t app_config   = 0;
    size_t bundle       = 0;
    size_t config       = 0;
    for (const ptree::value_type &v : tree) {
        if (v.second.empty()) {
            if (v.first == "background_processing" ||
                v.first == "last_output_path" ||
                v.first == "no_controller" ||
                v.first == "no_defaults")
                ++ app_config;
            else if (v.first == "nozzle_diameter" ||
                v.first == "filament_diameter")
                ++ config;
        } else if (boost::algorithm::starts_with(v.first, "print:") ||
            boost::algorithm::starts_with(v.first, "filament:") ||
            boost::algorithm::starts_with(v.first, "printer:") ||
            v.first == "settings")
            ++ bundle;
        else if (v.first == "presets") {
            ++ app_config;
            ++ bundle;
        } else if (v.first == "recent") {
            for (auto &kvp : v.second)
                if (kvp.first == "config_directory" || kvp.first == "skein_directory")
                    ++ app_config;
        }
    }
    return (app_config > bundle && app_config > config) ? CONFIG_FILE_TYPE_APP_CONFIG :
           (bundle > config) ? CONFIG_FILE_TYPE_CONFIG_BUNDLE : CONFIG_FILE_TYPE_CONFIG;
}


VendorProfile VendorProfile::from_ini(const boost::filesystem::path &path, bool load_all)
{
    ptree tree;
    boost::nowide::ifstream ifs(path.string());
    boost::property_tree::read_ini(ifs, tree);
    return VendorProfile::from_ini(tree, path, load_all);
}

static const std::unordered_map<std::string, std::string> pre_family_model_map {{
    { "MK3",        "MK3" },
    { "MK3MMU2",    "MK3" },
    { "MK2.5",      "MK2.5" },
    { "MK2.5MMU2",  "MK2.5" },
    { "MK2S",       "MK2" },
    { "MK2SMM",     "MK2" },
    { "SL1",        "SL1" },
}};

VendorProfile VendorProfile::from_ini(const ptree &tree, const boost::filesystem::path &path, bool load_all)
{
    static const std::string printer_model_key = "printer_model:";
    static const std::string filaments_section = "default_filaments";
    static const std::string materials_section = "default_sla_materials";

    const std::string id = path.stem().string();

    if (! boost::filesystem::exists(path)) {
        throw Slic3r::RuntimeError((boost::format("Cannot load Vendor Config Bundle `%1%`: File not found: `%2%`.") % id % path).str());
    }

    VendorProfile res(id);

    // Helper to get compulsory fields
    auto get_or_throw = [&](const ptree &tree, const std::string &key) -> ptree::const_assoc_iterator
    {
        auto res = tree.find(key);
        if (res == tree.not_found()) {
            throw Slic3r::RuntimeError((boost::format("Vendor Config Bundle `%1%` is not valid: Missing secion or key: `%2%`.") % id % key).str());
        }
        return res;
    };

    // Load the header
    const auto &vendor_section = get_or_throw(tree, "vendor")->second;
    res.name = get_or_throw(vendor_section, "name")->second.data();
    auto full_name_node = vendor_section.find("full_name");
    res.full_name = (full_name_node == vendor_section.not_found()) ? res.name : full_name_node->second.data();
    const auto technologies_field = vendor_section.get<std::string>("technologies", "");
    std::vector<std::string> technologies;
    if (Slic3r::unescape_strings_cstyle(technologies_field, technologies) && !technologies.empty()) {
        for (const std::string &technology : technologies) {
            if (technology == "FFF")
                res.technologies.push_back(PrinterTechnology::ptFFF);
            else if (technology == "SLA")
                res.technologies.push_back(PrinterTechnology::ptSLA);
            else if (technology == "SLS")
                res.technologies.push_back(PrinterTechnology::ptSLS);
            else
                BOOST_LOG_TRIVIAL(error) << boost::format("Vendor bundle: `%1%`: Malformed technologies field: `%2%`") % id % technologies_field;
        }
    } else {
        //default to FFF if not present
        res.technologies.push_back(PrinterTechnology::ptFFF);
    }

    auto config_version_str = get_or_throw(vendor_section, "config_version")->second.data();
    auto config_version = Semver::parse(config_version_str);
    if (! config_version) {
        throw Slic3r::RuntimeError((boost::format("Vendor Config Bundle `%1%` is not valid: Cannot parse config_version: `%2%`.") % id % config_version_str).str());
    } else {
        res.config_version = std::move(*config_version);
    }

    // Load URLs
    const auto config_update_url = vendor_section.find("config_update_url");
    if (config_update_url != vendor_section.not_found()) {
        res.config_update_url = config_update_url->second.data();
    }

    const auto changelog_url = vendor_section.find("changelog_url");
    if (changelog_url != vendor_section.not_found()) {
        res.changelog_url = changelog_url->second.data();
    }

<<<<<<< HEAD
    //get family column size
    auto family_size = tree.find("family_size");
    if (family_size != tree.not_found()) {
        for (auto it = family_size->second.begin(); it != family_size->second.end(); ++it) {
            try {
                res.family_2_line_size[it->first] = atoi(it->second.data().c_str());
            } catch (const std::runtime_error & err) {
                printf("Error, can't set the line width for family %s:\n%s\n", it->first.c_str(), err.what());
            }
        }
=======
    const auto templates_profile = vendor_section.find("templates_profile");
    if (templates_profile != vendor_section.not_found()) {
        res.templates_profile = templates_profile->second.data() == "1";
>>>>>>> 3284959e
    }

    if (! load_all) {
        return res;
    }

    // Load printer models
    for (auto &section : tree) {
        if (boost::starts_with(section.first, printer_model_key)) {
            VendorProfile::PrinterModel model;
            model.id = section.first.substr(printer_model_key.size());
            model.name = section.second.get<std::string>("name", model.id);

            const char *technology_fallback = boost::algorithm::starts_with(model.id, "SL") ? "SLA" : "FFF";

            auto technology_field = section.second.get<std::string>("technology", technology_fallback);
            if (! ConfigOptionEnum<PrinterTechnology>::from_string(technology_field, model.technology)) {
                BOOST_LOG_TRIVIAL(error) << boost::format("Vendor bundle: `%1%`: Invalid printer technology field: `%2%`") % id % technology_field;
                model.technology = ptFFF;
            }

            model.family = section.second.get<std::string>("family", std::string());
            if (model.family.empty() && res.name == "Prusa Research") {
                // If no family is specified, it can be inferred for known printers
                const auto from_pre_map = pre_family_model_map.find(model.id);
                if (from_pre_map != pre_family_model_map.end()) { model.family = from_pre_map->second; }
            }

            section.second.get<std::string>("variants", "");
            const auto variants_field = section.second.get<std::string>("variants", "");
            std::vector<std::string> variants;
            if (Slic3r::unescape_strings_cstyle(variants_field, variants)) {
                for (const std::string &variant_name : variants) {
                    if (model.variant(variant_name) == nullptr)
                        model.variants.emplace_back(VendorProfile::PrinterVariant(variant_name));
                }
            } else {
                BOOST_LOG_TRIVIAL(error) << boost::format("Vendor bundle: `%1%`: Malformed variants field: `%2%`") % id % variants_field;
            }
            auto default_materials_field = section.second.get<std::string>("default_materials", "");
            if (default_materials_field.empty())
            	default_materials_field = section.second.get<std::string>("default_filaments", "");
            if (Slic3r::unescape_strings_cstyle(default_materials_field, model.default_materials)) {
            	Slic3r::sort_remove_duplicates(model.default_materials);
            	if (! model.default_materials.empty() && model.default_materials.front().empty())
            		// An empty material was inserted into the list of default materials. Remove it.
            		model.default_materials.erase(model.default_materials.begin());
            } else {
                BOOST_LOG_TRIVIAL(error) << boost::format("Vendor bundle: `%1%`: Malformed default_materials field: `%2%`") % id % default_materials_field;
            }
            model.bed_model   = section.second.get<std::string>("bed_model", "");
            model.bed_texture = section.second.get<std::string>("bed_texture", "");
<<<<<<< HEAD
            model.bed_with_grid = section.second.get<std::string>("bed_with_grid", "") == "1";
            model.thumbnail = section.second.get<std::string>("thumbnail", "");

            //save it
=======
            model.thumbnail   = section.second.get<std::string>("thumbnail", "");
            if (model.thumbnail.empty())
                model.thumbnail = model.id + "_thumbnail.png";

>>>>>>> 3284959e
            if (! model.id.empty() && ! model.variants.empty())
                res.models.emplace_back(std::move(model));
        }
    }

    // Load filaments and sla materials to be installed by default
    const auto filaments = tree.find(filaments_section);
    if (filaments != tree.not_found()) {
        for (auto &pair : filaments->second) {
            if (pair.second.data() == "1") {
                res.default_filaments.insert(pair.first);
            }
        }
    }
    const auto materials = tree.find(materials_section);
    if (materials != tree.not_found()) {
        for (auto &pair : materials->second) {
            if (pair.second.data() == "1") {
                res.default_sla_materials.insert(pair.first);
            }
        }
    }

    return res;
}

std::vector<std::string> VendorProfile::families() const
{
    std::vector<std::string> res;
    unsigned num_familiies = 0;

    for (auto &model : models) {
        if (std::find(res.begin(), res.end(), model.family) == res.end()) {
            res.push_back(model.family);
            num_familiies++;
        }
    }

    return res;
}

// Suffix to be added to a modified preset name in the combo box.
static std::string g_suffix_modified = " (modified)";
const std::string& Preset::suffix_modified()
{
    return g_suffix_modified;
}

void Preset::update_suffix_modified(const std::string& new_suffix_modified)
{
    g_suffix_modified = new_suffix_modified;
}
// Remove an optional "(modified)" suffix from a name.
// This converts a UI name to a unique preset identifier.
std::string Preset::remove_suffix_modified(const std::string &name)
{
    return boost::algorithm::ends_with(name, g_suffix_modified) ?
        name.substr(0, name.size() - g_suffix_modified.size()) :
        name;
}

// Update new extruder fields at the printer profile.
void Preset::normalize(DynamicPrintConfig &config)
{
    auto *nozzle_diameter = dynamic_cast<const ConfigOptionFloats*>(config.option("nozzle_diameter"));
    if (nozzle_diameter != nullptr)
        // Loaded the FFF Printer settings. Verify, that all extruder dependent values have enough values.
        config.set_num_extruders((unsigned int)nozzle_diameter->values.size());
    if (config.option("filament_diameter") != nullptr) {
        // This config contains single or multiple filament presets.
        // Ensure that the filament preset vector options contain the correct number of values.
        size_t n = (nozzle_diameter == nullptr) ? 1 : nozzle_diameter->values.size();
        const auto &defaults = FullPrintConfig::defaults();
        for (const std::string &key : Preset::filament_options()) {
            if (key == "compatible_prints" || key == "compatible_printers")
                continue;
            auto *opt = config.option(key, false);
            /*assert(opt != nullptr);
            assert(opt->is_vector());*/
            if (opt != nullptr && opt->is_vector())
                static_cast<ConfigOptionVectorBase*>(opt)->resize(n, defaults.option(key));
        }
        // The following keys are mandatory for the UI, but they are not part of FullPrintConfig, therefore they are handled separately.
        for (const std::string &key : { "filament_settings_id" }) {
            auto *opt = config.option(key, false);
            assert(opt == nullptr || opt->type() == coStrings);
            if (opt != nullptr && opt->type() == coStrings)
                static_cast<ConfigOptionStrings*>(opt)->values.resize(n, std::string());
        }
    }
    auto *milling_diameter = dynamic_cast<const ConfigOptionFloats*>(config.option("milling_diameter"));
    if (milling_diameter != nullptr)
        // Loaded the FFF Printer settings. Verify, that all extruder dependent values have enough values.
        config.set_num_milling((unsigned int)milling_diameter->values.size());
    if (const auto *gap_fill_speed = config.option<ConfigOptionFloat>("gap_fill_speed", false); gap_fill_speed && gap_fill_speed->value <= 0.) {
        // Legacy conversion. If the gap fill speed is zero, it means the gap fill is not enabled.
        // Set the new gap_fill_enabled value, so that it will show up in the UI as disabled.
        if (auto *gap_fill_enabled = config.option<ConfigOptionBool>("gap_fill_enabled", false); gap_fill_enabled)
            gap_fill_enabled->value = false;
    }
    handle_legacy_sla(config);
}

std::string Preset::remove_invalid_keys(DynamicPrintConfig &config, const DynamicPrintConfig &default_config)
{
    std::string incorrect_keys;
    for (const std::string &key : config.keys())
        if (! default_config.has(key)) {
            if (incorrect_keys.empty())
                incorrect_keys = key;
            else {
                incorrect_keys += ", ";
                incorrect_keys += key;
            }
            config.erase(key);
        }
    return incorrect_keys;
}

void Preset::save()
{
    this->config.save(this->file);
}

// Return a label of this preset, consisting of a name and a "(modified)" suffix, if this preset is dirty.
std::string Preset::label() const
{
    return this->name + (this->is_dirty ? g_suffix_modified : "");
}

bool is_compatible_with_print(const PresetWithVendorProfile &preset, const PresetWithVendorProfile &active_print, const PresetWithVendorProfile &active_printer)
{
    // templates_profile vendor profiles should be decided as same vendor profiles
	if (preset.vendor != nullptr && preset.vendor != active_printer.vendor && !preset.vendor->templates_profile)
		// The current profile has a vendor assigned and it is different from the active print's vendor.
		return false;
    auto &condition             = preset.preset.compatible_prints_condition();
    auto *compatible_prints     = dynamic_cast<const ConfigOptionStrings*>(preset.preset.config.option("compatible_prints"));
    bool  has_compatible_prints = compatible_prints != nullptr && ! compatible_prints->values.empty();
    if (! has_compatible_prints && ! condition.empty()) {
        try {
            return PlaceholderParser::evaluate_boolean_expression(condition, active_print.preset.config);
        } catch (const std::runtime_error &err) {
            //FIXME in case of an error, return "compatible with everything".
            printf("Preset::is_compatible_with_print - parsing error of compatible_prints_condition %s:\n%s\n", active_print.preset.name.c_str(), err.what());
            return true;
        }
    }
    return preset.preset.is_default || active_print.preset.name.empty() || ! has_compatible_prints ||
        std::find(compatible_prints->values.begin(), compatible_prints->values.end(), active_print.preset.name) !=
            compatible_prints->values.end();
}

bool is_compatible_with_printer(const PresetWithVendorProfile &preset, const PresetWithVendorProfile &active_printer, const DynamicPrintConfig *extra_config)
{
    // templates_profile vendor profiles should be decided as same vendor profiles
	if (preset.vendor != nullptr && preset.vendor != active_printer.vendor && !preset.vendor->templates_profile)
		// The current profile has a vendor assigned and it is different from the active print's vendor.
		return false;
    auto &condition               = preset.preset.compatible_printers_condition();
    auto *compatible_printers     = dynamic_cast<const ConfigOptionStrings*>(preset.preset.config.option("compatible_printers"));
    bool  has_compatible_printers = compatible_printers != nullptr && ! compatible_printers->values.empty();
    if (! has_compatible_printers && ! condition.empty()) {
        try {
            return PlaceholderParser::evaluate_boolean_expression(condition, active_printer.preset.config, extra_config);
        } catch (const std::runtime_error &err) {
            //FIXME in case of an error, return "compatible with everything".
            printf("Preset::is_compatible_with_printer - parsing error of compatible_printers_condition %s:\n%s\n", active_printer.preset.name.c_str(), err.what());
            return true;
        }
    }
    return preset.preset.is_default || active_printer.preset.name.empty() || ! has_compatible_printers ||
        std::find(compatible_printers->values.begin(), compatible_printers->values.end(), active_printer.preset.name) !=
            compatible_printers->values.end();
}

bool is_compatible_with_printer(const PresetWithVendorProfile &preset, const PresetWithVendorProfile &active_printer)
{
    DynamicPrintConfig config;
    config.set_key_value("printer_preset", new ConfigOptionString(active_printer.preset.name));
    const ConfigOption *opt = active_printer.preset.config.option("nozzle_diameter");
    if (opt)
        config.set_key_value("num_extruders", new ConfigOptionInt((int)static_cast<const ConfigOptionFloats*>(opt)->values.size()));
    opt = active_printer.preset.config.option("milling_diameter");
    if (opt)
        config.set_key_value("num_milling", new ConfigOptionInt((int)static_cast<const ConfigOptionFloats*>(opt)->values.size()));
    return is_compatible_with_printer(preset, active_printer, &config);
}

void Preset::set_visible_from_appconfig(const AppConfig &app_config)
{
    if (vendor == nullptr) { return; }

    if (type == TYPE_PRINTER) {
        const std::string &model = config.opt_string("printer_model");
        const std::string &variant = config.opt_string("printer_variant");
        if (model.empty() || variant.empty())
            return;
        is_visible = app_config.get_variant(vendor->id, model, variant);
<<<<<<< HEAD
    } else if (type == TYPE_FFF_FILAMENT || type == TYPE_SLA_MATERIAL) {
    	const std::string &section_name = (type == TYPE_FFF_FILAMENT) ? AppConfig::SECTION_FILAMENTS : AppConfig::SECTION_MATERIALS;
    	if (app_config.has_section(section_name)) {
=======
    } else if (type == TYPE_FILAMENT || type == TYPE_SLA_MATERIAL) {
    	const std::string &section_name = (type == TYPE_FILAMENT) ? AppConfig::SECTION_FILAMENTS : AppConfig::SECTION_MATERIALS;
        if (type == TYPE_FILAMENT && app_config.get_bool("no_templates") && vendor && vendor->templates_profile)
            is_visible = false;
    	else if (app_config.has_section(section_name)) {
>>>>>>> 3284959e
    		// Check whether this profile is marked as "installed" in PrusaSlicer.ini,
    		// or whether a profile is marked as "installed", which this profile may have been renamed from.
	    	const std::map<std::string, std::string> &installed = app_config.get_section(section_name);
	    	auto has = [&installed](const std::string &name) {
	    		auto it = installed.find(name);
				return it != installed.end() && ! it->second.empty();
	    	};
	    	is_visible = has(this->name);
	    	for (auto it = this->renamed_from.begin(); ! is_visible && it != this->renamed_from.end(); ++ it)
	    		is_visible = has(*it);
	    }
        else 
			is_visible = false;
    }
}

static std::vector<std::string> s_Preset_print_options {
<<<<<<< HEAD
        "layer_height", 
        "first_layer_height", "perimeters", "spiral_vase",
        "slice_closing_radius",
        "slicing_mode",
        "top_solid_layers",
        "top_solid_min_thickness",
        "bottom_solid_layers",
        "bottom_solid_min_thickness",
        "solid_over_perimeters",
        "duplicate_distance",
        "extra_perimeters",
        "extra_perimeters_odd_layers",
        "extra_perimeters_overhangs",
        "only_one_perimeter_first_layer",
        "only_one_perimeter_top",
        "only_one_perimeter_top_other_algo",
        "ensure_vertical_shell_thickness", 
        "allow_empty_layers",
        "avoid_crossing_perimeters", 
        "avoid_crossing_not_first_layer",
        "thin_perimeters", "thin_perimeters_all",
        "overhangs_speed",
        "overhangs_speed_enforce",
        "overhangs_width",
        "overhangs_width_speed", 
        "overhangs_reverse",
        "overhangs_reverse_threshold",
        "seam_position",
        "seam_angle_cost",
        "seam_notch_all",
        "seam_notch_angle",
        "seam_notch_inner",
        "seam_notch_outer",
        "seam_travel_cost",
        "seam_visibility",
        // external_perimeters
        "external_perimeters_first",
        "external_perimeters_vase",
        "external_perimeters_nothole",
        "external_perimeters_hole",
        // fill pattern
        "fill_density",
        "fill_pattern",
        "fill_top_flow_ratio",
        "fill_smooth_width",
        "fill_smooth_distribution",
        "top_fill_pattern",
        "bottom_fill_pattern",
        "solid_fill_pattern",
        "bridge_fill_pattern",
        "infill_every_layers", "infill_only_where_needed", "solid_infill_every_layers",
        // ironing
        "ironing",
        "ironing_type",
        "ironing_flowrate",
        "ironing_speed",
        "ironing_spacing",
        "ironing_angle",
        "fill_angle",
        "fill_angle_increment",
        "bridge_angle",
        "solid_infill_below_area",
        "only_retract_when_crossing_perimeters", "enforce_retract_first_layer",
        "infill_first",
        "avoid_crossing_perimeters_max_detour",
        "max_volumetric_extrusion_rate_slope_positive", "max_volumetric_extrusion_rate_slope_negative", 
        "min_width_top_surface",
        // speeds
        "default_speed",
        "bridge_speed",
        "bridge_speed_internal",
        "brim_speed",
        "external_perimeter_speed",
        "first_layer_speed",
        "first_layer_min_speed",
        "first_layer_speed_over_raft",
        "infill_speed",
        "perimeter_speed",
        "small_perimeter_speed",
        "small_perimeter_max_length",
        "small_perimeter_min_length",
        "solid_infill_speed",
        "support_material_interface_speed",
        "support_material_speed", 
        "support_material_xy_spacing",
        "top_solid_infill_speed",
        "travel_speed", "travel_speed_z",
        "max_print_speed",
        "max_volumetric_speed",
        // gapfill
        "gap_fill_enabled",
        "gap_fill_extension",
        "gap_fill_flow_match_perimeter",
        "gap_fill_last",
        "gap_fill_max_width",
        "gap_fill_min_area",
        "gap_fill_min_length",
        "gap_fill_min_width",
        "gap_fill_overlap",
        "gap_fill_speed",
        // fuzzy
        "fuzzy_skin",
        "fuzzy_skin_point_dist",
        "fuzzy_skin_thickness",
        // acceleration
        "bridge_acceleration",
        "bridge_internal_acceleration",
        "brim_acceleration",
        "default_acceleration",
        "external_perimeter_acceleration",
        "first_layer_acceleration",
        "first_layer_acceleration_over_raft",
        "gap_fill_acceleration",
        "infill_acceleration",
        "ironing_acceleration",
        "overhangs_acceleration",
        "perimeter_acceleration",
        "solid_infill_acceleration",
        "support_material_acceleration",
        "support_material_interface_acceleration",
        "thin_walls_acceleration",
        "top_solid_infill_acceleration",
        "travel_acceleration",
        "travel_deceleration_use_target",
        // skirt
        "skirts",
        "skirt_distance",
        "skirt_distance_from_brim",
        "skirt_height",
        "skirt_brim",
        "skirt_extrusion_width",
        "min_skirt_length",
        "draft_shield",
        // brim
        "brim_inside_holes",
        "brim_per_object",
        "brim_width",
        "brim_width_interior",
        "brim_ears",
        "brim_ears_detection_length",
        "brim_ears_max_angle",
        "brim_ears_pattern",
        "brim_separation",
        //"brim_type",
        // support
        "support_material", "support_material_auto", "support_material_threshold", "support_material_enforce_layers",
        "raft_contact_distance",
        "raft_expansion",
        "raft_first_layer_density", 
        "raft_first_layer_expansion",
        "raft_layers",
        "raft_layer_height", "raft_interface_layer_height",
        "support_material_layer_height", "support_material_interface_layer_height",
        "support_material_pattern", "support_material_with_sheath", "support_material_spacing",
        "support_material_closing_radius", "support_material_style",
        "support_material_synchronize_layers",
        "support_material_angle",
        "support_material_angle_height",
        "support_material_interface_layers", "support_material_bottom_interface_layers",
        "support_material_interface_pattern",
        "support_material_interface_angle",
        "support_material_interface_angle_increment",
        "support_material_interface_spacing",
        "support_material_interface_contact_loops",
        "support_material_contact_distance_type",
        "support_material_contact_distance_top",
        "support_material_contact_distance_bottom",
        "support_material_buildplate_only", "dont_support_bridges", 
        // miscellaneous
        "notes", 
        "print_custom_variables",
        "complete_objects",
        "parallel_objects_step",
        "complete_objects_one_skirt",
        "complete_objects_sort",
        "extruder_clearance_radius", 
        "extruder_clearance_height", "gcode_comments", "gcode_label_objects", "output_filename_format", "post_process", "perimeter_extruder",
        "gcode_substitutions",
        "infill_extruder", "solid_infill_extruder", "support_material_extruder", "support_material_interface_extruder", 
        "ooze_prevention", "standby_temperature_delta", "interface_shells", 
        // width & spacing
        "extrusion_spacing", 
        "extrusion_width", 
        "first_layer_extrusion_spacing", 
        "first_layer_extrusion_width", 
        "perimeter_round_corners",
        "perimeter_extrusion_spacing",
        "perimeter_extrusion_width",
        "perimeter_extrusion_change_odd_layers",
        "external_perimeter_extrusion_spacing",
        "external_perimeter_extrusion_width",
        "external_perimeter_extrusion_change_odd_layers",
        "infill_extrusion_spacing",
        "infill_extrusion_width",
        "infill_extrusion_change_odd_layers",
        "solid_infill_extrusion_spacing",
        "solid_infill_extrusion_width",
        "solid_infill_extrusion_change_odd_layers",
        "top_infill_extrusion_spacing",
        "top_infill_extrusion_width",
        "support_material_extrusion_width",
        // overlap, ratios
        "infill_overlap",
        "bridge_flow_ratio",
        "bridge_type",
        "solid_infill_overlap",
        "infill_anchor",
        "infill_anchor_max",
        "clip_multipart_objects",
        "over_bridge_flow_ratio",
        "bridge_overlap",
        "bridge_overlap_min",
        "first_layer_flow_ratio",
        "clip_multipart_objects", "enforce_full_fill_volume", "external_infill_margin", "bridged_infill_margin",
        // compensation
        "first_layer_size_compensation",
        "first_layer_size_compensation_layers",
        "xy_size_compensation",
        "xy_inner_size_compensation",
        "hole_size_compensation",
        "hole_size_threshold",
        "hole_to_polyhole",
        "hole_to_polyhole_threshold",
        "hole_to_polyhole_twisted",
        "threads",
        // wipe tower
        "wipe_tower", "wipe_tower_x", "wipe_tower_y", "wipe_tower_width", "wipe_tower_rotation_angle", "wipe_tower_bridging",
        "wipe_tower_speed", "wipe_tower_wipe_starting_speed",
        "wipe_tower_brim_width",
        "mmu_segmented_region_max_width",
        "single_extruder_multi_material_priming", 
        "wipe_tower_no_sparse_layers",
        "compatible_printers", "compatible_printers_condition", "inherits", 
        "infill_dense", "infill_dense_algo",
        "no_perimeter_unsupported_algo",
        "exact_last_layer_height",
        "perimeter_loop",
        "perimeter_loop_seam",
        "infill_connection", "infill_connection_solid", "infill_connection_top", "infill_connection_bottom", "infill_connection_bridge",
        "first_layer_infill_speed",
        // thin wall
        "thin_walls",
        "thin_walls_min_width",
        "thin_walls_overlap",
        "thin_walls_speed",
        "thin_walls_merge",
        //precision, smoothing
        "model_precision",
        "resolution",
        "resolution_internal",
        "gcode_resolution", //TODO what to do with it?
        "curve_smoothing_precision",
        "curve_smoothing_cutoff_dist",
        "curve_smoothing_angle_convex",
        "curve_smoothing_angle_concave",
        "print_extrusion_multiplier",
        "print_retract_length",
        "print_temperature",
        "print_retract_lift",
        "external_perimeter_cut_corners",
        "external_perimeter_overlap",
        "perimeter_bonding",
        "perimeter_overlap",
        //milling
        "milling_after_z",
        "milling_post_process",
        "milling_extra_size",
        "milling_speed",
        //Arachne
        "perimeter_generator", "wall_transition_length", "wall_transition_filter_deviation", "wall_transition_angle",
        "wall_distribution_count", "min_feature_size", "min_bead_width"
};

static std::vector<std::string> s_Preset_filament_options {
        "filament_colour", 
        "filament_custom_variables",
        "filament_diameter", "filament_type", "filament_soluble", "filament_notes",
        "filament_max_speed",
        "filament_max_volumetric_speed",
        "filament_max_wipe_tower_speed",
        "extrusion_multiplier", "filament_density", "filament_cost", "filament_spool_weight", "filament_loading_speed", "filament_loading_speed_start", "filament_load_time",
        "filament_unloading_speed", "filament_toolchange_delay", "filament_unloading_speed_start", "filament_unload_time", "filament_cooling_moves",
        "filament_cooling_initial_speed", "filament_cooling_final_speed", "filament_ramming_parameters", "filament_minimal_purge_on_wipe_tower",
        "filament_max_overlap",
        "filament_shrink",
        "filament_use_skinnydip",  // skinnydip params start
        "filament_use_fast_skinnydip",
        "filament_skinnydip_distance",
        "filament_melt_zone_pause",
        "filament_cooling_zone_pause",
        "filament_toolchange_temp",
        "filament_enable_toolchange_temp",
        "filament_enable_toolchange_part_fan",
        "filament_toolchange_part_fan_speed",
        "filament_dip_insertion_speed",
        "filament_dip_extraction_speed",  //skinnydip params end
        "temperature", "first_layer_temperature", "bed_temperature", "first_layer_bed_temperature", 
        // cooling
        "fan_always_on", 
        "min_fan_speed",
        "max_fan_speed", 
        "bridge_fan_speed",
        "bridge_internal_fan_speed",
        "external_perimeter_fan_speed",
        "gap_fill_fan_speed",
        "infill_fan_speed",
        "overhangs_fan_speed",
        "perimeter_fan_speed",
        "solid_infill_fan_speed",
        "support_material_fan_speed",
        "support_material_interface_fan_speed",
        "top_fan_speed",
        "disable_fan_first_layers",
        "full_fan_speed_layer",
        "fan_below_layer_time",
        "slowdown_below_layer_time",
        "max_speed_reduction",
        "min_print_speed",
        // custom gcode
        "start_filament_gcode", "end_filament_gcode",
        // Retract overrides
        "filament_retract_length", "filament_retract_lift", "filament_retract_lift_above", "filament_retract_lift_below", 
        "filament_retract_speed", "filament_deretract_speed", "filament_retract_restart_extra", 
        "filament_retract_before_travel", "filament_retract_lift_before_travel",
        "filament_retract_layer_change", "filament_retract_before_wipe", 
        "filament_seam_gap",
        "filament_wipe", "filament_wipe_only_crossing", "filament_wipe_extra_perimeter", "filament_wipe_speed",
        "filament_wipe_inside_depth",
        "filament_wipe_inside_end",
        "filament_wipe_inside_start",
        // Profile compatibility
        "filament_vendor", "compatible_prints", "compatible_prints_condition", "compatible_printers", "compatible_printers_condition", "inherits",
        //merill adds
        "filament_wipe_advanced_pigment",
        "chamber_temperature",
=======
    "layer_height", "first_layer_height", "perimeters", "spiral_vase", "slice_closing_radius", "slicing_mode",
    "top_solid_layers", "top_solid_min_thickness", "bottom_solid_layers", "bottom_solid_min_thickness",
    "extra_perimeters", "extra_perimeters_on_overhangs", "avoid_crossing_curled_overhangs", "avoid_crossing_perimeters", "thin_walls", "overhangs",
    "seam_position","staggered_inner_seams", "external_perimeters_first", "fill_density", "fill_pattern", "top_fill_pattern", "bottom_fill_pattern",
    "infill_every_layers", /*"infill_only_where_needed",*/ "solid_infill_every_layers", "fill_angle", "bridge_angle",
    "solid_infill_below_area", "only_retract_when_crossing_perimeters", "infill_first",
    "ironing", "ironing_type", "ironing_flowrate", "ironing_speed", "ironing_spacing",
    "max_print_speed", "max_volumetric_speed", "avoid_crossing_perimeters_max_detour",
    "fuzzy_skin", "fuzzy_skin_thickness", "fuzzy_skin_point_dist",
    "max_volumetric_extrusion_rate_slope_positive", "max_volumetric_extrusion_rate_slope_negative",
    "perimeter_speed", "small_perimeter_speed", "external_perimeter_speed", "infill_speed", "solid_infill_speed",
    "enable_dynamic_overhang_speeds", "overhang_speed_0", "overhang_speed_1", "overhang_speed_2", "overhang_speed_3",
    "top_solid_infill_speed", "support_material_speed", "support_material_xy_spacing", "support_material_interface_speed",
    "bridge_speed", "gap_fill_speed", "gap_fill_enabled", "travel_speed", "travel_speed_z", "first_layer_speed", "first_layer_speed_over_raft", "perimeter_acceleration", "infill_acceleration",
    "external_perimeter_acceleration", "top_solid_infill_acceleration", "solid_infill_acceleration", "travel_acceleration",
    "bridge_acceleration", "first_layer_acceleration", "first_layer_acceleration_over_raft", "default_acceleration", "skirts", "skirt_distance", "skirt_height", "draft_shield",
    "min_skirt_length", "brim_width", "brim_separation", "brim_type", "support_material", "support_material_auto", "support_material_threshold", "support_material_enforce_layers",
    "raft_layers", "raft_first_layer_density", "raft_first_layer_expansion", "raft_contact_distance", "raft_expansion",
    "support_material_pattern", "support_material_with_sheath", "support_material_spacing", "support_material_closing_radius", "support_material_style",
    "support_material_synchronize_layers", "support_material_angle", "support_material_interface_layers", "support_material_bottom_interface_layers",
    "support_material_interface_pattern", "support_material_interface_spacing", "support_material_interface_contact_loops", 
    "support_material_contact_distance", "support_material_bottom_contact_distance",
    "support_material_buildplate_only", 
    "support_tree_angle", "support_tree_angle_slow", "support_tree_branch_diameter", "support_tree_branch_diameter_angle", "support_tree_branch_diameter_double_wall", 
    "support_tree_top_rate", "support_tree_branch_distance", "support_tree_tip_diameter",
    "dont_support_bridges", "thick_bridges", "notes", "complete_objects", "extruder_clearance_radius",
    "extruder_clearance_height", "gcode_comments", "gcode_label_objects", "output_filename_format", "post_process", "gcode_substitutions", "gcode_binary", "perimeter_extruder",
    "infill_extruder", "solid_infill_extruder", "support_material_extruder", "support_material_interface_extruder",
    "ooze_prevention", "standby_temperature_delta", "interface_shells", "extrusion_width", "first_layer_extrusion_width",
    "perimeter_extrusion_width", "external_perimeter_extrusion_width", "infill_extrusion_width", "solid_infill_extrusion_width",
    "top_infill_extrusion_width", "support_material_extrusion_width", "infill_overlap", "infill_anchor", "infill_anchor_max", "bridge_flow_ratio",
    "elefant_foot_compensation", "xy_size_compensation", "resolution", "gcode_resolution", "arc_fitting",
    "wipe_tower", "wipe_tower_x", "wipe_tower_y",
    "wipe_tower_width", "wipe_tower_cone_angle", "wipe_tower_rotation_angle", "wipe_tower_brim_width", "wipe_tower_bridging", "single_extruder_multi_material_priming", "mmu_segmented_region_max_width",
    "mmu_segmented_region_interlocking_depth", "wipe_tower_extruder", "wipe_tower_no_sparse_layers", "wipe_tower_extra_spacing", "compatible_printers", "compatible_printers_condition", "inherits",
    "perimeter_generator", "wall_transition_length", "wall_transition_filter_deviation", "wall_transition_angle",
    "wall_distribution_count", "min_feature_size", "min_bead_width"
};

static std::vector<std::string> s_Preset_filament_options {
    "filament_colour", "filament_diameter", "filament_type", "filament_soluble", "filament_notes", "filament_max_volumetric_speed",
    "extrusion_multiplier", "filament_density", "filament_cost", "filament_spool_weight", "filament_loading_speed", "filament_loading_speed_start", "filament_load_time",
    "filament_unloading_speed", "filament_unloading_speed_start", "filament_unload_time", "filament_toolchange_delay", "filament_cooling_moves",
    "filament_cooling_initial_speed", "filament_cooling_final_speed", "filament_ramming_parameters", "filament_minimal_purge_on_wipe_tower",
    "filament_multitool_ramming", "filament_multitool_ramming_volume", "filament_multitool_ramming_flow", 
    "temperature", "idle_temperature", "first_layer_temperature", "bed_temperature", "first_layer_bed_temperature", "fan_always_on", "cooling", "min_fan_speed",
    "max_fan_speed", "bridge_fan_speed", "disable_fan_first_layers", "full_fan_speed_layer", "fan_below_layer_time", "slowdown_below_layer_time", "min_print_speed",
    "start_filament_gcode", "end_filament_gcode", "enable_dynamic_fan_speeds",
    "overhang_fan_speed_0", "overhang_fan_speed_1", "overhang_fan_speed_2", "overhang_fan_speed_3",
    // Retract overrides
    "filament_retract_length", "filament_retract_lift", "filament_retract_lift_above", "filament_retract_lift_below", "filament_retract_speed", "filament_deretract_speed", "filament_retract_restart_extra", "filament_retract_before_travel",
    "filament_retract_layer_change", "filament_wipe", "filament_retract_before_wipe", "filament_retract_length_toolchange", "filament_retract_restart_extra_toolchange", "filament_travel_ramping_lift",
    "filament_travel_slope", "filament_travel_max_lift", "filament_travel_lift_before_obstacle",
    // Profile compatibility
    "filament_vendor", "compatible_prints", "compatible_prints_condition", "compatible_printers", "compatible_printers_condition", "inherits"
>>>>>>> 3284959e
};

static std::vector<std::string> s_Preset_machine_limits_options {
    "machine_max_acceleration_extruding",
    "machine_max_acceleration_retracting",
    "machine_max_acceleration_travel",
    "machine_max_acceleration_x", "machine_max_acceleration_y", "machine_max_acceleration_z", "machine_max_acceleration_e",
    "machine_max_feedrate_x", "machine_max_feedrate_y", "machine_max_feedrate_z", "machine_max_feedrate_e",
    "machine_min_extruding_rate", "machine_min_travel_rate",
    "machine_max_jerk_x", "machine_max_jerk_y", "machine_max_jerk_z", "machine_max_jerk_e",
    "z_step"
};

static std::vector<std::string> s_Preset_printer_options {
<<<<<<< HEAD
	"arc_fitting",
    "arc_fitting_tolerance",
    "printer_technology",
    "bed_shape", "bed_custom_texture", "bed_custom_model", "z_offset", "init_z_rotate",
    "fan_kickstart",
    "fan_speedup_overhangs",
    "fan_speedup_time",
    "fan_percentage",
    "gcode_filename_illegal_char",
    "gcode_flavor",
    "gcode_precision_xyz",
    "gcode_precision_e",
    "use_relative_e_distances",
=======
    "printer_technology", "autoemit_temperature_commands",
    "bed_shape", "bed_custom_texture", "bed_custom_model", "z_offset", "gcode_flavor", "use_relative_e_distances",
>>>>>>> 3284959e
    "use_firmware_retraction", "use_volumetric_e", "variable_layer_height",
    "lift_min",
            "min_length",
            "max_gcode_per_second",
    //FIXME the print host keys are left here just for conversion from the Printer preset to Physical Printer preset.
    "host_type", "print_host", "printhost_apikey", "printhost_cafile", "printhost_port",
    "single_extruder_multi_material", 
    // custom gcode
    "start_gcode",
    "start_gcode_manual",
    "end_gcode",
    "before_layer_gcode",
    "layer_gcode",
    "toolchange_gcode",
    "color_change_gcode", "pause_print_gcode", "template_custom_gcode","feature_gcode",
    "between_objects_gcode",
    //printer fields
    "printer_custom_variables",
    "printer_vendor",
    "printer_model", 
    "printer_variant", 
    "printer_notes", 
     // mmu
     "cooling_tube_retraction",
     "cooling_tube_length", "high_current_on_filament_swap", "parking_pos_retraction", "extra_loading_move", "max_print_height", 
    "default_print_profile", "inherits",
    "remaining_times",
    "remaining_times_type",
    "silent_mode", 
    "machine_limits_usage",
    "thumbnails",
    "thumbnails_color",
    "thumbnails_custom_color",
    "thumbnails_end_file",
    "thumbnails_format",
    "thumbnails_with_bed",
    "wipe_advanced",
    "wipe_advanced_nozzle_melted_volume",
    "wipe_advanced_multiplier",
    "wipe_advanced_algo",
    "time_estimation_compensation",
    "time_cost",
    "time_start_gcode",
    "time_toolchange",
};

static std::vector<std::string> s_Preset_sla_print_options {
    "layer_height",
    "faded_layers",
    "print_custom_variables", // only for scripted widgets
    "supports_enable",
    "support_tree_type",

    "support_head_front_diameter",
    "support_head_penetration",
    "support_head_width",
    "support_pillar_diameter",
    "support_small_pillar_diameter_percent",
    "support_max_bridges_on_pillar",
    "support_max_weight_on_model",
    "support_pillar_connection_mode",
    "support_buildplate_only",
    "support_enforcers_only",
    "support_pillar_widening_factor",
    "support_base_diameter",
    "support_base_height",
    "support_base_safety_distance",
    "support_critical_angle",
    "support_max_bridge_length",
    "support_max_pillar_link_distance",
    "support_object_elevation",

    "branchingsupport_head_front_diameter",
    "branchingsupport_head_penetration",
    "branchingsupport_head_width",
    "branchingsupport_pillar_diameter",
    "branchingsupport_small_pillar_diameter_percent",
    "branchingsupport_max_bridges_on_pillar",
    "branchingsupport_max_weight_on_model",
    "branchingsupport_pillar_connection_mode",
    "branchingsupport_buildplate_only",
    "branchingsupport_pillar_widening_factor",
    "branchingsupport_base_diameter",
    "branchingsupport_base_height",
    "branchingsupport_base_safety_distance",
    "branchingsupport_critical_angle",
    "branchingsupport_max_bridge_length",
    "branchingsupport_max_pillar_link_distance",
    "branchingsupport_object_elevation",

    "support_points_density_relative",
    "support_points_minimal_distance",
    "slice_closing_radius",
    "slicing_mode",
    "pad_enable",
    "pad_wall_thickness",
    "pad_wall_height",
    "pad_brim_size",
    "pad_max_merge_distance",
    // "pad_edge_radius",
    "pad_wall_slope",
    "pad_object_gap",
    "pad_around_object",
    "pad_around_object_everywhere",
    "pad_object_connector_stride",
    "pad_object_connector_width",
    "pad_object_connector_penetration",
    "hollowing_enable",
    "hollowing_min_thickness",
    "hollowing_quality",
    "hollowing_closing_distance",
    "output_filename_format",
    "default_sla_print_profile",
    "compatible_printers",
    "compatible_printers_condition",
    "inherits"
};

static std::vector<std::string> s_Preset_sla_material_options {
    "material_colour",
    "material_type",
    "initial_layer_height",
    "bottle_cost",
    "bottle_volume",
    "bottle_weight",
    "material_density",
    "filament_custom_variables", // only for scripted widgets
    "exposure_time",
    "initial_exposure_time",
    "material_correction",
    "material_correction_x",
    "material_correction_y",
    "material_correction_z",
    "material_notes",
    "material_vendor",
    "material_print_speed",
    "default_sla_material_profile",
    "compatible_prints", "compatible_prints_condition",
    "compatible_printers", "compatible_printers_condition", "inherits"
};

static std::vector<std::string> s_Preset_sla_printer_options {
    "printer_technology",
    "bed_shape", "bed_custom_texture", "bed_custom_model", "max_print_height",
    "display_width", "display_height", "display_pixels_x", "display_pixels_y",
    "display_mirror_x", "display_mirror_y",
    "display_orientation",
    "fast_tilt_time", "slow_tilt_time", "high_viscosity_tilt_time", "area_fill",
    "relative_correction",
    "relative_correction_x",
    "relative_correction_y",
    "relative_correction_z",
    "absolute_correction",
    "first_layer_size_compensation",
    "elephant_foot_min_width",
    "gamma_correction",
    "min_exposure_time", "max_exposure_time",
<<<<<<< HEAD
    "min_initial_exposure_time", "max_initial_exposure_time",
    "output_format",
    "sla_output_precision",
=======
    "min_initial_exposure_time", "max_initial_exposure_time", "sla_archive_format", "sla_output_precision",
>>>>>>> 3284959e
    //FIXME the print host keys are left here just for conversion from the Printer preset to Physical Printer preset.
    "print_host", "printhost_apikey", "printhost_cafile", "printhost_port",
    "printer_custom_variables", // only for scripted widgets
    "printer_notes",
    "inherits",
    "thumbnails",
    "thumbnails_color",
    "thumbnails_custom_color",
    "thumbnails_with_bed",
    "thumbnails_with_support",
};

const std::vector<std::string>& Preset::print_options()          { return s_Preset_print_options; }
const std::vector<std::string>& Preset::filament_options()       { return s_Preset_filament_options; }
const std::vector<std::string>& Preset::machine_limits_options() { return s_Preset_machine_limits_options; }
// The following nozzle options of a printer profile will be adjusted to match the size
// of the nozzle_diameter vector.
const std::vector<std::string>& Preset::nozzle_options()         { return print_config_def.extruder_option_keys(); }
const std::vector<std::string>& Preset::milling_options()         { return print_config_def.milling_option_keys(); }
const std::vector<std::string>& Preset::sla_print_options()      { return s_Preset_sla_print_options; }
const std::vector<std::string>& Preset::sla_material_options()   { return s_Preset_sla_material_options; }
const std::vector<std::string>& Preset::sla_printer_options()    { return s_Preset_sla_printer_options; }

const std::vector<std::string>& Preset::printer_options()
{
    static std::vector<std::string> s_opts = [](){
        std::vector<std::string> opts = s_Preset_printer_options;
        append(opts, s_Preset_machine_limits_options);
        append(opts, Preset::nozzle_options());
        append(opts, Preset::milling_options());
        return opts;
    }();
    return s_opts;
}

PresetCollection::PresetCollection(Preset::Type type, const std::vector<std::string> &keys, const Slic3r::StaticPrintConfig &defaults, const std::string &default_name) :
    m_type(type),
    m_edited_preset(type, "", false),
    m_saved_preset(type, "", false),
    m_idx_selected(0)
{
    // Insert just the default preset.
    this->add_default_preset(keys, defaults, default_name);
    m_edited_preset.config.apply(m_presets.front().config);
    update_saved_preset_from_current_preset();
}

void PresetCollection::reset(bool delete_files)
{
    if (m_presets.size() > m_num_default_presets) {
        if (delete_files) {
            // Erase the preset files.
            for (Preset &preset : m_presets)
                if (! preset.is_default && ! preset.is_external && ! preset.is_system)
                    boost::nowide::remove(preset.file.c_str());
        }
        // Don't use m_presets.resize() here as it requires a default constructor for Preset.
        m_presets.erase(m_presets.begin() + m_num_default_presets, m_presets.end());
        this->select_preset(0);
    }
    m_map_alias_to_profile_name.clear();
    m_map_system_profile_renamed.clear();
}

void PresetCollection::add_default_preset(const std::vector<std::string> &keys, const Slic3r::StaticPrintConfig &defaults, const std::string &preset_name)
{
    // Insert just the default preset.
    m_presets.emplace_back(Preset(this->type(), preset_name, true));
    m_presets.back().config.apply_only(defaults, keys.empty() ? defaults.keys() : keys);
    m_presets.back().loaded = true;
    ++ m_num_default_presets;
}

// Load all presets found in dir_path.
// Throws an exception on error.
void PresetCollection::load_presets(
    const std::string &dir_path, const std::string &subdir, 
    PresetsConfigSubstitutions& substitutions, ForwardCompatibilitySubstitutionRule substitution_rule)
{
    // Don't use boost::filesystem::canonical() on Windows, it is broken in regard to reparse points,
    // see https://github.com/prusa3d/PrusaSlicer/issues/732
    boost::filesystem::path dir = boost::filesystem::absolute(boost::filesystem::path(dir_path) / subdir).make_preferred();
    m_dir_path = dir.string();
    std::string errors_cummulative;
    // Store the loaded presets into a new vector, otherwise the binary search for already existing presets would be broken.
    // (see the "Preset already present, not loading" message).
    std::deque<Preset> presets_loaded;
    for (auto &dir_entry : boost::filesystem::directory_iterator(dir))
        if (Slic3r::is_ini_file(dir_entry)) {
            std::string name = dir_entry.path().filename().string();
            // Remove the .ini suffix.
            name.erase(name.size() - 4);
            if (this->find_preset(name, false)) {
                // This happens when there's is a preset (most likely legacy one) with the same name as a system preset
                // that's already been loaded from a bundle.
                BOOST_LOG_TRIVIAL(warning) << "Preset already present, not loading: " << name;
                continue;
            }
            try {
                Preset preset(m_type, name, false);
                preset.file = dir_entry.path().string();
                // Load the preset file, apply preset values on top of defaults.
                try {
                    DynamicPrintConfig config;
                    ConfigSubstitutions config_substitutions = config.load_from_ini(preset.file, substitution_rule);
                    if (! config_substitutions.empty())
                        substitutions.push_back({ preset.name, m_type, PresetConfigSubstitutions::Source::UserFile, preset.file, std::move(config_substitutions) });
                    // Find a default preset for the config. The PrintPresetCollection provides different default preset based on the "printer_technology" field.
                    const Preset &default_preset = this->default_preset_for(config);
                    preset.config = default_preset.config;
                    preset.config.apply(std::move(config));
                    Preset::normalize(preset.config);
                    // Report configuration fields, which are misplaced into a wrong group.
                    std::string incorrect_keys = Preset::remove_invalid_keys(config, default_preset.config);
                    if (! incorrect_keys.empty())
                        BOOST_LOG_TRIVIAL(error) << "Error in a preset file: The preset \"" <<
                            preset.file << "\" contains the following incorrect keys: " << incorrect_keys << ", which were removed";
                    preset.loaded = true;
                } catch (const std::ifstream::failure &err) {
                    throw Slic3r::RuntimeError(std::string("The selected preset cannot be loaded: ") + preset.file + "\n\tReason: " + err.what());
                } catch (const std::runtime_error &err) {
                    throw Slic3r::RuntimeError(std::string("Failed loading the preset file: ") + preset.file + "\n\tReason: " + err.what());
                }
                presets_loaded.emplace_back(preset);
            } catch (const std::runtime_error &err) {
                errors_cummulative += err.what();
                errors_cummulative += "\n";
            }
        }
    m_presets.insert(m_presets.end(), std::make_move_iterator(presets_loaded.begin()), std::make_move_iterator(presets_loaded.end()));
    std::sort(m_presets.begin() + m_num_default_presets, m_presets.end());
    if(this->type() == Preset::Type::TYPE_PRINTER)
        this->select_preset(first_visible_idx());
    if (! errors_cummulative.empty())
        throw Slic3r::RuntimeError(errors_cummulative);
}

// Load a preset from an already parsed config file, insert it into the sorted sequence of presets
// and select it, losing previous modifications.
Preset& PresetCollection::load_preset(const std::string &path, const std::string &name, const DynamicPrintConfig &config, bool select)
{
    DynamicPrintConfig cfg(this->default_preset().config);
    cfg.apply_only(config, cfg.keys(), true);
    return this->load_preset(path, name, std::move(cfg), select);
}

static bool profile_print_params_same(const DynamicPrintConfig &cfg_old, const DynamicPrintConfig &cfg_new)
{
    t_config_option_keys diff = cfg_old.diff(cfg_new);
    // Following keys are used by the UI, not by the slicing core, therefore they are not important
    // when comparing profiles for equality. Ignore them.
    for (const char *key : { "compatible_prints", "compatible_prints_condition",
                             "compatible_printers", "compatible_printers_condition", "inherits",
                             "print_settings_id", "filament_settings_id", "sla_print_settings_id", "sla_material_settings_id", "printer_settings_id", "filament_vendor",
                             "printer_model", "printer_variant", "default_print_profile", "default_filament_profile", "default_sla_print_profile", "default_sla_material_profile",
                             //FIXME remove the print host keys?
                             "print_host", "printhost_apikey", "printhost_cafile", "printhost_port" })
        diff.erase(std::remove(diff.begin(), diff.end(), key), diff.end());
    // Preset with the same name as stored inside the config exists.
    return diff.empty();
}

// Load a preset from an already parsed config file, insert it into the sorted sequence of presets
// and select it, losing previous modifications.
// Only a single profile could be edited at at the same time, which introduces complexity when loading
// filament profiles for multi-extruder printers.
ExternalPreset PresetCollection::load_external_preset(
    // Path to the profile source file (a G-code, an AMF or 3MF file, a config file)
    const std::string           &path,
    // Name of the profile, derived from the source file name.
    const std::string           &name,
    // Original name of the profile, extracted from the loaded config. Empty, if the name has not been stored.
    const std::string           &original_name,
    // Config to initialize the preset from. It may contain configs of all presets merged in a single dictionary!
    const DynamicPrintConfig    &combined_config,
    // Select the preset after loading?
    LoadAndSelect                select)
{
    // Load the preset over a default preset, so that the missing fields are filled in from the default preset.
    DynamicPrintConfig cfg(this->default_preset_for(combined_config).config);
    t_config_option_keys keys = cfg.keys();
    cfg.apply_only(combined_config, keys, true);
    std::string                 &inherits = Preset::inherits(cfg);
    if (select == LoadAndSelect::Never) {
        // Some filament profile has been selected and modified already.
        // Check whether this profile is equal to the modified edited profile.
        const Preset &edited = this->get_edited_preset();
        if ((edited.name == original_name || edited.name == inherits) && profile_print_params_same(edited.config, cfg))
            // Just point to that already selected and edited profile.
            return ExternalPreset(&(*this->find_preset_internal(edited.name)), false);
    }
    // Is there a preset already loaded with the name stored inside the config?
    std::deque<Preset>::iterator it       = this->find_preset_internal(original_name);
    bool                         found    = it != m_presets.end() && it->name == original_name;
    if (! found) {
    	// Try to match the original_name against the "renamed_from" profile names of loaded system profiles.
		it = this->find_preset_renamed(original_name);
		found = it != m_presets.end();
    }
    if (found && profile_print_params_same(it->config, cfg) && it->is_visible) {
        // The preset exists and is visible and it matches the values stored inside config.
        if (select == LoadAndSelect::Always)
            this->select_preset(it - m_presets.begin());
        return ExternalPreset(&(*it), false);
    }
    if (! found && select != LoadAndSelect::Never && ! inherits.empty()) {
        // Try to use a system profile as a base to select the system profile
        // and override its settings with the loaded ones.
        assert(it == m_presets.end());
        it    = this->find_preset_internal(inherits);
        found = it != m_presets.end() && it->name == inherits;
        if (found && profile_print_params_same(it->config, cfg)) {
            // The system preset exists and it matches the values stored inside config.
            if (select == LoadAndSelect::Always)
                this->select_preset(it - m_presets.begin());
            return ExternalPreset(&(*it), false);
        }
    }
    if (found) {
        if (select != LoadAndSelect::Never) {
            const size_t idx = it - m_presets.begin();
            // The newly selected preset can be activated AND have to be make as visible.
            bool is_installed = !m_presets[idx].is_visible;

            // Select the existing preset and override it with new values, so that
            // the differences will be shown in the preset editor against the referenced profile.
            this->select_preset(idx);

            // update dirty state only if it's needed
            if (!profile_print_params_same(it->config, cfg)) {
                // The source config may contain keys from many possible preset types. Just copy those that relate to this preset.

                // Following keys are not used neither by the UI nor by the slicing core, therefore they are not important 
                // Erase them from config apply to avoid redundant "dirty" parameter in loaded preset.
                for (const char* key : { "print_settings_id", "filament_settings_id", "sla_print_settings_id", "sla_material_settings_id", "printer_settings_id", "filament_vendor", 
                                         "printer_model", "printer_variant", "default_print_profile", "default_filament_profile", "default_sla_print_profile", "default_sla_material_profile" })
                    keys.erase(std::remove(keys.begin(), keys.end(), key), keys.end());

                this->get_edited_preset().config.apply_only(combined_config, keys, true);
                this->update_dirty();
                // Don't save the newly loaded project as a "saved into project" state.
                //update_saved_preset_from_current_preset();
                assert(this->get_edited_preset().is_dirty);
            }
            return ExternalPreset(&(*it), this->get_edited_preset().is_dirty, is_installed);
        }
        if (inherits.empty()) {
    // Update the "inherits" field.
        // There is a profile with the same name already loaded. Should we update the "inherits" field?
            inherits = it->vendor ? it->name : it->inherits();
    }
    }

    // The external preset does not match an internal preset, load the external preset.
    std::string new_name;
    for (size_t idx = 0;; ++ idx) {
        std::string suffix;
        if (original_name.empty()) {
            if (idx > 0)
                suffix = " (" + std::to_string(idx) + ")";
        } else {
            if (idx == 0)
                suffix = " (" + original_name + ")";
            else
                suffix = " (" + original_name + "-" + std::to_string(idx) + ")";
        }
        new_name = name + suffix;
        it = this->find_preset_internal(new_name);
        if (it == m_presets.end() || it->name != new_name)
            // Unique profile name. Insert a new profile.
            break;
        if (profile_print_params_same(it->config, cfg)) {
            // The preset exists and it matches the values stored inside config.
            if (select == LoadAndSelect::Always)
                this->select_preset(it - m_presets.begin());
            return ExternalPreset(&(*it), false);
        }
        // Form another profile name.
    }
    // Insert a new profile.
    Preset &preset = this->load_preset(path, new_name, std::move(cfg), select == LoadAndSelect::Always);
    preset.is_external = true;
    if (this->m_idx_selected != size_t(-1) && &this->get_selected_preset() == &preset)
        this->get_edited_preset().is_external = true;

    return ExternalPreset(&preset, false);
}

Preset& PresetCollection::load_preset(const std::string &path, const std::string &name, DynamicPrintConfig &&config, bool select)
{
    auto it = this->find_preset_internal(name);
    if (it == m_presets.end() || it->name != name) {
        // The preset was not found. Create a new preset.
        it = m_presets.emplace(it, Preset(m_type, name, false));
    }
    Preset &preset = *it;
    preset.file = path;
    preset.config = std::move(config);
    preset.loaded = true;
    preset.is_dirty = false;
    if (select)
        this->select_preset_by_name(name, true);
    return preset;
}

bool PresetCollection::save_current_preset(const std::string &new_name, bool detach)
{
    bool is_saved_as_new{ false };
    // 1) Find the preset with a new_name or create a new one,
    // initialize it with the edited config.
    auto it = this->find_preset_internal(new_name);
    if (it != m_presets.end() && it->name == new_name) {
        // Preset with the same name found.
        Preset &preset = *it;
        if (preset.is_default || preset.is_external || preset.is_system)
            // Cannot overwrite the default preset.
            return false;
        // Overwriting an existing preset.
        preset.config = std::move(m_edited_preset.config);
        // The newly saved preset will be activated -> make it visible.
        preset.is_visible = true;
        if (detach) {
            // Clear the link to the parent profile.
            preset.vendor = nullptr;
			preset.inherits().clear();
			preset.alias.clear();
			preset.renamed_from.clear();
        }
    } else {
        is_saved_as_new = true;
        // Creating a new preset.
        Preset       &preset   = *m_presets.insert(it, m_edited_preset);
        std::string  &inherits = preset.inherits();
        std::string   old_name = preset.name;
        preset.name = new_name;
        preset.file = this->path_from_name(new_name);
        preset.vendor = nullptr;
		preset.alias.clear();
        preset.renamed_from.clear();
        if (detach) {
        	// Clear the link to the parent profile.
        	inherits.clear();
        } else if (preset.is_system) {
            // Inheriting from a system preset.
            inherits = /* preset.vendor->name + "/" + */ old_name;
        } else if (inherits.empty()) {
            // Inheriting from a user preset. Link the new preset to the old preset.
            // inherits = old_name;
        } else {
            // Inherited from a user preset. Just maintain the "inherited" flag,
            // meaning it will inherit from either the system preset, or the inherited user preset.
        }
        preset.is_default  = false;
        preset.is_system   = false;
        preset.is_external = false;
        // The newly saved preset will be activated -> make it visible.
        preset.is_visible  = true;
        // Just system presets have aliases
        preset.alias.clear();
    }
    // 2) Activate the saved preset.
    this->select_preset_by_name(new_name, true);
    // 2) Store the active preset to disk.
    this->get_selected_preset().save();

    return is_saved_as_new;
}

Preset& PresetCollection::get_preset_with_name(const std::string& new_name, const Preset* initial_preset)
{
    // 1) Find the preset with a new_name or create a new one,
    // initialize it with the preset_to config.
    auto it = this->find_preset_internal(new_name);
    if (it != m_presets.end() && it->name == new_name) {
        // Preset with the same name found.
        Preset& preset = *it;
        if (!preset.is_default && !preset.is_external && !preset.is_system && initial_preset->name != new_name) {
            // Overwriting an existing preset if it isn't default/external/system or isn't an initial_preset
            preset.config = initial_preset->config;
            // The newly saved preset can be activated -> make it visible.
            preset.is_visible = true;
        }
        return preset;
    }

    const std::string selected_preset_name = this->get_selected_preset_name();

    // Creating a new preset.
    Preset& preset = *m_presets.insert(it, *initial_preset);
    std::string& inherits = preset.inherits();
    std::string old_name = preset.name;
    preset.name = new_name;
    preset.file = this->path_from_name(new_name);
    preset.vendor = nullptr;
    preset.alias.clear();
    preset.renamed_from.clear();
    if (preset.is_system) {
        // Inheriting from a system preset.
        inherits = old_name;
    }
    else if (inherits.empty()) {
        // Inheriting from a user preset. Link the new preset to the old preset.
        // inherits = old_name;
    }
    else {
        // Inherited from a user preset. Just maintain the "inherited" flag,
        // meaning it will inherit from either the system preset, or the inherited user preset.
    }
    preset.is_default = false;
    preset.is_system = false;
    preset.is_external = false;
    // The newly saved preset can be activated -> make it visible.
    preset.is_visible = true;
    // Just system presets have aliases
    preset.alias.clear();

    // sort printers and get new it
    std::sort(m_presets.begin(), m_presets.end());

    // set initial preset selection
    this->select_preset_by_name(selected_preset_name, true);

    it = this->find_preset_internal(new_name);
    assert(it != m_presets.end());

    return *it;
}

bool PresetCollection::delete_current_preset()
{
    const Preset &selected = this->get_selected_preset();
    if (selected.is_default)
        return false;
    if (! selected.is_external && ! selected.is_system) {
        // Erase the preset file.
        boost::nowide::remove(selected.file.c_str());
    }
    // Remove the preset from the list.
    m_presets.erase(m_presets.begin() + m_idx_selected);
    // Find the next visible preset.
    size_t new_selected_idx = m_idx_selected;
    if (new_selected_idx < m_presets.size())
        for (; new_selected_idx < m_presets.size() && ! m_presets[new_selected_idx].is_visible; ++ new_selected_idx) ;
    if (new_selected_idx == m_presets.size())
        for (--new_selected_idx; new_selected_idx > 0 && !m_presets[new_selected_idx].is_visible; --new_selected_idx);
    this->select_preset(new_selected_idx);
    return true;
}

bool PresetCollection::delete_preset(const std::string& name)
{
    if (name == this->get_selected_preset().name)
        return delete_current_preset();

    const std::string selected_preset_name = this->get_selected_preset_name();

    auto it = this->find_preset_internal(name);

    const Preset& preset = *it;
    if (preset.is_default)
        return false;
    if (!preset.is_external && !preset.is_system) {
        // Erase the preset file.
        boost::nowide::remove(preset.file.c_str());
    }
    m_presets.erase(it);

    // update selected preset
    this->select_preset_by_name(selected_preset_name, true);

    return true;
}

const Preset* PresetCollection::get_selected_preset_parent() const
{
    if (this->get_selected_idx() == size_t(-1))
        // This preset collection has no preset activated yet. Only the get_edited_preset() is valid.
        return nullptr;

    const Preset 	  &selected_preset = this->get_selected_preset();
    if (selected_preset.is_system || selected_preset.is_default)
        return &selected_preset;

    const Preset 	  &edited_preset   = this->get_edited_preset();
    const std::string &inherits        = edited_preset.inherits();
    const Preset      *preset          = nullptr;
    if (inherits.empty()) {
        if (selected_preset.is_external)
            return nullptr;
        preset = &this->default_preset(m_type == Preset::Type::TYPE_PRINTER && edited_preset.printer_technology() == ptSLA ? 1 : 0);
    } else
        preset = this->find_preset(inherits, false);
    if (preset == nullptr) {
	    // Resolve the "renamed_from" field.
    	assert(! inherits.empty());
    	auto it = this->find_preset_renamed(inherits);
		if (it != m_presets.end())
			preset = &(*it);
    }
    return (preset == nullptr/* || preset->is_default*/ || preset->is_external) ? nullptr : preset;
}

const Preset* PresetCollection::get_preset_parent(const Preset& child) const
{
    const std::string &inherits = child.inherits();
    if (inherits.empty())
// 		return this->get_selected_preset().is_system ? &this->get_selected_preset() : nullptr;
        return nullptr;
    const Preset* preset = this->find_preset(inherits, false);
    if (preset == nullptr) {
    	auto it = this->find_preset_renamed(inherits);
		if (it != m_presets.end())
			preset = &(*it);
    }
    return
         // not found
        (preset == nullptr/* || preset->is_default */||
         // this should not happen, user profile should not derive from an external profile
         preset->is_external ||
         // this should not happen, however people are creative, see GH #4996
         preset == &child) ?
            nullptr :
            preset;
}

// Return vendor of the first parent profile, for which the vendor is defined, or null if such profile does not exist.
PresetWithVendorProfile PresetCollection::get_preset_with_vendor_profile(const Preset &preset) const
{
	const Preset		*p = &preset;
	const VendorProfile *v = nullptr;
	do {
		if (p->vendor != nullptr) {
			v = p->vendor;
			break;
		}
		p = this->get_preset_parent(*p);
	} while (p != nullptr);
	return PresetWithVendorProfile(preset, v);
}

const std::string& PresetCollection::get_preset_name_by_alias(const std::string& alias) const
{
	for (
		// Find the 1st profile name with the alias.
		auto it = Slic3r::lower_bound_by_predicate(m_map_alias_to_profile_name.begin(), m_map_alias_to_profile_name.end(), [&alias](auto &l){ return l.first < alias; });
		// Continue over all profile names with the same alias.
		it != m_map_alias_to_profile_name.end() && it->first == alias; ++ it)
		if (auto it_preset = this->find_preset_internal(it->second);
			it_preset != m_presets.end() && it_preset->name == it->second &&
            it_preset->is_visible && (it_preset->is_compatible || size_t(it_preset - m_presets.begin()) == m_idx_selected))
	        return it_preset->name;
    return alias;
}

const std::string* PresetCollection::get_preset_name_renamed(const std::string &old_name) const
{
	auto it_renamed = m_map_system_profile_renamed.find(old_name);
	if (it_renamed != m_map_system_profile_renamed.end())
		return &it_renamed->second;
	return nullptr;
}

const std::string& PresetCollection::get_suffix_modified() {
    return g_suffix_modified;
}

// Return a preset by its name. If the preset is active, a temporary copy is returned.
// If a preset is not found by its name, null is returned.
Preset* PresetCollection::find_preset(const std::string &name, bool first_visible_if_not_found, bool respect_active_preset /*= true*/)
{
    Preset key(m_type, name, false);
    auto it = this->find_preset_internal(name);
    // Ensure that a temporary copy is returned if the preset found is currently selected.
    return (it != m_presets.end() && it->name == key.name) ? &this->preset(it - m_presets.begin(), respect_active_preset) :
        first_visible_if_not_found ? &this->first_visible() : nullptr;
}

// Return index of the first visible preset. Certainly at least the '- default -' preset shall be visible.
size_t PresetCollection::first_visible_idx() const
{
    size_t idx = m_default_suppressed ? m_num_default_presets : 0;
    for (; idx < m_presets.size(); ++ idx)
        if (m_presets[idx].is_visible)
            break;
    if (idx == m_presets.size())
        idx = 0;
    return idx;
}

void PresetCollection::set_default_suppressed(bool default_suppressed)
{
    if (m_default_suppressed != default_suppressed) {
        m_default_suppressed = default_suppressed;
        bool default_visible = ! default_suppressed || m_idx_selected < m_num_default_presets;
        for (size_t i = 0; i < m_num_default_presets; ++ i)
            m_presets[i].is_visible = default_visible;
    }
}

size_t PresetCollection::update_compatible_internal(const PresetWithVendorProfile &active_printer, const PresetWithVendorProfile *active_print, PresetSelectCompatibleType unselect_if_incompatible)
{
    DynamicPrintConfig config;
    config.set_key_value("printer_preset", new ConfigOptionString(active_printer.preset.name));
    const ConfigOption *opt = active_printer.preset.config.option("nozzle_diameter");
    if (opt)
        config.set_key_value("num_extruders", new ConfigOptionInt((int)static_cast<const ConfigOptionFloats*>(opt)->values.size()));
    opt = active_printer.preset.config.option("milling_diameter");
    if (opt)
        config.set_key_value("num_milling", new ConfigOptionInt((int)static_cast<const ConfigOptionFloats*>(opt)->values.size()));
    bool some_compatible = false;
<<<<<<< HEAD
    if(m_idx_selected < m_num_default_presets && unselect_if_incompatible != PresetSelectCompatibleType::Never)
        m_idx_selected = size_t(-1);
=======
    std::vector<size_t> indices_of_template_presets;
>>>>>>> 3284959e
    for (size_t idx_preset = m_num_default_presets; idx_preset < m_presets.size(); ++ idx_preset) {
        bool    selected        = idx_preset == m_idx_selected;
        Preset &preset_selected = m_presets[idx_preset];
        Preset &preset_edited   = selected ? m_edited_preset : preset_selected;

        const PresetWithVendorProfile this_preset_with_vendor_profile = this->get_preset_with_vendor_profile(preset_edited);
        bool    was_compatible  = preset_edited.is_compatible;
        preset_edited.is_compatible = is_compatible_with_printer(this_preset_with_vendor_profile, active_printer, &config);
        some_compatible |= preset_edited.is_compatible;
	    if (active_print != nullptr)
	        preset_edited.is_compatible &= is_compatible_with_print(this_preset_with_vendor_profile, *active_print, active_printer);
        if (! preset_edited.is_compatible && selected &&
        	(unselect_if_incompatible == PresetSelectCompatibleType::Always || (unselect_if_incompatible == PresetSelectCompatibleType::OnlyIfWasCompatible && was_compatible)))
            m_idx_selected = size_t(-1);
        if (selected)
            preset_selected.is_compatible = preset_edited.is_compatible;
        if (preset_edited.vendor && preset_edited.vendor->templates_profile) {
            if (preset_selected.is_visible)
                indices_of_template_presets.push_back(idx_preset);
            else {
                preset_selected.is_compatible = false;
                if (selected)
                    m_idx_selected = size_t(-1);
            }
        }
    }
    // filter out template profiles where profile with same alias and compability exists
    if (!indices_of_template_presets.empty()) {
        for (size_t idx_preset = m_num_default_presets; idx_preset < m_presets.size(); ++idx_preset) {
            if (m_presets[idx_preset].vendor && !m_presets[idx_preset].vendor->templates_profile && m_presets[idx_preset].is_compatible) {
                std::string preset_alias = m_presets[idx_preset].alias;
                for (size_t idx_of_template_in_presets : indices_of_template_presets) {
                    if (m_presets[idx_of_template_in_presets].alias == preset_alias) {
                        // unselect selected template filament if there is non-template alias compatible
                        if (idx_of_template_in_presets == m_idx_selected && (unselect_if_incompatible == PresetSelectCompatibleType::Always || unselect_if_incompatible == PresetSelectCompatibleType::OnlyIfWasCompatible)) {
                            m_idx_selected = size_t(-1);
                        }
                        m_presets[idx_of_template_in_presets].is_compatible = false;
                        break;
                    }
                }
            }
        }
    }
    
    // Update visibility of the default profiles here if the defaults are suppressed, the current profile is not compatible and we don't want to select another compatible profile.
    if (m_idx_selected >= m_num_default_presets && m_default_suppressed)
	    for (size_t i = 0; i < m_num_default_presets; ++ i)
	        m_presets[i].is_visible = ! some_compatible;
    return m_idx_selected;
}

// Update a dirty flag of the current preset
// Return true if the dirty flag changed.
bool PresetCollection::update_dirty()
{
    bool was_dirty = this->get_selected_preset().is_dirty;
    bool is_dirty  = current_is_dirty();
    this->get_selected_preset().is_dirty = is_dirty;
    this->get_edited_preset().is_dirty = is_dirty;

    return was_dirty != is_dirty;
}

template<class T>
void add_correct_opts_to_diff(const std::string &opt_key, t_config_option_keys& vec, const ConfigBase &other, const ConfigBase &this_c)
{
    const T* opt_init = static_cast<const T*>(other.option(opt_key));
    const T* opt_cur = static_cast<const T*>(this_c.option(opt_key));
    int opt_init_max_id = opt_init->values.size() - 1;
    for (int i = 0; i < int(opt_cur->values.size()); i++)
    {
        int init_id = i <= opt_init_max_id ? i : 0;
        if (opt_init_max_id < 0 || opt_cur->values[i] != opt_init->values[init_id])
            vec.emplace_back(opt_key + "#" + std::to_string(i));
    }
}

<<<<<<< HEAD
=======
// list of options with vector variable, which is independent from number of extruders
static const std::set<std::string> independent_from_extruder_number_options = {
    "bed_shape",
    "compatible_printers",
    "compatible_prints",
    "filament_ramming_parameters",
    "gcode_substitutions",
    "post_process",
};

bool PresetCollection::is_independent_from_extruder_number_option(const std::string& opt_key)
{
    return independent_from_extruder_number_options.find(opt_key) != independent_from_extruder_number_options.end();
}

>>>>>>> 3284959e
// Use deep_diff to correct return of changed options, considering individual options for each extruder.
inline t_config_option_keys deep_diff(const ConfigBase &config_this, const ConfigBase &config_other, bool ignore_phony)
{
    t_config_option_keys diff;
    for (const t_config_option_key &opt_key : config_this.keys()) {
        const ConfigOption *this_opt  = config_this.option(opt_key);
        const ConfigOption *other_opt = config_other.option(opt_key);
        //dirty if both exist, they aren't both phony and value is different
        if (this_opt != nullptr && other_opt != nullptr 
            && (ignore_phony || !(this_opt->is_phony() && other_opt->is_phony()))
            && ((*this_opt != *other_opt) || (this_opt->is_phony() != other_opt->is_phony())))
        {
            if (opt_key == "bed_shape" || opt_key == "compatible_prints" || opt_key == "compatible_printers" || opt_key == "filament_ramming_parameters" || opt_key == "gcode_substitutions") {
                // Scalar variable, or a vector variable, which is independent from number of extruders,
                // thus the vector is presented to the user as a single input.
                // Merill: these are 'button' special settings.
                // note that thumbnails are not here because it has individual # entries
                diff.emplace_back(opt_key);
            } else if (opt_key == "default_filament_profile") {
                // Ignore this field, it is not presented to the user, therefore showing a "modified" flag for this parameter does not help.
                // Also the length of this field may differ, which may lead to a crash if the block below is used.
            } else if (opt_key == "thumbnails") {
                // "thumbnails" can not contain extensions in old config but they are valid and use PNG extension by default
                // So, check if "thumbnails" is really changed
                // We will compare full thumbnails instead of exactly config values
                auto [thumbnails, er]         = GCodeThumbnails::make_and_check_thumbnail_list(config_this);
                auto [thumbnails_new, er_new] = GCodeThumbnails::make_and_check_thumbnail_list(config_other);
                if (thumbnails != thumbnails_new || er != er_new)
                    // if those strings are actually the same, erase them from the list of dirty oprions
                    diff.emplace_back(opt_key);
            } else {
                switch (other_opt->type()) {
                case coInts:    add_correct_opts_to_diff<ConfigOptionInts       >(opt_key, diff, config_other, config_this);  break;
                case coBools:   add_correct_opts_to_diff<ConfigOptionBools      >(opt_key, diff, config_other, config_this);  break;
                case coFloats:  add_correct_opts_to_diff<ConfigOptionFloats     >(opt_key, diff, config_other, config_this);  break;
                case coStrings: add_correct_opts_to_diff<ConfigOptionStrings    >(opt_key, diff, config_other, config_this);  break;
                case coPercents:add_correct_opts_to_diff<ConfigOptionPercents   >(opt_key, diff, config_other, config_this);  break;
                case coFloatsOrPercents:add_correct_opts_to_diff<ConfigOptionFloatsOrPercents>(opt_key, diff, config_other, config_this);  break;
                case coPoints:  add_correct_opts_to_diff<ConfigOptionPoints     >(opt_key, diff, config_other, config_this);  break;
                case coFloatsOrPercents:    add_correct_opts_to_diff<ConfigOptionFloatsOrPercents   >(opt_key, diff, config_other, config_this);  break;
                default:        diff.emplace_back(opt_key);     break;
                }
                // "nozzle_diameter" is a vector option which contain info about diameter for each nozzle
                // But in the same time size of this vector indicates about count of extruders,
                // So, we need to add it to the diff if its size is changed.
                if (opt_key == "nozzle_diameter" && 
                    static_cast<const ConfigOptionFloats*>(this_opt)->size() != static_cast<const ConfigOptionFloats*>(other_opt)->size())
                    diff.emplace_back(opt_key);
            }
        }
    }
    return diff;
}

static constexpr const std::initializer_list<const char*> optional_keys { "compatible_prints", "compatible_printers" };

bool PresetCollection::is_dirty(const Preset *edited, const Preset *reference)
{
    if (edited != nullptr && reference != nullptr) {
        // Only compares options existing in both configs.
<<<<<<< HEAD
        //auto diff = reference->config.diff(edited->config, false);
        //if (!diff.empty())
        //don't consider phony field for equals
        if (!reference->config.equals(edited->config, false))
=======
        bool is_dirty = !reference->config.equals(edited->config);
        if (is_dirty && edited->type != Preset::TYPE_FILAMENT) {
            // for non-filaments preset check deep difference for compared configs
            // there can be cases (as for thumbnails), when configs can logically equal
            // even when their values are not equal.
            is_dirty = !deep_diff(edited->config, reference->config).empty();
        }
        if (is_dirty)
>>>>>>> 3284959e
            return true;
        // The "compatible_printers" option key is handled differently from the others:
        // It is not mandatory. If the key is missing, it means it is compatible with any printer.
        // If the key exists and it is empty, it means it is compatible with no printer.
        for (auto &opt_key : optional_keys)
            if (reference->config.has(opt_key) != edited->config.has(opt_key))
                return true;
    }
    return false;
}

std::vector<std::string> PresetCollection::dirty_options(const Preset *edited, const Preset *reference, const bool deep_compare /*= false*/, const bool ignore_phony)
{
    std::vector<std::string> changed;
    if (edited != nullptr && reference != nullptr) {
        // Only compares options existing in both configs.
        changed = deep_compare ?
                deep_diff(edited->config, reference->config, !ignore_phony) :
                reference->config.diff(edited->config, !ignore_phony);
        // The "compatible_printers" option key is handled differently from the others:
        // It is not mandatory. If the key is missing, it means it is compatible with any printer.
        // If the key exists and it is empty, it means it is compatible with no printer.
        for (auto &opt_key : optional_keys)
            if (reference->config.has(opt_key) != edited->config.has(opt_key))
                changed.emplace_back(opt_key);
    }
    return changed;
}

// Select a new preset. This resets all the edits done to the currently selected preset.
// If the preset with index idx does not exist, a first visible preset is selected.
Preset& PresetCollection::select_preset(size_t idx)
{
    for (Preset &preset : m_presets)
        preset.is_dirty = false;
    if (idx >= m_presets.size())
        idx = first_visible_idx();
    m_idx_selected = idx;
    if (!m_presets[idx].is_visible)
        // The newly selected preset can be activated -> make it visible.
        m_presets[idx].is_visible = true;

    m_edited_preset = m_presets[idx];
    bool default_visible = ! m_default_suppressed || m_idx_selected < m_num_default_presets;
    for (size_t i = 0; i < m_num_default_presets; ++i)
        m_presets[i].is_visible = default_visible;
    return m_presets[idx];
}

bool PresetCollection::select_preset_by_name(const std::string &name_w_suffix, bool force)
{
    std::string name = Preset::remove_suffix_modified(name_w_suffix);
    // 1) Try to find the preset by its name.
    auto it = this->find_preset_internal(name);
    size_t idx = 0;
    if (it != m_presets.end() && it->name == name && it->is_visible)
        // Preset found by its name and it is visible.
        idx = it - m_presets.begin();
    else {
        // Find the first visible preset.
        for (size_t i = m_default_suppressed ? m_num_default_presets : 0; i < m_presets.size(); ++ i)
            if (m_presets[i].is_visible) {
                idx = i;
                break;
            }
        // If the first visible preset was not found, return the 0th element, which is the default preset.
    }

    // 2) Select the new preset.
    if (m_idx_selected != idx || force) {
        this->select_preset(idx);
        return true;
    }

    return false;
}

bool PresetCollection::select_preset_by_name_strict(const std::string &name)
{
    // 1) Try to find the preset by its name.
    auto it = this->find_preset_internal(name);
    size_t idx = (size_t)-1;
    if (it != m_presets.end() && it->name == name && it->is_visible)
        // Preset found by its name.
        idx = it - m_presets.begin();
    // 2) Select the new preset.
    if (idx != (size_t)-1) {
        this->select_preset(idx);
        return true;
    }
    m_idx_selected = idx;
    return false;
}

// Merge one vendor's presets with the other vendor's presets, report duplicates.
std::vector<std::string> PresetCollection::merge_presets(PresetCollection &&other, const VendorMap &new_vendors)
{
    std::vector<std::string> duplicates;
    for (Preset &preset : other.m_presets) {
        if (preset.is_default || preset.is_external)
            continue;
        Preset key(m_type, preset.name);
        auto it = std::lower_bound(m_presets.begin() + m_num_default_presets, m_presets.end(), key);
        if (it == m_presets.end() || it->name != preset.name) {
            if (preset.vendor != nullptr) {
                // Re-assign a pointer to the vendor structure in the new PresetBundle.
                auto it = new_vendors.find(preset.vendor->id);
                assert(it != new_vendors.end());
                preset.vendor = &it->second;
            }
            m_presets.emplace(it, std::move(preset));
        } else
            duplicates.emplace_back(std::move(preset.name));
    }
    return duplicates;
}

void PresetCollection::update_vendor_ptrs_after_copy(const VendorMap &new_vendors)
{
    for (Preset &preset : m_presets)
        if (preset.vendor != nullptr) {
            assert(! preset.is_default && ! preset.is_external);
            // Re-assign a pointer to the vendor structure in the new PresetBundle.
            auto it = new_vendors.find(preset.vendor->id);
            assert(it != new_vendors.end());
            preset.vendor = &it->second;
        }
}

void PresetCollection::update_map_alias_to_profile_name()
{
	m_map_alias_to_profile_name.clear();
	for (const Preset &preset : m_presets)
		m_map_alias_to_profile_name.emplace_back(preset.alias, preset.name);
	std::sort(m_map_alias_to_profile_name.begin(), m_map_alias_to_profile_name.end(), [](auto &l, auto &r) { return l.first < r.first; });
}

void PresetCollection::update_map_system_profile_renamed()
{
	m_map_system_profile_renamed.clear();
	for (Preset &preset : m_presets)
		for (const std::string &renamed_from : preset.renamed_from) {
            const auto [it, success] = m_map_system_profile_renamed.insert(std::pair<std::string, std::string>(renamed_from, preset.name));
			if (! success)
                BOOST_LOG_TRIVIAL(error) << boost::format("Preset name \"%1%\" was marked as renamed from \"%2%\", though preset name \"%3%\" was marked as renamed from \"%2%\" as well.") % preset.name % renamed_from % it->second;
		}
}

std::string PresetCollection::name() const
{
    switch (this->type()) {
    case Preset::TYPE_FFF_PRINT:    return L("print");
    case Preset::TYPE_FFF_FILAMENT: return L("filament");
    case Preset::TYPE_SLA_PRINT:    return L("SLA print");
    case Preset::TYPE_SLA_MATERIAL: return L("SLA material");
    case Preset::TYPE_PRINTER:      return L("printer");
    default:                        return "invalid";
    }
}

std::string Preset::type_name(Type t) {
    switch (t) {
    case Preset::TYPE_FFF_PRINT:    return "print";
    case Preset::TYPE_FFF_FILAMENT: return "filament";
    case Preset::TYPE_SLA_PRINT:    return "sla_print";
    case Preset::TYPE_SLA_MATERIAL: return "sla_material";
    case Preset::TYPE_PRINTER:      return "printer";
    default:                        return "invalid";
    }
}

std::string PresetCollection::section_name() const
{
    return Preset::type_name(this->type());
}

// Used for validating the "inherits" flag when importing user's config bundles.
// Returns names of all system presets including the former names of these presets.
std::vector<std::string> PresetCollection::system_preset_names() const
{
    size_t num = 0;
    for (const Preset &preset : m_presets)
        if (preset.is_system)
            ++ num;
    std::vector<std::string> out;
    out.reserve(num);
    for (const Preset &preset : m_presets)
        if (preset.is_system) {
            out.emplace_back(preset.name);
            out.insert(out.end(), preset.renamed_from.begin(), preset.renamed_from.end());
        }
    std::sort(out.begin(), out.end());
    return out;
}

// Generate a file path from a profile name. Add the ".ini" suffix if it is missing.
std::string PresetCollection::path_from_name(const std::string &new_name) const
{
    std::string file_name = boost::iends_with(new_name, ".ini") ? new_name : (new_name + ".ini");
    return (boost::filesystem::path(m_dir_path) / file_name).make_preferred().string();
}

const Preset& PrinterPresetCollection::default_preset_for(const DynamicPrintConfig &config) const
{
    const ConfigOptionEnumGeneric *opt_printer_technology = config.opt<ConfigOptionEnumGeneric>("printer_technology");
    return this->default_preset((opt_printer_technology == nullptr || opt_printer_technology->value == ptFFF) ? 0 : 1);
}

const Preset* PrinterPresetCollection::find_system_preset_by_model_and_variant(const std::string &model_id, const std::string& variant) const
{
    if (model_id.empty()) { return nullptr; }

    const auto it = std::find_if(cbegin(), cend(), [&](const Preset &preset) {
        if (!preset.is_system || preset.config.opt_string("printer_model") != model_id)
            return false;
        if (variant.empty())
            return true;
        return preset.config.opt_string("printer_variant") == variant;
    });

    return it != cend() ? &*it : nullptr;
}

bool  PrinterPresetCollection::only_default_printers() const
{
    for (const auto& printer : get_presets()) {
        if (! printer.is_default)
            return false;
    }
    return true;
}
// -------------------------
// ***  PhysicalPrinter  ***
// -------------------------

std::string PhysicalPrinter::separator()
{
    return " * ";
}

static std::vector<std::string> s_PhysicalPrinter_opts {
    "preset_name", // temporary option to compatibility with older Slicer
    "preset_names",
    "printer_technology",
    "host_type",
    "print_host",
    "printhost_apikey",
    "printhost_cafile",
    "printhost_client_cert",
    "printhost_client_cert_password",
    "printhost_port",
    "printhost_authorization_type",
    // HTTP digest authentization (RFC 2617)
    "printhost_user",
    "printhost_password",
    "printhost_ssl_ignore_revoke"
};

const std::vector<std::string>& PhysicalPrinter::printer_options()
{
    return s_PhysicalPrinter_opts;
}

static constexpr auto legacy_print_host_options = {
            "print_host",
            "printhost_apikey",
            "printhost_cafile",
            "printhost_port"
        };

std::vector<std::string> PhysicalPrinter::presets_with_print_host_information(const PrinterPresetCollection& printer_presets)
{
    std::vector<std::string> presets;
    for (const Preset& preset : printer_presets)
        if (has_print_host_information(preset.config))
            presets.emplace_back(preset.name);

    return presets;
}

bool PhysicalPrinter::has_print_host_information(const DynamicPrintConfig& config)
{
    for (const char *opt : legacy_print_host_options)
        if (!config.opt_string(opt).empty())
            return true;

    return false;
}

const std::set<std::string>& PhysicalPrinter::get_preset_names() const
{
    return preset_names;
}

bool PhysicalPrinter::has_empty_config() const
{
    return  config.opt_string("print_host"                      ).empty() &&
            config.opt_string("printhost_apikey"                ).empty() &&
            config.opt_string("printhost_cafile"                ).empty() &&
            config.opt_string("printhost_client_cert"           ).empty() && 
            config.opt_string("printhost_client_cert_password"  ).empty() && 
            config.opt_string("printhost_port"                  ).empty() &&
            config.opt_string("printhost_user"                  ).empty() &&
            config.opt_string("printhost_password"              ).empty() && 
            config.opt_string("printhost_port"                  ).empty();
}

// temporary workaround for compatibility with older Slicer
static void update_preset_name_option(const std::set<std::string>& preset_names, DynamicPrintConfig& config)
{
    std::string name;
    for (auto el : preset_names)
        name += el + ";";
    name.pop_back();
    config.set_key_value("preset_name", new ConfigOptionString(name));
}

void PhysicalPrinter::update_preset_names_in_config()
{
    if (!preset_names.empty()) {
        std::vector<std::string>& values = config.option<ConfigOptionStrings>("preset_names")->values;
        values.clear();
        for (const std::string& preset : preset_names)
            values.push_back(preset);

        // temporary workaround for compatibility with older Slicer
        update_preset_name_option(preset_names, config);
    }
}

void PhysicalPrinter::save(const std::string& file_name_from, const std::string& file_name_to)
{
    // rename the file
    boost::nowide::rename(file_name_from.data(), file_name_to.data());
    this->file = file_name_to;
    // save configuration
    this->config.save(this->file);
}

void PhysicalPrinter::update_from_preset(const Preset& preset)
{
    config.apply_only(preset.config, printer_options(), true);
    // add preset names to the options list
    preset_names.emplace(preset.name);
    update_preset_names_in_config();
}

void PhysicalPrinter::update_from_config(const DynamicPrintConfig& new_config)
{
    config.apply_only(new_config, printer_options(), false);

    const std::vector<std::string>& values = config.option<ConfigOptionStrings>("preset_names")->values;

    if (values.empty())
        preset_names.clear();
    else {
        for (const std::string& val : values)
            preset_names.emplace(val);
        // temporary workaround for compatibility with older Slicer
        update_preset_name_option(preset_names, config);
    }
}

void PhysicalPrinter::reset_presets()
{
    return preset_names.clear();
}

bool PhysicalPrinter::add_preset(const std::string& preset_name)
{
    return preset_names.emplace(preset_name).second;
}

bool PhysicalPrinter::delete_preset(const std::string& preset_name)
{
    return preset_names.erase(preset_name) > 0;
}

PhysicalPrinter::PhysicalPrinter(const std::string& name, const DynamicPrintConfig& default_config) :
    name(name), config(default_config)
{
    update_from_config(config);
}

PhysicalPrinter::PhysicalPrinter(const std::string& name, const DynamicPrintConfig &default_config, const Preset& preset) :
    name(name), config(default_config)
{
    update_from_preset(preset);
}

void PhysicalPrinter::set_name(const std::string& name)
{
    this->name = name;
}

std::string PhysicalPrinter::get_full_name(const std::string& preset_name) const
{
    return name + separator() + preset_name;
}

std::string PhysicalPrinter::get_short_name(std::string full_name)
{
    int pos = full_name.find(separator());
    if (pos > 0)
        boost::erase_tail(full_name, full_name.length() - pos);
    return full_name;
}

std::string PhysicalPrinter::get_preset_name(std::string name)
{
    int pos = name.find(separator());
    boost::erase_head(name, pos + 3);
    return Preset::remove_suffix_modified(name);
}


// -----------------------------------
// ***  PhysicalPrinterCollection  ***
// -----------------------------------

PhysicalPrinterCollection::PhysicalPrinterCollection( const std::vector<std::string>& keys)
{
    // Default config for a physical printer containing all key/value pairs of PhysicalPrinter::printer_options().
    for (const std::string &key : keys) {
        const ConfigOptionDef *opt = print_config_def.get(key);
        assert(opt);
        assert(opt->default_value);
        m_default_config.set_key_value(key, opt->default_value->clone());
    }
}

// Load all printers found in dir_path.
// Throws an exception on error.
void PhysicalPrinterCollection::load_printers(
    const std::string& dir_path, const std::string& subdir, 
    PresetsConfigSubstitutions& substitutions, ForwardCompatibilitySubstitutionRule substitution_rule)
{
    // Don't use boost::filesystem::canonical() on Windows, it is broken in regard to reparse points,
    // see https://github.com/prusa3d/PrusaSlicer/issues/732
    boost::filesystem::path dir = boost::filesystem::absolute(boost::filesystem::path(dir_path) / subdir).make_preferred();
    m_dir_path = dir.string();
    std::string errors_cummulative;
    // Store the loaded printers into a new vector, otherwise the binary search for already existing presets would be broken.
    std::deque<PhysicalPrinter> printers_loaded;
    for (auto& dir_entry : boost::filesystem::directory_iterator(dir))
        if (Slic3r::is_ini_file(dir_entry)) {
            std::string name = dir_entry.path().filename().string();
            // Remove the .ini suffix.
            name.erase(name.size() - 4);
            if (this->find_printer(name, false)) {
                // This happens when there's is a preset (most likely legacy one) with the same name as a system preset
                // that's already been loaded from a bundle.
                BOOST_LOG_TRIVIAL(warning) << "Printer already present, not loading: " << name;
                continue;
            }
            try {
                PhysicalPrinter printer(name, this->default_config());
                printer.file = dir_entry.path().string();
                // Load the preset file, apply preset values on top of defaults.
                try {
                    DynamicPrintConfig config;
                    ConfigSubstitutions config_substitutions = config.load_from_ini(printer.file, substitution_rule);
                    if (! config_substitutions.empty())
                        substitutions.push_back({ name, Preset::Type::TYPE_PHYSICAL_PRINTER, PresetConfigSubstitutions::Source::UserFile, printer.file, std::move(config_substitutions) });
                    printer.update_from_config(config);
                    printer.loaded = true;
                }
                catch (const std::ifstream::failure& err) {
                    throw Slic3r::RuntimeError(std::string("The selected preset cannot be loaded: ") + printer.file + "\n\tReason: " + err.what());
                }
                catch (const std::runtime_error& err) {
                    throw Slic3r::RuntimeError(std::string("Failed loading the preset file: ") + printer.file + "\n\tReason: " + err.what());
                }
                printers_loaded.emplace_back(printer);
            }
            catch (const std::runtime_error& err) {
                errors_cummulative += err.what();
                errors_cummulative += "\n";
            }
        }
    m_printers.insert(m_printers.end(), std::make_move_iterator(printers_loaded.begin()), std::make_move_iterator(printers_loaded.end()));
    std::sort(m_printers.begin(), m_printers.end());
    if (!errors_cummulative.empty())
        throw Slic3r::RuntimeError(errors_cummulative);
}

void PhysicalPrinterCollection::load_printer(const std::string& path, const std::string& name, DynamicPrintConfig&& config, bool select, bool save/* = false*/)
{
    auto it = this->find_printer_internal(name);
    if (it == m_printers.end() || it->name != name) {
        // The preset was not found. Create a new preset.
        it = m_printers.emplace(it, PhysicalPrinter(name, config));
    }

    it->file = path;
    it->config = std::move(config);
    it->loaded = true;
    if (select)
        this->select_printer(*it);

    if (save)
        it->save();
}

// if there is saved user presets, contains information about "Print Host upload",
// Create default printers with this presets
// Note! "Print Host upload" options will be cleared after physical printer creations
void PhysicalPrinterCollection::load_printers_from_presets(PrinterPresetCollection& printer_presets)
{
    int cnt=0;
    for (Preset& preset: printer_presets) {
        DynamicPrintConfig& config = preset.config;
        for(const char* option : legacy_print_host_options) {
            if (!config.opt_string(option).empty()) {
                // check if printer with those "Print Host upload" options already exist
                PhysicalPrinter* existed_printer = find_printer_with_same_config(config);
                if (existed_printer)
                    // just add preset for this printer
                    existed_printer->add_preset(preset.name);
                else {
                    std::string new_printer_name = (boost::format("Printer %1%") % ++cnt ).str();
                    while (find_printer(new_printer_name))
                        new_printer_name = (boost::format("Printer %1%") % ++cnt).str();

                    // create new printer from this preset
                    PhysicalPrinter printer(new_printer_name, this->default_config(), preset);
                    printer.loaded = true;
                    save_printer(printer);
                }

                // erase "Print Host upload" information from the preset
                for (const char *opt : legacy_print_host_options)
                    config.opt_string(opt).clear();
                // save changes for preset
                preset.save();

                // update those changes for edited preset if it's equal to the preset
                Preset& edited = printer_presets.get_edited_preset();
                if (preset.name == edited.name) {
                    for (const char *opt : legacy_print_host_options)
                        edited.config.opt_string(opt).clear();
                }

                break;
            }
        }
    }
}

PhysicalPrinter* PhysicalPrinterCollection::find_printer( const std::string& name, bool case_sensitive_search)
{
    auto it = this->find_printer_internal(name, case_sensitive_search);

    // Ensure that a temporary copy is returned if the preset found is currently selected.
    auto is_equal_name = [name, case_sensitive_search](const std::string& in_name) {
        if (case_sensitive_search)
            return in_name == name;
        return boost::to_lower_copy<std::string>(in_name) == boost::to_lower_copy<std::string>(name);
    };

    if (it == m_printers.end() || !is_equal_name(it->name))
        return nullptr;
    return &this->printer(it - m_printers.begin());
}

std::deque<PhysicalPrinter>::iterator PhysicalPrinterCollection::find_printer_internal(const std::string& name, bool case_sensitive_search/* = true*/)
{
    if (case_sensitive_search)
        return Slic3r::lower_bound_by_predicate(m_printers.begin(), m_printers.end(), [&name](const auto& l) { return l.name < name;  });

    std::string low_name = boost::to_lower_copy<std::string>(name);

    size_t i = 0;
    for (const PhysicalPrinter& printer : m_printers) {
        if (boost::to_lower_copy<std::string>(printer.name) == low_name)
            break;
        i++;
    }
    if (i == m_printers.size())
        return m_printers.end();

    return m_printers.begin() + i;
}

PhysicalPrinter* PhysicalPrinterCollection::find_printer_with_same_config(const DynamicPrintConfig& config)
{
    for (const PhysicalPrinter& printer :*this) {
        bool is_equal = true;
        for (const char *opt : legacy_print_host_options)
            if (is_equal && printer.config.opt_string(opt) != config.opt_string(opt))
                is_equal = false;

        if (is_equal)
            return find_printer(printer.name);
    }
    return nullptr;
}

// Generate a file path from a profile name. Add the ".ini" suffix if it is missing.
std::string PhysicalPrinterCollection::path_from_name(const std::string& new_name) const
{
    std::string file_name = boost::iends_with(new_name, ".ini") ? new_name : (new_name + ".ini");
    return (boost::filesystem::path(m_dir_path) / file_name).make_preferred().string();
}

void PhysicalPrinterCollection::save_printer(PhysicalPrinter& edited_printer, const std::string& renamed_from/* = ""*/)
{
    // controll and update preset_names in edited_printer config
    edited_printer.update_preset_names_in_config();

    std::string name = renamed_from.empty() ? edited_printer.name : renamed_from;
    // 1) Find the printer with a new_name or create a new one,
    // initialize it with the edited config.
    auto it = this->find_printer_internal(name);
    if (it != m_printers.end() && it->name == name) {
        // Printer with the same name found.
        // Overwriting an existing preset.
        it->config = std::move(edited_printer.config);
        it->name = edited_printer.name;
        it->preset_names = edited_printer.preset_names;
        // sort printers and get new it
        std::sort(m_printers.begin(), m_printers.end());
        it = this->find_printer_internal(edited_printer.name);
    }
    else {
        // Creating a new printer.
        it = m_printers.emplace(it, edited_printer);
    }
    assert(it != m_printers.end());

    // 2) Save printer
    PhysicalPrinter& printer = *it;
    if (printer.file.empty())
        printer.file = this->path_from_name(printer.name);

    if (printer.file == this->path_from_name(printer.name))
        printer.save();
    else
        // if printer was renamed, we should rename a file and than save the config
        printer.save(printer.file, this->path_from_name(printer.name));

    // update idx_selected
    m_idx_selected = it - m_printers.begin();
}

bool PhysicalPrinterCollection::delete_printer(const std::string& name)
{
    auto it = this->find_printer_internal(name);
    if (it == m_printers.end())
        return false;

    const PhysicalPrinter& printer = *it;
    // Erase the preset file.
    boost::nowide::remove(printer.file.c_str());
    m_printers.erase(it);
    return true;
}

bool PhysicalPrinterCollection::delete_selected_printer()
{
    if (!has_selection())
        return false;
    const PhysicalPrinter& printer = this->get_selected_printer();

    // Erase the preset file.
    boost::nowide::remove(printer.file.c_str());
    // Remove the preset from the list.
    m_printers.erase(m_printers.begin() + m_idx_selected);
    // unselect all printers
    unselect_printer();

    return true;
}

bool PhysicalPrinterCollection::delete_preset_from_printers( const std::string& preset_name)
{
    std::vector<std::string> printers_for_delete;
    for (PhysicalPrinter& printer : m_printers) {
        if (printer.preset_names.size() == 1 && *printer.preset_names.begin() == preset_name)
            printers_for_delete.emplace_back(printer.name);
        else if (printer.delete_preset(preset_name))
            save_printer(printer);
    }

    if (!printers_for_delete.empty())
        for (const std::string& printer_name : printers_for_delete)
            delete_printer(printer_name);

    unselect_printer();
    return true;
}

void PhysicalPrinterCollection::rename_preset_in_printers(const std::string& old_preset_name, const std::string& new_preset_name)
{
    for (PhysicalPrinter& printer : m_printers)
        if (printer.delete_preset(old_preset_name)) {
            printer.add_preset(new_preset_name);
            printer.update_preset_names_in_config();
            printer.save();
        }
}

// Get list of printers which have more than one preset and "preset_names" preset is one of them
std::vector<std::string> PhysicalPrinterCollection::get_printers_with_preset(const std::string& preset_name, bool respect_only_preset /*= true*/)
{
    std::vector<std::string> printers;

    for (auto printer : m_printers) {
        if (!respect_only_preset && printer.preset_names.size() == 1)
            continue;
        if (printer.preset_names.find(preset_name) != printer.preset_names.end())
            printers.emplace_back(printer.name);
    }

    return printers;
}

// Get list of printers which has only "preset_names" preset
std::vector<std::string> PhysicalPrinterCollection::get_printers_with_only_preset(const std::string& preset_name)
{
    std::vector<std::string> printers;

    for (const PhysicalPrinter& printer : m_printers)
        if (printer.preset_names.size() == 1 && *printer.preset_names.begin() == preset_name)
            printers.emplace_back(printer.name);

    return printers;
}

std::string PhysicalPrinterCollection::get_selected_full_printer_name() const
{
    return (m_idx_selected == size_t(-1)) ? std::string() : this->get_selected_printer().get_full_name(m_selected_preset);
}

void PhysicalPrinterCollection::select_printer(const std::string& full_name)
{
    std::string printer_name = PhysicalPrinter::get_short_name(full_name);
    auto it = this->find_printer_internal(printer_name);
    if (it == m_printers.end()) {
        unselect_printer();
        return;
    }

    // update idx_selected
    m_idx_selected = it - m_printers.begin();

    // update name of the currently selected preset
    if (printer_name == full_name)
        // use first preset in the list
        m_selected_preset = *it->preset_names.begin();
    else
        m_selected_preset = it->get_preset_name(full_name);
}

void PhysicalPrinterCollection::select_printer(const std::string& printer_name, const std::string& preset_name)
{
    if (preset_name.empty())
        return select_printer(printer_name);
    return select_printer(printer_name + PhysicalPrinter::separator() + preset_name);
}

void PhysicalPrinterCollection::select_printer(const PhysicalPrinter& printer)
{
    return select_printer(printer.name);
}

bool PhysicalPrinterCollection::has_selection() const
{
    return m_idx_selected != size_t(-1);
}

void PhysicalPrinterCollection::unselect_printer()
{
    m_idx_selected = size_t(-1);
    m_selected_preset.clear();
}

bool PhysicalPrinterCollection::is_selected(PhysicalPrinterCollection::ConstIterator it, const std::string& preset_name) const
{
    return  m_idx_selected      == size_t(it - m_printers.begin()) &&
            m_selected_preset   == preset_name;
}

ExtruderFilaments::ExtruderFilaments(PresetCollection* filaments_collection, size_t extruder_id, std::string selected_name/* = std::string()*/)
: m_filaments (filaments_collection)
, m_extruder_id(extruder_id)
{
    const std::deque<Preset>& presets = m_filaments->get_presets();
    for (size_t id = 0; id < presets.size(); id ++)
        m_extr_filaments.emplace_back(&(presets[id]));

    select_filament(selected_name.empty() ? m_filaments->get_selected_preset_name() : selected_name);
}

const std::string& ExtruderFilaments::get_preset_name_by_alias(const std::string& alias) const
{
    const auto& aliases_map = m_filaments->map_alias_to_profile_name();
    for (
        // Find the 1st profile name with the alias.
        auto it = Slic3r::lower_bound_by_predicate(aliases_map.begin(), aliases_map.end(), [&alias](auto& l) { return l.first < alias; });
        // Continue over all profile names with the same alias.
        it != aliases_map.end() && it->first == alias; ++it)
        if (auto it_filament = find_filament_internal(it->second);
            it_filament != m_extr_filaments.end() && it_filament->preset->name == it->second &&
            it_filament->preset->is_visible && (it_filament->is_compatible || size_t(it_filament - m_extr_filaments.begin()) == m_idx_selected))
            return it_filament->preset->name;
    return alias;
}

bool ExtruderFilaments::select_filament(const std::string &name_w_suffix, bool force/*= false*/)
{
    std::string name = Preset::remove_suffix_modified(name_w_suffix);
    // 1) Try to find the preset by its name.
    auto it = this->find_filament_internal(name);
    size_t idx = 0;
    if (it != m_extr_filaments.end() && it->preset->name == name && it->preset->is_visible)
        // Preset found by its name and it is visible.
        idx = it - m_extr_filaments.begin();
    else {
        // Find the first visible preset.
        for (size_t i = 0; i < m_extr_filaments.size(); ++i)
            if (m_extr_filaments[i].preset->is_visible/* && m_extr_filaments[i].is_compatible*/) {
                idx = i;
                break;
            }
        // If the first visible preset was not found, return the 0th element, which is the default preset.
    }
    // 2) Select the new preset.
    if (m_idx_selected != idx || force) {
        this->select_filament(idx);
        return true;
    }

    return false;
}

size_t ExtruderFilaments::update_compatible_internal(const PresetWithVendorProfile  &active_printer,
                                                     const PresetWithVendorProfile  *active_print,
                                                     PresetSelectCompatibleType      unselect_if_incompatible)
{
    DynamicPrintConfig config;
    config.set_key_value("printer_preset", new ConfigOptionString(active_printer.preset.name));
    const ConfigOption* opt = active_printer.preset.config.option("nozzle_diameter");
    if (opt)
        config.set_key_value("num_extruders", new ConfigOptionInt((int)static_cast<const ConfigOptionFloats*>(opt)->values.size()));
    bool some_compatible = false;

    // Adjust printer preset config to the first extruder from m_extruder_id 
    Preset printer_preset_adjusted = active_printer.preset;
    if (m_extruder_id > 0 && !printer_preset_adjusted.config.opt_bool("single_extruder_multi_material")) {
        DynamicPrintConfig& active_printer_config = printer_preset_adjusted.config;
        for (const std::string& key : print_config_def.extruder_option_keys()) {
            if (key == "default_filament_profile")
                continue;// Ignore this field, because this parameter is not related to the extruder but to whole printer.
            auto* opt = active_printer_config.option(key, false);
            if (opt != nullptr && opt->is_vector())
                static_cast<ConfigOptionVectorBase*>(opt)->set_at(opt, 0, m_extruder_id);
        }
    }
    PresetWithVendorProfile active_printer_adjusted(printer_preset_adjusted, active_printer.vendor);

    std::vector<size_t> indices_of_template_presets;
    indices_of_template_presets.reserve(m_extr_filaments.size());

    size_t num_default_presets = m_filaments->num_default_presets();
    for (size_t idx_preset = num_default_presets; idx_preset < m_extr_filaments.size(); ++idx_preset) {
        const bool    is_selected   = idx_preset == m_idx_selected;
        const Preset* preset        = m_extr_filaments[idx_preset].preset;
        Filament& extr_filament = m_extr_filaments[idx_preset];

        const PresetWithVendorProfile this_preset_with_vendor_profile = m_filaments->get_preset_with_vendor_profile(*preset);
        bool    was_compatible = extr_filament.is_compatible;
        extr_filament.is_compatible = is_compatible_with_printer(this_preset_with_vendor_profile, active_printer_adjusted, &config);
        some_compatible |= extr_filament.is_compatible;
        if (active_print != nullptr)
            extr_filament.is_compatible &= is_compatible_with_print(this_preset_with_vendor_profile, *active_print, active_printer_adjusted);
        if (!extr_filament.is_compatible && is_selected &&
            (unselect_if_incompatible == PresetSelectCompatibleType::Always || (unselect_if_incompatible == PresetSelectCompatibleType::OnlyIfWasCompatible && was_compatible)))
            m_idx_selected = size_t(-1);
        if (preset->vendor && preset->vendor->templates_profile) {
            if (preset->is_visible)
                indices_of_template_presets.push_back(idx_preset);
            else {
                extr_filament.is_compatible = false;
                if (is_selected)
                    m_idx_selected = size_t(-1);
            }
        }
    }

    // filter out template profiles where profile with same alias and compability exists
    if (!indices_of_template_presets.empty()) {
        for (size_t idx = num_default_presets; idx < m_extr_filaments.size(); ++idx) {
            const Filament& filament    = m_extr_filaments[idx];
            const VendorProfile*    vendor      = filament.preset->vendor;
            if (vendor && !vendor->templates_profile && filament.is_compatible) {
                const std::string& preset_alias = filament.preset->alias;
                for (const auto& template_idx : indices_of_template_presets) {
                    if (m_extr_filaments[template_idx].preset->alias == preset_alias) {
                        m_extr_filaments[template_idx].is_compatible = false;
                        // unselect selected template filament if there is non-template alias compatible
                        if (template_idx == m_idx_selected && (unselect_if_incompatible != PresetSelectCompatibleType::Never))
                            m_idx_selected = size_t(-1);
                        break;
                    }
                }
            }
        }
    }

    return m_idx_selected;
}


namespace PresetUtils {
	const VendorProfile::PrinterModel* system_printer_model(const Preset &preset)
	{
		const VendorProfile::PrinterModel *out = nullptr;
		if (preset.vendor != nullptr) {
			const auto *printer_model = preset.config.opt<ConfigOptionString>("printer_model");
			if (printer_model != nullptr && ! printer_model->value.empty()) {
				auto it = std::find_if(preset.vendor->models.begin(), preset.vendor->models.end(), [printer_model](const VendorProfile::PrinterModel &pm) { return pm.id == printer_model->value; });
				if (it != preset.vendor->models.end())
					out = &(*it);
			}
		}
		return out;
	}

    std::string system_printer_bed_model(const Preset& preset)
    {
        std::string out;
        const VendorProfile::PrinterModel* pm = PresetUtils::system_printer_model(preset);
        if (pm != nullptr && !pm->bed_model.empty()) {
            out = Slic3r::data_dir() + "/vendor/" + preset.vendor->id + "/" + pm->bed_model;
            if (!boost::filesystem::exists(boost::filesystem::path(out)))
                out = Slic3r::resources_dir() + "/profiles/" + preset.vendor->id + "/" + pm->bed_model;
        }
        return out;
    }

    std::string system_printer_bed_texture(const Preset& preset)
    {
        std::string out;
        const VendorProfile::PrinterModel* pm = PresetUtils::system_printer_model(preset);
        if (pm != nullptr && !pm->bed_texture.empty()) {
            out = Slic3r::data_dir() + "/vendor/" + preset.vendor->id + "/" + pm->bed_texture;
            if (!boost::filesystem::exists(boost::filesystem::path(out)))
                out = Slic3r::resources_dir() + "/profiles/" + preset.vendor->id + "/" + pm->bed_texture;
        }
        return out;
    }

    bool vendor_profile_has_all_resources(const VendorProfile& vp)
    {
        namespace fs = boost::filesystem;

        std::string vendor_folder = Slic3r::data_dir()      + "/vendor/"   + vp.id + "/";
        std::string rsrc_folder   = Slic3r::resources_dir() + "/profiles/" + vp.id + "/";
        std::string cache_folder  = Slic3r::data_dir()      + "/cache/"    + vp.id + "/";
        for (const VendorProfile::PrinterModel& model : vp.models) {
            for (const std::string& res : { model.bed_texture, model.bed_model, model.thumbnail } ) {
                if (! res.empty()
                 && !fs::exists(fs::path(vendor_folder + res))
                 && !fs::exists(fs::path(rsrc_folder   + res))
                 && !fs::exists(fs::path(cache_folder  + res)))
                    return false;
            }
        }
        return true;
    }
    bool compare_vendor_profile_printers(const VendorProfile& vp_old, const VendorProfile& vp_new, std::vector<std::string>& new_printers)
    {
        for (const VendorProfile::PrinterModel& model : vp_new.models)
        {
            if (std::find_if(vp_old.models.begin(), vp_old.models.end(), [model](const VendorProfile::PrinterModel& pm) { return pm.id == model.id; }) == vp_old.models.end())
                new_printers.push_back(model.name);
        }
        return new_printers.empty();
    }
} // namespace PresetUtils

} // namespace Slic3r<|MERGE_RESOLUTION|>--- conflicted
+++ resolved
@@ -168,7 +168,6 @@
         res.changelog_url = changelog_url->second.data();
     }
 
-<<<<<<< HEAD
     //get family column size
     auto family_size = tree.find("family_size");
     if (family_size != tree.not_found()) {
@@ -179,11 +178,11 @@
                 printf("Error, can't set the line width for family %s:\n%s\n", it->first.c_str(), err.what());
             }
         }
-=======
+    }
+
     const auto templates_profile = vendor_section.find("templates_profile");
     if (templates_profile != vendor_section.not_found()) {
         res.templates_profile = templates_profile->second.data() == "1";
->>>>>>> 3284959e
     }
 
     if (! load_all) {
@@ -236,17 +235,12 @@
             }
             model.bed_model   = section.second.get<std::string>("bed_model", "");
             model.bed_texture = section.second.get<std::string>("bed_texture", "");
-<<<<<<< HEAD
             model.bed_with_grid = section.second.get<std::string>("bed_with_grid", "") == "1";
-            model.thumbnail = section.second.get<std::string>("thumbnail", "");
-
-            //save it
-=======
             model.thumbnail   = section.second.get<std::string>("thumbnail", "");
             if (model.thumbnail.empty())
                 model.thumbnail = model.id + "_thumbnail.png";
 
->>>>>>> 3284959e
+            //save it
             if (! model.id.empty() && ! model.variants.empty())
                 res.models.emplace_back(std::move(model));
         }
@@ -446,17 +440,11 @@
         if (model.empty() || variant.empty())
             return;
         is_visible = app_config.get_variant(vendor->id, model, variant);
-<<<<<<< HEAD
     } else if (type == TYPE_FFF_FILAMENT || type == TYPE_SLA_MATERIAL) {
     	const std::string &section_name = (type == TYPE_FFF_FILAMENT) ? AppConfig::SECTION_FILAMENTS : AppConfig::SECTION_MATERIALS;
-    	if (app_config.has_section(section_name)) {
-=======
-    } else if (type == TYPE_FILAMENT || type == TYPE_SLA_MATERIAL) {
-    	const std::string &section_name = (type == TYPE_FILAMENT) ? AppConfig::SECTION_FILAMENTS : AppConfig::SECTION_MATERIALS;
         if (type == TYPE_FILAMENT && app_config.get_bool("no_templates") && vendor && vendor->templates_profile)
             is_visible = false;
     	else if (app_config.has_section(section_name)) {
->>>>>>> 3284959e
     		// Check whether this profile is marked as "installed" in PrusaSlicer.ini,
     		// or whether a profile is marked as "installed", which this profile may have been renamed from.
 	    	const std::map<std::string, std::string> &installed = app_config.get_section(section_name);
@@ -474,7 +462,6 @@
 }
 
 static std::vector<std::string> s_Preset_print_options {
-<<<<<<< HEAD
         "layer_height", 
         "first_layer_height", "perimeters", "spiral_vase",
         "slice_closing_radius",
@@ -487,11 +474,12 @@
         "duplicate_distance",
         "extra_perimeters",
         "extra_perimeters_odd_layers",
-        "extra_perimeters_overhangs",
+        "extra_perimeters_on_overhangs",
+        "avoid_crossing_curled_overhangs",
         "only_one_perimeter_first_layer",
         "only_one_perimeter_top",
         "only_one_perimeter_top_other_algo",
-        "ensure_vertical_shell_thickness", 
+//        "ensure_vertical_shell_thickness", 
         "allow_empty_layers",
         "avoid_crossing_perimeters", 
         "avoid_crossing_not_first_layer",
@@ -510,6 +498,7 @@
         "seam_notch_outer",
         "seam_travel_cost",
         "seam_visibility",
+        "staggered_inner_seams",
         // external_perimeters
         "external_perimeters_first",
         "external_perimeters_vase",
@@ -525,7 +514,9 @@
         "bottom_fill_pattern",
         "solid_fill_pattern",
         "bridge_fill_pattern",
-        "infill_every_layers", "infill_only_where_needed", "solid_infill_every_layers",
+        "infill_every_layers",
+//      "infill_only_where_needed",
+        "solid_infill_every_layers",
         // ironing
         "ironing",
         "ironing_type",
@@ -552,6 +543,7 @@
         "first_layer_min_speed",
         "first_layer_speed_over_raft",
         "infill_speed",
+        "enable_dynamic_overhang_speeds", "overhang_speed_0", "overhang_speed_1", "overhang_speed_2", "overhang_speed_3",
         "perimeter_speed",
         "small_perimeter_speed",
         "small_perimeter_max_length",
@@ -643,6 +635,14 @@
         "support_material_contact_distance_top",
         "support_material_contact_distance_bottom",
         "support_material_buildplate_only", "dont_support_bridges", 
+        "support_tree_angle",
+        "support_tree_angle_slow",
+        "support_tree_branch_diameter",
+        "support_tree_branch_diameter_angle",
+        "support_tree_branch_diameter_double_wall", 
+        "support_tree_branch_distance",
+        "support_tree_tip_diameter",
+        "support_tree_top_rate",
         // miscellaneous
         "notes", 
         "print_custom_variables",
@@ -683,12 +683,12 @@
         "solid_infill_overlap",
         "infill_anchor",
         "infill_anchor_max",
-        "clip_multipart_objects",
         "over_bridge_flow_ratio",
         "bridge_overlap",
         "bridge_overlap_min",
         "first_layer_flow_ratio",
-        "clip_multipart_objects", "enforce_full_fill_volume", "external_infill_margin", "bridged_infill_margin",
+        "enforce_full_fill_volume",
+        "external_infill_margin", "bridged_infill_margin",
         // compensation
         "first_layer_size_compensation",
         "first_layer_size_compensation_layers",
@@ -699,14 +699,20 @@
         "hole_to_polyhole",
         "hole_to_polyhole_threshold",
         "hole_to_polyhole_twisted",
-        "threads",
+//        "threads",
         // wipe tower
-        "wipe_tower", "wipe_tower_x", "wipe_tower_y", "wipe_tower_width", "wipe_tower_rotation_angle", "wipe_tower_bridging",
-        "wipe_tower_speed", "wipe_tower_wipe_starting_speed",
+        "wipe_tower", "wipe_tower_x", "wipe_tower_y", "wipe_tower_width", "wipe_tower_rotation_angle",
+        "wipe_tower_bridging",
         "wipe_tower_brim_width",
+        "wipe_tower_cone_angle",
+        "wipe_tower_extra_spacing",
+        "wipe_tower_extruder",
+        "wipe_tower_no_sparse_layers",
+        "wipe_tower_speed",
+        "wipe_tower_wipe_starting_speed",
+        "mmu_segmented_region_interlocking_depth", 
         "mmu_segmented_region_max_width",
         "single_extruder_multi_material_priming", 
-        "wipe_tower_no_sparse_layers",
         "compatible_printers", "compatible_printers_condition", "inherits", 
         "infill_dense", "infill_dense_algo",
         "no_perimeter_unsupported_algo",
@@ -722,9 +728,11 @@
         "thin_walls_speed",
         "thin_walls_merge",
         //precision, smoothing
+//        "arc_fitting", // in printer preset
         "model_precision",
         "resolution",
         "resolution_internal",
+        "gcode_binary"
         "gcode_resolution", //TODO what to do with it?
         "curve_smoothing_precision",
         "curve_smoothing_cutoff_dist",
@@ -755,6 +763,9 @@
         "filament_max_speed",
         "filament_max_volumetric_speed",
         "filament_max_wipe_tower_speed",
+        "filament_multitool_ramming",
+        "filament_multitool_ramming_volume",
+        "filament_multitool_ramming_flow", 
         "extrusion_multiplier", "filament_density", "filament_cost", "filament_spool_weight", "filament_loading_speed", "filament_loading_speed_start", "filament_load_time",
         "filament_unloading_speed", "filament_toolchange_delay", "filament_unloading_speed_start", "filament_unload_time", "filament_cooling_moves",
         "filament_cooling_initial_speed", "filament_cooling_final_speed", "filament_ramming_parameters", "filament_minimal_purge_on_wipe_tower",
@@ -771,7 +782,12 @@
         "filament_toolchange_part_fan_speed",
         "filament_dip_insertion_speed",
         "filament_dip_extraction_speed",  //skinnydip params end
-        "temperature", "first_layer_temperature", "bed_temperature", "first_layer_bed_temperature", 
+        // Temperature
+        "bed_temperature",
+        "first_layer_bed_temperature",
+        "first_layer_temperature",
+        "idle_temperature", 
+        "temperature",
         // cooling
         "fan_always_on", 
         "min_fan_speed",
@@ -794,13 +810,20 @@
         "max_speed_reduction",
         "min_print_speed",
         // custom gcode
-        "start_filament_gcode", "end_filament_gcode",
+    "start_filament_gcode", "end_filament_gcode",
+    "enable_dynamic_fan_speeds", "overhang_fan_speed_0", "overhang_fan_speed_1", "overhang_fan_speed_2", "overhang_fan_speed_3",
         // Retract overrides
         "filament_retract_length", "filament_retract_lift", "filament_retract_lift_above", "filament_retract_lift_below", 
+        "filament_retract_length_toolchange",
         "filament_retract_speed", "filament_deretract_speed", "filament_retract_restart_extra", 
         "filament_retract_before_travel", "filament_retract_lift_before_travel",
         "filament_retract_layer_change", "filament_retract_before_wipe", 
+        "filament_retract_restart_extra_toolchange",
         "filament_seam_gap",
+        "filament_travel_lift_before_obstacle",
+        "filament_travel_max_lift",
+        "filament_travel_ramping_lift",
+        "filament_travel_slope",
         "filament_wipe", "filament_wipe_only_crossing", "filament_wipe_extra_perimeter", "filament_wipe_speed",
         "filament_wipe_inside_depth",
         "filament_wipe_inside_end",
@@ -810,63 +833,6 @@
         //merill adds
         "filament_wipe_advanced_pigment",
         "chamber_temperature",
-=======
-    "layer_height", "first_layer_height", "perimeters", "spiral_vase", "slice_closing_radius", "slicing_mode",
-    "top_solid_layers", "top_solid_min_thickness", "bottom_solid_layers", "bottom_solid_min_thickness",
-    "extra_perimeters", "extra_perimeters_on_overhangs", "avoid_crossing_curled_overhangs", "avoid_crossing_perimeters", "thin_walls", "overhangs",
-    "seam_position","staggered_inner_seams", "external_perimeters_first", "fill_density", "fill_pattern", "top_fill_pattern", "bottom_fill_pattern",
-    "infill_every_layers", /*"infill_only_where_needed",*/ "solid_infill_every_layers", "fill_angle", "bridge_angle",
-    "solid_infill_below_area", "only_retract_when_crossing_perimeters", "infill_first",
-    "ironing", "ironing_type", "ironing_flowrate", "ironing_speed", "ironing_spacing",
-    "max_print_speed", "max_volumetric_speed", "avoid_crossing_perimeters_max_detour",
-    "fuzzy_skin", "fuzzy_skin_thickness", "fuzzy_skin_point_dist",
-    "max_volumetric_extrusion_rate_slope_positive", "max_volumetric_extrusion_rate_slope_negative",
-    "perimeter_speed", "small_perimeter_speed", "external_perimeter_speed", "infill_speed", "solid_infill_speed",
-    "enable_dynamic_overhang_speeds", "overhang_speed_0", "overhang_speed_1", "overhang_speed_2", "overhang_speed_3",
-    "top_solid_infill_speed", "support_material_speed", "support_material_xy_spacing", "support_material_interface_speed",
-    "bridge_speed", "gap_fill_speed", "gap_fill_enabled", "travel_speed", "travel_speed_z", "first_layer_speed", "first_layer_speed_over_raft", "perimeter_acceleration", "infill_acceleration",
-    "external_perimeter_acceleration", "top_solid_infill_acceleration", "solid_infill_acceleration", "travel_acceleration",
-    "bridge_acceleration", "first_layer_acceleration", "first_layer_acceleration_over_raft", "default_acceleration", "skirts", "skirt_distance", "skirt_height", "draft_shield",
-    "min_skirt_length", "brim_width", "brim_separation", "brim_type", "support_material", "support_material_auto", "support_material_threshold", "support_material_enforce_layers",
-    "raft_layers", "raft_first_layer_density", "raft_first_layer_expansion", "raft_contact_distance", "raft_expansion",
-    "support_material_pattern", "support_material_with_sheath", "support_material_spacing", "support_material_closing_radius", "support_material_style",
-    "support_material_synchronize_layers", "support_material_angle", "support_material_interface_layers", "support_material_bottom_interface_layers",
-    "support_material_interface_pattern", "support_material_interface_spacing", "support_material_interface_contact_loops", 
-    "support_material_contact_distance", "support_material_bottom_contact_distance",
-    "support_material_buildplate_only", 
-    "support_tree_angle", "support_tree_angle_slow", "support_tree_branch_diameter", "support_tree_branch_diameter_angle", "support_tree_branch_diameter_double_wall", 
-    "support_tree_top_rate", "support_tree_branch_distance", "support_tree_tip_diameter",
-    "dont_support_bridges", "thick_bridges", "notes", "complete_objects", "extruder_clearance_radius",
-    "extruder_clearance_height", "gcode_comments", "gcode_label_objects", "output_filename_format", "post_process", "gcode_substitutions", "gcode_binary", "perimeter_extruder",
-    "infill_extruder", "solid_infill_extruder", "support_material_extruder", "support_material_interface_extruder",
-    "ooze_prevention", "standby_temperature_delta", "interface_shells", "extrusion_width", "first_layer_extrusion_width",
-    "perimeter_extrusion_width", "external_perimeter_extrusion_width", "infill_extrusion_width", "solid_infill_extrusion_width",
-    "top_infill_extrusion_width", "support_material_extrusion_width", "infill_overlap", "infill_anchor", "infill_anchor_max", "bridge_flow_ratio",
-    "elefant_foot_compensation", "xy_size_compensation", "resolution", "gcode_resolution", "arc_fitting",
-    "wipe_tower", "wipe_tower_x", "wipe_tower_y",
-    "wipe_tower_width", "wipe_tower_cone_angle", "wipe_tower_rotation_angle", "wipe_tower_brim_width", "wipe_tower_bridging", "single_extruder_multi_material_priming", "mmu_segmented_region_max_width",
-    "mmu_segmented_region_interlocking_depth", "wipe_tower_extruder", "wipe_tower_no_sparse_layers", "wipe_tower_extra_spacing", "compatible_printers", "compatible_printers_condition", "inherits",
-    "perimeter_generator", "wall_transition_length", "wall_transition_filter_deviation", "wall_transition_angle",
-    "wall_distribution_count", "min_feature_size", "min_bead_width"
-};
-
-static std::vector<std::string> s_Preset_filament_options {
-    "filament_colour", "filament_diameter", "filament_type", "filament_soluble", "filament_notes", "filament_max_volumetric_speed",
-    "extrusion_multiplier", "filament_density", "filament_cost", "filament_spool_weight", "filament_loading_speed", "filament_loading_speed_start", "filament_load_time",
-    "filament_unloading_speed", "filament_unloading_speed_start", "filament_unload_time", "filament_toolchange_delay", "filament_cooling_moves",
-    "filament_cooling_initial_speed", "filament_cooling_final_speed", "filament_ramming_parameters", "filament_minimal_purge_on_wipe_tower",
-    "filament_multitool_ramming", "filament_multitool_ramming_volume", "filament_multitool_ramming_flow", 
-    "temperature", "idle_temperature", "first_layer_temperature", "bed_temperature", "first_layer_bed_temperature", "fan_always_on", "cooling", "min_fan_speed",
-    "max_fan_speed", "bridge_fan_speed", "disable_fan_first_layers", "full_fan_speed_layer", "fan_below_layer_time", "slowdown_below_layer_time", "min_print_speed",
-    "start_filament_gcode", "end_filament_gcode", "enable_dynamic_fan_speeds",
-    "overhang_fan_speed_0", "overhang_fan_speed_1", "overhang_fan_speed_2", "overhang_fan_speed_3",
-    // Retract overrides
-    "filament_retract_length", "filament_retract_lift", "filament_retract_lift_above", "filament_retract_lift_below", "filament_retract_speed", "filament_deretract_speed", "filament_retract_restart_extra", "filament_retract_before_travel",
-    "filament_retract_layer_change", "filament_wipe", "filament_retract_before_wipe", "filament_retract_length_toolchange", "filament_retract_restart_extra_toolchange", "filament_travel_ramping_lift",
-    "filament_travel_slope", "filament_travel_max_lift", "filament_travel_lift_before_obstacle",
-    // Profile compatibility
-    "filament_vendor", "compatible_prints", "compatible_prints_condition", "compatible_printers", "compatible_printers_condition", "inherits"
->>>>>>> 3284959e
 };
 
 static std::vector<std::string> s_Preset_machine_limits_options {
@@ -881,9 +847,9 @@
 };
 
 static std::vector<std::string> s_Preset_printer_options {
-<<<<<<< HEAD
-	"arc_fitting",
-    "arc_fitting_tolerance",
+    "arc_fitting",
+    "arc_fitting_tolerance", //TODO: keep?
+    "autoemit_temperature_commands",
     "printer_technology",
     "bed_shape", "bed_custom_texture", "bed_custom_model", "z_offset", "init_z_rotate",
     "fan_kickstart",
@@ -895,10 +861,6 @@
     "gcode_precision_xyz",
     "gcode_precision_e",
     "use_relative_e_distances",
-=======
-    "printer_technology", "autoemit_temperature_commands",
-    "bed_shape", "bed_custom_texture", "bed_custom_model", "z_offset", "gcode_flavor", "use_relative_e_distances",
->>>>>>> 3284959e
     "use_firmware_retraction", "use_volumetric_e", "variable_layer_height",
     "lift_min",
             "min_length",
@@ -1056,13 +1018,9 @@
     "elephant_foot_min_width",
     "gamma_correction",
     "min_exposure_time", "max_exposure_time",
-<<<<<<< HEAD
-    "min_initial_exposure_time", "max_initial_exposure_time",
+    "min_initial_exposure_time", "max_initial_exposure_time", "sla_archive_format", "sla_output_precision",
     "output_format",
     "sla_output_precision",
-=======
-    "min_initial_exposure_time", "max_initial_exposure_time", "sla_archive_format", "sla_output_precision",
->>>>>>> 3284959e
     //FIXME the print host keys are left here just for conversion from the Printer preset to Physical Printer preset.
     "print_host", "printhost_apikey", "printhost_cafile", "printhost_port",
     "printer_custom_variables", // only for scripted widgets
@@ -1293,7 +1251,7 @@
 
             // update dirty state only if it's needed
             if (!profile_print_params_same(it->config, cfg)) {
-                // The source config may contain keys from many possible preset types. Just copy those that relate to this preset.
+            // The source config may contain keys from many possible preset types. Just copy those that relate to this preset.
 
                 // Following keys are not used neither by the UI nor by the slicing core, therefore they are not important 
                 // Erase them from config apply to avoid redundant "dirty" parameter in loaded preset.
@@ -1301,12 +1259,12 @@
                                          "printer_model", "printer_variant", "default_print_profile", "default_filament_profile", "default_sla_print_profile", "default_sla_material_profile" })
                     keys.erase(std::remove(keys.begin(), keys.end(), key), keys.end());
 
-                this->get_edited_preset().config.apply_only(combined_config, keys, true);
-                this->update_dirty();
-                // Don't save the newly loaded project as a "saved into project" state.
-                //update_saved_preset_from_current_preset();
-                assert(this->get_edited_preset().is_dirty);
-            }
+            this->get_edited_preset().config.apply_only(combined_config, keys, true);
+            this->update_dirty();
+            // Don't save the newly loaded project as a "saved into project" state.
+            //update_saved_preset_from_current_preset();
+            assert(this->get_edited_preset().is_dirty);
+        }
             return ExternalPreset(&(*it), this->get_edited_preset().is_dirty, is_installed);
         }
         if (inherits.empty()) {
@@ -1673,12 +1631,9 @@
     if (opt)
         config.set_key_value("num_milling", new ConfigOptionInt((int)static_cast<const ConfigOptionFloats*>(opt)->values.size()));
     bool some_compatible = false;
-<<<<<<< HEAD
+    std::vector<size_t> indices_of_template_presets;
     if(m_idx_selected < m_num_default_presets && unselect_if_incompatible != PresetSelectCompatibleType::Never)
         m_idx_selected = size_t(-1);
-=======
-    std::vector<size_t> indices_of_template_presets;
->>>>>>> 3284959e
     for (size_t idx_preset = m_num_default_presets; idx_preset < m_presets.size(); ++ idx_preset) {
         bool    selected        = idx_preset == m_idx_selected;
         Preset &preset_selected = m_presets[idx_preset];
@@ -1702,7 +1657,7 @@
                 preset_selected.is_compatible = false;
                 if (selected)
                     m_idx_selected = size_t(-1);
-            }
+    }
         }
     }
     // filter out template profiles where profile with same alias and compability exists
@@ -1757,8 +1712,6 @@
     }
 }
 
-<<<<<<< HEAD
-=======
 // list of options with vector variable, which is independent from number of extruders
 static const std::set<std::string> independent_from_extruder_number_options = {
     "bed_shape",
@@ -1774,7 +1727,6 @@
     return independent_from_extruder_number_options.find(opt_key) != independent_from_extruder_number_options.end();
 }
 
->>>>>>> 3284959e
 // Use deep_diff to correct return of changed options, considering individual options for each extruder.
 inline t_config_option_keys deep_diff(const ConfigBase &config_this, const ConfigBase &config_other, bool ignore_phony)
 {
@@ -1787,7 +1739,7 @@
             && (ignore_phony || !(this_opt->is_phony() && other_opt->is_phony()))
             && ((*this_opt != *other_opt) || (this_opt->is_phony() != other_opt->is_phony())))
         {
-            if (opt_key == "bed_shape" || opt_key == "compatible_prints" || opt_key == "compatible_printers" || opt_key == "filament_ramming_parameters" || opt_key == "gcode_substitutions") {
+            if (PresetCollection::is_independent_from_extruder_number_option(opt_key)) {
                 // Scalar variable, or a vector variable, which is independent from number of extruders,
                 // thus the vector is presented to the user as a single input.
                 // Merill: these are 'button' special settings.
@@ -1814,7 +1766,6 @@
                 case coPercents:add_correct_opts_to_diff<ConfigOptionPercents   >(opt_key, diff, config_other, config_this);  break;
                 case coFloatsOrPercents:add_correct_opts_to_diff<ConfigOptionFloatsOrPercents>(opt_key, diff, config_other, config_this);  break;
                 case coPoints:  add_correct_opts_to_diff<ConfigOptionPoints     >(opt_key, diff, config_other, config_this);  break;
-                case coFloatsOrPercents:    add_correct_opts_to_diff<ConfigOptionFloatsOrPercents   >(opt_key, diff, config_other, config_this);  break;
                 default:        diff.emplace_back(opt_key);     break;
                 }
                 // "nozzle_diameter" is a vector option which contain info about diameter for each nozzle
@@ -1823,6 +1774,9 @@
                 if (opt_key == "nozzle_diameter" && 
                     static_cast<const ConfigOptionFloats*>(this_opt)->size() != static_cast<const ConfigOptionFloats*>(other_opt)->size())
                     diff.emplace_back(opt_key);
+                if (opt_key == "milling_diameter" && 
+                    static_cast<const ConfigOptionFloats*>(this_opt)->size() != static_cast<const ConfigOptionFloats*>(other_opt)->size())
+                    diff.emplace_back(opt_key);
             }
         }
     }
@@ -1835,21 +1789,15 @@
 {
     if (edited != nullptr && reference != nullptr) {
         // Only compares options existing in both configs.
-<<<<<<< HEAD
-        //auto diff = reference->config.diff(edited->config, false);
-        //if (!diff.empty())
-        //don't consider phony field for equals
-        if (!reference->config.equals(edited->config, false))
-=======
-        bool is_dirty = !reference->config.equals(edited->config);
+        //don't consider phony field for equals (false param)
+        bool is_dirty = !reference->config.equals(edited->config, false);
         if (is_dirty && edited->type != Preset::TYPE_FILAMENT) {
             // for non-filaments preset check deep difference for compared configs
             // there can be cases (as for thumbnails), when configs can logically equal
             // even when their values are not equal.
-            is_dirty = !deep_diff(edited->config, reference->config).empty();
+            is_dirty = !deep_diff(edited->config, reference->config, false).empty();
         }
         if (is_dirty)
->>>>>>> 3284959e
             return true;
         // The "compatible_printers" option key is handled differently from the others:
         // It is not mandatory. If the key is missing, it means it is compatible with any printer.
