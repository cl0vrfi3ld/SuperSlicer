--- conflicted
+++ resolved
@@ -495,7 +495,6 @@
         "small_perimeter_max_length",
         "external_perimeter_speed", "infill_speed", "solid_infill_speed", 
         "top_solid_infill_speed", "support_material_speed", "support_material_xy_spacing", "support_material_interface_speed",
-<<<<<<< HEAD
         "bridge_speed",
         "bridge_speed_internal",
         "gap_fill",
@@ -535,6 +534,7 @@
         "perimeter_extrusion_width", "external_perimeter_extrusion_width", "infill_extrusion_width", "solid_infill_extrusion_width", 
         "top_infill_extrusion_width", "support_material_extrusion_width", "infill_overlap", "bridge_flow_ratio", 
         "infill_anchor",
+        "infill_anchor_max",
         "clip_multipart_objects",
         "over_bridge_flow_ratio",
         "bridge_overlap",
@@ -583,23 +583,6 @@
         "milling_extra_size",
         "milling_speed",
         "thin_walls_merge",
-=======
-        "bridge_speed", "gap_fill_speed", "travel_speed", "first_layer_speed", "perimeter_acceleration", "infill_acceleration",
-        "bridge_acceleration", "first_layer_acceleration", "default_acceleration", "skirts", "skirt_distance", "skirt_height", "draft_shield",
-        "min_skirt_length", "brim_width", "support_material", "support_material_auto", "support_material_threshold", "support_material_enforce_layers",
-        "raft_layers", "support_material_pattern", "support_material_with_sheath", "support_material_spacing",
-        "support_material_synchronize_layers", "support_material_angle", "support_material_interface_layers",
-        "support_material_interface_spacing", "support_material_interface_contact_loops", "support_material_contact_distance",
-        "support_material_buildplate_only", "dont_support_bridges", "notes", "complete_objects", "extruder_clearance_radius",
-        "extruder_clearance_height", "gcode_comments", "gcode_label_objects", "output_filename_format", "post_process", "perimeter_extruder",
-        "infill_extruder", "solid_infill_extruder", "support_material_extruder", "support_material_interface_extruder",
-        "ooze_prevention", "standby_temperature_delta", "interface_shells", "extrusion_width", "first_layer_extrusion_width",
-        "perimeter_extrusion_width", "external_perimeter_extrusion_width", "infill_extrusion_width", "solid_infill_extrusion_width",
-        "top_infill_extrusion_width", "support_material_extrusion_width", "infill_overlap", "infill_anchor", "infill_anchor_max", "bridge_flow_ratio", "clip_multipart_objects",
-        "elefant_foot_compensation", "xy_size_compensation", "threads", "resolution", "wipe_tower", "wipe_tower_x", "wipe_tower_y",
-        "wipe_tower_width", "wipe_tower_rotation_angle", "wipe_tower_bridging", "single_extruder_multi_material_priming",
-        "wipe_tower_no_sparse_layers", "compatible_printers", "compatible_printers_condition", "inherits"
->>>>>>> 30d7ef2c
     };
     return s_opts;
 }
