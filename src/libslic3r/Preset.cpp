///|/ Copyright (c) Prusa Research 2017 - 2023 Oleksandra Iushchenko @YuSanka, Lukáš Matěna @lukasmatena, Tomáš Mészáros @tamasmeszaros, Lukáš Hejl @hejllukas, Vojtěch Bubník @bubnikv, Pavel Mikuš @Godrak, David Kocík @kocikdav, Enrico Turri @enricoturri1966, Vojtěch Král @vojtechkral
///|/ Copyright (c) 2021 Martin Budden
///|/ Copyright (c) 2021 Ilya @xorza
///|/ Copyright (c) 2019 John Drake @foxox
///|/ Copyright (c) 2018 Martin Loidl @LoidlM
///|/
///|/ PrusaSlicer is released under the terms of the AGPLv3 or higher
///|/
#include <cassert>

#include "Exception.hpp"
#include "Preset.hpp"
#include "AppConfig.hpp"
#include "I18N.hpp"

#ifdef _MSC_VER
    #define WIN32_LEAN_AND_MEAN
#ifndef NOMINMAX
    #define NOMINMAX
#endif
    #include <Windows.h>
#endif /* _MSC_VER */


#include <algorithm>
#include <fstream>
#include <stdexcept>
#include <unordered_map>
#include <boost/format.hpp>
#include <boost/filesystem.hpp>
#include <boost/filesystem/fstream.hpp>
#include <boost/algorithm/string.hpp>
#include <boost/algorithm/string/predicate.hpp>

#include <boost/nowide/cenv.hpp>
#include <boost/nowide/convert.hpp>
#include <boost/nowide/cstdio.hpp>
#include <boost/nowide/fstream.hpp>
#include <boost/property_tree/ini_parser.hpp>
#include <boost/property_tree/ptree.hpp>
#include <boost/locale.hpp>
#include <boost/log/trivial.hpp>

#include "libslic3r.h"
#include "Utils.hpp"
#include "PlaceholderParser.hpp"
#include "GCode/Thumbnails.hpp"

#include "PresetBundle.hpp"

using boost::property_tree::ptree;

namespace Slic3r {

ConfigFileType guess_config_file_type(const ptree &tree)
{
    size_t app_config   = 0;
    size_t bundle       = 0;
    size_t config       = 0;
    for (const ptree::value_type &v : tree) {
        if (v.second.empty()) {
            if (v.first == "background_processing" ||
                v.first == "last_output_path" ||
                v.first == "no_controller" ||
                v.first == "no_defaults")
                ++ app_config;
            else if (v.first == "nozzle_diameter" ||
                v.first == "filament_diameter")
                ++ config;
        } else if (boost::algorithm::starts_with(v.first, "print:") ||
            boost::algorithm::starts_with(v.first, "filament:") ||
            boost::algorithm::starts_with(v.first, "printer:") ||
            v.first == "settings")
            ++ bundle;
        else if (v.first == "presets") {
            ++ app_config;
            ++ bundle;
        } else if (v.first == "recent") {
            for (auto &kvp : v.second)
                if (kvp.first == "config_directory" || kvp.first == "skein_directory")
                    ++ app_config;
        }
    }
    return (app_config > bundle && app_config > config) ? CONFIG_FILE_TYPE_APP_CONFIG :
           (bundle > config) ? CONFIG_FILE_TYPE_CONFIG_BUNDLE : CONFIG_FILE_TYPE_CONFIG;
}


VendorProfile VendorProfile::from_ini(const boost::filesystem::path &path, bool load_all)
{
    ptree tree;
    boost::nowide::ifstream ifs(path.string());
    boost::property_tree::read_ini(ifs, tree);
    return VendorProfile::from_ini(tree, path, load_all);
}

static const std::unordered_map<std::string, std::string> pre_family_model_map {{
    { "MK3",        "MK3" },
    { "MK3MMU2",    "MK3" },
    { "MK2.5",      "MK2.5" },
    { "MK2.5MMU2",  "MK2.5" },
    { "MK2S",       "MK2" },
    { "MK2SMM",     "MK2" },
    { "SL1",        "SL1" },
}};

VendorProfile VendorProfile::from_ini(const ptree &tree, const boost::filesystem::path &path, bool load_all)
{
    static const std::string printer_model_key = "printer_model:";
    static const std::string filaments_section = "default_filaments";
    static const std::string materials_section = "default_sla_materials";

    const std::string id = path.stem().string();

    if (! boost::filesystem::exists(path)) {
        throw Slic3r::RuntimeError((boost::format("Cannot load Vendor Config Bundle `%1%`: File not found: `%2%`.") % id % path).str());
    }

    VendorProfile res(id);

    // Helper to get compulsory fields
    auto get_or_throw = [&](const ptree &tree, const std::string &key) -> ptree::const_assoc_iterator
    {
        auto res = tree.find(key);
        if (res == tree.not_found()) {
            throw Slic3r::RuntimeError((boost::format("Vendor Config Bundle `%1%` is not valid: Missing secion or key: `%2%`.") % id % key).str());
        }
        return res;
    };

    // Load the header
    const auto &vendor_section = get_or_throw(tree, "vendor")->second;
    res.name = get_or_throw(vendor_section, "name")->second.data();
    auto full_name_node = vendor_section.find("full_name");
    res.full_name = (full_name_node == vendor_section.not_found()) ? res.name : full_name_node->second.data();
    const auto technologies_field = vendor_section.get<std::string>("technologies", "");
    std::vector<std::string> technologies;
    if (Slic3r::unescape_strings_cstyle(technologies_field, technologies) && !technologies.empty()) {
        for (const std::string &technology : technologies) {
            if (technology == "FFF")
                res.technologies.push_back(PrinterTechnology::ptFFF);
            else if (technology == "SLA")
                res.technologies.push_back(PrinterTechnology::ptSLA);
            else if (technology == "SLS")
                res.technologies.push_back(PrinterTechnology::ptSLS);
            else
                BOOST_LOG_TRIVIAL(error) << boost::format("Vendor bundle: `%1%`: Malformed technologies field: `%2%`") % id % technologies_field;
        }
    } else {
        //default to FFF if not present
        res.technologies.push_back(PrinterTechnology::ptFFF);
    }

    auto config_version_str = get_or_throw(vendor_section, "config_version")->second.data();
    auto config_version = Semver::parse(config_version_str);
    if (! config_version) {
        throw Slic3r::RuntimeError((boost::format("Vendor Config Bundle `%1%` is not valid: Cannot parse config_version: `%2%`.") % id % config_version_str).str());
    } else {
        res.config_version = std::move(*config_version);
    }

    // Load URLs
    const auto config_update_url = vendor_section.find("config_update_url");
    if (config_update_url != vendor_section.not_found()) {
        res.config_update_url = config_update_url->second.data();
    }

    const auto changelog_url = vendor_section.find("changelog_url");
    if (changelog_url != vendor_section.not_found()) {
        res.changelog_url = changelog_url->second.data();
    }

    //get family column size
    auto family_size = tree.find("family_size");
    if (family_size != tree.not_found()) {
        for (auto it = family_size->second.begin(); it != family_size->second.end(); ++it) {
            try {
                res.family_2_line_size[it->first] = atoi(it->second.data().c_str());
            } catch (const std::runtime_error & err) {
                printf("Error, can't set the line width for family %s:\n%s\n", it->first.c_str(), err.what());
            }
        }
    }

    const auto templates_profile = vendor_section.find("templates_profile");
    if (templates_profile != vendor_section.not_found()) {
        res.templates_profile = templates_profile->second.data() == "1";
    }

    if (! load_all) {
        return res;
    }

    // Load printer models
    for (auto &section : tree) {
        if (boost::starts_with(section.first, printer_model_key)) {
            VendorProfile::PrinterModel model;
            model.id = section.first.substr(printer_model_key.size());
            model.name = section.second.get<std::string>("name", model.id);

            const char *technology_fallback = boost::algorithm::starts_with(model.id, "SL") ? "SLA" : "FFF";

            auto technology_field = section.second.get<std::string>("technology", technology_fallback);
            if (! ConfigOptionEnum<PrinterTechnology>::from_string(technology_field, model.technology)) {
                BOOST_LOG_TRIVIAL(error) << boost::format("Vendor bundle: `%1%`: Invalid printer technology field: `%2%`") % id % technology_field;
                model.technology = ptFFF;
            }

            model.family = section.second.get<std::string>("family", std::string());
            if (model.family.empty() && res.name == "Prusa Research") {
                // If no family is specified, it can be inferred for known printers
                const auto from_pre_map = pre_family_model_map.find(model.id);
                if (from_pre_map != pre_family_model_map.end()) { model.family = from_pre_map->second; }
            }

            section.second.get<std::string>("variants", "");
            const auto variants_field = section.second.get<std::string>("variants", "");
            std::vector<std::string> variants;
            if (Slic3r::unescape_strings_cstyle(variants_field, variants)) {
                for (const std::string &variant_name : variants) {
                    if (model.variant(variant_name) == nullptr)
                        model.variants.emplace_back(VendorProfile::PrinterVariant(variant_name));
                }
            } else {
                BOOST_LOG_TRIVIAL(error) << boost::format("Vendor bundle: `%1%`: Malformed variants field: `%2%`") % id % variants_field;
            }
            auto default_materials_field = section.second.get<std::string>("default_materials", "");
            if (default_materials_field.empty())
            	default_materials_field = section.second.get<std::string>("default_filaments", "");
            if (Slic3r::unescape_strings_cstyle(default_materials_field, model.default_materials)) {
            	Slic3r::sort_remove_duplicates(model.default_materials);
            	if (! model.default_materials.empty() && model.default_materials.front().empty())
            		// An empty material was inserted into the list of default materials. Remove it.
            		model.default_materials.erase(model.default_materials.begin());
            } else {
                BOOST_LOG_TRIVIAL(error) << boost::format("Vendor bundle: `%1%`: Malformed default_materials field: `%2%`") % id % default_materials_field;
            }
            model.bed_model   = section.second.get<std::string>("bed_model", "");
            model.bed_texture = section.second.get<std::string>("bed_texture", "");
            model.bed_with_grid = section.second.get<std::string>("bed_with_grid", "") == "1";
            model.thumbnail   = section.second.get<std::string>("thumbnail", "");
            if (model.thumbnail.empty())
                model.thumbnail = model.id + "_thumbnail.png";

            //save it
            if (! model.id.empty() && ! model.variants.empty())
                res.models.emplace_back(std::move(model));
        }
    }

    // Load filaments and sla materials to be installed by default
    const auto filaments = tree.find(filaments_section);
    if (filaments != tree.not_found()) {
        for (auto &pair : filaments->second) {
            if (pair.second.data() == "1") {
                res.default_filaments.insert(pair.first);
            }
        }
    }
    const auto materials = tree.find(materials_section);
    if (materials != tree.not_found()) {
        for (auto &pair : materials->second) {
            if (pair.second.data() == "1") {
                res.default_sla_materials.insert(pair.first);
            }
        }
    }

    return res;
}

std::vector<std::string> VendorProfile::families() const
{
    std::vector<std::string> res;
    unsigned num_familiies = 0;

    for (auto &model : models) {
        if (std::find(res.begin(), res.end(), model.family) == res.end()) {
            res.push_back(model.family);
            num_familiies++;
        }
    }

    return res;
}

// Suffix to be added to a modified preset name in the combo box.
static std::string g_suffix_modified = " (modified)";
const std::string& Preset::suffix_modified()
{
    return g_suffix_modified;
}

void Preset::update_suffix_modified(const std::string& new_suffix_modified)
{
    g_suffix_modified = new_suffix_modified;
}
// Remove an optional "(modified)" suffix from a name.
// This converts a UI name to a unique preset identifier.
std::string Preset::remove_suffix_modified(const std::string &name)
{
    return boost::algorithm::ends_with(name, g_suffix_modified) ?
        name.substr(0, name.size() - g_suffix_modified.size()) :
        name;
}

// Update new extruder fields at the printer profile.
void Preset::normalize(DynamicPrintConfig &config)
{
    auto *nozzle_diameter = dynamic_cast<const ConfigOptionFloats*>(config.option("nozzle_diameter"));
    if (nozzle_diameter != nullptr)
        // Loaded the FFF Printer settings. Verify, that all extruder dependent values have enough values.
        config.set_num_extruders((unsigned int)nozzle_diameter->size());
    if (config.option("filament_diameter") != nullptr) {
        // This config contains single or multiple filament presets.
        // Ensure that the filament preset vector options contain the correct number of values.
        size_t n = (nozzle_diameter == nullptr) ? 1 : nozzle_diameter->size();
        const auto &defaults = FullPrintConfig::defaults();
        for (const std::string &key : Preset::filament_options()) {
            if (key == "compatible_prints" || key == "compatible_printers")
                continue;
            auto *opt = config.option(key, false);
            /*assert(opt != nullptr);
            assert(opt->is_vector());*/
            if (opt != nullptr && opt->is_vector())
                static_cast<ConfigOptionVectorBase*>(opt)->resize(n, defaults.option(key));
        }
        // The following keys are mandatory for the UI, but they are not part of FullPrintConfig, therefore they are handled separately.
        for (const char *key : {"filament_settings_id"}) {
            auto *opt = config.option(key, false);
            assert(opt == nullptr || opt->type() == coStrings);
            if (opt != nullptr && opt->type() == coStrings)
                static_cast<ConfigOptionStrings*>(opt)->resize(n, std::string());
        }
    }
    auto *milling_diameter = dynamic_cast<const ConfigOptionFloats*>(config.option("milling_diameter"));
    if (milling_diameter != nullptr)
        // Loaded the FFF Printer settings. Verify, that all extruder dependent values have enough values.
        config.set_num_milling((unsigned int)milling_diameter->size());
    if (const auto *gap_fill_speed = config.option<ConfigOptionFloat>("gap_fill_speed", false); gap_fill_speed && gap_fill_speed->value <= 0.) {
        // Legacy conversion. If the gap fill speed is zero, it means the gap fill is not enabled.
        // Set the new gap_fill_enabled value, so that it will show up in the UI as disabled.
        if (auto *gap_fill_enabled = config.option<ConfigOptionBool>("gap_fill_enabled", false); gap_fill_enabled)
            gap_fill_enabled->value = false;
    }
    handle_legacy_sla(config);
}

std::string Preset::remove_invalid_keys(DynamicPrintConfig &config, const DynamicPrintConfig &default_config)
{
    std::string incorrect_keys;
    for (const std::string &key : config.keys())
        if (! default_config.has(key)) {
            if (incorrect_keys.empty())
                incorrect_keys = key;
            else {
                incorrect_keys += ", ";
                incorrect_keys += key;
            }
            config.erase(key);
        }
    return incorrect_keys;
}

void Preset::save()
{
    this->config.save(this->file);
}

// Return a label of this preset, consisting of a name and a "(modified)" suffix, if this preset is dirty.
std::string Preset::label() const
{
    return this->name + (this->is_dirty ? g_suffix_modified : "");
}

bool is_compatible_with_print(const PresetWithVendorProfile &preset, const PresetWithVendorProfile &active_print, const PresetWithVendorProfile &active_printer)
{
    // templates_profile vendor profiles should be decided as same vendor profiles
	if (preset.vendor != nullptr && preset.vendor != active_printer.vendor && !preset.vendor->templates_profile)
		// The current profile has a vendor assigned and it is different from the active print's vendor.
		return false;
    auto &condition             = preset.preset.compatible_prints_condition();
    auto *compatible_prints     = dynamic_cast<const ConfigOptionStrings*>(preset.preset.config.option("compatible_prints"));
    bool  has_compatible_prints = compatible_prints != nullptr && ! compatible_prints->empty();
    if (! has_compatible_prints && ! condition.empty()) {
        try {
            return PlaceholderParser::evaluate_boolean_expression(condition, active_print.preset.config);
        } catch (const std::runtime_error &err) {
            //FIXME in case of an error, return "compatible with everything".
            printf("Preset::is_compatible_with_print - parsing error of compatible_prints_condition %s:\n%s\n", active_print.preset.name.c_str(), err.what());
            return true;
        }
    }
    return preset.preset.is_default || active_print.preset.name.empty() || ! has_compatible_prints ||
        std::find(compatible_prints->get_values().begin(), compatible_prints->get_values().end(), active_print.preset.name) !=
            compatible_prints->get_values().end();
}

bool is_compatible_with_printer(const PresetWithVendorProfile &preset, const PresetWithVendorProfile &active_printer, const DynamicPrintConfig *extra_config)
{
    // templates_profile vendor profiles should be decided as same vendor profiles
	if (preset.vendor != nullptr && preset.vendor != active_printer.vendor && !preset.vendor->templates_profile)
		// The current profile has a vendor assigned and it is different from the active print's vendor.
		return false;
    auto &condition               = preset.preset.compatible_printers_condition();
    auto *compatible_printers     = dynamic_cast<const ConfigOptionStrings*>(preset.preset.config.option("compatible_printers"));
    bool  has_compatible_printers = compatible_printers != nullptr && ! compatible_printers->empty();
    if (! has_compatible_printers && ! condition.empty()) {
        try {
            return PlaceholderParser::evaluate_boolean_expression(condition, active_printer.preset.config, extra_config);
        } catch (const std::runtime_error &err) {
            //FIXME in case of an error, return "compatible with everything".
            printf("Preset::is_compatible_with_printer - parsing error of compatible_printers_condition %s:\n%s\n", active_printer.preset.name.c_str(), err.what());
            return true;
        }
    }
    return preset.preset.is_default || active_printer.preset.name.empty() || ! has_compatible_printers ||
        std::find(compatible_printers->get_values().begin(), compatible_printers->get_values().end(), active_printer.preset.name) !=
            compatible_printers->get_values().end();
}

bool is_compatible_with_printer(const PresetWithVendorProfile &preset, const PresetWithVendorProfile &active_printer)
{
    DynamicPrintConfig config;
    config.set_key_value("printer_preset", new ConfigOptionString(active_printer.preset.name));
    const ConfigOption *opt = active_printer.preset.config.option("nozzle_diameter");
    if (opt)
        config.set_key_value("num_extruders", new ConfigOptionInt((int)static_cast<const ConfigOptionFloats*>(opt)->size()));
    opt = active_printer.preset.config.option("milling_diameter");
    if (opt)
        config.set_key_value("num_milling", new ConfigOptionInt((int)static_cast<const ConfigOptionFloats*>(opt)->size()));
    return is_compatible_with_printer(preset, active_printer, &config);
}

void Preset::set_visible_from_appconfig(const AppConfig &app_config)
{
    if (vendor == nullptr) { return; }

    if (type == TYPE_PRINTER) {
        const std::string &model = config.opt_string("printer_model");
        const std::string &variant = config.opt_string("printer_variant");
        if (model.empty() || variant.empty())
            return;
        is_visible = app_config.get_variant(vendor->id, model, variant);
    } else if (type == TYPE_FFF_FILAMENT || type == TYPE_SLA_MATERIAL) {
    	const std::string &section_name = (type == TYPE_FFF_FILAMENT) ? AppConfig::SECTION_FILAMENTS : AppConfig::SECTION_MATERIALS;
        if (type == TYPE_FFF_FILAMENT && app_config.get_bool("no_templates") && vendor && vendor->templates_profile)
            is_visible = false;
    	else if (app_config.has_section(section_name)) {
    		// Check whether this profile is marked as "installed" in PrusaSlicer.ini,
    		// or whether a profile is marked as "installed", which this profile may have been renamed from.
	    	const std::map<std::string, std::string> &installed = app_config.get_section(section_name);
	    	auto has = [&installed](const std::string &name) {
	    		auto it = installed.find(name);
				return it != installed.end() && ! it->second.empty();
	    	};
	    	is_visible = has(this->name);
	    	for (auto it = this->renamed_from.begin(); ! is_visible && it != this->renamed_from.end(); ++ it)
	    		is_visible = has(*it);
	    }
        else 
			is_visible = false;
    }
}

static std::vector<std::string> s_Preset_print_options {
        "layer_height", 
        "first_layer_height",
        "perimeters",
        "perimeters_hole",
        "spiral_vase",
        "slice_closing_radius",
        "slicing_mode",
        "top_solid_layers",
        "top_solid_min_thickness",
        "bottom_solid_layers",
        "bottom_solid_min_thickness",
        "solid_over_perimeters",
        "duplicate_distance",
        "extra_perimeters",
        "extra_perimeters_odd_layers",
        "extra_perimeters_on_overhangs",
        "avoid_crossing_curled_overhangs",
        "only_one_perimeter_first_layer",
        "only_one_perimeter_top",
        "only_one_perimeter_top_other_algo",
//        "ensure_vertical_shell_thickness", 
        "allow_empty_layers",
        "avoid_crossing_perimeters", 
        "avoid_crossing_not_first_layer",
        "avoid_crossing_top",
        "thin_perimeters", "thin_perimeters_all",
        "overhangs_speed",
        "overhangs_speed_enforce",
        "overhangs_max_slope",
        "overhangs_bridge_threshold",
        "overhangs_bridge_upper_layers",
        "overhangs_width",
        "overhangs_width_speed", 
        "overhangs_reverse",
        "overhangs_reverse_threshold",
        "perimeter_reverse",
        "seam_position",
        "seam_angle_cost",
        "seam_notch_all",
        "seam_notch_angle",
        "seam_notch_inner",
        "seam_notch_outer",
        "seam_travel_cost",
        "seam_visibility",
        "staggered_inner_seams",
        // external_perimeters
        "external_perimeters_first",
        "external_perimeters_vase",
        "external_perimeters_nothole",
        "external_perimeters_hole",
        // fill pattern
        "fill_density",
        "fill_pattern",
        "fill_top_flow_ratio",
        "fill_smooth_width",
        "fill_smooth_distribution",
        "top_fill_pattern",
        "bottom_fill_pattern",
        "solid_fill_pattern",
        "bridge_fill_pattern",
        "infill_every_layers",
//      "infill_only_where_needed",
        "solid_infill_every_layers",
        // ironing
        "ironing",
        "ironing_type",
        "ironing_flowrate",
        "ironing_speed",
        "ironing_spacing",
        "ironing_angle",
        "fill_aligned_z",
        "fill_angle",
        "fill_angle_cross",
        "fill_angle_follow_model",
        "fill_angle_increment",
        "fill_angle_template",
        "bridge_angle",
        "solid_infill_below_area",
        "solid_infill_below_layer_area",
        "solid_infill_below_width",
        "only_retract_when_crossing_perimeters", "enforce_retract_first_layer",
        "infill_first",
        "avoid_crossing_perimeters_max_detour",
        "max_volumetric_extrusion_rate_slope_positive", "max_volumetric_extrusion_rate_slope_negative", 
        "min_width_top_surface",
        // speeds
        "default_speed",
        "bridge_speed",
        "internal_bridge_speed",
        "brim_speed",
        "external_perimeter_speed",
        "first_layer_speed",
        "first_layer_min_speed",
        "first_layer_speed_over_raft",
        "infill_speed",
        "enable_dynamic_overhang_speeds", "overhang_speed_0", "overhang_speed_1", "overhang_speed_2", "overhang_speed_3",
        "perimeter_speed",
        "small_perimeter_speed",
        "small_perimeter_max_length",
        "small_perimeter_min_length",
        "solid_infill_speed",
        "support_material_interface_speed",
        "support_material_speed", 
        "support_material_xy_spacing",
        "top_solid_infill_speed",
        "travel_speed", "travel_speed_z",
        "max_print_speed",
        "max_volumetric_speed",
        // gapfill
        "gap_fill_enabled",
        "gap_fill_extension",
        "gap_fill_flow_match_perimeter",
        "gap_fill_last",
        "gap_fill_max_width",
        "gap_fill_min_area",
        "gap_fill_min_length",
        "gap_fill_min_width",
        "gap_fill_overlap",
        "gap_fill_speed",
        // fuzzy
        "fuzzy_skin",
        "fuzzy_skin_point_dist",
        "fuzzy_skin_thickness",
        // acceleration
        "bridge_acceleration",
        "brim_acceleration",
        "default_acceleration",
        "external_perimeter_acceleration",
        "first_layer_acceleration",
        "first_layer_acceleration_over_raft",
        "gap_fill_acceleration",
        "infill_acceleration",
        "internal_bridge_acceleration",
        "ironing_acceleration",
        "overhangs_acceleration",
        "perimeter_acceleration",
        "solid_infill_acceleration",
        "support_material_acceleration",
        "support_material_interface_acceleration",
        "thin_walls_acceleration",
        "top_solid_infill_acceleration",
        "travel_acceleration",
        "travel_deceleration_use_target",
        // skirt
        "skirts",
        "skirt_distance",
        "skirt_distance_from_brim",
        "skirt_height",
        "skirt_brim",
        "skirt_extrusion_width",
        "min_skirt_length",
        "draft_shield",
        // brim
        "brim_inside_holes",
        "brim_per_object",
        "brim_width",
        "brim_width_interior",
        "brim_ears",
        "brim_ears_detection_length",
        "brim_ears_max_angle",
        "brim_ears_pattern",
        "brim_separation",
        //"brim_type",
        // support
        "support_material", "support_material_auto", "support_material_threshold", "support_material_enforce_layers",
        "raft_contact_distance",
        "raft_expansion",
        "raft_first_layer_density", 
        "raft_first_layer_expansion",
        "raft_layers",
        "raft_layer_height", "raft_interface_layer_height",
        "support_material_layer_height", "support_material_interface_layer_height",
        "support_material_pattern", "support_material_with_sheath", "support_material_spacing",
        "support_material_closing_radius", "support_material_style",
        "support_material_synchronize_layers",
        "support_material_angle",
        "support_material_angle_height",
        "support_material_interface_layers", "support_material_bottom_interface_layers",
        "support_material_top_interface_pattern",
        "support_material_bottom_interface_pattern",
        "support_material_interface_angle",
        "support_material_interface_angle_increment",
        "support_material_interface_spacing",
        "support_material_interface_contact_loops",
        "support_material_contact_distance_type",
        "support_material_contact_distance_top",
        "support_material_contact_distance_bottom",
        "support_material_buildplate_only", "dont_support_bridges", 
        "support_tree_angle",
        "support_tree_angle_slow",
        "support_tree_branch_diameter",
        "support_tree_branch_diameter_angle",
        "support_tree_branch_diameter_double_wall", 
        "support_tree_branch_distance",
        "support_tree_tip_diameter",
        "support_tree_top_rate",
        // miscellaneous
        "notes", 
        "print_custom_variables",
        "complete_objects",
        "parallel_objects_step",
        "complete_objects_one_skirt",
        "complete_objects_sort",
        "extruder_clearance_radius", 
        "extruder_clearance_height", "gcode_comments", "gcode_label_objects", "output_filename_format", "post_process", "perimeter_extruder",
        "gcode_substitutions",
        "infill_extruder", "solid_infill_extruder", "support_material_extruder", "support_material_interface_extruder", 
        "ooze_prevention", "standby_temperature_delta", "interface_shells",
        "object_gcode",
        "region_gcode",
        // width & spacing
        "extrusion_spacing", 
        "extrusion_width", 
        "first_layer_extrusion_spacing", 
        "first_layer_extrusion_width", 
        "perimeter_round_corners",
        "perimeter_extrusion_spacing",
        "perimeter_extrusion_width",
        "perimeter_extrusion_change_odd_layers",
        "external_perimeter_extrusion_spacing",
        "external_perimeter_extrusion_width",
        "external_perimeter_extrusion_change_odd_layers",
        "infill_extrusion_spacing",
        "infill_extrusion_width",
        "infill_extrusion_change_odd_layers",
        "solid_infill_extrusion_spacing",
        "solid_infill_extrusion_width",
        "solid_infill_extrusion_change_odd_layers",
        "top_infill_extrusion_spacing",
        "top_infill_extrusion_width",
        "support_material_extrusion_width",
        // overlap, ratios
        "infill_overlap",
        "bridge_flow_ratio",
        "bridge_type",
        "solid_infill_overlap",
        "top_solid_infill_overlap",
        "infill_anchor",
        "infill_anchor_max",
        "over_bridge_flow_ratio",
        "bridge_overlap",
        "bridge_overlap_min",
        "first_layer_flow_ratio",
<<<<<<< HEAD
        "clip_multipart_objects", "enforce_full_fill_volume", "external_infill_margin", "bridged_infill_margin",
        "small_area_infill_flow_compensation", "small_area_infill_flow_compensation_model",
=======
        "enforce_full_fill_volume",
        "external_infill_margin", "bridged_infill_margin",
>>>>>>> 3c0b9e04
        // compensation
        "first_layer_size_compensation",
        "first_layer_size_compensation_layers",
        "xy_size_compensation",
        "xy_inner_size_compensation",
        "hole_size_compensation",
        "hole_size_threshold",
        "hole_to_polyhole",
        "hole_to_polyhole_threshold",
        "hole_to_polyhole_twisted",
//        "threads",
        // wipe tower
        "wipe_tower", "wipe_tower_x", "wipe_tower_y", "wipe_tower_width", "wipe_tower_rotation_angle",
        "wipe_tower_bridging",
        "wipe_tower_brim_width",
<<<<<<< HEAD
        "priming_position",
=======
        "wipe_tower_cone_angle",
        "wipe_tower_extra_spacing",
        "wipe_tower_extruder",
        "wipe_tower_no_sparse_layers",
        "wipe_tower_speed",
        "wipe_tower_wipe_starting_speed",
        "mmu_segmented_region_interlocking_depth", 
>>>>>>> 3c0b9e04
        "mmu_segmented_region_max_width",
        "single_extruder_multi_material_priming", 
        "compatible_printers", "compatible_printers_condition", "inherits", 
        "infill_dense", "infill_dense_algo",
        "no_perimeter_unsupported_algo",
        // "exact_last_layer_height",
        "perimeter_loop",
        "perimeter_loop_seam",
        "infill_connection", "infill_connection_solid", "infill_connection_top", "infill_connection_bottom", "infill_connection_bridge",
        "first_layer_infill_speed",
        // thin wall
        "thin_walls",
        "thin_walls_min_width",
        "thin_walls_overlap",
        "thin_walls_speed",
        "thin_walls_merge",
        //precision, smoothing
//        "arc_fitting", // in printer preset
        "model_precision",
        "resolution",
        "resolution_internal",
        "bridge_precision",
        "gcode_resolution", //TODO what to do with it?
        "curve_smoothing_precision",
        "curve_smoothing_cutoff_dist",
        "curve_smoothing_angle_convex",
        "curve_smoothing_angle_concave",
        "print_extrusion_multiplier",
        "print_first_layer_temperature",
        "print_retract_length",
        "print_temperature",
        "print_retract_lift",
        "external_perimeter_cut_corners",
        "external_perimeter_overlap",
        "perimeter_bonding",
        "perimeter_overlap",
        //milling
        "milling_after_z",
        "milling_post_process",
        "milling_extra_size",
        "milling_speed",
        //Arachne
        "perimeter_generator", "wall_transition_length", "wall_transition_filter_deviation", "wall_transition_angle",
        "wall_distribution_count", "min_feature_size", "min_bead_width",
};

static std::vector<std::string> s_Preset_filament_options {
        "filament_colour", 
        "filament_custom_variables",
        "filament_diameter", "filament_type", "filament_soluble", "filament_notes",
        "filament_max_speed",
        "filament_max_volumetric_speed",
        "filament_max_wipe_tower_speed",
        "filament_multitool_ramming",
        "filament_multitool_ramming_volume",
        "filament_multitool_ramming_flow", 
        "extrusion_multiplier", "filament_density", "filament_cost", "filament_spool_weight", "filament_loading_speed", "filament_loading_speed_start", "filament_load_time",
        "filament_unloading_speed", "filament_toolchange_delay", "filament_unloading_speed_start", "filament_unload_time", "filament_cooling_moves",
        "filament_cooling_initial_speed", "filament_cooling_final_speed", "filament_ramming_parameters", "filament_minimal_purge_on_wipe_tower",
        "filament_max_overlap",
        "filament_shrink",
        "filament_use_skinnydip",  // skinnydip params start
        "filament_use_fast_skinnydip",
        "filament_skinnydip_distance",
        "filament_melt_zone_pause",
        "filament_cooling_zone_pause",
        "filament_toolchange_temp",
        "filament_enable_toolchange_temp",
        "filament_enable_toolchange_part_fan",
        "filament_toolchange_part_fan_speed",
        "filament_dip_insertion_speed",
        "filament_dip_extraction_speed",  //skinnydip params end
        // Temperature
        "bed_temperature",
        "first_layer_bed_temperature",
        "first_layer_temperature",
        "idle_temperature", 
        "temperature",
        // "cooling",
        // "fan_always_on", (now default_fan_speed)
        // "min_fan_speed", (now fan_printer_min_speed)
        "default_fan_speed",
        "max_fan_speed",
        "bridge_fan_speed",
        "external_perimeter_fan_speed",
        "gap_fill_fan_speed",
        "infill_fan_speed",
        "internal_bridge_fan_speed",
        "overhangs_fan_speed",
        "perimeter_fan_speed",
        "solid_infill_fan_speed",
        "support_material_fan_speed",
        "support_material_interface_fan_speed",
        "top_fan_speed",
        "disable_fan_first_layers",
        "full_fan_speed_layer",
        "fan_below_layer_time",
        "slowdown_below_layer_time",
        "max_speed_reduction",
        "min_print_speed",
        // custom gcode
    "start_filament_gcode", "end_filament_gcode",
    "enable_dynamic_fan_speeds", "overhang_fan_speed_0", "overhang_fan_speed_1", "overhang_fan_speed_2", "overhang_fan_speed_3",
        // Retract overrides
        "filament_retract_length", "filament_retract_lift", "filament_retract_lift_above", "filament_retract_lift_below", 
        "filament_retract_length_toolchange",
        "filament_retract_speed", "filament_deretract_speed", "filament_retract_restart_extra", 
        "filament_retract_before_travel", "filament_retract_lift_before_travel",
        "filament_retract_layer_change", "filament_retract_before_wipe", 
        "filament_retract_restart_extra_toolchange",
        "filament_seam_gap",
        "filament_travel_lift_before_obstacle",
        "filament_travel_max_lift",
        "filament_travel_ramping_lift",
        "filament_travel_slope",
        "filament_wipe", "filament_wipe_only_crossing", "filament_wipe_extra_perimeter", "filament_wipe_speed",
        "filament_wipe_inside_depth",
        "filament_wipe_inside_end",
        "filament_wipe_inside_start",
        // Profile compatibility
        "filament_vendor", "compatible_prints", "compatible_prints_condition", "compatible_printers", "compatible_printers_condition", "inherits",
        //merill adds
        "filament_wipe_advanced_pigment",
        "chamber_temperature",
};

static std::vector<std::string> s_Preset_machine_limits_options {
    "machine_max_acceleration_extruding",
    "machine_max_acceleration_retracting",
    "machine_max_acceleration_travel",
    "machine_max_acceleration_x", "machine_max_acceleration_y", "machine_max_acceleration_z", "machine_max_acceleration_e",
    "machine_max_feedrate_x", "machine_max_feedrate_y", "machine_max_feedrate_z", "machine_max_feedrate_e",
    "machine_min_extruding_rate", "machine_min_travel_rate",
    "machine_max_jerk_x", "machine_max_jerk_y", "machine_max_jerk_z", "machine_max_jerk_e",
    "z_step"
};

static std::vector<std::string> s_Preset_printer_options {
    "arc_fitting",
    "arc_fitting_tolerance", //TODO: keep?
    "autoemit_temperature_commands",
    "printer_technology",
    "bed_shape", "bed_custom_texture", "bed_custom_model", "z_offset", "init_z_rotate",
    "binary_gcode",
    "fan_kickstart",
    "fan_speedup_overhangs",
    "fan_speedup_time",
    "fan_percentage",
    "fan_printer_min_speed",
    "gcode_ascii",
    "gcode_filename_illegal_char",
    "gcode_flavor",
    "gcode_precision_xyz",
    "gcode_precision_e",
    "use_relative_e_distances",
    "use_firmware_retraction", "use_volumetric_e", "variable_layer_height",
    "lift_min",
            "min_length",
            "max_gcode_per_second",
    //FIXME the print host keys are left here just for conversion from the Printer preset to Physical Printer preset.
    "host_type", "print_host", "printhost_apikey", "printhost_cafile", "printhost_port",
    "single_extruder_multi_material", 
    // custom gcode
    "start_gcode",
    "start_gcode_manual",
    "end_gcode",
    "before_layer_gcode",
    "layer_gcode",
    "toolchange_gcode",
    "color_change_gcode", "pause_print_gcode", "template_custom_gcode","feature_gcode",
    "between_objects_gcode",
    //printer fields
    "printer_custom_variables",
    "printer_vendor",
    "printer_model", 
    "printer_variant", 
    "printer_notes", 
     // mmu
     "cooling_tube_retraction",
     "cooling_tube_length", "high_current_on_filament_swap", "parking_pos_retraction", "extra_loading_move", "max_print_height", 
    "default_print_profile", "inherits",
    "remaining_times",
    "remaining_times_type",
    "silent_mode", 
    "machine_limits_usage",
    "thumbnails",
    "thumbnails_color",
    "thumbnails_custom_color",
    "thumbnails_end_file",
    "thumbnails_format",
    "thumbnails_tag_format",
    "thumbnails_with_bed",
    "wipe_advanced",
    "wipe_advanced_nozzle_melted_volume",
    "wipe_advanced_multiplier",
    "wipe_advanced_algo",
    "time_estimation_compensation",
    "time_cost",
    "time_start_gcode",
    "time_toolchange",
};

static std::vector<std::string> s_Preset_sla_print_options {
    "layer_height",
    "faded_layers",
    "print_custom_variables", // only for scripted widgets
    "supports_enable",
    "support_tree_type",

    "support_head_front_diameter",
    "support_head_penetration",
    "support_head_width",
    "support_pillar_diameter",
    "support_small_pillar_diameter_percent",
    "support_max_bridges_on_pillar",
    "support_max_weight_on_model",
    "support_pillar_connection_mode",
    "support_buildplate_only",
    "support_enforcers_only",
    "support_pillar_widening_factor",
    "support_base_diameter",
    "support_base_height",
    "support_base_safety_distance",
    "support_critical_angle",
    "support_max_bridge_length",
    "support_max_pillar_link_distance",
    "support_object_elevation",

    "branchingsupport_head_front_diameter",
    "branchingsupport_head_penetration",
    "branchingsupport_head_width",
    "branchingsupport_pillar_diameter",
    "branchingsupport_small_pillar_diameter_percent",
    "branchingsupport_max_bridges_on_pillar",
    "branchingsupport_max_weight_on_model",
    "branchingsupport_pillar_connection_mode",
    "branchingsupport_buildplate_only",
    "branchingsupport_pillar_widening_factor",
    "branchingsupport_base_diameter",
    "branchingsupport_base_height",
    "branchingsupport_base_safety_distance",
    "branchingsupport_critical_angle",
    "branchingsupport_max_bridge_length",
    "branchingsupport_max_pillar_link_distance",
    "branchingsupport_object_elevation",

    "support_points_density_relative",
    "support_points_minimal_distance",
    "slice_closing_radius",
    "slicing_mode",
    "pad_enable",
    "pad_wall_thickness",
    "pad_wall_height",
    "pad_brim_size",
    "pad_max_merge_distance",
    // "pad_edge_radius",
    "pad_wall_slope",
    "pad_object_gap",
    "pad_around_object",
    "pad_around_object_everywhere",
    "pad_object_connector_stride",
    "pad_object_connector_width",
    "pad_object_connector_penetration",
    "hollowing_enable",
    "hollowing_min_thickness",
    "hollowing_quality",
    "hollowing_closing_distance",
    "output_filename_format",
    "default_sla_print_profile",
    "compatible_printers",
    "compatible_printers_condition",
    "inherits"
};

static std::vector<std::string> s_Preset_sla_material_options {
    "material_colour",
    "material_type",
    "initial_layer_height",
    "bottle_cost",
    "bottle_volume",
    "bottle_weight",
    "material_density",
    "filament_custom_variables", // only for scripted widgets
    "exposure_time",
    "initial_exposure_time",
    "material_correction",
    "material_correction_x",
    "material_correction_y",
    "material_correction_z",
    "material_notes",
    "material_vendor",
    "material_print_speed",
    "default_sla_material_profile",
    "compatible_prints", "compatible_prints_condition",
    "compatible_printers", "compatible_printers_condition", "inherits",

    // overriden options
    "material_ow_support_head_front_diameter",
    "material_ow_support_head_penetration",
    "material_ow_support_head_width",
    "material_ow_support_pillar_diameter",

    "material_ow_branchingsupport_head_front_diameter",
    "material_ow_branchingsupport_head_penetration",
    "material_ow_branchingsupport_head_width",
    "material_ow_branchingsupport_pillar_diameter",

    "material_ow_support_points_density_relative",

    "material_ow_relative_correction_x",
    "material_ow_relative_correction_y",
    "material_ow_relative_correction_z",
    "material_ow_first_layer_size_compensation"
};

static std::vector<std::string> s_Preset_sla_printer_options {
    "printer_technology",
    "bed_shape", "bed_custom_texture", "bed_custom_model", "max_print_height",
    "display_width", "display_height", "display_pixels_x", "display_pixels_y",
    "display_mirror_x", "display_mirror_y",
    "display_orientation",
    "fast_tilt_time", "slow_tilt_time", "high_viscosity_tilt_time", "area_fill",
    "relative_correction",
    "relative_correction_x",
    "relative_correction_y",
    "relative_correction_z",
    "absolute_correction",
    "first_layer_size_compensation",
    "elephant_foot_min_width",
    "gamma_correction",
    "min_exposure_time", "max_exposure_time",
    "min_initial_exposure_time", "max_initial_exposure_time", "sla_output_precision",
    "output_format",
    "sla_output_precision",
    //FIXME the print host keys are left here just for conversion from the Printer preset to Physical Printer preset.
    "print_host", "printhost_apikey", "printhost_cafile", "printhost_port",
    "printer_custom_variables", // only for scripted widgets
    "printer_notes",
    "inherits",
    "thumbnails",
    "thumbnails_color",
    "thumbnails_custom_color",
    "thumbnails_with_bed",
    "thumbnails_tag_format",
    "thumbnails_with_support",
};

const std::vector<std::string>& Preset::print_options()          { return s_Preset_print_options; }
const std::vector<std::string>& Preset::filament_options()       { return s_Preset_filament_options; }
const std::vector<std::string>& Preset::machine_limits_options() { return s_Preset_machine_limits_options; }
// The following nozzle options of a printer profile will be adjusted to match the size
// of the nozzle_diameter vector.
const std::vector<std::string>& Preset::nozzle_options()         { return print_config_def.extruder_option_keys(); }
const std::vector<std::string>& Preset::milling_options()         { return print_config_def.milling_option_keys(); }
const std::vector<std::string>& Preset::sla_print_options()      { return s_Preset_sla_print_options; }
const std::vector<std::string>& Preset::sla_material_options()   { return s_Preset_sla_material_options; }
const std::vector<std::string>& Preset::sla_printer_options()    { return s_Preset_sla_printer_options; }

const std::vector<std::string>& Preset::printer_options()
{
    static std::vector<std::string> s_opts = [](){
        std::vector<std::string> opts = s_Preset_printer_options;
        append(opts, s_Preset_machine_limits_options);
        append(opts, Preset::nozzle_options());
        append(opts, Preset::milling_options());
        return opts;
    }();
    return s_opts;
}

PresetCollection::PresetCollection(Preset::Type type, const std::vector<std::string> &keys, const Slic3r::StaticPrintConfig &defaults, const std::string &default_name) :
    m_type(type),
    m_edited_preset(type, "", false),
    m_saved_preset(type, "", false),
    m_idx_selected(0)
{
    // Insert just the default preset.
    this->add_default_preset(keys, defaults, default_name);
    m_edited_preset.config.apply(m_presets.front().config);
    update_saved_preset_from_current_preset();
}

void PresetCollection::reset(bool delete_files)
{
    if (m_presets.size() > m_num_default_presets) {
        if (delete_files) {
            // Erase the preset files.
            for (Preset &preset : m_presets)
                if (! preset.is_default && ! preset.is_external && ! preset.is_system)
                    boost::nowide::remove(preset.file.c_str());
        }
        // Don't use m_presets.resize() here as it requires a default constructor for Preset.
        m_presets.erase(m_presets.begin() + m_num_default_presets, m_presets.end());
        this->select_preset(0);
    }
    m_map_alias_to_profile_name.clear();
    m_map_system_profile_renamed.clear();
}

void PresetCollection::add_default_preset(const std::vector<std::string> &keys, const Slic3r::StaticPrintConfig &defaults, const std::string &preset_name)
{
    // Insert just the default preset.
    m_presets.emplace_back(Preset::PresetFactory{this->type(), preset_name, true});
    m_presets.back().config.apply_only(defaults, keys.empty() ? defaults.keys() : keys);
    m_presets.back().loaded = true;
    ++ m_num_default_presets;
}

// Load all presets found in dir_path.
// Throws an exception on error.
void PresetCollection::load_presets(
    const std::string &dir_path, const std::string &subdir, 
    PresetsConfigSubstitutions& substitutions, ForwardCompatibilitySubstitutionRule substitution_rule)
{
    // Don't use boost::filesystem::canonical() on Windows, it is broken in regard to reparse points,
    // see https://github.com/prusa3d/PrusaSlicer/issues/732
    boost::filesystem::path dir = boost::filesystem::absolute(boost::filesystem::path(dir_path) / subdir).make_preferred();
    m_dir_path = dir.string();
    std::string errors_cummulative;
    // Store the loaded presets into a new vector, otherwise the binary search for already existing presets would be broken.
    // (see the "Preset already present, not loading" message).
    std::deque<Preset> presets_loaded;
    for (auto &dir_entry : boost::filesystem::directory_iterator(dir))
        if (Slic3r::is_ini_file(dir_entry)) {
            std::string name = dir_entry.path().filename().string();
            // Remove the .ini suffix.
            name.erase(name.size() - 4);
            if (this->find_preset(name, false)) {
                // This happens when there's is a preset (most likely legacy one) with the same name as a system preset
                // that's already been loaded from a bundle.
                BOOST_LOG_TRIVIAL(warning) << "Preset already present, not loading: " << name;
                continue;
            }
            try {
                Preset preset(m_type, name, false);
                preset.file = dir_entry.path().string();
                // Load the preset file, apply preset values on top of defaults.
                try {
                    DynamicPrintConfig config;
                    ConfigSubstitutions config_substitutions = config.load_from_ini(preset.file, substitution_rule);
                    if (! config_substitutions.empty())
                        substitutions.push_back({ preset.name, m_type, PresetConfigSubstitutions::Source::UserFile, preset.file, std::move(config_substitutions) });
                    // Find a default preset for the config. The PrintPresetCollection provides different default preset based on the "printer_technology" field.
                    const Preset &default_preset = this->default_preset_for(config);
                    preset.config = default_preset.config;
                    preset.config.apply(std::move(config));
                    Preset::normalize(preset.config);
                    // Report configuration fields, which are misplaced into a wrong group.
                    std::string incorrect_keys = Preset::remove_invalid_keys(preset.config, default_preset.config);
                    if (! incorrect_keys.empty())
                        BOOST_LOG_TRIVIAL(error) << "Error in a preset file: The preset \"" <<
                            preset.file << "\" contains the following incorrect keys: " << incorrect_keys << ", which were removed";
                    preset.loaded = true;
                } catch (const std::ifstream::failure &err) {
                    throw Slic3r::RuntimeError(std::string("The selected preset cannot be loaded: ") + preset.file + "\n\tReason: " + err.what());
                } catch (const std::runtime_error &err) {
                    throw Slic3r::RuntimeError(std::string("Failed loading the preset file: ") + preset.file + "\n\tReason: " + err.what());
                }
                presets_loaded.emplace_back(preset);
            } catch (const std::runtime_error &err) {
                errors_cummulative += err.what();
                errors_cummulative += "\n";
            }
        }
    m_presets.insert(m_presets.end(), std::make_move_iterator(presets_loaded.begin()), std::make_move_iterator(presets_loaded.end()));
    std::sort(m_presets.begin() + m_num_default_presets, m_presets.end());
    if(this->type() == Preset::Type::TYPE_PRINTER)
        this->select_preset(first_visible_idx());
    if (! errors_cummulative.empty())
        throw Slic3r::RuntimeError(errors_cummulative);
}

// Load a preset from an already parsed config file, insert it into the sorted sequence of presets
// and select it, losing previous modifications.
Preset& PresetCollection::load_preset(const std::string &path, const std::string &name, const DynamicPrintConfig &config, bool select)
{
    DynamicPrintConfig cfg(this->default_preset().config);
    cfg.apply_only(config, cfg.keys(), true);
    return this->load_preset(path, name, std::move(cfg), select);
}

static bool profile_print_params_same(const DynamicPrintConfig &cfg_old, const DynamicPrintConfig &cfg_new)
{
    t_config_option_keys diff = cfg_old.diff(cfg_new);
    // Following keys are used by the UI, not by the slicing core, therefore they are not important
    // when comparing profiles for equality. Ignore them.
    for (const char *key : { "compatible_prints", "compatible_prints_condition",
                             "compatible_printers", "compatible_printers_condition", "inherits",
                             "print_settings_id", "filament_settings_id", "sla_print_settings_id", "sla_material_settings_id", "printer_settings_id", "filament_vendor",
                             "printer_model", "printer_variant", "default_print_profile", "default_filament_profile", "default_sla_print_profile", "default_sla_material_profile",
                             //FIXME remove the print host keys?
                             "print_host", "printhost_apikey", "printhost_cafile", "printhost_port" })
        diff.erase(std::remove(diff.begin(), diff.end(), key), diff.end());
    // Preset with the same name as stored inside the config exists.
    return diff.empty();
}

// Load a preset from an already parsed config file, insert it into the sorted sequence of presets
// and select it, losing previous modifications.
// Only a single profile could be edited at at the same time, which introduces complexity when loading
// filament profiles for multi-extruder printers.
ExternalPreset PresetCollection::load_external_preset(
    // Path to the profile source file (a G-code, an AMF or 3MF file, a config file)
    const std::string           &path,
    // Name of the profile, derived from the source file name.
    const std::string           &name,
    // Original name of the profile, extracted from the loaded config. Empty, if the name has not been stored.
    const std::string           &original_name,
    // Config to initialize the preset from. It may contain configs of all presets merged in a single dictionary!
    const DynamicPrintConfig    &combined_config,
    // Select the preset after loading?
    LoadAndSelect                select)
{
    // Load the preset over a default preset, so that the missing fields are filled in from the default preset.
    DynamicPrintConfig cfg(this->default_preset_for(combined_config).config);
    t_config_option_keys keys = cfg.keys();
    cfg.apply_only(combined_config, keys, true);
    std::string                 &inherits = Preset::inherits(cfg);
    if (select == LoadAndSelect::Never) {
        // Some filament profile has been selected and modified already.
        // Check whether this profile is equal to the modified edited profile.
        const Preset &edited = this->get_edited_preset();
        if ((edited.name == original_name || edited.name == inherits) && profile_print_params_same(edited.config, cfg))
            // Just point to that already selected and edited profile.
            return ExternalPreset(&(*this->find_preset_internal(edited.name)), false);
    }
    // Is there a preset already loaded with the name stored inside the config?
    std::deque<Preset>::iterator it       = this->find_preset_internal(original_name);
    bool                         found    = it != m_presets.end() && it->name == original_name;
    if (! found) {
    	// Try to match the original_name against the "renamed_from" profile names of loaded system profiles.
		it = this->find_preset_renamed(original_name);
		found = it != m_presets.end();
    }
    if (found && profile_print_params_same(it->config, cfg) && it->is_visible) {
        // The preset exists and is visible and it matches the values stored inside config.
        if (select == LoadAndSelect::Always)
            this->select_preset(it - m_presets.begin());
        return ExternalPreset(&(*it), false);
    }
    if (! found && select != LoadAndSelect::Never && ! inherits.empty()) {
        // Try to use a system profile as a base to select the system profile
        // and override its settings with the loaded ones.
        assert(it == m_presets.end());
        it    = this->find_preset_internal(inherits);
        found = it != m_presets.end() && it->name == inherits;
        if (found && profile_print_params_same(it->config, cfg)) {
            // The system preset exists and it matches the values stored inside config.
            if (select == LoadAndSelect::Always)
                this->select_preset(it - m_presets.begin());
            return ExternalPreset(&(*it), false);
        }
    }
    if (found) {
        if (select != LoadAndSelect::Never) {
            const size_t idx = it - m_presets.begin();
            // The newly selected preset can be activated AND have to be make as visible.
            bool is_installed = !m_presets[idx].is_visible;

            // Select the existing preset and override it with new values, so that
            // the differences will be shown in the preset editor against the referenced profile.
            this->select_preset(idx);

            // update dirty state only if it's needed
            if (!profile_print_params_same(it->config, cfg)) {
            // The source config may contain keys from many possible preset types. Just copy those that relate to this preset.

                // Following keys are not used neither by the UI nor by the slicing core, therefore they are not important 
                // Erase them from config apply to avoid redundant "dirty" parameter in loaded preset.
                for (const char* key : { "print_settings_id", "filament_settings_id", "sla_print_settings_id", "sla_material_settings_id", "printer_settings_id", "filament_vendor", 
                                         "printer_model", "printer_variant", "default_print_profile", "default_filament_profile", "default_sla_print_profile", "default_sla_material_profile" })
                    keys.erase(std::remove(keys.begin(), keys.end(), key), keys.end());

            this->get_edited_preset().config.apply_only(combined_config, keys, true);
            this->update_dirty();
            // Don't save the newly loaded project as a "saved into project" state.
            //update_saved_preset_from_current_preset();
            assert(this->get_edited_preset().is_dirty);
        }
            return ExternalPreset(&(*it), this->get_edited_preset().is_dirty, is_installed);
        }
        if (inherits.empty()) {
    // Update the "inherits" field.
        // There is a profile with the same name already loaded. Should we update the "inherits" field?
            inherits = it->vendor ? it->name : it->inherits();
    }
    }

    // The external preset does not match an internal preset, load the external preset.
    std::string new_name;
    for (size_t idx = 0;; ++ idx) {
        std::string suffix;
        if (original_name.empty()) {
            if (idx > 0)
                suffix = " (" + std::to_string(idx) + ")";
        } else {
            if (idx == 0)
                suffix = " (" + original_name + ")";
            else
                suffix = " (" + original_name + "-" + std::to_string(idx) + ")";
        }
        new_name = name + suffix;
        it = this->find_preset_internal(new_name);
        if (it == m_presets.end() || it->name != new_name)
            // Unique profile name. Insert a new profile.
            break;
        if (profile_print_params_same(it->config, cfg)) {
            // The preset exists and it matches the values stored inside config.
            if (select == LoadAndSelect::Always)
                this->select_preset(it - m_presets.begin());
            return ExternalPreset(&(*it), false);
        }
        // Form another profile name.
    }
    // Insert a new profile.
    Preset &preset = this->load_preset(path, new_name, std::move(cfg), select == LoadAndSelect::Always);
    preset.is_external = true;
    if (this->m_idx_selected != size_t(-1) && &this->get_selected_preset() == &preset)
        this->get_edited_preset().is_external = true;

    return ExternalPreset(&preset, false);
}

Preset& PresetCollection::load_preset(const std::string &path, const std::string &name, DynamicPrintConfig &&config, bool select)
{
    auto it = this->find_preset_internal(name);
    if (it == m_presets.end() || it->name != name) {
        // The preset was not found. Create a new preset.
        it = m_presets.emplace(it, Preset::PresetFactory{m_type, name, false});
    }
    Preset &preset = *it;
    preset.file = path;
    preset.config = std::move(config);
    preset.loaded = true;
    preset.is_dirty = false;
    if (select)
        this->select_preset_by_name(name, true);
    return preset;
}

bool PresetCollection::save_current_preset(const std::string &new_name, bool detach)
{
    bool is_saved_as_new{ false };
    // 1) Find the preset with a new_name or create a new one,
    // initialize it with the edited config.
    auto it = this->find_preset_internal(new_name);
    if (it != m_presets.end() && it->name == new_name) {
        // Preset with the same name found.
        Preset &preset = *it;
        if (preset.is_default || preset.is_external || preset.is_system)
            // Cannot overwrite the default preset.
            return false;
        // Overwriting an existing preset.
        preset.config = std::move(m_edited_preset.config);
        // The newly saved preset will be activated -> make it visible.
        preset.is_visible = true;
        if (detach) {
            // Clear the link to the parent profile.
            preset.vendor = nullptr;
			preset.inherits().clear();
			preset.alias.clear();
			preset.renamed_from.clear();
        }
    } else {
        is_saved_as_new = true;
        // Creating a new preset.
        Preset       &preset   = *m_presets.insert(it, m_edited_preset);
        std::string  &inherits = preset.inherits();
        std::string   old_name = preset.name;
        preset.name = new_name;
        preset.file = this->path_from_name(new_name);
        preset.vendor = nullptr;
		preset.alias.clear();
        preset.renamed_from.clear();
        if (detach) {
        	// Clear the link to the parent profile.
        	inherits.clear();
        } else if (preset.is_system) {
            // Inheriting from a system preset.
            inherits = /* preset.vendor->name + "/" + */ old_name;
        } else if (inherits.empty()) {
            // Inheriting from a user preset. Link the new preset to the old preset.
            // inherits = old_name;
        } else {
            // Inherited from a user preset. Just maintain the "inherited" flag,
            // meaning it will inherit from either the system preset, or the inherited user preset.
        }
        preset.is_default  = false;
        preset.is_system   = false;
        preset.is_external = false;
        // The newly saved preset will be activated -> make it visible.
        preset.is_visible  = true;
        // Just system presets have aliases
        preset.alias.clear();
    }
    // 2) Activate the saved preset.
    this->select_preset_by_name(new_name, true);
    // 2) Store the active preset to disk.
    this->get_selected_preset().save();

    return is_saved_as_new;
}

Preset& PresetCollection::get_preset_with_name(const std::string& new_name, const Preset* initial_preset)
{
    // 1) Find the preset with a new_name or create a new one,
    // initialize it with the preset_to config.
    auto it = this->find_preset_internal(new_name);
    if (it != m_presets.end() && it->name == new_name) {
        // Preset with the same name found.
        Preset& preset = *it;
        if (!preset.is_default && !preset.is_external && !preset.is_system && initial_preset->name != new_name) {
            // Overwriting an existing preset if it isn't default/external/system or isn't an initial_preset
            preset.config = initial_preset->config;
            // The newly saved preset can be activated -> make it visible.
            preset.is_visible = true;
        }
        return preset;
    }

    const std::string selected_preset_name = this->get_selected_preset_name();

    // Creating a new preset.
    Preset& preset = *m_presets.insert(it, *initial_preset);
    std::string& inherits = preset.inherits();
    std::string old_name = preset.name;
    preset.name = new_name;
    preset.file = this->path_from_name(new_name);
    preset.vendor = nullptr;
    preset.alias.clear();
    preset.renamed_from.clear();
    if (preset.is_system) {
        // Inheriting from a system preset.
        inherits = old_name;
    }
    else if (inherits.empty()) {
        // Inheriting from a user preset. Link the new preset to the old preset.
        // inherits = old_name;
    }
    else {
        // Inherited from a user preset. Just maintain the "inherited" flag,
        // meaning it will inherit from either the system preset, or the inherited user preset.
    }
    preset.is_default = false;
    preset.is_system = false;
    preset.is_external = false;
    // The newly saved preset can be activated -> make it visible.
    preset.is_visible = true;
    // Just system presets have aliases
    preset.alias.clear();

    // sort printers and get new it
    std::sort(m_presets.begin(), m_presets.end());

    // set initial preset selection
    this->select_preset_by_name(selected_preset_name, true);

    it = this->find_preset_internal(new_name);
    assert(it != m_presets.end());

    return *it;
}

bool PresetCollection::delete_current_preset()
{
    const Preset &selected = this->get_selected_preset();
    if (selected.is_default)
        return false;
    if (! selected.is_external && ! selected.is_system) {
        // Erase the preset file.
        boost::nowide::remove(selected.file.c_str());
    }
    // Remove the preset from the list.
    m_presets.erase(m_presets.begin() + m_idx_selected);
    // Find the next visible preset.
    size_t new_selected_idx = m_idx_selected;
    if (new_selected_idx < m_presets.size())
        for (; new_selected_idx < m_presets.size() && ! m_presets[new_selected_idx].is_visible; ++ new_selected_idx) ;
    if (new_selected_idx == m_presets.size())
        for (--new_selected_idx; new_selected_idx > 0 && !m_presets[new_selected_idx].is_visible; --new_selected_idx);
    this->select_preset(new_selected_idx);
    return true;
}

bool PresetCollection::delete_preset(const std::string& name)
{
    if (name == this->get_selected_preset().name)
        return delete_current_preset();

    const std::string selected_preset_name = this->get_selected_preset_name();

    auto it = this->find_preset_internal(name);

    const Preset& preset = *it;
    if (preset.is_default)
        return false;
    if (!preset.is_external && !preset.is_system) {
        // Erase the preset file.
        boost::nowide::remove(preset.file.c_str());
    }
    m_presets.erase(it);

    // update selected preset
    this->select_preset_by_name(selected_preset_name, true);

    return true;
}

const Preset* PresetCollection::get_selected_preset_parent() const
{
    if (this->get_selected_idx() == size_t(-1))
        // This preset collection has no preset activated yet. Only the get_edited_preset() is valid.
        return nullptr;

    const Preset 	  &selected_preset = this->get_selected_preset();
    if (selected_preset.is_system || selected_preset.is_default)
        return &selected_preset;

    const Preset 	  &edited_preset   = this->get_edited_preset();
    const std::string &inherits        = edited_preset.inherits();
    const Preset      *preset          = nullptr;
    if (inherits.empty()) {
        if (selected_preset.is_external)
            return nullptr;
        preset = &this->default_preset(m_type == Preset::Type::TYPE_PRINTER && edited_preset.printer_technology() == ptSLA ? 1 : 0);
    } else
        preset = this->find_preset(inherits, false);
    if (preset == nullptr) {
	    // Resolve the "renamed_from" field.
    	assert(! inherits.empty());
    	auto it = this->find_preset_renamed(inherits);
		if (it != m_presets.end())
			preset = &(*it);
    }
    return (preset == nullptr/* || preset->is_default*/ || preset->is_external) ? nullptr : preset;
}

const Preset* PresetCollection::get_preset_parent(const Preset& child) const
{
    const std::string &inherits = child.inherits();
    if (inherits.empty())
// 		return this->get_selected_preset().is_system ? &this->get_selected_preset() : nullptr;
        return nullptr;
    const Preset* preset = this->find_preset(inherits, false);
    if (preset == nullptr) {
    	auto it = this->find_preset_renamed(inherits);
		if (it != m_presets.end())
			preset = &(*it);
    }
    return
         // not found
        (preset == nullptr/* || preset->is_default */||
         // this should not happen, user profile should not derive from an external profile
         preset->is_external ||
         // this should not happen, however people are creative, see GH #4996
         preset == &child) ?
            nullptr :
            preset;
}

// Return vendor of the first parent profile, for which the vendor is defined, or null if such profile does not exist.
PresetWithVendorProfile PresetCollection::get_preset_with_vendor_profile(const Preset &preset) const
{
	const Preset		*p = &preset;
	const VendorProfile *v = nullptr;
	do {
		if (p->vendor != nullptr) {
			v = p->vendor;
			break;
		}
		p = this->get_preset_parent(*p);
	} while (p != nullptr);
	return PresetWithVendorProfile(preset, v);
}

const std::string& PresetCollection::get_preset_name_by_alias(const std::string& alias) const
{
	for (
		// Find the 1st profile name with the alias.
		auto it = Slic3r::lower_bound_by_predicate(m_map_alias_to_profile_name.begin(), m_map_alias_to_profile_name.end(), [&alias](auto &l){ return l.first < alias; });
		// Continue over all profile names with the same alias.
		it != m_map_alias_to_profile_name.end() && it->first == alias; ++ it)
		if (auto it_preset = this->find_preset_internal(it->second);
			it_preset != m_presets.end() && it_preset->name == it->second &&
            it_preset->is_visible && (it_preset->is_compatible || size_t(it_preset - m_presets.begin()) == m_idx_selected))
	        return it_preset->name;
    return alias;
}

const std::string* PresetCollection::get_preset_name_renamed(const std::string &old_name) const
{
	auto it_renamed = m_map_system_profile_renamed.find(old_name);
	if (it_renamed != m_map_system_profile_renamed.end())
		return &it_renamed->second;
	return nullptr;
}

const std::string& PresetCollection::get_suffix_modified() {
    return g_suffix_modified;
}

// Return a preset by its name. If the preset is active, a temporary copy is returned.
// If a preset is not found by its name, null is returned.
Preset* PresetCollection::find_preset(const std::string &name, bool first_visible_if_not_found, bool respect_active_preset /*= true*/)
{
    Preset key(m_type, name, false);
    auto it = this->find_preset_internal(name);
    // Ensure that a temporary copy is returned if the preset found is currently selected.
    return (it != m_presets.end() && it->name == key.name) ? &this->preset(it - m_presets.begin(), respect_active_preset) :
        first_visible_if_not_found ? &this->first_visible() : nullptr;
}

// Return index of the first visible preset. Certainly at least the '- default -' preset shall be visible.
size_t PresetCollection::first_visible_idx() const
{
    size_t idx = m_default_suppressed ? m_num_default_presets : 0;
    for (; idx < m_presets.size(); ++ idx)
        if (m_presets[idx].is_visible)
            break;
    if (idx == m_presets.size())
        idx = 0;
    return idx;
}

void PresetCollection::set_default_suppressed(bool default_suppressed)
{
    if (m_default_suppressed != default_suppressed) {
        m_default_suppressed = default_suppressed;
        bool default_visible = ! default_suppressed || m_idx_selected < m_num_default_presets;
        for (size_t i = 0; i < m_num_default_presets; ++ i)
            m_presets[i].is_visible = default_visible;
    }
}

size_t PresetCollection::update_compatible_internal(const PresetWithVendorProfile &active_printer, const PresetWithVendorProfile *active_print, PresetSelectCompatibleType unselect_if_incompatible)
{
    DynamicPrintConfig config;
    config.set_key_value("printer_preset", new ConfigOptionString(active_printer.preset.name));
    const ConfigOption *opt = active_printer.preset.config.option("nozzle_diameter");
    if (opt)
        config.set_key_value("num_extruders", new ConfigOptionInt((int)static_cast<const ConfigOptionFloats*>(opt)->size()));
    opt = active_printer.preset.config.option("milling_diameter");
    if (opt)
        config.set_key_value("num_milling", new ConfigOptionInt((int)static_cast<const ConfigOptionFloats*>(opt)->size()));
    bool some_compatible = false;
    std::vector<size_t> indices_of_template_presets;
    if(m_idx_selected < m_num_default_presets && unselect_if_incompatible != PresetSelectCompatibleType::Never)
        m_idx_selected = size_t(-1);
    for (size_t idx_preset = m_num_default_presets; idx_preset < m_presets.size(); ++ idx_preset) {
        bool    selected        = idx_preset == m_idx_selected;
        Preset &preset_selected = m_presets[idx_preset];
        Preset &preset_edited   = selected ? m_edited_preset : preset_selected;

        const PresetWithVendorProfile this_preset_with_vendor_profile = this->get_preset_with_vendor_profile(preset_edited);
        bool    was_compatible  = preset_edited.is_compatible;
        preset_edited.is_compatible = is_compatible_with_printer(this_preset_with_vendor_profile, active_printer, &config);
        some_compatible |= preset_edited.is_compatible;
	    if (active_print != nullptr)
	        preset_edited.is_compatible &= is_compatible_with_print(this_preset_with_vendor_profile, *active_print, active_printer);
        if (! preset_edited.is_compatible && selected &&
        	(unselect_if_incompatible == PresetSelectCompatibleType::Always || (unselect_if_incompatible == PresetSelectCompatibleType::OnlyIfWasCompatible && was_compatible)))
            m_idx_selected = size_t(-1);
        if (selected)
            preset_selected.is_compatible = preset_edited.is_compatible;
        if (preset_edited.vendor && preset_edited.vendor->templates_profile) {
            if (preset_selected.is_visible)
                indices_of_template_presets.push_back(idx_preset);
            else {
                preset_selected.is_compatible = false;
                if (selected)
                    m_idx_selected = size_t(-1);
    }
        }
    }
    // filter out template profiles where profile with same alias and compability exists
    if (!indices_of_template_presets.empty()) {
        for (size_t idx_preset = m_num_default_presets; idx_preset < m_presets.size(); ++idx_preset) {
            if (m_presets[idx_preset].vendor && !m_presets[idx_preset].vendor->templates_profile && m_presets[idx_preset].is_compatible) {
                std::string preset_alias = m_presets[idx_preset].alias;
                for (size_t idx_of_template_in_presets : indices_of_template_presets) {
                    if (m_presets[idx_of_template_in_presets].alias == preset_alias) {
                        // unselect selected template filament if there is non-template alias compatible
                        if (idx_of_template_in_presets == m_idx_selected && (unselect_if_incompatible == PresetSelectCompatibleType::Always || unselect_if_incompatible == PresetSelectCompatibleType::OnlyIfWasCompatible)) {
                            m_idx_selected = size_t(-1);
                        }
                        m_presets[idx_of_template_in_presets].is_compatible = false;
                        break;
                    }
                }
            }
        }
    }
    
    // Update visibility of the default profiles here if the defaults are suppressed, the current profile is not compatible and we don't want to select another compatible profile.
    if (m_idx_selected >= m_num_default_presets && m_default_suppressed)
	    for (size_t i = 0; i < m_num_default_presets; ++ i)
	        m_presets[i].is_visible = ! some_compatible;
    return m_idx_selected;
}

// Update a dirty flag of the current preset
// Return true if the dirty flag changed.
bool PresetCollection::update_dirty()
{
    bool was_dirty = this->get_selected_preset().is_dirty;
    bool is_dirty  = current_is_dirty();
    this->get_selected_preset().is_dirty = is_dirty;
    this->get_edited_preset().is_dirty = is_dirty;

    return was_dirty != is_dirty;
}

template<class T>
void add_correct_opts_to_diff(const std::string &opt_key, t_config_option_keys& vec, const ConfigBase &other, const ConfigBase &this_c)
{
    const T* opt_init = static_cast<const T*>(other.option(opt_key));
    const T* opt_cur = static_cast<const T*>(this_c.option(opt_key));
    int opt_init_max_id = opt_init->size() - 1;
    for (int i = 0; i < int(opt_cur->size()); i++)
    {
        int init_id = i <= opt_init_max_id ? i : 0;
        if (opt_init_max_id < 0 || opt_cur->get_at(i) != opt_init->get_at(init_id))
            vec.emplace_back(opt_key + "#" + std::to_string(i));
    }
}

// list of options with vector variable, which is independent from number of extruders
// //Superslicer: use opt.is_vector_extruder() instead.
//static const std::set<std::string> independent_from_extruder_number_options = {
//    "bed_shape",
//    "compatible_printers",
//    "compatible_prints",
//    "filament_ramming_parameters",
//    "gcode_substitutions",
//    "post_process",
//};
//
//bool PresetCollection::is_independent_from_extruder_number_option(const std::string& opt_key)
//{
//    return independent_from_extruder_number_options.find(opt_key) != independent_from_extruder_number_options.end();
//}

// Use deep_diff to correct return of changed options, considering individual options for each extruder.
inline t_config_option_keys deep_diff(const ConfigBase &config_this, const ConfigBase &config_other, bool ignore_phony)
{
    t_config_option_keys diff;
    for (const t_config_option_key &opt_key : config_this.keys()) {
        const ConfigOption *this_opt  = config_this.option(opt_key);
        const ConfigOption *other_opt = config_other.option(opt_key);
        //dirty if both exist, they aren't both phony and value is different
        if (this_opt != nullptr && other_opt != nullptr 
            && (ignore_phony || !(this_opt->is_phony() && other_opt->is_phony()))
            && ((*this_opt != *other_opt) || (this_opt->is_phony() != other_opt->is_phony())))
        {
<<<<<<< HEAD
            //if (opt_key == "bed_shape" || opt_key == "compatible_prints" || opt_key == "compatible_printers" ||
            //    opt_key == "filament_ramming_parameters" || opt_key == "gcode_substitutions") {
            if (this_opt->is_vector() && !(static_cast<const ConfigOptionVectorBase *>(this_opt)->is_extruder_size())) {
=======
            const ConfigOptionVectorBase *this_opt_vector = nullptr;
            if (this_opt->is_vector()) {
                this_opt_vector = static_cast<const ConfigOptionVectorBase*>(this_opt);
            }
            if (this_opt_vector && !this_opt_vector->is_extruder_size()) {
>>>>>>> 3c0b9e04
                // Scalar variable, or a vector variable, which is independent from number of extruders,
                // thus the vector is presented to the user as a single input.
                // Merill: these are 'button' special settings.
                // note that thumbnails are not here because it has individual # entries
                diff.emplace_back(opt_key);
            } else if (opt_key == "default_filament_profile") {
                // Ignore this field, it is not presented to the user, therefore showing a "modified" flag for this parameter does not help.
                // Also the length of this field may differ, which may lead to a crash if the block below is used.
            } else if (opt_key == "thumbnails") {
                // "thumbnails" can not contain extensions in old config but they are valid and use PNG extension by default
                // So, check if "thumbnails" is really changed
                // We will compare full thumbnails instead of exactly config values
                auto [thumbnails, er]         = GCodeThumbnails::make_and_check_thumbnail_list(config_this);
                auto [thumbnails_new, er_new] = GCodeThumbnails::make_and_check_thumbnail_list(config_other);
                if (thumbnails != thumbnails_new || er != er_new)
                    // if those strings are actually the same, erase them from the list of dirty oprions
                    diff.emplace_back(opt_key);
            } else {
                switch (other_opt->type()) {
                case coInts:    add_correct_opts_to_diff<ConfigOptionInts       >(opt_key, diff, config_other, config_this);  break;
                case coBools:   add_correct_opts_to_diff<ConfigOptionBools      >(opt_key, diff, config_other, config_this);  break;
                case coFloats:  add_correct_opts_to_diff<ConfigOptionFloats     >(opt_key, diff, config_other, config_this);  break;
                case coStrings: add_correct_opts_to_diff<ConfigOptionStrings    >(opt_key, diff, config_other, config_this);  break;
                case coPercents:add_correct_opts_to_diff<ConfigOptionPercents   >(opt_key, diff, config_other, config_this);  break;
                case coFloatsOrPercents:add_correct_opts_to_diff<ConfigOptionFloatsOrPercents>(opt_key, diff, config_other, config_this);  break;
                case coPoints:  add_correct_opts_to_diff<ConfigOptionPoints     >(opt_key, diff, config_other, config_this);  break;
                default:        diff.emplace_back(opt_key);     break;
                }
                // "nozzle_diameter" is a vector option which contain info about diameter for each nozzle
                // But in the same time size of this vector indicates about count of extruders,
                // So, we need to add it to the diff if its size is changed.
                if (opt_key == "nozzle_diameter" && 
                    static_cast<const ConfigOptionFloats*>(this_opt)->size() != static_cast<const ConfigOptionFloats*>(other_opt)->size())
                    diff.emplace_back(opt_key);
                if (opt_key == "milling_diameter" && 
                    static_cast<const ConfigOptionFloats*>(this_opt)->size() != static_cast<const ConfigOptionFloats*>(other_opt)->size())
                    diff.emplace_back(opt_key);
            }
        }
    }
    return diff;
}

static constexpr const std::initializer_list<const char*> optional_keys { "compatible_prints", "compatible_printers" };

bool PresetCollection::is_dirty(const Preset *edited, const Preset *reference)
{
    if (edited != nullptr && reference != nullptr) {
        // Only compares options existing in both configs.
        //don't consider phony field for equals (false param)
        bool is_dirty = !reference->config.equals(edited->config, false);
        if (is_dirty && edited->type != Preset::TYPE_FFF_FILAMENT) {
            // for non-filaments preset check deep difference for compared configs
            // there can be cases (as for thumbnails), when configs can logically equal
            // even when their values are not equal.
            is_dirty = !deep_diff(edited->config, reference->config, false).empty();
        }
        if (is_dirty)
            return true;
        // The "compatible_printers" option key is handled differently from the others:
        // It is not mandatory. If the key is missing, it means it is compatible with any printer.
        // If the key exists and it is empty, it means it is compatible with no printer.
        for (auto &opt_key : optional_keys)
            if (reference->config.has(opt_key) != edited->config.has(opt_key))
                return true;
    }
    return false;
}

std::vector<std::string> PresetCollection::dirty_options(const Preset *edited, const Preset *reference, const bool deep_compare /*= false*/, const bool ignore_phony)
{
    std::vector<std::string> changed;
    if (edited != nullptr && reference != nullptr) {
        // Only compares options existing in both configs.
        changed = deep_compare ?
                deep_diff(edited->config, reference->config, !ignore_phony) :
                reference->config.diff(edited->config, !ignore_phony);
        // The "compatible_printers" option key is handled differently from the others:
        // It is not mandatory. If the key is missing, it means it is compatible with any printer.
        // If the key exists and it is empty, it means it is compatible with no printer.
        for (auto &opt_key : optional_keys)
            if (reference->config.has(opt_key) != edited->config.has(opt_key))
                changed.emplace_back(opt_key);
    }
    return changed;
}

// Select a new preset. This resets all the edits done to the currently selected preset.
// If the preset with index idx does not exist, a first visible preset is selected.
Preset& PresetCollection::select_preset(size_t idx)
{
    for (Preset &preset : m_presets)
        preset.is_dirty = false;
    if (idx >= m_presets.size())
        idx = first_visible_idx();
    m_idx_selected = idx;
    if (!m_presets[idx].is_visible)
        // The newly selected preset can be activated -> make it visible.
        m_presets[idx].is_visible = true;

    m_edited_preset = m_presets[idx];
    bool default_visible = ! m_default_suppressed || m_idx_selected < m_num_default_presets;
    for (size_t i = 0; i < m_num_default_presets; ++i)
        m_presets[i].is_visible = default_visible;
    return m_presets[idx];
}

bool PresetCollection::select_preset_by_name(const std::string &name_w_suffix, bool force)
{
    std::string name = Preset::remove_suffix_modified(name_w_suffix);
    // 1) Try to find the preset by its name.
    auto it = this->find_preset_internal(name);
    size_t idx = 0;
    if (it != m_presets.end() && it->name == name && it->is_visible)
        // Preset found by its name and it is visible.
        idx = it - m_presets.begin();
    else {
        // Find the first visible preset.
        for (size_t i = m_default_suppressed ? m_num_default_presets : 0; i < m_presets.size(); ++ i)
            if (m_presets[i].is_visible) {
                idx = i;
                break;
            }
        // If the first visible preset was not found, return the 0th element, which is the default preset.
    }

    // 2) Select the new preset.
    if (m_idx_selected != idx || force) {
        this->select_preset(idx);
        return true;
    }

    return false;
}

bool PresetCollection::select_preset_by_name_strict(const std::string &name)
{
    // 1) Try to find the preset by its name.
    auto it = this->find_preset_internal(name);
    size_t idx = (size_t)-1;
    if (it != m_presets.end() && it->name == name && it->is_visible)
        // Preset found by its name.
        idx = it - m_presets.begin();
    // 2) Select the new preset.
    if (idx != (size_t)-1) {
        this->select_preset(idx);
        return true;
    }
    m_idx_selected = idx;
    return false;
}

// Merge one vendor's presets with the other vendor's presets, report duplicates.
std::vector<std::string> PresetCollection::merge_presets(PresetCollection &&other, const VendorMap &new_vendors)
{
    std::vector<std::string> duplicates;
    for (Preset &preset : other.m_presets) {
        if (preset.is_default || preset.is_external)
            continue;
        Preset key(m_type, preset.name);
        auto it = std::lower_bound(m_presets.begin() + m_num_default_presets, m_presets.end(), key);
        if (it == m_presets.end() || it->name != preset.name) {
            if (preset.vendor != nullptr) {
                // Re-assign a pointer to the vendor structure in the new PresetBundle.
                auto it = new_vendors.find(preset.vendor->id);
                assert(it != new_vendors.end());
                preset.vendor = &it->second;
            }
            m_presets.emplace(it, std::move(preset));
        } else
            duplicates.emplace_back(std::move(preset.name));
    }
    return duplicates;
}

void PresetCollection::update_vendor_ptrs_after_copy(const VendorMap &new_vendors)
{
    for (Preset &preset : m_presets)
        if (preset.vendor != nullptr) {
            assert(! preset.is_default && ! preset.is_external);
            // Re-assign a pointer to the vendor structure in the new PresetBundle.
            auto it = new_vendors.find(preset.vendor->id);
            assert(it != new_vendors.end());
            preset.vendor = &it->second;
        }
}

void PresetCollection::update_map_alias_to_profile_name()
{
	m_map_alias_to_profile_name.clear();
	for (const Preset &preset : m_presets)
		m_map_alias_to_profile_name.emplace_back(preset.alias, preset.name);
	std::sort(m_map_alias_to_profile_name.begin(), m_map_alias_to_profile_name.end(), [](auto &l, auto &r) { return l.first < r.first; });
}

void PresetCollection::update_map_system_profile_renamed()
{
	m_map_system_profile_renamed.clear();
	for (Preset &preset : m_presets)
		for (const std::string &renamed_from : preset.renamed_from) {
            const auto [it, success] = m_map_system_profile_renamed.insert(std::pair<std::string, std::string>(renamed_from, preset.name));
			if (! success)
                BOOST_LOG_TRIVIAL(error) << boost::format("Preset name \"%1%\" was marked as renamed from \"%2%\", though preset name \"%3%\" was marked as renamed from \"%2%\" as well.") % preset.name % renamed_from % it->second;
		}
}

std::string PresetCollection::name() const
{
    switch (this->type()) {
    case Preset::TYPE_FFF_PRINT:    return L("print");
    case Preset::TYPE_FFF_FILAMENT: return L("filament");
    case Preset::TYPE_SLA_PRINT:    return L("SLA print");
    case Preset::TYPE_SLA_MATERIAL: return L("SLA material");
    case Preset::TYPE_PRINTER:      return L("printer");
    default:                        return "invalid";
    }
}

std::string Preset::type_name(Type t) {
    switch (t) {
    case Preset::TYPE_FFF_PRINT:    return "print";
    case Preset::TYPE_FFF_FILAMENT: return "filament";
    case Preset::TYPE_SLA_PRINT:    return "sla_print";
    case Preset::TYPE_SLA_MATERIAL: return "sla_material";
    case Preset::TYPE_PRINTER:      return "printer";
    case Preset::TYPE_FREQUENT_FFF: return "freq_fff";
    case Preset::TYPE_FREQUENT_SLA: return "freq_sla";
    default:                        return "invalid";
    }
}

Preset::Type Preset::type_from_name(std::string name) { 
    if ("print" == name)
        return Preset::TYPE_FFF_PRINT;
    if ("filament" == name)
        return Preset::TYPE_FFF_FILAMENT;
    if ("sla_print" == name)
        return Preset::TYPE_SLA_PRINT;
    if ("sla_material" == name)
        return Preset::TYPE_SLA_MATERIAL;
    if ("printer" == name)
        return Preset::TYPE_PRINTER;
    if ("freq_fff" == name)
        return Preset::TYPE_FREQUENT_FFF;
    if ("freq_sla" == name)
        return Preset::TYPE_FREQUENT_SLA;
    return Preset::TYPE_INVALID;
}

std::string PresetCollection::section_name() const
{
    return Preset::type_name(this->type());
}

// Used for validating the "inherits" flag when importing user's config bundles.
// Returns names of all system presets including the former names of these presets.
std::vector<std::string> PresetCollection::system_preset_names() const
{
    size_t num = 0;
    for (const Preset &preset : m_presets)
        if (preset.is_system)
            ++ num;
    std::vector<std::string> out;
    out.reserve(num);
    for (const Preset &preset : m_presets)
        if (preset.is_system) {
            out.emplace_back(preset.name);
            out.insert(out.end(), preset.renamed_from.begin(), preset.renamed_from.end());
        }
    std::sort(out.begin(), out.end());
    return out;
}

// Generate a file path from a profile name. Add the ".ini" suffix if it is missing.
std::string PresetCollection::path_from_name(const std::string &new_name) const
{
    std::string file_name = boost::iends_with(new_name, ".ini") ? new_name : (new_name + ".ini");
    return (boost::filesystem::path(m_dir_path) / file_name).make_preferred().string();
}

const Preset& PrinterPresetCollection::default_preset_for(const DynamicPrintConfig &config) const
{
    const ConfigOptionEnumGeneric *opt_printer_technology = config.opt<ConfigOptionEnumGeneric>("printer_technology");
    return this->default_preset((opt_printer_technology == nullptr || opt_printer_technology->value == ptFFF) ? 0 : 1);
}

const Preset* PrinterPresetCollection::find_system_preset_by_model_and_variant(const std::string &model_id, const std::string& variant) const
{
    if (model_id.empty()) { return nullptr; }

    const auto it = std::find_if(cbegin(), cend(), [&](const Preset &preset) {
        if (!preset.is_system || preset.config.opt_string("printer_model") != model_id)
            return false;
        if (variant.empty())
            return true;
        return preset.config.opt_string("printer_variant") == variant;
    });

    return it != cend() ? &*it : nullptr;
}

bool  PrinterPresetCollection::only_default_printers() const
{
    for (const auto& printer : get_presets()) {
        if (! printer.is_default)
            return false;
    }
    return true;
}
// -------------------------
// ***  PhysicalPrinter  ***
// -------------------------

std::string PhysicalPrinter::separator()
{
    return " * ";
}

static std::vector<std::string> s_PhysicalPrinter_opts {
    "preset_name", // temporary option to compatibility with older Slicer
    "preset_names",
    "printer_technology",
    "host_type",
    "print_host",
    "printhost_apikey",
    "printhost_cafile",
    "printhost_client_cert",
    "printhost_client_cert_password",
    "printhost_port",
    "printhost_authorization_type",
    // HTTP digest authentization (RFC 2617)
    "printhost_user",
    "printhost_password",
    "printhost_ssl_ignore_revoke"
};

const std::vector<std::string>& PhysicalPrinter::printer_options()
{
    return s_PhysicalPrinter_opts;
}

static constexpr auto legacy_print_host_options = {
            "print_host",
            "printhost_apikey",
            "printhost_cafile",
            "printhost_port"
        };

std::vector<std::string> PhysicalPrinter::presets_with_print_host_information(const PrinterPresetCollection& printer_presets)
{
    std::vector<std::string> presets;
    for (const Preset& preset : printer_presets)
        if (has_print_host_information(preset.config))
            presets.emplace_back(preset.name);

    return presets;
}

bool PhysicalPrinter::has_print_host_information(const DynamicPrintConfig& config)
{
    for (const char *opt : legacy_print_host_options)
        if (!config.opt_string(opt).empty())
            return true;

    return false;
}

const std::set<std::string>& PhysicalPrinter::get_preset_names() const
{
    return preset_names;
}

bool PhysicalPrinter::has_empty_config() const
{
    return  config.opt_string("print_host"                      ).empty() &&
            config.opt_string("printhost_apikey"                ).empty() &&
            config.opt_string("printhost_cafile"                ).empty() &&
            config.opt_string("printhost_client_cert"           ).empty() && 
            config.opt_string("printhost_client_cert_password"  ).empty() && 
            config.opt_string("printhost_port"                  ).empty() &&
            config.opt_string("printhost_user"                  ).empty() &&
            config.opt_string("printhost_password"              ).empty() && 
            config.opt_string("printhost_port"                  ).empty();
}

// temporary workaround for compatibility with older Slicer
static void update_preset_name_option(const std::set<std::string>& preset_names, DynamicPrintConfig& config)
{
    std::string name;
    for (auto el : preset_names)
        name += el + ";";
    name.pop_back();
    config.set_key_value("preset_name", new ConfigOptionString(name));
}

void PhysicalPrinter::update_preset_names_in_config()
{
    if (!preset_names.empty()) {
<<<<<<< HEAD
        config.option<ConfigOptionStrings>("preset_names")->set(std::vector<std::string>(preset_names.begin(), preset_names.end()));
=======
        std::vector<std::string>& values = config.option<ConfigOptionStrings>("preset_names")->values;
        values.clear();
        for (const std::string& preset : preset_names)
            values.push_back(preset);
>>>>>>> 3c0b9e04

        // temporary workaround for compatibility with older Slicer
        update_preset_name_option(preset_names, config);
    }
}

void PhysicalPrinter::save(const std::string& file_name_from, const std::string& file_name_to)
{
    // rename the file
    boost::nowide::rename(file_name_from.data(), file_name_to.data());
    this->file = file_name_to;
    // save configuration
    this->config.save(this->file);
}

void PhysicalPrinter::update_from_preset(const Preset& preset)
{
    config.apply_only(preset.config, printer_options(), true);
    // add preset names to the options list
    preset_names.emplace(preset.name);
    update_preset_names_in_config();
}

void PhysicalPrinter::update_from_config(const DynamicPrintConfig& new_config)
{
    config.apply_only(new_config, printer_options(), false);

    const std::vector<std::string>& values = config.option<ConfigOptionStrings>("preset_names")->get_values();

    if (values.empty())
        preset_names.clear();
    else {
        for (const std::string& val : values)
            preset_names.emplace(val);
        // temporary workaround for compatibility with older Slicer
        update_preset_name_option(preset_names, config);
    }
}

void PhysicalPrinter::reset_presets()
{
    return preset_names.clear();
}

bool PhysicalPrinter::add_preset(const std::string& preset_name)
{
    return preset_names.emplace(preset_name).second;
}

bool PhysicalPrinter::delete_preset(const std::string& preset_name)
{
    return preset_names.erase(preset_name) > 0;
}

PhysicalPrinter::PhysicalPrinter(const std::string& name, const DynamicPrintConfig& default_config) :
    name(name), config(default_config)
{
    update_from_config(config);
}

PhysicalPrinter::PhysicalPrinter(const std::string& name, const DynamicPrintConfig &default_config, const Preset& preset) :
    name(name), config(default_config)
{
    update_from_preset(preset);
}

void PhysicalPrinter::set_name(const std::string& name)
{
    this->name = name;
}

std::string PhysicalPrinter::get_full_name(const std::string& preset_name) const
{
    return name + separator() + preset_name;
}

std::string PhysicalPrinter::get_short_name(std::string full_name)
{
    int pos = full_name.find(separator());
    if (pos > 0)
        boost::erase_tail(full_name, full_name.length() - pos);
    return full_name;
}

std::string PhysicalPrinter::get_preset_name(std::string name)
{
    int pos = name.find(separator());
    boost::erase_head(name, pos + 3);
    return Preset::remove_suffix_modified(name);
}


// -----------------------------------
// ***  PhysicalPrinterCollection  ***
// -----------------------------------

PhysicalPrinterCollection::PhysicalPrinterCollection( const std::vector<std::string>& keys, PresetBundle* preset_bundle)
    :m_preset_bundle_owner(preset_bundle)
{
    // Default config for a physical printer containing all key/value pairs of PhysicalPrinter::printer_options().
    for (const std::string &key : keys) {
        const ConfigOptionDef *opt = print_config_def.get(key);
        assert(opt);
        assert(opt->default_value);
        m_default_config.set_key_value(key, opt->default_value->clone());
    }
}

static void update_preset_names_if_were_renamed(std::set<std::string>& preset_names, const PrinterPresetCollection& printer_presets)
{
    std::set<std::string> new_names;

    bool was_renamed{ false };
    for (const std::string& preset_name : preset_names) {
        const Preset* preset = printer_presets.find_preset(preset_name);
        if (preset)
            new_names.emplace(preset_name);
        else {
            if (const std::string* new_name = printer_presets.get_preset_name_renamed(preset_name)) {
                BOOST_LOG_TRIVIAL(warning) << "Printer preset present " << preset_name << "was renamed to: " << *new_name << std::endl;
                new_names.emplace(*new_name);
                was_renamed = true;
            }
        }
    }

    if (was_renamed)
        preset_names = new_names;
}

// Load all printers found in dir_path.
// Throws an exception on error.
void PhysicalPrinterCollection::load_printers(
    const std::string& dir_path, const std::string& subdir, 
    PresetsConfigSubstitutions& substitutions, ForwardCompatibilitySubstitutionRule substitution_rule)
{
    // Don't use boost::filesystem::canonical() on Windows, it is broken in regard to reparse points,
    // see https://github.com/prusa3d/PrusaSlicer/issues/732
    boost::filesystem::path dir = boost::filesystem::absolute(boost::filesystem::path(dir_path) / subdir).make_preferred();
    m_dir_path = dir.string();
    std::string errors_cummulative;
    // Store the loaded printers into a new vector, otherwise the binary search for already existing presets would be broken.
    std::deque<PhysicalPrinter> printers_loaded;
    for (auto& dir_entry : boost::filesystem::directory_iterator(dir))
        if (Slic3r::is_ini_file(dir_entry)) {
            std::string name = dir_entry.path().filename().string();
            // Remove the .ini suffix.
            name.erase(name.size() - 4);
            if (PhysicalPrinter* found_printer = this->find_printer(name, false)) {
                // This happens when there's is a preset (most likely legacy one) with the same name as a system preset
                // that's already been loaded from a bundle.
                BOOST_LOG_TRIVIAL(warning) << "Printer already present, not loading: " << name;

                // But some of used printer_preset might have been renamed.
                // Check it and replace with new name(s) if it's needed
                update_preset_names_if_were_renamed(found_printer->preset_names, m_preset_bundle_owner->printers);

                continue;
            }
            try {
                PhysicalPrinter printer(name, this->default_config());
                printer.file = dir_entry.path().string();
                // Load the preset file, apply preset values on top of defaults.
                try {
                    DynamicPrintConfig config;
                    ConfigSubstitutions config_substitutions = config.load_from_ini(printer.file, substitution_rule);
                    if (! config_substitutions.empty())
                        substitutions.push_back({ name, Preset::Type::TYPE_PHYSICAL_PRINTER, PresetConfigSubstitutions::Source::UserFile, printer.file, std::move(config_substitutions) });
                    printer.update_from_config(config);
                    printer.loaded = true;
                    // Some of used printer_preset might have been renamed.
                    // Check it and replace with new name(s) if it's needed
                    update_preset_names_if_were_renamed(printer.preset_names, m_preset_bundle_owner->printers);
                }
                catch (const std::ifstream::failure& err) {
                    throw Slic3r::RuntimeError(std::string("The selected preset cannot be loaded: ") + printer.file + "\n\tReason: " + err.what());
                }
                catch (const std::runtime_error& err) {
                    throw Slic3r::RuntimeError(std::string("Failed loading the preset file: ") + printer.file + "\n\tReason: " + err.what());
                }
                printers_loaded.emplace_back(printer);
            }
            catch (const std::runtime_error& err) {
                errors_cummulative += err.what();
                errors_cummulative += "\n";
            }
        }
    m_printers.insert(m_printers.end(), std::make_move_iterator(printers_loaded.begin()), std::make_move_iterator(printers_loaded.end()));
    std::sort(m_printers.begin(), m_printers.end());
    if (!errors_cummulative.empty())
        throw Slic3r::RuntimeError(errors_cummulative);
}

void PhysicalPrinterCollection::load_printer(const std::string& path, const std::string& name, DynamicPrintConfig&& config, bool select, bool save/* = false*/)
{
    auto it = this->find_printer_internal(name);
    if (it == m_printers.end() || it->name != name) {
        // The preset was not found. Create a new preset.
        it = m_printers.emplace(it, PhysicalPrinter(name, config));
    }

    it->file = path;
    it->config = std::move(config);
    it->loaded = true;
    // Some of used printer_preset might have been renamed.
    // Check it and replace with new name(s) if it's needed
    update_preset_names_if_were_renamed(it->preset_names, m_preset_bundle_owner->printers);
    if (select)
        this->select_printer(*it);

    if (save)
        it->save();
}

// if there is saved user presets, contains information about "Print Host upload",
// Create default printers with this presets
// Note! "Print Host upload" options will be cleared after physical printer creations
void PhysicalPrinterCollection::load_printers_from_presets(PrinterPresetCollection& printer_presets)
{
    int cnt=0;
    for (Preset& preset: printer_presets) {
        DynamicPrintConfig& config = preset.config;
        for(const char* option : legacy_print_host_options) {
            if (!config.opt_string(option).empty()) {
                // check if printer with those "Print Host upload" options already exist
                PhysicalPrinter* existed_printer = find_printer_with_same_config(config);
                if (existed_printer)
                    // just add preset for this printer
                    existed_printer->add_preset(preset.name);
                else {
                    std::string new_printer_name = (boost::format("Printer %1%") % ++cnt ).str();
                    while (find_printer(new_printer_name))
                        new_printer_name = (boost::format("Printer %1%") % ++cnt).str();

                    // create new printer from this preset
                    PhysicalPrinter printer(new_printer_name, this->default_config(), preset);
                    printer.loaded = true;
                    save_printer(printer);
                }

                // erase "Print Host upload" information from the preset
                for (const char *opt : legacy_print_host_options)
                    config.opt_string(opt).clear();
                // save changes for preset
                preset.save();

                // update those changes for edited preset if it's equal to the preset
                Preset& edited = printer_presets.get_edited_preset();
                if (preset.name == edited.name) {
                    for (const char *opt : legacy_print_host_options)
                        edited.config.opt_string(opt).clear();
                }

                break;
            }
        }
    }
}

PhysicalPrinter* PhysicalPrinterCollection::find_printer( const std::string& name, bool case_sensitive_search)
{
    auto it = this->find_printer_internal(name, case_sensitive_search);

    // Ensure that a temporary copy is returned if the preset found is currently selected.
    auto is_equal_name = [name, case_sensitive_search](const std::string& in_name) {
        if (case_sensitive_search)
            return in_name == name;
        return boost::to_lower_copy<std::string>(in_name) == boost::to_lower_copy<std::string>(name);
    };

    if (it == m_printers.end() || !is_equal_name(it->name))
        return nullptr;
    return &this->printer(it - m_printers.begin());
}

std::deque<PhysicalPrinter>::iterator PhysicalPrinterCollection::find_printer_internal(const std::string& name, bool case_sensitive_search/* = true*/)
{
    if (case_sensitive_search)
        return Slic3r::lower_bound_by_predicate(m_printers.begin(), m_printers.end(), [&name](const auto& l) { return l.name < name;  });

    std::string low_name = boost::to_lower_copy<std::string>(name);

    size_t i = 0;
    for (const PhysicalPrinter& printer : m_printers) {
        if (boost::to_lower_copy<std::string>(printer.name) == low_name)
            break;
        i++;
    }
    if (i == m_printers.size())
        return m_printers.end();

    return m_printers.begin() + i;
}

PhysicalPrinter* PhysicalPrinterCollection::find_printer_with_same_config(const DynamicPrintConfig& config)
{
    for (const PhysicalPrinter& printer :*this) {
        bool is_equal = true;
        for (const char *opt : legacy_print_host_options)
            if (is_equal && printer.config.opt_string(opt) != config.opt_string(opt))
                is_equal = false;

        if (is_equal)
            return find_printer(printer.name);
    }
    return nullptr;
}

// Generate a file path from a profile name. Add the ".ini" suffix if it is missing.
std::string PhysicalPrinterCollection::path_from_name(const std::string& new_name) const
{
    std::string file_name = boost::iends_with(new_name, ".ini") ? new_name : (new_name + ".ini");
    return (boost::filesystem::path(m_dir_path) / file_name).make_preferred().string();
}

void PhysicalPrinterCollection::save_printer(PhysicalPrinter& edited_printer, const std::string& renamed_from/* = ""*/)
{
    // controll and update preset_names in edited_printer config
    edited_printer.update_preset_names_in_config();

    std::string name = renamed_from.empty() ? edited_printer.name : renamed_from;
    // 1) Find the printer with a new_name or create a new one,
    // initialize it with the edited config.
    auto it = this->find_printer_internal(name);
    if (it != m_printers.end() && it->name == name) {
        // Printer with the same name found.
        // Overwriting an existing preset.
        it->config = std::move(edited_printer.config);
        it->name = edited_printer.name;
        it->preset_names = edited_printer.preset_names;
        // sort printers and get new it
        std::sort(m_printers.begin(), m_printers.end());
        it = this->find_printer_internal(edited_printer.name);
    }
    else {
        // Creating a new printer.
        it = m_printers.emplace(it, edited_printer);
    }
    assert(it != m_printers.end());

    // 2) Save printer
    PhysicalPrinter& printer = *it;
    if (printer.file.empty())
        printer.file = this->path_from_name(printer.name);

    if (printer.file == this->path_from_name(printer.name))
        printer.save();
    else
        // if printer was renamed, we should rename a file and than save the config
        printer.save(printer.file, this->path_from_name(printer.name));

    // update idx_selected
    m_idx_selected = it - m_printers.begin();
}

bool PhysicalPrinterCollection::delete_printer(const std::string& name)
{
    auto it = this->find_printer_internal(name);
    if (it == m_printers.end())
        return false;

    const PhysicalPrinter& printer = *it;
    // Erase the preset file.
    boost::nowide::remove(printer.file.c_str());
    m_printers.erase(it);
    return true;
}

bool PhysicalPrinterCollection::delete_selected_printer()
{
    if (!has_selection())
        return false;
    const PhysicalPrinter& printer = this->get_selected_printer();

    // Erase the preset file.
    boost::nowide::remove(printer.file.c_str());
    // Remove the preset from the list.
    m_printers.erase(m_printers.begin() + m_idx_selected);
    // unselect all printers
    unselect_printer();

    return true;
}

bool PhysicalPrinterCollection::delete_preset_from_printers( const std::string& preset_name)
{
    std::vector<std::string> printers_for_delete;
    for (PhysicalPrinter& printer : m_printers) {
        if (printer.preset_names.size() == 1 && *printer.preset_names.begin() == preset_name)
            printers_for_delete.emplace_back(printer.name);
        else if (printer.delete_preset(preset_name))
            save_printer(printer);
    }

    if (!printers_for_delete.empty())
        for (const std::string& printer_name : printers_for_delete)
            delete_printer(printer_name);

    unselect_printer();
    return true;
}

void PhysicalPrinterCollection::rename_preset_in_printers(const std::string& old_preset_name, const std::string& new_preset_name)
{
    for (PhysicalPrinter& printer : m_printers)
        if (printer.delete_preset(old_preset_name)) {
            printer.add_preset(new_preset_name);
            printer.update_preset_names_in_config();
            printer.save();
        }
}

// Get list of printers which have more than one preset and "preset_names" preset is one of them
std::vector<std::string> PhysicalPrinterCollection::get_printers_with_preset(const std::string& preset_name, bool respect_only_preset /*= true*/)
{
    std::vector<std::string> printers;

    for (auto printer : m_printers) {
        if (!respect_only_preset && printer.preset_names.size() == 1)
            continue;
        if (printer.preset_names.find(preset_name) != printer.preset_names.end())
            printers.emplace_back(printer.name);
    }

    return printers;
}

// Get list of printers which has only "preset_names" preset
std::vector<std::string> PhysicalPrinterCollection::get_printers_with_only_preset(const std::string& preset_name)
{
    std::vector<std::string> printers;

    for (const PhysicalPrinter& printer : m_printers)
        if (printer.preset_names.size() == 1 && *printer.preset_names.begin() == preset_name)
            printers.emplace_back(printer.name);

    return printers;
}

std::string PhysicalPrinterCollection::get_selected_full_printer_name() const
{
    return (m_idx_selected == size_t(-1)) ? std::string() : this->get_selected_printer().get_full_name(m_selected_preset);
}

void PhysicalPrinterCollection::select_printer(const std::string& full_name)
{
    std::string printer_name = PhysicalPrinter::get_short_name(full_name);
    auto it = this->find_printer_internal(printer_name);
    if (it == m_printers.end()) {
        unselect_printer();
        return;
    }

    // update idx_selected
    m_idx_selected = it - m_printers.begin();

    // update name of the currently selected preset
    if (printer_name == full_name)
        // use first preset in the list
        m_selected_preset = *it->preset_names.begin();
    else
        m_selected_preset = it->get_preset_name(full_name);

    // Check if selected preset wasn't renamed and replace it with new name
    if (const std::string* new_name = m_preset_bundle_owner->printers.get_preset_name_renamed(m_selected_preset))
        m_selected_preset = *new_name;
}

void PhysicalPrinterCollection::select_printer(const std::string& printer_name, const std::string& preset_name)
{
    if (preset_name.empty())
        return select_printer(printer_name);
    return select_printer(printer_name + PhysicalPrinter::separator() + preset_name);
}

void PhysicalPrinterCollection::select_printer(const PhysicalPrinter& printer)
{
    return select_printer(printer.name);
}

bool PhysicalPrinterCollection::has_selection() const
{
    return m_idx_selected != size_t(-1);
}

void PhysicalPrinterCollection::unselect_printer()
{
    m_idx_selected = size_t(-1);
    m_selected_preset.clear();
}

bool PhysicalPrinterCollection::is_selected(PhysicalPrinterCollection::ConstIterator it, const std::string& preset_name) const
{
    return  m_idx_selected      == size_t(it - m_printers.begin()) &&
            m_selected_preset   == preset_name;
}

ExtruderFilaments::ExtruderFilaments(PresetCollection* filaments_collection, size_t extruder_id, std::string selected_name/* = std::string()*/)
: m_filaments (filaments_collection)
, m_extruder_id(extruder_id)
{
    const std::deque<Preset>& presets = m_filaments->get_presets();
    for (size_t id = 0; id < presets.size(); id ++)
        m_extr_filaments.emplace_back(&(presets[id]));

    select_filament(selected_name.empty() ? m_filaments->get_selected_preset_name() : selected_name);
}

const std::string& ExtruderFilaments::get_preset_name_by_alias(const std::string& alias) const
{
    const auto& aliases_map = m_filaments->map_alias_to_profile_name();
    for (
        // Find the 1st profile name with the alias.
        auto it = Slic3r::lower_bound_by_predicate(aliases_map.begin(), aliases_map.end(), [&alias](auto& l) { return l.first < alias; });
        // Continue over all profile names with the same alias.
        it != aliases_map.end() && it->first == alias; ++it)
        if (auto it_filament = find_filament_internal(it->second);
            it_filament != m_extr_filaments.end() && it_filament->preset->name == it->second &&
            it_filament->preset->is_visible && (it_filament->is_compatible || size_t(it_filament - m_extr_filaments.begin()) == m_idx_selected))
            return it_filament->preset->name;
    return alias;
}

bool ExtruderFilaments::select_filament(const std::string &name_w_suffix, bool force/*= false*/)
{
    std::string name = Preset::remove_suffix_modified(name_w_suffix);
    // 1) Try to find the preset by its name.
    auto it = this->find_filament_internal(name);
    size_t idx = 0;
    if (it != m_extr_filaments.end() && it->preset->name == name && it->preset->is_visible)
        // Preset found by its name and it is visible.
        idx = it - m_extr_filaments.begin();
    else {
        // Find the first visible preset.
        for (size_t i = 0; i < m_extr_filaments.size(); ++i)
            if (m_extr_filaments[i].preset->is_visible/* && m_extr_filaments[i].is_compatible*/) {
                idx = i;
                break;
            }
        // If the first visible preset was not found, return the 0th element, which is the default preset.
    }
    // 2) Select the new preset.
    if (m_idx_selected != idx || force) {
        this->select_filament(idx);
        return true;
    }

    return false;
}

size_t ExtruderFilaments::update_compatible_internal(const PresetWithVendorProfile  &active_printer,
                                                     const PresetWithVendorProfile  *active_print,
                                                     PresetSelectCompatibleType      unselect_if_incompatible)
{
    DynamicPrintConfig config;
    config.set_key_value("printer_preset", new ConfigOptionString(active_printer.preset.name));
    const ConfigOption* opt = active_printer.preset.config.option("nozzle_diameter");
    if (opt)
        config.set_key_value("num_extruders", new ConfigOptionInt((int)static_cast<const ConfigOptionFloats*>(opt)->values.size()));

    // Adjust printer preset config to the first extruder from m_extruder_id 
    Preset printer_preset_adjusted = active_printer.preset;
    if (m_extruder_id > 0 && !printer_preset_adjusted.config.opt_bool("single_extruder_multi_material")) {
        DynamicPrintConfig& active_printer_config = printer_preset_adjusted.config;
        for (const std::string& key : print_config_def.extruder_option_keys()) {
            if (key == "default_filament_profile")
                continue;// Ignore this field, because this parameter is not related to the extruder but to whole printer.
            auto* opt = active_printer_config.option(key, false);
            if (opt != nullptr && opt->is_vector())
                static_cast<ConfigOptionVectorBase*>(opt)->set_at(opt, 0, m_extruder_id);
        }
    }
    PresetWithVendorProfile active_printer_adjusted(printer_preset_adjusted, active_printer.vendor);

    std::vector<size_t> indices_of_template_presets;
    indices_of_template_presets.reserve(m_extr_filaments.size());

    size_t num_default_presets = m_filaments->num_default_presets();
    for (size_t idx_preset = num_default_presets; idx_preset < m_extr_filaments.size(); ++idx_preset) {
        const bool    is_selected   = idx_preset == m_idx_selected;
        const Preset* preset        = m_extr_filaments[idx_preset].preset;
        Filament& extr_filament = m_extr_filaments[idx_preset];

        const PresetWithVendorProfile this_preset_with_vendor_profile = m_filaments->get_preset_with_vendor_profile(*preset);
        bool    was_compatible = extr_filament.is_compatible;
        extr_filament.is_compatible = is_compatible_with_printer(this_preset_with_vendor_profile, active_printer_adjusted, &config);
        if (active_print != nullptr)
            extr_filament.is_compatible &= is_compatible_with_print(this_preset_with_vendor_profile, *active_print, active_printer_adjusted);
        if (!extr_filament.is_compatible && is_selected &&
            (unselect_if_incompatible == PresetSelectCompatibleType::Always || (unselect_if_incompatible == PresetSelectCompatibleType::OnlyIfWasCompatible && was_compatible)))
            m_idx_selected = size_t(-1);
        if (preset->vendor && preset->vendor->templates_profile) {
            if (preset->is_visible)
                indices_of_template_presets.push_back(idx_preset);
            else {
                extr_filament.is_compatible = false;
                if (is_selected)
                    m_idx_selected = size_t(-1);
            }
        }
    }

    // filter out template profiles where profile with same alias and compability exists
    if (!indices_of_template_presets.empty()) {
        for (size_t idx = num_default_presets; idx < m_extr_filaments.size(); ++idx) {
            const Filament& filament    = m_extr_filaments[idx];
            const VendorProfile*    vendor      = filament.preset->vendor;
            if (vendor && !vendor->templates_profile && filament.is_compatible) {
                const std::string& preset_alias = filament.preset->alias;
                for (const auto& template_idx : indices_of_template_presets) {
                    if (m_extr_filaments[template_idx].preset->alias == preset_alias) {
                        m_extr_filaments[template_idx].is_compatible = false;
                        // unselect selected template filament if there is non-template alias compatible
                        if (template_idx == m_idx_selected && (unselect_if_incompatible != PresetSelectCompatibleType::Never))
                            m_idx_selected = size_t(-1);
                        break;
                    }
                }
            }
        }
    }

    return m_idx_selected;
}


namespace PresetUtils {
	const VendorProfile::PrinterModel* system_printer_model(const Preset &preset)
	{
		const VendorProfile::PrinterModel *out = nullptr;
		if (preset.vendor != nullptr) {
			const auto *printer_model = preset.config.opt<ConfigOptionString>("printer_model");
			if (printer_model != nullptr && ! printer_model->value.empty()) {
				auto it = std::find_if(preset.vendor->models.begin(), preset.vendor->models.end(), [printer_model](const VendorProfile::PrinterModel &pm) { return pm.id == printer_model->value; });
				if (it != preset.vendor->models.end())
					out = &(*it);
			}
		}
		return out;
	}

    std::string system_printer_bed_model(const Preset& preset)
    {
        std::string out;
        const VendorProfile::PrinterModel* pm = PresetUtils::system_printer_model(preset);
        if (pm != nullptr && !pm->bed_model.empty()) {
            out = Slic3r::data_dir() + "/vendor/" + preset.vendor->id + "/" + pm->bed_model;
            if (!boost::filesystem::exists(boost::filesystem::path(out)))
                out = Slic3r::resources_dir() + "/profiles/" + preset.vendor->id + "/" + pm->bed_model;
        }
        return out;
    }

    std::string system_printer_bed_texture(const Preset& preset)
    {
        std::string out;
        const VendorProfile::PrinterModel* pm = PresetUtils::system_printer_model(preset);
        if (pm != nullptr && !pm->bed_texture.empty()) {
            out = Slic3r::data_dir() + "/vendor/" + preset.vendor->id + "/" + pm->bed_texture;
            if (!boost::filesystem::exists(boost::filesystem::path(out)))
                out = Slic3r::resources_dir() + "/profiles/" + preset.vendor->id + "/" + pm->bed_texture;
        }
        return out;
    }

    bool vendor_profile_has_all_resources(const VendorProfile& vp)
    {
        namespace fs = boost::filesystem;

        std::string vendor_folder = Slic3r::data_dir()      + "/vendor/"   + vp.id + "/";
        std::string rsrc_folder   = Slic3r::resources_dir() + "/profiles/" + vp.id + "/";
        std::string cache_folder  = Slic3r::data_dir()      + "/cache/"    + vp.id + "/";
        for (const VendorProfile::PrinterModel& model : vp.models) {
            for (const std::string& res : { model.bed_texture, model.bed_model, model.thumbnail } ) {
                if (! res.empty()
                 && !fs::exists(fs::path(vendor_folder + res))
                 && !fs::exists(fs::path(rsrc_folder   + res))
                 && !fs::exists(fs::path(cache_folder  + res)))
                    return false;
            }
        }
        return true;
    }
    bool compare_vendor_profile_printers(const VendorProfile& vp_old, const VendorProfile& vp_new, std::vector<std::string>& new_printers)
    {
        for (const VendorProfile::PrinterModel& model : vp_new.models)
        {
            if (std::find_if(vp_old.models.begin(), vp_old.models.end(), [model](const VendorProfile::PrinterModel& pm) { return pm.id == model.id; }) == vp_old.models.end())
                new_printers.push_back(model.name);
        }
        return new_printers.empty();
    }
} // namespace PresetUtils

} // namespace Slic3r<|MERGE_RESOLUTION|>--- conflicted
+++ resolved
@@ -707,13 +707,9 @@
         "bridge_overlap",
         "bridge_overlap_min",
         "first_layer_flow_ratio",
-<<<<<<< HEAD
-        "clip_multipart_objects", "enforce_full_fill_volume", "external_infill_margin", "bridged_infill_margin",
-        "small_area_infill_flow_compensation", "small_area_infill_flow_compensation_model",
-=======
         "enforce_full_fill_volume",
         "external_infill_margin", "bridged_infill_margin",
->>>>>>> 3c0b9e04
+        "small_area_infill_flow_compensation", "small_area_infill_flow_compensation_model",
         // compensation
         "first_layer_size_compensation",
         "first_layer_size_compensation_layers",
@@ -729,9 +725,7 @@
         "wipe_tower", "wipe_tower_x", "wipe_tower_y", "wipe_tower_width", "wipe_tower_rotation_angle",
         "wipe_tower_bridging",
         "wipe_tower_brim_width",
-<<<<<<< HEAD
         "priming_position",
-=======
         "wipe_tower_cone_angle",
         "wipe_tower_extra_spacing",
         "wipe_tower_extruder",
@@ -739,7 +733,6 @@
         "wipe_tower_speed",
         "wipe_tower_wipe_starting_speed",
         "mmu_segmented_region_interlocking_depth", 
->>>>>>> 3c0b9e04
         "mmu_segmented_region_max_width",
         "single_extruder_multi_material_priming", 
         "compatible_printers", "compatible_printers_condition", "inherits", 
@@ -1083,6 +1076,7 @@
     "thumbnails_color",
     "thumbnails_custom_color",
     "thumbnails_with_bed",
+    "thumbnails_format",
     "thumbnails_tag_format",
     "thumbnails_with_support",
 };
@@ -1794,17 +1788,11 @@
             && (ignore_phony || !(this_opt->is_phony() && other_opt->is_phony()))
             && ((*this_opt != *other_opt) || (this_opt->is_phony() != other_opt->is_phony())))
         {
-<<<<<<< HEAD
-            //if (opt_key == "bed_shape" || opt_key == "compatible_prints" || opt_key == "compatible_printers" ||
-            //    opt_key == "filament_ramming_parameters" || opt_key == "gcode_substitutions") {
-            if (this_opt->is_vector() && !(static_cast<const ConfigOptionVectorBase *>(this_opt)->is_extruder_size())) {
-=======
             const ConfigOptionVectorBase *this_opt_vector = nullptr;
             if (this_opt->is_vector()) {
                 this_opt_vector = static_cast<const ConfigOptionVectorBase*>(this_opt);
             }
             if (this_opt_vector && !this_opt_vector->is_extruder_size()) {
->>>>>>> 3c0b9e04
                 // Scalar variable, or a vector variable, which is independent from number of extruders,
                 // thus the vector is presented to the user as a single input.
                 // Merill: these are 'button' special settings.
@@ -2203,14 +2191,7 @@
 void PhysicalPrinter::update_preset_names_in_config()
 {
     if (!preset_names.empty()) {
-<<<<<<< HEAD
         config.option<ConfigOptionStrings>("preset_names")->set(std::vector<std::string>(preset_names.begin(), preset_names.end()));
-=======
-        std::vector<std::string>& values = config.option<ConfigOptionStrings>("preset_names")->values;
-        values.clear();
-        for (const std::string& preset : preset_names)
-            values.push_back(preset);
->>>>>>> 3c0b9e04
 
         // temporary workaround for compatibility with older Slicer
         update_preset_name_option(preset_names, config);
@@ -2769,7 +2750,7 @@
     config.set_key_value("printer_preset", new ConfigOptionString(active_printer.preset.name));
     const ConfigOption* opt = active_printer.preset.config.option("nozzle_diameter");
     if (opt)
-        config.set_key_value("num_extruders", new ConfigOptionInt((int)static_cast<const ConfigOptionFloats*>(opt)->values.size()));
+        config.set_key_value("num_extruders", new ConfigOptionInt((int)static_cast<const ConfigOptionFloats*>(opt)->size()));
 
     // Adjust printer preset config to the first extruder from m_extruder_id 
     Preset printer_preset_adjusted = active_printer.preset;
