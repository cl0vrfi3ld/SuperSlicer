///|/ Copyright (c) Prusa Research 2016 - 2023 Tomáš Mészáros @tamasmeszaros, Oleksandra Iushchenko @YuSanka, Enrico Turri @enricoturri1966, Lukáš Matěna @lukasmatena, Vojtěch Bubník @bubnikv, Filip Sykala @Jony01, Lukáš Hejl @hejllukas, David Kocík @kocikdav, Vojtěch Král @vojtechkral
///|/ Copyright (c) 2019 John Drake @foxox
///|/ Copyright (c) 2019 Sijmen Schoon
///|/ Copyright (c) 2017 Eyal Soha @eyal0
///|/ Copyright (c) Slic3r 2014 - 2015 Alessandro Ranellucci @alranel
///|/
///|/ ported from lib/Slic3r/Model.pm:
///|/ Copyright (c) Prusa Research 2016 - 2022 Vojtěch Bubník @bubnikv, Enrico Turri @enricoturri1966
///|/ Copyright (c) Slic3r 2012 - 2016 Alessandro Ranellucci @alranel
///|/
///|/ PrusaSlicer is released under the terms of the AGPLv3 or higher
///|/
#ifndef slic3r_Model_hpp_
#define slic3r_Model_hpp_

#include "libslic3r.h"
#include "enum_bitmask.hpp"
#include "Geometry.hpp"
#include "ObjectID.hpp"
#include "Point.hpp"
#include "PrintConfig.hpp"
#include "Slicing.hpp"
#include "SLA/SupportPoint.hpp"
#include "SLA/Hollowing.hpp"
#include "TriangleMesh.hpp"
#include "CustomGCode.hpp"
<<<<<<< HEAD
=======
#include "enum_bitmask.hpp"
#include "TextConfiguration.hpp"
#include "EmbossShape.hpp"
>>>>>>> 3284959e

#include <map>
#include <memory>
#include <string>
#include <utility>
#include <vector>
#include <optional>

namespace cereal {
	class BinaryInputArchive;
	class BinaryOutputArchive;
	template <class T> void load_optional(BinaryInputArchive &ar, std::shared_ptr<const T> &ptr);
	template <class T> void save_optional(BinaryOutputArchive &ar, const std::shared_ptr<const T> &ptr);
	template <class T> void load_by_value(BinaryInputArchive &ar, T &obj);
	template <class T> void save_by_value(BinaryOutputArchive &ar, const T &obj);
}

namespace Slic3r {
enum class ConversionType;

class BuildVolume;
class Model;
class ModelInstance;
class ModelMaterial;
class ModelObject;
class ModelVolume;
class ModelWipeTower;
class PrintBase;
class Print;
class SLAPrint;
class TriangleSelector;

namespace UndoRedo {
	class StackImpl;
}

class ModelConfigObject : public ObjectBase, public ModelConfig
{
private:
	friend class cereal::access;
	friend class UndoRedo::StackImpl;
	friend class ModelObject;
	friend class ModelVolume;
	friend class ModelMaterial;

    // Constructors to be only called by derived classes.
    // Default constructor to assign a unique ID.
    explicit ModelConfigObject() = default;
    // Constructor with ignored int parameter to assign an invalid ID, to be replaced
    // by an existing ID copied from elsewhere.
    explicit ModelConfigObject(int) : ObjectBase(-1) {}
    // Copy constructor copies the ID.
	explicit ModelConfigObject(const ModelConfigObject &cfg) = default;
    // Move constructor copies the ID.
	explicit ModelConfigObject(ModelConfigObject &&cfg) = default;

    Timestamp          timestamp() const throw() override { return this->ModelConfig::timestamp(); }
    bool               object_id_and_timestamp_match(const ModelConfigObject &rhs) const throw() { return this->id() == rhs.id() && this->timestamp() == rhs.timestamp(); }

    // called by ModelObject::assign_copy()
	ModelConfigObject& operator=(const ModelConfigObject &rhs) = default;
    ModelConfigObject& operator=(ModelConfigObject &&rhs) = default;

	template<class Archive> void serialize(Archive &ar) {
        ar(cereal::base_class<ModelConfig>(this));
	}
};

namespace Internal {
	template<typename T>
	class StaticSerializationWrapper
	{
	public:
		StaticSerializationWrapper(T &wrap) : wrapped(wrap) {}
	private:
		friend class cereal::access;
		friend class UndoRedo::StackImpl;
		template<class Archive> void load(Archive &ar) { cereal::load_by_value(ar, wrapped); }
		template<class Archive> void save(Archive &ar) const { cereal::save_by_value(ar, wrapped); }
		T&	wrapped;
	};
}

typedef std::string t_model_material_id;
typedef std::string t_model_material_attribute;
typedef std::map<t_model_material_attribute, std::string> t_model_material_attributes;

typedef std::map<t_model_material_id, ModelMaterial*> ModelMaterialMap;
typedef std::vector<ModelObject*> ModelObjectPtrs;
typedef std::vector<ModelVolume*> ModelVolumePtrs;
typedef std::vector<ModelInstance*> ModelInstancePtrs;

#define OBJECTBASE_DERIVED_COPY_MOVE_CLONE(TYPE) \
    /* Copy a model, copy the IDs. The Print::apply() will call the TYPE::copy() method */ \
    /* to make a private copy for background processing. */ \
    static TYPE* new_copy(const TYPE &rhs)  { auto *ret = new TYPE(rhs); assert(ret->id() == rhs.id()); return ret; } \
    static TYPE* new_copy(TYPE &&rhs)       { auto *ret = new TYPE(std::move(rhs)); assert(ret->id() == rhs.id()); return ret; } \
    static TYPE  make_copy(const TYPE &rhs) { TYPE ret(rhs); assert(ret.id() == rhs.id()); return ret; } \
    static TYPE  make_copy(TYPE &&rhs)      { TYPE ret(std::move(rhs)); assert(ret.id() == rhs.id()); return ret; } \
    TYPE&        assign_copy(const TYPE &rhs); \
    TYPE&        assign_copy(TYPE &&rhs); \
    /* Copy a TYPE, generate new IDs. The front end will use this call. */ \
    static TYPE* new_clone(const TYPE &rhs) { \
        /* Default constructor assigning an invalid ID. */ \
        auto obj = new TYPE(-1); \
        obj->assign_clone(rhs); \
        assert(obj->id().valid() && obj->id() != rhs.id()); \
        return obj; \
	} \
    TYPE         make_clone(const TYPE &rhs) { \
        /* Default constructor assigning an invalid ID. */ \
        TYPE obj(-1); \
        obj.assign_clone(rhs); \
        assert(obj.id().valid() && obj.id() != rhs.id()); \
        return obj; \
    } \
    TYPE&        assign_clone(const TYPE &rhs) { \
        this->assign_copy(rhs); \
        assert(this->id().valid() && this->id() == rhs.id()); \
        this->assign_new_unique_ids_recursive(); \
        assert(this->id().valid() && this->id() != rhs.id()); \
		return *this; \
    }

// Material, which may be shared across multiple ModelObjects of a single Model.
class ModelMaterial final : public ObjectBase
{
public:
    // Attributes are defined by the AMF file format, but they don't seem to be used by Slic3r for any purpose.
    t_model_material_attributes attributes;
    // Dynamic configuration storage for the object specific configuration values, overriding the global configuration.
    ModelConfigObject config;

    Model* get_model() const { return m_model; }
    void apply(const t_model_material_attributes &attributes)
        { this->attributes.insert(attributes.begin(), attributes.end()); }

    bool operator==(const ModelMaterial& mm) const { return attributes == mm.attributes && config == mm.config; }
    bool operator!=(const ModelMaterial& mm) const { return !operator==(mm); }

private:
    // Parent, owning this material.
    Model *m_model;

    // To be accessed by the Model.
    friend class Model;
	// Constructor, which assigns a new unique ID to the material and to its config.
	ModelMaterial(Model *model) : m_model(model) { assert(this->id().valid()); }
	// Copy constructor copies the IDs of the ModelMaterial and its config, and m_model!
	ModelMaterial(const ModelMaterial &rhs) = default;
	void set_model(Model *model) { m_model = model; }
	void set_new_unique_id() { ObjectBase::set_new_unique_id(); this->config.set_new_unique_id(); }

	// To be accessed by the serialization and Undo/Redo code.
	friend class cereal::access;
	friend class UndoRedo::StackImpl;
	// Create an object for deserialization, don't allocate IDs for ModelMaterial and its config.
	ModelMaterial() : ObjectBase(-1), config(-1) { assert(this->id().invalid()); assert(this->config.id().invalid()); }
	template<class Archive> void serialize(Archive &ar) { 
		assert(this->id().invalid()); assert(this->config.id().invalid());
		Internal::StaticSerializationWrapper<ModelConfigObject> config_wrapper(config);
		ar(attributes, config_wrapper);
		// assert(this->id().valid()); assert(this->config.id().valid());
	}

	// Disabled methods.
	ModelMaterial(ModelMaterial &&rhs) = delete;
	ModelMaterial& operator=(const ModelMaterial &rhs) = delete;
    ModelMaterial& operator=(ModelMaterial &&rhs) = delete;
};

class LayerHeightProfile final : public ObjectWithTimestamp {
public:
    // Assign the content if the timestamp differs, don't assign an ObjectID.
    void assign(const LayerHeightProfile &rhs) { if (! this->timestamp_matches(rhs)) { m_data = rhs.m_data; this->copy_timestamp(rhs); } }
    void assign(LayerHeightProfile &&rhs) { if (! this->timestamp_matches(rhs)) { m_data = std::move(rhs.m_data); this->copy_timestamp(rhs); } }

    const std::vector<coordf_t>& get() const throw() { return m_data; }
    bool                  empty() const throw() { return m_data.empty(); }
    void                  set(const std::vector<coordf_t> &data) { if (m_data != data) { m_data = data; this->touch(); } }
    void                  set(std::vector<coordf_t> &&data) { if (m_data != data) { m_data = std::move(data); this->touch(); } }
    void                  clear() { m_data.clear(); this->touch(); }

    template<class Archive> void serialize(Archive &ar)
    {
        ar(cereal::base_class<ObjectWithTimestamp>(this), m_data);
    }


    bool                  operator==(const LayerHeightProfile& other) const { return object_id_and_timestamp_match(other) && m_data == other.m_data; }
    bool                  operator!=(const LayerHeightProfile& other) const { return !this->operator==(other); }

private:
    // Constructors to be only called by derived classes.
    // Default constructor to assign a unique ID.
    explicit LayerHeightProfile() = default;
    // Constructor with ignored int parameter to assign an invalid ID, to be replaced
    // by an existing ID copied from elsewhere.
    explicit LayerHeightProfile(int) : ObjectWithTimestamp(-1) {}
    // Copy constructor copies the ID.
    explicit LayerHeightProfile(const LayerHeightProfile &rhs) = default;
    // Move constructor copies the ID.
    explicit LayerHeightProfile(LayerHeightProfile &&rhs) = default;

    // called by ModelObject::assign_copy()
    LayerHeightProfile& operator=(const LayerHeightProfile &rhs) = default;
    LayerHeightProfile& operator=(LayerHeightProfile &&rhs) = default;

    std::vector<coordf_t> m_data;

    // to access set_new_unique_id() when copy / pasting an object
    friend class ModelObject;
};

enum class CutConnectorType : int {
    Plug
    , Dowel
    , Snap
    , Undef
};

enum class CutConnectorStyle : int {
    Prism
    , Frustum
    , Undef
    //,Claw
};

enum class CutConnectorShape : int {
    Triangle
    , Square
    , Hexagon
    , Circle
    , Undef
    //,D-shape
};

struct CutConnectorAttributes
{
    CutConnectorType    type{ CutConnectorType::Plug };
    CutConnectorStyle   style{ CutConnectorStyle::Prism };
    CutConnectorShape   shape{ CutConnectorShape::Circle };

    CutConnectorAttributes() {}

    CutConnectorAttributes(CutConnectorType t, CutConnectorStyle st, CutConnectorShape sh)
        : type(t), style(st), shape(sh)
    {}

    CutConnectorAttributes(const CutConnectorAttributes& rhs) :
        CutConnectorAttributes(rhs.type, rhs.style, rhs.shape) {}

    bool operator==(const CutConnectorAttributes& other) const;

    bool operator!=(const CutConnectorAttributes& other) const { return !(other == (*this)); }

    bool operator<(const CutConnectorAttributes& other) const {
        return   this->type <  other.type ||
                (this->type == other.type && this->style <  other.style) ||
                (this->type == other.type && this->style == other.style && this->shape < other.shape);
    }

    template<class Archive> inline void serialize(Archive& ar) {
        ar(type, style, shape);
    }
};

struct CutConnector
{
    Vec3d pos;
    Transform3d rotation_m;
    float radius;
    float height;
    float radius_tolerance;// [0.f : 1.f]
    float height_tolerance;// [0.f : 1.f]
    float z_angle {0.f};
    CutConnectorAttributes attribs;

    CutConnector()
        : pos(Vec3d::Zero()), rotation_m(Transform3d::Identity()), radius(5.f), height(10.f), radius_tolerance(0.f), height_tolerance(0.1f), z_angle(0.f)
    {}

    CutConnector(Vec3d p, Transform3d rot, float r, float h, float rt, float ht, float za, CutConnectorAttributes attributes)
        : pos(p), rotation_m(rot), radius(r), height(h), radius_tolerance(rt), height_tolerance(ht), z_angle(za), attribs(attributes)
    {}

    CutConnector(const CutConnector& rhs) :
        CutConnector(rhs.pos, rhs.rotation_m, rhs.radius, rhs.height, rhs.radius_tolerance, rhs.height_tolerance, rhs.z_angle, rhs.attribs) {}

    bool operator==(const CutConnector& other) const;

    bool operator!=(const CutConnector& other) const { return !(other == (*this)); }

    template<class Archive> inline void serialize(Archive& ar) {
        ar(pos, rotation_m, radius, height, radius_tolerance, height_tolerance, z_angle, attribs);
    }
};

using CutConnectors = std::vector<CutConnector>;


// Declared outside of ModelVolume, so it could be forward declared.
enum class ModelVolumeType : int {
    INVALID = -1,
    MODEL_PART = 0,
    NEGATIVE_VOLUME,
    PARAMETER_MODIFIER,
    SUPPORT_BLOCKER,
    SUPPORT_ENFORCER,
    SEAM_POSITION,
};

// A printable object, possibly having multiple print volumes (each with its own set of parameters and materials),
// and possibly having multiple modifier volumes, each modifier volume with its set of parameters and materials.
// Each ModelObject may be instantiated mutliple times, each instance having different placement on the print bed,
// different rotation and different uniform scaling.
class ModelObject final : public ObjectBase
{
public:
    std::string             name;
    std::string             input_file;    // XXX: consider fs::path
    // Instances of this ModelObject. Each instance defines a shift on the print bed, rotation around the Z axis and a uniform scaling.
    // Instances are owned by this ModelObject.
    ModelInstancePtrs       instances;
    // Printable and modifier volumes, each with its material ID and a set of override parameters.
    // ModelVolumes are owned by this ModelObject.
    ModelVolumePtrs         volumes;
    // Configuration parameters specific to a single ModelObject, overriding the global Slic3r settings.
    ModelConfigObject 		config;
    // Variation of a layer thickness for spans of Z coordinates + optional parameter overrides.
    t_layer_config_ranges   layer_config_ranges;
    // Profile of increasing z to a layer height, to be linearly interpolated when calculating the layers.
    // The pairs of <z, layer_height> are packed into a 1D array.
    LayerHeightProfile      layer_height_profile;
    // Whether or not this object is printable
    bool                    printable { true };

    // This vector holds position of selected support points for SLA. The data are
    // saved in mesh coordinates to allow using them for several instances.
    // The format is (x, y, z, point_size, supports_island)
    sla::SupportPoints      sla_support_points;
    // To keep track of where the points came from (used for synchronization between
    // the SLA gizmo and the backend).
    sla::PointsStatus       sla_points_status = sla::PointsStatus::NoPoints;

    // Holes to be drilled into the object so resin can flow out
    sla::DrainHoles         sla_drain_holes;

    // Connectors to be added into the object before cut and are used to create a solid/negative volumes during a cut perform
    CutConnectors           cut_connectors;
    CutObjectBase           cut_id;

    /* This vector accumulates the total translation applied to the object by the
        center_around_origin() method. Callers might want to apply the same translation
        to new volumes before adding them to this object in order to preserve alignment
        when user expects that. */
    Vec3d                   origin_translation;

    Model*                  get_model() { return m_model; }
    const Model*            get_model() const { return m_model; }

    ModelVolume*            add_volume(const TriangleMesh &mesh, bool centered = true);
    ModelVolume*            add_volume(TriangleMesh &&mesh, ModelVolumeType type = ModelVolumeType::MODEL_PART, bool centered = true);
    ModelVolume*            add_volume(const ModelVolume &volume, ModelVolumeType type = ModelVolumeType::INVALID, bool centered = true);
    ModelVolume*            add_volume(const ModelVolume &volume, TriangleMesh &&mesh, bool centered = true);
    void                    delete_volume(size_t idx);
    void                    clear_volumes();
    void                    sort_volumes(bool full_sort);
    bool                    is_multiparts() const { return volumes.size() > 1; }
    // Checks if any of object volume is painted using the fdm support painting gizmo.
    bool                    is_fdm_support_painted() const;
    // Checks if any of object volume is painted using the seam painting gizmo.
    bool                    is_seam_painted() const;
    // Checks if any of object volume is painted using the multi-material painting gizmo.
    bool                    is_mm_painted() const;
    // Checks if object contains just one volume and it's a text
    bool                    is_text() const;
    // This object may have a varying layer height by painting or by a table.
    // Even if true is returned, the layer height profile may be "flat" with no difference to default layering.
    bool                    has_custom_layering() const 
        { return ! this->layer_config_ranges.empty() || ! this->layer_height_profile.empty(); }

    ModelInstance*          add_instance();
    ModelInstance*          add_instance(const ModelInstance &instance);
    ModelInstance*          add_instance(const Geometry::Transformation& trafo);
    void                    delete_instance(size_t idx);
    void                    delete_last_instance();
    void                    clear_instances();

    // Returns the bounding box of the transformed instances. This bounding box is approximate and not snug, it is being cached.
    const BoundingBoxf3&    bounding_box_approx() const;
    // Returns an exact bounding box of the transformed instances. The result it is being cached.
    const BoundingBoxf3&    bounding_box_exact() const;
    // Return minimum / maximum of a printable object transformed into the world coordinate system.
    // All instances share the same min / max Z.
    double                  min_z() const;
    double                  max_z() const;

    void invalidate_bounding_box() { 
        m_bounding_box_approx_valid     = false;
        m_bounding_box_exact_valid      = false;
        m_min_max_z_valid               = false;
        m_raw_bounding_box_valid        = false;
        m_raw_mesh_bounding_box_valid   = false;
    }

    bool equals(const ModelObject &other);

    // A mesh containing all transformed instances of this object.
    TriangleMesh mesh() const;
    // Non-transformed (non-rotated, non-scaled, non-translated) sum of non-modifier object volumes.
    // Currently used by ModelObject::mesh() and to calculate the 2D envelope for 2D plater.
    TriangleMesh raw_mesh() const;
    // The same as above, but producing a lightweight indexed_triangle_set.
    indexed_triangle_set raw_indexed_triangle_set() const;
    // A transformed snug bounding box around the non-modifier object volumes, without the translation applied.
    // This bounding box is only used for the actual slicing.
    const BoundingBoxf3& raw_bounding_box() const;
    // A snug bounding box around the transformed non-modifier object volumes.
    BoundingBoxf3 instance_bounding_box(size_t instance_idx, bool dont_translate = false) const;
    BoundingBoxf3 instance_bounding_box(const ModelInstance& instance, bool dont_translate = false) const;
	// A snug bounding box of non-transformed (non-rotated, non-scaled, non-translated) sum of non-modifier object volumes.
	const BoundingBoxf3& raw_mesh_bounding_box() const;
	// A snug bounding box of non-transformed (non-rotated, non-scaled, non-translated) sum of all object volumes.
    BoundingBoxf3 full_raw_mesh_bounding_box() const;

    // Calculate 2D convex hull of of a projection of the transformed printable volumes into the XY plane.
    // This method is cheap in that it does not make any unnecessary copy of the volume meshes.
    // This method is used by the auto arrange function.
    Polygon       convex_hull_2d(const Transform3d &trafo_instance) const;

    void center_around_origin(bool include_modifiers = true);
    void ensure_on_bed(bool allow_negative_z = false);

    void translate_instances(const Vec3d& vector);
    void translate_instance(size_t instance_idx, const Vec3d& vector);
    void translate(const Vec3d &vector) { this->translate(vector(0), vector(1), vector(2)); }
    void translate(double x, double y, double z);
    void scale(const Vec3d &versor);
    void scale(const double s) { this->scale(Vec3d(s, s, s)); }
    void scale(double x, double y, double z) { this->scale(Vec3d(x, y, z)); }
    /// Scale the current ModelObject to fit by altering the scaling factor of ModelInstances.
    /// It operates on the total size by duplicating the object according to all the instances.
    /// \param size Sizef3 the size vector
    void scale_to_fit(const Vec3d &size);
    void rotate(double angle, Axis axis);
    void rotate(double angle, const Vec3d& axis);
    void mirror(Axis axis);

    // This method could only be called before the meshes of this ModelVolumes are not shared!
    void scale_mesh_after_creation(const float scale);
    void convert_units(ModelObjectPtrs&new_objects, ConversionType conv_type, std::vector<int> volume_idxs);

    size_t materials_count() const;
    size_t facets_count() const;
    size_t parts_count() const;
    // invalidate cut state for this object and its connectors/volumes
    void invalidate_cut();
    // delete volumes which are marked as connector for this object
    void delete_connectors();
    void clone_for_cut(ModelObject **obj);

    void split(ModelObjectPtrs*new_objects);
    void merge();
    // Support for non-uniform scaling of instances. If an instance is rotated by angles, which are not multiples of ninety degrees,
    // then the scaling in world coordinate system is not representable by the Geometry::Transformation structure.
    // This situation is solved by baking in the instance transformation into the mesh vertices.
    // Rotation and mirroring is being baked in. In case the instance scaling was non-uniform, it is baked in as well.
    void bake_xy_rotation_into_meshes(size_t instance_idx);

    double get_instance_min_z(size_t instance_idx) const;
    double get_instance_max_z(size_t instance_idx) const;

    // Print object statistics to console.
    void print_info() const;

    std::string get_export_filename() const;

    // Get full stl statistics for all object's meshes
    TriangleMeshStats get_object_stl_stats() const;
    // Get count of errors in the mesh( or all object's meshes, if volume index isn't defined)
    int         get_repaired_errors_count(const int vol_idx = -1) const;

    // Detect if object has at least one solid mash
    bool has_solid_mesh() const;
    // Detect if object has at least one negative volume mash
    bool has_negative_volume_mesh() const;
    // Detect if object has at least one sla drain hole
    bool has_sla_drain_holes() const { return !sla_drain_holes.empty(); }
    bool is_cut() const { return cut_id.id().valid(); }
    bool has_connectors() const;

private:
    friend class Model;
    // This constructor assigns new ID to this ModelObject and its config.
    explicit ModelObject(Model* model) : m_model(model), origin_translation(Vec3d::Zero())
    { 
        assert(this->id().valid());
        assert(this->config.id().valid());
        assert(this->layer_height_profile.id().valid());
    }
    explicit ModelObject(int) : ObjectBase(-1), config(-1), layer_height_profile(-1), origin_translation(Vec3d::Zero())
    { 
        assert(this->id().invalid()); 
        assert(this->config.id().invalid());
        assert(this->layer_height_profile.id().invalid());
    }
	~ModelObject();
	void assign_new_unique_ids_recursive() override;

    // To be able to return an object from own copy / clone methods. Hopefully the compiler will do the "Copy elision"
    // (Omits copy and move(since C++11) constructors, resulting in zero - copy pass - by - value semantics).
    ModelObject(const ModelObject &rhs) : ObjectBase(-1), config(-1), layer_height_profile(-1), m_model(rhs.m_model) { 
    	assert(this->id().invalid()); 
        assert(this->config.id().invalid()); 
        assert(this->layer_height_profile.id().invalid());
        assert(rhs.id() != rhs.config.id());
        assert(rhs.id() != rhs.layer_height_profile.id());
    	this->assign_copy(rhs);
    	assert(this->id().valid()); 
        assert(this->config.id().valid()); 
        assert(this->layer_height_profile.id().valid()); 
        assert(this->id() != this->config.id());
        assert(this->id() != this->layer_height_profile.id());
    	assert(this->id() == rhs.id()); 
        assert(this->config.id() == rhs.config.id());
        assert(this->layer_height_profile.id() == rhs.layer_height_profile.id());
    }
    explicit ModelObject(ModelObject &&rhs) : ObjectBase(-1), config(-1), layer_height_profile(-1) { 
    	assert(this->id().invalid()); 
        assert(this->config.id().invalid()); 
        assert(this->layer_height_profile.id().invalid());
        assert(rhs.id() != rhs.config.id());
        assert(rhs.id() != rhs.layer_height_profile.id());
    	this->assign_copy(std::move(rhs));
    	assert(this->id().valid());
        assert(this->config.id().valid());
        assert(this->layer_height_profile.id().valid());
        assert(this->id() != this->config.id());
        assert(this->id() != this->layer_height_profile.id());
    	assert(this->id() == rhs.id());
        assert(this->config.id() == rhs.config.id());
        assert(this->layer_height_profile.id() == rhs.layer_height_profile.id());
    }
    ModelObject& operator=(const ModelObject &rhs) {
    	this->assign_copy(rhs); 
    	m_model = rhs.m_model;
    	assert(this->id().valid()); 
        assert(this->config.id().valid()); 
        assert(this->layer_height_profile.id().valid());
        assert(this->id() != this->config.id());
        assert(this->id() != this->layer_height_profile.id());
    	assert(this->id() == rhs.id()); 
        assert(this->config.id() == rhs.config.id());
        assert(this->layer_height_profile.id() == rhs.layer_height_profile.id());
    	return *this;
    }
    ModelObject& operator=(ModelObject &&rhs) {
    	this->assign_copy(std::move(rhs)); 
    	m_model = rhs.m_model;
    	assert(this->id().valid()); 
        assert(this->config.id().valid());
        assert(this->layer_height_profile.id().valid());
        assert(this->id() != this->config.id());
        assert(this->id() != this->layer_height_profile.id());
    	assert(this->id() == rhs.id());
        assert(this->config.id() == rhs.config.id());
        assert(this->layer_height_profile.id() == rhs.layer_height_profile.id());
    	return *this;
    }
	void set_new_unique_id() { 
        ObjectBase::set_new_unique_id(); 
        this->config.set_new_unique_id();
        this->layer_height_profile.set_new_unique_id();
    }

    OBJECTBASE_DERIVED_COPY_MOVE_CLONE(ModelObject)

    // Parent object, owning this ModelObject. Set to nullptr here, so the macros above will have it initialized.
    Model                *m_model { nullptr };

    // Bounding box, cached.
    mutable BoundingBoxf3 m_bounding_box_approx;
    mutable bool          m_bounding_box_approx_valid { false };
    mutable BoundingBoxf3 m_bounding_box_exact;
    mutable bool          m_bounding_box_exact_valid { false };
    mutable bool          m_min_max_z_valid { false };
    mutable BoundingBoxf3 m_raw_bounding_box;
    mutable bool          m_raw_bounding_box_valid { false };
    mutable BoundingBoxf3 m_raw_mesh_bounding_box;
    mutable bool          m_raw_mesh_bounding_box_valid { false };

    // Only use this method if now the source and dest ModelObjects are equal, for example they were synchronized by Print::apply().
    void copy_transformation_caches(const ModelObject &src) {
        m_bounding_box_approx             = src.m_bounding_box_approx;
        m_bounding_box_approx_valid       = src.m_bounding_box_approx_valid;
        m_bounding_box_exact              = src.m_bounding_box_exact;
        m_bounding_box_exact_valid        = src.m_bounding_box_exact_valid;
        m_min_max_z_valid                 = src.m_min_max_z_valid;
        m_raw_bounding_box                = src.m_raw_bounding_box;
        m_raw_bounding_box_valid          = src.m_raw_bounding_box_valid;
        m_raw_mesh_bounding_box           = src.m_raw_mesh_bounding_box;
        m_raw_mesh_bounding_box_valid     = src.m_raw_mesh_bounding_box_valid;
    }

    // Called by Print::apply() to set the model pointer after making a copy.
    friend class Print;
    friend class SLAPrint;
    void        set_model(Model *model) { m_model = model; }

    // Undo / Redo through the cereal serialization library
	friend class cereal::access;
	friend class UndoRedo::StackImpl;
	// Used for deserialization -> Don't allocate any IDs for the ModelObject or its config.
	ModelObject() : 
        ObjectBase(-1), config(-1), layer_height_profile(-1) {
		assert(this->id().invalid()); 
        assert(this->config.id().invalid());
        assert(this->layer_height_profile.id().invalid());
	}
	template<class Archive> void serialize(Archive &ar) {
		ar(cereal::base_class<ObjectBase>(this));
		Internal::StaticSerializationWrapper<ModelConfigObject> config_wrapper(config);
        Internal::StaticSerializationWrapper<LayerHeightProfile> layer_heigth_profile_wrapper(layer_height_profile);
        ar(name, input_file, instances, volumes, config_wrapper, layer_config_ranges, layer_heigth_profile_wrapper, 
            sla_support_points, sla_points_status, sla_drain_holes, printable, origin_translation,
            m_bounding_box_approx, m_bounding_box_approx_valid, 
            m_bounding_box_exact, m_bounding_box_exact_valid, m_min_max_z_valid,
            m_raw_bounding_box, m_raw_bounding_box_valid, m_raw_mesh_bounding_box, m_raw_mesh_bounding_box_valid,
            cut_connectors, cut_id);
	}

    // Called by Print::validate() from the UI thread.
    unsigned int update_instances_print_volume_state(const BuildVolume &build_volume);

    // Called by min_z(), max_z()
    void update_min_max_z();
};

enum class EnforcerBlockerType : int8_t {
    // Maximum is 3. The value is serialized in TriangleSelector into 2 bits.
    NONE      = 0,
    ENFORCER  = 1,
    BLOCKER   = 2,
    // Maximum is 15. The value is serialized in TriangleSelector into 6 bits using a 2 bit prefix code.
    Extruder1 = ENFORCER,
    Extruder2 = BLOCKER,
    Extruder3,
    Extruder4,
    Extruder5,
    Extruder6,
    Extruder7,
    Extruder8,
    Extruder9,
    Extruder10,
    Extruder11,
    Extruder12,
    Extruder13,
    Extruder14,
    Extruder15,
};

enum class ConversionType : int {
    CONV_TO_INCH,
    CONV_FROM_INCH,
    CONV_TO_METER,
    CONV_FROM_METER,
};

class FacetsAnnotation final : public ObjectWithTimestamp {
public:
    // Assign the content if the timestamp differs, don't assign an ObjectID.
    void assign(const FacetsAnnotation& rhs) { if (! this->timestamp_matches(rhs)) { m_data = rhs.m_data; this->copy_timestamp(rhs); } }
    void assign(FacetsAnnotation&& rhs) { if (! this->timestamp_matches(rhs)) { m_data = std::move(rhs.m_data); this->copy_timestamp(rhs); } }
    const std::pair<std::vector<std::pair<int, int>>, std::vector<bool>>& get_data() const throw() { return m_data; }
    bool set(const TriangleSelector& selector);
    indexed_triangle_set get_facets(const ModelVolume& mv, EnforcerBlockerType type) const;
    void set_facets_selector(TriangleSelector& selector) const;
    indexed_triangle_set get_facets_strict(const ModelVolume& mv, EnforcerBlockerType type) const;
    bool has_facets(const ModelVolume& mv, EnforcerBlockerType type) const;
    bool empty() const { return m_data.first.empty(); }

    // Following method clears the config and increases its timestamp, so the deleted
    // state is considered changed from perspective of the undo/redo stack.
    void reset();

    // Serialize triangle into string, for serialization into 3MF/AMF.
    std::string get_triangle_as_string(int i) const;

    // Before deserialization, reserve space for n_triangles.
    void reserve(int n_triangles) { m_data.first.reserve(n_triangles); }
    // Deserialize triangles one by one, with strictly increasing triangle_id.
    void set_triangle_from_string(int triangle_id, const std::string& str);
    // After deserializing the last triangle, shrink data to fit.
    void shrink_to_fit() { m_data.first.shrink_to_fit(); m_data.second.shrink_to_fit(); }

private:
    // Constructors to be only called by derived classes.
    // Default constructor to assign a unique ID.
    explicit FacetsAnnotation() = default;
    // Constructor with ignored int parameter to assign an invalid ID, to be replaced
    // by an existing ID copied from elsewhere.
    explicit FacetsAnnotation(int) : ObjectWithTimestamp(-1) {}
    // Copy constructor copies the ID.
    explicit FacetsAnnotation(const FacetsAnnotation &rhs) = default;
    // Move constructor copies the ID.
    explicit FacetsAnnotation(FacetsAnnotation &&rhs) = default;

    // called by ModelVolume::assign_copy()
    FacetsAnnotation& operator=(const FacetsAnnotation &rhs) = default;
    FacetsAnnotation& operator=(FacetsAnnotation &&rhs) = default;

    friend class cereal::access;
    friend class UndoRedo::StackImpl;

    template<class Archive> void serialize(Archive &ar)
    {
        ar(cereal::base_class<ObjectWithTimestamp>(this), m_data);
    }

    std::pair<std::vector<std::pair<int, int>>, std::vector<bool>> m_data;

    // To access set_new_unique_id() when copy / pasting a ModelVolume.
    friend class ModelVolume;
};

// An object STL, or a modifier volume, over which a different set of parameters shall be applied.
// ModelVolume instances are owned by a ModelObject.
class ModelVolume final : public ObjectBase
{
public:
    std::string         name;
    // struct used by reload from disk command to recover data from disk
    struct Source
    {
        std::string input_file;
        int object_idx{ -1 };
        int volume_idx{ -1 };
        Vec3d mesh_offset{ Vec3d::Zero() };
        Geometry::Transformation transform;
        bool is_converted_from_inches{ false };
        bool is_converted_from_meters{ false };
        bool is_from_builtin_objects{ false };

        template<class Archive> void serialize(Archive& ar) { 
            //FIXME Vojtech: Serialize / deserialize only if the Source is set.
            // likely testing input_file or object_idx would be sufficient.
            ar(input_file, object_idx, volume_idx, mesh_offset, transform, is_converted_from_inches, is_converted_from_meters, is_from_builtin_objects);
        }
    };
    Source              source;

    // struct used by cut command 
    // It contains information about connetors
    struct CutInfo
    {
        bool                is_from_upper{ true };
        bool                is_connector{ false };
        bool                is_processed{ true };
        CutConnectorType    connector_type{ CutConnectorType::Plug };
        float               radius_tolerance{ 0.f };// [0.f : 1.f]
        float               height_tolerance{ 0.f };// [0.f : 1.f]

        CutInfo() = default;
        CutInfo(CutConnectorType type, float rad_tolerance, float h_tolerance, bool processed = false) :
        is_connector(true),
        is_processed(processed),
        connector_type(type),
        radius_tolerance(rad_tolerance),
        height_tolerance(h_tolerance)
        {}

        void set_processed() { is_processed = true; }
        void invalidate()    { is_connector = false; }
        void reset_from_upper() { is_from_upper = true; }

        template<class Archive> inline void serialize(Archive& ar) {
            ar(is_connector, is_processed, connector_type, radius_tolerance, height_tolerance);
        }
    };
    CutInfo             cut_info;

    bool                is_from_upper() const    { return cut_info.is_from_upper; }
    void                reset_from_upper()       { cut_info.reset_from_upper(); }

    bool                is_cut_connector() const { return cut_info.is_processed && cut_info.is_connector; }
    void                invalidate_cut_info()    { cut_info.invalidate(); }

    // The triangular model.
    const TriangleMesh& mesh() const { return *m_mesh.get(); }
    std::shared_ptr<const TriangleMesh> mesh_ptr() const { return m_mesh; }
    void                set_mesh(const TriangleMesh &mesh) { m_mesh = std::make_shared<const TriangleMesh>(mesh); }
    void                set_mesh(TriangleMesh &&mesh) { m_mesh = std::make_shared<const TriangleMesh>(std::move(mesh)); }
    void                set_mesh(const indexed_triangle_set &mesh) { m_mesh = std::make_shared<const TriangleMesh>(mesh); }
    void                set_mesh(indexed_triangle_set &&mesh) { m_mesh = std::make_shared<const TriangleMesh>(std::move(mesh)); }
    void                set_mesh(std::shared_ptr<const TriangleMesh> &mesh) { m_mesh = mesh; }
    void                set_mesh(std::unique_ptr<const TriangleMesh> &&mesh) { m_mesh = std::move(mesh); }
	void				reset_mesh() { m_mesh = std::make_shared<const TriangleMesh>(); }
    const std::shared_ptr<const TriangleMesh>& get_mesh_shared_ptr() const { return m_mesh; }
    // Configuration parameters specific to an object model geometry or a modifier volume, 
    // overriding the global Slic3r settings and the ModelObject settings.
    ModelConfigObject	config;

    // List of mesh facets to be supported/unsupported.
    FacetsAnnotation    supported_facets;

    // List of seam enforcers/blockers.
    FacetsAnnotation    seam_facets;

    // List of mesh facets painted for MMU segmentation.
    FacetsAnnotation    mmu_segmentation_facets;

    // Is set only when volume is Embossed Text type
    // Contain information how to re-create volume
    std::optional<TextConfiguration> text_configuration;

    // Is set only when volume is Embossed Shape
    // Contain 2d information about embossed shape to be editabled
    std::optional<EmbossShape> emboss_shape; 

    // A parent object owning this modifier volume.
    ModelObject*        get_object() const { return this->object; }
    ModelVolumeType     type() const { return m_type; }
    void                set_type(const ModelVolumeType t) { m_type = t; }
	bool                is_model_part()         const { return m_type == ModelVolumeType::MODEL_PART; }
    bool                is_negative_volume()    const { return m_type == ModelVolumeType::NEGATIVE_VOLUME; }
	bool                is_modifier()           const { return m_type == ModelVolumeType::PARAMETER_MODIFIER; }
	bool                is_support_enforcer()   const { return m_type == ModelVolumeType::SUPPORT_ENFORCER; }
	bool                is_support_blocker()    const { return m_type == ModelVolumeType::SUPPORT_BLOCKER; }
<<<<<<< HEAD
    bool                is_support_modifier()   const { return m_type == ModelVolumeType::SUPPORT_BLOCKER || m_type == ModelVolumeType::SUPPORT_ENFORCER; }
    bool                is_seam_position()      const { return m_type == ModelVolumeType::SEAM_POSITION; }
=======
	bool                is_support_modifier()   const { return m_type == ModelVolumeType::SUPPORT_BLOCKER || m_type == ModelVolumeType::SUPPORT_ENFORCER; }
    bool                is_text()               const { return text_configuration.has_value(); }
    bool                is_svg() const { return emboss_shape.has_value()  && !text_configuration.has_value(); }
    bool                is_the_only_one_part() const; // behave like an object
>>>>>>> 3284959e
    t_model_material_id material_id() const { return m_material_id; }
    void                reset_extra_facets();
    void                set_material_id(t_model_material_id material_id);
    ModelMaterial*      material() const;
    void                set_material(t_model_material_id material_id, const ModelMaterial &material);
    // Extract the current extruder ID based on this ModelVolume's config and the parent ModelObject's config.
    // Extruder ID is only valid for FFF. Returns -1 for SLA or if the extruder ID is not applicable (support volumes).
    int                 extruder_id() const;

    bool                is_splittable() const;

    // Split this volume, append the result to the object owning this volume.
    // Return the number of volumes created from this one.
    // This is useful to assign different materials to different volumes of an object.
    size_t              split(unsigned int max_extruders);
    void                translate(double x, double y, double z) { translate(Vec3d(x, y, z)); }
    void                translate(const Vec3d& displacement);
    void                scale(const Vec3d& scaling_factors);
    void                scale(double x, double y, double z) { scale(Vec3d(x, y, z)); }
    void                scale(double s) { scale(Vec3d(s, s, s)); }
    void                rotate(double angle, Axis axis);
    void                rotate(double angle, const Vec3d& axis);
    void                mirror(Axis axis);

    // This method could only be called before the meshes of this ModelVolumes are not shared!
    void                scale_geometry_after_creation(const Vec3f &versor);
    void                scale_geometry_after_creation(const float scale) { this->scale_geometry_after_creation(Vec3f(scale, scale, scale)); }

    // Translates the mesh and the convex hull so that the origin of their vertices is in the center of this volume's bounding box.
    // Attention! This method may only be called just after ModelVolume creation! It must not be called once the TriangleMesh of this ModelVolume is shared!
    void                center_geometry_after_creation(bool update_source_offset = true);

    void                calculate_convex_hull();
    const TriangleMesh& get_convex_hull() const;
    const std::shared_ptr<const TriangleMesh>& get_convex_hull_shared_ptr() const { return m_convex_hull; }
    // Get count of errors in the mesh
    int                 get_repaired_errors_count() const;

    // Helpers for loading / storing into AMF / 3MF files.
    static ModelVolumeType type_from_string(const std::string &s);
    static std::string  type_to_string(const ModelVolumeType t);

    const Geometry::Transformation& get_transformation() const { return m_transformation; }
    void set_transformation(const Geometry::Transformation& transformation) { m_transformation = transformation; }
    void set_transformation(const Transform3d& trafo) { m_transformation.set_matrix(trafo); }

    Vec3d get_offset() const { return m_transformation.get_offset(); }

    double get_offset(Axis axis) const { return m_transformation.get_offset(axis); }

    void set_offset(const Vec3d& offset) { m_transformation.set_offset(offset); }
    void set_offset(Axis axis, double offset) { m_transformation.set_offset(axis, offset); }

    Vec3d get_rotation() const { return m_transformation.get_rotation(); }
    double get_rotation(Axis axis) const { return m_transformation.get_rotation(axis); }

    void set_rotation(const Vec3d& rotation) { m_transformation.set_rotation(rotation); }
    void set_rotation(Axis axis, double rotation) { m_transformation.set_rotation(axis, rotation); }

    Vec3d get_scaling_factor() const { return m_transformation.get_scaling_factor(); }
    double get_scaling_factor(Axis axis) const { return m_transformation.get_scaling_factor(axis); }

    void set_scaling_factor(const Vec3d& scaling_factor) { m_transformation.set_scaling_factor(scaling_factor); }
    void set_scaling_factor(Axis axis, double scaling_factor) { m_transformation.set_scaling_factor(axis, scaling_factor); }

    Vec3d get_mirror() const { return m_transformation.get_mirror(); }
    double get_mirror(Axis axis) const { return m_transformation.get_mirror(axis); }
    bool is_left_handed() const { return m_transformation.is_left_handed(); }

    void set_mirror(const Vec3d& mirror) { m_transformation.set_mirror(mirror); }
    void set_mirror(Axis axis, double mirror) { m_transformation.set_mirror(axis, mirror); }
    void convert_from_imperial_units();
    void convert_from_meters();

    const Transform3d& get_matrix() const { return m_transformation.get_matrix(); }
    Transform3d get_matrix_no_offset() const { return m_transformation.get_matrix_no_offset(); }

	void set_new_unique_id() { 
        ObjectBase::set_new_unique_id();
        this->config.set_new_unique_id();
        this->supported_facets.set_new_unique_id();
        this->seam_facets.set_new_unique_id();
        this->mmu_segmentation_facets.set_new_unique_id();
    }

    bool is_fdm_support_painted() const { return !this->supported_facets.empty(); }
    bool is_seam_painted() const { return !this->seam_facets.empty(); }
    bool is_mm_painted() const { return !this->mmu_segmentation_facets.empty(); }

    bool operator!=(const ModelVolume& mm) const;

protected:
	friend class Print;
    friend class SLAPrint;
    friend class Model;
	friend class ModelObject;
    friend void model_volume_list_update_supports_seams(ModelObject& model_object_dst, const ModelObject& model_object_new);

	// Copies IDs of both the ModelVolume and its config.
    explicit ModelVolume(const ModelVolume& rhs) = default;
    void     set_model_object(ModelObject *model_object) { object = model_object; }
	void 	 assign_new_unique_ids_recursive() override;
    void     transform_this_mesh(const Transform3d& t, bool fix_left_handed);
    void     transform_this_mesh(const Matrix3d& m, bool fix_left_handed);

private:
    // Parent object owning this ModelVolume.
    ModelObject*                    	object;
    // The triangular model.
    std::shared_ptr<const TriangleMesh> m_mesh;
    // Is it an object to be printed, or a modifier volume?
    ModelVolumeType                 	m_type;
    t_model_material_id             	m_material_id;
    // The convex hull of this model's mesh.
    std::shared_ptr<const TriangleMesh> m_convex_hull;
    Geometry::Transformation        	m_transformation;

    // flag to optimize the checking if the volume is splittable
    //     -1   ->   is unknown value (before first cheking)
    //      0   ->   is not splittable
    //      1   ->   is splittable
    mutable int               		m_is_splittable{ -1 };

    inline bool check() {
        assert(this->id().valid());
        assert(this->config.id().valid());
        assert(this->supported_facets.id().valid());
        assert(this->seam_facets.id().valid());
        assert(this->mmu_segmentation_facets.id().valid());
        assert(this->id() != this->config.id());
        assert(this->id() != this->supported_facets.id());
        assert(this->id() != this->seam_facets.id());
        assert(this->id() != this->mmu_segmentation_facets.id());
        return true;
    }

	ModelVolume(ModelObject *object, const TriangleMesh &mesh, ModelVolumeType type = ModelVolumeType::MODEL_PART) :
        m_mesh(new TriangleMesh(mesh)), m_type(type), object(object)
    {
        assert(check());
        if (m_mesh->facets_count() > 1) calculate_convex_hull();
    }
    ModelVolume(ModelObject *object, TriangleMesh &&mesh, ModelVolumeType type = ModelVolumeType::MODEL_PART)
        : m_mesh(new TriangleMesh(std::move(mesh))), m_type(type), object(object)
    {
        assert(check());
        if (m_mesh->facets_count() > 1) calculate_convex_hull();
    }
    ModelVolume(ModelObject *object, TriangleMesh &&mesh, TriangleMesh &&convex_hull, ModelVolumeType type = ModelVolumeType::MODEL_PART) :
		m_mesh(new TriangleMesh(std::move(mesh))), m_convex_hull(new TriangleMesh(std::move(convex_hull))), m_type(type), object(object) {
        assert(check());
	}

    // Copying an existing volume, therefore this volume will get a copy of the ID assigned.
    ModelVolume(ModelObject *object, const ModelVolume &other) :
        ObjectBase(other),
        name(other.name), source(other.source), m_mesh(other.m_mesh), m_convex_hull(other.m_convex_hull),
        config(other.config), m_type(other.m_type), object(object), m_transformation(other.m_transformation),
        supported_facets(other.supported_facets), seam_facets(other.seam_facets), mmu_segmentation_facets(other.mmu_segmentation_facets),
        cut_info(other.cut_info), text_configuration(other.text_configuration), emboss_shape(other.emboss_shape)
    {
		assert(this->id().valid()); 
        assert(this->config.id().valid()); 
        assert(this->supported_facets.id().valid());
        assert(this->seam_facets.id().valid());
        assert(this->mmu_segmentation_facets.id().valid());
        assert(this->id() != this->config.id());
        assert(this->id() != this->supported_facets.id());
        assert(this->id() != this->seam_facets.id());
        assert(this->id() != this->mmu_segmentation_facets.id());
		assert(this->id() == other.id());
        assert(this->config.id() == other.config.id());
        assert(this->supported_facets.id() == other.supported_facets.id());
        assert(this->seam_facets.id() == other.seam_facets.id());
        assert(this->mmu_segmentation_facets.id() == other.mmu_segmentation_facets.id());
        this->set_material_id(other.material_id());
    }
    // Providing a new mesh, therefore this volume will get a new unique ID assigned.
    ModelVolume(ModelObject *object, const ModelVolume &other, TriangleMesh &&mesh) :
        name(other.name), source(other.source), config(other.config), object(object), m_mesh(new TriangleMesh(std::move(mesh))), m_type(other.m_type), m_transformation(other.m_transformation),
        cut_info(other.cut_info), text_configuration(other.text_configuration), emboss_shape(other.emboss_shape)
    {
		assert(this->id().valid()); 
        assert(this->config.id().valid()); 
        assert(this->supported_facets.id().valid());
        assert(this->seam_facets.id().valid());
        assert(this->mmu_segmentation_facets.id().valid());
        assert(this->id() != this->config.id());
        assert(this->id() != this->supported_facets.id());
        assert(this->id() != this->seam_facets.id());
        assert(this->id() != this->mmu_segmentation_facets.id());
		assert(this->id() != other.id());
        assert(this->config.id() == other.config.id());
        this->set_material_id(other.material_id());
        this->config.set_new_unique_id();
        if (m_mesh->facets_count() > 1)
            calculate_convex_hull();
		assert(this->config.id().valid()); 
        assert(this->config.id() != other.config.id()); 
        assert(this->supported_facets.id() != other.supported_facets.id());
        assert(this->seam_facets.id() != other.seam_facets.id());
        assert(this->mmu_segmentation_facets.id() != other.mmu_segmentation_facets.id());
        assert(this->id() != this->config.id());
        assert(this->supported_facets.empty());
        assert(this->seam_facets.empty());
        assert(this->mmu_segmentation_facets.empty());
    }

    ModelVolume& operator=(ModelVolume &rhs) = delete;

	friend class cereal::access;
	friend class UndoRedo::StackImpl;
	// Used for deserialization, therefore no IDs are allocated.
	ModelVolume() : ObjectBase(-1), config(-1), supported_facets(-1), seam_facets(-1), mmu_segmentation_facets(-1), object(nullptr) {
		assert(this->id().invalid());
        assert(this->config.id().invalid());
        assert(this->supported_facets.id().invalid());
        assert(this->seam_facets.id().invalid());
        assert(this->mmu_segmentation_facets.id().invalid());
	}
	template<class Archive> void load(Archive &ar) {
		bool has_convex_hull;
        ar(name, source, m_mesh, m_type, m_material_id, m_transformation, m_is_splittable, has_convex_hull, cut_info);
        cereal::load_by_value(ar, supported_facets);
        cereal::load_by_value(ar, seam_facets);
        cereal::load_by_value(ar, mmu_segmentation_facets);
        cereal::load_by_value(ar, config);
        cereal::load(ar, text_configuration);
        cereal::load(ar, emboss_shape);
		assert(m_mesh);
		if (has_convex_hull) {
			cereal::load_optional(ar, m_convex_hull);
			if (! m_convex_hull && ! m_mesh->empty())
				// The convex hull was released from the Undo / Redo stack to conserve memory. Recalculate it.
				this->calculate_convex_hull();
		} else
			m_convex_hull.reset();
	}
	template<class Archive> void save(Archive &ar) const {
		bool has_convex_hull = m_convex_hull.get() != nullptr;
        ar(name, source, m_mesh, m_type, m_material_id, m_transformation, m_is_splittable, has_convex_hull, cut_info);
        cereal::save_by_value(ar, supported_facets);
        cereal::save_by_value(ar, seam_facets);
        cereal::save_by_value(ar, mmu_segmentation_facets);
        cereal::save_by_value(ar, config);
        cereal::save(ar, text_configuration);
        cereal::save(ar, emboss_shape);
		if (has_convex_hull)
			cereal::save_optional(ar, m_convex_hull);
	}
};

inline void model_volumes_sort_by_id(ModelVolumePtrs &model_volumes)
{
    std::sort(model_volumes.begin(), model_volumes.end(), [](const ModelVolume *l, const ModelVolume *r) { return l->id() < r->id(); });
}

inline const ModelVolume* model_volume_find_by_id(const ModelVolumePtrs &model_volumes, const ObjectID id)
{
    auto it = lower_bound_by_predicate(model_volumes.begin(), model_volumes.end(), [id](const ModelVolume *mv) { return mv->id() < id; });
    return it != model_volumes.end() && (*it)->id() == id ? *it : nullptr;
}

enum ModelInstanceEPrintVolumeState : unsigned char
{
    ModelInstancePVS_Inside,
    ModelInstancePVS_Partly_Outside,
    ModelInstancePVS_Fully_Outside,
    ModelInstanceNum_BedStates
};

// A single instance of a ModelObject.
// Knows the affine transformation of an object.
class ModelInstance final : public ObjectBase
{
private:
    Geometry::Transformation m_transformation;

public:
    // flag showing the position of this instance with respect to the print volume (set by Print::validate() using ModelObject::check_instances_print_volume_state())
    ModelInstanceEPrintVolumeState print_volume_state;
    // Whether or not this instance is printable
    bool printable { true };

    ModelObject* get_object() const { return this->object; }

    const Geometry::Transformation& get_transformation() const { return m_transformation; }
    void set_transformation(const Geometry::Transformation& transformation) { m_transformation = transformation; }

    Vec3d get_offset() const { return m_transformation.get_offset(); }
    double get_offset(Axis axis) const { return m_transformation.get_offset(axis); }
    
    void set_offset(const Vec3d& offset) { m_transformation.set_offset(offset); }
    void set_offset(Axis axis, double offset) { m_transformation.set_offset(axis, offset); }

    Vec3d get_rotation() const { return m_transformation.get_rotation(); }
    double get_rotation(Axis axis) const { return m_transformation.get_rotation(axis); }

    void set_rotation(const Vec3d& rotation) { m_transformation.set_rotation(rotation); }
    void set_rotation(Axis axis, double rotation) { m_transformation.set_rotation(axis, rotation); }

    Vec3d get_scaling_factor() const { return m_transformation.get_scaling_factor(); }
    double get_scaling_factor(Axis axis) const { return m_transformation.get_scaling_factor(axis); }

    void set_scaling_factor(const Vec3d& scaling_factor) { m_transformation.set_scaling_factor(scaling_factor); }
    void set_scaling_factor(Axis axis, double scaling_factor) { m_transformation.set_scaling_factor(axis, scaling_factor); }

    Vec3d get_mirror() const { return m_transformation.get_mirror(); }
    double get_mirror(Axis axis) const { return m_transformation.get_mirror(axis); }
    bool is_left_handed() const { return m_transformation.is_left_handed(); }
    
    void set_mirror(const Vec3d& mirror) { m_transformation.set_mirror(mirror); }
    void set_mirror(Axis axis, double mirror) { m_transformation.set_mirror(axis, mirror); }

    // To be called on an external mesh
    void transform_mesh(TriangleMesh* mesh, bool dont_translate = false) const;
<<<<<<< HEAD
    // Calculate a bounding box of a transformed mesh. To be called on an external mesh.
    BoundingBoxf3 transform_mesh_bounding_box(const TriangleMesh& mesh, bool dont_translate = false) const;
=======
    // Transform an external bounding box, thus the resulting bounding box is no more snug.
    BoundingBoxf3 transform_bounding_box(const BoundingBoxf3 &bbox, bool dont_translate = false) const;
>>>>>>> 3284959e
    // Transform an external vector.
    Vec3d transform_vector(const Vec3d& v, bool dont_translate = false) const;
    // To be called on an external polygon. It does not translate the polygon, only rotates and scales.
    void transform_polygon(Polygon* polygon) const;

    const Transform3d& get_matrix() const { return m_transformation.get_matrix(); }
    Transform3d get_matrix_no_offset() const { return m_transformation.get_matrix_no_offset(); }

    bool is_printable() const { return object->printable && printable && (print_volume_state == ModelInstancePVS_Inside); }

    void invalidate_object_bounding_box() { object->invalidate_bounding_box(); }

    bool operator==(const ModelInstance& other) const;
    bool operator!=(const ModelInstance& other) const { return !operator==(other); }

protected:
    friend class Print;
    friend class SLAPrint;
    friend class Model;
    friend class ModelObject;

    explicit ModelInstance(const ModelInstance &rhs) = default;
    void     set_model_object(ModelObject *model_object) { object = model_object; }

private:
    // Parent object, owning this instance.
    ModelObject* object;

    // Constructor, which assigns a new unique ID.
    explicit ModelInstance(ModelObject* object) : print_volume_state(ModelInstancePVS_Inside), object(object) { assert(this->id().valid()); }
    // Constructor, which assigns a new unique ID.
    explicit ModelInstance(ModelObject *object, const ModelInstance &other) :
        m_transformation(other.m_transformation), print_volume_state(ModelInstancePVS_Inside), printable(other.printable), object(object) { assert(this->id().valid() && this->id() != other.id()); }

    explicit ModelInstance(ModelInstance &&rhs) = delete;
    ModelInstance& operator=(const ModelInstance &rhs) = delete;
    ModelInstance& operator=(ModelInstance &&rhs) = delete;

	friend class cereal::access;
	friend class UndoRedo::StackImpl;
	// Used for deserialization, therefore no IDs are allocated.
	ModelInstance() : ObjectBase(-1), object(nullptr) { assert(this->id().invalid()); }
	template<class Archive> void serialize(Archive &ar) {
        ar(m_transformation, print_volume_state, printable);
    }
};


class ModelWipeTower final : public ObjectBase
{
public:
	Vec2d		position;
	double 		rotation;

private:
	friend class cereal::access;
	friend class UndoRedo::StackImpl;
	friend class Model;

    // Constructors to be only called by derived classes.
    // Default constructor to assign a unique ID.
    explicit ModelWipeTower() {}
    // Constructor with ignored int parameter to assign an invalid ID, to be replaced
    // by an existing ID copied from elsewhere.
    explicit ModelWipeTower(int) : ObjectBase(-1) {}
    // Copy constructor copies the ID.
	explicit ModelWipeTower(const ModelWipeTower &cfg) = default;

	// Disabled methods.
	ModelWipeTower(ModelWipeTower &&rhs) = delete;
	ModelWipeTower& operator=(const ModelWipeTower &rhs) = delete;
    ModelWipeTower& operator=(ModelWipeTower &&rhs) = delete;

    // For serialization / deserialization of ModelWipeTower composed into another class into the Undo / Redo stack as a separate object.
    template<typename Archive> void serialize(Archive &ar) { ar(position, rotation); }
};

// The print bed content.
// Description of a triangular model with multiple materials, multiple instances with various affine transformations
// and with multiple modifier meshes.
// A model groups multiple objects, each object having possibly multiple instances,
// all objects may share mutliple materials.
class Model final : public ObjectBase
{
public:
    // Materials are owned by a model and referenced by objects through t_model_material_id.
    // Single material may be shared by multiple models.
    ModelMaterialMap    materials;
    // Objects are owned by a model. Each model may have multiple instances, each instance having its own transformation (shift, scale, rotation).
    ModelObjectPtrs     objects;
    // Wipe tower object.
    ModelWipeTower	    wipe_tower;

    // Extensions for color print
    CustomGCode::Info custom_gcode_per_print_z;
    
    // Default constructor assigns a new ID to the model.
    Model() { assert(this->id().valid()); }
    ~Model() { this->clear_objects(); this->clear_materials(); }

    /* To be able to return an object from own copy / clone methods. Hopefully the compiler will do the "Copy elision" */
    /* (Omits copy and move(since C++11) constructors, resulting in zero - copy pass - by - value semantics). */
    Model(const Model &rhs) : ObjectBase(-1) { assert(this->id().invalid()); this->assign_copy(rhs); assert(this->id().valid()); assert(this->id() == rhs.id()); }
    explicit Model(Model &&rhs) : ObjectBase(-1) { assert(this->id().invalid()); this->assign_copy(std::move(rhs)); assert(this->id().valid()); assert(this->id() == rhs.id()); }
    Model& operator=(const Model &rhs) { this->assign_copy(rhs); assert(this->id().valid()); assert(this->id() == rhs.id()); return *this; }
    Model& operator=(Model &&rhs) { this->assign_copy(std::move(rhs)); assert(this->id().valid()); assert(this->id() == rhs.id()); return *this; }

    OBJECTBASE_DERIVED_COPY_MOVE_CLONE(Model)

    enum class LoadAttribute : int {
        AddDefaultInstances,
        CheckVersion
    };
    using LoadAttributes = enum_bitmask<LoadAttribute>;

    static Model read_from_file(
        const std::string& input_file, 
        DynamicPrintConfig* config = nullptr, ConfigSubstitutionContext* config_substitutions = nullptr,
        LoadAttributes options = LoadAttribute::AddDefaultInstances);
    static Model read_from_archive(
        const std::string& input_file, 
        DynamicPrintConfig* config, ConfigSubstitutionContext* config_substitutions,
        LoadAttributes options = LoadAttribute::AddDefaultInstances);

    bool equals(const Model& rhs) const;

    // Add a new ModelObject to this Model, generate a new ID for this ModelObject.
    ModelObject* add_object();
    ModelObject* add_object(const char *name, const char *path, const TriangleMesh &mesh);
    ModelObject* add_object(const char *name, const char *path, TriangleMesh &&mesh);
    ModelObject* add_object(const ModelObject &other);
    void         delete_object(size_t idx);
    bool         delete_object(ObjectID id);
    bool         delete_object(ModelObject* object);
    void         clear_objects();

    ModelMaterial* add_material(t_model_material_id material_id);
    ModelMaterial* add_material(t_model_material_id material_id, const ModelMaterial &other);
    ModelMaterial* get_material(t_model_material_id material_id) {
        ModelMaterialMap::iterator i = this->materials.find(material_id);
        return (i == this->materials.end()) ? nullptr : i->second;
    }

    void          delete_material(t_model_material_id material_id);
    void          clear_materials();
    bool          add_default_instances();
    // Returns approximate axis aligned bounding box of this model.
    BoundingBoxf3 bounding_box_approx() const;
    // Returns exact axis aligned bounding box of this model.
    BoundingBoxf3 bounding_box_exact() const;
    // Return maximum height of all printable objects.
    double        max_z() const;
    // Set the print_volume_state of PrintObject::instances, 
    // return total number of printable objects.
    unsigned int  update_print_volume_state(const BuildVolume &build_volume);
    // Returns true if any ModelObject was modified.
    bool 		  center_instances_around_point(const Vec2d &point);
    void 		  translate(coordf_t x, coordf_t y, coordf_t z) { for (ModelObject *o : this->objects) o->translate(x, y, z); }
    TriangleMesh  mesh() const;
    
    // Croaks if the duplicated objects do not fit the print bed.
    void 		  duplicate_objects_grid(size_t x, size_t y, coordf_t dist);

    bool 		  looks_like_multipart_object() const;
    void 		  convert_multipart_object(unsigned int max_extruders);
    bool          looks_like_imperial_units() const;
    void          convert_from_imperial_units(bool only_small_volumes);
    bool          looks_like_saved_in_meters() const;
    void          convert_from_meters(bool only_small_volumes);
    int           removed_objects_with_zero_volume();

    // Ensures that the min z of the model is not negative
    void 		  adjust_min_z();

    void 		  print_info() const { for (const ModelObject *o : this->objects) o->print_info(); }

    // Propose an output file name & path based on the first printable object's name and source input file's path.
    std::string   propose_export_file_name_and_path() const;
    // Propose an output path, replace extension. The new_extension shall contain the initial dot.
    std::string   propose_export_file_name_and_path(const std::string &new_extension) const;

    // Checks if any of objects is painted using the fdm support painting gizmo.
    bool          is_fdm_support_painted() const;
    // Checks if any of objects is painted using the seam painting gizmo.
    bool          is_seam_painted() const;
    // Checks if any of objects is painted using the multi-material painting gizmo.
    bool          is_mm_painted() const;

private:
    explicit Model(int) : ObjectBase(-1) { assert(this->id().invalid()); }
	void assign_new_unique_ids_recursive();
	void update_links_bottom_up_recursive();

	friend class cereal::access;
	friend class UndoRedo::StackImpl;
	template<class Archive> void serialize(Archive &ar) {
		Internal::StaticSerializationWrapper<ModelWipeTower> wipe_tower_wrapper(wipe_tower);
		ar(materials, objects, wipe_tower_wrapper);
    }
};

ENABLE_ENUM_BITMASK_OPERATORS(Model::LoadAttribute)

#undef OBJECTBASE_DERIVED_COPY_MOVE_CLONE
#undef OBJECTBASE_DERIVED_PRIVATE_COPY_MOVE

// Test whether the two models contain the same number of ModelObjects with the same set of IDs
// ordered in the same order. In that case it is not necessary to kill the background processing.
bool model_object_list_equal(const Model &model_old, const Model &model_new);

// Test whether the new model is just an extension of the old model (new objects were added
// to the end of the original list. In that case it is not necessary to kill the background processing.
bool model_object_list_extended(const Model &model_old, const Model &model_new);

// Test whether the new ModelObject contains a different set of volumes (or sorted in a different order)
// than the old ModelObject.
bool model_volume_list_changed(const ModelObject &model_object_old, const ModelObject &model_object_new, const ModelVolumeType type);
bool model_volume_list_changed(const ModelObject &model_object_old, const ModelObject &model_object_new, const std::initializer_list<ModelVolumeType> &types);

// Test whether the now ModelObject has newer custom supports data than the old one.
// The function assumes that volumes list is synchronized.
bool model_custom_supports_data_changed(const ModelObject& mo, const ModelObject& mo_new);

// Test whether the now ModelObject has newer custom seam data than the old one.
// The function assumes that volumes list is synchronized.
bool model_custom_seam_data_changed(const ModelObject& mo, const ModelObject& mo_new);

// Test whether the now ModelObject has newer MMU segmentation data than the old one.
// The function assumes that volumes list is synchronized.
extern bool model_mmu_segmentation_data_changed(const ModelObject& mo, const ModelObject& mo_new);

// If the model has object(s) which contains a modofoer, then it is currently not supported by the SLA mode.
// Either the model cannot be loaded, or a SLA printer has to be activated.
bool model_has_parameter_modifiers_in_objects(const Model& model);
// If the model has multi-part objects, then it is currently not supported by the SLA mode.
// Either the model cannot be loaded, or a SLA printer has to be activated.
bool model_has_multi_part_objects(const Model &model);
// If the model has advanced features, then it cannot be processed in simple mode.
bool model_has_advanced_features(const Model &model);

#ifndef NDEBUG
// Verify whether the IDs of Model / ModelObject / ModelVolume / ModelInstance / ModelMaterial are valid and unique.
void check_model_ids_validity(const Model &model);
void check_model_ids_equal(const Model &model1, const Model &model2);
#endif /* NDEBUG */

static const float SINKING_Z_THRESHOLD = -0.001f;
static const double SINKING_MIN_Z_THRESHOLD = 0.05;

} // namespace Slic3r

namespace cereal
{
	template <class Archive> struct specialize<Archive, Slic3r::ModelVolume, cereal::specialization::member_load_save> {};
	template <class Archive> struct specialize<Archive, Slic3r::ModelConfigObject, cereal::specialization::member_serialize> {};
}

#endif /* slic3r_Model_hpp_ */<|MERGE_RESOLUTION|>--- conflicted
+++ resolved
@@ -24,12 +24,8 @@
 #include "SLA/Hollowing.hpp"
 #include "TriangleMesh.hpp"
 #include "CustomGCode.hpp"
-<<<<<<< HEAD
-=======
-#include "enum_bitmask.hpp"
 #include "TextConfiguration.hpp"
 #include "EmbossShape.hpp"
->>>>>>> 3284959e
 
 #include <map>
 #include <memory>
@@ -93,9 +89,9 @@
 	ModelConfigObject& operator=(const ModelConfigObject &rhs) = default;
     ModelConfigObject& operator=(ModelConfigObject &&rhs) = default;
 
-	template<class Archive> void serialize(Archive &ar) {
+    template<class Archive> void serialize(Archive &ar) {
         ar(cereal::base_class<ModelConfig>(this));
-	}
+    }
 };
 
 namespace Internal {
@@ -859,15 +855,11 @@
 	bool                is_modifier()           const { return m_type == ModelVolumeType::PARAMETER_MODIFIER; }
 	bool                is_support_enforcer()   const { return m_type == ModelVolumeType::SUPPORT_ENFORCER; }
 	bool                is_support_blocker()    const { return m_type == ModelVolumeType::SUPPORT_BLOCKER; }
-<<<<<<< HEAD
     bool                is_support_modifier()   const { return m_type == ModelVolumeType::SUPPORT_BLOCKER || m_type == ModelVolumeType::SUPPORT_ENFORCER; }
     bool                is_seam_position()      const { return m_type == ModelVolumeType::SEAM_POSITION; }
-=======
-	bool                is_support_modifier()   const { return m_type == ModelVolumeType::SUPPORT_BLOCKER || m_type == ModelVolumeType::SUPPORT_ENFORCER; }
     bool                is_text()               const { return text_configuration.has_value(); }
     bool                is_svg() const { return emboss_shape.has_value()  && !text_configuration.has_value(); }
     bool                is_the_only_one_part() const; // behave like an object
->>>>>>> 3284959e
     t_model_material_id material_id() const { return m_material_id; }
     void                reset_extra_facets();
     void                set_material_id(t_model_material_id material_id);
@@ -1184,13 +1176,8 @@
 
     // To be called on an external mesh
     void transform_mesh(TriangleMesh* mesh, bool dont_translate = false) const;
-<<<<<<< HEAD
-    // Calculate a bounding box of a transformed mesh. To be called on an external mesh.
-    BoundingBoxf3 transform_mesh_bounding_box(const TriangleMesh& mesh, bool dont_translate = false) const;
-=======
     // Transform an external bounding box, thus the resulting bounding box is no more snug.
     BoundingBoxf3 transform_bounding_box(const BoundingBoxf3 &bbox, bool dont_translate = false) const;
->>>>>>> 3284959e
     // Transform an external vector.
     Vec3d transform_vector(const Vec3d& v, bool dont_translate = false) const;
     // To be called on an external polygon. It does not translate the polygon, only rotates and scales.
