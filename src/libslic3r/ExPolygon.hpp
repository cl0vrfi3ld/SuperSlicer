///|/ Copyright (c) Prusa Research 2016 - 2023 Pavel Mikuš @Godrak, Vojtěch Bubník @bubnikv, Lukáš Matěna @lukasmatena, Enrico Turri @enricoturri1966, Filip Sykala @Jony01, Lukáš Hejl @hejllukas, Tomáš Mészáros @tamasmeszaros
///|/ Copyright (c) 2016 Sakari Kapanen @Flannelhead
///|/ Copyright (c) Slic3r 2013 - 2016 Alessandro Ranellucci @alranel
///|/
///|/ ported from lib/Slic3r/ExPolygon.pm:
///|/ Copyright (c) Prusa Research 2017 - 2022 Vojtěch Bubník @bubnikv
///|/ Copyright (c) Slic3r 2011 - 2014 Alessandro Ranellucci @alranel
///|/ Copyright (c) 2012 Mark Hindess
///|/
///|/ PrusaSlicer is released under the terms of the AGPLv3 or higher
///|/
#ifndef slic3r_ExPolygon_hpp_
#define slic3r_ExPolygon_hpp_

#include "Point.hpp"
#include "libslic3r.h"
#include "Polygon.hpp"
#include "Polyline.hpp"
#include <vector>

namespace Slic3r {

class ExPolygon;
using ExPolygons = std::vector<ExPolygon>;

class ExPolygon
{
public:
    ExPolygon() = default;
	ExPolygon(const ExPolygon &other) = default;
    ExPolygon(ExPolygon &&other) = default;
	explicit ExPolygon(const Polygon &contour) : contour(contour) {}
	explicit ExPolygon(Polygon &&contour) : contour(std::move(contour)) {}
	explicit ExPolygon(const Points &contour) : contour(contour) {}
	explicit ExPolygon(Points &&contour) : contour(std::move(contour)) {}
	explicit ExPolygon(const Polygon &contour, const Polygon &hole) : contour(contour) { holes.emplace_back(hole); }
	explicit ExPolygon(Polygon &&contour, Polygon &&hole) : contour(std::move(contour)) { holes.emplace_back(std::move(hole)); }
	explicit ExPolygon(const Points &contour, const Points &hole) : contour(contour) { holes.emplace_back(hole); }
	explicit ExPolygon(Points &&contour, Polygon &&hole) : contour(std::move(contour)) { holes.emplace_back(std::move(hole)); }
	ExPolygon(std::initializer_list<Point> contour) : contour(contour) {}
	ExPolygon(std::initializer_list<Point> contour, std::initializer_list<Point> hole) : contour(contour), holes({ hole }) {}

    ExPolygon& operator=(const ExPolygon &other) = default;
    ExPolygon& operator=(ExPolygon &&other) = default;

    Polygon  contour; //CCW
    Polygons holes; //CW

    void clear() { contour.points.clear(); holes.clear(); }
    void scale(double factor);
    void scale(double factor_x, double factor_y);
    void translate(double x, double y) { this->translate(Point(coord_t(x), coord_t(y))); }
    void translate(const Point &vector);
    void rotate(double angle);
    void rotate(double angle, const Point &center);
    double area() const;
    bool empty() const { return contour.points.empty(); }
    bool is_valid() const;
    void douglas_peucker(double tolerance);

    // Contains the line / polyline / polylines etc COMPLETELY.
    bool contains(const Line &line) const;
    bool contains(const Polyline &polyline) const;
    bool contains(const Polylines &polylines) const;
    bool contains(const Point &point, bool border_result = true) const;
    // Approximate on boundary test.
    bool on_boundary(const Point &point, double eps) const;
    // Projection of a point onto the polygon.
    Point point_projection(const Point &point) const;

    // Does this expolygon overlap another expolygon?
    // Either the ExPolygons intersect, or one is fully inside the other,
    // and it is not inside a hole of the other expolygon.
    // The test may not be commutative if the two expolygons touch by a boundary only,
    // see unit test SCENARIO("Clipper diff with polyline", "[Clipper]").
    // Namely expolygons touching at a vertical boundary are considered overlapping, while expolygons touching
    // at a horizontal boundary are NOT considered overlapping.
    bool overlaps(const ExPolygon &other) const;

    void simplify_p(double tolerance, Polygons* polygons) const;
    Polygons simplify_p(double tolerance) const;
    ExPolygons simplify(double tolerance) const;
    void simplify(double tolerance, ExPolygons* expolygons) const;
<<<<<<< HEAD
    void remove_point_too_near(const coord_t tolerance);
    void medial_axis(double max_width, double min_width, Polylines* polylines) const;
=======
    void medial_axis(double min_width, double max_width, ThickPolylines* polylines) const;
    void medial_axis(double min_width, double max_width, Polylines* polylines) const;
    Polylines medial_axis(double min_width, double max_width) const 
        { Polylines out; this->medial_axis(min_width, max_width, &out); return out; }
>>>>>>> 3284959e
    Lines lines() const;

    // Number of contours (outer contour with holes).
    size_t   		num_contours() const { return this->holes.size() + 1; }
    Polygon& 		contour_or_hole(size_t idx) 		{ return (idx == 0) ? this->contour : this->holes[idx - 1]; }
    const Polygon& 	contour_or_hole(size_t idx) const 	{ return (idx == 0) ? this->contour : this->holes[idx - 1]; }
};

inline bool operator==(const ExPolygon &lhs, const ExPolygon &rhs) { return lhs.contour == rhs.contour && lhs.holes == rhs.holes; }
inline bool operator!=(const ExPolygon &lhs, const ExPolygon &rhs) { return lhs.contour != rhs.contour || lhs.holes != rhs.holes; }

inline size_t count_points(const ExPolygons &expolys)
{
    size_t n_points = 0;
    for (const auto &expoly : expolys) { 
        n_points += expoly.contour.points.size();
        for (const auto &hole : expoly.holes) 
            n_points += hole.points.size();
    }
    return n_points;
}

inline size_t count_points(const ExPolygon &expoly)
{
    size_t n_points = expoly.contour.points.size();
    for (const auto &hole : expoly.holes) 
        n_points += hole.points.size();    
    return n_points;
}

// Count a nuber of polygons stored inside the vector of expolygons.
// Useful for allocating space for polygons when converting expolygons to polygons.
inline size_t number_polygons(const ExPolygons &expolys)
{
    size_t n_polygons = 0;
    for (const ExPolygon &ex : expolys)
        n_polygons += ex.holes.size() + 1;
    return n_polygons;
}


inline ExPolygon to_expolygon(const Polygon &other)
{
    ExPolygon ex;
    ex.contour = other;
    return ex;
}

inline ExPolygon to_expolygon(Polygon &&other)
{
    ExPolygon ex;
    ex.contour = std::move(other);
    return ex;
}

inline ExPolygons to_expolygon(const Polygons &other)
{
    ExPolygons exs;
    for (const Polygon &po : other) exs.emplace_back(to_expolygon(po));
    return exs;
}

inline Lines to_lines(const ExPolygon &src) 
{
<<<<<<< HEAD
    size_t n_lines = src.contour.size();
    for (size_t i = 0; i < src.holes.size(); ++ i)
        n_lines += src.holes[i].size();
=======
>>>>>>> 3284959e
    Lines lines;
    lines.reserve(count_points(src));
    for (size_t i = 0; i <= src.holes.size(); ++ i) {
        const Polygon &poly = (i == 0) ? src.contour : src.holes[i - 1];
        for (Points::const_iterator it = poly.points.begin(); it != poly.points.end()-1; ++it)
            lines.push_back(Line(*it, *(it + 1)));
        lines.push_back(Line(poly.points.back(), poly.points.front()));
    }
    return lines;
}

inline Lines to_lines(const ExPolygons &src) 
{
<<<<<<< HEAD
    size_t n_lines = 0;
    for (ExPolygons::const_iterator it_expoly = src.begin(); it_expoly != src.end(); ++ it_expoly) {
        n_lines += it_expoly->contour.size();
        for (size_t i = 0; i < it_expoly->holes.size(); ++ i)
            n_lines += it_expoly->holes[i].size();
    }
=======
>>>>>>> 3284959e
    Lines lines;
    lines.reserve(count_points(src));
    for (ExPolygons::const_iterator it_expoly = src.begin(); it_expoly != src.end(); ++ it_expoly) {
        for (size_t i = 0; i <= it_expoly->holes.size(); ++ i) {
            const Points &points = ((i == 0) ? it_expoly->contour : it_expoly->holes[i - 1]).points;
            for (Points::const_iterator it = points.begin(); it != points.end()-1; ++it)
                lines.push_back(Line(*it, *(it + 1)));
            lines.push_back(Line(points.back(), points.front()));
        }
    }
    return lines;
}

// Line is from point index(see to_points) to next point.
// Next point of last point in polygon is first polygon point.
inline Linesf to_linesf(const ExPolygons &src, uint32_t count_lines = 0)
{
    assert(count_lines == 0 || count_lines == count_points(src));
    if (count_lines == 0) count_lines = count_points(src);
    Linesf lines;
    lines.reserve(count_lines);
    Vec2d prev_pd;
    auto to_lines = [&lines, &prev_pd](const Points &pts) {
        assert(pts.size() >= 3);
        if (pts.size() < 2) return;
        bool is_first = true;
        for (const Point &p : pts) { 
            Vec2d pd = p.cast<double>();
            if (is_first) is_first = false;
            else lines.emplace_back(prev_pd, pd);
            prev_pd = pd;
        }
        lines.emplace_back(prev_pd, pts.front().cast<double>());
    };
    for (const ExPolygon& expoly: src) {
        to_lines(expoly.contour.points);
        for (const Polygon &hole : expoly.holes) 
            to_lines(hole.points);
    }
    assert(lines.size() == count_lines);
    return lines;
}

inline Linesf to_unscaled_linesf(const ExPolygons &src)
{
    Linesf lines;
    lines.reserve(count_points(src));
    for (ExPolygons::const_iterator it_expoly = src.begin(); it_expoly != src.end(); ++ it_expoly) {
        for (size_t i = 0; i <= it_expoly->holes.size(); ++ i) {
            const Points &points = ((i == 0) ? it_expoly->contour : it_expoly->holes[i - 1]).points;
            Vec2d unscaled_a = unscaled(points.front());
            Vec2d unscaled_b = unscaled_a;
            for (Points::const_iterator it = points.begin()+1; it != points.end(); ++it){
                unscaled_b = unscaled(*(it));
                lines.push_back(Linef(unscaled_a, unscaled_b));
                unscaled_a = unscaled_b;
            }
            lines.push_back(Linef(unscaled_a, unscaled(points.front())));
        }
    }
    return lines;
}


inline Points to_points(const ExPolygons &src)
{
    Points points;
    size_t count = count_points(src);
    points.reserve(count);
    for (const ExPolygon &expolygon : src) {
        append(points, expolygon.contour.points);
        for (const Polygon &hole : expolygon.holes)
            append(points, hole.points);
    }
    return points;
}

inline Polylines to_polylines(const ExPolygon &src)
{
    Polylines polylines;
    polylines.assign(src.holes.size() + 1, Polyline());
    size_t idx = 0;
    Polyline &pl = polylines[idx ++];
    pl.points = src.contour.points;
    pl.points.push_back(pl.points.front());
    for (Polygons::const_iterator ith = src.holes.begin(); ith != src.holes.end(); ++ith) {
        Polyline &pl = polylines[idx ++];
        pl.points = ith->points;
        pl.points.push_back(ith->points.front());
    }
    assert(idx == polylines.size());
    return polylines;
}

inline Polylines to_polylines(const ExPolygons &src)
{
    Polylines polylines;
    polylines.assign(number_polygons(src), Polyline());
    size_t idx = 0;
    for (ExPolygons::const_iterator it = src.begin(); it != src.end(); ++it) {
        Polyline &pl = polylines[idx ++];
        pl.points = it->contour.points;
        pl.points.push_back(pl.points.front());
        for (Polygons::const_iterator ith = it->holes.begin(); ith != it->holes.end(); ++ith) {
            Polyline &pl = polylines[idx ++];
            pl.points = ith->points;
            pl.points.push_back(ith->points.front());
        }
    }
    assert(idx == polylines.size());
    return polylines;
}

inline Polylines to_polylines(ExPolygon &&src)
{
    Polylines polylines;
    polylines.assign(src.holes.size() + 1, Polyline());
    size_t idx = 0;
    Polyline &pl = polylines[idx ++];
    pl.points = std::move(src.contour.points);
    pl.points.push_back(pl.points.front());
<<<<<<< HEAD
    for (Polygon& ith : src.holes) {
        Polyline &pl = polylines[idx ++];
        pl.points = std::move(ith.points);
=======
    for (auto ith = src.holes.begin(); ith != src.holes.end(); ++ith) {
        Polyline &pl = polylines[idx ++];
        pl.points = std::move(ith->points);
>>>>>>> 3284959e
        pl.points.push_back(pl.points.front());
    }
    assert(idx == polylines.size());
    return polylines;
}

inline Polylines to_polylines(ExPolygons &&src)
{
    Polylines polylines;
    polylines.assign(number_polygons(src), Polyline());
    size_t idx = 0;
<<<<<<< HEAD
    for (ExPolygon& ex_poly : src) {
=======
    for (auto it = src.begin(); it != src.end(); ++it) {
>>>>>>> 3284959e
        Polyline &pl = polylines[idx ++];
        pl.points = std::move(ex_poly.contour.points);
        pl.points.push_back(pl.points.front());
<<<<<<< HEAD
        for (Polygon& ith : ex_poly.holes) {
            Polyline &pl = polylines[idx ++];
            pl.points = std::move(ith.points);
=======
        for (auto ith = it->holes.begin(); ith != it->holes.end(); ++ith) {
            Polyline &pl = polylines[idx ++];
            pl.points = std::move(ith->points);
>>>>>>> 3284959e
            pl.points.push_back(pl.points.front());
        }
    }
    assert(idx == polylines.size());
    return polylines;
}

inline Polygons to_polygons(const ExPolygon &src)
{
    Polygons polygons;
    polygons.reserve(src.holes.size() + 1);
    polygons.push_back(src.contour);
    polygons.insert(polygons.end(), src.holes.begin(), src.holes.end());
    return polygons;
}

inline Polygons to_polygons(const ExPolygons &src)
{
    Polygons polygons;
    polygons.reserve(number_polygons(src));
    for (const ExPolygon& ex_poly : src) {
        polygons.push_back(ex_poly.contour);
        polygons.insert(polygons.end(), ex_poly.holes.begin(), ex_poly.holes.end());
    }
    return polygons;
}

inline ConstPolygonPtrs to_polygon_ptrs(const ExPolygon &src)
{
    ConstPolygonPtrs polygons;
    polygons.reserve(src.holes.size() + 1);
    polygons.emplace_back(&src.contour);
    for (const Polygon &hole : src.holes)
        polygons.emplace_back(&hole);
    return polygons;
}

inline ConstPolygonPtrs to_polygon_ptrs(const ExPolygons &src)
{
    ConstPolygonPtrs polygons;
    polygons.reserve(number_polygons(src));
    for (const ExPolygon &expoly : src) {
        polygons.emplace_back(&expoly.contour);
        for (const Polygon &hole : expoly.holes)
            polygons.emplace_back(&hole);
    }
    return polygons;
}

inline Polygons to_polygons(ExPolygon &&src)
{
    Polygons polygons;
    polygons.reserve(src.holes.size() + 1);
    polygons.push_back(std::move(src.contour));
    polygons.insert(polygons.end(),
        std::make_move_iterator(src.holes.begin()),
        std::make_move_iterator(src.holes.end()));
    return polygons;
}

inline Polygons to_polygons(ExPolygons &&src)
{
    Polygons polygons;
    polygons.reserve(number_polygons(src));
    for (ExPolygon& expoly: src) {
        polygons.push_back(std::move(expoly.contour));
        polygons.insert(polygons.end(),
            std::make_move_iterator(expoly.holes.begin()),
            std::make_move_iterator(expoly.holes.end()));
    }
    return polygons;
}

inline ExPolygons to_expolygons(const Polygons &polys)
{
    ExPolygons ex_polys;
    ex_polys.assign(polys.size(), ExPolygon());
    for (size_t idx = 0; idx < polys.size(); ++idx)
        ex_polys[idx].contour = polys[idx];
    return ex_polys;
}

inline ExPolygons to_expolygons(Polygons &&polys)
{
    ExPolygons ex_polys;
    ex_polys.assign(polys.size(), ExPolygon());
    for (size_t idx = 0; idx < polys.size(); ++idx)
        ex_polys[idx].contour = std::move(polys[idx]);
    return ex_polys;
}

inline Points to_points(const ExPolygon &expoly)
{
    Points out;
    out.reserve(count_points(expoly));
    append(out, expoly.contour.points);
    for (const Polygon &hole : expoly.holes)
        append(out, hole.points);
    return out;
}

inline void translate(ExPolygons &expolys, const Point &p) {
    for (ExPolygon &expoly : expolys)
        expoly.translate(p);
}

inline void polygons_append(Polygons &dst, const ExPolygon &src) 
{ 
    dst.reserve(dst.size() + src.holes.size() + 1);
    dst.push_back(src.contour);
    dst.insert(dst.end(), src.holes.begin(), src.holes.end());
}

inline void polygons_append(Polygons &dst, const ExPolygons &src) 
{ 
    dst.reserve(dst.size() + number_polygons(src));
    for (ExPolygons::const_iterator it = src.begin(); it != src.end(); ++ it) {
        dst.push_back(it->contour);
        dst.insert(dst.end(), it->holes.begin(), it->holes.end());
    }
}

inline void polygons_append(Polygons &dst, ExPolygon &&src)
{ 
    dst.reserve(dst.size() + src.holes.size() + 1);
    dst.push_back(std::move(src.contour));    
    dst.insert(dst.end(), 
        std::make_move_iterator(src.holes.begin()),
        std::make_move_iterator(src.holes.end()));
}

inline void polygons_append(Polygons &dst, ExPolygons &&src)
{ 
    dst.reserve(dst.size() + number_polygons(src));
    for (ExPolygon& expoly: src) {
        dst.push_back(std::move(expoly.contour));
        dst.insert(dst.end(), 
            std::make_move_iterator(expoly.holes.begin()),
            std::make_move_iterator(expoly.holes.end()));
    }
}

inline void expolygons_append(ExPolygons &dst, const ExPolygons &src) 
{ 
    dst.insert(dst.end(), src.begin(), src.end());
}

inline void expolygons_append(ExPolygons &dst, ExPolygons &&src)
{ 
    if (dst.empty()) {
        dst = std::move(src);
    } else {
        dst.insert(dst.end(), 
            std::make_move_iterator(src.begin()),
            std::make_move_iterator(src.end()));
    }
}

inline void expolygons_rotate(ExPolygons &expolys, double angle)
{
    for (ExPolygon &expoly : expolys)
        expoly.rotate(angle);
}

inline bool expolygons_contain(ExPolygons &expolys, const Point &pt, bool border_result = true)
{
    for (const ExPolygon &expoly : expolys)
        if (expoly.contains(pt, border_result))
            return true;
    return false;
}

inline ExPolygons expolygons_simplify(const ExPolygons &expolys, double tolerance)
{
	ExPolygons out;
	out.reserve(expolys.size());
	for (const ExPolygon &exp : expolys)
		exp.simplify(tolerance, &out);
	return out;
}

// Do expolygons match? If they match, they must have the same topology,
// however their contours may be rotated.
bool expolygons_match(const ExPolygon &l, const ExPolygon &r);

BoundingBox get_extents(const ExPolygon &expolygon);
BoundingBox get_extents(const ExPolygons &expolygons);
BoundingBox get_extents_rotated(const ExPolygon &poly, double angle);
BoundingBox get_extents_rotated(const ExPolygons &polygons, double angle);
std::vector<BoundingBox> get_extents_vector(const ExPolygons &polygons);

// Test for duplicate points. The points are copied, sorted and checked for duplicates globally.
bool has_duplicate_points(const ExPolygon &expoly);
bool has_duplicate_points(const ExPolygons &expolys);

// Return True when erase some otherwise False.
bool remove_same_neighbor(ExPolygons &expolys);

bool remove_sticks(ExPolygon &poly);
void keep_largest_contour_only(ExPolygons &polygons);

inline double      area(const ExPolygon &poly) { return poly.area(); }
inline double      area(const ExPolygons &polys) { double s = 0.; for (auto &p : polys) s += p.area(); return s; }

// Removes all expolygons smaller than min_area and also removes all holes smaller than min_area
bool        remove_small_and_small_holes(ExPolygons &expolygons, double min_area);

} // namespace Slic3r

// start Boost
#include <boost/polygon/polygon.hpp>
namespace boost { namespace polygon {
    template <>
        struct polygon_traits<Slic3r::ExPolygon> {
        typedef coord_t coordinate_type;
        typedef Slic3r::Points::const_iterator iterator_type;
        typedef Slic3r::Point point_type;

        // Get the begin iterator
        static inline iterator_type begin_points(const Slic3r::ExPolygon& t) {
            return t.contour.points.begin();
        }

        // Get the end iterator
        static inline iterator_type end_points(const Slic3r::ExPolygon& t) {
            return t.contour.points.end();
        }

        // Get the number of sides of the polygon
        static inline std::size_t size(const Slic3r::ExPolygon& t) {
            return t.contour.points.size();
        }

        // Get the winding direction of the polygon
        static inline winding_direction winding(const Slic3r::ExPolygon& /* t */) {
            return unknown_winding;
        }
    };

    template <>
    struct polygon_mutable_traits<Slic3r::ExPolygon> {
        //expects stl style iterators
        template <typename iT>
        static inline Slic3r::ExPolygon& set_points(Slic3r::ExPolygon& expolygon, iT input_begin, iT input_end) {
            expolygon.contour.points.assign(input_begin, input_end);
            // skip last point since Boost will set last point = first point
            expolygon.contour.points.pop_back();
            return expolygon;
        }
    };
    
    
    template <>
    struct geometry_concept<Slic3r::ExPolygon> { typedef polygon_with_holes_concept type; };

    template <>
    struct polygon_with_holes_traits<Slic3r::ExPolygon> {
        typedef Slic3r::Polygons::const_iterator iterator_holes_type;
        typedef Slic3r::Polygon hole_type;
        static inline iterator_holes_type begin_holes(const Slic3r::ExPolygon& t) {
            return t.holes.begin();
        }
        static inline iterator_holes_type end_holes(const Slic3r::ExPolygon& t) {
            return t.holes.end();
        }
        static inline unsigned int size_holes(const Slic3r::ExPolygon& t) {
            return (int)t.holes.size();
        }
    };

    template <>
    struct polygon_with_holes_mutable_traits<Slic3r::ExPolygon> {
         template <typename iT>
         static inline Slic3r::ExPolygon& set_holes(Slic3r::ExPolygon& t, iT inputBegin, iT inputEnd) {
              t.holes.assign(inputBegin, inputEnd);
              return t;
         }
    };
    
    //first we register CPolygonSet as a polygon set
    template <>
    struct geometry_concept<Slic3r::ExPolygons> { typedef polygon_set_concept type; };

    //next we map to the concept through traits
    template <>
    struct polygon_set_traits<Slic3r::ExPolygons> {
        typedef coord_t coordinate_type;
        typedef Slic3r::ExPolygons::const_iterator iterator_type;
        typedef Slic3r::ExPolygons operator_arg_type;

        static inline iterator_type begin(const Slic3r::ExPolygons& polygon_set) {
            return polygon_set.begin();
        }

        static inline iterator_type end(const Slic3r::ExPolygons& polygon_set) {
            return polygon_set.end();
        }

        //don't worry about these, just return false from them
        static inline bool clean(const Slic3r::ExPolygons& /* polygon_set */) { return false; }
        static inline bool sorted(const Slic3r::ExPolygons& /* polygon_set */) { return false; }
    };

    template <>
    struct polygon_set_mutable_traits<Slic3r::ExPolygons> {
        template <typename input_iterator_type>
        static inline void set(Slic3r::ExPolygons& expolygons, input_iterator_type input_begin, input_iterator_type input_end) {
            expolygons.assign(input_begin, input_end);
        }
    };
} }
// end Boost

#endif<|MERGE_RESOLUTION|>--- conflicted
+++ resolved
@@ -81,15 +81,8 @@
     Polygons simplify_p(double tolerance) const;
     ExPolygons simplify(double tolerance) const;
     void simplify(double tolerance, ExPolygons* expolygons) const;
-<<<<<<< HEAD
     void remove_point_too_near(const coord_t tolerance);
     void medial_axis(double max_width, double min_width, Polylines* polylines) const;
-=======
-    void medial_axis(double min_width, double max_width, ThickPolylines* polylines) const;
-    void medial_axis(double min_width, double max_width, Polylines* polylines) const;
-    Polylines medial_axis(double min_width, double max_width) const 
-        { Polylines out; this->medial_axis(min_width, max_width, &out); return out; }
->>>>>>> 3284959e
     Lines lines() const;
 
     // Number of contours (outer contour with holes).
@@ -154,12 +147,6 @@
 
 inline Lines to_lines(const ExPolygon &src) 
 {
-<<<<<<< HEAD
-    size_t n_lines = src.contour.size();
-    for (size_t i = 0; i < src.holes.size(); ++ i)
-        n_lines += src.holes[i].size();
-=======
->>>>>>> 3284959e
     Lines lines;
     lines.reserve(count_points(src));
     for (size_t i = 0; i <= src.holes.size(); ++ i) {
@@ -173,15 +160,6 @@
 
 inline Lines to_lines(const ExPolygons &src) 
 {
-<<<<<<< HEAD
-    size_t n_lines = 0;
-    for (ExPolygons::const_iterator it_expoly = src.begin(); it_expoly != src.end(); ++ it_expoly) {
-        n_lines += it_expoly->contour.size();
-        for (size_t i = 0; i < it_expoly->holes.size(); ++ i)
-            n_lines += it_expoly->holes[i].size();
-    }
-=======
->>>>>>> 3284959e
     Lines lines;
     lines.reserve(count_points(src));
     for (ExPolygons::const_iterator it_expoly = src.begin(); it_expoly != src.end(); ++ it_expoly) {
@@ -303,15 +281,9 @@
     Polyline &pl = polylines[idx ++];
     pl.points = std::move(src.contour.points);
     pl.points.push_back(pl.points.front());
-<<<<<<< HEAD
     for (Polygon& ith : src.holes) {
         Polyline &pl = polylines[idx ++];
         pl.points = std::move(ith.points);
-=======
-    for (auto ith = src.holes.begin(); ith != src.holes.end(); ++ith) {
-        Polyline &pl = polylines[idx ++];
-        pl.points = std::move(ith->points);
->>>>>>> 3284959e
         pl.points.push_back(pl.points.front());
     }
     assert(idx == polylines.size());
@@ -323,23 +295,13 @@
     Polylines polylines;
     polylines.assign(number_polygons(src), Polyline());
     size_t idx = 0;
-<<<<<<< HEAD
     for (ExPolygon& ex_poly : src) {
-=======
-    for (auto it = src.begin(); it != src.end(); ++it) {
->>>>>>> 3284959e
         Polyline &pl = polylines[idx ++];
         pl.points = std::move(ex_poly.contour.points);
         pl.points.push_back(pl.points.front());
-<<<<<<< HEAD
         for (Polygon& ith : ex_poly.holes) {
             Polyline &pl = polylines[idx ++];
             pl.points = std::move(ith.points);
-=======
-        for (auto ith = it->holes.begin(); ith != it->holes.end(); ++ith) {
-            Polyline &pl = polylines[idx ++];
-            pl.points = std::move(ith->points);
->>>>>>> 3284959e
             pl.points.push_back(pl.points.front());
         }
     }
