///|/ Copyright (c) Prusa Research 2016 - 2023 Vojtěch Bubník @bubnikv, Pavel Mikuš @Godrak, Lukáš Matěna @lukasmatena, Lukáš Hejl @hejllukas
///|/ Copyright (c) Slic3r 2014 - 2016 Alessandro Ranellucci @alranel
///|/
///|/ PrusaSlicer is released under the terms of the AGPLv3 or higher
///|/
#include "ExPolygon.hpp"
#include "Flow.hpp"
#include "Layer.hpp"
#include "BridgeDetector.hpp"
#include "ClipperUtils.hpp"
#include "Geometry.hpp"
#include "Milling/MillingPostProcess.hpp"
#include "PerimeterGenerator.hpp"
#include "Print.hpp"
#include "Surface.hpp"
#include "BoundingBox.hpp"
#include "SVG.hpp"
#include "Algorithm/RegionExpansion.hpp"

#include <algorithm>
#include <string>
#include <map>

#include <boost/log/trivial.hpp>

namespace Slic3r {

Flow LayerRegion::flow(FlowRole role) const
{
    return this->flow(role, m_layer->height);
}

Flow LayerRegion::flow(FlowRole role, double layer_height) const
{
    return m_region->flow(*m_layer->object(), role, layer_height, m_layer->id());
}

// Average diameter of nozzles participating on extruding this region.
coordf_t LayerRegion::bridging_height_avg() const
{
    const PrintRegionConfig& region_config = this->region().config();
    if (region_config.bridge_type == BridgeType::btFromNozzle) {
        const PrintConfig& print_config = this->layer()->object()->print()->config();
        return region().nozzle_dmr_avg(print_config) * sqrt(region_config.bridge_flow_ratio.get_abs_value(1));
    } else if (region_config.bridge_type == BridgeType::btFromHeight) {
        return this->layer()->height;
    } else if (region_config.bridge_type == BridgeType::btFromFlow) {
        return this->bridging_flow(FlowRole::frInfill).height();
    }
    throw Slic3r::InvalidArgument("Unknown BridgeType");
}

Flow LayerRegion::bridging_flow(FlowRole role, BridgeType force_type) const
{
    const PrintRegion       &region         = this->region();
    const PrintRegionConfig &region_config  = region.config();
    const PrintObject       &print_object   = *this->layer()->object();
    // Here this->extruder(role) - 1 may underflow to MAX_INT, but then the get_at() will follback to zero'th element, so everything is all right.
    float nozzle_diameter = float(print_object.print()->config().nozzle_diameter.get_at(region.extruder(role, *this->layer()->object()) - 1));
    double diameter = 0;
    BridgeType bridge_type = force_type == BridgeType::btNone ? region_config.bridge_type : force_type;
    if (bridge_type == BridgeType::btFromFlow ) {
        Flow reference_flow = flow(role);
        diameter = sqrt(4 * reference_flow.mm3_per_mm() / PI);
    } else if (bridge_type == BridgeType::btFromHeight) {
        diameter = m_layer->height;
    } else /*if (bridge_type == BridgeType::btFromNozzle)*/ {
        // The good Slic3r way: Use rounded extrusions.
        // Get the configured nozzle_diameter for the extruder associated to the flow role requested.
        // Applies default bridge spacing.
        diameter =  nozzle_diameter;
    }
    return Flow::bridging_flow(float(sqrt(force_type == BridgeType::btNone ? region_config.bridge_flow_ratio.get_abs_value(1.) : 0.95f) * diameter) , nozzle_diameter);
    /* else {
        // The same way as other slicers: Use normal extrusions. Apply bridge_flow_ratio while maintaining the original spacing.
        return this->flow(role).with_flow_ratio(region_config.bridge_flow_ratio, overlap_percent);
    }*/
}

// Fill in layerm->m_fill_surfaces by trimming the layerm->slices by layerm->fill_expolygons.
void LayerRegion::slices_to_fill_surfaces_clipped(coord_t opening_offset)
{

    // Collect polygons per surface type.
    std::map<SurfaceType, ExPolygons> polygons_by_surface;
    for (const Surface &surface : this->slices().surfaces) {
        polygons_by_surface[surface.surface_type].push_back(surface.expolygon);
    }
    // Trim surfaces by the fill_boundaries.
    m_fill_surfaces.surfaces.clear();
    for (auto const& [srf_type, expoly] : polygons_by_surface) {
        if (!expoly.empty())
            for (ExPolygon& expoly_to_test : intersection_ex(expoly, this->fill_expolygons())) {
                if (!opening_ex({ expoly_to_test }, opening_offset).empty()) {
                    this->m_fill_surfaces.append({ expoly_to_test }, srf_type);
                }
            }
    }
}

// Produce perimeter extrusions, gap fill extrusions and fill polygons for input slices.
void LayerRegion::make_perimeters(
    // Input slices for which the perimeters, gap fills and fill expolygons are to be generated.
    const SurfaceCollection                                &slices,
    // Ranges of perimeter extrusions and gap fill extrusions per suface, referencing
    // newly created extrusions stored at this LayerRegion.
    std::vector<std::pair<ExtrusionRange, ExtrusionRange>> &perimeter_and_gapfill_ranges,
    // All fill areas produced for all input slices above.
    ExPolygons                                             &fill_expolygons,
    // Ranges of fill areas above per input slice.
    std::vector<ExPolygonRange>                            &fill_expolygons_ranges)
{
    m_perimeters.clear();
    m_thin_fills.clear();

    perimeter_and_gapfill_ranges.reserve(perimeter_and_gapfill_ranges.size() + slices.size());
    // There may be more expolygons produced per slice, thus this reserve is conservative.
    fill_expolygons.reserve(fill_expolygons.size() + slices.size());
    fill_expolygons_ranges.reserve(fill_expolygons_ranges.size() + slices.size());

    const PrintConfig       &print_config  = this->layer()->object()->print()->config();
    const PrintRegionConfig &region_config = this->region().config();
    // This needs to be in sync with PrintObject::_slice() slicing_mode_normal_below_layer!
    bool spiral_vase = print_config.spiral_vase &&
        //FIXME account for raft layers.
        (this->layer()->id() >= size_t(region_config.bottom_solid_layers.value) &&
         this->layer()->print_z >= region_config.bottom_solid_min_thickness - EPSILON);

    //this is a factory, the content will be copied into the PerimeterGenerator
    PerimeterGenerator::Parameters params(
        this->layer(),
        this->flow(frPerimeter),
        this->flow(frExternalPerimeter),
        this->bridging_flow(frPerimeter),
        this->flow(frSolidInfill),
        region_config,
        this->layer()->object()->config(),
        print_config,
        spiral_vase,
        (this->layer()->object()->config().perimeter_generator.value == PerimeterGeneratorType::Arachne) //use_arachne
    );
    
<<<<<<< HEAD
    if (this->layer()->lower_layer != nullptr)
        // Cummulative sum of polygons over all the regions.
        g.lower_slices = &this->layer()->lower_layer->lslices;
    if (this->layer()->upper_layer != NULL)
        g.upper_slices = &this->layer()->upper_layer->lslices;
    
    g.layer                 = this->layer();
    g.ext_perimeter_flow    = this->flow(frExternalPerimeter);
    g.overhang_flow         = this->bridging_flow(frPerimeter);
    g.solid_infill_flow     = this->flow(frSolidInfill);
    g.use_arachne = (this->layer()->object()->config().perimeter_generator.value == PerimeterGeneratorType::Arachne);
    g.throw_if_canceled = [this]() { this->layer()->object()->print()->throw_if_canceled(); };
=======
>>>>>>> 3c0b9e04

    // perimeter bonding set.
    if (params.perimeter_flow.spacing_ratio() == 1
        && params.ext_perimeter_flow.spacing_ratio() == 1
        && params.config.external_perimeters_first
        && params.object_config.perimeter_bonding.value > 0) {
        params.infill_gap = (1 - params.object_config.perimeter_bonding.get_abs_value(1)) * params.get_ext_perimeter_spacing();
        params.ext_perimeter_spacing2 -= params.infill_gap;
    }

    const ExPolygons *lower_slices = this->layer()->lower_layer ? &this->layer()->lower_layer->lslices : nullptr;
    const ExPolygons *upper_slices = this->layer()->upper_layer ? &this->layer()->upper_layer->lslices : nullptr;
    
    for (const Surface &surface : slices) {
        size_t perimeters_begin = m_perimeters.size();
        size_t gap_fills_begin = m_thin_fills.size();
        size_t fill_expolygons_begin = fill_expolygons.size();

        PerimeterGenerator::PerimeterGenerator g{params};
        g.process(
            // input:
            surface, lower_slices, slices, upper_slices,
            // output:
                // Loops with the external thin walls
            &m_perimeters,
                // Gaps without the thin walls
            &m_thin_fills,
                // Infills without the gap fills
            fill_expolygons,
                // mask for "no overlap" area
            m_fill_no_overlap_expolygons
        );
    
        perimeter_and_gapfill_ranges.emplace_back(
            ExtrusionRange{ uint32_t(perimeters_begin), uint32_t(m_perimeters.size()) }, 
            ExtrusionRange{ uint32_t(gap_fills_begin),  uint32_t(m_thin_fills.size()) });
        fill_expolygons_ranges.emplace_back(ExtrusionRange{ uint32_t(fill_expolygons_begin), uint32_t(fill_expolygons.size()) });
    }
}

void LayerRegion::make_milling_post_process(const SurfaceCollection& slices) {
    MillingPostProcess mill(// input:
        &slices,
        (this->layer()->lower_layer != nullptr) ? &this->layer()->lower_layer->lslices : nullptr,
        this->region().config(),
        this->layer()->object()->config(),
        this->layer()->object()->print()->config()
    );
    m_millings = mill.process(this->layer());
}

#if 1

// Extract surfaces of given type from surfaces, extract fill (layer) thickness of one of the surfaces.
static ExPolygons fill_surfaces_extract_expolygons(Surfaces &surfaces, std::initializer_list<SurfaceType> surface_types, double &thickness)
{
    size_t cnt = 0;
    for (const Surface &surface : surfaces)
        if (std::find(surface_types.begin(), surface_types.end(), surface.surface_type) != surface_types.end()) {
            ++cnt;
            thickness = surface.thickness;
        }
    if (cnt == 0)
        return {};

    ExPolygons out;
    out.reserve(cnt);
    for (Surface &surface : surfaces)
        if (std::find(surface_types.begin(), surface_types.end(), surface.surface_type) != surface_types.end())
            out.emplace_back(std::move(surface.expolygon));
    return out;
}

// Extract bridging surfaces from "surfaces", expand them into "shells" using expansion_params,
// detect bridges.
// Trim "shells" by the expanded bridges.
Surfaces expand_bridges_detect_orientations(
    Surfaces                                    &surfaces,
    ExPolygons                                  &shells,
    const Algorithm::RegionExpansionParameters  &expansion_params_into_solid_infill,
    ExPolygons                                  &sparse,
    const Algorithm::RegionExpansionParameters  &expansion_params_into_sparse_infill,
    const float                                 closing_radius)
{
    using namespace Slic3r::Algorithm;

    double thickness;
    ExPolygons bridges_ex = fill_surfaces_extract_expolygons(surfaces, {stPosBottom | stDensSolid | stModBridge}, thickness);
    if (bridges_ex.empty())
        return {};

    // Calculate bridge anchors and their expansions in their respective shell region.
    WaveSeeds                       bridge_anchors           = wave_seeds(bridges_ex, shells, expansion_params_into_solid_infill.tiny_expansion, true);
    std::vector<RegionExpansionEx>  bridge_expansions        = propagate_waves_ex(bridge_anchors, shells, expansion_params_into_solid_infill);
    bool                            expanded_into_shells     = ! bridge_expansions.empty();
    bool                            expanded_into_sparse     = false;
    {
        WaveSeeds                       bridge_anchors_sparse    = wave_seeds(bridges_ex, sparse, expansion_params_into_sparse_infill.tiny_expansion, true);
        std::vector<RegionExpansionEx>  bridge_expansions_sparse = propagate_waves_ex(bridge_anchors_sparse, sparse, expansion_params_into_sparse_infill);
        if (! bridge_expansions_sparse.empty()) {
            expanded_into_sparse = true;
            for (WaveSeed &seed : bridge_anchors_sparse)
                seed.boundary += uint32_t(shells.size());
            for (RegionExpansionEx &expansion : bridge_expansions_sparse)
                expansion.boundary_id += uint32_t(shells.size());
            append(bridge_anchors,    std::move(bridge_anchors_sparse));
            append(bridge_expansions, std::move(bridge_expansions_sparse));
        }
    }

    // Cache for detecting bridge orientation and merging regions with overlapping expansions.
    struct Bridge {
        ExPolygon                                       expolygon;
        uint32_t                                        group_id;
        std::vector<RegionExpansionEx>::const_iterator  bridge_expansion_begin;
        double                                          angle = -1;
    };
    std::vector<Bridge> bridges;
    {
        bridges.reserve(bridges_ex.size());
        uint32_t group_id = 0;
        for (ExPolygon &ex : bridges_ex)
            bridges.push_back({ std::move(ex), group_id ++, bridge_expansions.end() });
        bridges_ex.clear();
    }

    // Group the bridge surfaces by overlaps.
    auto group_id = [&bridges](uint32_t src_id) {
        uint32_t group_id = bridges[src_id].group_id;
        while (group_id != src_id) {
            src_id = group_id;
            group_id = bridges[src_id].group_id;
        }
        bridges[src_id].group_id = group_id;
        return group_id;
    };

    {
        // Cache of bboxes per expansion boundary.
        std::vector<BoundingBox> bboxes;
        // Detect overlaps of bridge anchors inside their respective shell regions.
        // bridge_expansions are sorted by boundary id and source id.
        for (auto it = bridge_expansions.begin(); it != bridge_expansions.end();) {
            // For each boundary region:
            auto it_begin = it;
            auto it_end   = std::next(it_begin);
            for (; it_end != bridge_expansions.end() && it_end->boundary_id == it_begin->boundary_id; ++ it_end) ;
            bboxes.clear();
            bboxes.reserve(it_end - it_begin);
            for (auto it2 = it_begin; it2 != it_end; ++ it2)
                bboxes.emplace_back(get_extents(it2->expolygon.contour));
            // For each bridge anchor of the current source:
            for (; it != it_end; ++ it) {
                // A grup id for this bridge.
                for (auto it2 = std::next(it); it2 != it_end; ++ it2)
                    if (it->src_id != it2->src_id &&
                        bboxes[it - it_begin].overlap(bboxes[it2 - it_begin]) &&
                        // One may ignore holes, they are irrelevant for intersection test.
                        ! intersection(it->expolygon.contour, it2->expolygon.contour).empty()) {
                        // The two bridge regions intersect. Give them the same (lower) group id.
                        uint32_t id  = group_id(it->src_id);
                        uint32_t id2 = group_id(it2->src_id);
                        if (id < id2)
                            bridges[id2].group_id = id;
                        else
                            bridges[id].group_id = id2;
                    }
            }
        }
    }

    // Detect bridge directions.
    {
        std::sort(bridge_anchors.begin(), bridge_anchors.end(), Algorithm::lower_by_src_and_boundary);
        auto it_bridge_anchor = bridge_anchors.begin();
        Lines lines;
        Polygons anchor_areas;
        for (uint32_t bridge_id = 0; bridge_id < uint32_t(bridges.size()); ++ bridge_id) {
            Bridge &bridge = bridges[bridge_id];
//            lines.clear();
            anchor_areas.clear();
            int32_t last_anchor_id = -1;
            for (; it_bridge_anchor != bridge_anchors.end() && it_bridge_anchor->src == bridge_id; ++ it_bridge_anchor) {
                if (last_anchor_id != int(it_bridge_anchor->boundary)) {
                    last_anchor_id = int(it_bridge_anchor->boundary);
                    append(anchor_areas, to_polygons(last_anchor_id < int32_t(shells.size()) ? shells[last_anchor_id] : sparse[last_anchor_id - int32_t(shells.size())]));
                }
//                if (Points &polyline = it_bridge_anchor->path; polyline.size() >= 2) {
//                    reserve_more_power_of_2(lines, polyline.size() - 1);
//                    for (size_t i = 1; i < polyline.size(); ++ i)
//                        lines.push_back({ polyline[i - 1], polyline[1] });
//                }
            }
            lines = to_lines(diff_pl(to_polylines(bridge.expolygon), expand(anchor_areas, float(SCALED_EPSILON))));
            auto [bridging_dir, unsupported_dist] = detect_bridging_direction(lines, to_polygons(bridge.expolygon));
            bridge.angle = M_PI + std::atan2(bridging_dir.y(), bridging_dir.x());
#if 0
            coordf_t    stroke_width = scale_(0.06);
            BoundingBox bbox         = get_extents(anchor_areas);
            bbox.merge(get_extents(bridge.expolygon));
            bbox.offset(scale_(1.));
            ::Slic3r::SVG
                svg(debug_out_path(("bridge" + std::to_string(bridge.angle) + "_" /* + std::to_string(this->layer()->bottom_z())*/).c_str()),
                bbox);
            svg.draw(bridge.expolygon, "cyan");
            svg.draw(lines, "green", stroke_width);
            svg.draw(anchor_areas, "red");
#endif
        }
    }

    // Merge the groups with the same group id, produce surfaces by merging source overhangs with their newly expanded anchors.
    Surfaces out;
    {
        Polygons acc;
        Surface templ{ stPosBottom | stDensSolid | stModBridge, {} };
        std::sort(bridge_expansions.begin(), bridge_expansions.end(), [](auto &l, auto &r) {
            return l.src_id < r.src_id || (l.src_id == r.src_id && l.boundary_id < r.boundary_id);
        });
        for (auto it = bridge_expansions.begin(); it != bridge_expansions.end(); ) {
            bridges[it->src_id].bridge_expansion_begin = it;
            uint32_t src_id = it->src_id;
            for (++ it; it != bridge_expansions.end() && it->src_id == src_id; ++ it) ;
        }
        for (uint32_t bridge_id = 0; bridge_id < uint32_t(bridges.size()); ++ bridge_id)
            if (group_id(bridge_id) == bridge_id) {
                // Head of the group.
                acc.clear();
                for (uint32_t bridge_id2 = bridge_id; bridge_id2 < uint32_t(bridges.size()); ++ bridge_id2)
                    if (group_id(bridge_id2) == bridge_id) {
                        append(acc, to_polygons(std::move(bridges[bridge_id2].expolygon)));
                        auto it_bridge_expansion = bridges[bridge_id2].bridge_expansion_begin;
                        assert(it_bridge_expansion == bridge_expansions.end() || it_bridge_expansion->src_id == bridge_id2);
                        for (; it_bridge_expansion != bridge_expansions.end() && it_bridge_expansion->src_id == bridge_id2; ++ it_bridge_expansion)
                            append(acc, to_polygons(std::move(it_bridge_expansion->expolygon)));
                    }
                //FIXME try to be smart and pick the best bridging angle for all?
                templ.bridge_angle = bridges[bridge_id].angle;
                //NOTE: The current regularization of the shells can create small unasigned regions in the object (E.G. benchy)
                // without the following closing operation, those regions will stay unfilled and cause small holes in the expanded surface.
                // look for narrow_ensure_vertical_wall_thickness_region_radius filter.
                ExPolygons final = closing_ex(acc, closing_radius);
                // without safety offset, artifacts are generated (GH #2494)
                // union_safety_offset_ex(acc)
                for (ExPolygon &ex : final)
                    out.emplace_back(templ, std::move(ex));
            }
    }

    // Clip by the expanded bridges.
    if (expanded_into_shells)
        shells = diff_ex(shells, out);
    if (expanded_into_sparse)
        sparse = diff_ex(sparse, out);
    return out;
}

// Extract bridging surfaces from "surfaces", expand them into "shells" using expansion_params.
// Trim "shells" by the expanded bridges.
static Surfaces expand_merge_surfaces(
    Surfaces                                   &surfaces,
    SurfaceType                                 surface_type,
    ExPolygons                                  &shells,
    const Algorithm::RegionExpansionParameters  &expansion_params_into_solid_infill,
    ExPolygons                                  &sparse,
    const Algorithm::RegionExpansionParameters  &expansion_params_into_sparse_infill,
    const float                                 closing_radius,
    const double                                bridge_angle = -1.)
{
    using namespace Slic3r::Algorithm;

    double thickness;
    ExPolygons src = fill_surfaces_extract_expolygons(surfaces, {surface_type}, thickness);
    if (src.empty())
        return {};

    std::vector<RegionExpansion> expansions = propagate_waves(src, shells, expansion_params_into_solid_infill);
    bool                         expanded_into_shells = !expansions.empty();
    bool                         expanded_into_sparse = false;
    {
        std::vector<RegionExpansion> expansions2 = propagate_waves(src, sparse, expansion_params_into_sparse_infill);
        if (! expansions2.empty()) {
            expanded_into_sparse = true;
            for (RegionExpansion &expansion : expansions2)
                expansion.boundary_id += uint32_t(shells.size());
            append(expansions, std::move(expansions2));
        }
    }

    std::vector<ExPolygon> expanded = merge_expansions_into_expolygons(std::move(src), std::move(expansions));
    //NOTE: The current regularization of the shells can create small unasigned regions in the object (E.G. benchy)
    // without the following closing operation, those regions will stay unfilled and cause small holes in the expanded surface.
    // look for narrow_ensure_vertical_wall_thickness_region_radius filter.
    expanded = closing_ex(expanded, closing_radius);
    // Trim the shells by the expanded expolygons.
    if (expanded_into_shells)
        shells = diff_ex(shells, expanded);
    if (expanded_into_sparse)
        sparse = diff_ex(sparse, expanded);

    Surface templ{ surface_type, {} };
    templ.bridge_angle = bridge_angle;
    Surfaces out;
    out.reserve(expanded.size());
    for (auto &expoly : expanded)
        out.emplace_back(templ, std::move(expoly));
    return out;
}

void LayerRegion::process_external_surfaces(const Layer *lower_layer, const Polygons *lower_layer_covered)
{
    using namespace Slic3r::Algorithm;

#ifdef SLIC3R_DEBUG_SLICE_PROCESSING
    export_region_fill_surfaces_to_svg_debug("4_process_external_surfaces-initial");
#endif /* SLIC3R_DEBUG_SLICE_PROCESSING */

    // Width of the perimeters.
    float shell_width = 0;
    float expansion_min = 0;
    if (int num_perimeters = this->region().config().perimeters; num_perimeters > 0) {
        Flow external_perimeter_flow = this->flow(frExternalPerimeter);
        Flow perimeter_flow          = this->flow(frPerimeter);
        shell_width  = 0.5f * external_perimeter_flow.scaled_width() + external_perimeter_flow.scaled_spacing();
        shell_width += perimeter_flow.scaled_spacing() * (num_perimeters - 1);
        expansion_min = perimeter_flow.scaled_spacing();
    } else {
        // TODO: Maybe there is better solution when printing with zero perimeters, but this works reasonably well, given the situation
        shell_width   = float(SCALED_EPSILON);
        expansion_min = float(SCALED_EPSILON);;
    }

    // Scaled expansions of the respective external surfaces.
    float                           expansion_top           = shell_width * sqrt(2.);
    float                           expansion_bottom        = expansion_top;
    float                           expansion_bottom_bridge = expansion_top;
    // Expand by waves of expansion_step size (expansion_step is scaled), but with no more steps than max_nr_expansion_steps.
    static constexpr const float    expansion_step          = scaled<float>(0.1);
    // Don't take more than max_nr_steps for small expansion_step.
    static constexpr const size_t   max_nr_expansion_steps  = 5;
    // Radius (with added epsilon) to absorb empty regions emering from regularization of ensuring, viz  const float narrow_ensure_vertical_wall_thickness_region_radius = 0.5f * 0.65f * min_perimeter_infill_spacing;
    const float closing_radius = 0.55f * 0.65f * 1.05f * this->flow(frSolidInfill).scaled_spacing();

    // Expand the top / bottom / bridge surfaces into the shell thickness solid infills.
    double     layer_thickness;
    ExPolygons shells = union_ex(fill_surfaces_extract_expolygons(m_fill_surfaces.surfaces, { stPosInternal | stDensSolid }, layer_thickness));
    ExPolygons sparse = union_ex(fill_surfaces_extract_expolygons(m_fill_surfaces.surfaces, { stPosInternal | stDensSparse }, layer_thickness));

    SurfaceCollection bridges;
    const auto expansion_params_into_sparse_infill = RegionExpansionParameters::build(expansion_min, expansion_step, max_nr_expansion_steps);
    {
        BOOST_LOG_TRIVIAL(trace) << "Processing external surface, detecting bridges. layer" << this->layer()->print_z;
        const double custom_angle = this->region().config().bridge_angle.value;
        const auto   expansion_params_into_solid_infill  = RegionExpansionParameters::build(expansion_bottom_bridge, expansion_step, max_nr_expansion_steps);
        bridges.surfaces = custom_angle > 0 ?
            expand_merge_surfaces(m_fill_surfaces.surfaces, stPosBottom | stDensSolid | stModBridge, shells, expansion_params_into_solid_infill, sparse, expansion_params_into_sparse_infill, closing_radius, Geometry::deg2rad(custom_angle)) :
            expand_bridges_detect_orientations(m_fill_surfaces.surfaces, shells, expansion_params_into_solid_infill, sparse, expansion_params_into_sparse_infill, closing_radius);
        BOOST_LOG_TRIVIAL(trace) << "Processing external surface, detecting bridges - done";
#if 0
        {
            static int iRun = 0;
            bridges.export_to_svg(debug_out_path("bridges-after-grouping-%d.svg", iRun++), true);
        }
#endif
    }

    Surfaces    bottoms = expand_merge_surfaces(m_fill_surfaces.surfaces, stPosBottom | stDensSolid, shells,
        RegionExpansionParameters::build(expansion_bottom, expansion_step, max_nr_expansion_steps), 
        sparse, expansion_params_into_sparse_infill, closing_radius);
    Surfaces    tops    = expand_merge_surfaces(m_fill_surfaces.surfaces, stPosTop | stDensSolid, shells,
        RegionExpansionParameters::build(expansion_top, expansion_step, max_nr_expansion_steps), 
        sparse, expansion_params_into_sparse_infill, closing_radius);

//    m_fill_surfaces.remove_types({ stBottomBridge, stBottom, stTop, stInternal, stInternalSolid });
    m_fill_surfaces.clear();
    reserve_more(m_fill_surfaces.surfaces, shells.size() + sparse.size() + bridges.size() + bottoms.size() + tops.size());
    {
        Surface solid_templ(stPosInternal | stDensSolid, {});
        solid_templ.thickness = layer_thickness;
        m_fill_surfaces.append(std::move(shells), solid_templ);
    }
    {
        Surface sparse_templ(stPosInternal | stDensSparse, {});
        sparse_templ.thickness = layer_thickness;
        m_fill_surfaces.append(std::move(sparse), sparse_templ);
    }
    m_fill_surfaces.append(std::move(bridges.surfaces));
    m_fill_surfaces.append(std::move(bottoms));
    m_fill_surfaces.append(std::move(tops));

#ifdef SLIC3R_DEBUG_SLICE_PROCESSING
    export_region_fill_surfaces_to_svg_debug("4_process_external_surfaces-final");
#endif /* SLIC3R_DEBUG_SLICE_PROCESSING */
}
#else

//#define EXTERNAL_SURFACES_OFFSET_PARAMETERS ClipperLib::jtMiter, 3.
//#define EXTERNAL_SURFACES_OFFSET_PARAMETERS ClipperLib::jtMiter, 1.5
#define EXTERNAL_SURFACES_OFFSET_PARAMETERS ClipperLib::jtSquare, 0.

void LayerRegion::process_external_surfaces(const Layer *lower_layer, const Polygons *lower_layer_covered)
{

    coord_t max_margin = 0;
    if ((this->region().config().perimeters > 0)) {
        max_margin = this->flow(frExternalPerimeter).scaled_width() + this->flow(frPerimeter).scaled_spacing() * (this->region().config().perimeters.value - 1);
    }
    const Surfaces &surfaces = this->fill_surfaces.surfaces;
    const bool has_infill = this->region().config().fill_density.value > 0.;
    coord_t margin = scale_t(this->region().config().external_infill_margin.get_abs_value(unscaled(max_margin)));
    coord_t margin_bridged = scale_t(this->region().config().bridged_infill_margin.get_abs_value(this->flow(frExternalPerimeter).width()));
    //if no infill, reduce the margin for everything to only the perimeter
    if (!has_infill) {
        margin = std::min(margin, max_margin);
        margin_bridged = std::min(margin_bridged, max_margin);
    }
#ifdef SLIC3R_DEBUG_SLICE_PROCESSING
    export_region_fill_surfaces_to_svg_debug("4_process_external_surfaces-initial");
#endif /* SLIC3R_DEBUG_SLICE_PROCESSING */

    // 1) Collect bottom and bridge surfaces, each of them grown by a parametrised ~3mm offset
    // for better anchoring.
    // Bottom surfaces, grown.
    Surfaces                    bottom;
    // Bridge surfaces, initialy not grown.
    Surfaces                    bridges;
    // Top surfaces, grown.
    Surfaces                    top;
    // Internal surfaces, not grown.
    Surfaces                    internal;
    // Areas, where an infill of various types (top, bottom, bottom bride, sparse, void) could be placed.
    Polygons                    lower_layer_covered_tmp;
    Polygons                    fill_boundaries = to_polygons(this->fill_expolygons());

    // Collect top surfaces and internal surfaces.
    // Collect fill_boundaries: If we're slicing with no infill, we can't extend external surfaces over non-existent infill.
    // This loop destroys the surfaces (aliasing this->fill_surfaces.surfaces) by moving into top/internal/fill_boundaries!

    {
        // Voids are sparse infills if infill rate is zero.
        Polygons voids;
        bool has_infill = this->region().config().fill_density.value > 0.;
        for (const Surface &surface : this->fill_surfaces()) {
            assert(! surface.empty());
            if (! surface.empty()) {
                if (surface.has_pos_top()) {
                    // Collect the top surfaces, inflate them and trim them by the bottom surfaces.
                    // This gives the priority to bottom surfaces.
                    surfaces_append(top, offset_ex(surface.expolygon, double(margin), EXTERNAL_SURFACES_OFFSET_PARAMETERS), surface);
                } else if (surface.has_pos_bottom() && (!surface.has_mod_bridge() || lower_layer == nullptr)) {
                    // Grown by 3mm.
                    surfaces_append(bottom, offset_ex(surface.expolygon, double(margin), EXTERNAL_SURFACES_OFFSET_PARAMETERS), surface);
                } else if (surface.has_pos_bottom() && surface.has_mod_bridge()) {
                    bridges.emplace_back(surface);

                } else if (has_infill || !(surface.has_pos_internal())) { //i'm totally confused here.
                    assert(surface.has_pos_internal());
                    if (!surface.has_pos_external())
                        // Make a copy as the following line uses the move semantics.
                        internal.push_back(surface);
                    polygons_append(fill_boundaries, std::move(surface.expolygon));
                } else {
                    assert(surface.has_pos_internal());
                    if (!surface.has_pos_external()){
                        if (! has_infill && lower_layer != nullptr)
                            polygons_append(voids, surface.expolygon);
                        internal.push_back(std::move(surface));
                    }
                    //push surface as perimeter-only inside the fill_boundaries
                    if (margin_bridged > 0) {
                        ExPolygons peri_poly = diff_ex(ExPolygons() = { surface.expolygon }, offset_ex(surface.expolygon, -margin_bridged));
                        polygons_append(fill_boundaries, peri_poly);
                    }
                }
            }
        }
        if (!voids.empty()) {
            // There are some voids (empty infill regions) on this layer. Usually one does not want to expand
            // any infill into these voids, with the exception the expanded infills are supported by layers below
            // with nonzero inill.
            assert(! has_infill && lower_layer != nullptr);
            // Remove voids from fill_boundaries, that are not supported by the layer below.
            if (lower_layer_covered == nullptr) {
                lower_layer_covered = &lower_layer_covered_tmp;
            	lower_layer_covered_tmp = to_polygons(lower_layer->lslices);
            }
            if (! lower_layer_covered->empty())
                // Allow the top / bottom surfaces to expand into the voids of this layer if supported by the layer below.
            	voids = diff(voids, *lower_layer_covered);
            if (! voids.empty())
                fill_boundaries = diff(fill_boundaries, voids);
        }
    }

#if 0
    {
        static int iRun = 0;
        bridges.export_to_svg(debug_out_path("bridges-before-grouping-%d.svg", iRun ++), true);
    }
#endif

    if (bridges.empty())
    {
        fill_boundaries = union_safety_offset(fill_boundaries);
    } else
    {
        // 1) Calculate the inflated bridge regions, each constrained to its island.
        ExPolygons               fill_boundaries_ex = union_safety_offset_ex(fill_boundaries);
        std::vector<Polygons>    bridges_grown;
        std::vector<BoundingBox> bridge_bboxes;

#ifdef SLIC3R_DEBUG_SLICE_PROCESSING
        {
            static int iRun = 0;
            SVG svg(debug_out_path("4_process_external_surfaces-fill_regions-%d.svg", iRun ++).c_str(), get_extents(fill_boundaries_ex));
            svg.draw(fill_boundaries_ex);
            svg.draw_outline(fill_boundaries_ex, "black", "blue", scale_(0.05)); 
            svg.Close();
        }
//        export_region_fill_surfaces_to_svg_debug("4_process_external_surfaces-initial");
#endif /* SLIC3R_DEBUG_SLICE_PROCESSING */
 
        {
            // Bridge expolygons, grown, to be tested for intersection with other bridge regions.
            std::vector<BoundingBox> fill_boundaries_ex_bboxes = get_extents_vector(fill_boundaries_ex);
            bridges_grown.reserve(bridges.size());
            bridge_bboxes.reserve(bridges.size());
            for (size_t i = 0; i < bridges.size(); ++ i) {
                // Find the island of this bridge.
                const Point pt = bridges[i].expolygon.contour.points.front();
                int idx_island = -1;
                for (int j = 0; j < int(fill_boundaries_ex.size()); ++ j)
                    if (fill_boundaries_ex_bboxes[j].contains(pt) && 
                        fill_boundaries_ex[j].contains(pt)) {
                        idx_island = j;
                        break;
                    }
                // Grown by bridged_infill_margin.
                Polygons polys;
                if (idx_island == -1) {
                    BOOST_LOG_TRIVIAL(trace) << "Bridge did not fall into the source region!";
                } else {
                    // also, remove all bridge area that are thinner than a single line.
                    ExPolygons expoly_collapsed = offset2_ex(ExPolygons{ bridges[i].expolygon },
                        (-this->flow(frInfill).scaled_width() / 2), 
                        (this->flow(frInfill).scaled_width() / 2) + SCALED_EPSILON, 
                        EXTERNAL_SURFACES_OFFSET_PARAMETERS);
                    //check if there is something cut
                    ExPolygons cut = diff_ex(ExPolygons{ bridges[i].expolygon }, expoly_collapsed, ApplySafetyOffset::Yes);
                    double area_cut = 0; for (ExPolygon& c : cut) area_cut += c.area();
                    if (area_cut > (this->flow(frInfill).scaled_width() * this->flow(frInfill).scaled_width())) {
                        //if area not negligible, we will consider it.
                        // compute the bridge area, if any.
                        ExPolygons ex_polys = offset_ex(expoly_collapsed, float(margin_bridged), EXTERNAL_SURFACES_OFFSET_PARAMETERS);
                        polys = to_polygons(ex_polys);
                        //add the cut section as solid infill
                        Surface srf_bottom = bridges[i];
                        srf_bottom.surface_type = stPosBottom | stDensSolid;
                        // clip it to the infill area and remove the bridge part.
                        surfaces_append(
                            bottom, 
                            diff_ex(
                                intersection_ex(
                                    ExPolygons{ fill_boundaries_ex[idx_island] }, 
                                    offset_ex(cut, double(margin), EXTERNAL_SURFACES_OFFSET_PARAMETERS)
                                ),
                                ex_polys),
                            srf_bottom);
                    } else {
                        //negligible, don't offset2
                        polys = offset(to_polygons(bridges[i].expolygon), float(margin_bridged), EXTERNAL_SURFACES_OFFSET_PARAMETERS);
                    }
                    // Found an island, to which this bridge region belongs. Trim the expanded bridging region
                    // with its source region, so it does not overflow into a neighbor region.
                    polys = intersection(polys, fill_boundaries_ex[idx_island]);
                }
                //keep bridges & bridge_bboxes & bridges_grown the SAME SIZE
                if (!polys.empty()) {
                    bridge_bboxes.push_back(get_extents(polys));
                    bridges_grown.push_back(std::move(polys));
                } else {
                    bridges.erase(bridges.begin() + i);
                    --i;
                }
            }
        }
      if (bridges.empty())
      {
        fill_boundaries = union_safety_offset(fill_boundaries);
      } else {
        // 2) Group the bridge surfaces by overlaps.
        std::vector<size_t> bridge_group(bridges.size(), (size_t)-1);
        size_t n_groups = 0; 
        for (size_t i = 0; i < bridges.size(); ++ i) {
            // A group id for this bridge.
            size_t group_id = (bridge_group[i] == size_t(-1)) ? (n_groups ++) : bridge_group[i];
            bridge_group[i] = group_id;
            // For all possibly overlaping bridges:
            for (size_t j = i + 1; j < bridges.size(); ++ j) {
                if (! bridge_bboxes[i].overlap(bridge_bboxes[j]))
                    continue;
                if (intersection(bridges_grown[i], bridges_grown[j]).empty())
                    continue;
                // The two bridge regions intersect. Give them the same group id.
                if (bridge_group[j] != size_t(-1)) {
                    // The j'th bridge has been merged with some other bridge before.
                    size_t group_id_new = bridge_group[j];
                    for (size_t k = 0; k < j; ++ k)
                        if (bridge_group[k] == group_id)
                            bridge_group[k] = group_id_new;
                    group_id = group_id_new;
                }
                bridge_group[j] = group_id;
            }
        }

        // 3) Merge the groups with the same group id, detect bridges.
        {
            BOOST_LOG_TRIVIAL(trace) << "Processing external surface, detecting bridges. layer" << this->layer()->print_z << ", bridge groups: " << n_groups;
            for (size_t group_id = 0; group_id < n_groups; ++ group_id) {
                size_t n_bridges_merged = 0;
                size_t idx_last = (size_t)-1;
                for (size_t i = 0; i < bridges.size(); ++ i) {
                    if (bridge_group[i] == group_id) {
                        ++ n_bridges_merged;
                        idx_last = i;
                    }
                }
                if (n_bridges_merged == 0)
                    // This group has no regions assigned as these were moved into another group.
                    continue;
                // Collect the initial ungrown regions and the grown polygons.
                ExPolygons  initial;
                Polygons    grown;
                for (size_t i = 0; i < bridges.size(); ++ i) {
                    if (bridge_group[i] != group_id)
                        continue;
<<<<<<< HEAD
                    // Collect the initial ungrown regions and the grown polygons.
                    ExPolygons  initial;
                    Polygons    grown;
                    for (size_t i = 0; i < bridges.size(); ++ i) {
                        if (bridge_group[i] != group_id)
                            continue;
                        initial.push_back(std::move(bridges[i].expolygon));
                        polygons_append(grown, bridges_grown[i]);
                    }
                    // detect bridge direction before merging grown surfaces otherwise adjacent bridges
                    // would get merged into a single one while they need different directions
                    // also, supply the original expolygon instead of the grown one, because in case
                    // of very thin (but still working) anchors, the grown expolygon would go beyond them
                    BridgeDetector bd(
                        initial,
                        lower_layer->lslices,
                        this->bridging_flow(frInfill).scaled_spacing(),
                        scale_t(this->layer()->object()->print()->config().bridge_precision.get_abs_value(this->bridging_flow(frInfill).spacing())),
                        this->layer()->id()
                    );
                    #ifdef SLIC3R_DEBUG
                    printf("Processing bridge at layer %zu:\n", this->layer()->id());
                    #endif
                    double custom_angle = Geometry::deg2rad(this->region().config().bridge_angle.value);
                    if (custom_angle > 0) {
                        // Bridge was not detected (likely it is only supported at one side). Still it is a surface filled in
                        // using a bridging flow, therefore it makes sense to respect the custom bridging direction.
                        bridges[idx_last].bridge_angle = custom_angle;
                    }else if (bd.detect_angle(custom_angle)) {
                        bridges[idx_last].bridge_angle = bd.angle;
                        if (this->layer()->object()->has_support()) {
                            //polygons_append(this->bridged, intersection(bd.coverage(), to_polygons(initial)));
                            append(this->unsupported_bridge_edges, bd.unsupported_edges());
                        }
                    } else {
                        bridges[idx_last].bridge_angle = 0;
                    }
                    // without safety offset, artifacts are generated (GH #2494)
                    surfaces_append(bottom, union_safety_offset_ex(grown), bridges[idx_last]);
=======
                    initial.push_back(std::move(bridges[i].expolygon));
                    polygons_append(grown, bridges_grown[i]);
>>>>>>> 3c0b9e04
                }
                // detect bridge direction before merging grown surfaces otherwise adjacent bridges
                // would get merged into a single one while they need different directions
                // also, supply the original expolygon instead of the grown one, because in case
                // of very thin (but still working) anchors, the grown expolygon would go beyond them

// new fast bridge direction estimation which "minimizes amount of unanchored bridge endpoints"
#if 0 
                double custom_angle = Geometry::deg2rad(this->region().config().bridge_angle.value);
                if (custom_angle > 0.0) {
                    // Bridge was not detected (likely it is only supported at one side). Still it is a surface filled in
                    // using a bridging flow, therefore it makes sense to respect the custom bridging direction.
                    bridges[idx_last].bridge_angle = custom_angle;


                } else {
                    auto [bridging_dir, unsupported_dist] = detect_bridging_direction(to_polygons(initial), to_polygons(lower_layer->lslices));
                    bridges[idx_last].bridge_angle = PI + std::atan2(bridging_dir.y(), bridging_dir.x());

                    // #if 1
                    //     coordf_t    stroke_width = scale_(0.06);
                    //     BoundingBox bbox         = get_extents(initial);
                    //     bbox.offset(scale_(1.));
                    //     ::Slic3r::SVG
                    //     svg(debug_out_path(("bridge"+std::to_string(bridges[idx_last].bridge_angle)+"_"+std::to_string(this->layer()->bottom_z())).c_str()),
                    //     bbox);

                    //     svg.draw(initial, "cyan");
                    //     svg.draw(to_lines(lower_layer->lslices), "green", stroke_width);
                    // #endif
                }

// old bridge direction (that fill m_unsupported_bridge_edges as intended)
#else
                BridgeDetector bd(
                    initial,
                    lower_layer->lslices,
                    this->flow(frInfill).scaled_width()
                );
                #ifdef SLIC3R_DEBUG
                printf("Processing bridge at layer %zu:\n", this->layer()->id());
                #endif
				double custom_angle = Geometry::deg2rad(this->region().config().bridge_angle.value);
                if (custom_angle > 0) {
                    // Bridge was not detected (likely it is only supported at one side). Still it is a surface filled in
                    // using a bridging flow, therefore it makes sense to respect the custom bridging direction.
                    bridges[idx_last].bridge_angle = custom_angle;
				}else if (bd.detect_angle(custom_angle)) {
                    bridges[idx_last].bridge_angle = bd.angle;
                    if (this->layer()->object()->has_support()) {
//                        polygons_append(this->bridged, intersection(bd.coverage(), to_polygons(initial)));
                        append(m_unsupported_bridge_edges, bd.unsupported_edges());
                    }
                } else {
                    bridges[idx_last].bridge_angle = 0;
                }
#endif 
                // without safety offset, artifacts are generated (GH #2494)
                surfaces_append(bottom, union_safety_offset_ex(grown), bridges[idx_last]);
            }

            fill_boundaries = to_polygons(fill_boundaries_ex);
			BOOST_LOG_TRIVIAL(trace) << "Processing external surface, detecting bridges - done";
		}

    #if 0
        {
            static int iRun = 0;
            bridges.export_to_svg(debug_out_path("bridges-after-grouping-%d.svg", iRun ++), true);
        }
    #endif
      }
    }

    Surfaces new_surfaces;
    {
        // Intersect the grown surfaces with the actual fill boundaries.
        Polygons bottom_polygons = to_polygons(bottom);
        // Merge top and bottom in a single collection.
        surfaces_append(top, std::move(bottom));
        for (size_t i = 0; i < top.size(); ++ i) {
            Surface &s1 = top[i];
            if (s1.empty())
                continue;
            Polygons polys;
            polygons_append(polys, to_polygons(std::move(s1)));
            for (size_t j = i + 1; j < top.size(); ++ j) {
                Surface &s2 = top[j];
                if (! s2.empty() && surfaces_could_merge(s1, s2)) {
                    polygons_append(polys, to_polygons(std::move(s2)));
                    s2.clear();
                }
            }
            if (s1.has_pos_top())
                // Trim the top surfaces by the bottom surfaces. This gives the priority to the bottom surfaces.
                polys = diff(polys, bottom_polygons);
            surfaces_append(
                new_surfaces,
                // Don't use a safety offset as fill_boundaries were already united using the safety offset.
                intersection_ex(polys, fill_boundaries),
                s1);
        }
    }
    
    // Subtract the new top surfaces from the other non-top surfaces and re-add them.
    Polygons new_polygons = to_polygons(new_surfaces);
    for (size_t i = 0; i < internal.size(); ++ i) {
        Surface &s1 = internal[i];
        if (s1.empty())
            continue;
        Polygons polys;
        polygons_append(polys, to_polygons(std::move(s1)));
        for (size_t j = i + 1; j < internal.size(); ++ j) {
            Surface &s2 = internal[j];
            if (! s2.empty() && surfaces_could_merge(s1, s2)) {
                polygons_append(polys, to_polygons(std::move(s2)));
                s2.clear();
            }
        }
        ExPolygons new_expolys = diff_ex(polys, new_polygons);
        polygons_append(new_polygons, to_polygons(new_expolys));
        surfaces_append(new_surfaces, std::move(new_expolys), s1);
    }
    
    m_fill_surfaces.surfaces = std::move(new_surfaces);

#ifdef SLIC3R_DEBUG_SLICE_PROCESSING
    export_region_fill_surfaces_to_svg_debug("4_process_external_surfaces-final");
#endif /* SLIC3R_DEBUG_SLICE_PROCESSING */
}
#endif

void LayerRegion::prepare_fill_surfaces()
{
#ifdef SLIC3R_DEBUG_SLICE_PROCESSING
    export_region_slices_to_svg_debug("2_prepare_fill_surfaces-initial");
    export_region_fill_surfaces_to_svg_debug("2_prepare_fill_surfaces-initial");
#endif /* SLIC3R_DEBUG_SLICE_PROCESSING */ 

    /*  Note: in order to make the psPrepareInfill step idempotent, we should never
        alter fill_surfaces boundaries on which our idempotency relies since that's
        the only meaningful information returned by psPerimeters. */
    
    bool spiral_vase = this->layer()->object()->print()->config().spiral_vase;

    // if no solid layers are requested, turn top/bottom surfaces to internal
    // For Lightning infill, infill_only_where_needed is ignored because both
    // do a similar thing, and their combination doesn't make much sense.
    if (! spiral_vase && this->region().config().top_solid_layers == 0) {
        for (Surface &surface : m_fill_surfaces)
            if (surface.has_pos_top())
                surface.surface_type = (
                        this->layer()->object()->config().infill_only_where_needed 
                        && !this->region().config().infill_dense.value
                        && this->region().config().fill_pattern != ipLightning) ?
                    stPosInternal | stDensVoid : stPosInternal | stDensSparse;
    }
    if (this->region().config().bottom_solid_layers == 0) {
        for (Surface &surface : m_fill_surfaces)
            if (surface.has_pos_bottom())
                surface.surface_type = stPosInternal | stDensSparse;
    }

    // turn too small internal regions into solid regions according to the user setting
    if (!spiral_vase && this->region().config().fill_density.value > 0) {
        // apply solid_infill_below_area
        // scaling an area requires two calls!
        double min_area = scale_(scale_(this->region().config().solid_infill_below_area.value));
<<<<<<< HEAD
        for (Surfaces::iterator surface = this->fill_surfaces.surfaces.begin();
             surface != this->fill_surfaces.surfaces.end(); ++surface) {
            if (surface->has_fill_sparse() && surface->has_pos_internal() && surface->area() <= min_area)
                surface->surface_type = stPosInternal | stDensSolid;
        }
        // also Apply solid_infill_below_width
        double   spacing            = this->flow(frSolidInfill).spacing();
        coordf_t scaled_spacing     = scale_d(spacing);
        coordf_t min_half_width = scale_d(this->region().config().solid_infill_below_width.get_abs_value(spacing)) / 2;
        if (min_half_width > 0) {
            Surfaces srfs_to_add;
            for (Surfaces::iterator surface = this->fill_surfaces.surfaces.begin();
                 surface != this->fill_surfaces.surfaces.end(); ++surface) {
                if (surface->has_fill_sparse() && surface->has_pos_internal()) {
                    // try to collapse the surface
                    // grow it a bit more to have an easy time to intersect
                    ExPolygons results = offset2_ex({surface->expolygon}, -min_half_width - SCALED_EPSILON,
                                                    min_half_width + SCALED_EPSILON +
                                                        std::min(scaled_spacing / 5, min_half_width / 5));
                    // TODO: find a way to have both intersect & cut
                    ExPolygons cut = diff_ex(ExPolygons{surface->expolygon}, results);
                    ExPolygons intersect = intersection_ex(ExPolygons{surface->expolygon}, results);
                    if (intersect.size() == 1 && cut.empty())
                        continue;
                    if (!intersect.empty()) {
                        //not possible ot have multiple intersect no cut from a single expoly.
                        assert(!cut.empty());
                        surface->expolygon = std::move(intersect[0]);
                        for (int i = 1; i < intersect.size(); i++) {
                            srfs_to_add.emplace_back(*surface, std::move(intersect[i]));
                        }
                        for (ExPolygon& expoly : cut) {
                            srfs_to_add.emplace_back(*surface, std::move(expoly));
                            srfs_to_add.back().surface_type = stPosInternal | stDensSolid;
                        }
                    } else {
                        //no intersec => all in solid
                        assert(cut.size() == 1);
                        surface->surface_type = stPosInternal | stDensSolid;
                    }
                }
            }
            append(this->fill_surfaces.surfaces, std::move(srfs_to_add));
        }
=======
        for (Surface &surface : m_fill_surfaces)
            if (surface.has_fill_sparse() && surface.has_pos_internal() && surface.area() <= min_area)
                surface.surface_type = stPosInternal | stDensSolid;
>>>>>>> 3c0b9e04
    }
#ifdef SLIC3R_DEBUG_SLICE_PROCESSING
    export_region_slices_to_svg_debug("2_prepare_fill_surfaces-final");
    export_region_fill_surfaces_to_svg_debug("2_prepare_fill_surfaces-final");
#endif /* SLIC3R_DEBUG_SLICE_PROCESSING */
}



double LayerRegion::infill_area_threshold() const
{
    double ss = this->flow(frSolidInfill).scaled_spacing();
    return ss*ss;
}

void LayerRegion::trim_surfaces(const Polygons &trimming_polygons)
{
#ifndef NDEBUG
    for (const Surface &surface : this->slices())
        assert(surface.surface_type == (stPosInternal | stDensSparse));
#endif /* NDEBUG */
    this->m_slices.set(intersection_ex(this->slices().surfaces, trimming_polygons), stPosInternal | stDensSparse);
}

void LayerRegion::elephant_foot_compensation_step(const float elephant_foot_compensation_perimeter_step, const Polygons &trimming_polygons)
{
#ifndef NDEBUG
    for (const Surface &surface : this->slices())
        assert(surface.surface_type == (stPosInternal | stDensSparse));
#endif /* NDEBUG */
    assert(elephant_foot_compensation_perimeter_step >= 0);
    Polygons tmp = intersection(this->slices().surfaces, trimming_polygons);
    append(tmp, diff(this->slices().surfaces, opening(this->slices().surfaces, elephant_foot_compensation_perimeter_step)));
    this->m_slices.set(union_ex(tmp), stPosInternal | stDensSparse);
}

void LayerRegion::export_region_slices_to_svg(const char *path) const
{
    BoundingBox bbox;
    for (const Surface& surface : this->slices())
        bbox.merge(get_extents(surface.expolygon));
    Point legend_size = export_surface_type_legend_to_svg_box_size();
    Point legend_pos(bbox.min(0), bbox.max(1));
    bbox.merge(Point(std::max(bbox.min(0) + legend_size(0), bbox.max(0)), bbox.max(1) + legend_size(1)));

    SVG svg(path, bbox);
    const float transparency = 0.5f;
    for (const Surface &surface : this->slices())
        svg.draw(surface.expolygon, surface_type_to_color_name(surface.surface_type), transparency);
    for (const Surface &surface : this->fill_surfaces())
        svg.draw(surface.expolygon.lines(), surface_type_to_color_name(surface.surface_type));
    export_surface_type_legend_to_svg(svg, legend_pos);
    svg.Close();
}

// Export to "out/LayerRegion-name-%d.svg" with an increasing index with every export.
void LayerRegion::export_region_slices_to_svg_debug(const char *name) const
{
    static std::map<std::string, size_t> idx_map;
    size_t &idx = idx_map[name];
    this->export_region_slices_to_svg(debug_out_path("LayerRegion-slices-%s-%d.svg", name, idx ++).c_str());
}

void LayerRegion::export_region_fill_surfaces_to_svg(const char *path) const
{
    BoundingBox bbox;
    for (const Surface &surface : this->fill_surfaces())
        bbox.merge(get_extents(surface.expolygon));
    Point legend_size = export_surface_type_legend_to_svg_box_size();
    Point legend_pos(bbox.min(0), bbox.max(1));
    bbox.merge(Point(std::max(bbox.min(0) + legend_size(0), bbox.max(0)), bbox.max(1) + legend_size(1)));

    SVG svg(path, bbox);
    const float transparency = 0.5f;
    for (const Surface &surface : this->fill_surfaces()) {
        svg.draw(surface.expolygon, surface_type_to_color_name(surface.surface_type), transparency);
        svg.draw_outline(surface.expolygon, "black", "blue", scale_(0.05)); 
    }
    export_surface_type_legend_to_svg(svg, legend_pos);
    svg.Close();
}

// Export to "out/LayerRegion-name-%d.svg" with an increasing index with every export.
void LayerRegion::export_region_fill_surfaces_to_svg_debug(const char *name) const
{
    static std::map<std::string, size_t> idx_map;
    size_t &idx = idx_map[name];
    this->export_region_fill_surfaces_to_svg(debug_out_path("LayerRegion-fill_surfaces-%s-%d.svg", name, idx ++).c_str());
}

void LayerRegion::simplify_extrusion_entity()
{

    const PrintConfig& print_config = this->layer()->object()->print()->config();
    const bool spiral_mode = print_config.spiral_vase;
    ArcFittingType enable_arc_fitting = print_config.arc_fitting.value;
    if (spiral_mode)
        enable_arc_fitting = ArcFittingType::Disabled;
    coordf_t scaled_resolution = scale_d(print_config.resolution.value);
    if (scaled_resolution == 0) scaled_resolution = enable_arc_fitting != ArcFittingType::Disabled ? SCALED_EPSILON * 2 : SCALED_EPSILON;
    
	//Ligne 652:     SimplifyVisitor(coordf_t scaled_resolution, ArcFittingType use_arc_fitting, const ConfigOptionFloatOrPercent *arc_fitting_tolearance)
    //call simplify for all paths
    Slic3r::SimplifyVisitor visitor{ scaled_resolution , enable_arc_fitting, &print_config.arc_fitting_tolerance };
    this->m_perimeters.visit(visitor);
    this->m_fills.visit(visitor);
    this->m_ironings.visit(visitor);
    this->m_millings.visit(visitor);
}

}
 <|MERGE_RESOLUTION|>--- conflicted
+++ resolved
@@ -140,21 +140,6 @@
         (this->layer()->object()->config().perimeter_generator.value == PerimeterGeneratorType::Arachne) //use_arachne
     );
     
-<<<<<<< HEAD
-    if (this->layer()->lower_layer != nullptr)
-        // Cummulative sum of polygons over all the regions.
-        g.lower_slices = &this->layer()->lower_layer->lslices;
-    if (this->layer()->upper_layer != NULL)
-        g.upper_slices = &this->layer()->upper_layer->lslices;
-    
-    g.layer                 = this->layer();
-    g.ext_perimeter_flow    = this->flow(frExternalPerimeter);
-    g.overhang_flow         = this->bridging_flow(frPerimeter);
-    g.solid_infill_flow     = this->flow(frSolidInfill);
-    g.use_arachne = (this->layer()->object()->config().perimeter_generator.value == PerimeterGeneratorType::Arachne);
-    g.throw_if_canceled = [this]() { this->layer()->object()->print()->throw_if_canceled(); };
-=======
->>>>>>> 3c0b9e04
 
     // perimeter bonding set.
     if (params.perimeter_flow.spacing_ratio() == 1
@@ -174,6 +159,7 @@
         size_t fill_expolygons_begin = fill_expolygons.size();
 
         PerimeterGenerator::PerimeterGenerator g{params};
+        g.throw_if_canceled = [this]() { this->layer()->object()->print()->throw_if_canceled(); };
         g.process(
             // input:
             surface, lower_slices, slices, upper_slices,
@@ -792,50 +778,8 @@
                 for (size_t i = 0; i < bridges.size(); ++ i) {
                     if (bridge_group[i] != group_id)
                         continue;
-<<<<<<< HEAD
-                    // Collect the initial ungrown regions and the grown polygons.
-                    ExPolygons  initial;
-                    Polygons    grown;
-                    for (size_t i = 0; i < bridges.size(); ++ i) {
-                        if (bridge_group[i] != group_id)
-                            continue;
-                        initial.push_back(std::move(bridges[i].expolygon));
-                        polygons_append(grown, bridges_grown[i]);
-                    }
-                    // detect bridge direction before merging grown surfaces otherwise adjacent bridges
-                    // would get merged into a single one while they need different directions
-                    // also, supply the original expolygon instead of the grown one, because in case
-                    // of very thin (but still working) anchors, the grown expolygon would go beyond them
-                    BridgeDetector bd(
-                        initial,
-                        lower_layer->lslices,
-                        this->bridging_flow(frInfill).scaled_spacing(),
-                        scale_t(this->layer()->object()->print()->config().bridge_precision.get_abs_value(this->bridging_flow(frInfill).spacing())),
-                        this->layer()->id()
-                    );
-                    #ifdef SLIC3R_DEBUG
-                    printf("Processing bridge at layer %zu:\n", this->layer()->id());
-                    #endif
-                    double custom_angle = Geometry::deg2rad(this->region().config().bridge_angle.value);
-                    if (custom_angle > 0) {
-                        // Bridge was not detected (likely it is only supported at one side). Still it is a surface filled in
-                        // using a bridging flow, therefore it makes sense to respect the custom bridging direction.
-                        bridges[idx_last].bridge_angle = custom_angle;
-                    }else if (bd.detect_angle(custom_angle)) {
-                        bridges[idx_last].bridge_angle = bd.angle;
-                        if (this->layer()->object()->has_support()) {
-                            //polygons_append(this->bridged, intersection(bd.coverage(), to_polygons(initial)));
-                            append(this->unsupported_bridge_edges, bd.unsupported_edges());
-                        }
-                    } else {
-                        bridges[idx_last].bridge_angle = 0;
-                    }
-                    // without safety offset, artifacts are generated (GH #2494)
-                    surfaces_append(bottom, union_safety_offset_ex(grown), bridges[idx_last]);
-=======
                     initial.push_back(std::move(bridges[i].expolygon));
                     polygons_append(grown, bridges_grown[i]);
->>>>>>> 3c0b9e04
                 }
                 // detect bridge direction before merging grown surfaces otherwise adjacent bridges
                 // would get merged into a single one while they need different directions
@@ -873,7 +817,9 @@
                 BridgeDetector bd(
                     initial,
                     lower_layer->lslices,
-                    this->flow(frInfill).scaled_width()
+                    this->bridging_flow(frInfill).scaled_spacing(),
+                    scale_t(this->layer()->object()->print()->config().bridge_precision.get_abs_value(this->bridging_flow(frInfill).spacing())),
+                    this->layer()->id()
                 );
                 #ifdef SLIC3R_DEBUG
                 printf("Processing bridge at layer %zu:\n", this->layer()->id());
@@ -988,8 +934,8 @@
         for (Surface &surface : m_fill_surfaces)
             if (surface.has_pos_top())
                 surface.surface_type = (
-                        this->layer()->object()->config().infill_only_where_needed 
-                        && !this->region().config().infill_dense.value
+                        //this->layer()->object()->config().infill_only_where_needed &&
+                        !this->region().config().infill_dense.value
                         && this->region().config().fill_pattern != ipLightning) ?
                     stPosInternal | stDensVoid : stPosInternal | stDensSparse;
     }
@@ -1004,20 +950,17 @@
         // apply solid_infill_below_area
         // scaling an area requires two calls!
         double min_area = scale_(scale_(this->region().config().solid_infill_below_area.value));
-<<<<<<< HEAD
-        for (Surfaces::iterator surface = this->fill_surfaces.surfaces.begin();
-             surface != this->fill_surfaces.surfaces.end(); ++surface) {
-            if (surface->has_fill_sparse() && surface->has_pos_internal() && surface->area() <= min_area)
-                surface->surface_type = stPosInternal | stDensSolid;
-        }
+        for (Surface &surface : m_fill_surfaces)
+            if (surface.has_fill_sparse() && surface.has_pos_internal() && surface.area() <= min_area)
+                surface.surface_type = stPosInternal | stDensSolid;
         // also Apply solid_infill_below_width
         double   spacing            = this->flow(frSolidInfill).spacing();
         coordf_t scaled_spacing     = scale_d(spacing);
         coordf_t min_half_width = scale_d(this->region().config().solid_infill_below_width.get_abs_value(spacing)) / 2;
         if (min_half_width > 0) {
             Surfaces srfs_to_add;
-            for (Surfaces::iterator surface = this->fill_surfaces.surfaces.begin();
-                 surface != this->fill_surfaces.surfaces.end(); ++surface) {
+            for (Surfaces::iterator surface = this->m_fill_surfaces.surfaces.begin();
+                 surface != this->m_fill_surfaces.surfaces.end(); ++surface) {
                 if (surface->has_fill_sparse() && surface->has_pos_internal()) {
                     // try to collapse the surface
                     // grow it a bit more to have an easy time to intersect
@@ -1047,13 +990,8 @@
                     }
                 }
             }
-            append(this->fill_surfaces.surfaces, std::move(srfs_to_add));
-        }
-=======
-        for (Surface &surface : m_fill_surfaces)
-            if (surface.has_fill_sparse() && surface.has_pos_internal() && surface.area() <= min_area)
-                surface.surface_type = stPosInternal | stDensSolid;
->>>>>>> 3c0b9e04
+            append(this->m_fill_surfaces.surfaces, std::move(srfs_to_add));
+        }
     }
 #ifdef SLIC3R_DEBUG_SLICE_PROCESSING
     export_region_slices_to_svg_debug("2_prepare_fill_surfaces-final");
