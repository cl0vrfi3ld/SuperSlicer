--- conflicted
+++ resolved
@@ -56,13 +56,8 @@
 // When extruding a closed loop, the loop is interrupted and shortened a bit to reduce the seam.
 static constexpr double LOOP_CLIPPING_LENGTH_OVER_NOZZLE_DIAMETER = 0.15;
 // Maximum perimeter length for the loop to apply the small perimeter speed. 
-<<<<<<< HEAD
-#define                 SMALL_PERIMETER_LENGTH  ((6.5 / SCALING_FACTOR) * 2 * PI)
+//#define                 SMALL_PERIMETER_LENGTH  ((6.5 / SCALING_FACTOR) * 2 * PI)
 static constexpr double INSET_OVERLAP_TOLERANCE = 0.4;
-=======
-//#define SMALL_PERIMETER_LENGTH (6.5 / SCALING_FACTOR) * 2 * PI
-#define INSET_OVERLAP_TOLERANCE 0.4
->>>>>>> 9813c501
 //FIXME Better to use an inline function with an explicit return type.
 //inline coord_t scale_(coordf_t v) { return coord_t(floor(v / SCALING_FACTOR + 0.5f)); }
 #define scale_(val) (coord_t)((val) / SCALING_FACTOR)
