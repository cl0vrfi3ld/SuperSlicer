#ifndef _libslic3r_h_
#define _libslic3r_h_

#include "libslic3r_version.h"

// this needs to be included early for MSVC (listing it in Build.PL is not enough)
#include <memory>
#include <array>
#include <algorithm>
#include <ostream>
#include <iostream>
#include <math.h>
#include <queue>
#include <sstream>
#include <cstdio>
#include <stdint.h>
#include <stdarg.h>
#include <vector>
#include <set>
#include <cassert>
#include <cmath>
#include <type_traits>

#ifdef _WIN32
// On MSVC, std::deque degenerates to a list of pointers, which defeats its purpose of reducing allocator load and memory fragmentation.
// https://github.com/microsoft/STL/issues/147#issuecomment-1090148740
// Thus it is recommended to use boost::container::deque instead.
#include <boost/container/deque.hpp>
#endif // _WIN32

#include "Technologies.hpp"
#include "Semver.hpp"

#if 0
// Saves around 32% RAM after slicing step, 6.7% after G-code export (tested on PrusaSlicer 2.2.0 final).
using coord_t = int32_t;
#else
//FIXME At least FillRectilinear2 and std::boost Voronoi require coord_t to be 32bit.
using coord_t = int64_t;
#endif

using coordf_t = double;

// Scaling factor for a conversion from coord_t to coordf_t: 10e-6
// This scaling generates a following fixed point representation with for a 32bit integer:
// 0..4294mm with 1nm resolution
// int32_t fits an interval of (-2147.48mm, +2147.48mm)
// with int64_t we don't have to worry anymore about the size of the int.
static constexpr double SCALING_FACTOR = 0.000001;
static constexpr double UNSCALING_FACTOR = 1000000; // 1 / SCALING_FACTOR; <- linux has some problem compiling this constexpr

//FIXME This epsilon value is used for many non-related purposes:
// For a threshold of a squared Euclidean distance,
// for a trheshold in a difference of radians,
// for a threshold of a cross product of two non-normalized vectors etc.
static constexpr double EPSILON = 1e-4;
static constexpr coord_t SCALED_EPSILON = 100; // coord_t(EPSILON/ SCALING_FACTOR); <- linux has some problem compiling this constexpr

//for creating circles (for brim_ear)
#define POLY_SIDES 24
#define PI 3.141592653589793238
// When extruding a closed loop, the loop is interrupted and shortened a bit to reduce the seam.
//static constexpr double LOOP_CLIPPING_LENGTH_OVER_NOZZLE_DIAMETER = 0.15; now seam_gap
// Maximum perimeter length for the loop to apply the small perimeter speed. 
//#define                 SMALL_PERIMETER_LENGTH  ((6.5 / SCALING_FACTOR) * 2 * PI)
static constexpr double INSET_OVERLAP_TOLERANCE = 0.4;
//FIXME Better to use an inline function with an explicit return type.
//inline coord_t scale_(coordf_t v) { return coord_t(floor(v / SCALING_FACTOR + 0.5f)); }
#define scale_(val) (coord_t)((val) / SCALING_FACTOR)


#ifndef UNUSED
#define UNUSED(x) (void)(x)
#endif /* UNUSED */

// Write slices as SVG images into out directory during the 2D processing of the slices.
// #define SLIC3R_DEBUG_SLICE_PROCESSING

namespace Slic3r {

extern Semver SEMVER;

// On MSVC, std::deque degenerates to a list of pointers, which defeats its purpose of reducing allocator load and memory fragmentation.
template<class T, class Allocator = std::allocator<T>>
using deque = 
#ifdef _WIN32
    // Use boost implementation, which allocates blocks of 512 bytes instead of blocks of 8 bytes.
    boost::container::deque<T, Allocator>;
#else // _WIN32
    std::deque<T, Allocator>;
#endif // _WIN32

template<typename T, typename Q>
inline T unscale(Q v) { return T(v) * T(SCALING_FACTOR); }

inline double unscaled(coord_t v) { return double(v) * SCALING_FACTOR; }
inline double unscaled(coordf_t v) { return v * SCALING_FACTOR; }
inline coord_t scale_t(double v) { return coord_t(v * UNSCALING_FACTOR); }
inline coordf_t scale_d(double v) { return coordf_t(v * UNSCALING_FACTOR); }

enum Axis { 
	X=0,
	Y,
	Z,
	E,
	F,
	NUM_AXES,
	// For the GCodeReader to mark a parsed axis, which is not in "XYZEF", it was parsed correctly.
	UNKNOWN_AXIS = NUM_AXES,
	NUM_AXES_WITH_UNKNOWN,
};
template <typename T>
inline void append(std::vector<T>& dest, const std::vector<T>& src)
{
    if (dest.empty())
        dest = src;
    else
        dest.insert(dest.end(), src.begin(), src.end());
}

template <typename T>
inline void append(std::set<T>& dest, const std::set<T>& src)
{
    if (dest.empty())
        dest = src;
    else
        dest.insert(src.begin(), src.end());
}

template <typename T>
inline void append(std::vector<T>& dest, std::vector<T>&& src)
{
    if (dest.empty())
        dest = std::move(src);
    else {
        dest.reserve(dest.size() + src.size());
        std::move(std::begin(src), std::end(src), std::back_inserter(dest));
    }
    src.clear();
    src.shrink_to_fit();
}

// Append the source in reverse.
template <typename T>
inline void append_reversed(std::vector<T>& dest, const std::vector<T>& src)
{
    if (dest.empty())
        dest = src;
    else
        dest.insert(dest.end(), src.rbegin(), src.rend());
}

// Append the source in reverse.
template <typename T>
inline void append_reversed(std::vector<T>& dest, std::vector<T>&& src)
{
    if (dest.empty())
        dest = std::move(src);
    else {
        dest.reserve(dest.size() + src.size());
        std::move(std::rbegin(src), std::rend(src), std::back_inserter(dest));
    }
    src.clear();
    src.shrink_to_fit();
}

// Casting an std::vector<> from one type to another type without warnings about a loss of accuracy.
template<typename T_TO, typename T_FROM>
std::vector<T_TO> cast(const std::vector<T_FROM> &src) 
{
    std::vector<T_TO> dst;
    dst.reserve(src.size());
    for (const T_FROM &a : src)
        dst.emplace_back((T_TO)a);
    return dst;
}

template <typename T>
inline void remove_nulls(std::vector<T*> &vec)
{
	vec.erase(
    	std::remove_if(vec.begin(), vec.end(), [](const T *ptr) { return ptr == nullptr; }),
    	vec.end());
}

template <typename T>
inline void sort_remove_duplicates(std::vector<T> &vec)
{
	std::sort(vec.begin(), vec.end());
	vec.erase(std::unique(vec.begin(), vec.end()), vec.end());
}

// Older compilers do not provide a std::make_unique template. Provide a simple one.
template<typename T, typename... Args>
inline std::unique_ptr<T> make_unique(Args&&... args) {
    return std::unique_ptr<T>(new T(std::forward<Args>(args)...));
}

// Variant of std::lower_bound() with compare predicate, but without the key.
// This variant is very useful in case that the T type is large or it does not even have a public constructor.
template<class ForwardIt, class LowerThanKeyPredicate>
ForwardIt lower_bound_by_predicate(ForwardIt first, ForwardIt last, LowerThanKeyPredicate lower_than_key)
{
    ForwardIt it;
    typename std::iterator_traits<ForwardIt>::difference_type count, step;
    count = std::distance(first, last);
 
    while (count > 0) {
        it = first;
        step = count / 2;
        std::advance(it, step);
        if (lower_than_key(*it)) {
            first = ++it;
            count -= step + 1;
        }
        else
            count = step;
    }
    return first;
}

// from https://en.cppreference.com/w/cpp/algorithm/lower_bound
template<class ForwardIt, class T, class Compare=std::less<>>
ForwardIt binary_find(ForwardIt first, ForwardIt last, const T& value, Compare comp={})
{
    // Note: BOTH type T and the type after ForwardIt is dereferenced 
    // must be implicitly convertible to BOTH Type1 and Type2, used in Compare. 
    // This is stricter than lower_bound requirement (see above)
 
    first = std::lower_bound(first, last, value, comp);
    return first != last && !comp(value, *first) ? first : last;
}

// from https://en.cppreference.com/w/cpp/algorithm/lower_bound
template<class ForwardIt, class LowerThanKeyPredicate, class EqualToKeyPredicate>
ForwardIt binary_find_by_predicate(ForwardIt first, ForwardIt last, LowerThanKeyPredicate lower_thank_key, EqualToKeyPredicate equal_to_key)
{
    // Note: BOTH type T and the type after ForwardIt is dereferenced 
    // must be implicitly convertible to BOTH Type1 and Type2, used in Compare. 
    // This is stricter than lower_bound requirement (see above)
 
    first = lower_bound_by_predicate(first, last, lower_thank_key);
    return first != last && equal_to_key(*first) ? first : last;
}

template<typename ContainerType, typename ValueType> inline bool contains(const ContainerType &c, const ValueType &v)
    { return std::find(c.begin(), c.end(), v) != c.end(); }
template<typename T> inline bool contains(const std::initializer_list<T> &il, const T &v)
    { return std::find(il.begin(), il.end(), v) != il.end(); }

template<typename ContainerType, typename ValueType> inline bool one_of(const ValueType &v, const ContainerType &c)
    { return contains(c, v); }
template<typename T> inline bool one_of(const T& v, const std::initializer_list<T>& il)
    { return contains(il, v); }

template<typename T>
constexpr inline T sqr(T x)
{
    return x * x;
}

template <typename T, typename Number>
constexpr inline T lerp(const T& a, const T& b, Number t)
{
    assert((t >= Number(-EPSILON)) && (t <= Number(1) + Number(EPSILON)));
    return (Number(1) - t) * a + t * b;
}

template <typename Number>
constexpr inline bool is_approx(Number value, Number test_value)
{
    return std::fabs(double(value) - double(test_value)) < double(EPSILON);
}

// A meta-predicate which is true for integers wider than or equal to coord_t
template<class I> struct is_scaled_coord
{
    static const constexpr bool value =
        std::is_integral<I>::value &&
        std::numeric_limits<I>::digits >=
            std::numeric_limits<coord_t>::digits;
};

// Meta predicates for floating, 'scaled coord' and generic arithmetic types
// Can be used to restrict templates to work for only the specified set of types.
// parameter T is the type we want to restrict
// parameter O (Optional defaults to T) is the type that the whole expression
// will be evaluated to.
// e.g. template<class T> FloatingOnly<T, bool> is_nan(T val);
// The whole template will be defined only for floating point types and the
// return type will be bool.
// For more info how to use, see docs for std::enable_if
//
template<class T, class O = T> 
using FloatingOnly = std::enable_if_t<std::is_floating_point<T>::value, O>;

template<class T, class O = T>
using ScaledCoordOnly = std::enable_if_t<is_scaled_coord<T>::value, O>;

template<class T, class O = T>
using IntegerOnly = std::enable_if_t<std::is_integral<T>::value, O>;

template<class T, class O = T>
using ArithmeticOnly = std::enable_if_t<std::is_arithmetic<T>::value, O>;

template<class T, class O = T>
using IteratorOnly = std::enable_if_t<
    !std::is_same_v<typename std::iterator_traits<T>::value_type, void>, O
>;

template<class T, class I, class... Args> // Arbitrary allocator can be used
IntegerOnly<I, std::vector<T, Args...>> reserve_vector(I capacity)
{
    std::vector<T, Args...> ret;
    if (capacity > I(0)) ret.reserve(size_t(capacity));

    return ret;
}

// Borrowed from C++20
template<class T>
using remove_cvref_t = std::remove_cv_t<std::remove_reference_t<T>>;

// A very simple range concept implementation with iterator-like objects.
// This should be replaced by std::ranges::subrange (C++20)
template<class It> class Range
{
    It from, to;
public:

    // The class is ready for range based for loops.
    It begin() const { return from; }
    It end() const { return to; }

    // The iterator type can be obtained this way.
    using iterator = It;
    using value_type = typename std::iterator_traits<It>::value_type;

    Range() = default;
    Range(It b, It e) : from(std::move(b)), to(std::move(e)) {}

    // Some useful container-like methods...
    inline size_t size() const { return end() - begin(); }
    inline bool   empty() const { return size() == 0; }
};

<<<<<<< HEAD

// to check when & how an object is created/copied/deleted
class Intrumentation {
public:
    //SlicingParameters() = default;
    Intrumentation() {
        std::cout << "create" << "\n";
    }
    Intrumentation(const Intrumentation& sp) {
        std::cout << "copy" << "\n";
    }
    virtual ~Intrumentation() {
        std::cout << "destroy" << "\n";
    }
    Intrumentation& operator=(const Intrumentation& sp) {
        std::cout << "assign" << "\n";
        return *this;
    }
    Intrumentation(Intrumentation&& sp) {
        std::cout << "move-copy" << "\n";
    }
    Intrumentation& operator=(Intrumentation&& sp) {
        std::cout << "move-assign" << "\n";
        return *this;
    }
};
=======
template<class T, class = FloatingOnly<T>>
constexpr T NaN = std::numeric_limits<T>::quiet_NaN();

constexpr float NaNf = NaN<float>;
constexpr double NaNd = NaN<double>;
>>>>>>> ec2f533e

} // namespace Slic3r

#endif<|MERGE_RESOLUTION|>--- conflicted
+++ resolved
@@ -344,8 +344,13 @@
     inline bool   empty() const { return size() == 0; }
 };
 
-<<<<<<< HEAD
-
+template<class T, class = FloatingOnly<T>>
+constexpr T NaN = std::numeric_limits<T>::quiet_NaN();
+
+constexpr float NaNf = NaN<float>;
+constexpr double NaNd = NaN<double>;
+
+#if _DEBUG
 // to check when & how an object is created/copied/deleted
 class Intrumentation {
 public:
@@ -371,13 +376,7 @@
         return *this;
     }
 };
-=======
-template<class T, class = FloatingOnly<T>>
-constexpr T NaN = std::numeric_limits<T>::quiet_NaN();
-
-constexpr float NaNf = NaN<float>;
-constexpr double NaNd = NaN<double>;
->>>>>>> ec2f533e
+#endif
 
 } // namespace Slic3r
 
