///|/ Copyright (c) Prusa Research 2016 - 2023 Vojtěch Bubník @bubnikv, Lukáš Matěna @lukasmatena, Lukáš Hejl @hejllukas, Enrico Turri @enricoturri1966
///|/ Copyright (c) Slic3r 2013 - 2016 Alessandro Ranellucci @alranel
///|/
///|/ PrusaSlicer is released under the terms of the AGPLv3 or higher
///|/
#include "MultiPoint.hpp"
#include "BoundingBox.hpp"

namespace Slic3r {

void MultiPoint::scale(double factor)
{
    for (Point &pt : points)
        pt *= factor;
}

void MultiPoint::scale(double factor_x, double factor_y)
{
    for (Point &pt : points)
    {
		pt(0) = coord_t(pt(0) * factor_x);
		pt(1) = coord_t(pt(1) * factor_y);
    }
}

void MultiPoint::translate(const Vector &v)
{
    for (Point &pt : points)
        pt += v;
}

void MultiPoint::rotate(double cos_angle, double sin_angle)
{
    for (Point &pt : this->points) {
        double cur_x = double(pt(0));
        double cur_y = double(pt(1));
        pt(0) = coord_t(round(cos_angle * cur_x - sin_angle * cur_y));
        pt(1) = coord_t(round(cos_angle * cur_y + sin_angle * cur_x));
    }
}

void MultiPoint::rotate(double angle, const Point &center)
{
    double s = sin(angle);
    double c = cos(angle);
    for (Point &pt : points) {
        Vec2crd v(pt - center);
        pt(0) = (coord_t)round(double(center(0)) + c * v[0] - s * v[1]);
        pt(1) = (coord_t)round(double(center(1)) + c * v[1] + s * v[0]);
    }
}

int MultiPoint::find_point(const Point &point) const
{
    for (const Point &pt : this->points)
        if (pt == point)
            return int(&pt - &this->points.front());
    return -1;  // not found
}

int MultiPoint::find_point(const Point &point, coordf_t scaled_epsilon) const
{
    if (scaled_epsilon == 0)
        return this->find_point(point);

    coordf_t dist2_min = std::numeric_limits<coordf_t>::max();
    coordf_t eps2      = scaled_epsilon * scaled_epsilon;
    int      idx_min   = -1;
    for (const Point &pt : this->points) {
        coordf_t d2 = pt.distance_to_square(point); //(pt - point).cast<coordf_t>().squaredNorm();
        if (d2 < dist2_min) {
            idx_min = int(&pt - &this->points.front());
            dist2_min = d2;
        }
    }
    return dist2_min < eps2 ? idx_min : -1;
}

BoundingBox MultiPoint::bounding_box() const
{
    return BoundingBox(this->points);
}

bool MultiPoint::has_duplicate_points() const
{
    for (size_t i = 1; i < points.size(); ++i)
        if (points[i-1] == points[i])
            return true;
    return false;
}

bool MultiPoint::remove_duplicate_points()
{
    size_t j = 0;
    for (size_t i = 1; i < points.size(); ++i) {
        if (points[j] == points[i]) {
            // Just increase index i.
        } else {
            ++ j;
            if (j < i)
                points[j] = points[i];
        }
    }
    if (++ j < points.size()) {
        points.erase(points.begin() + j, points.end());
        return true;
    }
    return false;
}

<<<<<<< HEAD
bool MultiPoint::intersection(const Line& line, Point* intersection) const
{
    Lines lines = this->lines();
    for (Lines::const_iterator it = lines.begin(); it != lines.end(); ++it) {
        if (it->intersection(line, intersection)) return true;
    }
    return false;
}

bool MultiPoint::first_intersection(const Line& line, Point* intersection) const
{
    bool   found = false;
    double dmin  = 0.;
    Line l;
    //for (const Line &l : this->lines()) {
    for (size_t idx = 1; idx < points.size(); ++idx) {
        l.a = points[idx-1];
        l.b = points[idx];
        Point ip;
        if (l.intersection(line, &ip)) {
            if (! found) {
                found = true;
                dmin = (line.a - ip).cast<double>().norm();
                *intersection = ip;
            } else {
                double d = (line.a - ip).cast<double>().norm();
                if (d < dmin) {
                    dmin = d;
                    *intersection = ip;
                }
            }
        }
    }
    /*last-to-first line */{
        assert(!points.back().coincides_with_epsilon(points.front()));
        l.a = points.back();
        l.b = points.front();
        Point ip;
        if (l.intersection(line, &ip)) {
            if (!found) {
                found         = true;
                dmin          = (line.a - ip).cast<double>().norm();
                *intersection = ip;
            } else {
                double d = (line.a - ip).cast<double>().norm();
                if (d < dmin) {
                    dmin          = d;
                    *intersection = ip;
                }
            }
        }
    }
    return found;
}

bool MultiPoint::intersections(const Line &line, Points *intersections) const
{
    size_t intersections_size = intersections->size();
    for (const Line &polygon_line : this->lines()) {
        Point intersection;
        if (polygon_line.intersection(line, &intersection))
            intersections->emplace_back(std::move(intersection));
    }
    return intersections->size() > intersections_size;
}

// Projection of a point onto the polygon.
std::pair<Point, size_t> MultiPoint::point_projection(const Point &point) const {
    size_t pt_idx = size_t(-1);
=======
// Projection of a point onto the polygon.
//FIXME: delete this, it's moved somewhere.
Point MultiPoint::point_projection(const Point &point) const {
>>>>>>> 3c0b9e04
    Point proj = point;
    double dmin = std::numeric_limits<double>::max();
    if (!this->points.empty()) {
        for (size_t i = 0; i < this->points.size()-1; ++i) {
            const Point &pt0 = this->points[i];
            const Point &pt1 = this->points[i + 1];
            double d = pt0.distance_to(point);
            if (d < dmin) {
                dmin = d;
                proj = pt0;
                pt_idx = i;
            }
            d = pt1.distance_to(point);
            if (d < dmin) {
                dmin = d;
                proj = pt1;
                pt_idx = i + 1;
            }
            Vec2d v1(coordf_t(pt1(0) - pt0(0)), coordf_t(pt1(1) - pt0(1)));
            coordf_t div = dot(v1);
            if (div > 0.) {
                Vec2d v2(coordf_t(point(0) - pt0(0)), coordf_t(point(1) - pt0(1)));
                coordf_t t = dot(v1, v2) / div;
                if (t > 0. && t < 1.) {
                    Point foot(coord_t(floor(coordf_t(pt0(0)) + t * v1(0) + 0.5)), coord_t(floor(coordf_t(pt0(1)) + t * v1(1) + 0.5)));
                    d = foot.distance_to(point);
                    if (d < dmin) {
                        dmin = d;
                        proj = foot;
                        pt_idx = i;
                    }
                }
            }
        }
    }
    return {proj, pt_idx};
}

/// <summary>
/// douglas_peucker will keep only points that are more than 'tolerance' out of the current polygon.
/// But when we want to ensure we don't have a segment less than min_length, it's not very usable.
/// This one is more effective: it will keep all points like the douglas_peucker, and also all points 
/// in-between that satisfies the min_length, ordered by their tolerance.
/// Note: to have a all 360 points of a circle, then you need 'tolerance  <= min_length * (1-cos(1°)) ~= min_length * 0.000155'
/// Note: douglas_peucker is bad for simplifying circles, as it will create uneven segments.
/// </summary>
/// <param name="pts"></param>
/// <param name="tolerance"></param>
/// <param name="min_length"></param>
/// <returns></returns>
Points MultiPoint::douglas_peucker_plus(const Points& pts, const double tolerance, const double min_length)
{
    Points result_pts;
    std::vector<size_t> result_idx;
    const double tolerance_sq = tolerance * tolerance;
    if (!pts.empty()) {
        const Point* anchor = &pts.front();
        size_t        anchor_idx = 0;
        const Point* floater = &pts.back();
        size_t        floater_idx = pts.size() - 1;
        result_pts.reserve(pts.size());
        result_pts.emplace_back(*anchor);
        result_idx.reserve(pts.size());
        result_idx.emplace_back(anchor_idx);
        if (anchor_idx != floater_idx) {
            assert(pts.size() > 1);
            std::vector<size_t> dpStack;
            dpStack.reserve(pts.size());
            dpStack.emplace_back(floater_idx);
            for (;;) {
                double max_dist_sq = 0.0;
                size_t furthest_idx = anchor_idx;
                // find point furthest from line seg created by (anchor, floater) and note it
                for (size_t i = anchor_idx + 1; i < floater_idx; ++i) {
                    double dist_sq = Line::distance_to_squared(pts[i], *anchor, *floater);
                    if (dist_sq > max_dist_sq) {
                        max_dist_sq = dist_sq;
                        furthest_idx = i;
                    }
                }
                // remove point if less than tolerance
                if (max_dist_sq <= tolerance_sq) {
                    result_pts.emplace_back(*floater);
                    result_idx.emplace_back(floater_idx);
                    anchor_idx = floater_idx;
                    anchor = floater;
                    assert(dpStack.back() == floater_idx);
                    dpStack.pop_back();
                    if (dpStack.empty())
                        break;
                    floater_idx = dpStack.back();
                } else {
                    floater_idx = furthest_idx;
                    dpStack.emplace_back(floater_idx);
                }
                floater = &pts[floater_idx];
            }
        }
        assert(result_pts.front() == pts.front());
        assert(result_pts.back() == pts.back());

        //TODO use linked list if needed.
        // add other points that are at not less than min_length dist of the other points.
        //std::vector<double> distances;
        for (size_t segment_idx = 0; segment_idx < result_idx.size()-1; segment_idx++) {
            //distances.clear();
            size_t start_idx = result_idx[segment_idx];
            size_t end_idx = result_idx[segment_idx + 1];
            if (end_idx - start_idx == 1) continue;
            //create the list of distances
            double sum = 0;
            for (size_t i = start_idx; i < end_idx; i++) {
                double dist = pts[i].distance_to(pts[i + 1]);
                //distances.push_back(dist);
                sum += dist;
            }
            if (sum < min_length * 2) continue;
            //if there are too many points and dist, then choose a more difficult sections of ~min_length * 2-4, where we will at least one
            //if (sum > min_length * 4) {
            //    //check what is the last index possible
            //    double current_sum = 0;
            //    size_t last_possible_idx = end_idx;
            //    while (current_sum < min_length * 2) {
            //        last_possible_idx--;
            //        current_sum += distances[last_possible_idx - start_idx];
            //    }

            //    //find the new end point
            //    current_sum = 0;
            //    size_t current_idx = start_idx;
            //    while (current_sum < min_length * 4 && current_idx < last_possible_idx){
            //        current_sum += distances[current_idx - start_idx];
            //        current_idx ++;
            //    }

            //    // last check, to see if the points are well distributed enough. 
            //    if (current_sum > min_length * 2 && current_idx > start_idx + 1) {
            //        //set new end
            //        sum = current_sum;
            //        end_idx = current_idx;
            //        result_idx.insert(result_idx.begin() + segment_idx + 1, end_idx);
            //        result_pts.insert(result_pts.begin() + segment_idx + 1, pts[end_idx]);
            //    }
            //}

            Point* start_point = &result_pts[segment_idx];
            Point* end_point = &result_pts[segment_idx + 1];

            //use at least a point, even if it's not in the middle and sum ~= min_length * 2
            double max_dist_sq = 0.0;
            size_t furthest_idx = start_idx;
            const double half_min_length_sq = min_length * min_length / 4;
            // find point furthest from line seg created by (anchor, floater) and note it
            for (size_t i = start_idx + 1; i < end_idx; ++i) {
                if (start_point->distance_to_square(pts[i]) > half_min_length_sq && end_point->distance_to_square(pts[i]) > half_min_length_sq) {
                    double dist_sq = Line::distance_to_squared(pts[i], *start_point, *end_point);
                    if (dist_sq > max_dist_sq) {
                        max_dist_sq = dist_sq;
                        furthest_idx = i;
                    }
                }
            }

            if (furthest_idx > start_idx) {
                //add this point
                result_idx.insert(result_idx.begin() + segment_idx + 1, furthest_idx);
                result_pts.insert(result_pts.begin() + segment_idx + 1, pts[furthest_idx]);
                //and retry to simplify it
                segment_idx--;
            }
        }


#if 0
        {
            static int iRun = 0;
            BoundingBox bbox(pts);
            BoundingBox bbox2(result_pts);
            bbox.merge(bbox2);
            //SVG svg(debug_out_path("douglas_peucker_%d.svg", iRun ++).c_str(), bbox);

            std::stringstream stri;
            stri << "douglas_peucker_" << (iRun++) << ".svg";
            SVG svg(stri.str());
            if (pts.front() == pts.back())
                svg.draw(Polygon(pts), "black");
            else
                svg.draw(Polyline(pts), "black");
            if (result_pts.front() == result_pts.back())
                svg.draw(Polygon(result_pts), "green");
            else
                svg.draw(Polyline(result_pts), "green", scale_(0.1));
            svg.Close();
        }
#endif
    }
    return result_pts;
}



// Visivalingam simplification algorithm https://github.com/slic3r/Slic3r/pull/3825
// thanks to @fuchstraumer
/*
     struct - vis_node
     Used with the visivalignam simplification algorithm, which needs to be able to find a points
    successors and predecessors to operate succesfully. Since this struct is only used in one
    location, it could probably be dropped into a namespace to avoid polluting the slic3r namespace.
     Source: https://github.com/shortsleeves/visvalingam_simplify
     ^ Provided original algorithm implementation. I've only changed things a bit to "clean" them up
    (i.e be more like my personal style), and managed to do this without requiring a binheap implementation
 */
struct vis_node{
    vis_node(const size_t& idx, const size_t& _prev_idx, const size_t& _next_idx, const double& _area) : pt_idx(idx), prev_idx(_prev_idx), next_idx(_next_idx), area(_area) {}
    // Indices into a Points container, from which this object was constructed
    size_t pt_idx, prev_idx, next_idx;
    // Effective area of this "node"
    double area;
    // Overloaded operator used to sort the binheap
    // Greater area = "more important" node. So, this node is less than the 
    // other node if it's area is less than the other node's area
    bool operator<(const vis_node& other) { return (this->area < other.area); }
};
Points MultiPoint::visivalingam(const Points &pts, const double tolerance)
{
    // Make sure there's enough points in "pts" to bother with simplification.
    assert(pts.size() >= 2);
     // Result object
    Points results;
     // Lambda to calculate effective area spanned by a point and its immediate 
    // successor + predecessor.
    auto effective_area = [pts](const size_t& curr_pt_idx, const size_t& prev_pt_idx, const size_t& next_pt_idx)->coordf_t {
        const Point& curr = pts[curr_pt_idx];
        const Point& prev = pts[prev_pt_idx];
        const Point& next = pts[next_pt_idx];
        // Use point objects as vector-distances
		const Vec2d curr_to_next = (next - curr).cast<double>();
		const Vec2d prev_to_next = (prev - curr).cast<double>();
        // Take cross product of these two vector distances
		return 0.50 * abs(cross2(curr_to_next, prev_to_next));
    };
     // We store the effective areas for each node
    std::vector<coordf_t> areas;
    areas.reserve(pts.size());
     // Construct the initial set of nodes. We will make a heap out of the "heap" vector using 
    // std::make_heap. node_list is used later.
    std::vector<vis_node*> node_list;
    node_list.resize(pts.size());
    std::vector<vis_node*> heap;
    heap.reserve(pts.size());
    for (size_t i = 1; i < pts.size() - 1; ++ i) {
        // Get effective area of current node.
        coordf_t area = effective_area(i, i - 1, i + 1);
        // If area is greater than some arbitrarily small value, use it.
        node_list[i] = new vis_node(i, i - 1, i + 1, area);
        heap.push_back(node_list[i]);
    }
     // Call std::make_heap, which uses the < operator by default to make "heap" into 
    // a binheap, sorted by the < operator we defind in the vis_node struct
    std::make_heap(heap.begin(), heap.end());
     // Start comparing areas. Set min_area to an outrageous value initially.
    double min_area = -std::numeric_limits<double>::max();
    while (!heap.empty()) {
         // Get current node.
        vis_node* curr = heap.front();
         // Pop node we just retrieved off the heap. pop_heap moves front element in vector
        // to the back, so we can call pop_back()
        std::pop_heap(heap.begin(), heap.end());
        heap.pop_back();
         // Sanity assert check
        assert(curr == node_list[curr->pt_idx]);
         // If the current pt'ss area is less than that of the previous pt's area
        // use the last pt's area instead. This ensures we don't elimate the current
        // point without eliminating the previous 
        min_area = std::max(min_area, curr->area);
         // Update prev
        vis_node* prev = node_list[curr->prev_idx];
        if(prev != nullptr){
            prev->next_idx = curr->next_idx;
            prev->area = effective_area(prev->pt_idx, prev->prev_idx, prev->next_idx);
            // For some reason, std::make_heap() is the fastest way to resort the heap. Probably needs testing.
            std::make_heap(heap.begin(), heap.end());
        }
         // Update next
        vis_node* next = node_list[curr->next_idx];
        if(next != nullptr){
            next->prev_idx = curr->prev_idx;
            next->area = effective_area(next->pt_idx, next->prev_idx, next->next_idx);
            std::make_heap(heap.begin(), heap.end());
        }
         areas[curr->pt_idx] = min_area;
        node_list[curr->pt_idx] = nullptr;
        delete curr;
    }
    // Clear node list and shrink_to_fit() (to free actual memory). Not necessary. Could be removed.
    node_list.clear();
    node_list.shrink_to_fit();
    // This lambda is how we test whether or not to keep a point.
    auto use_point = [areas, tolerance](const size_t& idx)->bool {
        assert(idx < areas.size());
        // Return true at front/back of path/areas
        if(idx == 0 || idx == areas.size() - 1){
            return true;
        }
        // Return true if area at idx is greater than minimum area to consider "valid"
        else{
            return areas[idx] > tolerance;
        }
    };
    // Use previously defined lambda to build results.
    for (size_t i = 0; i < pts.size(); ++i) {
        if (use_point(i)){
            results.push_back(pts[i]);
        }
    }
     // Check that results has at least two points
    assert(results.size() >= 2);
     // Return simplified vector of points
    return results;
}

void MultiPoint3::translate(double x, double y)
{
    for (Vec3crd &p : points) {
        p(0) += coord_t(x);
        p(1) += coord_t(y);
    }
}

void MultiPoint3::translate(const Point& vector)
{
    this->translate(vector(0), vector(1));
}

BoundingBox3 MultiPoint3::bounding_box() const
{
    return BoundingBox3(points);
}

bool MultiPoint3::remove_duplicate_points()
{
    size_t j = 0;
    for (size_t i = 1; i < points.size(); ++i) {
        if (points[j] == points[i]) {
            // Just increase index i.
        } else {
            ++ j;
            if (j < i)
                points[j] = points[i];
        }
    }

    if (++j < points.size())
    {
        points.erase(points.begin() + j, points.end());
        return true;
    }

    return false;
}

BoundingBox get_extents(const MultiPoint &mp)
{ 
    return BoundingBox(mp.points);
}

BoundingBox get_extents_rotated(const Points &points, double angle)
{ 
    BoundingBox bbox;
    if (! points.empty()) {
        double s = sin(angle);
        double c = cos(angle);
        Points::const_iterator it = points.begin();
        double cur_x = (double)(*it)(0);
        double cur_y = (double)(*it)(1);
        bbox.min(0) = bbox.max(0) = (coord_t)round(c * cur_x - s * cur_y);
        bbox.min(1) = bbox.max(1) = (coord_t)round(c * cur_y + s * cur_x);
        for (++it; it != points.end(); ++it) {
            double cur_x = (double)(*it)(0);
            double cur_y = (double)(*it)(1);
            coord_t x = (coord_t)round(c * cur_x - s * cur_y);
            coord_t y = (coord_t)round(c * cur_y + s * cur_x);
            bbox.min(0) = std::min(x, bbox.min(0));
            bbox.min(1) = std::min(y, bbox.min(1));
            bbox.max(0) = std::max(x, bbox.max(0));
            bbox.max(1) = std::max(y, bbox.max(1));
        }
        bbox.defined = true;
    }
    return bbox;
}

BoundingBox get_extents_rotated(const MultiPoint &mp, double angle)
{
    return get_extents_rotated(mp.points, angle);
}

}<|MERGE_RESOLUTION|>--- conflicted
+++ resolved
@@ -108,81 +108,10 @@
     return false;
 }
 
-<<<<<<< HEAD
-bool MultiPoint::intersection(const Line& line, Point* intersection) const
-{
-    Lines lines = this->lines();
-    for (Lines::const_iterator it = lines.begin(); it != lines.end(); ++it) {
-        if (it->intersection(line, intersection)) return true;
-    }
-    return false;
-}
-
-bool MultiPoint::first_intersection(const Line& line, Point* intersection) const
-{
-    bool   found = false;
-    double dmin  = 0.;
-    Line l;
-    //for (const Line &l : this->lines()) {
-    for (size_t idx = 1; idx < points.size(); ++idx) {
-        l.a = points[idx-1];
-        l.b = points[idx];
-        Point ip;
-        if (l.intersection(line, &ip)) {
-            if (! found) {
-                found = true;
-                dmin = (line.a - ip).cast<double>().norm();
-                *intersection = ip;
-            } else {
-                double d = (line.a - ip).cast<double>().norm();
-                if (d < dmin) {
-                    dmin = d;
-                    *intersection = ip;
-                }
-            }
-        }
-    }
-    /*last-to-first line */{
-        assert(!points.back().coincides_with_epsilon(points.front()));
-        l.a = points.back();
-        l.b = points.front();
-        Point ip;
-        if (l.intersection(line, &ip)) {
-            if (!found) {
-                found         = true;
-                dmin          = (line.a - ip).cast<double>().norm();
-                *intersection = ip;
-            } else {
-                double d = (line.a - ip).cast<double>().norm();
-                if (d < dmin) {
-                    dmin          = d;
-                    *intersection = ip;
-                }
-            }
-        }
-    }
-    return found;
-}
-
-bool MultiPoint::intersections(const Line &line, Points *intersections) const
-{
-    size_t intersections_size = intersections->size();
-    for (const Line &polygon_line : this->lines()) {
-        Point intersection;
-        if (polygon_line.intersection(line, &intersection))
-            intersections->emplace_back(std::move(intersection));
-    }
-    return intersections->size() > intersections_size;
-}
-
 // Projection of a point onto the polygon.
+//FIXME: delete this, it's moved somewhere.
 std::pair<Point, size_t> MultiPoint::point_projection(const Point &point) const {
     size_t pt_idx = size_t(-1);
-=======
-// Projection of a point onto the polygon.
-//FIXME: delete this, it's moved somewhere.
-Point MultiPoint::point_projection(const Point &point) const {
->>>>>>> 3c0b9e04
     Point proj = point;
     double dmin = std::numeric_limits<double>::max();
     if (!this->points.empty()) {
