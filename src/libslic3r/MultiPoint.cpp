///|/ Copyright (c) Prusa Research 2016 - 2023 Vojtěch Bubník @bubnikv, Lukáš Matěna @lukasmatena, Lukáš Hejl @hejllukas, Enrico Turri @enricoturri1966
///|/ Copyright (c) Slic3r 2013 - 2016 Alessandro Ranellucci @alranel
///|/
///|/ PrusaSlicer is released under the terms of the AGPLv3 or higher
///|/
#include "MultiPoint.hpp"
#include "BoundingBox.hpp"

namespace Slic3r {

void MultiPoint::scale(double factor)
{
    for (Point &pt : points)
        pt *= factor;
}

void MultiPoint::scale(double factor_x, double factor_y)
{
    for (Point &pt : points)
    {
		pt(0) = coord_t(pt(0) * factor_x);
		pt(1) = coord_t(pt(1) * factor_y);
    }
}

void MultiPoint::translate(const Point &v)
{
    for (Point &pt : points)
        pt += v;
}

void MultiPoint::rotate(double cos_angle, double sin_angle)
{
    for (Point &pt : this->points) {
        double cur_x = double(pt(0));
        double cur_y = double(pt(1));
        pt(0) = coord_t(round(cos_angle * cur_x - sin_angle * cur_y));
        pt(1) = coord_t(round(cos_angle * cur_y + sin_angle * cur_x));
    }
}

void MultiPoint::rotate(double angle, const Point &center)
{
    double s = sin(angle);
    double c = cos(angle);
    for (Point &pt : points) {
        Vec2crd v(pt - center);
        pt(0) = (coord_t)round(double(center(0)) + c * v[0] - s * v[1]);
        pt(1) = (coord_t)round(double(center(1)) + c * v[1] + s * v[0]);
    }
}

int MultiPoint::find_point(const Point &point) const
{
    for (const Point &pt : this->points)
        if (pt == point)
            return int(&pt - &this->points.front());
    return -1;  // not found
}

int MultiPoint::find_point(const Point &point, double scaled_epsilon) const
{
    if (scaled_epsilon == 0)
        return this->find_point(point);

    auto dist2_min = std::numeric_limits<double>::max();
    auto eps2      = scaled_epsilon * scaled_epsilon;
    int  idx_min  = -1;
    for (const Point &pt : this->points) {
        double d2 = (pt - point).cast<double>().squaredNorm();
        if (d2 < dist2_min) {
            idx_min = int(&pt - &this->points.front());
            dist2_min = d2;
        }
    }
    return dist2_min < eps2 ? idx_min : -1;
}

BoundingBox MultiPoint::bounding_box() const
{
    return BoundingBox(this->points);
}

bool MultiPoint::has_duplicate_points() const
{
    for (size_t i = 1; i < points.size(); ++i)
        if (points[i-1] == points[i])
            return true;
    return false;
}

bool MultiPoint::remove_duplicate_points()
{
    size_t j = 0;
    for (size_t i = 1; i < points.size(); ++i) {
        if (points[j] == points[i]) {
            // Just increase index i.
        } else {
            ++ j;
            if (j < i)
                points[j] = points[i];
        }
    }
    if (++ j < points.size()) {
        points.erase(points.begin() + j, points.end());
        return true;
    }
    return false;
}

<<<<<<< HEAD
bool MultiPoint::intersection(const Line& line, Point* intersection) const
{
    Lines lines = this->lines();
    for (Lines::const_iterator it = lines.begin(); it != lines.end(); ++it) {
        if (it->intersection(line, intersection)) return true;
    }
    return false;
}

bool MultiPoint::first_intersection(const Line& line, Point* intersection) const
{
    bool   found = false;
    double dmin  = 0.;
    for (const Line &l : this->lines()) {
        Point ip;
        if (l.intersection(line, &ip)) {
            if (! found) {
                found = true;
                dmin = (line.a - ip).cast<double>().norm();
                *intersection = ip;
            } else {
                double d = (line.a - ip).cast<double>().norm();
                if (d < dmin) {
                    dmin = d;
                    *intersection = ip;
                }
            }
        }
    }
    return found;
}

bool MultiPoint::intersections(const Line &line, Points *intersections) const
{
    size_t intersections_size = intersections->size();
    for (const Line &polygon_line : this->lines()) {
        Point intersection;
        if (polygon_line.intersection(line, &intersection))
            intersections->emplace_back(std::move(intersection));
    }
    return intersections->size() > intersections_size;
}

// Projection of a point onto the polygon.
Point MultiPoint::point_projection(const Point &point) const {
    Point proj = point;
    double dmin = std::numeric_limits<double>::max();
    if (!this->points.empty()) {
        for (size_t i = 0; i < this->points.size()-1; ++i) {
            const Point &pt0 = this->points[i];
            const Point &pt1 = this->points[i + 1];
            double d = pt0.distance_to(point);
            if (d < dmin) {
                dmin = d;
                proj = pt0;
            }
            d = pt1.distance_to(point);
            if (d < dmin) {
                dmin = d;
                proj = pt1;
            }
            Vec2d v1(coordf_t(pt1(0) - pt0(0)), coordf_t(pt1(1) - pt0(1)));
            coordf_t div = dot(v1);
            if (div > 0.) {
                Vec2d v2(coordf_t(point(0) - pt0(0)), coordf_t(point(1) - pt0(1)));
                coordf_t t = dot(v1, v2) / div;
                if (t > 0. && t < 1.) {
                    Point foot(coord_t(floor(coordf_t(pt0(0)) + t * v1(0) + 0.5)), coord_t(floor(coordf_t(pt0(1)) + t * v1(1) + 0.5)));
                    d = foot.distance_to(point);
                    if (d < dmin) {
                        dmin = d;
                        proj = foot;
                    }
                }
            }
        }
    }
    return proj;
}

std::vector<Point> MultiPoint::_douglas_peucker(const std::vector<Point>& pts, const double tolerance)
{
    std::vector<Point> result_pts;
	double tolerance_sq = tolerance * tolerance;
    if (! pts.empty()) {
        const Point  *anchor      = &pts.front();
        size_t        anchor_idx  = 0;
        const Point  *floater     = &pts.back();
        size_t        floater_idx = pts.size() - 1;
        result_pts.reserve(pts.size());
        result_pts.emplace_back(*anchor);
        if (anchor_idx != floater_idx) {
            assert(pts.size() > 1);
            std::vector<size_t> dpStack;
            dpStack.reserve(pts.size());
            dpStack.emplace_back(floater_idx);
            for (;;) {
                double max_dist_sq  = 0.0;
                size_t furthest_idx = anchor_idx;
                // find point furthest from line seg created by (anchor, floater) and note it
                for (size_t i = anchor_idx + 1; i < floater_idx; ++ i) {
                    double dist_sq = Line::distance_to_squared(pts[i], *anchor, *floater);
                    if (dist_sq > max_dist_sq) {
                        max_dist_sq  = dist_sq;
                        furthest_idx = i;
                    }
                }
                // remove point if less than tolerance
                if (max_dist_sq <= tolerance_sq) {
                    result_pts.emplace_back(*floater);
                    anchor_idx = floater_idx;
                    anchor     = floater;
                    assert(dpStack.back() == floater_idx);
                    dpStack.pop_back();
                    if (dpStack.empty())
                        break;
                    floater_idx = dpStack.back();
                } else {
                    floater_idx = furthest_idx;
                    dpStack.emplace_back(floater_idx);
                }
                floater = &pts[floater_idx];
            }
        }
        assert(result_pts.front() == pts.front());
        assert(result_pts.back()  == pts.back());

#if 0
        {
            static int iRun = 0;
			BoundingBox bbox(pts);
			BoundingBox bbox2(result_pts);
			bbox.merge(bbox2);
            SVG svg(debug_out_path("douglas_peucker_%d.svg", iRun ++).c_str(), bbox);
            if (pts.front() == pts.back())
                svg.draw(Polygon(pts), "black");
            else
                svg.draw(Polyline(pts), "black");
            if (result_pts.front() == result_pts.back())
                svg.draw(Polygon(result_pts), "green", scale_(0.1));
            else
                svg.draw(Polyline(result_pts), "green", scale_(0.1));
        }
#endif
    }
    return result_pts;
}

/// <summary>
/// douglas_peucker will keep only points that are more than 'tolerance' out of the current polygon.
/// But when we want to ensure we don't have a segment less than min_length, it's not very usable.
/// This one is more effective: it will keep all points like the douglas_peucker, and also all points 
/// in-between that satisfies the min_length, ordered by their tolerance.
/// Note: to have a all 360 points of a circle, then you need 'tolerance  <= min_length * (1-cos(1°)) ~= min_length * 0.000155'
/// Note: douglas_peucker is bad for simplifying circles, as it will create uneven segments.
/// </summary>
/// <param name="pts"></param>
/// <param name="tolerance"></param>
/// <param name="min_length"></param>
/// <returns></returns>
std::vector<Point> MultiPoint::_douglas_peucker_plus(const std::vector<Point>& pts, const double tolerance, const double min_length)
{
    std::vector<Point> result_pts;
    std::vector<size_t> result_idx;
    const double tolerance_sq = tolerance * tolerance;
    if (!pts.empty()) {
        const Point* anchor = &pts.front();
        size_t        anchor_idx = 0;
        const Point* floater = &pts.back();
        size_t        floater_idx = pts.size() - 1;
        result_pts.reserve(pts.size());
        result_pts.emplace_back(*anchor);
        result_idx.reserve(pts.size());
        result_idx.emplace_back(anchor_idx);
        if (anchor_idx != floater_idx) {
            assert(pts.size() > 1);
            std::vector<size_t> dpStack;
            dpStack.reserve(pts.size());
            dpStack.emplace_back(floater_idx);
            for (;;) {
                double max_dist_sq = 0.0;
                size_t furthest_idx = anchor_idx;
                // find point furthest from line seg created by (anchor, floater) and note it
                for (size_t i = anchor_idx + 1; i < floater_idx; ++i) {
                    double dist_sq = Line::distance_to_squared(pts[i], *anchor, *floater);
                    if (dist_sq > max_dist_sq) {
                        max_dist_sq = dist_sq;
                        furthest_idx = i;
                    }
                }
                // remove point if less than tolerance
                if (max_dist_sq <= tolerance_sq) {
                    result_pts.emplace_back(*floater);
                    result_idx.emplace_back(floater_idx);
                    anchor_idx = floater_idx;
                    anchor = floater;
                    assert(dpStack.back() == floater_idx);
                    dpStack.pop_back();
                    if (dpStack.empty())
                        break;
                    floater_idx = dpStack.back();
                } else {
                    floater_idx = furthest_idx;
                    dpStack.emplace_back(floater_idx);
                }
                floater = &pts[floater_idx];
            }
        }
        assert(result_pts.front() == pts.front());
        assert(result_pts.back() == pts.back());

        //TODO use linked list if needed.
        // add other points that are at not less than min_length dist of the other points.
        //std::vector<double> distances;
        for (size_t segment_idx = 0; segment_idx < result_idx.size()-1; segment_idx++) {
            //distances.clear();
            size_t start_idx = result_idx[segment_idx];
            size_t end_idx = result_idx[segment_idx + 1];
            if (end_idx - start_idx == 1) continue;
            //create the list of distances
            double sum = 0;
            for (size_t i = start_idx; i < end_idx; i++) {
                double dist = pts[i].distance_to(pts[i + 1]);
                //distances.push_back(dist);
                sum += dist;
            }
            if (sum < min_length * 2) continue;
            //if there are too many points and dist, then choose a more difficult sections of ~min_length * 2-4, where we will at least one
            //if (sum > min_length * 4) {
            //    //check what is the last index possible
            //    double current_sum = 0;
            //    size_t last_possible_idx = end_idx;
            //    while (current_sum < min_length * 2) {
            //        last_possible_idx--;
            //        current_sum += distances[last_possible_idx - start_idx];
            //    }

            //    //find the new end point
            //    current_sum = 0;
            //    size_t current_idx = start_idx;
            //    while (current_sum < min_length * 4 && current_idx < last_possible_idx){
            //        current_sum += distances[current_idx - start_idx];
            //        current_idx ++;
            //    }

            //    // last check, to see if the points are well distributed enough. 
            //    if (current_sum > min_length * 2 && current_idx > start_idx + 1) {
            //        //set new end
            //        sum = current_sum;
            //        end_idx = current_idx;
            //        result_idx.insert(result_idx.begin() + segment_idx + 1, end_idx);
            //        result_pts.insert(result_pts.begin() + segment_idx + 1, pts[end_idx]);
            //    }
            //}

            Point* start_point = &result_pts[segment_idx];
            Point* end_point = &result_pts[segment_idx + 1];

            //use at least a point, even if it's not in the middle and sum ~= min_length * 2
            double max_dist_sq = 0.0;
            size_t furthest_idx = start_idx;
            const double half_min_length_sq = min_length * min_length / 4;
            // find point furthest from line seg created by (anchor, floater) and note it
            for (size_t i = start_idx + 1; i < end_idx; ++i) {
                if (start_point->distance_to_square(pts[i]) > half_min_length_sq && end_point->distance_to_square(pts[i]) > half_min_length_sq) {
                    double dist_sq = Line::distance_to_squared(pts[i], *start_point, *end_point);
                    if (dist_sq > max_dist_sq) {
                        max_dist_sq = dist_sq;
                        furthest_idx = i;
                    }
                }
            }

            if (furthest_idx > start_idx) {
                //add this point
                result_idx.insert(result_idx.begin() + segment_idx + 1, furthest_idx);
                result_pts.insert(result_pts.begin() + segment_idx + 1, pts[furthest_idx]);
                //and retry to simplify it
                segment_idx--;
            }
        }


#if 0
        {
            static int iRun = 0;
            BoundingBox bbox(pts);
            BoundingBox bbox2(result_pts);
            bbox.merge(bbox2);
            //SVG svg(debug_out_path("douglas_peucker_%d.svg", iRun ++).c_str(), bbox);

            std::stringstream stri;
            stri << "douglas_peucker_" << (iRun++) << ".svg";
            SVG svg(stri.str());
            if (pts.front() == pts.back())
                svg.draw(Polygon(pts), "black");
            else
                svg.draw(Polyline(pts), "black");
            if (result_pts.front() == result_pts.back())
                svg.draw(Polygon(result_pts), "green");
            else
                svg.draw(Polyline(result_pts), "green", scale_(0.1));
            svg.Close();
        }
#endif
    }
    return result_pts;
}



=======
>>>>>>> 3284959e
// Visivalingam simplification algorithm https://github.com/slic3r/Slic3r/pull/3825
// thanks to @fuchstraumer
/*
     struct - vis_node
     Used with the visivalignam simplification algorithm, which needs to be able to find a points
    successors and predecessors to operate succesfully. Since this struct is only used in one
    location, it could probably be dropped into a namespace to avoid polluting the slic3r namespace.
     Source: https://github.com/shortsleeves/visvalingam_simplify
     ^ Provided original algorithm implementation. I've only changed things a bit to "clean" them up
    (i.e be more like my personal style), and managed to do this without requiring a binheap implementation
 */
struct vis_node{
    vis_node(const size_t& idx, const size_t& _prev_idx, const size_t& _next_idx, const double& _area) : pt_idx(idx), prev_idx(_prev_idx), next_idx(_next_idx), area(_area) {}
    // Indices into a Points container, from which this object was constructed
    size_t pt_idx, prev_idx, next_idx;
    // Effective area of this "node"
    double area;
    // Overloaded operator used to sort the binheap
    // Greater area = "more important" node. So, this node is less than the 
    // other node if it's area is less than the other node's area
    bool operator<(const vis_node& other) { return (this->area < other.area); }
};
Points MultiPoint::visivalingam(const Points &pts, const double tolerance)
{
    // Make sure there's enough points in "pts" to bother with simplification.
    assert(pts.size() >= 2);
     // Result object
    Points results;
     // Lambda to calculate effective area spanned by a point and its immediate 
    // successor + predecessor.
    auto effective_area = [pts](const size_t& curr_pt_idx, const size_t& prev_pt_idx, const size_t& next_pt_idx)->coordf_t {
        const Point& curr = pts[curr_pt_idx];
        const Point& prev = pts[prev_pt_idx];
        const Point& next = pts[next_pt_idx];
        // Use point objects as vector-distances
		const Vec2d curr_to_next = (next - curr).cast<double>();
		const Vec2d prev_to_next = (prev - curr).cast<double>();
        // Take cross product of these two vector distances
		return 0.50 * abs(cross2(curr_to_next, prev_to_next));
    };
     // We store the effective areas for each node
    std::vector<coordf_t> areas;
    areas.reserve(pts.size());
     // Construct the initial set of nodes. We will make a heap out of the "heap" vector using 
    // std::make_heap. node_list is used later.
    std::vector<vis_node*> node_list;
    node_list.resize(pts.size());
    std::vector<vis_node*> heap;
    heap.reserve(pts.size());
    for (size_t i = 1; i < pts.size() - 1; ++ i) {
        // Get effective area of current node.
        coordf_t area = effective_area(i, i - 1, i + 1);
        // If area is greater than some arbitrarily small value, use it.
        node_list[i] = new vis_node(i, i - 1, i + 1, area);
        heap.push_back(node_list[i]);
    }
     // Call std::make_heap, which uses the < operator by default to make "heap" into 
    // a binheap, sorted by the < operator we defind in the vis_node struct
    std::make_heap(heap.begin(), heap.end());
     // Start comparing areas. Set min_area to an outrageous value initially.
    double min_area = -std::numeric_limits<double>::max();
    while (!heap.empty()) {
         // Get current node.
        vis_node* curr = heap.front();
         // Pop node we just retrieved off the heap. pop_heap moves front element in vector
        // to the back, so we can call pop_back()
        std::pop_heap(heap.begin(), heap.end());
        heap.pop_back();
         // Sanity assert check
        assert(curr == node_list[curr->pt_idx]);
         // If the current pt'ss area is less than that of the previous pt's area
        // use the last pt's area instead. This ensures we don't elimate the current
        // point without eliminating the previous 
        min_area = std::max(min_area, curr->area);
         // Update prev
        vis_node* prev = node_list[curr->prev_idx];
        if(prev != nullptr){
            prev->next_idx = curr->next_idx;
            prev->area = effective_area(prev->pt_idx, prev->prev_idx, prev->next_idx);
            // For some reason, std::make_heap() is the fastest way to resort the heap. Probably needs testing.
            std::make_heap(heap.begin(), heap.end());
        }
         // Update next
        vis_node* next = node_list[curr->next_idx];
        if(next != nullptr){
            next->prev_idx = curr->prev_idx;
            next->area = effective_area(next->pt_idx, next->prev_idx, next->next_idx);
            std::make_heap(heap.begin(), heap.end());
        }
         areas[curr->pt_idx] = min_area;
        node_list[curr->pt_idx] = nullptr;
        delete curr;
    }
    // Clear node list and shrink_to_fit() (to free actual memory). Not necessary. Could be removed.
    node_list.clear();
    node_list.shrink_to_fit();
    // This lambda is how we test whether or not to keep a point.
    auto use_point = [areas, tolerance](const size_t& idx)->bool {
        assert(idx < areas.size());
        // Return true at front/back of path/areas
        if(idx == 0 || idx == areas.size() - 1){
            return true;
        }
        // Return true if area at idx is greater than minimum area to consider "valid"
        else{
            return areas[idx] > tolerance;
        }
    };
    // Use previously defined lambda to build results.
    for (size_t i = 0; i < pts.size(); ++i) {
        if (use_point(i)){
            results.push_back(pts[i]);
        }
    }
     // Check that results has at least two points
    assert(results.size() >= 2);
     // Return simplified vector of points
    return results;
}

void MultiPoint3::translate(double x, double y)
{
    for (Vec3crd &p : points) {
        p(0) += coord_t(x);
        p(1) += coord_t(y);
    }
}

void MultiPoint3::translate(const Point& vector)
{
    this->translate(vector(0), vector(1));
}

BoundingBox3 MultiPoint3::bounding_box() const
{
    return BoundingBox3(points);
}

bool MultiPoint3::remove_duplicate_points()
{
    size_t j = 0;
    for (size_t i = 1; i < points.size(); ++i) {
        if (points[j] == points[i]) {
            // Just increase index i.
        } else {
            ++ j;
            if (j < i)
                points[j] = points[i];
        }
    }

    if (++j < points.size())
    {
        points.erase(points.begin() + j, points.end());
        return true;
    }

    return false;
}

BoundingBox get_extents(const MultiPoint &mp)
{ 
    return BoundingBox(mp.points);
}

BoundingBox get_extents_rotated(const Points &points, double angle)
{ 
    BoundingBox bbox;
    if (! points.empty()) {
        double s = sin(angle);
        double c = cos(angle);
        Points::const_iterator it = points.begin();
        double cur_x = (double)(*it)(0);
        double cur_y = (double)(*it)(1);
        bbox.min(0) = bbox.max(0) = (coord_t)round(c * cur_x - s * cur_y);
        bbox.min(1) = bbox.max(1) = (coord_t)round(c * cur_y + s * cur_x);
        for (++it; it != points.end(); ++it) {
            double cur_x = (double)(*it)(0);
            double cur_y = (double)(*it)(1);
            coord_t x = (coord_t)round(c * cur_x - s * cur_y);
            coord_t y = (coord_t)round(c * cur_y + s * cur_x);
            bbox.min(0) = std::min(x, bbox.min(0));
            bbox.min(1) = std::min(y, bbox.min(1));
            bbox.max(0) = std::max(x, bbox.max(0));
            bbox.max(1) = std::max(y, bbox.max(1));
        }
        bbox.defined = true;
    }
    return bbox;
}

BoundingBox get_extents_rotated(const MultiPoint &mp, double angle)
{
    return get_extents_rotated(mp.points, angle);
}

}<|MERGE_RESOLUTION|>--- conflicted
+++ resolved
@@ -108,51 +108,8 @@
     return false;
 }
 
-<<<<<<< HEAD
-bool MultiPoint::intersection(const Line& line, Point* intersection) const
-{
-    Lines lines = this->lines();
-    for (Lines::const_iterator it = lines.begin(); it != lines.end(); ++it) {
-        if (it->intersection(line, intersection)) return true;
-    }
-    return false;
-}
-
-bool MultiPoint::first_intersection(const Line& line, Point* intersection) const
-{
-    bool   found = false;
-    double dmin  = 0.;
-    for (const Line &l : this->lines()) {
-        Point ip;
-        if (l.intersection(line, &ip)) {
-            if (! found) {
-                found = true;
-                dmin = (line.a - ip).cast<double>().norm();
-                *intersection = ip;
-            } else {
-                double d = (line.a - ip).cast<double>().norm();
-                if (d < dmin) {
-                    dmin = d;
-                    *intersection = ip;
-                }
-            }
-        }
-    }
-    return found;
-}
-
-bool MultiPoint::intersections(const Line &line, Points *intersections) const
-{
-    size_t intersections_size = intersections->size();
-    for (const Line &polygon_line : this->lines()) {
-        Point intersection;
-        if (polygon_line.intersection(line, &intersection))
-            intersections->emplace_back(std::move(intersection));
-    }
-    return intersections->size() > intersections_size;
-}
-
 // Projection of a point onto the polygon.
+//FIXME: delete this, it's moved somewhere.
 Point MultiPoint::point_projection(const Point &point) const {
     Point proj = point;
     double dmin = std::numeric_limits<double>::max();
@@ -187,74 +144,6 @@
         }
     }
     return proj;
-}
-
-std::vector<Point> MultiPoint::_douglas_peucker(const std::vector<Point>& pts, const double tolerance)
-{
-    std::vector<Point> result_pts;
-	double tolerance_sq = tolerance * tolerance;
-    if (! pts.empty()) {
-        const Point  *anchor      = &pts.front();
-        size_t        anchor_idx  = 0;
-        const Point  *floater     = &pts.back();
-        size_t        floater_idx = pts.size() - 1;
-        result_pts.reserve(pts.size());
-        result_pts.emplace_back(*anchor);
-        if (anchor_idx != floater_idx) {
-            assert(pts.size() > 1);
-            std::vector<size_t> dpStack;
-            dpStack.reserve(pts.size());
-            dpStack.emplace_back(floater_idx);
-            for (;;) {
-                double max_dist_sq  = 0.0;
-                size_t furthest_idx = anchor_idx;
-                // find point furthest from line seg created by (anchor, floater) and note it
-                for (size_t i = anchor_idx + 1; i < floater_idx; ++ i) {
-                    double dist_sq = Line::distance_to_squared(pts[i], *anchor, *floater);
-                    if (dist_sq > max_dist_sq) {
-                        max_dist_sq  = dist_sq;
-                        furthest_idx = i;
-                    }
-                }
-                // remove point if less than tolerance
-                if (max_dist_sq <= tolerance_sq) {
-                    result_pts.emplace_back(*floater);
-                    anchor_idx = floater_idx;
-                    anchor     = floater;
-                    assert(dpStack.back() == floater_idx);
-                    dpStack.pop_back();
-                    if (dpStack.empty())
-                        break;
-                    floater_idx = dpStack.back();
-                } else {
-                    floater_idx = furthest_idx;
-                    dpStack.emplace_back(floater_idx);
-                }
-                floater = &pts[floater_idx];
-            }
-        }
-        assert(result_pts.front() == pts.front());
-        assert(result_pts.back()  == pts.back());
-
-#if 0
-        {
-            static int iRun = 0;
-			BoundingBox bbox(pts);
-			BoundingBox bbox2(result_pts);
-			bbox.merge(bbox2);
-            SVG svg(debug_out_path("douglas_peucker_%d.svg", iRun ++).c_str(), bbox);
-            if (pts.front() == pts.back())
-                svg.draw(Polygon(pts), "black");
-            else
-                svg.draw(Polyline(pts), "black");
-            if (result_pts.front() == result_pts.back())
-                svg.draw(Polygon(result_pts), "green", scale_(0.1));
-            else
-                svg.draw(Polyline(result_pts), "green", scale_(0.1));
-        }
-#endif
-    }
-    return result_pts;
 }
 
 /// <summary>
@@ -420,8 +309,6 @@
 
 
 
-=======
->>>>>>> 3284959e
 // Visivalingam simplification algorithm https://github.com/slic3r/Slic3r/pull/3825
 // thanks to @fuchstraumer
 /*
