--- conflicted
+++ resolved
@@ -8,45 +8,17 @@
 #include <libslic3r/Arrange/Scene.hpp>
 
 namespace Slic3r {
-    
+
 class Model;
 class ModelInstance;
-class PrintBase;
 using ModelInstancePtrs = std::vector<ModelInstance*>;
 
 //void duplicate(Model &model, ArrangePolygons &copies, VirtualBedFn);
 void duplicate_objects(Model &model, size_t copies_num);
 
-<<<<<<< HEAD
-template<class TBed>
-bool arrange_objects(Model &              model,
-                     const TBed &         bed,
-                     const ArrangeParams &params,
-                     VirtualBedFn         vfn = throw_if_out_of_bed)
-{
-    ModelInstancePtrs instances;
-    ArrangePolygons input = get_arrange_polys(model, instances);
-    arrangement::arrange(input, bed, params);
-    
-    return apply_arrange_polys(input, instances, vfn);
-}
-
-template<class TBed>
-void duplicate(Model &              model,
-               size_t               copies_num,
-               const TBed &         bed,
-               const ArrangeParams &params,
-               VirtualBedFn         vfn = throw_if_out_of_bed)
-{
-    ArrangePolygons copies(copies_num, get_arrange_poly(model));
-    arrangement::arrange(copies, bed, params);
-    duplicate(model, copies, vfn);
-}
-=======
 bool arrange_objects(Model &model,
                      const arr2::ArrangeBed &bed,
                      const arr2::ArrangeSettingsView &settings);
->>>>>>> 3284959e
 
 void duplicate_objects(Model &              model,
                        size_t               copies_num,
