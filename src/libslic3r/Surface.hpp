///|/ Copyright (c) Prusa Research 2016 - 2023 Vojtěch Bubník @bubnikv, Lukáš Matěna @lukasmatena
///|/ Copyright (c) 2016 Sakari Kapanen @Flannelhead
///|/ Copyright (c) Slic3r 2013 - 2015 Alessandro Ranellucci @alranel
///|/
///|/ ported from lib/Slic3r/Surface.pm:
///|/ Copyright (c) Prusa Research 2022 Vojtěch Bubník @bubnikv
///|/ Copyright (c) Slic3r 2011 - 2014 Alessandro Ranellucci @alranel
///|/
///|/ PrusaSlicer is released under the terms of the AGPLv3 or higher
///|/
#ifndef slic3r_Surface_hpp_
#define slic3r_Surface_hpp_

#include "libslic3r.h"
#include "ExPolygon.hpp"

namespace Slic3r {

/// a SurfaceType should be composed of a Position & density flag
/// Position: top, bottom, internal
/// Density: solid, sparse, void
/// optinally, is can also have one bridge modifier (bridge, over-bridge).
enum SurfaceType  : uint16_t { 
    stNone = 0,
    /// Position: Top horizontal surface, visible from the top.
    stPosTop        = 1 << 0,
    /// Position: Bottom horizontal surface, visible from the bottom, printed with a normal extrusion flow.
    stPosBottom     = 1 << 1,
    /// Position: Normal sparse infill.
    stPosInternal   = 1 << 2,
    /// Position: Inner/outer perimeters. Mainly used for coloring
    stPosPerimeter  = 1 << 3,
    /// Density: Solid infill (100%).
    stDensSolid     = 1 << 4,
    /// Density: Sparse infill (>0% & <100%).
    stDensSparse    = 1 << 5,
    /// Density: or if sparse infill layers get combined into a single layer.
    stDensVoid      = 1 << 6,
    /// Bridge Modifier: 1st layer of dense infill over sparse infill, printed with a bridging extrusion flow.
    stModBridge = 1 << 7,
    /// Bridge Modifier: 2nd layer of dense infill over sparse infill/nothing, may be printed with an over-extruding flow.
    stModOverBridge = 1 << 8,
};
inline SurfaceType operator|(SurfaceType a, SurfaceType b) {
    return static_cast<SurfaceType>(static_cast<uint16_t>(a) | static_cast<uint16_t>(b));
}
inline SurfaceType operator&(SurfaceType a, SurfaceType b) {
    return static_cast<SurfaceType>(static_cast<uint16_t>(a) & static_cast<uint16_t>(b));
}
inline SurfaceType operator^(SurfaceType a, SurfaceType b) {
    return static_cast<SurfaceType>(static_cast<uint16_t>(a) ^ static_cast<uint16_t>(b));
}
inline SurfaceType operator|=(SurfaceType& a, SurfaceType b) {
    a = a | b; return a;
}
inline SurfaceType operator&=(SurfaceType& a, SurfaceType b) {
    a = a & b; return a;
}
//inline bool operator==(SurfaceType a, SurfaceType b) {
//    return static_cast<uint16_t>(a) ^ static_cast<uint16_t>(b) == 0;
//}
//inline bool operator!=(SurfaceType a, SurfaceType b) {
//    return static_cast<uint16_t>(a) ^ static_cast<uint16_t>(b) != 0;
//}
std::string surfaceType_to_string(SurfaceType st);


class Surface
{
public:
    SurfaceType     surface_type;
    ExPolygon       expolygon;
<<<<<<< HEAD
    double          thickness;          // in mm
    unsigned short  thickness_layers;   // in layers
    double          bridge_angle;       // in radians, ccw, 0 = East, only 0+ (negative means undefined)
    unsigned short  extra_perimeters;
    //for dense infill
    uint16_t        maxNbSolidLayersOnTop;
    uint16_t        priority;
    
    Surface(const Slic3r::Surface &rhs)
        : surface_type(rhs.surface_type), expolygon(rhs.expolygon),
            thickness(rhs.thickness), thickness_layers(rhs.thickness_layers), 
            bridge_angle(rhs.bridge_angle), extra_perimeters(rhs.extra_perimeters),
            maxNbSolidLayersOnTop(rhs.maxNbSolidLayersOnTop),
            priority(rhs.priority)
        {};

    Surface(SurfaceType _surface_type, const ExPolygon &_expolygon)
        : surface_type(_surface_type), expolygon(_expolygon),
            thickness(-1), thickness_layers(1), bridge_angle(-1), extra_perimeters(0),
            maxNbSolidLayersOnTop(-1),
            priority(0)
        {};
    Surface(const Surface &other, const ExPolygon &_expolygon)
        : surface_type(other.surface_type), expolygon(_expolygon),
            thickness(other.thickness), thickness_layers(other.thickness_layers), 
            bridge_angle(other.bridge_angle), extra_perimeters(other.extra_perimeters),
            maxNbSolidLayersOnTop(other.maxNbSolidLayersOnTop),
            priority(other.priority)
        {};
    Surface(Surface &&rhs)
        : surface_type(rhs.surface_type), expolygon(std::move(rhs.expolygon)),
            thickness(rhs.thickness), thickness_layers(rhs.thickness_layers), 
            bridge_angle(rhs.bridge_angle), extra_perimeters(rhs.extra_perimeters),
            maxNbSolidLayersOnTop(rhs.maxNbSolidLayersOnTop),
            priority(rhs.priority)
        {};
    Surface(SurfaceType _surface_type, const ExPolygon &&_expolygon)
        : surface_type(_surface_type), expolygon(std::move(_expolygon)),
            thickness(-1), thickness_layers(1), bridge_angle(-1), extra_perimeters(0),
            maxNbSolidLayersOnTop(-1),
            priority(-1)
        {};
    Surface(const Surface &other, const ExPolygon &&_expolygon)
        : surface_type(other.surface_type), expolygon(std::move(_expolygon)),
            thickness(other.thickness), thickness_layers(other.thickness_layers), 
            bridge_angle(other.bridge_angle), extra_perimeters(other.extra_perimeters),
            maxNbSolidLayersOnTop(other.maxNbSolidLayersOnTop),
            priority(other.priority)
        {};
=======
    double          thickness        { -1 };  // in mm
    unsigned short  thickness_layers {  1 };  // in layers
    double          bridge_angle     { -1. }; // in radians, ccw, 0 = East, only 0+ (negative means undefined)
    unsigned short  extra_perimeters {  0 };
    
    Surface(const Slic3r::Surface &rhs) :
        surface_type(rhs.surface_type), expolygon(rhs.expolygon),
        thickness(rhs.thickness), thickness_layers(rhs.thickness_layers), 
        bridge_angle(rhs.bridge_angle), extra_perimeters(rhs.extra_perimeters) {}
    Surface(SurfaceType surface_type, const ExPolygon &expolygon) : 
        surface_type(surface_type), expolygon(expolygon) {}
    Surface(const Surface &templ, const ExPolygon &expolygon) :
        surface_type(templ.surface_type), expolygon(expolygon),
        thickness(templ.thickness), thickness_layers(templ.thickness_layers),
        bridge_angle(templ.bridge_angle), extra_perimeters(templ.extra_perimeters) {}
    Surface(Surface &&rhs) :
        surface_type(rhs.surface_type), expolygon(std::move(rhs.expolygon)),
        thickness(rhs.thickness), thickness_layers(rhs.thickness_layers), 
        bridge_angle(rhs.bridge_angle), extra_perimeters(rhs.extra_perimeters) {}
    Surface(SurfaceType surface_type, ExPolygon &&expolygon) : 
        surface_type(surface_type), expolygon(std::move(expolygon)) {}
    Surface(const Surface &templ, ExPolygon &&expolygon) :
        surface_type(templ.surface_type), expolygon(std::move(expolygon)),
            thickness(templ.thickness), thickness_layers(templ.thickness_layers), 
            bridge_angle(templ.bridge_angle), extra_perimeters(templ.extra_perimeters) {}
>>>>>>> 3284959e

    Surface& operator=(const Surface &rhs)
    {
        surface_type     = rhs.surface_type;
        expolygon        = rhs.expolygon;
        thickness        = rhs.thickness;
        thickness_layers = rhs.thickness_layers;
        bridge_angle     = rhs.bridge_angle;
        extra_perimeters = rhs.extra_perimeters;
        maxNbSolidLayersOnTop = rhs.maxNbSolidLayersOnTop;
        priority         = rhs.priority;
        return *this;
    }

    Surface& operator=(Surface &&rhs)
    {
        surface_type     = rhs.surface_type;
        expolygon        = std::move(rhs.expolygon);
        thickness        = rhs.thickness;
        thickness_layers = rhs.thickness_layers;
        bridge_angle     = rhs.bridge_angle;
        extra_perimeters = rhs.extra_perimeters;
        maxNbSolidLayersOnTop = rhs.maxNbSolidLayersOnTop;
        priority         = rhs.priority;
        return *this;
    }

	double area() 		 const { return this->expolygon.area(); }
    bool empty() const { return expolygon.empty(); }
    void clear() { expolygon.clear(); }
    bool has_fill_solid() const;
    bool has_fill_sparse() const;
    bool has_fill_void() const;
    bool has_pos_external() const;
    bool has_pos_top() const;
    bool has_pos_internal() const;
    bool has_pos_bottom() const;
    bool has_mod_bridge() const;
    bool has_mod_overBridge() const;
};

typedef std::vector<Surface> Surfaces;
<<<<<<< HEAD
typedef std::vector<Surface*> SurfacesPtr;
typedef std::vector<const Surface*> SurfacesConstPtr;
=======
typedef std::vector<const Surface*> SurfacesPtr;
>>>>>>> 3284959e

inline Polygons to_polygons(const Surface &surface)
{
    return to_polygons(surface.expolygon);
}

inline Polygons to_polygons(Surface &&surface)
{
    return to_polygons(std::move(surface.expolygon));
}

inline Polygons to_polygons(const Surfaces &src)
{
    size_t num = 0;
    for (Surfaces::const_iterator it = src.begin(); it != src.end(); ++it)
        num += it->expolygon.holes.size() + 1;
    Polygons polygons;
    polygons.reserve(num);
    for (Surfaces::const_iterator it = src.begin(); it != src.end(); ++it) {
        polygons.emplace_back(it->expolygon.contour);
        for (Polygons::const_iterator ith = it->expolygon.holes.begin(); ith != it->expolygon.holes.end(); ++ith)
            polygons.emplace_back(*ith);
    }
    return polygons;
}

inline Polygons to_polygons(const SurfacesPtr &src)
{
    size_t num = 0;
    for (SurfacesPtr::const_iterator it = src.begin(); it != src.end(); ++it)
        num += (*it)->expolygon.holes.size() + 1;
    Polygons polygons;
    polygons.reserve(num);
    for (SurfacesPtr::const_iterator it = src.begin(); it != src.end(); ++it) {
        polygons.emplace_back((*it)->expolygon.contour);
        for (Polygons::const_iterator ith = (*it)->expolygon.holes.begin(); ith != (*it)->expolygon.holes.end(); ++ith)
            polygons.emplace_back(*ith);
    }
    return polygons;
}

inline Polygons to_polygons(const SurfacesConstPtr &src)
{
    size_t num = 0;
    for (SurfacesConstPtr::const_iterator it = src.begin(); it != src.end(); ++it)
        num += (*it)->expolygon.holes.size() + 1;
    Polygons polygons;
    polygons.reserve(num);
    for (SurfacesConstPtr::const_iterator it = src.begin(); it != src.end(); ++it) {
        polygons.emplace_back((*it)->expolygon.contour);
        for (Polygons::const_iterator ith = (*it)->expolygon.holes.begin(); ith != (*it)->expolygon.holes.end(); ++ith)
            polygons.emplace_back(*ith);
    }
    return polygons;
}

inline ExPolygons to_expolygons(const Surfaces &src)
{
    ExPolygons expolygons;
    expolygons.reserve(src.size());
    for (Surfaces::const_iterator it = src.begin(); it != src.end(); ++it)
        expolygons.emplace_back(it->expolygon);
    return expolygons;
}

inline ExPolygons to_expolygons(Surfaces &&src)
{
<<<<<<< HEAD
    ExPolygons expolygons;
    expolygons.reserve(src.size());
    for (Surfaces::const_iterator it = src.begin(); it != src.end(); ++it)
        expolygons.emplace_back(ExPolygon(std::move(it->expolygon)));
    src.clear();
    return expolygons;
=======
	ExPolygons expolygons;
	expolygons.reserve(src.size());
	for (auto it = src.begin(); it != src.end(); ++it)
		expolygons.emplace_back(ExPolygon(std::move(it->expolygon)));
	src.clear();
	return expolygons;
>>>>>>> 3284959e
}

inline ExPolygons to_expolygons(const SurfacesPtr &src)
{
    ExPolygons expolygons;
    expolygons.reserve(src.size());
    for (SurfacesPtr::const_iterator it = src.begin(); it != src.end(); ++it)
        expolygons.emplace_back((*it)->expolygon);
    return expolygons;
}

inline ExPolygons to_expolygons(const SurfacesConstPtr &src)
{
    ExPolygons expolygons;
    expolygons.reserve(src.size());
    for (SurfacesConstPtr::const_iterator it = src.begin(); it != src.end(); ++it)
        expolygons.emplace_back((*it)->expolygon);
    return expolygons;
}

// Count a nuber of polygons stored inside the vector of expolygons.
// Useful for allocating space for polygons when converting expolygons to polygons.
inline size_t number_polygons(const Surfaces &surfaces)
{
    size_t n_polygons = 0;
    for (Surfaces::const_iterator it = surfaces.begin(); it != surfaces.end(); ++ it)
        n_polygons += it->expolygon.holes.size() + 1;
    return n_polygons;
}
inline size_t number_polygons(const SurfacesPtr &surfaces)
{
    size_t n_polygons = 0;
    for (SurfacesPtr::const_iterator it = surfaces.begin(); it != surfaces.end(); ++ it)
        n_polygons += (*it)->expolygon.holes.size() + 1;
    return n_polygons;
}

// Append a vector of Surfaces at the end of another vector of polygons.
inline void polygons_append(Polygons &dst, const Surfaces &src) 
{ 
    dst.reserve(dst.size() + number_polygons(src));
    for (Surfaces::const_iterator it = src.begin(); it != src.end(); ++ it) {
        dst.emplace_back(it->expolygon.contour);
        dst.insert(dst.end(), it->expolygon.holes.begin(), it->expolygon.holes.end());
    }
}

inline void polygons_append(Polygons &dst, Surfaces &&src) 
{ 
    dst.reserve(dst.size() + number_polygons(src));
    for (Surfaces::iterator it = src.begin(); it != src.end(); ++ it) {
        dst.emplace_back(std::move(it->expolygon.contour));
        std::move(std::begin(it->expolygon.holes), std::end(it->expolygon.holes), std::back_inserter(dst));
        it->expolygon.holes.clear();
    }
}

// Append a vector of Surfaces at the end of another vector of polygons.
inline void polygons_append(Polygons &dst, const SurfacesPtr &src) 
{ 
    dst.reserve(dst.size() + number_polygons(src));
    for (SurfacesPtr::const_iterator it = src.begin(); it != src.end(); ++ it) {
        dst.emplace_back((*it)->expolygon.contour);
        dst.insert(dst.end(), (*it)->expolygon.holes.begin(), (*it)->expolygon.holes.end());
    }
}

/*
inline void polygons_append(Polygons &dst, SurfacesPtr &&src) 
{ 
    dst.reserve(dst.size() + number_polygons(src));
    for (SurfacesPtr::const_iterator it = src.begin(); it != src.end(); ++ it) {
        dst.emplace_back(std::move((*it)->expolygon.contour));
        std::move(std::begin((*it)->expolygon.holes), std::end((*it)->expolygon.holes), std::back_inserter(dst));
        (*it)->expolygon.holes.clear();
    }
}
*/

// Append a vector of Surfaces at the end of another vector of polygons.
inline void surfaces_append(Surfaces &dst, const ExPolygons &src, SurfaceType surfaceType) 
{ 
    dst.reserve(dst.size() + src.size());
    for (const ExPolygon &expoly : src)
        dst.emplace_back(Surface(surfaceType, expoly));
}
inline void surfaces_append(Surfaces &dst, const ExPolygons &src, const Surface &surfaceTempl) 
{ 
    dst.reserve(dst.size() + number_polygons(src));
    for (const ExPolygon &expoly : src)
        dst.emplace_back(Surface(surfaceTempl, expoly));
}
inline void surfaces_append(Surfaces &dst, const Surfaces &src) 
{ 
    dst.insert(dst.end(), src.begin(), src.end());
}

inline void surfaces_append(Surfaces &dst, ExPolygons &&src, SurfaceType surfaceType) 
{ 
    dst.reserve(dst.size() + src.size());
    for (ExPolygon &expoly : src)
        dst.emplace_back(Surface(surfaceType, std::move(expoly)));
    src.clear();
}

inline void surfaces_append(Surfaces &dst, ExPolygons &&src, const Surface &surfaceTempl) 
{ 
    dst.reserve(dst.size() + number_polygons(src));
    for (ExPolygon& explg : src)
        dst.emplace_back(Surface(surfaceTempl, std::move(explg)));
    src.clear();
}

inline void surfaces_append(Surfaces &dst, Surfaces &&src) 
{ 
    if (dst.empty()) {
        dst = std::move(src);
    } else {
        std::move(std::begin(src), std::end(src), std::back_inserter(dst));
        src.clear();
    }
}

extern BoundingBox get_extents(const Surface &surface);
extern BoundingBox get_extents(const Surfaces &surfaces);
extern BoundingBox get_extents(const SurfacesPtr &surfaces);

inline bool surfaces_could_merge(const Surface &s1, const Surface &s2)
{
    return 
        s1.surface_type      == s2.surface_type     &&
        s1.thickness         == s2.thickness        &&
        s1.thickness_layers  == s2.thickness_layers &&
        s1.bridge_angle      == s2.bridge_angle;
}

class SVG;

extern const char* surface_type_to_color_name(const SurfaceType surface_type);
extern void export_surface_type_legend_to_svg(SVG &svg, const Point &pos);
extern Point export_surface_type_legend_to_svg_box_size();
extern bool export_to_svg(const char *path, const Surfaces &surfaces, const float transparency = 1.f);

}

#endif<|MERGE_RESOLUTION|>--- conflicted
+++ resolved
@@ -70,83 +70,43 @@
 public:
     SurfaceType     surface_type;
     ExPolygon       expolygon;
-<<<<<<< HEAD
-    double          thickness;          // in mm
-    unsigned short  thickness_layers;   // in layers
-    double          bridge_angle;       // in radians, ccw, 0 = East, only 0+ (negative means undefined)
-    unsigned short  extra_perimeters;
+    double          thickness        { -1 };  // in mm
+    unsigned short  thickness_layers {  1 };  // in layers
+    double          bridge_angle     { -1. }; // in radians, ccw, 0 = East, only 0+ (negative means undefined)
+    unsigned short  extra_perimeters {  0 };
     //for dense infill
-    uint16_t        maxNbSolidLayersOnTop;
-    uint16_t        priority;
+    uint16_t        maxNbSolidLayersOnTop { -1 };
+    uint16_t        priority              {  0 };
     
-    Surface(const Slic3r::Surface &rhs)
-        : surface_type(rhs.surface_type), expolygon(rhs.expolygon),
+    Surface(const Slic3r::Surface &rhs) :
+        surface_type(rhs.surface_type), expolygon(rhs.expolygon),
             thickness(rhs.thickness), thickness_layers(rhs.thickness_layers), 
             bridge_angle(rhs.bridge_angle), extra_perimeters(rhs.extra_perimeters),
             maxNbSolidLayersOnTop(rhs.maxNbSolidLayersOnTop),
-            priority(rhs.priority)
-        {};
+            priority(rhs.priority) {};
 
     Surface(SurfaceType _surface_type, const ExPolygon &_expolygon)
-        : surface_type(_surface_type), expolygon(_expolygon),
-            thickness(-1), thickness_layers(1), bridge_angle(-1), extra_perimeters(0),
-            maxNbSolidLayersOnTop(-1),
-            priority(0)
-        {};
+        : surface_type(_surface_type), expolygon(_expolygon) {};
     Surface(const Surface &other, const ExPolygon &_expolygon)
         : surface_type(other.surface_type), expolygon(_expolygon),
             thickness(other.thickness), thickness_layers(other.thickness_layers), 
             bridge_angle(other.bridge_angle), extra_perimeters(other.extra_perimeters),
             maxNbSolidLayersOnTop(other.maxNbSolidLayersOnTop),
-            priority(other.priority)
-        {};
+            priority(other.priority) {};
     Surface(Surface &&rhs)
         : surface_type(rhs.surface_type), expolygon(std::move(rhs.expolygon)),
             thickness(rhs.thickness), thickness_layers(rhs.thickness_layers), 
             bridge_angle(rhs.bridge_angle), extra_perimeters(rhs.extra_perimeters),
             maxNbSolidLayersOnTop(rhs.maxNbSolidLayersOnTop),
-            priority(rhs.priority)
-        {};
+            priority(rhs.priority) {};
     Surface(SurfaceType _surface_type, const ExPolygon &&_expolygon)
-        : surface_type(_surface_type), expolygon(std::move(_expolygon)),
-            thickness(-1), thickness_layers(1), bridge_angle(-1), extra_perimeters(0),
-            maxNbSolidLayersOnTop(-1),
-            priority(-1)
-        {};
+        : surface_type(_surface_type), expolygon(std::move(_expolygon)) {};
     Surface(const Surface &other, const ExPolygon &&_expolygon)
         : surface_type(other.surface_type), expolygon(std::move(_expolygon)),
             thickness(other.thickness), thickness_layers(other.thickness_layers), 
             bridge_angle(other.bridge_angle), extra_perimeters(other.extra_perimeters),
             maxNbSolidLayersOnTop(other.maxNbSolidLayersOnTop),
-            priority(other.priority)
-        {};
-=======
-    double          thickness        { -1 };  // in mm
-    unsigned short  thickness_layers {  1 };  // in layers
-    double          bridge_angle     { -1. }; // in radians, ccw, 0 = East, only 0+ (negative means undefined)
-    unsigned short  extra_perimeters {  0 };
-    
-    Surface(const Slic3r::Surface &rhs) :
-        surface_type(rhs.surface_type), expolygon(rhs.expolygon),
-        thickness(rhs.thickness), thickness_layers(rhs.thickness_layers), 
-        bridge_angle(rhs.bridge_angle), extra_perimeters(rhs.extra_perimeters) {}
-    Surface(SurfaceType surface_type, const ExPolygon &expolygon) : 
-        surface_type(surface_type), expolygon(expolygon) {}
-    Surface(const Surface &templ, const ExPolygon &expolygon) :
-        surface_type(templ.surface_type), expolygon(expolygon),
-        thickness(templ.thickness), thickness_layers(templ.thickness_layers),
-        bridge_angle(templ.bridge_angle), extra_perimeters(templ.extra_perimeters) {}
-    Surface(Surface &&rhs) :
-        surface_type(rhs.surface_type), expolygon(std::move(rhs.expolygon)),
-        thickness(rhs.thickness), thickness_layers(rhs.thickness_layers), 
-        bridge_angle(rhs.bridge_angle), extra_perimeters(rhs.extra_perimeters) {}
-    Surface(SurfaceType surface_type, ExPolygon &&expolygon) : 
-        surface_type(surface_type), expolygon(std::move(expolygon)) {}
-    Surface(const Surface &templ, ExPolygon &&expolygon) :
-        surface_type(templ.surface_type), expolygon(std::move(expolygon)),
-            thickness(templ.thickness), thickness_layers(templ.thickness_layers), 
-            bridge_angle(templ.bridge_angle), extra_perimeters(templ.extra_perimeters) {}
->>>>>>> 3284959e
+            priority(other.priority) {};
 
     Surface& operator=(const Surface &rhs)
     {
@@ -189,12 +149,8 @@
 };
 
 typedef std::vector<Surface> Surfaces;
-<<<<<<< HEAD
-typedef std::vector<Surface*> SurfacesPtr;
+typedef std::vector<const Surface*> SurfacesPtr;
 typedef std::vector<const Surface*> SurfacesConstPtr;
-=======
-typedef std::vector<const Surface*> SurfacesPtr;
->>>>>>> 3284959e
 
 inline Polygons to_polygons(const Surface &surface)
 {
@@ -262,21 +218,12 @@
 
 inline ExPolygons to_expolygons(Surfaces &&src)
 {
-<<<<<<< HEAD
     ExPolygons expolygons;
     expolygons.reserve(src.size());
-    for (Surfaces::const_iterator it = src.begin(); it != src.end(); ++it)
+	for (auto it = src.begin(); it != src.end(); ++it)
         expolygons.emplace_back(ExPolygon(std::move(it->expolygon)));
     src.clear();
     return expolygons;
-=======
-	ExPolygons expolygons;
-	expolygons.reserve(src.size());
-	for (auto it = src.begin(); it != src.end(); ++it)
-		expolygons.emplace_back(ExPolygon(std::move(it->expolygon)));
-	src.clear();
-	return expolygons;
->>>>>>> 3284959e
 }
 
 inline ExPolygons to_expolygons(const SurfacesPtr &src)
@@ -402,7 +349,7 @@
 
 extern BoundingBox get_extents(const Surface &surface);
 extern BoundingBox get_extents(const Surfaces &surfaces);
-extern BoundingBox get_extents(const SurfacesPtr &surfaces);
+extern BoundingBox get_extents(const SurfacesConstPtr &surfaces);
 
 inline bool surfaces_could_merge(const Surface &s1, const Surface &s2)
 {
