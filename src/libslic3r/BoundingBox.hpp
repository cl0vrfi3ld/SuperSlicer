--- conflicted
+++ resolved
@@ -53,13 +53,9 @@
         return point.x() >= this->min.x() && point.x() <= this->max.x()
             && point.y() >= this->min.y() && point.y() <= this->max.y();
     }
-<<<<<<< HEAD
     bool cross(const Line &line) const;
     bool cross(const Polyline &lines) const;
-    bool contains(const BoundingBoxBase<PointClass> &other) const {
-=======
     bool contains(const BoundingBoxBase<PointType, PointsType> &other) const {
->>>>>>> 3c0b9e04
         return contains(other.min) && contains(other.max);
     }
     bool overlap(const BoundingBoxBase<PointType, PointsType> &other) const {
