--- conflicted
+++ resolved
@@ -73,7 +73,7 @@
         if (simplified.size() > 3) {
             simplified.pop_back();
             simplified_raw.push_back(Polygon{ std::move(simplified) });
-        }
+    }
     }
     *retval = Slic3r::simplify_polygons(simplified_raw);
 }
@@ -643,21 +643,13 @@
     return Transformation(get_matrix() * other.get_matrix());
 }
 
-<<<<<<< HEAD
 
 bool Transformation::operator==(const Transformation& other) const
 {
-    return m_offset == other.m_offset
-        && m_rotation == other.m_rotation
-        && m_scaling_factor == other.m_scaling_factor
-        && m_mirror == other.m_mirror
-        && m_matrix.isApprox(other.m_matrix);
-}
-
-Transformation Transformation::volume_to_bed_transformation(const Transformation& instance_transformation, const BoundingBoxf3& bbox)
-=======
+    return m_matrix == other.m_matrix;
+}
+
 TransformationSVD::TransformationSVD(const Transform3d& trafo)
->>>>>>> 3284959e
 {
     const auto &m0 = trafo.matrix().block<3, 3>(0, 0);
     mirror = m0.determinant() < 0.0;
@@ -685,8 +677,8 @@
             if (num_zeros != 2 || num_ones != 1) {
                 rotation_90_degrees = false;
                 break;
-            }
-        }
+    }
+    }
         // Detect skew by brute force: check if the axes are still orthogonal after transformation
         const Matrix3d trafo_linear = trafo.linear();
         const std::array<Vec3d, 3> axes = { Vec3d::UnitX(), Vec3d::UnitY(), Vec3d::UnitZ() };
