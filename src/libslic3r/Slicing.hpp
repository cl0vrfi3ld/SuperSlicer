// Based on implementation by @platsch

#ifndef slic3r_Slicing_hpp_
#define slic3r_Slicing_hpp_

#include <cstring>
#include <map>
#include <set>
#include <type_traits>
#include <vector>

#include "libslic3r.h"
#include "Utils.hpp"

namespace Slic3r
{

class PrintConfig;
class PrintObjectConfig;
class ModelConfig;
class ModelObject;
class DynamicPrintConfig;

// little function that return val as a multiple of z_step if z_step is not == 0
extern coordf_t check_z_step(const coordf_t val,const coordf_t z_step);

// Parameters to guide object slicing and support generation.
// The slicing parameters account for a raft and whether the 1st object layer is printed with a normal or a bridging flow
// (using a normal flow over a soluble support, using a bridging flow over a non-soluble support).
struct SlicingParameters
{
	SlicingParameters() = default;

    static SlicingParameters create_from_config(
        const PrintConfig       &print_config, 
        const PrintObjectConfig &object_config,
        coordf_t                 object_height,
        const std::set<uint16_t> &object_extruders);

    // Has any raft layers?
    bool        has_raft() const { return raft_layers() > 0; }
    size_t      raft_layers() const { return base_raft_layers + interface_raft_layers; }

    // Is the 1st object layer height fixed, or could it be varied?
    bool        first_object_layer_height_fixed()  const { return ! has_raft() || first_object_layer_bridging; }

    // Height of the object to be printed. This value does not contain the raft height.
    coordf_t    object_print_z_height() const { return object_print_z_max - object_print_z_min; }

    bool        valid { false };

    // Number of raft layers.
    size_t      base_raft_layers { 0 };
    // Number of interface layers including the contact layer.
    size_t      interface_raft_layers { 0 };

    // Layer heights of the raft (base, interface and a contact layer).
    coordf_t    base_raft_layer_height { 0 };
    coordf_t    interface_raft_layer_height { 0 };
    coordf_t    contact_raft_layer_height { 0 };

	// The regular layer height, applied for all but the first layer, if not overridden by layer ranges
	// or by the variable layer thickness table.
    coordf_t    layer_height { 0 };
    // Minimum / maximum layer height, to be used for the automatic adaptive layer height algorithm,
    // or by an interactive layer height editor.
<<<<<<< HEAD
    coordf_t    min_layer_height;
    coordf_t    max_layer_height;
    coordf_t    max_suport_layer_height;
    bool        exact_last_layer_height;
    // min common divisor for all layer height
    coordf_t    z_step;
=======
    coordf_t    min_layer_height { 0 };
    coordf_t    max_layer_height { 0 };
    coordf_t    max_suport_layer_height { 0 };
>>>>>>> 215e845c

    // First layer height of the print, this may be used for the first layer of the raft
    // or for the first layer of the print.
    coordf_t    first_print_layer_height { 0 };

    // Thickness of the first layer. This is either the first print layer thickness if printed without a raft,
    // or a bridging flow thickness if printed over a non-soluble raft,
    // or a normal layer height if printed over a soluble raft.
    coordf_t    first_object_layer_height { 0 };

    // If the object is printed over a non-soluble raft, the first layer may be printed with a briding flow.
    bool 		first_object_layer_bridging { false };

    // Soluble interface? (PLA soluble in water, HIPS soluble in lemonen)
    // otherwise the interface must be broken off.
    bool        soluble_interface { false };
    // Gap when placing object over raft.
    coordf_t    gap_raft_object { 0 };
    // Gap when placing support over object.
    coordf_t    gap_object_support { 0 };
    // Gap when placing object over support.
    coordf_t    gap_support_object { 0 };

    // Bottom and top of the printed object.
    // If printed without a raft, object_print_z_min = 0 and object_print_z_max = object height.
    // Otherwise object_print_z_min is equal to the raft height.
    coordf_t    raft_base_top_z { 0 };
    coordf_t    raft_interface_top_z { 0 };
    coordf_t    raft_contact_top_z { 0 };
    // In case of a soluble interface, object_print_z_min == raft_contact_top_z, otherwise there is a gap between the raft and the 1st object layer.
    coordf_t 	object_print_z_min { 0 };
    coordf_t 	object_print_z_max { 0 };
};
static_assert(IsTriviallyCopyable<SlicingParameters>::value, "SlicingParameters class is not POD (and it should be - see constructor).");

// The two slicing parameters lead to the same layering as long as the variable layer thickness is not in action.
inline bool equal_layering(const SlicingParameters &sp1, const SlicingParameters &sp2)
{
    assert(sp1.valid);
    assert(sp2.valid);
<<<<<<< HEAD
    return  sp1.base_raft_layers                == sp2.base_raft_layers &&
        sp1.interface_raft_layers               == sp2.interface_raft_layers &&
        std::abs(sp1.base_raft_layer_height      - sp2.base_raft_layer_height) < EPSILON &&
        std::abs(sp1.interface_raft_layer_height - sp2.interface_raft_layer_height) < EPSILON &&
        std::abs(sp1.contact_raft_layer_height   - sp2.contact_raft_layer_height) < EPSILON &&
        sp1.contact_raft_layer_height_bridging  == sp2.contact_raft_layer_height_bridging &&
        std::abs(sp1.layer_height                - sp2.layer_height) < EPSILON &&
        std::abs(sp1.min_layer_height            - sp2.min_layer_height) < EPSILON &&
        std::abs(sp1.max_layer_height            - sp2.max_layer_height) < EPSILON &&
        //            sp1.max_suport_layer_height             == sp2.max_suport_layer_height              &&
        std::abs(sp1.first_print_layer_height    - sp2.first_print_layer_height) < EPSILON &&
        std::abs(sp1.first_object_layer_height   - sp2.first_object_layer_height) < EPSILON &&
        sp1.first_object_layer_bridging         == sp2.first_object_layer_bridging &&
        sp1.soluble_interface                   == sp2.soluble_interface &&
        std::abs(sp1.gap_raft_object             - sp2.gap_raft_object) < EPSILON &&
        std::abs(sp1.gap_object_support          - sp2.gap_object_support) < EPSILON &&
        std::abs(sp1.gap_support_object          - sp2.gap_support_object) < EPSILON &&
        std::abs(sp1.raft_base_top_z             - sp2.raft_base_top_z) < EPSILON &&
        std::abs(sp1.raft_interface_top_z        - sp2.raft_interface_top_z) < EPSILON &&
        std::abs(sp1.raft_contact_top_z          - sp2.raft_contact_top_z) < EPSILON &&
        std::abs(sp1.object_print_z_min          - sp2.object_print_z_min) < EPSILON;
=======
    return  sp1.base_raft_layers                    == sp2.base_raft_layers                     &&
            sp1.interface_raft_layers               == sp2.interface_raft_layers                &&
            sp1.base_raft_layer_height              == sp2.base_raft_layer_height               &&
            sp1.interface_raft_layer_height         == sp2.interface_raft_layer_height          &&
            sp1.contact_raft_layer_height           == sp2.contact_raft_layer_height            &&
            sp1.layer_height                        == sp2.layer_height                         &&
            sp1.min_layer_height                    == sp2.min_layer_height                     &&
            sp1.max_layer_height                    == sp2.max_layer_height                     &&
//            sp1.max_suport_layer_height             == sp2.max_suport_layer_height              &&
            sp1.first_print_layer_height            == sp2.first_print_layer_height             &&
            sp1.first_object_layer_height           == sp2.first_object_layer_height            &&
            sp1.first_object_layer_bridging         == sp2.first_object_layer_bridging          &&
            sp1.soluble_interface                   == sp2.soluble_interface                    &&
            sp1.gap_raft_object                     == sp2.gap_raft_object                      &&
            sp1.gap_object_support                  == sp2.gap_object_support                   &&
            sp1.gap_support_object                  == sp2.gap_support_object                   &&
            sp1.raft_base_top_z                     == sp2.raft_base_top_z                      &&
            sp1.raft_interface_top_z                == sp2.raft_interface_top_z                 &&
            sp1.raft_contact_top_z                  == sp2.raft_contact_top_z                   &&
            sp1.object_print_z_min                  == sp2.object_print_z_min;
>>>>>>> 215e845c
}

typedef std::pair<coordf_t,coordf_t> t_layer_height_range;
typedef std::map<t_layer_height_range, ModelConfig> t_layer_config_ranges;

extern std::vector<coordf_t> layer_height_profile_from_ranges(
    const SlicingParameters     &slicing_params,
    const t_layer_config_ranges &layer_config_ranges);

extern std::vector<double> layer_height_profile_adaptive(
    const SlicingParameters& slicing_params,
    const ModelObject& object, float quality_factor);

struct HeightProfileSmoothingParams
{
    unsigned int radius;
    bool keep_min;

    HeightProfileSmoothingParams() : radius(5), keep_min(false) {}
    HeightProfileSmoothingParams(unsigned int radius, bool keep_min) : radius(radius), keep_min(keep_min) {}
};

extern std::vector<double> smooth_height_profile(
    const std::vector<double>& profile, const SlicingParameters& slicing_params,
    const HeightProfileSmoothingParams& smoothing_params);

enum LayerHeightEditActionType : unsigned int {
    LAYER_HEIGHT_EDIT_ACTION_INCREASE = 0,
    LAYER_HEIGHT_EDIT_ACTION_DECREASE = 1,
    LAYER_HEIGHT_EDIT_ACTION_REDUCE   = 2,
    LAYER_HEIGHT_EDIT_ACTION_SMOOTH   = 3
};

extern void adjust_layer_height_profile(
    const SlicingParameters     &slicing_params,
    std::vector<coordf_t>       &layer_height_profile,
    coordf_t                     z,
    coordf_t                     layer_thickness_delta, 
    coordf_t                     band_width,
    LayerHeightEditActionType    action);

// Produce object layers as pairs of low / high layer boundaries, stored into a linear vector.
// The object layers are based at z=0, ignoring the raft layers.
extern std::vector<coordf_t> generate_object_layers(
    const SlicingParameters     &slicing_params,
    const std::vector<coordf_t> &layer_height_profile);

// Produce a 1D texture packed into a 2D texture describing in the RGBA format
// the planned object layers.
// Returns number of cells used by the texture of the 0th LOD level.
extern int generate_layer_height_texture(
    const SlicingParameters     &slicing_params,
    const std::vector<coordf_t> &layers,
    void *data, int rows, int cols, bool level_of_detail_2nd_level);

namespace Slicing {
	// Minimum layer height for the variable layer height algorithm. Nozzle index is 0 based.
	coordf_t min_layer_height_from_nozzle(const DynamicPrintConfig &print_config, uint16_t idx_nozzle);

	// Maximum layer height for the variable layer height algorithm, 3/4 of a nozzle dimaeter by default,
	// it should not be smaller than the minimum layer height.
	// Nozzle index is 0 based.
	coordf_t max_layer_height_from_nozzle(const DynamicPrintConfig &print_config, uint16_t idx_nozzle);
} // namespace Slicing

} // namespace Slic3r

namespace cereal
{
	template<class Archive> void serialize(Archive& archive, Slic3r::t_layer_height_range &lhr) { archive(lhr.first, lhr.second); }
}

#endif /* slic3r_Slicing_hpp_ */<|MERGE_RESOLUTION|>--- conflicted
+++ resolved
@@ -64,18 +64,12 @@
     coordf_t    layer_height { 0 };
     // Minimum / maximum layer height, to be used for the automatic adaptive layer height algorithm,
     // or by an interactive layer height editor.
-<<<<<<< HEAD
-    coordf_t    min_layer_height;
-    coordf_t    max_layer_height;
-    coordf_t    max_suport_layer_height;
+    coordf_t    min_layer_height { 0 };
+    coordf_t    max_layer_height { 0 };
+    coordf_t    max_suport_layer_height { 0 };
     bool        exact_last_layer_height;
     // min common divisor for all layer height
     coordf_t    z_step;
-=======
-    coordf_t    min_layer_height { 0 };
-    coordf_t    max_layer_height { 0 };
-    coordf_t    max_suport_layer_height { 0 };
->>>>>>> 215e845c
 
     // First layer height of the print, this may be used for the first layer of the raft
     // or for the first layer of the print.
@@ -116,13 +110,11 @@
 {
     assert(sp1.valid);
     assert(sp2.valid);
-<<<<<<< HEAD
     return  sp1.base_raft_layers                == sp2.base_raft_layers &&
         sp1.interface_raft_layers               == sp2.interface_raft_layers &&
         std::abs(sp1.base_raft_layer_height      - sp2.base_raft_layer_height) < EPSILON &&
         std::abs(sp1.interface_raft_layer_height - sp2.interface_raft_layer_height) < EPSILON &&
         std::abs(sp1.contact_raft_layer_height   - sp2.contact_raft_layer_height) < EPSILON &&
-        sp1.contact_raft_layer_height_bridging  == sp2.contact_raft_layer_height_bridging &&
         std::abs(sp1.layer_height                - sp2.layer_height) < EPSILON &&
         std::abs(sp1.min_layer_height            - sp2.min_layer_height) < EPSILON &&
         std::abs(sp1.max_layer_height            - sp2.max_layer_height) < EPSILON &&
@@ -138,28 +130,6 @@
         std::abs(sp1.raft_interface_top_z        - sp2.raft_interface_top_z) < EPSILON &&
         std::abs(sp1.raft_contact_top_z          - sp2.raft_contact_top_z) < EPSILON &&
         std::abs(sp1.object_print_z_min          - sp2.object_print_z_min) < EPSILON;
-=======
-    return  sp1.base_raft_layers                    == sp2.base_raft_layers                     &&
-            sp1.interface_raft_layers               == sp2.interface_raft_layers                &&
-            sp1.base_raft_layer_height              == sp2.base_raft_layer_height               &&
-            sp1.interface_raft_layer_height         == sp2.interface_raft_layer_height          &&
-            sp1.contact_raft_layer_height           == sp2.contact_raft_layer_height            &&
-            sp1.layer_height                        == sp2.layer_height                         &&
-            sp1.min_layer_height                    == sp2.min_layer_height                     &&
-            sp1.max_layer_height                    == sp2.max_layer_height                     &&
-//            sp1.max_suport_layer_height             == sp2.max_suport_layer_height              &&
-            sp1.first_print_layer_height            == sp2.first_print_layer_height             &&
-            sp1.first_object_layer_height           == sp2.first_object_layer_height            &&
-            sp1.first_object_layer_bridging         == sp2.first_object_layer_bridging          &&
-            sp1.soluble_interface                   == sp2.soluble_interface                    &&
-            sp1.gap_raft_object                     == sp2.gap_raft_object                      &&
-            sp1.gap_object_support                  == sp2.gap_object_support                   &&
-            sp1.gap_support_object                  == sp2.gap_support_object                   &&
-            sp1.raft_base_top_z                     == sp2.raft_base_top_z                      &&
-            sp1.raft_interface_top_z                == sp2.raft_interface_top_z                 &&
-            sp1.raft_contact_top_z                  == sp2.raft_contact_top_z                   &&
-            sp1.object_print_z_min                  == sp2.object_print_z_min;
->>>>>>> 215e845c
 }
 
 typedef std::pair<coordf_t,coordf_t> t_layer_height_range;
