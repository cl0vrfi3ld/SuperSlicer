///|/ Copyright (c) Prusa Research 2016 - 2023 Vojtěch Bubník @bubnikv, Oleksandra Iushchenko @YuSanka, Lukáš Matěna @lukasmatena, Enrico Turri @enricoturri1966, Filip Sykala @Jony01, David Kocík @kocikdav, Tomáš Mészáros @tamasmeszaros, Vojtěch Král @vojtechkral
///|/ Copyright (c) Slic3r 2013 - 2016 Alessandro Ranellucci @alranel
///|/ Copyright (c) 2015 Maksim Derbasov @ntfshard
///|/ Copyright (c) 2015 Greg Thornton @xdissent
///|/ Copyright (c) 2014 Kamil Kwolek
///|/
///|/ ported from lib/Slic3r/Config.pm:
///|/ Copyright (c) Prusa Research 2016 - 2022 Vojtěch Bubník @bubnikv
///|/ Copyright (c) 2017 Joseph Lenox @lordofhyphens
///|/ Copyright (c) Slic3r 2011 - 2016 Alessandro Ranellucci @alranel
///|/ Copyright (c) 2015 Alexander Rössler @machinekoder
///|/ Copyright (c) 2012 Henrik Brix Andersen @henrikbrixandersen
///|/ Copyright (c) 2012 Mark Hindess
///|/ Copyright (c) 2012 Josh McCullough
///|/ Copyright (c) 2011 - 2012 Michael Moon
///|/ Copyright (c) 2012 Simon George
///|/ Copyright (c) 2012 Johannes Reinhardt
///|/ Copyright (c) 2011 Clarence Risher
///|/
///|/ PrusaSlicer is released under the terms of the AGPLv3 or higher
///|/
#ifndef slic3r_Config_hpp_
#define slic3r_Config_hpp_

#include <assert.h>
#include <map>
#include <climits>
#include <cstdio>
#include <cstdlib>
#include <functional>
#include <iostream>
#include <stdexcept>
#include <string>
#include <string_view>
#include <type_traits>
#include <vector>
#include <float.h>
#include "libslic3r.h"
#include "clonable_ptr.hpp"
#include "Exception.hpp"
#include "Point.hpp"

#include <boost/any.hpp>
#include <boost/algorithm/string/predicate.hpp>
#include <boost/algorithm/string/trim.hpp>
#include <boost/format/format_fwd.hpp>
#include <boost/functional/hash.hpp>
#include <boost/property_tree/ptree_fwd.hpp>

#include <cereal/access.hpp>
#include <cereal/types/base_class.hpp>

namespace Slic3r {
    struct FloatOrPercent
    {
        double  value;
        bool    percent;

    private:
        friend class cereal::access;
        template<class Archive> void serialize(Archive& ar) { ar(this->value); ar(this->percent); }
    };

    inline bool operator==(const FloatOrPercent& l, const FloatOrPercent& r) throw() { return l.value == r.value && l.percent == r.percent; }
    inline bool operator!=(const FloatOrPercent& l, const FloatOrPercent& r) throw() { return !(l == r); }
    inline bool operator< (const FloatOrPercent& l, const FloatOrPercent& r) throw() { return l.value < r.value || (l.value == r.value && int(l.percent) < int(r.percent)); }
}

namespace std {
    template<> struct hash<Slic3r::FloatOrPercent> {
        std::size_t operator()(const Slic3r::FloatOrPercent& v) const noexcept {
            std::size_t seed = std::hash<double>{}(v.value);
            return v.percent ? seed ^ 0x9e3779b9 : seed;
        }
    };

    template<> struct hash<Slic3r::Vec2d> {
        std::size_t operator()(const Slic3r::Vec2d& v) const noexcept {
            std::size_t seed = std::hash<double>{}(v.x());
            boost::hash_combine(seed, std::hash<double>{}(v.y()));
            return seed;
        }
    };

    template<> struct hash<Slic3r::Vec3d> {
        std::size_t operator()(const Slic3r::Vec3d& v) const noexcept {
            std::size_t seed = std::hash<double>{}(v.x());
            boost::hash_combine(seed, std::hash<double>{}(v.y()));
            boost::hash_combine(seed, std::hash<double>{}(v.z()));
            return seed;
        }
    };
}

namespace Slic3r {

// Name of the configuration option.
typedef std::string                 t_config_option_key;
typedef std::vector<std::string>    t_config_option_keys;

extern std::string  escape_string_cstyle(const std::string &str);
extern std::string  escape_strings_cstyle(const std::vector<std::string> &strs);
extern bool         unescape_string_cstyle(const std::string &str, std::string &out);
extern bool         unescape_strings_cstyle(const std::string &str, std::vector<std::string> &out);

extern std::string  escape_ampersand(const std::string& str);

constexpr char NIL_STR_VALUE[] = "nil";

enum class OptionCategory : int
{
    none,

    perimeter,
    slicing,
    infill,
    ironing,
    fuzzy_skin,
    skirtBrim,
    support,
    speed,
    width,
    extruders,
    output,
    notes,
    dependencies,

    filament,
    cooling,
    advanced,
    filoverride,
    customgcode,
    
    general,
    limits,
    mmsetup,
    firmware,

    pad,
    padSupp,
    wipe,

    hollowing,

    milling_extruders,
    milling,
};
std::string toString(OptionCategory opt);

namespace ConfigHelpers {
	inline bool looks_like_enum_value(std::string value)
	{
		boost::trim(value);
		if (value.empty() || value.size() > 64 || ! isalpha(value.front()))
			return false;
		for (const char c : value)
			if (! (isalnum(c) || c == '_' || c == '-'))
				return false;
		return true;
	}

    inline bool enum_looks_like_bool_value(std::string value) {
        boost::trim(value);
        return boost::iequals(value, "enabled") || boost::iequals(value, "disabled") || boost::iequals(value, "on") || boost::iequals(value, "off");
    }

    inline bool enum_looks_like_true_value(std::string value) {
        boost::trim(value);
        return boost::iequals(value, "enabled") || boost::iequals(value, "on");
    }

	enum class DeserializationSubstitution {
		Disabled,
		DefaultsToFalse,
		DefaultsToTrue
	};

    enum class DeserializationResult {
    	Loaded,
    	Substituted,
    	Failed,
    };
};

// Base for all exceptions thrown by the configuration layer.
class ConfigurationError : public Slic3r::RuntimeError {
public:
    using RuntimeError::RuntimeError;
};

// Specialization of std::exception to indicate that an unknown config option has been encountered.
class UnknownOptionException : public ConfigurationError {
public:
    UnknownOptionException() :
        ConfigurationError("Unknown option exception") {}
    UnknownOptionException(const std::string &opt_key) :
        ConfigurationError(std::string("Unknown option exception: ") + opt_key) {}
};

// Indicate that the ConfigBase derived class does not provide config definition (the method def() returns null).
class NoDefinitionException : public ConfigurationError
{
public:
    NoDefinitionException() :
        ConfigurationError("No definition exception") {}
    NoDefinitionException(const std::string &opt_key) :
        ConfigurationError(std::string("No definition exception: ") + opt_key) {}
};
// a bit more specific than a runtime_error
class ConfigurationException : public std::runtime_error
{
public:
    ConfigurationException() :
        std::runtime_error("Configuration exception") {}
    ConfigurationException(const std::string &opt_key) :
        std::runtime_error(std::string("Configuration exception: ") + opt_key) {}
};

// Indicate that an unsupported accessor was called on a config option.
class BadOptionTypeException : public ConfigurationError
{
public:
	BadOptionTypeException() : ConfigurationError("Bad option type exception") {}
	BadOptionTypeException(const std::string &message) : ConfigurationError(message) {}
    BadOptionTypeException(const char* message) : ConfigurationError(message) {}
};

// Indicate that an option has been deserialized from an invalid value.
class BadOptionValueException : public ConfigurationError
{
public:
    BadOptionValueException() : ConfigurationError("Bad option value exception") {}
    BadOptionValueException(const std::string &message) : ConfigurationError(message) {}
    BadOptionValueException(const char* message) : ConfigurationError(message) {}
};

// Type of a configuration value.
enum ConfigOptionType : uint16_t{
    coVectorType    = 0x4000,
    coNone          = 0,
    // single float
    coFloat         = 1,
    // vector of floats
    coFloats        = coFloat + coVectorType,
    // single int
    coInt           = 2,
    // vector of ints
    coInts          = coInt + coVectorType,
    // single string
    coString        = 3,
    // vector of strings
    coStrings       = coString + coVectorType,
    // percent value. Currently only used for infill & flow ratio.
    coPercent       = 4,
    // percents value. Currently used for retract before wipe only.
    coPercents      = coPercent + coVectorType,
    // a fraction or an absolute value
    coFloatOrPercent = 5,
    // vector of the above
    coFloatsOrPercents = coFloatOrPercent + coVectorType,
    // single 2d point (Point2f). Currently not used.
    coPoint         = 6,
    // vector of 2d points (Point2f). Currently used for the definition of the print bed and for the extruder offsets.
    coPoints        = coPoint + coVectorType,
    coPoint3        = 7,
//    coPoint3s       = coPoint3 + coVectorType,
    // single boolean value
    coBool          = 8,
    // vector of boolean values
    coBools         = coBool + coVectorType,
    // a generic enum
    coEnum          = 9,
};

enum ConfigOptionMode : uint64_t {
    comNone = 0,
    comSimple = 1,
    comAdvanced = 1 << 1,
    comExpert = 1 << 2,
    comAdvancedE = comAdvanced | comExpert,
    comSimpleAE = comSimple | comAdvanced | comExpert,
    comPrusa = 1 << 3,
    comSuSi = 1 << 4,
    comHidden = 1 << 5,
    
};
//note: you have to add ConfigOptionMode into the ConfigOptionDef::names_2_tag_mode (in the .cpp)
inline ConfigOptionMode operator|(ConfigOptionMode a, ConfigOptionMode b) {
    return static_cast<ConfigOptionMode>(static_cast<uint64_t>(a) | static_cast<uint64_t>(b));
}
inline ConfigOptionMode operator&(ConfigOptionMode a, ConfigOptionMode b) {
    return static_cast<ConfigOptionMode>(static_cast<uint64_t>(a) & static_cast<uint64_t>(b));
}
inline ConfigOptionMode operator^(ConfigOptionMode a, ConfigOptionMode b) {
    return static_cast<ConfigOptionMode>(static_cast<uint64_t>(a) ^ static_cast<uint64_t>(b));
}
inline ConfigOptionMode operator|=(ConfigOptionMode& a, ConfigOptionMode b) {
    a = a | b; return a;
}
inline ConfigOptionMode operator&=(ConfigOptionMode& a, ConfigOptionMode b) {
    a = a & b; return a;
}

enum PrinterTechnology : uint8_t
{
    // Fused Filament Fabrication
    ptFFF = 1 << 0,
    // Stereolitography
    ptSLA = 1 << 1,
    // Selective Laser-Sintering
    ptSLS = 1 << 2,
    // CNC
    ptMill = 1 << 3,
    // Laser engraving
    ptLaser = 1 << 4,
    // Any technology, useful for parameters compatible with both ptFFF and ptSLA
    ptAny = ptFFF | ptSLA | ptSLS | ptMill | ptLaser,
    // Unknown, useful for command line processing
    ptUnknown = 1 << 7
};
inline PrinterTechnology operator|(PrinterTechnology a, PrinterTechnology b) {
    return static_cast<PrinterTechnology>(static_cast<uint8_t>(a) | static_cast<uint8_t>(b));
}
inline PrinterTechnology operator&(PrinterTechnology a, PrinterTechnology b) {
    return static_cast<PrinterTechnology>(static_cast<uint8_t>(a)& static_cast<uint8_t>(b));
}
inline PrinterTechnology operator|=(PrinterTechnology& a, PrinterTechnology b) {
    a = a | b; return a;
}
inline PrinterTechnology operator&=(PrinterTechnology& a, PrinterTechnology b) {
    a = a & b; return a;
}

// defined here isntead of PrintConfig to be more visible.
enum OutputFormat : uint16_t {
    ofUnknown = 0,
    ofGCode   = 1,
    ofSL1,
    ofSL1_SVG,
    ofMaskedCWS,
    ofAnycubicMono,
    ofAnycubicMonoX,
    ofAnycubicMonoSE,
};

enum class BridgeType : uint8_t {
    btNone,
    btFromNozzle,
    btFromHeight,
    btFromFlow,
};

enum ForwardCompatibilitySubstitutionRule
{
    // Disable susbtitution, throw exception if an option value is not recognized.
    Disable,
    // Enable substitution of an unknown option value with default. Log the substitution.
    Enable,
    // Enable substitution of an unknown option value with default. Don't log the substitution.
    EnableSilent,
    // Enable substitution of an unknown option value with default. Log substitutions in user profiles, don't log substitutions in system profiles.
    EnableSystemSilent,
    // Enable silent substitution of an unknown option value with default when loading user profiles. Throw on an unknown option value in a system profile.
    EnableSilentDisableSystem,
};

class  ConfigDef;
class  ConfigOption;
class  ConfigOptionDef;
// For forward definition of ConfigOption in ConfigOptionUniquePtr, we have to define a custom deleter.
struct ConfigOptionDeleter { void operator()(ConfigOption* p); };
using  ConfigOptionUniquePtr = std::unique_ptr<ConfigOption, ConfigOptionDeleter>;

// When parsing a configuration value, if the old_value is not understood by this PrusaSlicer version,
// it is being substituted with some default value that this PrusaSlicer could work with.
// This structure serves to inform the user about the substitutions having been done during file import.
struct ConfigSubstitution {
    const ConfigOptionDef   *opt_def { nullptr };
    std::string              old_name; // for when opt_def is nullptr (option not defined in this version)
    std::string              old_value;
    ConfigOptionUniquePtr    new_value;
    ConfigSubstitution() = default;
    ConfigSubstitution(const ConfigOptionDef* def, std::string old, ConfigOptionUniquePtr&& new_v) : opt_def(def), old_name(), old_value(old), new_value(std::move(new_v)) {}
    ConfigSubstitution(std::string bad_key, std::string value) : opt_def(nullptr), old_name(bad_key), old_value(value), new_value() {}
};

using  ConfigSubstitutions = std::vector<ConfigSubstitution>;

// Filled in by ConfigBase::set_deserialize_raw(), which based on "rule" either bails out
// or performs substitutions when encountering an unknown configuration value.
struct ConfigSubstitutionContext
{
    ConfigSubstitutionContext(ForwardCompatibilitySubstitutionRule rl) : rule(rl) {}

    ForwardCompatibilitySubstitutionRule 	rule;
    
    bool empty() const throw() { return m_substitutions.empty(); }
    const ConfigSubstitutions &get() const { return m_substitutions; }
    ConfigSubstitutions data() && { return std::move(m_substitutions); }
    void add(ConfigSubstitution&& substitution) { m_substitutions.push_back(std::move(substitution)); }
    void emplace(std::string &&key, std::string &&value) { m_substitutions.emplace_back(std::move(key), std::move(value)); }
    void emplace(const ConfigOptionDef* def, std::string &&old_value, ConfigOptionUniquePtr&& new_v) { m_substitutions.emplace_back(def, std::move(old_value), std::move(new_v)); }
    void clear() { m_substitutions.clear(); }
    void sort_and_remove_duplicates() { sort_remove_duplicates(m_substitutions); }

private:
    ConfigSubstitutions					    m_substitutions;
};

// A generic value of a configuration option.
class ConfigOption {
public:
    // Flags ta save some states into the option.
    // note: uint32_t because macos crash if it's a bool. and it doesn't change the size of the object because of alignment.
    // FCO_PHONY: if true, this option doesn't need to be saved (or with empty string), it's a computed value from an other ConfigOption.
    // FCO_EXTRUDER_ARRAY: set if the ConfigDef has is_extruder_size(). Only apply to ConfigVectorBase and childs
    // FCO_PLACEHOLDER_TEMP: for PlaceholderParser, to be able to recognise temporary fake ConfigOption (for default_XXX() macro)
    uint32_t flags;
    enum FlagsConfigOption : uint32_t {
        FCO_PHONY = 1,
        FCO_EXTRUDER_ARRAY = 1 << 1,
        FCO_PLACEHOLDER_TEMP = 1 << 2,
    };

    ConfigOption() : flags(uint32_t(0)) {}
    ConfigOption(bool phony) : flags(phony ? uint32_t(FlagsConfigOption::FCO_PHONY) : uint32_t(0)) {}

    virtual ~ConfigOption() {}

    virtual ConfigOptionType    type() const = 0;
    virtual std::string         serialize() const = 0;
    virtual bool                deserialize(const std::string &str, bool append = false) = 0;
    virtual ConfigOption*       clone() const = 0;
    // Set a value from a ConfigOption. The two options should be compatible.
    virtual void                set(const ConfigOption *option) = 0;
    virtual int32_t             get_int(size_t idx = 0)        const { throw BadOptionTypeException("Calling ConfigOption::get_int on a non-int ConfigOption"); }
    virtual double              get_float(size_t idx = 0)      const { throw BadOptionTypeException("Calling ConfigOption::get_float on a non-float ConfigOption"); }
    virtual bool                get_bool(size_t idx = 0)       const { throw BadOptionTypeException("Calling ConfigOption::get_bool on a non-boolean ConfigOption");  }
    virtual void                set_enum_int(int32_t /* val */) { throw BadOptionTypeException("Calling ConfigOption::set_enum_int on a non-enum ConfigOption"); }
    virtual boost::any          get_any(int32_t idx = -1)       const { throw BadOptionTypeException("Calling ConfigOption::get_any on a raw ConfigOption"); }
    virtual void                set_any(boost::any, int32_t idx = -1) { throw BadOptionTypeException("Calling ConfigOption::set_any on a raw ConfigOption"); }
    virtual bool                operator==(const ConfigOption &rhs) const = 0;
    bool                        operator!=(const ConfigOption &rhs) const { return ! (*this == rhs); }
    virtual size_t              hash()          const throw() = 0;
    bool                        is_scalar()     const { return (int(this->type()) & int(coVectorType)) == 0; }
    bool                        is_vector()     const { return ! this->is_scalar(); }
    // If this option is nullable, then it may have its value or values set to nil.
    virtual bool 				nullable()		const { return false; }
    // A scalar is nil, or all values of a vector are nil if idx < 0.
    virtual bool                is_nil(int32_t idx = -1) const { return false; }
    bool                        is_phony()      const { return (flags & FCO_PHONY) != 0; }
    void                        set_phony(bool phony) { if (phony) this->flags |= FCO_PHONY; else this->flags &= uint8_t(0xFF ^ FCO_PHONY); }
    // Is this option overridden by another option?
    // An option overrides another option if it is not nil and not equal.
    virtual bool 				overriden_by(const ConfigOption *rhs) const {
    	assert(! this->nullable() && ! rhs->nullable());
    	return *this != *rhs;
    }
    // Apply an override option, possibly a nullable one.
    virtual bool 				apply_override(const ConfigOption *rhs) { 
    	if (*this == *rhs) 
    		return false; 
    	*this = *rhs; 
    	return true;
    }
private:
    friend class cereal::access;
    template<class Archive> void serialize(Archive& ar) { ar(this->flags); }
};

typedef ConfigOption*       ConfigOptionPtr;
typedef const ConfigOption* ConfigOptionConstPtr;

// Value of a single valued option (bool, int, float, string, point, enum)
template <class T>
class ConfigOptionSingle : public ConfigOption {
public:
    T value;
    explicit ConfigOptionSingle(T value) : value(std::move(value)) {}
    explicit ConfigOptionSingle(T value, bool phony) : ConfigOption(phony), value(value) {}
    operator T() const { return this->value; }
    boost::any get_any(int32_t idx = -1) const override { return boost::any(value); }
    void       set_any(boost::any anyval, int32_t idx = -1) override { value = boost::any_cast<T>(anyval); }
    
    void set(const ConfigOption *rhs) override
    {
        if (rhs->type() != this->type())
            throw ConfigurationError("ConfigOptionSingle: Assigning an incompatible type");
        assert(dynamic_cast<const ConfigOptionSingle<T>*>(rhs));
        this->value = static_cast<const ConfigOptionSingle<T>*>(rhs)->value;
        this->flags = rhs->flags;
    }

    bool operator==(const ConfigOption &rhs) const override
    {
        if (rhs.type() != this->type())
            throw ConfigurationError("ConfigOptionSingle: Comparing incompatible types");
        assert(dynamic_cast<const ConfigOptionSingle<T>*>(&rhs));
        return this->value == static_cast<const ConfigOptionSingle<T>*>(&rhs)->value;
    }

    bool operator==(const T &rhs) const throw() { return this->value == rhs; }
    bool operator!=(const T &rhs) const throw() { return this->value != rhs; }
    bool operator< (const T &rhs) const throw() { return this->value < rhs; }

    size_t hash() const throw() override { return std::hash<T>{}(this->value); }

private:
	friend class cereal::access;
	template<class Archive> void serialize(Archive & ar) { ar(this->flags); ar(this->value); }
};

// Value of a vector valued option (bools, ints, floats, strings, points)
class ConfigOptionVectorBase : public ConfigOption {
public:
    // Currently used only to initialize the PlaceholderParser.
    virtual std::vector<std::string> vserialize() const = 0;
    // Set from a vector of ConfigOptions. 
    // If the rhs ConfigOption is scalar, then its value is used,
    // otherwise for each of rhs, the first value of a vector is used.
    // This function is useful to collect values for multiple extrder / filament settings.
    virtual void set(const std::vector<const ConfigOption*> &rhs) = 0;
    // Set a single vector item from either a scalar option or the first value of a vector option.vector of ConfigOptions. 
    // This function is useful to split values from multiple extrder / filament settings into separate configurations.
    virtual void set_at(const ConfigOption *rhs, size_t i, size_t j) = 0;
    // Resize the vector of values, copy the newly added values from opt_default if provided.
    virtual void resize(size_t n, const ConfigOption *opt_default = nullptr) = 0;
    // Clear the values vector.
    virtual void clear() = 0;
    // get the stored default value for filling empty vector.
    // If you use it, double check if you shouldn't instead use the ConfigOptionDef.defaultvalue, which is the default value of a setting.
    // currently, it's used to try to have a meaningful value for a Field if the default value is Nil (and to avoid cloning the option, clear it, asking for an item)
    virtual boost::any get_default_value() const = 0;

    // Get size of this vector.
    virtual size_t size()  const = 0;
    // Is this vector empty?
    virtual bool   empty() const = 0;
    // Get if the size of this vector is/should be the same as nozzle_diameter
    bool is_extruder_size() const { return (flags & FCO_EXTRUDER_ARRAY) != 0; }
    ConfigOptionVectorBase* set_is_extruder_size(bool is_extruder_size) {
        if (is_extruder_size) this->flags |= FCO_EXTRUDER_ARRAY; else this->flags &= uint8_t(0xFF ^ FCO_EXTRUDER_ARRAY);
        return this;
    }
<<<<<<< HEAD
    virtual double getFloat(size_t idx) const { throw BadOptionTypeException("Calling ConfigOption::getFloat(idx) on a non-numeric arrray ConfigOptionVectorBase"); }
=======
>>>>>>> 0670fbfb

    // We just overloaded and hid two base class virtual methods.
    // Let's show it was intentional (warnings).
    using ConfigOption::set;


protected:
    // Used to verify type compatibility when assigning to / from a scalar ConfigOption.
    ConfigOptionType scalar_type() const { return static_cast<ConfigOptionType>(this->type() - coVectorType); }
};

// Value of a vector valued option (bools, ints, floats, strings, points), template
template <class T>
class ConfigOptionVector : public ConfigOptionVectorBase
{
private:
    void set_default_from_values() {
        assert(!values.empty());
        if (!values.empty())
            default_value = values.front();
    }

protected:
    // this default is used to fill this vector when resized. It's not the default of a setting, for it please use the
    // ConfigOptionDef.
    T default_value;
public:
    std::vector<T> values;

    ConfigOptionVector() {}
<<<<<<< HEAD
    explicit ConfigOptionVector(T default_val) : default_value(default_val) {}
    explicit ConfigOptionVector(size_t n, const T &value) : values(n, value) {}
    explicit ConfigOptionVector(std::initializer_list<T> il) : values(std::move(il)) {}
    explicit ConfigOptionVector(const std::vector<T> &values) : values(values) {}
    explicit ConfigOptionVector(std::vector<T> &&values) : values(std::move(values)) {}
    std::vector<T> values;
    T default_value;
=======
    explicit ConfigOptionVector(const T& default_val) : default_value(default_val) {}
    explicit ConfigOptionVector(size_t n, const T &value) : values(n, value), default_value(value) {}
    explicit ConfigOptionVector(std::initializer_list<T> il) : values(std::move(il)) { set_default_from_values(); }
    explicit ConfigOptionVector(const std::vector<T> &values) : values(values) { set_default_from_values(); }
    explicit ConfigOptionVector(std::vector<T> &&values) : values(std::move(values)) { set_default_from_values(); }
>>>>>>> 0670fbfb
    
    void set(const ConfigOption *rhs) override
    {
        if (rhs->type() != this->type())
            throw ConfigurationError("ConfigOptionVector: Assigning an incompatible type");
        assert(dynamic_cast<const ConfigOptionVector<T>*>(rhs));
        this->values = static_cast<const ConfigOptionVector<T>*>(rhs)->values;
        this->flags = rhs->flags;
    }

    // Set from a vector of ConfigOptions. 
    // If the rhs ConfigOption is scalar, then its value is used,
    // otherwise for each of rhs, the first value of a vector is used.
    // This function is useful to collect values for multiple extrder / filament settings.
    void set(const std::vector<const ConfigOption*> &rhs) override
    {
        this->values.clear();
        this->values.reserve(rhs.size());
        for (const ConfigOption *opt : rhs) {
            if (opt->type() == this->type()) {
                auto other = static_cast<const ConfigOptionVector<T>*>(opt);
                if (other->values.empty())
                    throw ConfigurationError("ConfigOptionVector::set(): Assigning from an empty vector");
                this->values.emplace_back(other->values.front());
            } else if (opt->type() == this->scalar_type())
                this->values.emplace_back(static_cast<const ConfigOptionSingle<T>*>(opt)->value);
            else
                throw ConfigurationError("ConfigOptionVector::set():: Assigning an incompatible type");
        }
    }

    // Set a single vector item from either a scalar option or the first value of a vector option.vector of ConfigOptions. 
    // This function is useful to split values from multiple extrder / filament settings into separate configurations.
    void set_at(const ConfigOption *rhs, size_t i, size_t j) override
    {
        // Fill with default value up to the needed position
        if (this->values.size() <= i) {
            // Resize this vector, fill in the new vector fields with the copy of the first field.
            this->values.resize(i + 1, this->default_value);
        }
        if (rhs->type() == this->type()) {
            // Assign the first value of the rhs vector.
            auto other = static_cast<const ConfigOptionVector<T>*>(rhs);
            if (other->values.empty())
                throw ConfigurationError("ConfigOptionVector::set_at(): Assigning from an empty vector");
            this->values[i] = other->get_at(j);
        } else if (rhs->type() == this->scalar_type())
            this->values[i] = static_cast<const ConfigOptionSingle<T>*>(rhs)->value;
        else
            throw ConfigurationError("ConfigOptionVector::set_at(): Assigning an incompatible type");
    }
    void set_at(T val, size_t i)
    {
        // Fill with default value up to the needed position
        if (this->values.size() <= i) {
            // Resize this vector, fill in the new vector fields with the copy of the first field.
            this->values.resize(i + 1, this->default_value);
        }
        this->values[i] = val;
    }

    const T& get_at(size_t i) const
    {
        //assert(! this->values.empty());
        return (i < this->values.size()) ? this->values[i] : (this->values.empty()? default_value : this->values.front());
    }

    T& get_at(size_t i) { return const_cast<T&>(std::as_const(*this).get_at(i)); }
    boost::any get_any(int32_t idx = -1) const override { return idx < 0 ? boost::any(values) : boost::any(get_at(idx)); }
    void       set_any(boost::any anyval, int32_t idx = -1) override
    { 
       if (idx < 0)
            values = boost::any_cast<std::vector<T>>(anyval);
        else
            set_at(boost::any_cast<T>(anyval), idx);
    }

    // Resize this vector by duplicating the /*last*/first or default value.
    // If the current vector is empty, the default value is used instead.
    void resize(size_t n, const ConfigOption *opt_default = nullptr) override
    {
        assert(opt_default == nullptr || opt_default->is_vector());
//        assert(opt_default == nullptr || dynamic_cast<ConfigOptionVector<T>>(opt_default));
       // assert(! this->values.empty() || opt_default != nullptr);
        if (n == 0)
            this->values.clear();
        else if (n < this->values.size())
            this->values.erase(this->values.begin() + n, this->values.end());
        else if (n > this->values.size()) {
            if (this->values.empty()) {
                if (opt_default == nullptr)
                    this->values.resize(n, this->default_value);
                if (opt_default->type() != this->type())
                    throw ConfigurationError("ConfigOptionVector::resize(): Extending with an incompatible type.");
                if(auto other = static_cast<const ConfigOptionVector<T>*>(opt_default); other->values.empty())
                    this->values.resize(n, other->default_value);
                else
                    this->values.resize(n, other->values.front());
            } else {
                // Resize by duplicating the /*last*/first value.
                this->values.resize(n, this->values./*back*/front());
            }
        }
    }

    // Clear the values vector.
    void   clear() override { this->values.clear(); }
    size_t size()  const override { return this->values.size(); }
    bool   empty() const override { return this->values.empty(); }
    // get the stored default value for filling empty vector.
    // If you use it, double check if you shouldn't instead use the ConfigOptionDef.defaultvalue, which is the default value of a setting.
    // currently, it's used to try to have a meaningful value for a Field if the default value is Nil
    boost::any get_default_value() const override { return boost::any(default_value); }

    bool operator==(const ConfigOption &rhs) const override
    {
        if (rhs.type() != this->type())
            throw ConfigurationError("ConfigOptionVector: Comparing incompatible types");
        assert(dynamic_cast<const ConfigOptionVector<T>*>(&rhs));
        return this->values == static_cast<const ConfigOptionVector<T>*>(&rhs)->values;
    }

    bool operator==(const std::vector<T> &rhs) const throw() { return this->values == rhs; }
    bool operator!=(const std::vector<T> &rhs) const throw() { return this->values != rhs; }

    size_t hash() const throw() override {
        std::hash<T> hasher;
        size_t seed = 0;
        for (const auto &v : this->values)
            boost::hash_combine(seed, hasher(v));
        return seed;
    }

    // Is this option overridden by another option?
    // An option overrides another option if it is not nil and not equal.
    bool overriden_by(const ConfigOption *rhs) const override {
        if (this->nullable())
        	throw ConfigurationError("Cannot override a nullable ConfigOption.");
        if (rhs->type() != this->type())
            throw ConfigurationError("ConfigOptionVector.overriden_by() applied to different types.");
    	auto rhs_vec = static_cast<const ConfigOptionVector<T>*>(rhs);
    	if (! rhs->nullable())
    		// Overridding a non-nullable object with another non-nullable object.
    		return this->values != rhs_vec->values;
    	size_t i = 0;
    	size_t cnt = std::min(this->size(), rhs_vec->size());
    	for (; i < cnt; ++ i)
    		if (! rhs_vec->is_nil(i) && this->values[i] != rhs_vec->values[i])
    			return true;
    	for (; i < rhs_vec->size(); ++ i)
    		if (! rhs_vec->is_nil(i))
    			return true;
    	return false;
    }
    // Apply an override option, possibly a nullable one.
    bool apply_override(const ConfigOption *rhs) override {
        if (this->nullable())
        	throw ConfigurationError("Cannot override a nullable ConfigOption.");
        if (rhs->type() != this->type())
			throw ConfigurationError("ConfigOptionVector.apply_override() applied to different types.");
		auto rhs_vec = static_cast<const ConfigOptionVector<T>*>(rhs);
		if (! rhs->nullable()) {
    		// Overridding a non-nullable object with another non-nullable object.
    		if (this->values != rhs_vec->values) {
    			this->values = rhs_vec->values;
    			return true;
    		}
    		return false;
    	}
    	size_t i = 0;
    	size_t cnt = std::min(this->size(), rhs_vec->size());
    	bool   modified = false;
    	for (; i < cnt; ++ i)
    		if (! rhs_vec->is_nil(i) && this->values[i] != rhs_vec->values[i]) {
    			this->values[i] = rhs_vec->values[i];
    			modified = true;
    		}
    	for (; i < rhs_vec->size(); ++ i)
    		if (! rhs_vec->is_nil(i)) {
    			this->values.resize(i + 1, this->default_value);
    			this->values[i] = rhs_vec->values[i];
    			modified = true;
    		}
        return modified;
    }

private:
	friend class cereal::access;
	template<class Archive> void serialize(Archive & ar) { ar(this->flags); ar(this->values); }
};

class ConfigOptionFloat : public ConfigOptionSingle<double>
{
public:
    ConfigOptionFloat() : ConfigOptionSingle<double>(0) {}
    explicit ConfigOptionFloat(double _value) : ConfigOptionSingle<double>(_value) {}
    explicit ConfigOptionFloat(double _value, bool _phony) : ConfigOptionSingle<double>(_value, _phony) {}

    static ConfigOptionType static_type() { return coFloat; }
    ConfigOptionType        type()      const override { return static_type(); }
    double                  get_float(size_t idx = 0) const override { return this->value; }
    ConfigOption*           clone()     const override { return new ConfigOptionFloat(*this); }
    bool                    operator==(const ConfigOptionFloat &rhs) const throw() { return this->value == rhs.value; }
    bool                    operator< (const ConfigOptionFloat &rhs) const throw() { return this->value <  rhs.value; }
    
    std::string serialize() const override
    {
        std::ostringstream ss;
        ss << this->value;
        return ss.str();
    }
    
    bool deserialize(const std::string &str, bool append = false) override
    {
        UNUSED(append);
        std::istringstream iss(str);
        iss >> this->value;
        return !iss.fail();
    }

    ConfigOptionFloat& operator=(const ConfigOption *opt)
    {   
        this->set(opt);
        return *this;
    }

private:
	friend class cereal::access;
	template<class Archive> void serialize(Archive &ar) { ar(cereal::base_class<ConfigOptionSingle<double>>(this)); }
};

template<bool NULLABLE>
class ConfigOptionFloatsTempl : public ConfigOptionVector<double>
{
public:
    ConfigOptionFloatsTempl() : ConfigOptionVector<double>() {}
    explicit ConfigOptionFloatsTempl(double default_value) : ConfigOptionVector<double>(default_value) {}
    explicit ConfigOptionFloatsTempl(size_t n, double value) : ConfigOptionVector<double>(n, value) {}
    explicit ConfigOptionFloatsTempl(std::initializer_list<double> il) : ConfigOptionVector<double>(std::move(il)) {}
    explicit ConfigOptionFloatsTempl(const std::vector<double> &vec) : ConfigOptionVector<double>(vec) {}
    explicit ConfigOptionFloatsTempl(std::vector<double> &&vec) : ConfigOptionVector<double>(std::move(vec)) {}

    static ConfigOptionType static_type() { return coFloats; }
    ConfigOptionType        type()  const override { return static_type(); }
    ConfigOption*           clone() const override { return new ConfigOptionFloatsTempl(*this); }
    bool                    operator==(const ConfigOptionFloatsTempl &rhs) const throw() { return vectors_equal(this->values, rhs.values); }
    bool                    operator< (const ConfigOptionFloatsTempl &rhs) const throw() { return vectors_lower(this->values, rhs.values); }
    bool 					operator==(const ConfigOption &rhs) const override {
        if (rhs.type() != this->type())
            throw ConfigurationError("ConfigOptionFloatsTempl: Comparing incompatible types");
        assert(dynamic_cast<const ConfigOptionVector<double>*>(&rhs));
        return vectors_equal(this->values, static_cast<const ConfigOptionVector<double>*>(&rhs)->values);
    }
    // Could a special "nil" value be stored inside the vector, indicating undefined value?
    bool 					nullable() const override { return NULLABLE; }
    // A scalar is nil, or all values of a vector are nil.
<<<<<<< HEAD
    bool 					is_nil() const override { for (auto v : this->values) if (! std::isnan(v)) return false; return true; }
    bool 					is_nil(size_t idx) const override { return idx < values.size() ? std::isnan(this->values[idx]) : values.empty() ? std::isnan(this->default_value) : std::isnan(this->values.front()); }
    virtual double          getFloat(size_t idx) const override { return values[idx]; }
=======
    bool is_nil(int32_t idx = -1) const override
    {
        if (idx < 0) {
            for (double v : this->values)
                if (!std::isnan(v) && v != NIL_VALUE())
                    return false;
            return true;
        } else {
            return idx < values.size() ? (std::isnan(this->values[idx]) || NIL_VALUE() == this->values[idx]) :
                   values.empty()      ? (std::isnan(this->default_value) || NIL_VALUE() == this->default_value) :
                                         (std::isnan(this->values.front()) || NIL_VALUE() == this->values.front());
        }
    }
    double                  get_float(size_t idx = 0) const override { return get_at(idx); }

    static inline bool is_nil(const boost::any &to_check) {
        return std::isnan(boost::any_cast<double>(to_check)) || boost::any_cast<double>(to_check) == NIL_VALUE();
    }
    // don't use it to compare, use is_nil() to check.
    static inline boost::any create_nil() { return boost::any(NIL_VALUE()); }
>>>>>>> 0670fbfb

    std::string serialize() const override
    {
        std::ostringstream ss;
        for (const double &v : this->values) {
            if (&v != &this->values.front())
                ss << ",";
            serialize_single_value(ss, v);
        }
        return ss.str();
    }
    
    std::vector<std::string> vserialize() const override
    {
        std::vector<std::string> vv;
        vv.reserve(this->values.size());
        for (const double v : this->values) {
            std::ostringstream ss;
        	serialize_single_value(ss, v);
            vv.push_back(ss.str());
        }
        return vv;
    }

    bool deserialize(const std::string &str, bool append = false) override
    {
        if (! append)
            this->values.clear();
        std::istringstream is(str);
        std::string item_str;
        while (std::getline(is, item_str, ',')) {
        	boost::trim(item_str);
        	if (item_str == NIL_STR_VALUE) {
        		if (NULLABLE)
        			this->values.push_back(NIL_VALUE());
        		else
        			throw ConfigurationError("Deserializing nil into a non-nullable object");
        	} else {
	            std::istringstream iss(item_str);
	            double value;
	            iss >> value;
	            this->values.push_back(value);
	        }
        }
        return true;
    }

    ConfigOptionFloatsTempl& operator=(const ConfigOption *opt)
    {   
        this->set(opt);
        return *this;
    }

protected:
    // Special "nil" value to be stored into the vector if this->supports_nil().
    //please use is_nil & create_nil, to better support nan
    static double 			NIL_VALUE() { return std::numeric_limits<double>::quiet_NaN(); }
	void serialize_single_value(std::ostringstream &ss, const double v) const {
        	if (std::isfinite(v))
	            ss << v;
	        else if (std::isnan(v) || v == NIL_VALUE()) {
        		if (NULLABLE)
        			ss << NIL_STR_VALUE;
        		else
                    throw ConfigurationError("Serializing NaN");
        	} else
                throw ConfigurationError("Serializing invalid number");
	}
    static bool vectors_equal(const std::vector<double> &v1, const std::vector<double> &v2) {
    	if (NULLABLE) {
    		if (v1.size() != v2.size())
    			return false;
    		for (auto it1 = v1.begin(), it2 = v2.begin(); it1 != v1.end(); ++ it1, ++ it2)
                if (!(((std::isnan(*it1) || *it1 == NIL_VALUE()) && (std::isnan(*it2) || *it2 == NIL_VALUE())) ||
                      *it1 == *it2))
	    			return false;
    		return true;
    	} else
    		// Not supporting nullable values, the default vector compare is cheaper.
    		return v1 == v2;
    }
    static bool vectors_lower(const std::vector<double> &v1, const std::vector<double> &v2) {
        if (NULLABLE) {
            for (auto it1 = v1.begin(), it2 = v2.begin(); it1 != v1.end() && it2 != v2.end(); ++ it1, ++ it2) {
                auto null1 = int(std::isnan(*it1) || *it1 == NIL_VALUE());
                auto null2 = int(std::isnan(*it2) || *it2 == NIL_VALUE());
                return (null1 < null2) || (null1 == null2 && *it1 < *it2);
            }
            return v1.size() < v2.size();
        } else
            // Not supporting nullable values, the default vector compare is cheaper.
            return v1 < v2;
    }

private:
	friend class cereal::access;
	template<class Archive> void serialize(Archive &ar) { ar(cereal::base_class<ConfigOptionVector<double>>(this)); }
};

using ConfigOptionFloats 		 = ConfigOptionFloatsTempl<false>;
using ConfigOptionFloatsNullable = ConfigOptionFloatsTempl<true>;

class ConfigOptionInt : public ConfigOptionSingle<int32_t>
{
public:
    ConfigOptionInt() : ConfigOptionSingle<int32_t>(0) {}
    explicit ConfigOptionInt(int32_t value) : ConfigOptionSingle<int32_t>(value) {}
    explicit ConfigOptionInt(double _value) : ConfigOptionSingle<int32_t>(int32_t(floor(_value + 0.5))) {}
    
    static ConfigOptionType static_type() { return coInt; }
    ConfigOptionType        type()   const override { return static_type(); }
    int32_t                 get_int(size_t idx = 0) const override { return this->value; }
    double                  get_float(size_t idx = 0) const override { return this->value; }
    ConfigOption*           clone()  const override { return new ConfigOptionInt(*this); }
    bool                    operator==(const ConfigOptionInt &rhs) const throw() { return this->value == rhs.value; }
    
    std::string serialize() const override 
    {
        std::ostringstream ss;
        ss << this->value;
        return ss.str();
    }
    
    bool deserialize(const std::string &str, bool append = false) override
    {
        UNUSED(append);
        std::istringstream iss(str);
        iss >> this->value;
        return !iss.fail();
    }

    ConfigOptionInt& operator=(const ConfigOption *opt) 
    {   
        this->set(opt);
        return *this;
    }

private:
	friend class cereal::access;
	template<class Archive> void serialize(Archive &ar) { ar(cereal::base_class<ConfigOptionSingle<int32_t>>(this)); }
};

template<bool NULLABLE>
class ConfigOptionIntsTempl : public ConfigOptionVector<int32_t>
{
public:
    ConfigOptionIntsTempl() : ConfigOptionVector<int32_t>() {}
    explicit ConfigOptionIntsTempl(int32_t default_value) : ConfigOptionVector<int32_t>(default_value) {}
    explicit ConfigOptionIntsTempl(size_t n, int32_t value) : ConfigOptionVector<int32_t>(n, value) {}
    explicit ConfigOptionIntsTempl(std::initializer_list<int32_t> &&il) : ConfigOptionVector<int32_t>(std::move(il)) {}
    //explicit ConfigOptionIntsTempl(const std::vector<int> &v) : ConfigOptionVector<int>(v) {}
    //explicit ConfigOptionIntsTempl(std::vector<int> &&v) : ConfigOptionVector<int>(std::move(v)) {}

    static ConfigOptionType static_type() { return coInts; }
    ConfigOptionType        type()  const override { return static_type(); }
    ConfigOption*           clone() const override { return new ConfigOptionIntsTempl(*this); }
    ConfigOptionIntsTempl&  operator= (const ConfigOption *opt) { this->set(opt); return *this; }
    bool                    operator==(const ConfigOptionIntsTempl &rhs) const throw() { return this->values == rhs.values; }
    bool                    operator< (const ConfigOptionIntsTempl &rhs) const throw() { return this->values <  rhs.values; }
    // Could a special "nil" value be stored inside the vector, indicating undefined value?
    bool                    nullable() const override { return NULLABLE; }
    // Special "nil" value to be stored into the vector if this->supports_nil().
    static int32_t          NIL_VALUE() { return std::numeric_limits<int32_t>::max(); }
    // A scalar is nil, or all values of a vector are nil.
<<<<<<< HEAD
    bool 					is_nil() const override { for (auto v : this->values) if (v != nil_value()) return false; return true; }
    bool 					is_nil(size_t idx) const override { return idx < values.size() ? this->values[idx] == nil_value() : values.empty() ? this->default_value == nil_value() : this->values.front() == nil_value(); }
    virtual double          getFloat(size_t idx) const override { return values[idx]; }
=======
    bool is_nil(int32_t idx = -1) const override
    {
        if (idx < 0) {
            for (int32_t v : this->values)
                if (v != NIL_VALUE())
                    return false;
            return true;
        } else {
            return idx < values.size() ? NIL_VALUE() == this->values[idx] :
                   values.empty()      ? NIL_VALUE() == this->default_value :
                                         NIL_VALUE() == this->values.front();
        }
    }
    int32_t                 get_int(size_t idx = 0) const override { return get_at(idx); }
    double                  get_float(size_t idx = 0) const override { return get_at(idx); }
>>>>>>> 0670fbfb

    std::string serialize() const override
    {
        std::ostringstream ss;
        for (const int32_t &v : this->values) {
            if (&v != &this->values.front())
            	ss << ",";
            serialize_single_value(ss, v);
        }
        return ss.str();
    }
    
    std::vector<std::string> vserialize() const override
    {
        std::vector<std::string> vv;
        vv.reserve(this->values.size());
        for (const int32_t v : this->values) {
            std::ostringstream ss;
        	serialize_single_value(ss, v);
            vv.push_back(ss.str());
        }
        return vv;
    }
    
    bool deserialize(const std::string &str, bool append = false) override
    {
        if (! append)
            this->values.clear();
        std::istringstream is(str);
        std::string item_str;
        while (std::getline(is, item_str, ',')) {
        	boost::trim(item_str);
        	if (item_str == NIL_STR_VALUE) {
        		if (NULLABLE)
                    this->values.push_back(NIL_VALUE());
        		else
                    throw ConfigurationError("Deserializing nil into a non-nullable object");
        	} else {
	            std::istringstream iss(item_str);
	            int32_t value;
	            iss >> value;
	            this->values.push_back(value);
	        }
        }
        return true;
    }

private:
	void serialize_single_value(std::ostringstream &ss, const int32_t v) const {
			if (v == NIL_VALUE()) {
        		if (NULLABLE)
        			ss << NIL_STR_VALUE;
        		else
                    throw ConfigurationError("Serializing NaN");
        	} else
        		ss << v;
	}

	friend class cereal::access;
	template<class Archive> void serialize(Archive &ar) { ar(cereal::base_class<ConfigOptionVector<int32_t>>(this)); }
};

using ConfigOptionInts   	   = ConfigOptionIntsTempl<false>;
using ConfigOptionIntsNullable = ConfigOptionIntsTempl<true>;

class ConfigOptionString : public ConfigOptionSingle<std::string>
{
public:
    ConfigOptionString() : ConfigOptionSingle<std::string>(std::string{}) {}
    explicit ConfigOptionString(std::string value) : ConfigOptionSingle<std::string>(std::move(value)) {}

    static ConfigOptionType static_type() { return coString; }
    ConfigOptionType        type()  const override { return static_type(); }
    ConfigOption*           clone() const override { return new ConfigOptionString(*this); }
    ConfigOptionString&     operator=(const ConfigOption *opt) { this->set(opt); return *this; }
    bool                    operator==(const ConfigOptionString &rhs) const throw() { return this->value == rhs.value; }
    bool                    operator< (const ConfigOptionString &rhs) const throw() { return this->value <  rhs.value; }
    bool 					empty() const { return this->value.empty(); }

    std::string serialize() const override
    { 
        return escape_string_cstyle(this->value); 
    }

    bool deserialize(const std::string &str, bool append = false) override
    {
        UNUSED(append);
        return unescape_string_cstyle(str, this->value);
    }

private:
	friend class cereal::access;
	template<class Archive> void serialize(Archive &ar) { ar(cereal::base_class<ConfigOptionSingle<std::string>>(this)); }
};

// semicolon-separated strings
class ConfigOptionStrings : public ConfigOptionVector<std::string>
{
public:
    ConfigOptionStrings() : ConfigOptionVector<std::string>() {}
    explicit ConfigOptionStrings(std::string default_value) : ConfigOptionVector<std::string>(default_value) {}
    explicit ConfigOptionStrings(size_t n, const std::string &value) : ConfigOptionVector<std::string>(n, value) {}
    explicit ConfigOptionStrings(const std::vector<std::string> &values) : ConfigOptionVector<std::string>(values) {}
    explicit ConfigOptionStrings(std::vector<std::string> &&values) : ConfigOptionVector<std::string>(std::move(values)) {}
    explicit ConfigOptionStrings(std::initializer_list<std::string> il) : ConfigOptionVector<std::string>(std::move(il)) {}

    static ConfigOptionType static_type() { return coStrings; }
    ConfigOptionType        type()  const override { return static_type(); }
    ConfigOption*           clone() const override { return new ConfigOptionStrings(*this); }
    ConfigOptionStrings&    operator=(const ConfigOption *opt) { this->set(opt); return *this; }
    bool                    operator==(const ConfigOptionStrings &rhs) const throw() { return this->values == rhs.values; }
    bool                    operator< (const ConfigOptionStrings &rhs) const throw() { return this->values <  rhs.values; }
    bool                    is_nil(int32_t idx = 0) const override { return false; }

    std::string serialize() const override
    {
        return escape_strings_cstyle(this->values);
    }
    
    std::vector<std::string> vserialize() const override
    {
        return this->values;
    }
    
    bool deserialize(const std::string &str, bool append = false) override
    {
        if (! append)
            this->values.clear();
        return unescape_strings_cstyle(str, this->values);
    }

private:
	friend class cereal::access;
	template<class Archive> void serialize(Archive &ar) { ar(cereal::base_class<ConfigOptionVector<std::string>>(this)); }
};

class ConfigOptionPercent : public ConfigOptionFloat
{
public:
    ConfigOptionPercent() : ConfigOptionFloat(0) {}
    explicit ConfigOptionPercent(double _value) : ConfigOptionFloat(_value) {}
    explicit ConfigOptionPercent(double _value, bool _phony) : ConfigOptionFloat(_value, _phony) {}
    
    static ConfigOptionType static_type() { return coPercent; }
    ConfigOptionType        type()  const override { return static_type(); }
    ConfigOption*           clone() const override { return new ConfigOptionPercent(*this); }
    ConfigOptionPercent&    operator= (const ConfigOption *opt) { this->set(opt); return *this; }
    bool                    operator==(const ConfigOptionPercent &rhs) const throw() { return this->value == rhs.value; }
    bool                    operator< (const ConfigOptionPercent &rhs) const throw() { return this->value <  rhs.value; }

    double                  get_abs_value(double ratio_over) const { return ratio_over * this->value / 100.; }
    
    std::string serialize() const override 
    {
        std::ostringstream ss;
        ss << this->value;
        std::string s(ss.str());
        s += "%";
        return s;
    }
    
    bool deserialize(const std::string &str, bool append = false) override
    {
        UNUSED(append);
        // don't try to parse the trailing % since it's optional
        std::istringstream iss(str);
        iss >> this->value;
        return !iss.fail();
    }

private:
	friend class cereal::access;
	template<class Archive> void serialize(Archive &ar) { ar(cereal::base_class<ConfigOptionFloat>(this)); }
};

template<bool NULLABLE>
class ConfigOptionPercentsTempl : public ConfigOptionFloatsTempl<NULLABLE>
{
public:
    ConfigOptionPercentsTempl() : ConfigOptionFloatsTempl<NULLABLE>() {}
    explicit ConfigOptionPercentsTempl(double default_value) : ConfigOptionFloatsTempl<NULLABLE>(default_value) {}
    explicit ConfigOptionPercentsTempl(size_t n, double value) : ConfigOptionFloatsTempl<NULLABLE>(n, value) {}
    explicit ConfigOptionPercentsTempl(std::initializer_list<double> il) : ConfigOptionFloatsTempl<NULLABLE>(std::move(il)) {}
    explicit ConfigOptionPercentsTempl(const std::vector<double>& vec) : ConfigOptionFloatsTempl<NULLABLE>(vec) {}
    explicit ConfigOptionPercentsTempl(std::vector<double>&& vec) : ConfigOptionFloatsTempl<NULLABLE>(std::move(vec)) {}

    static ConfigOptionType static_type() { return coPercents; }
    ConfigOptionType        type()  const override { return static_type(); }
    ConfigOption*           clone() const override { return new ConfigOptionPercentsTempl(*this); }
    ConfigOptionPercentsTempl& operator=(const ConfigOption *opt) { this->set(opt); return *this; }
    bool                    operator==(const ConfigOptionPercentsTempl &rhs) const throw() { return ConfigOptionFloatsTempl<NULLABLE>::vectors_equal(this->values, rhs.values); }
    bool                    operator< (const ConfigOptionPercentsTempl &rhs) const throw() { return ConfigOptionFloatsTempl<NULLABLE>::vectors_lower(this->values, rhs.values); }
    double                  get_abs_value(size_t i, double ratio_over) const { return this->is_nil(i) ? 0 : ratio_over * this->get_at(i) / 100; }

    std::string serialize() const override
    {
        std::ostringstream ss;
        for (const double &v : this->values) {
            if (&v != &this->values.front())
            	ss << ",";
			this->serialize_single_value(ss, v);
			if (! (std::isnan(v) || v == ConfigOptionFloatsTempl<NULLABLE>::NIL_VALUE()))
				ss << "%";
        }
        std::string str = ss.str();
        return str;
    }

    std::vector<std::string> vserialize() const override
    {
        std::vector<std::string> vv;
        vv.reserve(this->values.size());
        for (const double v : this->values) {
            std::ostringstream ss;
			this->serialize_single_value(ss, v);
			if (! (std::isnan(v) || v == ConfigOptionFloatsTempl<NULLABLE>::NIL_VALUE()))
				ss << "%";
            vv.push_back(ss.str());
        }
        return vv;
    }

    // The float's deserialize function shall ignore the trailing optional %.
    // bool deserialize(const std::string &str, bool append = false) override;

private:
	friend class cereal::access;
	template<class Archive> void serialize(Archive &ar) { ar(cereal::base_class<ConfigOptionFloatsTempl<NULLABLE>>(this)); }
};

using ConfigOptionPercents 	   		= ConfigOptionPercentsTempl<false>;
using ConfigOptionPercentsNullable 	= ConfigOptionPercentsTempl<true>;

class ConfigOptionFloatOrPercent : public ConfigOptionPercent
{
public:
    bool percent;
    ConfigOptionFloatOrPercent() : ConfigOptionPercent(0), percent(false) {}
    explicit ConfigOptionFloatOrPercent(double _value, bool _percent) : ConfigOptionPercent(_value), percent(_percent) {}
    explicit ConfigOptionFloatOrPercent(double _value, bool _percent, bool _phony) : ConfigOptionPercent(_value, _phony), percent(_percent) {}

    static ConfigOptionType     static_type() { return coFloatOrPercent; }
    ConfigOptionType            type()  const override { return static_type(); }
    ConfigOption*               clone() const override { return new ConfigOptionFloatOrPercent(*this); }
    ConfigOptionFloatOrPercent& operator=(const ConfigOption* opt) { this->set(opt); return *this; }
    bool operator==(const ConfigOption &rhs) const override
    {
        if (rhs.type() != this->type())
            throw ConfigurationError("ConfigOptionFloatOrPercent: Comparing incompatible types");
        assert(dynamic_cast<const ConfigOptionFloatOrPercent*>(&rhs));
        return *this == *static_cast<const ConfigOptionFloatOrPercent*>(&rhs);
    }
    bool operator==(const ConfigOptionFloatOrPercent &rhs) const throw()
        { return this->value == rhs.value && this->percent == rhs.percent; }
    size_t                      hash() const throw() override 
        { size_t seed = std::hash<double>{}(this->value); return this->percent ? seed ^ 0x9e3779b9 : seed; }
    bool                        operator< (const ConfigOptionFloatOrPercent &rhs) const throw() 
        { return this->value < rhs.value || (this->value == rhs.value && int(this->percent) < int(rhs.percent)); }

    double                      get_abs_value(double ratio_over) const 
        { return this->percent ? (ratio_over * this->value / 100) : this->value; }
    double                      get_float(size_t idx = 0) const override { return get_abs_value(1.); }
    // special case for get/set any: use a FloatOrPercent like for FloatsOrPercents, to have the is_percent
    boost::any get_any(int32_t idx = 0) const override { return boost::any(FloatOrPercent{value, percent}); }
    void       set_any(boost::any anyval, int32_t idx = -1) override
    {
        auto fl_or_per = boost::any_cast<FloatOrPercent>(anyval);
        this->value    = fl_or_per.value;
        this->percent  = fl_or_per.percent;
    }

    void set(const ConfigOption *rhs) override {
        if (rhs->type() != this->type())
            throw ConfigurationError("ConfigOptionFloatOrPercent: Assigning an incompatible type");
        assert(dynamic_cast<const ConfigOptionFloatOrPercent*>(rhs));
        *this = *static_cast<const ConfigOptionFloatOrPercent*>(rhs);
    }

    std::string serialize() const override
    {
        std::ostringstream ss;
        ss << this->value;
        std::string s(ss.str());
        if (this->percent) s += "%";
        return s;
    }
    
    bool deserialize(const std::string &str, bool append = false) override
    {
        UNUSED(append);
        this->percent = str.find_first_of("%") != std::string::npos;
        std::istringstream iss(str);
        iss >> this->value;
        return !iss.fail();
    }

private:
	friend class cereal::access;
	template<class Archive> void serialize(Archive &ar) { ar(cereal::base_class<ConfigOptionPercent>(this), percent); }
};

template<bool NULLABLE>
class ConfigOptionFloatsOrPercentsTempl : public ConfigOptionVector<FloatOrPercent>
{
public:
    ConfigOptionFloatsOrPercentsTempl() : ConfigOptionVector<FloatOrPercent>() {}
    explicit ConfigOptionFloatsOrPercentsTempl(FloatOrPercent default_value) : ConfigOptionVector<FloatOrPercent>(default_value) {}
    explicit ConfigOptionFloatsOrPercentsTempl(size_t n, FloatOrPercent value) : ConfigOptionVector<FloatOrPercent>(n, value) {}
    explicit ConfigOptionFloatsOrPercentsTempl(std::initializer_list<FloatOrPercent> il) : ConfigOptionVector<FloatOrPercent>(std::move(il)) {}
    explicit ConfigOptionFloatsOrPercentsTempl(const std::vector<FloatOrPercent> &vec) : ConfigOptionVector<FloatOrPercent>(vec) {}
    explicit ConfigOptionFloatsOrPercentsTempl(std::vector<FloatOrPercent> &&vec) : ConfigOptionVector<FloatOrPercent>(std::move(vec)) {}

    static ConfigOptionType static_type() { return coFloatsOrPercents; }
    ConfigOptionType        type()  const override { return static_type(); }
    ConfigOption*           clone() const override { return new ConfigOptionFloatsOrPercentsTempl(*this); }
    bool                    operator==(const ConfigOptionFloatsOrPercentsTempl &rhs) const throw() { return vectors_equal(this->values, rhs.values); }
    bool                    operator==(const ConfigOption &rhs) const override {
        if (rhs.type() != this->type())
            throw ConfigurationError("ConfigOptionFloatsOrPercentsTempl: Comparing incompatible types");
        assert(dynamic_cast<const ConfigOptionVector<FloatOrPercent>*>(&rhs));
        return vectors_equal(this->values, static_cast<const ConfigOptionVector<FloatOrPercent>*>(&rhs)->values);
    }
    bool                    operator< (const ConfigOptionFloatsOrPercentsTempl &rhs) const throw() { return vectors_lower(this->values, rhs.values); }

    // Could a special "nil" value be stored inside the vector, indicating undefined value?
    bool                    nullable() const override { return NULLABLE; }
    // A scalar is nil, or all values of a vector are nil.
    bool is_nil(int32_t idx = -1) const override
    {
        if (idx < 0) {
            for (const FloatOrPercent &v : this->values)
                if (!(std::isnan(v.value) || v.value == NIL_VALUE().value || v.value > std::numeric_limits<float>::max()))
                    return false;
            return true;
        } else {
            return idx < values.size() ? (std::isnan(this->values[idx].value) || NIL_VALUE() == this->values[idx]) :
                   values.empty()      ? (std::isnan(this->default_value.value) || NIL_VALUE() == this->default_value) :
                                         (std::isnan(this->values.front().value) || NIL_VALUE() == this->values.front());
        }
    }
    double                  get_abs_value(size_t i, double ratio_over) const {
        if (this->is_nil(i)) return 0;
        const FloatOrPercent& data = this->get_at(i);
        if (data.percent) return ratio_over * data.value / 100;
        return data.value;
    }
    double                  get_float(size_t idx = 0) const override { return get_abs_value(idx, 1.); }

    static inline bool is_nil(const boost::any &to_check) {
        bool ok = std::isnan(boost::any_cast<FloatOrPercent>(to_check).value) || boost::any_cast<FloatOrPercent>(to_check).value == NIL_VALUE().value
            || boost::any_cast<FloatOrPercent>(to_check).value > std::numeric_limits<float>::max();
        return ok;
    }
    // don't use it to compare, use is_nil() to check.
    static inline boost::any create_nil() { return boost::any(NIL_VALUE()); }

    std::string serialize() const override
    {
        std::ostringstream ss;
        for (const FloatOrPercent &v : this->values) {
            if (&v != &this->values.front())
                ss << ",";
            serialize_single_value(ss, v);
        }
        return ss.str();
    }
    
    std::vector<std::string> vserialize() const override
    {
        std::vector<std::string> vv;
        vv.reserve(this->values.size());
        for (const FloatOrPercent &v : this->values) {
            std::ostringstream ss;
            serialize_single_value(ss, v);
            vv.push_back(ss.str());
        }
        return vv;
    }

    bool deserialize(const std::string &str, bool append = false) override
    {
        if (! append)
            this->values.clear();
        std::istringstream is(str);
        std::string item_str;
        while (std::getline(is, item_str, ',')) {
            boost::trim(item_str);
            if (item_str == NIL_STR_VALUE) {
                if (NULLABLE)
                    this->values.push_back(NIL_VALUE());
                else
                    throw ConfigurationError("Deserializing nil into a non-nullable object");
            } else {
                bool percent = item_str.find_first_of("%") != std::string::npos;
                std::istringstream iss(item_str);
                double value;
                iss >> value;
                this->values.push_back({ value, percent });
            }
        }
        return true;
    }

    ConfigOptionFloatsOrPercentsTempl& operator=(const ConfigOption *opt)
    {   
        this->set(opt);
        return *this;
    }

protected:
    // Special "nil" value to be stored into the vector if this->supports_nil().
    static FloatOrPercent   NIL_VALUE() { return FloatOrPercent{ std::numeric_limits<double>::max(), false }; }

    void serialize_single_value(std::ostringstream &ss, const FloatOrPercent &v) const {
            if (std::isfinite(v.value)) {
                ss << v.value;
                if (v.percent)
                    ss << "%";
            } else if (std::isnan(v.value) || v.value == NIL_VALUE().value || v.value > std::numeric_limits<float>::max()) {
                if (NULLABLE)
                    ss << NIL_STR_VALUE;
                else
                    throw ConfigurationError("Serializing NaN");
            } else
                throw ConfigurationError("Serializing invalid number");
    }
    static bool vectors_equal(const std::vector<FloatOrPercent> &v1, const std::vector<FloatOrPercent> &v2) {
        if (NULLABLE) {
            if (v1.size() != v2.size())
                return false;
            for (auto it1 = v1.begin(), it2 = v2.begin(); it1 != v1.end(); ++ it1, ++ it2)
                if (!(((std::isnan(it1->value) || it1->value == NIL_VALUE().value || it1->value > std::numeric_limits<float>::max()) &&
                       (std::isnan(it2->value) || it2->value == NIL_VALUE().value || it1->value > std::numeric_limits<float>::max())) ||
                      *it1 == *it2))
                    return false;
            return true;
        } else
            // Not supporting nullable values, the default vector compare is cheaper.
            return v1 == v2;
    }
    static bool vectors_lower(const std::vector<FloatOrPercent> &v1, const std::vector<FloatOrPercent> &v2) {
        if (NULLABLE) {
            for (auto it1 = v1.begin(), it2 = v2.begin(); it1 != v1.end() && it2 != v2.end(); ++ it1, ++ it2) {
                auto null1 = int(std::isnan(it1->value) || it1->value == NIL_VALUE().value || it1->value > std::numeric_limits<float>::max());
                auto null2 = int(std::isnan(it2->value) || it2->value == NIL_VALUE().value || it1->value > std::numeric_limits<float>::max());
                return (null1 < null2) || (null1 == null2 && *it1 < *it2);
            }
            return v1.size() < v2.size();
        } else
            // Not supporting nullable values, the default vector compare is cheaper.
            return v1 < v2;
    }

private:
    friend class cereal::access;
    template<class Archive> void serialize(Archive &ar) { ar(cereal::base_class<ConfigOptionVector<FloatOrPercent>>(this)); }
};

using ConfigOptionFloatsOrPercents          = ConfigOptionFloatsOrPercentsTempl<false>;
using ConfigOptionFloatsOrPercentsNullable  = ConfigOptionFloatsOrPercentsTempl<true>;

class ConfigOptionPoint : public ConfigOptionSingle<Vec2d>
{
public:
    ConfigOptionPoint() : ConfigOptionSingle<Vec2d>(Vec2d(0,0)) {}
    explicit ConfigOptionPoint(const Vec2d &value) : ConfigOptionSingle<Vec2d>(value) {}
    
    static ConfigOptionType static_type() { return coPoint; }
    ConfigOptionType        type()  const override { return static_type(); }
    ConfigOption*           clone() const override { return new ConfigOptionPoint(*this); }
    ConfigOptionPoint&      operator=(const ConfigOption *opt) { this->set(opt); return *this; }
    bool                    operator==(const ConfigOptionPoint &rhs) const throw() { return this->value == rhs.value; }
    bool                    operator< (const ConfigOptionPoint &rhs) const throw() { return this->value <  rhs.value; }

    std::string serialize() const override
    {
        std::ostringstream ss;
        ss << this->value(0);
        ss << "x";
        ss << this->value(1);
        return ss.str();
    }
    
    bool deserialize(const std::string &str, bool append = false) override
    {
        UNUSED(append);
        Vec2d point(Vec2d::Zero());
        std::istringstream iss(str);
        std::string coord_str;
        char sep = 'x';
        // compatibility withy old ',' separator
        if (str.find(sep) == std::string::npos)
            sep = ',';
        if (std::getline(iss, coord_str, sep)) {
            std::istringstream(coord_str) >> point.x();
            if (std::getline(iss, coord_str, sep)) {
                std::istringstream(coord_str) >> point.y();
            } else
                return false;
        } else
            return false;
        this->value=point;
        return true;
    }

private:
	friend class cereal::access;
	template<class Archive> void serialize(Archive &ar) { ar(cereal::base_class<ConfigOptionSingle<Vec2d>>(this)); }
};

class ConfigOptionPoints : public ConfigOptionVector<Vec2d>
{
public:
    ConfigOptionPoints() : ConfigOptionVector<Vec2d>() {}
    explicit ConfigOptionPoints(Vec2d default_value) : ConfigOptionVector<Vec2d>(default_value) {}
    explicit ConfigOptionPoints(size_t n, const Vec2d &value) : ConfigOptionVector<Vec2d>(n, value) {}
    explicit ConfigOptionPoints(std::initializer_list<Vec2d> il) : ConfigOptionVector<Vec2d>(std::move(il)) {}
    explicit ConfigOptionPoints(const std::vector<Vec2d> &values) : ConfigOptionVector<Vec2d>(values) {}

    static ConfigOptionType static_type() { return coPoints; }
    ConfigOptionType        type()  const override { return static_type(); }
    ConfigOption*           clone() const override { return new ConfigOptionPoints(*this); }
    ConfigOptionPoints&     operator= (const ConfigOption *opt) { this->set(opt); return *this; }
    bool                    operator==(const ConfigOptionPoints &rhs) const throw() { return this->values == rhs.values; }
    bool                    operator< (const ConfigOptionPoints &rhs) const throw() 
        { return std::lexicographical_compare(this->values.begin(), this->values.end(), rhs.values.begin(), rhs.values.end(), [](const auto &l, const auto &r){ return l < r; }); }
    bool                    is_nil(int32_t idx = 0) const override { return false; }

    std::string serialize() const override
    {
        std::ostringstream ss;
        for (Pointfs::const_iterator it = this->values.begin(); it != this->values.end(); ++it) {
            if (it - this->values.begin() != 0) ss << ",";
            ss << (*it)(0);
            ss << "x";
            ss << (*it)(1);
        }
        return ss.str();
    }
    
    std::vector<std::string> vserialize() const override
    {
        std::vector<std::string> vv;
        for (Pointfs::const_iterator it = this->values.begin(); it != this->values.end(); ++it) {
            std::ostringstream ss;
            ss << *it;
            vv.push_back(ss.str());
        }
        return vv;
    }
    
    bool deserialize(const std::string &str, bool append = false) override
    {
        if (! append)
            this->values.clear();
        std::istringstream is(str);
        std::string point_str;
        while (std::getline(is, point_str, ',')) {
            Vec2d point(Vec2d::Zero());
            std::istringstream iss(point_str);
            std::string coord_str;
            if (std::getline(iss, coord_str, 'x')) {
                std::istringstream(coord_str) >> point(0);
                if (std::getline(iss, coord_str, 'x')) {
                    std::istringstream(coord_str) >> point(1);
                }
            }
            this->values.push_back(point);
        }
        return true;
    }

private:
	friend class cereal::access;
	template<class Archive> void save(Archive& archive) const {
        archive(flags);
		size_t cnt = this->values.size();
		archive(cnt);
		archive.saveBinary((const char*)this->values.data(), sizeof(Vec2d) * cnt);
	}
	template<class Archive> void load(Archive& archive) {
        archive(flags);
		size_t cnt;
		archive(cnt);
		this->values.assign(cnt, Vec2d());
		archive.loadBinary((char*)this->values.data(), sizeof(Vec2d) * cnt);
	}
};

class ConfigOptionPoint3 : public ConfigOptionSingle<Vec3d>
{
public:
    ConfigOptionPoint3() : ConfigOptionSingle<Vec3d>(Vec3d(0,0,0)) {}
    explicit ConfigOptionPoint3(const Vec3d &value) : ConfigOptionSingle<Vec3d>(value) {}
    
    static ConfigOptionType static_type() { return coPoint3; }
    ConfigOptionType        type()  const override { return static_type(); }
    ConfigOption*           clone() const override { return new ConfigOptionPoint3(*this); }
    ConfigOptionPoint3&     operator=(const ConfigOption *opt) { this->set(opt); return *this; }
    bool                    operator==(const ConfigOptionPoint3 &rhs) const throw() { return this->value == rhs.value; }
    bool                    operator< (const ConfigOptionPoint3 &rhs) const throw() 
        { return this->value.x() < rhs.value.x() || (this->value.x() == rhs.value.x() && (this->value.y() < rhs.value.y() || (this->value.y() == rhs.value.y() && this->value.z() < rhs.value.z()))); }

    std::string serialize() const override
    {
        std::ostringstream ss;
        ss << this->value(0);
        ss << ",";
        ss << this->value(1);
        ss << ",";
        ss << this->value(2);
        return ss.str();
    }
    
    bool deserialize(const std::string &str, bool append = false) override
    {
        UNUSED(append);
        char dummy;
        return sscanf(str.data(), " %lf , %lf , %lf %c", &this->value(0), &this->value(1), &this->value(2), &dummy) == 3 ||
               sscanf(str.data(), " %lf x %lf x %lf %c", &this->value(0), &this->value(1), &this->value(2), &dummy) == 3;
    }

private:
	friend class cereal::access;
	template<class Archive> void serialize(Archive &ar) { ar(cereal::base_class<ConfigOptionSingle<Vec3d>>(this)); }
};

class ConfigOptionBool : public ConfigOptionSingle<bool>
{
public:
    ConfigOptionBool() : ConfigOptionSingle<bool>(false) {}
    explicit ConfigOptionBool(bool _value) : ConfigOptionSingle<bool>(_value) {}
    
    static ConfigOptionType static_type() { return coBool; }
    ConfigOptionType        type()      const override { return static_type(); }
    bool                    get_bool(size_t idx = 0) const override { return this->value; }
    int32_t                 get_int(size_t idx = 0) const override { return this->value ? 1 : 0; }
    double                  get_float(size_t idx = 0) const override { return this->value ? 1. : 0.; }
    ConfigOption*           clone()     const override { return new ConfigOptionBool(*this); }
    ConfigOptionBool&       operator=(const ConfigOption *opt) { this->set(opt); return *this; }
    bool                    operator==(const ConfigOptionBool &rhs) const throw() { return this->value == rhs.value; }
    bool                    operator< (const ConfigOptionBool &rhs) const throw() { return int(this->value) < int(rhs.value); }

    std::string serialize() const override
    {
        return std::string(this->value ? "1" : "0");
    }
    
    bool deserialize(const std::string &str, bool append = false) override
    {
        UNUSED(append);
        if (str == "1") {
            this->value = true;
            return true;
        }
        if (str == "0") {
            this->value = false;
            return true;
        }
        return false;
    }

private:
	friend class cereal::access;
	template<class Archive> void serialize(Archive &ar) { ar(cereal::base_class<ConfigOptionSingle<bool>>(this)); }
};

template<bool NULLABLE>
class ConfigOptionBoolsTempl : public ConfigOptionVector<unsigned char>
{
public:
    ConfigOptionBoolsTempl() : ConfigOptionVector<unsigned char>() {}
    explicit ConfigOptionBoolsTempl(bool default_value) : ConfigOptionVector<unsigned char>(default_value) {}
    explicit ConfigOptionBoolsTempl(size_t n, bool value) : ConfigOptionVector<unsigned char>(n, (unsigned char)value) {}
    explicit ConfigOptionBoolsTempl(std::initializer_list<bool> il) { values.reserve(il.size()); for (bool b : il) values.emplace_back((unsigned char)b); }
	explicit ConfigOptionBoolsTempl(std::initializer_list<unsigned char> il) { values.reserve(il.size()); for (unsigned char b : il) values.emplace_back(b); }
	explicit ConfigOptionBoolsTempl(const std::vector<unsigned char>& vec) : ConfigOptionVector<unsigned char>(vec) {}
	explicit ConfigOptionBoolsTempl(std::vector<unsigned char>&& vec) : ConfigOptionVector<unsigned char>(std::move(vec)) {}

    static ConfigOptionType static_type() { return coBools; }
    ConfigOptionType        type()  const override { return static_type(); }
    ConfigOption*           clone() const override { return new ConfigOptionBoolsTempl(*this); }
    ConfigOptionBoolsTempl& operator=(const ConfigOption *opt) { this->set(opt); return *this; }
    bool                    operator==(const ConfigOptionBoolsTempl &rhs) const throw() { return this->values == rhs.values; }
    bool                    operator< (const ConfigOptionBoolsTempl &rhs) const throw() { return this->values <  rhs.values; }
    // Could a special "nil" value be stored inside the vector, indicating undefined value?
    bool 					nullable() const override { return NULLABLE; }
    // Special "nil" value to be stored into the vector if this->supports_nil().
    static unsigned char    NIL_VALUE() { return std::numeric_limits<unsigned char>::max(); }
    // A scalar is nil, or all values of a vector are nil.
<<<<<<< HEAD
    bool 					is_nil() const override { for (auto v : this->values) if (v != nil_value()) return false; return true; }
    bool 					is_nil(size_t idx) const override { return idx < values.size() ? this->values[idx] == nil_value() : values.empty() ? this->default_value == nil_value() :  this->values.front() == nil_value(); }
    virtual double          getFloat(size_t idx) const override { return values[idx] ? 1 : 0; }

    bool& get_at(size_t i) {
        assert(! this->values.empty());
        return *reinterpret_cast<bool*>(&((i < this->values.size()) ? this->values[i] : this->values.front()));
=======
    bool is_nil(int32_t idx = -1) const override
    {
        if (idx < 0) {
            for (uint8_t v : this->values)
                if (v != NIL_VALUE())
                    return false;
            return true;
        } else {
            return idx < values.size() ? NIL_VALUE() == this->values[idx] :
                   values.empty()      ? NIL_VALUE() == this->default_value :
                                         NIL_VALUE() == this->values.front();
        }
>>>>>>> 0670fbfb
    }
    bool                    get_bool(size_t idx = 0) const override { return ConfigOptionVector<unsigned char>::get_at(idx) != 0; }
    int32_t                 get_int(size_t idx = 0) const override { return ConfigOptionVector<unsigned char>::get_at(idx) != 0 ? 1 : 0; }
    double                  get_float(size_t idx = 0) const override { return ConfigOptionVector<unsigned char>::get_at(idx) != 0 ? 1. : 0.; }

    std::string serialize() const override
    {
        std::ostringstream ss;
        for (const unsigned char &v : this->values) {
            if (&v != &this->values.front())
            	ss << ",";
			this->serialize_single_value(ss, v);
		}
        return ss.str();
    }
    
    std::vector<std::string> vserialize() const override
    {
        std::vector<std::string> vv;
        for (const unsigned char v : this->values) {
			std::ostringstream ss;
			this->serialize_single_value(ss, v);
            vv.push_back(ss.str());
        }
        return vv;
    }

    ConfigHelpers::DeserializationResult deserialize_with_substitutions(const std::string &str, bool append, ConfigHelpers::DeserializationSubstitution substitution)
    {
        if (! append)
            this->values.clear();
        std::istringstream is(str);
        std::string item_str;
        bool substituted = false;
        while (std::getline(is, item_str, ',')) {
        	boost::trim(item_str);
        	unsigned char new_value = 0;
        	if (item_str == NIL_STR_VALUE) {
        		if (NULLABLE)
                    new_value = NIL_VALUE();
        		else
                    throw ConfigurationError("Deserializing nil into a non-nullable object");
        	} else if (item_str == "1") {
        		new_value = true;
        	} else if (item_str == "0") {
        		new_value = false;
        	} else if (substitution != ConfigHelpers::DeserializationSubstitution::Disabled && ConfigHelpers::looks_like_enum_value(item_str)) {
        		new_value = ConfigHelpers::enum_looks_like_true_value(item_str) || substitution == ConfigHelpers::DeserializationSubstitution::DefaultsToTrue;
        		substituted = true;
        	} else
        		return ConfigHelpers::DeserializationResult::Failed;
            this->values.push_back(new_value);
        }
        return substituted ? ConfigHelpers::DeserializationResult::Substituted : ConfigHelpers::DeserializationResult::Loaded;
    }

    bool deserialize(const std::string &str, bool append = false) override
    {
    	return this->deserialize_with_substitutions(str, append, ConfigHelpers::DeserializationSubstitution::Disabled) == ConfigHelpers::DeserializationResult::Loaded;
    }

protected:
	void serialize_single_value(std::ostringstream &ss, const unsigned char v) const {
        	if (v == NIL_VALUE()) {
        		if (NULLABLE)
        			ss << NIL_STR_VALUE;
        		else
                    throw ConfigurationError("Serializing NaN");
        	} else
        		ss << (v ? "1" : "0");
	}

private:
	friend class cereal::access;
	template<class Archive> void serialize(Archive &ar) { ar(cereal::base_class<ConfigOptionVector<unsigned char>>(this)); }
};

using ConfigOptionBools    	    = ConfigOptionBoolsTempl<false>;
using ConfigOptionBoolsNullable = ConfigOptionBoolsTempl<true>;

// Map from an enum integer value to an enum name.
typedef std::vector<std::string>  t_config_enum_names;
// Map from an enum name to an enum integer value.
typedef std::map<std::string,int32_t> t_config_enum_values;

template <class T>
class ConfigOptionEnum : public ConfigOptionSingle<T>
{
public:
    // by default, use the first value (0) of the T enum type
    ConfigOptionEnum() : ConfigOptionSingle<T>(static_cast<T>(0)) {}
    explicit ConfigOptionEnum(T _value) : ConfigOptionSingle<T>(_value) {}
    
    static ConfigOptionType static_type() { return coEnum; }
    ConfigOptionType        type()  const override { return static_type(); }
    ConfigOption*           clone() const override { return new ConfigOptionEnum<T>(*this); }
    ConfigOptionEnum<T>&    operator=(const ConfigOption *opt) { this->set(opt); return *this; }
    bool                    operator==(const ConfigOptionEnum<T> &rhs) const throw() { return this->value == rhs.value; }
    bool                    operator< (const ConfigOptionEnum<T> &rhs) const throw() { return int(this->value) < int(rhs.value); }
    int32_t                 get_int(size_t idx = 0) const override { return int32_t(this->value); }
    void                    set_enum_int(int32_t val) override { this->value = T(val); }
    // special case for get/set any: use a int like for ConfigOptionEnumGeneric, to simplify
    boost::any get_any(int32_t idx = -1) const override { return boost::any(get_int()); }
    void       set_any(boost::any anyval, int32_t idx = -1) override { set_enum_int(boost::any_cast<int32_t>(anyval)); }

    bool operator==(const ConfigOption &rhs) const override
    {
        if (rhs.type() != this->type())
            throw ConfigurationError("ConfigOptionEnum<T>: Comparing incompatible types");
        // rhs could be of the following type: ConfigOptionEnumGeneric or ConfigOptionEnum<T>
        return this->value == (T)rhs.get_int();
    }

    void set(const ConfigOption *rhs) override {
        if (rhs->type() != this->type())
            throw ConfigurationError("ConfigOptionEnum<T>: Assigning an incompatible type");
        // rhs could be of the following type: ConfigOptionEnumGeneric or ConfigOptionEnum<T>
        this->value = (T)rhs->get_int();
        this->flags = rhs->flags;
    }

    std::string serialize() const override
    {
        const t_config_enum_names& names = ConfigOptionEnum<T>::get_enum_names();
        assert(static_cast<int>(this->value) < int(names.size()));
        return names[static_cast<int>(this->value)];
    }

    bool deserialize(const std::string &str, bool append = false) override
    {
        UNUSED(append);
        return from_string(str, this->value);
    }

    static bool has(T value) 
    {
        for (const std::pair<std::string, int32_t> &kvp : ConfigOptionEnum<T>::get_enum_values())
            if (kvp.second == value)
                return true;
        return false;
    }

    // Map from an enum integer value to name.
    static const t_config_enum_names& get_enum_names();
    // Map from an enum name to an enum integer value.
    static const t_config_enum_values& get_enum_values();

    static bool from_string(const std::string &str, T &value)
    {
        const t_config_enum_values &enum_keys_map = ConfigOptionEnum<T>::get_enum_values();
        auto it = enum_keys_map.find(str);
        if (it == enum_keys_map.end())
            return false;
        value = static_cast<T>(it->second);
        return true;
    }
};

// Generic enum configuration value.
// We use this one in DynamicConfig objects when creating a config value object for ConfigOptionType == coEnum.
// In the StaticConfig, it is better to use the specialized ConfigOptionEnum<T> containers.
class ConfigOptionEnumGeneric : public ConfigOptionInt
{
public:
    ConfigOptionEnumGeneric(const t_config_enum_values* keys_map = nullptr) : keys_map(keys_map) {}
    explicit ConfigOptionEnumGeneric(const t_config_enum_values* keys_map, int32_t value) : ConfigOptionInt(value), keys_map(keys_map) {}

    const t_config_enum_values* keys_map;
    
    static ConfigOptionType     static_type() { return coEnum; }
    ConfigOptionType            type()  const override { return static_type(); }
    ConfigOption*               clone() const override { return new ConfigOptionEnumGeneric(*this); }
    ConfigOptionEnumGeneric&    operator= (const ConfigOption *opt) { this->set(opt); return *this; }
    bool                        operator==(const ConfigOptionEnumGeneric &rhs) const throw() { return this->value == rhs.value; }
    bool                        operator< (const ConfigOptionEnumGeneric &rhs) const throw() { return this->value <  rhs.value; }

    bool operator==(const ConfigOption &rhs) const override
    {
        if (rhs.type() != this->type())
            throw ConfigurationError("ConfigOptionEnumGeneric: Comparing incompatible types");
        // rhs could be of the following type: ConfigOptionEnumGeneric or ConfigOptionEnum<T>
        return this->value == rhs.get_int();
    }

    void set_enum_int(int32_t val) override { this->value = val; }
    void set(const ConfigOption *rhs) override {
        if (rhs->type() != this->type())
            throw ConfigurationError("ConfigOptionEnumGeneric: Assigning an incompatible type");
        // rhs could be of the following type: ConfigOptionEnumGeneric or ConfigOptionEnum<T>
        this->value = rhs->get_int();
        this->flags = rhs->flags;
    }

    std::string serialize() const override
    {
        for (const auto &kvp : *this->keys_map)
            if (kvp.second == this->value) 
                return kvp.first;
        return std::string();
    }

    bool deserialize(const std::string &str, bool append = false) override
    {
        UNUSED(append);
        auto it = this->keys_map->find(str);
        if (it == this->keys_map->end())
            return false;
        this->value = it->second;
        return true;
    }

private:
	friend class cereal::access;
	template<class Archive> void serialize(Archive& ar) { ar(cereal::base_class<ConfigOptionInt>(this)); }
};

// Definition of values / labels for a combo box.
// Mostly used for closed enums (when type == coEnum), but may be used for 
// open enums with ints resp. floats, if gui_type is set to GUIType::i_enum_open" resp. GUIType::f_enum_open.
class ConfigOptionEnumDef {
public:
    bool                            has_values() const { return ! m_values.empty(); }
    bool                            has_labels() const { return ! m_labels.empty(); }
    const std::vector<std::string>& values() const { return m_values; }
    const std::string&              value(int idx) const { return m_values[idx]; }
    // Used for open enums (gui_type is set to GUIType::i_enum_open" resp. GUIType::f_enum_open).
    // If values not defined, use labels.
    const std::vector<std::string>& enums() const { 
        assert(this->is_valid_open_enum());
        return this->has_values() ? m_values : m_labels;
    }
    // Used for closed enums. If labels are not defined, use values instead.
    const std::vector<std::string>& labels() const { return this->has_labels() ? m_labels : m_values; }
    const std::string&              label(int idx) const { return this->labels()[idx]; }

    // Look up a closed enum value of this combo box based on an index of the combo box value / label.
    // Such a mapping should always succeed.
    int index_to_enum(int index) const {
        // It has to be a closed enum, thus values have to be defined.
        assert(this->is_valid_closed_enum());
        assert(index >= 0 && index < int(m_values.size()));
        if (m_values_ordinary)
            return index;
        else {
            auto it = m_enum_keys_map->find(m_values[index]);
            assert(it != m_enum_keys_map->end());
            return it->second;
        }
    }

    // Look up an index of value / label of this combo box based on enum value. 
    // Such a mapping may fail, thus an optional is returned.
    std::optional<int> enum_to_index(int enum_val) const {
        assert(this->is_valid_closed_enum());
        assert(enum_val >= 0 && enum_val < int(m_enum_names->size()));
        if (m_values_ordinary)
            return { enum_val };
        else {
            auto it = std::find(m_values.begin(), m_values.end(), (*m_enum_names)[enum_val]);
            return it == m_values.end() ? std::optional<int>{} : std::optional<int>{ int(it - m_values.begin()) };
        }
    }

    // Look up an index of value / label of this combo box based on value string. 
    std::optional<int> value_to_index(const std::string &value) const {
        assert(this->is_valid_open_enum() || this->is_valid_closed_enum());
        auto it = std::find(m_values.begin(), m_values.end(), value);
        return it == m_values.end() ? 
            std::optional<int>{} : std::optional<int>{ it - m_values.begin() };
    }

    // Look up an index of label of this combo box. Used for open enums.
    std::optional<int> label_to_index(const std::string &value) const {
        assert(is_valid_open_enum());
        const auto &ls = this->labels();
        auto it = std::find(ls.begin(), ls.end(), value);
        return it == ls.end() ? 
            std::optional<int>{} : std::optional<int>{ it - ls.begin() };
    }

    std::optional<std::reference_wrapper<const std::string>> enum_to_value(int enum_val) const {
        assert(this->is_valid_closed_enum());
        auto opt = this->enum_to_index(enum_val);
        return opt.has_value() ?
            std::optional<std::reference_wrapper<const std::string>>{ this->value(*opt) } :
            std::optional<std::reference_wrapper<const std::string>>{};
    }

    std::optional<std::reference_wrapper<const std::string>> enum_to_label(int enum_val) const {
        assert(this->is_valid_closed_enum());
        auto opt = this->enum_to_index(enum_val);
        return opt.has_value() ?
            std::optional<std::reference_wrapper<const std::string>>{ this->label(*opt) } : 
            std::optional<std::reference_wrapper<const std::string>>{};
    }

#ifndef NDEBUG
    bool is_valid_closed_enum() const {
        return m_enum_names != nullptr && m_enum_keys_map != nullptr &&
            ! m_values.empty() && (m_labels.empty() || m_values.size() == m_labels.size());
    }
    bool is_valid_open_enum() const {
        return m_enum_names == nullptr && m_enum_keys_map == nullptr &&
            (! m_values.empty() || ! m_labels.empty()) && (m_values.empty() || m_labels.empty() || m_values.size() == m_labels.size());
    }
#endif // NDEBUG

    void                    clear() {
        m_values_ordinary = false;
        m_enum_names      = nullptr;
        m_enum_keys_map   = nullptr;
        m_values.clear();
        m_labels.clear();
    }

    ConfigOptionEnumDef*    clone() const { return new ConfigOptionEnumDef{ *this }; }

private:
    friend ConfigDef;
    friend ConfigOptionDef;

    // Only allow ConfigOptionEnumDef() to be created from ConfigOptionDef.
    ConfigOptionEnumDef() = default;

    void set_values(const std::vector<std::string> &v) {
        m_values = v;
        assert(m_labels.empty() || m_labels.size() == m_values.size());
    }
    void set_values(const std::initializer_list<std::string_view> il) {
        m_values.clear();
        m_values.reserve(il.size());
        for (const std::string_view& p : il)
            m_values.emplace_back(p);
        assert(m_labels.empty() || m_labels.size() == m_values.size());
    }
    void set_values(const std::initializer_list<std::pair<std::string_view, std::string_view>> il) {
        m_values.clear();
        m_values.reserve(il.size());
        m_labels.clear();
        m_labels.reserve(il.size());
        for (const std::pair<std::string_view, std::string_view>& p : il) {
            m_values.emplace_back(p.first);
            m_labels.emplace_back(p.second);
        }
    }
    void set_values(const std::vector<std::pair<std::string, std::string>> il) {
        m_values.clear();
        m_values.reserve(il.size());
        m_labels.clear();
        m_labels.reserve(il.size());
        for (const std::pair<std::string, std::string>& p : il) {
            m_values.emplace_back(p.first);
            m_labels.emplace_back(p.second);
        }
    }
    void set_labels(const std::initializer_list<std::string_view> il) {
        m_labels.clear();
        m_labels.reserve(il.size());
        for (const std::string_view& p : il)
            m_labels.emplace_back(p);
        assert(m_values.empty() || m_labels.size() == m_values.size());
    }
    void finalize_closed_enum() {
        assert(this->is_valid_closed_enum());
        // Check whether def.enum_values contains all the values of def.enum_keys_map and
        // that they are sorted by their ordinary values.
        m_values_ordinary = true;
        for (const auto& [enum_name, enum_int] : *m_enum_keys_map) {
            assert(enum_int >= 0);
            if (enum_int >= int(this->values().size()) || this->value(enum_int) != enum_name) {
                m_values_ordinary = false;
                break;
            }
        }
    }

    std::vector<std::string>        m_values;
    std::vector<std::string>        m_labels;
    // If true, then enum_values are sorted and they contain all the values, thus the UI element ordinary
    // to enum value could be converted directly.
    bool                            m_values_ordinary { false };

    template<typename EnumType>
    void set_enum_map()
    {
        m_enum_names    = &ConfigOptionEnum<EnumType>::get_enum_names();
        m_enum_keys_map = &ConfigOptionEnum<EnumType>::get_enum_values();
    }

    // For enums (when type == coEnum). Maps enums to enum names.
    // Initialized by ConfigOptionEnum<xxx>::get_enum_names()
    const t_config_enum_names*  m_enum_names{ nullptr };
    // For enums (when type == coEnum). Maps enum_values to enums.
    // Initialized by ConfigOptionEnum<xxx>::get_enum_values()
    const t_config_enum_values* m_enum_keys_map{ nullptr };
};

// Definition of a configuration value for the purpose of GUI presentation, editing, value mapping and config file handling.
class ConfigOptionDef
{
public:
    enum class GUIType {
        undefined,
        // Open enums, integer value could be one of the enumerated values or something else.
        i_enum_open,
        // Open enums, float value could be one of the enumerated values or something else.
        f_enum_open,
        // Open enums, string value could be one of the enumerated values or something else.
        select_open,
        // Color picker, string value.
        color,
        // Currently unused.
        slider,
        // Static text
        legend,
        // Vector value, but edited as a single string.
<<<<<<< HEAD
        one_string,
        // Close parameter, string value could be one of the list values.
        select_close,
=======
        // one_string, // it's now the default for vector without any idx. If you want to edit the first value, set the idx to 0
>>>>>>> 0670fbfb
    };
    static bool is_gui_type_enum_open(const GUIType gui_type) 
        { return gui_type == ConfigOptionDef::GUIType::i_enum_open || gui_type == ConfigOptionDef::GUIType::f_enum_open || gui_type == ConfigOptionDef::GUIType::select_open; }

	// Identifier of this option. It is stored here so that it is accessible through the by_serialization_key_ordinal map.
	t_config_option_key 				opt_key;
    // What type? bool, int, string etc.
    ConfigOptionType                    type            = coNone;
	// If a type is nullable, then it accepts a "nil" value (scalar) or "nil" values (vector).
	bool								nullable		= false;
    // Default value of this option. The default value object is owned by ConfigDef, it is released in its destructor.
    Slic3r::clonable_ptr<const ConfigOption> default_value;
    void 								set_default_value(const ConfigOption* ptr) {
        assert(!ptr->is_vector());
        this->default_value = Slic3r::clonable_ptr<const ConfigOption>(ptr);
    }
    void 								set_default_value(ConfigOptionVectorBase* ptr) {
        ptr->set_is_extruder_size(this->is_vector_extruder);
        this->default_value = Slic3r::clonable_ptr<const ConfigOption>(ptr);
    }
    template<typename T> const T* 		get_default_value() const { return static_cast<const T*>(this->default_value.get()); }

    // Create an empty option to be used as a base for deserialization of DynamicConfig.
    ConfigOption*						create_empty_option() const;
    // Create a default option to be inserted into a DynamicConfig.
    ConfigOption*						create_default_option() const;

    bool                                is_scalar()     const { return (int(this->type) & int(coVectorType)) == 0; }

    template<class Archive> ConfigOption* load_option_from_archive(Archive &archive) const {
        if (this->nullable) {
            switch (this->type) {
            case coFloats:          { auto opt = new ConfigOptionFloatsNullable();  archive(*opt); opt->set_is_extruder_size(this->is_vector_extruder); return opt; }
            case coInts:            { auto opt = new ConfigOptionIntsNullable();    archive(*opt); opt->set_is_extruder_size(this->is_vector_extruder); return opt; }
            case coPercents:        { auto opt = new ConfigOptionPercentsNullable();archive(*opt); opt->set_is_extruder_size(this->is_vector_extruder); return opt; }
            case coFloatsOrPercents:{ auto opt = new ConfigOptionFloatsOrPercentsNullable();archive(*opt); opt->set_is_extruder_size(this->is_vector_extruder); return opt; }
            case coBools:           { auto opt = new ConfigOptionBoolsNullable();   archive(*opt); opt->set_is_extruder_size(this->is_vector_extruder); return opt; }
		    default:                throw ConfigurationError(std::string("ConfigOptionDef::load_option_from_archive(): Unknown nullable option type for option ") + this->opt_key);
		    }
    	} else {
		    switch (this->type) {
            case coFloat:           { auto opt = new ConfigOptionFloat();           archive(*opt); return opt; }
            case coFloats:          { auto opt = new ConfigOptionFloats();          archive(*opt); opt->set_is_extruder_size(this->is_vector_extruder); return opt; }
            case coInt:             { auto opt = new ConfigOptionInt();             archive(*opt); return opt; }
            case coInts:            { auto opt = new ConfigOptionInts();            archive(*opt); opt->set_is_extruder_size(this->is_vector_extruder); return opt; }
            case coString:          { auto opt = new ConfigOptionString();          archive(*opt); return opt; }
            case coStrings:         { auto opt = new ConfigOptionStrings();         archive(*opt); opt->set_is_extruder_size(this->is_vector_extruder); return opt; }
            case coPercent:         { auto opt = new ConfigOptionPercent();         archive(*opt); return opt; }
            case coPercents:        { auto opt = new ConfigOptionPercents();        archive(*opt); opt->set_is_extruder_size(this->is_vector_extruder); return opt; }
            case coFloatOrPercent:  { auto opt = new ConfigOptionFloatOrPercent();  archive(*opt); return opt; }
            case coFloatsOrPercents:{ auto opt = new ConfigOptionFloatsOrPercents();archive(*opt); opt->set_is_extruder_size(this->is_vector_extruder); return opt; }
            case coPoint:           { auto opt = new ConfigOptionPoint();           archive(*opt); return opt; }
            case coPoints:          { auto opt = new ConfigOptionPoints();          archive(*opt); opt->set_is_extruder_size(this->is_vector_extruder); return opt; }
            case coPoint3:          { auto opt = new ConfigOptionPoint3();          archive(*opt); return opt; }
            case coBool:            { auto opt = new ConfigOptionBool();            archive(*opt); return opt; }
            case coBools:           { auto opt = new ConfigOptionBools();           archive(*opt); opt->set_is_extruder_size(this->is_vector_extruder); return opt; }
		    case coEnum:            { auto opt = new ConfigOptionEnumGeneric(this->enum_def->m_enum_keys_map); archive(*opt); return opt; }
		    default:                throw ConfigurationError(std::string("ConfigOptionDef::load_option_from_archive(): Unknown option type for option ") + this->opt_key);
		    }
		}
	}

    template<class Archive> ConfigOption* save_option_to_archive(Archive &archive, const ConfigOption *opt) const {
    	if (this->nullable) {
		    switch (this->type) {
		    case coFloats:          archive(*static_cast<const ConfigOptionFloatsNullable*>(opt));  break;
		    case coInts:            archive(*static_cast<const ConfigOptionIntsNullable*>(opt));    break;
		    case coPercents:        archive(*static_cast<const ConfigOptionPercentsNullable*>(opt));break;
		    case coFloatsOrPercents:archive(*static_cast<const ConfigOptionFloatsOrPercentsNullable*>(opt));break;
		    case coBools:           archive(*static_cast<const ConfigOptionBoolsNullable*>(opt)); 	break;
		    default:                throw ConfigurationError(std::string("ConfigOptionDef::save_option_to_archive(): Unknown nullable option type for option ") + this->opt_key);
		    }
		} else {
		    switch (this->type) {
		    case coFloat:           archive(*static_cast<const ConfigOptionFloat*>(opt));  			break;
		    case coFloats:          archive(*static_cast<const ConfigOptionFloats*>(opt)); 			break;
		    case coInt:             archive(*static_cast<const ConfigOptionInt*>(opt)); 	 		break;
		    case coInts:            archive(*static_cast<const ConfigOptionInts*>(opt)); 	 		break;
		    case coString:          archive(*static_cast<const ConfigOptionString*>(opt)); 			break;
		    case coStrings:         archive(*static_cast<const ConfigOptionStrings*>(opt)); 		break;
		    case coPercent:         archive(*static_cast<const ConfigOptionPercent*>(opt)); 		break;
		    case coPercents:        archive(*static_cast<const ConfigOptionPercents*>(opt)); 		break;
		    case coFloatOrPercent:  archive(*static_cast<const ConfigOptionFloatOrPercent*>(opt));	break;
		    case coFloatsOrPercents:archive(*static_cast<const ConfigOptionFloatsOrPercents*>(opt));break;
		    case coPoint:           archive(*static_cast<const ConfigOptionPoint*>(opt)); 			break;
		    case coPoints:          archive(*static_cast<const ConfigOptionPoints*>(opt)); 			break;
		    case coPoint3:          archive(*static_cast<const ConfigOptionPoint3*>(opt)); 			break;
		    case coBool:            archive(*static_cast<const ConfigOptionBool*>(opt)); 			break;
		    case coBools:           archive(*static_cast<const ConfigOptionBools*>(opt)); 			break;
		    case coEnum:            archive(*static_cast<const ConfigOptionEnumGeneric*>(opt)); 	break;
		    default:                throw ConfigurationError(std::string("ConfigOptionDef::save_option_to_archive(): Unknown option type for option ") + this->opt_key);
		    }
		}
		// Make the compiler happy, shut up the warnings.
		return nullptr;
	}

    // Usually empty. 
    // Special values - "i_enum_open", "f_enum_open" to provide combo box for int or float selection,
    // "select_open" - to open a selection dialog (currently only a serial port selection).
    GUIType                             gui_type { GUIType::undefined };
    bool                                is_gui_type_enum_open() const { return is_gui_type_enum_open(this->gui_type); }
    // Usually empty. Otherwise "serialized" or "show_value"
    // The flags may be combined.
    // "serialized" - vector valued option is entered in a single edit field. Values are separated by a semicolon.
    // "show_value" - even if enum_values / enum_labels are set, still display the value, not the enum label.
    std::string                         gui_flags;
    // Label of the GUI input field.
    // In case the GUI input fields are grouped in some views, the label defines a short label of a grouped value,
    // while full_label contains a label of a stand-alone field.
    // The full label is shown, when adding an override parameter for an object or a modified object.
    std::string                         label;
    std::string                         full_label;
    std::string                         get_full_label() const { return !full_label.empty() ? full_label : label; }
    // With which printer technology is this configuration valid?
    PrinterTechnology                   printer_technology = ptUnknown;
    // Category of a configuration field, from the GUI perspective.
    OptionCategory                      category        = OptionCategory::none;
    // A tooltip text shown in the GUI.
    std::string                         tooltip;
    // Text right from the input field, usually a unit of measurement.
    std::string                         sidetext;
    // Format of this parameter on a command line.
    std::string                         cli;
    // Set for type == coFloatOrPercent.
    // It provides a link to a configuration value, of which this option provides a ratio.
    // For example, 
    // For example external_perimeter_speed may be defined as a fraction of perimeter_speed.
    t_config_option_key                 ratio_over;
    // True for multiline strings.
    bool                                multiline       = false;
    // For text input: If true, the GUI text box spans the complete page width.
    bool                                full_width      = false;
    // For text input: If true, the GUI formats text as code (fixed-width)
    bool                                is_code         = false;
    // For array setting: If true, It has the same size as the number of extruders.
    bool                                is_vector_extruder = false;
    // Not editable. Currently only used for the display of the number of threads.
    bool                                readonly        = false;
    // Can be phony. if not present at laoding, mark it as phony. Also adapt the gui to look for phony status.
    bool                                can_phony       = false;
    // Height of a multiline GUI text box.
    int                                 height          = -1;
    // Optional width of an input field.
    int                                 width           = -1;
    // Optional label width of the label (if in a line).
    int                                 label_width     = -1;
    // Optional label alignement to the left instead of the right
    bool                                aligned_label_left = false;
    // Optional label width of the sidetext (if in a line).
    int                                 sidetext_width  = -1;
    // <min, max> limit of a numeric input.
    // If not set, the <min, max> is set to <INT_MIN, INT_MAX>
    // By setting min=0, only nonnegative input is allowed.
    double                              min             = -FLT_MAX;
    double                              max             =  FLT_MAX;
    // To check if it's not a typo and a % is missing. Ask for confirmation if the value is higher than that.
    // if negative, if it's lower than the opposite.
    // if percentage, multiply by the nozzle_diameter.
    FloatOrPercent                      max_literal     = FloatOrPercent{ 0., false };
    // max precision after the dot, only for display
    int                                 precision       = 6;
    // flags for which it can appear (64b flags)
    ConfigOptionMode                    mode            = comNone;
    // Legacy names for this configuration option.
    // Used when parsing legacy configuration file.
    std::vector<t_config_option_key>    aliases;
    // Sometimes a single value may well define multiple values in a "beginner" mode.
    // Currently used for aliasing "solid_layers" to "top_solid_layers", "bottom_solid_layers".
    std::vector<t_config_option_key>    shortcut;

    // for scripted gui widgets
    // true if it's not a real option but a simplified/composite one that use angelscript for interaction.
    bool                                is_script = false;
    boost::any                          default_script_value;
    std::vector<std::string>            depends_on; // from Option

    // Definition of values / labels for a combo box.
    Slic3r::clonable_ptr<ConfigOptionEnumDef> enum_def;
    
    void set_enum_values(const std::vector<std::string> il) {
        this->enum_def_new();
        enum_def->set_values(il);
    }

    void set_enum_values(const std::initializer_list<std::string_view> il) {
        this->enum_def_new();
        enum_def->set_values(il);
    }

    void set_enum_values(GUIType gui_type, const std::initializer_list<std::string_view> il) {
        this->enum_def_new();
        assert(is_gui_type_enum_open(gui_type));
        this->gui_type = gui_type;
        enum_def->set_values(il);
    }

    void set_enum_values(const std::initializer_list<std::pair<std::string_view, std::string_view>> il) {
        this->enum_def_new();
        enum_def->set_values(il);
    }

    void set_enum_values(const std::vector<std::pair<std::string, std::string>> il) {
        this->enum_def_new();
        enum_def->set_values(il);
    }

    void set_enum_values(GUIType gui_type, const std::initializer_list<std::pair<std::string_view, std::string_view>> il) {
        this->enum_def_new();
        assert(gui_type == GUIType::i_enum_open || gui_type == GUIType::f_enum_open);
        this->gui_type = gui_type;
        enum_def->set_values(il);
    }

    void set_enum_values(GUIType gui_type, const std::vector<std::pair<std::string, std::string>> il) {
        this->enum_def_new();
        assert(gui_type == GUIType::i_enum_open || gui_type == GUIType::f_enum_open);
        this->gui_type = gui_type;
        enum_def->set_values(il);
    }

    template<typename Values, typename Labels>
    void set_enum_values(Values &&values, Labels &&labels) {
        this->enum_def_new();
        enum_def->set_values(std::move(values));
        enum_def->set_labels(std::move(labels));
    }

    void set_enum_labels(GUIType gui_type, const std::initializer_list<std::string_view> il) {
        this->enum_def_new();
        assert(gui_type == GUIType::i_enum_open || gui_type == GUIType::f_enum_open || gui_type == ConfigOptionDef::GUIType::select_close);
        this->gui_type = gui_type;
        enum_def->set_labels(il);
    }

    template<typename EnumType>
    void set_enum(std::initializer_list<std::string_view> il) {
        this->set_enum_values(il);
        enum_def->set_enum_map<EnumType>();
    }

    template<typename EnumType>
    void set_enum(std::initializer_list<std::pair<std::string_view, std::string_view>> il) {
        this->set_enum_values(il);
        enum_def->set_enum_map<EnumType>();
    }

    template<typename EnumType, typename Values, typename Labels>
    void set_enum(Values &&values, Labels &&labels) {
        this->set_enum_values(std::move(values), std::move(labels));
        enum_def->set_enum_map<EnumType>();
    }

    template<typename EnumType, typename Values>
    void set_enum(Values &&values, const std::initializer_list<std::string_view> labels) {
        this->set_enum_values(std::move(values), labels);
        enum_def->set_enum_map<EnumType>();
    }

    bool has_enum_value(const std::string &value) const {
        return enum_def && enum_def->value_to_index(value).has_value();
    }

    // 0 is an invalid key.
    size_t 								serialization_key_ordinal = 0;

    // Returns the alternative CLI arguments for the given option.
    // If there are no cli arguments defined, use the key and replace underscores with dashes.
    std::vector<std::string> cli_args(const std::string &key) const;

    // Assign this key to cli to disable CLI for this option.
    static const constexpr char *nocli =  "~~~noCLI";

    static std::map<std::string, ConfigOptionMode> names_2_tag_mode;
    //static void init_mode();

private:
    void    enum_def_new() {
        if (enum_def)
            enum_def->clear();
        else
            enum_def = Slic3r::clonable_ptr<ConfigOptionEnumDef>(new ConfigOptionEnumDef{});
    }
};

inline bool operator<(const ConfigSubstitution &lhs, const ConfigSubstitution &rhs) throw() {
    return lhs.opt_def->opt_key < rhs.opt_def->opt_key ||
           (lhs.opt_def->opt_key == rhs.opt_def->opt_key && lhs.old_value < rhs.old_value);
}
inline bool operator==(const ConfigSubstitution &lhs, const ConfigSubstitution &rhs) throw() {
    return lhs.opt_def == rhs.opt_def && lhs.old_value == rhs.old_value;
}

// Map from a config option name to its definition.
// The definition does not carry an actual value of the config option, only its constant default value.
// t_config_option_key is std::string
typedef std::map<t_config_option_key, ConfigOptionDef> t_optiondef_map;

// Definition of configuration values for the purpose of GUI presentation, editing, value mapping and config file handling.
// The configuration definition is static: It does not carry the actual configuration values,
// but it carries the defaults of the configuration values.
class ConfigDef
{
public:
    t_optiondef_map         					options;
    std::map<size_t, const ConfigOptionDef*>	by_serialization_key_ordinal;

    bool                    has(const t_config_option_key &opt_key) const { return this->options.count(opt_key) > 0; }
    const ConfigOptionDef*  get(const t_config_option_key &opt_key) const {
        t_optiondef_map::iterator it = const_cast<ConfigDef*>(this)->options.find(opt_key);
        return (it == this->options.end()) ? nullptr : &it->second;
    }
    std::vector<std::string> keys() const {
        std::vector<std::string> out;
        out.reserve(options.size());
        for(auto const& kvp : options)
            out.push_back(kvp.first);
        return out;
    }
    bool                    empty() const { return options.empty(); }

    // Iterate through all of the CLI options and write them to a stream.
    std::ostream&           print_cli_help(
        std::ostream& out, bool show_defaults, 
        std::function<bool(const ConfigOptionDef &)> filter = [](const ConfigOptionDef &){ return true; }) const;

protected:
    ConfigOptionDef*        add(const t_config_option_key &opt_key, ConfigOptionType type);
    ConfigOptionDef*        add_nullable(const t_config_option_key &opt_key, ConfigOptionType type);
    // Finalize open / close enums, validate everything.
    void                    finalize();
};

// A pure interface to resolving ConfigOptions.
// This pure interface is useful as a base of ConfigBase, also it may be overriden to combine 
// various config sources.
class ConfigOptionResolver
{
public:
    ConfigOptionResolver() {}
    virtual ~ConfigOptionResolver() {}

    // Find a ConfigOption instance for a given name.
    virtual const ConfigOption* optptr(const t_config_option_key &opt_key) const = 0;

    bool 						has(const t_config_option_key &opt_key) const { return this->optptr(opt_key) != nullptr; }
    
    const ConfigOption* 		option(const t_config_option_key &opt_key) const { return this->optptr(opt_key); }

    template<typename TYPE>
    const TYPE* 				option(const t_config_option_key& opt_key) const
    {
        const ConfigOption* opt = this->optptr(opt_key);
        return (opt == nullptr || opt->type() != TYPE::static_type()) ? nullptr : static_cast<const TYPE*>(opt);
    }

    const ConfigOption* 		option_throw(const t_config_option_key& opt_key) const
    {
        const ConfigOption* opt = this->optptr(opt_key);
        if (opt == nullptr)
            throw UnknownOptionException(opt_key);
        return opt;
    }

    template<typename TYPE>
    const TYPE* 				option_throw(const t_config_option_key& opt_key) const
    {
        const ConfigOption* opt = this->option_throw(opt_key);
        if (opt->type() != TYPE::static_type())
            throw BadOptionTypeException("Conversion to a wrong type");
        return static_cast<TYPE*>(opt);
    }
};



// An abstract configuration store.
class ConfigBase : public ConfigOptionResolver
{
public:
    // Definition of configuration values for the purpose of GUI presentation, editing, value mapping and config file handling.
    // The configuration definition is static: It does not carry the actual configuration values,
    // but it carries the defaults of the configuration values.
    
    ConfigBase() = default;
    ~ConfigBase() override = default;

    // to get to the config more generic than this one, if available
    const ConfigBase* parent = nullptr;

    // Virtual overridables:
public:
    // Static configuration definition. Any value stored into this ConfigBase shall have its definition here.
    // will search in parent definition if not found here.
    virtual const ConfigDef*        def() const = 0;
    // Find ando/or create a ConfigOption instance for a given name.
    using ConfigOptionResolver::optptr;    // won't search in parent definition, as you can't change a parent value
    virtual ConfigOption*           optptr(const t_config_option_key &opt_key, bool create = false) = 0;
    // Collect names of all configuration values maintained by this configuration store.
    virtual t_config_option_keys    keys() const = 0;

protected:
    // Verify whether the opt_key has not been obsoleted or renamed.
    // Both opt_key and value may be modified by handle_legacy().
    // If the opt_key is no more valid in this version of Slic3r, opt_key is cleared by handle_legacy().
    // handle_legacy() is called internally by set_deserialize().
    virtual void                    handle_legacy(t_config_option_key &/*opt_key*/, std::string &/*value*/) const {}
    // Verify whether the opt_key has to be converted or isn't present in prusaslicer
    // Both opt_key and value may be modified by to_prusa().
    // If the opt_key is no more valid in this version of Slic3r, opt_key is cleared by to_prusa().
    virtual void                    to_prusa(t_config_option_key&/*opt_key*/, std::string&/*value*/) const {}
    // Called after a config is loaded as a whole.
    // Perform composite conversions, for example merging multiple keys into one key.
    // For conversion of single options, the handle_legacy() method above is called.
    virtual void                    handle_legacy_composite() {}

public:
	using ConfigOptionResolver::option;
	using ConfigOptionResolver::option_throw;

    // Non-virtual methods:
    ConfigOption* option(const t_config_option_key &opt_key, bool create = false)
        { return this->optptr(opt_key, create); }
    
    template<typename TYPE>
    TYPE* option(const t_config_option_key &opt_key, bool create = false)
    { 
        ConfigOption *opt = this->optptr(opt_key, create);
        return (opt == nullptr || opt->type() != TYPE::static_type()) ? nullptr : static_cast<TYPE*>(opt);
    }

    ConfigOption* option_throw(const t_config_option_key &opt_key, bool create = false)
    { 
        ConfigOption *opt = this->optptr(opt_key, create);
        if (opt == nullptr)
            throw UnknownOptionException(opt_key);
        return opt;
    }
    
    template<typename TYPE>
    TYPE* option_throw(const t_config_option_key &opt_key, bool create = false)
    { 
        ConfigOption *opt = this->option_throw(opt_key, create);
        if (opt->type() != TYPE::static_type())
            throw BadOptionTypeException("Conversion to a wrong type");
        return static_cast<TYPE*>(opt);
    }

    template<class T> T*       opt(const t_config_option_key &opt_key, bool create = false)
        { return dynamic_cast<T*>(this->optptr(opt_key, create)); }
    template<class T> const T* opt(const t_config_option_key &opt_key) const
        { return dynamic_cast<const T*>(this->optptr(opt_key)); }

    // Get definition for a particular option.
    // Returns null if such an option definition does not exist.
    const ConfigOptionDef*           option_def(const t_config_option_key &opt_key) const
        { return this->def()->get(opt_key); }

    // Apply all keys of other ConfigBase defined by this->def() to this ConfigBase.
    // An UnknownOptionException is thrown in case some option keys of other are not defined by this->def(),
    // or this ConfigBase is of a StaticConfig type and it does not support some of the keys, and ignore_nonexistent is not set.
    void apply(const ConfigBase &other, bool ignore_nonexistent = false) { this->apply_only(other, other.keys(), ignore_nonexistent); }
    // Apply explicitely enumerated keys of other ConfigBase defined by this->def() to this ConfigBase.
    // An UnknownOptionException is thrown in case some option keys are not defined by this->def(),
    // or this ConfigBase is of a StaticConfig type and it does not support some of the keys, and ignore_nonexistent is not set.
    void apply_only(const ConfigBase &other, const t_config_option_keys &keys, bool ignore_nonexistent = false);
    // Are the two configs equal? Ignoring options not present in both configs.
    bool equals(const ConfigBase &other) const;
    // Returns options differing in the two configs, ignoring options not present in both configs.
    t_config_option_keys diff(const ConfigBase &other, bool even_phony = true) const;
    // Returns options being equal in the two configs, ignoring options not present in both configs.
    t_config_option_keys equal(const ConfigBase &other) const;
    std::string opt_serialize(const t_config_option_key &opt_key) const;

    // Set a value. Convert numeric types using a C style implicit conversion / promotion model.
    // Throw if option is not avaiable and create is not enabled,
    // or if the conversion is not possible.
    // Conversion to string is always possible.
    void set(const std::string &opt_key, bool  				value, bool create = false)
    	{ this->option_throw<ConfigOptionBool>(opt_key, create)->value = value; }
    void set(const std::string &opt_key, int32_t				value, bool create = false);
    void set(const std::string &opt_key, double				value, bool create = false);
    void set(const std::string &opt_key, const char		   *value, bool create = false)
    	{ this->option_throw<ConfigOptionString>(opt_key, create)->value = value; }
    void set(const std::string &opt_key, const std::string &value, bool create = false)
    	{ this->option_throw<ConfigOptionString>(opt_key, create)->value = value; }

    // Set a configuration value from a string, it will call an overridable handle_legacy() 
    // to resolve renamed and removed configuration keys.
    bool set_deserialize_nothrow(const t_config_option_key &opt_key_src, const std::string &value_src, ConfigSubstitutionContext& substitutions, bool append = false);
	// May throw BadOptionTypeException() if the operation fails.
    void set_deserialize(const t_config_option_key &opt_key, const std::string &str, ConfigSubstitutionContext& config_substitutions, bool append = false);
    void set_deserialize(const t_config_option_key &opt_key, const std::string &str){ //for tests
        ConfigSubstitutionContext no_context(ForwardCompatibilitySubstitutionRule::Disable);
        set_deserialize(opt_key, str, no_context);
    }
    void set_deserialize_strict(const t_config_option_key &opt_key, const std::string &str, bool append = false)
        { ConfigSubstitutionContext ctxt{ ForwardCompatibilitySubstitutionRule::Disable }; this->set_deserialize(opt_key, str, ctxt, append); }
    struct SetDeserializeItem {
    	SetDeserializeItem(const char *opt_key, const char *opt_value, bool append = false) : opt_key(opt_key), opt_value(opt_value), append(append) {}
    	SetDeserializeItem(const std::string &opt_key, const std::string &opt_value, bool append = false) : opt_key(opt_key), opt_value(opt_value), append(append) {}
        SetDeserializeItem(const std::string &opt_key, const std::string_view opt_value, bool append = false) : opt_key(opt_key), opt_value(opt_value), append(append) {}
    	SetDeserializeItem(const char *opt_key, const bool value, bool append = false) : opt_key(opt_key), opt_value(value ? "1" : "0"), append(append) {}
    	SetDeserializeItem(const std::string &opt_key, const bool value, bool append = false) : opt_key(opt_key), opt_value(value ? "1" : "0"), append(append) {}
    	SetDeserializeItem(const char *opt_key, const int32_t value, bool append = false) : opt_key(opt_key), opt_value(std::to_string(value)), append(append) {}
    	SetDeserializeItem(const std::string &opt_key, const int32_t value, bool append = false) : opt_key(opt_key), opt_value(std::to_string(value)), append(append) {}
        SetDeserializeItem(const char *opt_key, const std::initializer_list<int32_t> values, bool append = false) : opt_key(opt_key), opt_value(format(values)), append(append) {}
        SetDeserializeItem(const std::string &opt_key, const std::initializer_list<int32_t> values, bool append = false) : opt_key(opt_key), opt_value(format(values)), append(append) {}
        SetDeserializeItem(const char *opt_key, const float value, bool append = false) : opt_key(opt_key), opt_value(float_to_string_decimal_point(value)), append(append) {}
        SetDeserializeItem(const std::string &opt_key, const float value, bool append = false) : opt_key(opt_key), opt_value(float_to_string_decimal_point(value)), append(append) {}
        SetDeserializeItem(const char *opt_key, const double value, bool append = false) : opt_key(opt_key), opt_value(float_to_string_decimal_point(value)), append(append) {}
        SetDeserializeItem(const std::string &opt_key, const double value, bool append = false) : opt_key(opt_key), opt_value(float_to_string_decimal_point(value)), append(append) {}
        SetDeserializeItem(const char *opt_key, const std::initializer_list<float> values, bool append = false) : opt_key(opt_key), opt_value(format(values)), append(append) {}
        SetDeserializeItem(const std::string &opt_key, const std::initializer_list<float> values, bool append = false) : opt_key(opt_key), opt_value(format(values)), append(append) {}
        SetDeserializeItem(const char *opt_key, const std::initializer_list<double> values, bool append = false) : opt_key(opt_key), opt_value(format(values)), append(append) {}
        SetDeserializeItem(const std::string &opt_key, const std::initializer_list<double> values, bool append = false) : opt_key(opt_key), opt_value(format(values)), append(append) {}

    	std::string opt_key; std::string opt_value; bool append = false;

    private:
        static std::string format(std::initializer_list<int32_t> values);
        static std::string format(std::initializer_list<float> values);
        static std::string format(std::initializer_list<double> values);
    };
	// May throw BadOptionTypeException() if the operation fails.
    void set_deserialize(std::initializer_list<SetDeserializeItem> items, ConfigSubstitutionContext& substitutions);
    void set_deserialize_strict(std::initializer_list<SetDeserializeItem> items)
        { ConfigSubstitutionContext ctxt{ ForwardCompatibilitySubstitutionRule::Disable }; this->set_deserialize(items, ctxt); }

    const ConfigOptionDef* get_option_def(const t_config_option_key& opt_key) const;
    double get_computed_value(const t_config_option_key &opt_key, int extruder_id = -1) const;
    double get_abs_value(const t_config_option_key &opt_key, double ratio_over) const;

    std::string&        opt_string(const t_config_option_key &opt_key, bool create = false)     { return this->option<ConfigOptionString>(opt_key, create)->value; }
    const std::string&  opt_string(const t_config_option_key &opt_key) const                    { return const_cast<ConfigBase*>(this)->opt_string(opt_key); }
    std::string&        opt_string(const t_config_option_key &opt_key, size_t idx)        { return this->option<ConfigOptionStrings>(opt_key)->get_at(idx); }
    const std::string&  opt_string(const t_config_option_key &opt_key, size_t idx) const  { return const_cast<ConfigBase*>(this)->opt_string(opt_key, idx); }

    double&             opt_float(const t_config_option_key &opt_key)                           { return this->option<ConfigOptionFloat>(opt_key)->value; }
    const double&       opt_float(const t_config_option_key &opt_key) const                     { return dynamic_cast<const ConfigOptionFloat*>(this->option(opt_key))->value; }
    double&             opt_float(const t_config_option_key &opt_key, size_t idx)         { return this->option<ConfigOptionFloats>(opt_key)->get_at(idx); }
    const double&       opt_float(const t_config_option_key &opt_key, size_t idx) const   { return dynamic_cast<const ConfigOptionFloats*>(this->option(opt_key))->get_at(idx); }

    int32_t&            opt_int(const t_config_option_key &opt_key)                             { return this->option<ConfigOptionInt>(opt_key)->value; }
    int32_t             opt_int(const t_config_option_key &opt_key) const                       { return dynamic_cast<const ConfigOptionInt*>(this->option(opt_key))->value; }
    int32_t&            opt_int(const t_config_option_key &opt_key, size_t idx)           { return this->option<ConfigOptionInts>(opt_key)->get_at(idx); }
    int32_t             opt_int(const t_config_option_key &opt_key, size_t idx) const     { return dynamic_cast<const ConfigOptionInts*>(this->option(opt_key))->get_at(idx); }

    // In ConfigManipulation::toggle_print_fff_options, it is called on option with type ConfigOptionEnumGeneric* and also ConfigOptionEnum*.
    // Thus the virtual method getInt() is used to retrieve the enum value.
    template<typename ENUM>
    ENUM                opt_enum(const t_config_option_key &opt_key) const                      { return static_cast<ENUM>(this->option(opt_key)->getInt()); }

    bool                opt_bool(const t_config_option_key &opt_key) const                      { return this->option<ConfigOptionBool>(opt_key)->value != 0; }
    bool                opt_bool(const t_config_option_key &opt_key, size_t idx) const    { return this->option<ConfigOptionBools>(opt_key)->get_at(idx) != 0; }

    void setenv_() const;
    ConfigSubstitutions load(const std::string &file, ForwardCompatibilitySubstitutionRule compatibility_rule);
    ConfigSubstitutions load_from_ini(const std::string &file, ForwardCompatibilitySubstitutionRule compatibility_rule);
    ConfigSubstitutions load_from_ini_string(const std::string &data, ForwardCompatibilitySubstitutionRule compatibility_rule);
    // Loading a "will be one day a legacy format" of configuration stored into 3MF or AMF.
    // Accepts the same data as load_from_ini_string(), only with each configuration line possibly prefixed with a semicolon (G-code comment).
    ConfigSubstitutions load_from_ini_string_commented(std::string &&data, ForwardCompatibilitySubstitutionRule compatibility_rule);
    ConfigSubstitutions load_from_gcode_file(const std::string &filename, ForwardCompatibilitySubstitutionRule compatibility_rule);
    ConfigSubstitutions load_from_binary_gcode_file(const std::string& filename, ForwardCompatibilitySubstitutionRule compatibility_rule);
    ConfigSubstitutions load(const boost::property_tree::ptree &tree, ForwardCompatibilitySubstitutionRule compatibility_rule);
    void save(const std::string &file, bool to_prusa = false) const;

	// Set all the nullable values to nils.
    void null_nullables();

    static std::map<t_config_option_key, std::string> load_gcode_string_legacy(const char* str);
    static size_t load_from_gcode_string_legacy(ConfigBase& config, const char* str, ConfigSubstitutionContext& substitutions);

private:
    // Set a configuration value from a string.
    bool set_deserialize_raw(const t_config_option_key& opt_key_src, const std::string& value, ConfigSubstitutionContext& substitutions, bool append);
};

// Configuration store with dynamic number of configuration values.
// In Slic3r, the dynamic config is mostly used at the user interface layer.
class DynamicConfig : public virtual ConfigBase
{
public:
    DynamicConfig() = default;
    DynamicConfig(const DynamicConfig &rhs) { *this = rhs; }
    DynamicConfig(DynamicConfig &&rhs) noexcept : options(std::move(rhs.options)) { rhs.options.clear(); }
	explicit DynamicConfig(const ConfigBase &rhs, const t_config_option_keys &keys);
	explicit DynamicConfig(const ConfigBase& rhs) : DynamicConfig(rhs, rhs.keys()) {}
	virtual ~DynamicConfig() override = default;

    // Copy a content of one DynamicConfig to another DynamicConfig.
    // If rhs.def() is not null, then it has to be equal to this->def(). 
    DynamicConfig& operator=(const DynamicConfig &rhs) 
    {
        assert(this->def() == nullptr || this->def() == rhs.def());
        this->clear();
        for (const auto &kvp : rhs.options)
            this->options[kvp.first].reset(kvp.second->clone());
        return *this;
    }

    // Move a content of one DynamicConfig to another DynamicConfig.
    // If rhs.def() is not null, then it has to be equal to this->def(). 
    DynamicConfig& operator=(DynamicConfig &&rhs) noexcept
    {
        assert(this->def() == nullptr || this->def() == rhs.def());
        this->clear();
        this->options = std::move(rhs.options);
        rhs.options.clear();
        return *this;
    }

    // Add a content of one DynamicConfig to another DynamicConfig.
    // If rhs.def() is not null, then it has to be equal to this->def().
    DynamicConfig& operator+=(const DynamicConfig &rhs)
    {
        assert(this->def() == nullptr || this->def() == rhs.def());
        for (const auto &kvp : rhs.options) {
            auto it = this->options.find(kvp.first);
            if (it == this->options.end())
                this->options[kvp.first].reset(kvp.second->clone());
            else {
                assert(it->second->type() == kvp.second->type());
                if (it->second->type() == kvp.second->type())
                    *it->second = *kvp.second;
                else
                    it->second.reset(kvp.second->clone());
            }
        }
        return *this;
    }

    // Move a content of one DynamicConfig to another DynamicConfig.
    // If rhs.def() is not null, then it has to be equal to this->def().
    DynamicConfig& operator+=(DynamicConfig &&rhs) 
    {
        assert(this->def() == nullptr || this->def() == rhs.def());
        for (auto &kvp : rhs.options) {
            auto it = this->options.find(kvp.first);
            if (it == this->options.end()) {
                this->options.insert(std::make_pair(kvp.first, std::move(kvp.second)));
            } else {
                assert(it->second->type() == kvp.second->type());
                it->second = std::move(kvp.second);
            }
        }
        rhs.options.clear();
        return *this;
    }

    bool           operator==(const DynamicConfig &rhs) const;
    bool           operator!=(const DynamicConfig &rhs) const { return ! (*this == rhs); }

    void swap(DynamicConfig &other) 
    { 
        std::swap(this->options, other.options);
    }

    void clear()
    { 
        this->options.clear(); 
    }

    bool erase(const t_config_option_key &opt_key)
    { 
        auto it = this->options.find(opt_key);
        if (it == this->options.end())
            return false;
        this->options.erase(it);
        return true;
    }

    // Remove options with all nil values, those are optional and it does not help to hold them.
    size_t remove_nil_options();

    // Allow DynamicConfig to be instantiated on ints own without a definition.
    // If the definition is not defined, the method requiring the definition will throw NoDefinitionException.
    const ConfigDef*        def() const override { return nullptr; }
    // Overrides ConfigResolver::optptr().
    const ConfigOption*     optptr(const t_config_option_key &opt_key) const override;
    // Overrides ConfigBase::optptr(). Find ando/or create a ConfigOption instance for a given name.
    ConfigOption*           optptr(const t_config_option_key &opt_key, bool create = false) override;
    // Overrides ConfigBase::keys(). Collect names of all configuration values maintained by this configuration store.
    t_config_option_keys    keys() const override;
    bool                    empty() const { return options.empty(); }

    // Set a value for an opt_key. Returns true if the value did not exist yet.
    // This DynamicConfig will take ownership of opt.
    // Be careful, as this method does not test the existence of opt_key in this->def().
    bool                    set_key_value(const std::string &opt_key, ConfigOption *opt)
    {
        assert(opt != nullptr);
        auto it = this->options.find(opt_key);
        if (it == this->options.end()) {
            this->options[opt_key].reset(opt);
            return true;
        } else {
            it->second.reset(opt);
            return false;
        }
    }

    // Are the two configs equal? Ignoring options not present in both configs and phony fields.
    bool equals(const DynamicConfig &other, bool even_phony =true) const;
    // Returns options differing in the two configs, ignoring options not present in both configs and phony fields.
    t_config_option_keys diff(const DynamicConfig &other, bool even_phony=true) const;
    // Returns options being equal in the two configs, ignoring options not present in both configs.
    t_config_option_keys equal(const DynamicConfig &other) const;

<<<<<<< HEAD
=======
    std::string&        opt_string(const t_config_option_key &opt_key, bool create = false)     { return this->option<ConfigOptionString>(opt_key, create)->value; }
    const std::string&  opt_string(const t_config_option_key &opt_key) const                    { return const_cast<DynamicConfig*>(this)->opt_string(opt_key); }
    std::string&        opt_string(const t_config_option_key &opt_key, unsigned int idx)        { return this->option<ConfigOptionStrings>(opt_key)->get_at(idx); }
    const std::string&  opt_string(const t_config_option_key &opt_key, unsigned int idx) const  { return const_cast<DynamicConfig*>(this)->opt_string(opt_key, idx); }

    double&             opt_float(const t_config_option_key &opt_key)                           { return this->option<ConfigOptionFloat>(opt_key)->value; }
    const double&       opt_float(const t_config_option_key &opt_key) const                     { return dynamic_cast<const ConfigOptionFloat*>(this->option(opt_key))->value; }
    double&             opt_float(const t_config_option_key &opt_key, unsigned int idx)         { return this->option<ConfigOptionFloats>(opt_key)->get_at(idx); }
    const double&       opt_float(const t_config_option_key &opt_key, unsigned int idx) const   { return dynamic_cast<const ConfigOptionFloats*>(this->option(opt_key))->get_at(idx); }

    int32_t&             opt_int(const t_config_option_key &opt_key)                             { return this->option<ConfigOptionInt>(opt_key)->value; }
    int32_t              opt_int(const t_config_option_key &opt_key) const                       { return dynamic_cast<const ConfigOptionInt*>(this->option(opt_key))->value; }
    int32_t&             opt_int(const t_config_option_key &opt_key, unsigned int idx)           { return this->option<ConfigOptionInts>(opt_key)->get_at(idx); }
    int32_t              opt_int(const t_config_option_key &opt_key, unsigned int idx) const     { return dynamic_cast<const ConfigOptionInts*>(this->option(opt_key))->get_at(idx); }

    // no dynamic_cast
    bool      get_bool(const t_config_option_key &opt_key, size_t idx = 0) const                 {return this->option(opt_key)->get_bool(idx);}
    int32_t   get_int(const t_config_option_key &opt_key, size_t idx = 0) const                  {return this->option(opt_key)->get_int(idx);}
    double    get_float(const t_config_option_key &opt_key, size_t idx = 0) const                {return this->option(opt_key)->get_float(idx);}

    // In ConfigManipulation::toggle_print_fff_options, it is called on option with type ConfigOptionEnumGeneric* and also ConfigOptionEnum*.
    // Thus the virtual method get_int() is used to retrieve the enum value.
    template<typename ENUM>
    ENUM                opt_enum(const t_config_option_key &opt_key) const                      { return static_cast<ENUM>(this->option(opt_key)->get_int()); }

    bool                opt_bool(const t_config_option_key &opt_key) const                      { return this->option<ConfigOptionBool>(opt_key)->value != 0; }
    bool                opt_bool(const t_config_option_key &opt_key, unsigned int idx) const    { return this->option<ConfigOptionBools>(opt_key)->get_at(idx) != 0; }

>>>>>>> 0670fbfb
    // Command line processing
    bool                read_cli(int argc, const char* const argv[], t_config_option_keys* extra, t_config_option_keys* keys = nullptr);

    std::map<t_config_option_key, std::unique_ptr<ConfigOption>>::const_iterator cbegin() const { return options.cbegin(); }
    std::map<t_config_option_key, std::unique_ptr<ConfigOption>>::const_iterator cend()   const { return options.cend(); }
    size_t                        												 size()   const { return options.size(); }

private:
    std::map<t_config_option_key, std::unique_ptr<ConfigOption>> options;

	friend class cereal::access;
	template<class Archive> void serialize(Archive &ar) { ar(options); }
};

// Configuration store with a static definition of configuration values.
// In Slic3r, the static configuration stores are during the slicing / g-code generation for efficiency reasons,
// because the configuration values could be accessed directly.
class StaticConfig : public virtual ConfigBase
{
public:
    /// Gets list of config option names for each config option of this->def, which has a static counter-part defined by the derived object
    /// and which could be resolved by this->optptr(key) call.
    t_config_option_keys keys() const;

    /// Set all statically defined config options to their defaults defined by this->def().
    /// used (only) by tests
    void set_defaults();
protected:
    StaticConfig() {}
};

}

#endif<|MERGE_RESOLUTION|>--- conflicted
+++ resolved
@@ -542,10 +542,6 @@
         if (is_extruder_size) this->flags |= FCO_EXTRUDER_ARRAY; else this->flags &= uint8_t(0xFF ^ FCO_EXTRUDER_ARRAY);
         return this;
     }
-<<<<<<< HEAD
-    virtual double getFloat(size_t idx) const { throw BadOptionTypeException("Calling ConfigOption::getFloat(idx) on a non-numeric arrray ConfigOptionVectorBase"); }
-=======
->>>>>>> 0670fbfb
 
     // We just overloaded and hid two base class virtual methods.
     // Let's show it was intentional (warnings).
@@ -576,21 +572,11 @@
     std::vector<T> values;
 
     ConfigOptionVector() {}
-<<<<<<< HEAD
     explicit ConfigOptionVector(T default_val) : default_value(default_val) {}
-    explicit ConfigOptionVector(size_t n, const T &value) : values(n, value) {}
-    explicit ConfigOptionVector(std::initializer_list<T> il) : values(std::move(il)) {}
-    explicit ConfigOptionVector(const std::vector<T> &values) : values(values) {}
-    explicit ConfigOptionVector(std::vector<T> &&values) : values(std::move(values)) {}
-    std::vector<T> values;
-    T default_value;
-=======
-    explicit ConfigOptionVector(const T& default_val) : default_value(default_val) {}
     explicit ConfigOptionVector(size_t n, const T &value) : values(n, value), default_value(value) {}
     explicit ConfigOptionVector(std::initializer_list<T> il) : values(std::move(il)) { set_default_from_values(); }
     explicit ConfigOptionVector(const std::vector<T> &values) : values(values) { set_default_from_values(); }
     explicit ConfigOptionVector(std::vector<T> &&values) : values(std::move(values)) { set_default_from_values(); }
->>>>>>> 0670fbfb
     
     void set(const ConfigOption *rhs) override
     {
@@ -847,11 +833,6 @@
     // Could a special "nil" value be stored inside the vector, indicating undefined value?
     bool 					nullable() const override { return NULLABLE; }
     // A scalar is nil, or all values of a vector are nil.
-<<<<<<< HEAD
-    bool 					is_nil() const override { for (auto v : this->values) if (! std::isnan(v)) return false; return true; }
-    bool 					is_nil(size_t idx) const override { return idx < values.size() ? std::isnan(this->values[idx]) : values.empty() ? std::isnan(this->default_value) : std::isnan(this->values.front()); }
-    virtual double          getFloat(size_t idx) const override { return values[idx]; }
-=======
     bool is_nil(int32_t idx = -1) const override
     {
         if (idx < 0) {
@@ -872,14 +853,13 @@
     }
     // don't use it to compare, use is_nil() to check.
     static inline boost::any create_nil() { return boost::any(NIL_VALUE()); }
->>>>>>> 0670fbfb
 
     std::string serialize() const override
     {
         std::ostringstream ss;
         for (const double &v : this->values) {
             if (&v != &this->values.front())
-                ss << ",";
+            	ss << ",";
             serialize_single_value(ss, v);
         }
         return ss.str();
@@ -1033,15 +1013,10 @@
     bool                    operator==(const ConfigOptionIntsTempl &rhs) const throw() { return this->values == rhs.values; }
     bool                    operator< (const ConfigOptionIntsTempl &rhs) const throw() { return this->values <  rhs.values; }
     // Could a special "nil" value be stored inside the vector, indicating undefined value?
-    bool                    nullable() const override { return NULLABLE; }
+    bool 					nullable() const override { return NULLABLE; }
     // Special "nil" value to be stored into the vector if this->supports_nil().
     static int32_t          NIL_VALUE() { return std::numeric_limits<int32_t>::max(); }
     // A scalar is nil, or all values of a vector are nil.
-<<<<<<< HEAD
-    bool 					is_nil() const override { for (auto v : this->values) if (v != nil_value()) return false; return true; }
-    bool 					is_nil(size_t idx) const override { return idx < values.size() ? this->values[idx] == nil_value() : values.empty() ? this->default_value == nil_value() : this->values.front() == nil_value(); }
-    virtual double          getFloat(size_t idx) const override { return values[idx]; }
-=======
     bool is_nil(int32_t idx = -1) const override
     {
         if (idx < 0) {
@@ -1057,7 +1032,6 @@
     }
     int32_t                 get_int(size_t idx = 0) const override { return get_at(idx); }
     double                  get_float(size_t idx = 0) const override { return get_at(idx); }
->>>>>>> 0670fbfb
 
     std::string serialize() const override
     {
@@ -1303,14 +1277,14 @@
     ConfigOptionType            type()  const override { return static_type(); }
     ConfigOption*               clone() const override { return new ConfigOptionFloatOrPercent(*this); }
     ConfigOptionFloatOrPercent& operator=(const ConfigOption* opt) { this->set(opt); return *this; }
-    bool operator==(const ConfigOption &rhs) const override
+    bool                        operator==(const ConfigOption &rhs) const override
     {
         if (rhs.type() != this->type())
             throw ConfigurationError("ConfigOptionFloatOrPercent: Comparing incompatible types");
         assert(dynamic_cast<const ConfigOptionFloatOrPercent*>(&rhs));
         return *this == *static_cast<const ConfigOptionFloatOrPercent*>(&rhs);
     }
-    bool operator==(const ConfigOptionFloatOrPercent &rhs) const throw()
+    bool                        operator==(const ConfigOptionFloatOrPercent &rhs) const throw()
         { return this->value == rhs.value && this->percent == rhs.percent; }
     size_t                      hash() const throw() override 
         { size_t seed = std::hash<double>{}(this->value); return this->percent ? seed ^ 0x9e3779b9 : seed; }
@@ -1748,15 +1722,6 @@
     // Special "nil" value to be stored into the vector if this->supports_nil().
     static unsigned char    NIL_VALUE() { return std::numeric_limits<unsigned char>::max(); }
     // A scalar is nil, or all values of a vector are nil.
-<<<<<<< HEAD
-    bool 					is_nil() const override { for (auto v : this->values) if (v != nil_value()) return false; return true; }
-    bool 					is_nil(size_t idx) const override { return idx < values.size() ? this->values[idx] == nil_value() : values.empty() ? this->default_value == nil_value() :  this->values.front() == nil_value(); }
-    virtual double          getFloat(size_t idx) const override { return values[idx] ? 1 : 0; }
-
-    bool& get_at(size_t i) {
-        assert(! this->values.empty());
-        return *reinterpret_cast<bool*>(&((i < this->values.size()) ? this->values[i] : this->values.front()));
-=======
     bool is_nil(int32_t idx = -1) const override
     {
         if (idx < 0) {
@@ -1768,8 +1733,7 @@
             return idx < values.size() ? NIL_VALUE() == this->values[idx] :
                    values.empty()      ? NIL_VALUE() == this->default_value :
                                          NIL_VALUE() == this->values.front();
-        }
->>>>>>> 0670fbfb
+    }
     }
     bool                    get_bool(size_t idx = 0) const override { return ConfigOptionVector<unsigned char>::get_at(idx) != 0; }
     int32_t                 get_int(size_t idx = 0) const override { return ConfigOptionVector<unsigned char>::get_at(idx) != 0 ? 1 : 0; }
@@ -2007,83 +1971,28 @@
 
     // Look up a closed enum value of this combo box based on an index of the combo box value / label.
     // Such a mapping should always succeed.
-    int index_to_enum(int index) const {
-        // It has to be a closed enum, thus values have to be defined.
-        assert(this->is_valid_closed_enum());
-        assert(index >= 0 && index < int(m_values.size()));
-        if (m_values_ordinary)
-            return index;
-        else {
-            auto it = m_enum_keys_map->find(m_values[index]);
-            assert(it != m_enum_keys_map->end());
-            return it->second;
-        }
-    }
+    int index_to_enum(int index) const;
 
     // Look up an index of value / label of this combo box based on enum value. 
     // Such a mapping may fail, thus an optional is returned.
-    std::optional<int> enum_to_index(int enum_val) const {
-        assert(this->is_valid_closed_enum());
-        assert(enum_val >= 0 && enum_val < int(m_enum_names->size()));
-        if (m_values_ordinary)
-            return { enum_val };
-        else {
-            auto it = std::find(m_values.begin(), m_values.end(), (*m_enum_names)[enum_val]);
-            return it == m_values.end() ? std::optional<int>{} : std::optional<int>{ int(it - m_values.begin()) };
-        }
-    }
+    std::optional<int> enum_to_index(int enum_val) const;
 
     // Look up an index of value / label of this combo box based on value string. 
-    std::optional<int> value_to_index(const std::string &value) const {
-        assert(this->is_valid_open_enum() || this->is_valid_closed_enum());
-        auto it = std::find(m_values.begin(), m_values.end(), value);
-        return it == m_values.end() ? 
-            std::optional<int>{} : std::optional<int>{ it - m_values.begin() };
-    }
+    std::optional<int> value_to_index(const std::string &value) const;
 
     // Look up an index of label of this combo box. Used for open enums.
-    std::optional<int> label_to_index(const std::string &value) const {
-        assert(is_valid_open_enum());
-        const auto &ls = this->labels();
-        auto it = std::find(ls.begin(), ls.end(), value);
-        return it == ls.end() ? 
-            std::optional<int>{} : std::optional<int>{ it - ls.begin() };
-    }
-
-    std::optional<std::reference_wrapper<const std::string>> enum_to_value(int enum_val) const {
-        assert(this->is_valid_closed_enum());
-        auto opt = this->enum_to_index(enum_val);
-        return opt.has_value() ?
-            std::optional<std::reference_wrapper<const std::string>>{ this->value(*opt) } :
-            std::optional<std::reference_wrapper<const std::string>>{};
-    }
-
-    std::optional<std::reference_wrapper<const std::string>> enum_to_label(int enum_val) const {
-        assert(this->is_valid_closed_enum());
-        auto opt = this->enum_to_index(enum_val);
-        return opt.has_value() ?
-            std::optional<std::reference_wrapper<const std::string>>{ this->label(*opt) } : 
-            std::optional<std::reference_wrapper<const std::string>>{};
-    }
+    std::optional<int> label_to_index(const std::string &value) const;
+
+    std::optional<std::reference_wrapper<const std::string>> enum_to_value(int enum_val) const;
+
+    std::optional<std::reference_wrapper<const std::string>> enum_to_label(int enum_val) const;
 
 #ifndef NDEBUG
-    bool is_valid_closed_enum() const {
-        return m_enum_names != nullptr && m_enum_keys_map != nullptr &&
-            ! m_values.empty() && (m_labels.empty() || m_values.size() == m_labels.size());
-    }
-    bool is_valid_open_enum() const {
-        return m_enum_names == nullptr && m_enum_keys_map == nullptr &&
-            (! m_values.empty() || ! m_labels.empty()) && (m_values.empty() || m_labels.empty() || m_values.size() == m_labels.size());
-    }
+    bool is_valid_closed_enum() const;
+    bool is_valid_open_enum() const;
 #endif // NDEBUG
 
-    void                    clear() {
-        m_values_ordinary = false;
-        m_enum_names      = nullptr;
-        m_enum_keys_map   = nullptr;
-        m_values.clear();
-        m_labels.clear();
-    }
+    void                    clear();
 
     ConfigOptionEnumDef*    clone() const { return new ConfigOptionEnumDef{ *this }; }
 
@@ -2093,58 +2002,24 @@
 
     // Only allow ConfigOptionEnumDef() to be created from ConfigOptionDef.
     ConfigOptionEnumDef() = default;
-
-    void set_values(const std::vector<std::string> &v) {
-        m_values = v;
-        assert(m_labels.empty() || m_labels.size() == m_values.size());
-    }
-    void set_values(const std::initializer_list<std::string_view> il) {
-        m_values.clear();
-        m_values.reserve(il.size());
-        for (const std::string_view& p : il)
-            m_values.emplace_back(p);
-        assert(m_labels.empty() || m_labels.size() == m_values.size());
-    }
-    void set_values(const std::initializer_list<std::pair<std::string_view, std::string_view>> il) {
-        m_values.clear();
-        m_values.reserve(il.size());
-        m_labels.clear();
-        m_labels.reserve(il.size());
-        for (const std::pair<std::string_view, std::string_view>& p : il) {
-            m_values.emplace_back(p.first);
-            m_labels.emplace_back(p.second);
-        }
-    }
-    void set_values(const std::vector<std::pair<std::string, std::string>> il) {
-        m_values.clear();
-        m_values.reserve(il.size());
-        m_labels.clear();
-        m_labels.reserve(il.size());
-        for (const std::pair<std::string, std::string>& p : il) {
-            m_values.emplace_back(p.first);
-            m_labels.emplace_back(p.second);
-        }
-    }
-    void set_labels(const std::initializer_list<std::string_view> il) {
-        m_labels.clear();
-        m_labels.reserve(il.size());
-        for (const std::string_view& p : il)
-            m_labels.emplace_back(p);
-        assert(m_values.empty() || m_labels.size() == m_values.size());
-    }
-    void finalize_closed_enum() {
-        assert(this->is_valid_closed_enum());
-        // Check whether def.enum_values contains all the values of def.enum_keys_map and
-        // that they are sorted by their ordinary values.
-        m_values_ordinary = true;
-        for (const auto& [enum_name, enum_int] : *m_enum_keys_map) {
-            assert(enum_int >= 0);
-            if (enum_int >= int(this->values().size()) || this->value(enum_int) != enum_name) {
-                m_values_ordinary = false;
-                break;
-            }
-        }
-    }
+    ConfigOptionEnumDef(const ConfigOptionEnumDef &other) // default copy, but with a check for m_enum_names when it reference 'itself'
+        : m_values(other.m_values)
+        , m_labels(other.m_labels)
+        , m_values_ordinary(other.m_values_ordinary)
+        , m_enum_names(other.m_enum_names)
+        , m_enum_keys_map(other.m_enum_keys_map)
+    {
+        if (other.m_enum_names == &other.m_values) {
+            this->m_enum_names = &this->m_values;
+        }
+    }
+
+    void set_values(const std::vector<std::string> &v);
+    void set_values(const std::initializer_list<std::string_view> il);
+    void set_values(const std::initializer_list<std::pair<std::string_view, std::string_view>> il);
+    void set_values(const std::vector<std::pair<std::string, std::string>> il);
+    void set_labels(const std::initializer_list<std::string_view> il);
+    void finalize_closed_enum();
 
     std::vector<std::string>        m_values;
     std::vector<std::string>        m_labels;
@@ -2160,11 +2035,14 @@
     }
 
     // For enums (when type == coEnum). Maps enums to enum names.
+    // These are stored in a global static const storage, defined in PrintConfig
+    // for scripted widget, there is no hardcoded storage, so m_enum_names is m_values and m_enum_keys_map is m_enum_keys_map_storage_for_script
     // Initialized by ConfigOptionEnum<xxx>::get_enum_names()
     const t_config_enum_names*  m_enum_names{ nullptr };
     // For enums (when type == coEnum). Maps enum_values to enums.
     // Initialized by ConfigOptionEnum<xxx>::get_enum_values()
     const t_config_enum_values* m_enum_keys_map{ nullptr };
+    std::shared_ptr<t_config_enum_values> m_enum_keys_map_storage_for_script{ nullptr };
 };
 
 // Definition of a configuration value for the purpose of GUI presentation, editing, value mapping and config file handling.
@@ -2172,6 +2050,7 @@
 {
 public:
     enum class GUIType {
+        // closed enum
         undefined,
         // Open enums, integer value could be one of the enumerated values or something else.
         i_enum_open,
@@ -2186,13 +2065,9 @@
         // Static text
         legend,
         // Vector value, but edited as a single string.
-<<<<<<< HEAD
-        one_string,
+        // one_string,// it's now the default for vector without any idx. If you want to edit the first value, set the idx to 0
         // Close parameter, string value could be one of the list values.
         select_close,
-=======
-        // one_string, // it's now the default for vector without any idx. If you want to edit the first value, set the idx to 0
->>>>>>> 0670fbfb
     };
     static bool is_gui_type_enum_open(const GUIType gui_type) 
         { return gui_type == ConfigOptionDef::GUIType::i_enum_open || gui_type == ConfigOptionDef::GUIType::f_enum_open || gui_type == ConfigOptionDef::GUIType::select_open; }
@@ -2372,47 +2247,17 @@
 
     // Definition of values / labels for a combo box.
     Slic3r::clonable_ptr<ConfigOptionEnumDef> enum_def;
-    
-    void set_enum_values(const std::vector<std::string> il) {
-        this->enum_def_new();
-        enum_def->set_values(il);
-    }
-
-    void set_enum_values(const std::initializer_list<std::string_view> il) {
-        this->enum_def_new();
-        enum_def->set_values(il);
-    }
-
-    void set_enum_values(GUIType gui_type, const std::initializer_list<std::string_view> il) {
-        this->enum_def_new();
-        assert(is_gui_type_enum_open(gui_type));
-        this->gui_type = gui_type;
-        enum_def->set_values(il);
-    }
-
-    void set_enum_values(const std::initializer_list<std::pair<std::string_view, std::string_view>> il) {
-        this->enum_def_new();
-        enum_def->set_values(il);
-    }
-
-    void set_enum_values(const std::vector<std::pair<std::string, std::string>> il) {
-        this->enum_def_new();
-        enum_def->set_values(il);
-    }
-
-    void set_enum_values(GUIType gui_type, const std::initializer_list<std::pair<std::string_view, std::string_view>> il) {
-        this->enum_def_new();
-        assert(gui_type == GUIType::i_enum_open || gui_type == GUIType::f_enum_open);
-        this->gui_type = gui_type;
-        enum_def->set_values(il);
-    }
-
-    void set_enum_values(GUIType gui_type, const std::vector<std::pair<std::string, std::string>> il) {
-        this->enum_def_new();
-        assert(gui_type == GUIType::i_enum_open || gui_type == GUIType::f_enum_open);
-        this->gui_type = gui_type;
-        enum_def->set_values(il);
-    }
+
+protected:
+    // Don't let these methods avaialable: the gui type isn't checked!
+
+    void set_enum_values(const std::vector<std::string> il);
+
+    void set_enum_values(const std::initializer_list<std::string_view> il);
+
+    void set_enum_values(const std::initializer_list<std::pair<std::string_view, std::string_view>> il);
+
+    void set_enum_values(const std::vector<std::pair<std::string, std::string>> il);
 
     template<typename Values, typename Labels>
     void set_enum_values(Values &&values, Labels &&labels) {
@@ -2421,12 +2266,18 @@
         enum_def->set_labels(std::move(labels));
     }
 
-    void set_enum_labels(GUIType gui_type, const std::initializer_list<std::string_view> il) {
-        this->enum_def_new();
-        assert(gui_type == GUIType::i_enum_open || gui_type == GUIType::f_enum_open || gui_type == ConfigOptionDef::GUIType::select_close);
-        this->gui_type = gui_type;
-        enum_def->set_labels(il);
-    }
+public:
+    void set_enum_values(GUIType gui_type, const std::initializer_list<std::string_view> il);
+
+    void set_enum_as_closed_for_scripted_enum(const std::vector<std::pair<std::string, std::string>> il);
+
+    void set_enum_values(GUIType gui_type, const std::initializer_list<std::pair<std::string_view, std::string_view>> il);
+
+    void set_enum_values(GUIType gui_type, const std::vector<std::pair<std::string, std::string>> il);
+
+    void set_enum_values(GUIType gui_type, const std::vector<std::string> il);
+
+    void set_enum_labels(GUIType gui_type, const std::initializer_list<std::string_view> il);
 
     template<typename EnumType>
     void set_enum(std::initializer_list<std::string_view> il) {
@@ -2452,9 +2303,7 @@
         enum_def->set_enum_map<EnumType>();
     }
 
-    bool has_enum_value(const std::string &value) const {
-        return enum_def && enum_def->value_to_index(value).has_value();
-    }
+    bool has_enum_value(const std::string &value) const;
 
     // 0 is an invalid key.
     size_t 								serialization_key_ordinal = 0;
@@ -2744,7 +2593,7 @@
     // In ConfigManipulation::toggle_print_fff_options, it is called on option with type ConfigOptionEnumGeneric* and also ConfigOptionEnum*.
     // Thus the virtual method getInt() is used to retrieve the enum value.
     template<typename ENUM>
-    ENUM                opt_enum(const t_config_option_key &opt_key) const                      { return static_cast<ENUM>(this->option(opt_key)->getInt()); }
+    ENUM                opt_enum(const t_config_option_key &opt_key) const                      { return static_cast<ENUM>(this->option(opt_key)->get_int()); }
 
     bool                opt_bool(const t_config_option_key &opt_key) const                      { return this->option<ConfigOptionBool>(opt_key)->value != 0; }
     bool                opt_bool(const t_config_option_key &opt_key, size_t idx) const    { return this->option<ConfigOptionBools>(opt_key)->get_at(idx) != 0; }
@@ -2903,37 +2752,6 @@
     // Returns options being equal in the two configs, ignoring options not present in both configs.
     t_config_option_keys equal(const DynamicConfig &other) const;
 
-<<<<<<< HEAD
-=======
-    std::string&        opt_string(const t_config_option_key &opt_key, bool create = false)     { return this->option<ConfigOptionString>(opt_key, create)->value; }
-    const std::string&  opt_string(const t_config_option_key &opt_key) const                    { return const_cast<DynamicConfig*>(this)->opt_string(opt_key); }
-    std::string&        opt_string(const t_config_option_key &opt_key, unsigned int idx)        { return this->option<ConfigOptionStrings>(opt_key)->get_at(idx); }
-    const std::string&  opt_string(const t_config_option_key &opt_key, unsigned int idx) const  { return const_cast<DynamicConfig*>(this)->opt_string(opt_key, idx); }
-
-    double&             opt_float(const t_config_option_key &opt_key)                           { return this->option<ConfigOptionFloat>(opt_key)->value; }
-    const double&       opt_float(const t_config_option_key &opt_key) const                     { return dynamic_cast<const ConfigOptionFloat*>(this->option(opt_key))->value; }
-    double&             opt_float(const t_config_option_key &opt_key, unsigned int idx)         { return this->option<ConfigOptionFloats>(opt_key)->get_at(idx); }
-    const double&       opt_float(const t_config_option_key &opt_key, unsigned int idx) const   { return dynamic_cast<const ConfigOptionFloats*>(this->option(opt_key))->get_at(idx); }
-
-    int32_t&             opt_int(const t_config_option_key &opt_key)                             { return this->option<ConfigOptionInt>(opt_key)->value; }
-    int32_t              opt_int(const t_config_option_key &opt_key) const                       { return dynamic_cast<const ConfigOptionInt*>(this->option(opt_key))->value; }
-    int32_t&             opt_int(const t_config_option_key &opt_key, unsigned int idx)           { return this->option<ConfigOptionInts>(opt_key)->get_at(idx); }
-    int32_t              opt_int(const t_config_option_key &opt_key, unsigned int idx) const     { return dynamic_cast<const ConfigOptionInts*>(this->option(opt_key))->get_at(idx); }
-
-    // no dynamic_cast
-    bool      get_bool(const t_config_option_key &opt_key, size_t idx = 0) const                 {return this->option(opt_key)->get_bool(idx);}
-    int32_t   get_int(const t_config_option_key &opt_key, size_t idx = 0) const                  {return this->option(opt_key)->get_int(idx);}
-    double    get_float(const t_config_option_key &opt_key, size_t idx = 0) const                {return this->option(opt_key)->get_float(idx);}
-
-    // In ConfigManipulation::toggle_print_fff_options, it is called on option with type ConfigOptionEnumGeneric* and also ConfigOptionEnum*.
-    // Thus the virtual method get_int() is used to retrieve the enum value.
-    template<typename ENUM>
-    ENUM                opt_enum(const t_config_option_key &opt_key) const                      { return static_cast<ENUM>(this->option(opt_key)->get_int()); }
-
-    bool                opt_bool(const t_config_option_key &opt_key) const                      { return this->option<ConfigOptionBool>(opt_key)->value != 0; }
-    bool                opt_bool(const t_config_option_key &opt_key, unsigned int idx) const    { return this->option<ConfigOptionBools>(opt_key)->get_at(idx) != 0; }
-
->>>>>>> 0670fbfb
     // Command line processing
     bool                read_cli(int argc, const char* const argv[], t_config_option_keys* extra, t_config_option_keys* keys = nullptr);
 
