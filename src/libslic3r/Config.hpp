///|/ Copyright (c) Prusa Research 2016 - 2023 Vojtěch Bubník @bubnikv, Oleksandra Iushchenko @YuSanka, Lukáš Matěna @lukasmatena, Enrico Turri @enricoturri1966, Filip Sykala @Jony01, David Kocík @kocikdav, Tomáš Mészáros @tamasmeszaros, Vojtěch Král @vojtechkral
///|/ Copyright (c) Slic3r 2013 - 2016 Alessandro Ranellucci @alranel
///|/ Copyright (c) 2015 Maksim Derbasov @ntfshard
///|/ Copyright (c) 2015 Greg Thornton @xdissent
///|/ Copyright (c) 2014 Kamil Kwolek
///|/
///|/ ported from lib/Slic3r/Config.pm:
///|/ Copyright (c) Prusa Research 2016 - 2022 Vojtěch Bubník @bubnikv
///|/ Copyright (c) 2017 Joseph Lenox @lordofhyphens
///|/ Copyright (c) Slic3r 2011 - 2016 Alessandro Ranellucci @alranel
///|/ Copyright (c) 2015 Alexander Rössler @machinekoder
///|/ Copyright (c) 2012 Henrik Brix Andersen @henrikbrixandersen
///|/ Copyright (c) 2012 Mark Hindess
///|/ Copyright (c) 2012 Josh McCullough
///|/ Copyright (c) 2011 - 2012 Michael Moon
///|/ Copyright (c) 2012 Simon George
///|/ Copyright (c) 2012 Johannes Reinhardt
///|/ Copyright (c) 2011 Clarence Risher
///|/
///|/ PrusaSlicer is released under the terms of the AGPLv3 or higher
///|/
#ifndef slic3r_Config_hpp_
#define slic3r_Config_hpp_

#include <assert.h>
#include <map>
#include <climits>
#include <limits>
#include <cstdio>
#include <cstdlib>
#include <functional>
#include <iostream>
#include <stdexcept>
#include <string>
<<<<<<< HEAD
#include <tuple>
=======
#include <string_view>
#include <type_traits>
>>>>>>> 3c0b9e04
#include <vector>
#include <float.h>
#include "libslic3r.h"
#include "clonable_ptr.hpp"
#include "Exception.hpp"
#include "Point.hpp"

#include <boost/any.hpp>
#include <boost/algorithm/string/predicate.hpp>
#include <boost/algorithm/string/split.hpp>
#include <boost/algorithm/string/trim.hpp>
#include <boost/format/format_fwd.hpp>
#include <boost/functional/hash.hpp>
#include <boost/property_tree/ptree_fwd.hpp>

#include <cereal/access.hpp>
#include <cereal/types/base_class.hpp>

namespace Slic3r {
    struct FloatOrPercent
    {
        double  value;
        bool    percent;

    private:
        friend class cereal::access;
        template<class Archive> void serialize(Archive& ar) { ar(this->value); ar(this->percent); }
    };

<<<<<<< HEAD
    inline bool operator==(const FloatOrPercent& l, const FloatOrPercent& r) throw() { return l.value == r.value && l.percent == r.percent; }
    inline bool operator!=(const FloatOrPercent& l, const FloatOrPercent& r) throw() { return !(l == r); }
    inline bool operator< (const FloatOrPercent& l, const FloatOrPercent& r) throw() { return l.value < r.value || (l.value == r.value && int(l.percent) < int(r.percent)); }
    inline bool operator> (const FloatOrPercent& l, const FloatOrPercent& r) throw() { return l.value > r.value || (l.value == r.value && int(l.percent) > int(r.percent)); }

    struct GraphData
    {
    public:
        enum GraphType : uint8_t {
            SQUARE,
            LINEAR,
            SPLINE,
            COUNT
        };
    
        GraphData() {}
        GraphData(Pointfs graph_data) : graph_points(graph_data) {
            begin_idx = 0;
            end_idx = graph_data.size();
        }
        GraphData(size_t start_idx, size_t stop_idx, Pointfs graph_data)
            : graph_points(graph_data), begin_idx(start_idx), end_idx(stop_idx) {}
        GraphData(size_t start_idx, size_t stop_idx, GraphType graph_type, Pointfs graph_data)
            : graph_points(graph_data), begin_idx(start_idx), end_idx(stop_idx), type(graph_type) {}
    
        bool operator==(const GraphData &rhs) const { return this->data_size() == rhs.data_size() && this->data() == rhs.data() && this->type == rhs.type; }
        bool operator!=(const GraphData &rhs) const { return this->data_size() != rhs.data_size() || this->data() != rhs.data() || this->type != rhs.type; }
        bool operator<(const GraphData &rhs) const;
        bool operator>(const GraphData &rhs) const;
    
        // data is the useable part of the graph
        Pointfs data() const;
        size_t data_size() const;

        double interpolate(double x_value) const;

        //return false if data are not good
        bool validate() const;

    //protected:
        Pointfs graph_points;
        size_t begin_idx = 0; //included
        size_t end_idx = 0; //excluded
        GraphType type = GraphType::LINEAR;
    
        std::string serialize() const;
        bool deserialize(const std::string &str);

    private:
        friend class cereal::access;
        template<class Archive> void serialize(Archive &ar)
        {
            ar(this->begin_idx);
            ar(this->end_idx);
            ar(this->type);
            // does this works?
            ar(this->graph_points);
        }
    };

    struct GraphSettings
    {
        std::string title;
        std::string description;
        std::string y_label;
        std::string x_label;
        std::string null_label;
        double min_x, max_x, step_x;
        double min_y, max_y, step_y;
        std::string label_min_x;
        std::string label_max_x;
        std::string label_min_y;
        std::string label_max_y;
        std::vector<GraphData::GraphType> allowed_types;
        GraphData reset_vals;
    };
=======
    inline bool operator==(const FloatOrPercent& l, const FloatOrPercent& r) noexcept { return l.value == r.value && l.percent == r.percent; }
    inline bool operator!=(const FloatOrPercent& l, const FloatOrPercent& r) noexcept { return !(l == r); }
    inline bool operator< (const FloatOrPercent& l, const FloatOrPercent& r) noexcept { return l.value < r.value || (l.value == r.value && int(l.percent) < int(r.percent)); }
>>>>>>> 3c0b9e04
}

namespace std {
    template<> struct hash<Slic3r::FloatOrPercent> {
        std::size_t operator()(const Slic3r::FloatOrPercent& v) const noexcept {
            std::size_t seed = std::hash<double>{}(v.value);
            return v.percent ? seed ^ 0x9e3779b9 : seed;
        }
    };
    
    template<> struct hash<Slic3r::GraphData> {
        std::size_t operator()(const Slic3r::GraphData& v) const noexcept {
            std::size_t seed = 0;
            boost::hash_combine(seed, std::hash<double>{}(v.begin_idx));
            boost::hash_combine(seed, std::hash<double>{}(v.end_idx));
            boost::hash_combine(seed, std::hash<double>{}(v.type));
            for (const auto &pt : v.graph_points) {
                boost::hash_combine(seed, std::hash<double>{}(pt.x()));
                boost::hash_combine(seed, std::hash<double>{}(pt.y()));
            }
            return seed;
        }
    };

    template<> struct hash<Slic3r::Vec2d> {
        std::size_t operator()(const Slic3r::Vec2d& v) const noexcept {
            std::size_t seed = std::hash<double>{}(v.x());
            boost::hash_combine(seed, std::hash<double>{}(v.y()));
            return seed;
        }
    };

    template<> struct hash<Slic3r::Vec3d> {
        std::size_t operator()(const Slic3r::Vec3d& v) const noexcept {
            std::size_t seed = std::hash<double>{}(v.x());
            boost::hash_combine(seed, std::hash<double>{}(v.y()));
            boost::hash_combine(seed, std::hash<double>{}(v.z()));
            return seed;
        }
    };
}

namespace Slic3r {

// Name of the configuration option.
typedef std::string                 t_config_option_key;
typedef std::vector<std::string>    t_config_option_keys;

extern std::string  escape_string_cstyle(const std::string &str);
extern std::string  escape_strings_cstyle(const std::vector<std::string> &strs);
extern std::string  escape_strings_cstyle(const std::vector<std::string> &strs, const std::vector<bool> &enables);
extern bool         unescape_string_cstyle(const std::string &str, std::string &out);
extern bool         unescape_strings_cstyle(const std::string &str, std::vector<std::string> &out_values);
extern bool         unescape_strings_cstyle(const std::string &str, std::vector<std::string> &out_values, std::vector<bool> &out_enables);

extern std::string  escape_ampersand(const std::string& str);

constexpr char NIL_STR_VALUE[] = "nil";

enum class OptionCategory : int
{
    none,

    perimeter,
    slicing,
    infill,
    ironing,
    fuzzy_skin,
    skirtBrim,
    support,
    speed,
    width,
    extruders,
    output,
    notes,
    dependencies,

    filament,
    cooling,
    advanced,
    filoverride,
    customgcode,
    
    general,
    limits,
    mmsetup,
    firmware,

    pad,
    padSupp,
    wipe,

    hollowing,

    milling_extruders,
    milling,
};
std::string toString(OptionCategory opt);

namespace ConfigHelpers {
	inline bool looks_like_enum_value(std::string value)
	{
		boost::trim(value);
		if (value.empty() || value.size() > 64 || ! isalpha(value.front()))
			return false;
		for (const char c : value)
			if (! (isalnum(c) || c == '_' || c == '-'))
				return false;
		return true;
	}

    inline bool enum_looks_like_bool_value(std::string value) {
        boost::trim(value);
        return boost::iequals(value, "enabled") || boost::iequals(value, "disabled") || boost::iequals(value, "on") || boost::iequals(value, "off");
    }

    inline bool enum_looks_like_true_value(std::string value) {
        boost::trim(value);
        return boost::iequals(value, "enabled") || boost::iequals(value, "on");
    }

	enum class DeserializationSubstitution {
		Disabled,
		DefaultsToFalse,
		DefaultsToTrue
	};

    enum class DeserializationResult {
    	Loaded,
    	Substituted,
    	Failed,
    };
};

// Base for all exceptions thrown by the configuration layer.
class ConfigurationError : public Slic3r::RuntimeError {
public:
    using RuntimeError::RuntimeError;
};

// Specialization of std::exception to indicate that an unknown config option has been encountered.
class UnknownOptionException : public ConfigurationError {
public:
    UnknownOptionException() :
        ConfigurationError("Unknown option exception") {}
    UnknownOptionException(const std::string &opt_key) :
        ConfigurationError(std::string("Unknown option exception: ") + opt_key) {}
};

// Indicate that the ConfigBase derived class does not provide config definition (the method def() returns null).
class NoDefinitionException : public ConfigurationError
{
public:
    NoDefinitionException() :
        ConfigurationError("No definition exception") {}
    NoDefinitionException(const std::string &opt_key) :
        ConfigurationError(std::string("No definition exception: ") + opt_key) {}
};
// a bit more specific than a runtime_error
class ConfigurationException : public std::runtime_error
{
public:
    ConfigurationException() :
        std::runtime_error("Configuration exception") {}
    ConfigurationException(const std::string &opt_key) :
        std::runtime_error(std::string("Configuration exception: ") + opt_key) {}
};

// Indicate that an unsupported accessor was called on a config option.
class BadOptionTypeException : public ConfigurationError
{
public:
	BadOptionTypeException() : ConfigurationError("Bad option type exception") {}
	BadOptionTypeException(const std::string &message) : ConfigurationError(message) {}
    BadOptionTypeException(const char* message) : ConfigurationError(message) {}
};

// Indicate that an option has been deserialized from an invalid value.
class BadOptionValueException : public ConfigurationError
{
public:
    BadOptionValueException() : ConfigurationError("Bad option value exception") {}
    BadOptionValueException(const std::string &message) : ConfigurationError(message) {}
    BadOptionValueException(const char* message) : ConfigurationError(message) {}
};

// Type of a configuration value.
enum ConfigOptionType : uint16_t{
    coVectorType    = 0x4000, // 16384
    coNone          = 0,
    // single float
    coFloat         = 1,
    // vector of floats
    coFloats        = coFloat + coVectorType,
    // single int
    coInt           = 2,
    // vector of ints
    coInts          = coInt + coVectorType,
    // single string
    coString        = 3,
    // vector of strings
    coStrings       = coString + coVectorType,
    // percent value. Currently only used for infill & flow ratio.
    coPercent       = 4,
    // percents value. Currently used for retract before wipe only.
    coPercents      = coPercent + coVectorType,
    // a fraction or an absolute value
    coFloatOrPercent = 5,
    // vector of the above
    coFloatsOrPercents = coFloatOrPercent + coVectorType,
    // single 2d point (Point2f). Currently not used.
    coPoint         = 6,
    // vector of 2d points (Point2f). Currently used for the definition of the print bed and for the extruder offsets.
    coPoints        = coPoint + coVectorType,
    coPoint3        = 7,
//    coPoint3s       = coPoint3 + coVectorType,
    // single boolean value
    coBool          = 8,
    // vector of boolean values
    coBools         = coBool + coVectorType,
    // a generic enum
    coEnum          = 9,
    // a graph of double->double
    coGraph         = 10,
    // a vector of graph of double->double
    coGraphs        = coGraph + coVectorType,
};

enum ConfigOptionMode : uint64_t {
    comNone = 0,
    comSimple = 1,
    comAdvanced = 1 << 1,
    comExpert = 1 << 2,
    comAdvancedE = comAdvanced | comExpert,
    comSimpleAE = comSimple | comAdvanced | comExpert,
    comPrusa = 1 << 3,
    comSuSi = 1 << 4,
    comHidden = 1 << 5,
    
};
//note: you have to add ConfigOptionMode into the ConfigOptionDef::names_2_tag_mode (in the .cpp)
inline ConfigOptionMode operator|(ConfigOptionMode a, ConfigOptionMode b) {
    return static_cast<ConfigOptionMode>(static_cast<uint64_t>(a) | static_cast<uint64_t>(b));
}
inline ConfigOptionMode operator&(ConfigOptionMode a, ConfigOptionMode b) {
    return static_cast<ConfigOptionMode>(static_cast<uint64_t>(a) & static_cast<uint64_t>(b));
}
inline ConfigOptionMode operator^(ConfigOptionMode a, ConfigOptionMode b) {
    return static_cast<ConfigOptionMode>(static_cast<uint64_t>(a) ^ static_cast<uint64_t>(b));
}
inline ConfigOptionMode operator|=(ConfigOptionMode& a, ConfigOptionMode b) {
    a = a | b; return a;
}
inline ConfigOptionMode operator&=(ConfigOptionMode& a, ConfigOptionMode b) {
    a = a & b; return a;
}

enum PrinterTechnology : uint8_t
{
    // Fused Filament Fabrication
    ptFFF = 1 << 0,
    // Stereolitography
    ptSLA = 1 << 1,
    // Selective Laser-Sintering
    ptSLS = 1 << 2,
    // CNC
    ptMill = 1 << 3,
    // Laser engraving
    ptLaser = 1 << 4,
    // Any technology, useful for parameters compatible with both ptFFF and ptSLA
    ptAny = ptFFF | ptSLA | ptSLS | ptMill | ptLaser,
    // Unknown, useful for command line processing
    ptUnknown = 1 << 7
};
inline PrinterTechnology operator|(PrinterTechnology a, PrinterTechnology b) {
    return static_cast<PrinterTechnology>(static_cast<uint8_t>(a) | static_cast<uint8_t>(b));
}
inline PrinterTechnology operator&(PrinterTechnology a, PrinterTechnology b) {
    return static_cast<PrinterTechnology>(static_cast<uint8_t>(a)& static_cast<uint8_t>(b));
}
inline PrinterTechnology operator|=(PrinterTechnology& a, PrinterTechnology b) {
    a = a | b; return a;
}
inline PrinterTechnology operator&=(PrinterTechnology& a, PrinterTechnology b) {
    a = a & b; return a;
}

// defined here isntead of PrintConfig to be more visible.
enum OutputFormat : uint16_t {
    ofUnknown = 0,
    ofGCode   = 1,
    ofSL1,
    ofSL1_SVG,
    ofMaskedCWS,
    ofAnycubicMono,
    ofAnycubicMonoX,
    ofAnycubicMonoSE,
};

enum class BridgeType : uint8_t {
    btNone,
    btFromNozzle,
    btFromHeight,
    btFromFlow,
};

enum ForwardCompatibilitySubstitutionRule
{
    // Disable susbtitution, throw exception if an option value is not recognized.
    Disable,
    // Enable substitution of an unknown option value with default. Log the substitution.
    Enable,
    // Enable substitution of an unknown option value with default. Don't log the substitution.
    EnableSilent,
    // Enable substitution of an unknown option value with default. Log substitutions in user profiles, don't log substitutions in system profiles.
    EnableSystemSilent,
    // Enable silent substitution of an unknown option value with default when loading user profiles. Throw on an unknown option value in a system profile.
    EnableSilentDisableSystem,
};

class  ConfigDef;
class  ConfigOption;
class  ConfigOptionDef;
// For forward definition of ConfigOption in ConfigOptionUniquePtr, we have to define a custom deleter.
struct ConfigOptionDeleter { void operator()(ConfigOption* p); };
using  ConfigOptionUniquePtr = std::unique_ptr<ConfigOption, ConfigOptionDeleter>;

// When parsing a configuration value, if the old_value is not understood by this PrusaSlicer version,
// it is being substituted with some default value that this PrusaSlicer could work with.
// This structure serves to inform the user about the substitutions having been done during file import.
struct ConfigSubstitution {
    const ConfigOptionDef   *opt_def { nullptr };
    std::string              old_name; // for when opt_def is nullptr (option not defined in this version)
    std::string              old_value;
    ConfigOptionUniquePtr    new_value;
    ConfigSubstitution() = default;
    ConfigSubstitution(const ConfigOptionDef* def, std::string old, ConfigOptionUniquePtr&& new_v) : opt_def(def), old_name(), old_value(old), new_value(std::move(new_v)) {}
    ConfigSubstitution(std::string bad_key, std::string value) : opt_def(nullptr), old_name(bad_key), old_value(value), new_value() {}
};

using  ConfigSubstitutions = std::vector<ConfigSubstitution>;

// Filled in by ConfigBase::set_deserialize_raw(), which based on "rule" either bails out
// or performs substitutions when encountering an unknown configuration value.
struct ConfigSubstitutionContext
{
    ConfigSubstitutionContext(ForwardCompatibilitySubstitutionRule rl) : rule(rl) {}

    ForwardCompatibilitySubstitutionRule 	rule;
    
    bool empty() const throw() { return m_substitutions.empty(); }
    const ConfigSubstitutions &get() const { return m_substitutions; }
    ConfigSubstitutions data() && { return std::move(m_substitutions); }
    void add(ConfigSubstitution&& substitution) { m_substitutions.push_back(std::move(substitution)); }
    void emplace(std::string &&key, std::string &&value) { m_substitutions.emplace_back(std::move(key), std::move(value)); }
    void emplace(const ConfigOptionDef* def, std::string &&old_value, ConfigOptionUniquePtr&& new_v) { m_substitutions.emplace_back(def, std::move(old_value), std::move(new_v)); }
    void clear() { m_substitutions.clear(); }
    void sort_and_remove_duplicates() { sort_remove_duplicates(m_substitutions); }

private:
    ConfigSubstitutions					    m_substitutions;
};

// A generic value of a configuration option.
class ConfigOption {
public:
    // Flags ta save some states into the option.
    // note: uint32_t because macos crash if it's a bool. and it doesn't change the size of the object because of alignment.
    // FCO_PHONY: if true, this option doesn't need to be saved (or with empty string), it's a computed value from an other ConfigOption.
    // FCO_EXTRUDER_ARRAY: set if the ConfigDef has is_extruder_size(). Only apply to ConfigVectorBase and childs
    // FCO_PLACEHOLDER_TEMP: for PlaceholderParser, to be able to recognise temporary fake ConfigOption (for default_XXX() macro)
    // FCO_ENABLED: to see if this option is activated or disabled ( same as 0 or -1 value in the old way) (for single-value options only)
    uint32_t flags;
    enum FlagsConfigOption : uint32_t {
        FCO_PHONY = 1,
        FCO_EXTRUDER_ARRAY = 1 << 1,
        FCO_PLACEHOLDER_TEMP = 1 << 2,
        FCO_ENABLED = 1 << 3,
    };

    ConfigOption() : flags(uint32_t(FCO_ENABLED)) { assert(this->flags != 0); }

    virtual ~ConfigOption() {}

    virtual ConfigOptionType    type() const = 0;
    virtual std::string         serialize() const = 0;
    virtual bool                deserialize(const std::string &str, bool append = false) = 0;
    virtual ConfigOption*       clone() const = 0;
    // Set a value from a ConfigOption. The two options should be compatible.
    virtual void                set(const ConfigOption *option) = 0;
    // Getters, idx is ignored if it's a scalar value.
    virtual int32_t             get_int(size_t idx = 0)        const { throw BadOptionTypeException("Calling ConfigOption::get_int on a non-int ConfigOption"); }
    virtual double              get_float(size_t idx = 0)      const { throw BadOptionTypeException("Calling ConfigOption::get_float on a non-float ConfigOption"); }
    virtual bool                is_percent(size_t idx = 0)     const { return false;  }
    virtual bool                get_bool(size_t idx = 0)       const { throw BadOptionTypeException("Calling ConfigOption::get_bool on a non-boolean ConfigOption");  }
    virtual void                set_enum_int(int32_t /* val */) { throw BadOptionTypeException("Calling ConfigOption::set_enum_int on a non-enum ConfigOption"); }
    // If scalar, idx is ignore, else: if idx < 0 return the vector; if idx >=0 then return the value at theis index; if idx >= size(), then return the first value or a default one.
    virtual boost::any          get_any(int32_t idx = -1)      const { throw BadOptionTypeException("Calling ConfigOption::get_any on a raw ConfigOption"); }
    virtual void                set_any(boost::any, int32_t idx = -1) { throw BadOptionTypeException("Calling ConfigOption::set_any on a raw ConfigOption"); }
    virtual bool                is_enabled(size_t idx = -1)    const { return (flags & FCO_ENABLED) != 0; }
    virtual ConfigOption *set_enabled(bool enabled, size_t idx = -1)
    {
        if (enabled)
            this->flags |= FCO_ENABLED;
        else
            this->flags &= uint32_t(0xFF ^ FCO_ENABLED);
        return this;
    }
    virtual bool                operator==(const ConfigOption &rhs) const = 0;
    bool                        operator!=(const ConfigOption &rhs) const { return ! (*this == rhs); }
    virtual size_t              hash()          const throw() = 0;
    bool                        is_scalar()     const { return (int(this->type()) & int(coVectorType)) == 0; }
    bool                        is_vector()     const { return ! this->is_scalar(); }
    // Size of the vector it contains, or 1 if it's a scalar value.
    virtual size_t              size()          const = 0;
    // If this option is nullable, then it may have its value or values set to nil.
    virtual bool 				nullable()		const { return false; }
    // A scalar is nil, or all values of a vector are nil if idx < 0.
    virtual bool                is_nil(int32_t idx = -1) const { return false; }
    bool                        is_phony()      const { return (flags & FCO_PHONY) != 0; }
    ConfigOption*               set_phony(bool phony) { if (phony) this->flags |= FCO_PHONY; else this->flags &= uint8_t(0xFF ^ FCO_PHONY); return this; }
    // Is this option overridden by another option?
    // An option overrides another option if it is not nil and not equal.
    virtual bool                overriden_by(const ConfigOption *rhs) const {
    	assert(! this->nullable() && ! rhs->nullable());
        return *this != *rhs && this->is_enabled() == rhs->is_enabled();
    }
    // Apply an override option, possibly a nullable one.
    virtual bool                apply_override(const ConfigOption *rhs) {
    	if (*this == *rhs) 
    		return false; 
    	*this = *rhs; 
    	return true;
    }
private:
    friend class cereal::access;
    template<class Archive> void serialize(Archive& ar) { ar(this->flags); }
};

typedef ConfigOption*       ConfigOptionPtr;
typedef const ConfigOption* ConfigOptionConstPtr;

// Nill value will be defined in specializations
template<class T, class En = void> struct NilValueTempl
{
    using NilType = T;
    static_assert(always_false<T>::value, "Type has no well defined nil value");
};

template<class T> struct NilValueTempl<T, std::enable_if_t<std::is_integral_v<T>, void>> {
    using NilType = T;
    static constexpr auto value = std::numeric_limits<T>::max();
};

template<> struct NilValueTempl<bool> : public NilValueTempl<int>{};

// For enums the nil is the max value of the underlying type.
template<class T>
struct NilValueTempl<T, std::enable_if_t<std::is_enum_v<T>, void>>
{
    using NilType = T;
    static constexpr auto value = static_cast<T>(std::numeric_limits<std::underlying_type_t<T>>::max());
};

template<class T> struct NilValueTempl<T, std::enable_if_t<std::is_floating_point_v<T>, void>> {
    using NilType = T;
    static constexpr auto value = std::numeric_limits<T>::quiet_NaN();
};

template<>
struct NilValueTempl<FloatOrPercent> : public NilValueTempl<double> {};

template<> struct NilValueTempl<std::string> {
    using NilType = const char *;

    static constexpr const char* value = "";
};

template<int N, class T> struct NilValueTempl<Vec<N, T>> {
    using NilType = Vec<N, T>;
    // No constexpr for Vec<N, T>
    static inline const Vec<N, T> value = Vec<N, T>::Ones() * NilValueTempl<remove_cvref_t<T>>::value;
};

template<class T> using NilType = typename NilValueTempl<remove_cvref_t<T>>::NilType;

// Define shortcut as a function instead of a static const var so that it can be constexpr
// even if the NilValueTempl::value is not constexpr.
template<class T> static constexpr NilType<T> NilValue() noexcept { return NilValueTempl<remove_cvref_t<T>>::value; }

// Value of a single valued option (bool, int, float, string, point, enum)
template <class T, bool NULLABLE = false>
class ConfigOptionSingle : public ConfigOption {
public:
    T value;
<<<<<<< HEAD
    explicit ConfigOptionSingle(T value) : value(value) {}
=======
    explicit ConfigOptionSingle(T value) : value(std::move(value)) {}
    explicit ConfigOptionSingle(T value, bool phony) : ConfigOption(phony), value(value) {}
>>>>>>> 3c0b9e04
    operator T() const { return this->value; }
    boost::any get_any(int32_t idx = -1) const override { return boost::any(value); }
    void       set_any(boost::any anyval, int32_t idx = -1) override { value = boost::any_cast<T>(anyval); }
    size_t     size() const override { return 1; }
    
    void set(const ConfigOption *rhs) override
    {
        if (rhs->type() != this->type())
            throw ConfigurationError("ConfigOptionSingle: Assigning an incompatible type");
        assert(dynamic_cast<const ConfigOptionSingle*>(rhs));
        this->value = static_cast<const ConfigOptionSingle*>(rhs)->value;
        this->flags = rhs->flags;
    }

    bool operator==(const ConfigOption &rhs) const override
    {
        if (rhs.type() != this->type())
            throw ConfigurationError("ConfigOptionSingle: Comparing incompatible types");
<<<<<<< HEAD
        assert(dynamic_cast<const ConfigOptionSingle<T>*>(&rhs));
        return this->value == static_cast<const ConfigOptionSingle<T>*>(&rhs)->value 
            && this->is_enabled() == rhs.is_enabled()
            && this->is_phony() == rhs.is_phony();
        // should compare all flags?
=======
        assert(dynamic_cast<const ConfigOptionSingle*>(&rhs));
        if (this->is_nil() && rhs.is_nil())
            return true;
        return this->value == static_cast<const ConfigOptionSingle*>(&rhs)->value;
>>>>>>> 3c0b9e04
    }

    bool operator==(const T &rhs) const throw() { return this->value == rhs; }
    bool operator!=(const T &rhs) const throw() { return this->value != rhs; }
    bool operator< (const T &rhs) const throw() { return this->value < rhs; }

    size_t hash() const throw() override {
        std::hash<T> hasher;
        size_t seed = 0;
        boost::hash_combine(seed, this->is_enabled());
        boost::hash_combine(seed, hasher(this->value));
        return seed;
    }

    // Is this option overridden by another option?
    // An option overrides another option if it is not nil and not equal.
    bool overriden_by(const ConfigOption *rhs) const override {
        if (this->nullable())
            throw ConfigurationError("Cannot override a nullable ConfigOption.");
        if (rhs->type() != this->type())
            throw ConfigurationError("ConfigOptionVector.overriden_by() applied to different types.");
        auto rhs_co = static_cast<const ConfigOptionSingle*>(rhs);
        if (! rhs->nullable())
            // Overridding a non-nullable object with another non-nullable object.
            return this->value != rhs_co->value;

        return !rhs_co->is_nil() && rhs_co->value != this->value;
    }
    // Apply an override option, possibly a nullable one.
    bool apply_override(const ConfigOption *rhs) override {
        if (this->nullable())
            throw ConfigurationError("Cannot override a nullable ConfigOption.");
        if (rhs->type() != this->type())
            throw ConfigurationError("ConfigOptionVector.apply_override() applied to different types.");
        auto rhs_co = static_cast<const ConfigOptionSingle*>(rhs);
        if (! rhs->nullable()) {
            // Overridding a non-nullable object with another non-nullable object.
            if (this->value != rhs_co->value) {
                this->value = rhs_co->value;
                return true;
            }
            return false;
        }

        if (!rhs_co->is_nil() && rhs_co->value != this->value) {
            this->value = rhs_co->value;
            return true;
        }

        return false;
    }

    bool nullable() const override { return NULLABLE; }

    static constexpr NilType<T> nil_value() { return NilValue<T>(); }

    // A scalar is nil, or all values of a vector are nil.
    bool is_nil(int32_t idx = -1) const override
    {
        bool ret = false;

        if constexpr (NULLABLE)
            ret = this->value == nil_value();

        return ret;
    }

private:
	friend class cereal::access;
	template<class Archive> void serialize(Archive & ar) { ar(this->flags); ar(this->value); }
};

template<class T>
using ConfigOptionSingleNullable = ConfigOptionSingle<T, true>;

// Value of a vector valued option (bools, ints, floats, strings, points)
class ConfigOptionVectorBase : public ConfigOption {
public:
    virtual std::string         serialize() const override = 0;
    virtual bool                deserialize(const std::string &str, bool append = false) override = 0;
    // Currently used only to initialize the PlaceholderParser.
    virtual std::vector<std::string> vserialize() const = 0;
    // Set from a vector of ConfigOptions. 
    // If the rhs ConfigOption is scalar, then its value is used,
    // otherwise for each of rhs, the first value of a vector is used.
    // This function is useful to collect values for multiple extrder / filament settings.
    virtual void set(const std::vector<const ConfigOption*> &rhs) = 0;
    // Set a single vector item from either a scalar option or the first value of a vector option.vector of ConfigOptions. 
    // This function is useful to split values from multiple extrder / filament settings into separate configurations.
    virtual void set_at(const ConfigOption *rhs, size_t i, size_t j) = 0;
    // Resize the vector of values, copy the newly added values from opt_default if provided.
    virtual void resize(size_t n, const ConfigOption *opt_default = nullptr) = 0;
    // Clear the values vector.
    virtual void clear() = 0;
    // get the stored default value for filling empty vector.
    // If you use it, double check if you shouldn't instead use the ConfigOptionDef.defaultvalue, which is the default value of a setting.
    // currently, it's used to try to have a meaningful value for a Field if the default value is Nil (and to avoid cloning the option, clear it, asking for an item)
    virtual boost::any get_default_value() const = 0;

    // Is this vector empty?
    virtual bool   empty() const = 0;
    // Is the value nil? That should only be possible if this->nullable().
    bool   is_nil(int32_t idx) const override = 0;
    // Get if the size of this vector is/should be the same as nozzle_diameter
    bool is_extruder_size() const { return (flags & FCO_EXTRUDER_ARRAY) != 0; }
    ConfigOptionVectorBase* set_is_extruder_size(bool is_extruder_size = true) {
        if (is_extruder_size) this->flags |= FCO_EXTRUDER_ARRAY; else this->flags &= uint8_t(0xFF ^ FCO_EXTRUDER_ARRAY);
        assert(this->flags != 0);
        return this;
    }

    
    bool is_enabled(size_t idx = 0) const override {
        assert (m_enabled.size() == size());
        return idx >= 0 && idx < m_enabled.size() ? m_enabled[idx] : ConfigOption::is_enabled();
    }
    
    bool has_same_enabled(const ConfigOptionVectorBase &rhs) const
    {
        return this->m_enabled == rhs.m_enabled;
    }
    ConfigOption *set_enabled(bool enabled, size_t idx = 0) override
    {
        assert (m_enabled.size() == size());
        // reset evrything, use the default.
        if (idx < 0) {
            for(size_t i=0; i<this->m_enabled.size(); ++i)
                this->m_enabled[i] = enabled;
            ConfigOption::set_enabled(enabled);
            return this;
        }
        // can't enable something that doesn't exist
        if(idx >= size())
            return this;
        // set our value
        m_enabled[idx] = enabled;
        return this;
    }

    // We just overloaded and hid two base class virtual methods.
    // Let's show it was intentional (warnings).
    using ConfigOption::set;
    using ConfigOption::is_nil;


protected:
    // Is the size of the vector, so every bit is set.
    // If at least one is true, then the default (from configoption flag) is also true, else false.
    std::vector<bool> m_enabled;
    // Used to verify type compatibility when assigning to / from a scalar ConfigOption.
    ConfigOptionType scalar_type() const { return static_cast<ConfigOptionType>(this->type() - coVectorType); }

    void set_default_enabled()
    {
        if (!m_enabled.empty()) {
            bool has_enabled = false;
            for (size_t i = 0; !has_enabled && i < m_enabled.size(); ++i) { has_enabled = m_enabled[i]; }
            ConfigOption::set_enabled(has_enabled);
        }
    }
    
	friend class cereal::access;
	template<class Archive> void serialize(Archive & ar) { ar(this->flags); ar(this->m_enabled); }
};

// Value of a vector valued option (bools, ints, floats, strings, points), template
template <class T>
class ConfigOptionVector : public ConfigOptionVectorBase
{
private:
    void set_default_from_values() {
        assert(!m_values.empty());
        if (!m_values.empty())
            default_value = m_values.front();
    }

protected:
    // this default is used to fill this vector when resized. It's not the default of a setting, for it please use the
    // ConfigOptionDef. It's not even serialized or put in the undo/redo.
    T default_value;
    std::vector<T> m_values;
public:

    ConfigOptionVector() {}
<<<<<<< HEAD
    explicit ConfigOptionVector(const T& default_val) : default_value(default_val) { assert (m_enabled.size() == size()); }
    explicit ConfigOptionVector(size_t n, const T &value) : m_values(n, value), default_value(value) { this->m_enabled.resize(m_values.size(), ConfigOption::is_enabled()); assert (m_enabled.size() == size()); }
    explicit ConfigOptionVector(std::initializer_list<T> il) : m_values(std::move(il)) { set_default_from_values(); this->m_enabled.resize(m_values.size(), ConfigOption::is_enabled()); assert (m_enabled.size() == size()); }
    explicit ConfigOptionVector(const std::vector<T> &values) : m_values(values) { set_default_from_values(); this->m_enabled.resize(m_values.size(), ConfigOption::is_enabled()); assert (m_enabled.size() == size()); }
    explicit ConfigOptionVector(std::vector<T> &&values) : m_values(std::move(values)) { set_default_from_values(); this->m_enabled.resize(m_values.size(), ConfigOption::is_enabled()); assert (m_enabled.size() == size()); }

    const std::vector<T> &get_values() const { return m_values; }

=======
    explicit ConfigOptionVector(T default_val) : default_value(default_val) {}
    explicit ConfigOptionVector(size_t n, const T &value) : values(n, value), default_value(value) {}
    explicit ConfigOptionVector(std::initializer_list<T> il) : values(std::move(il)) { set_default_from_values(); }
    explicit ConfigOptionVector(const std::vector<T> &values) : values(values) { set_default_from_values(); }
    explicit ConfigOptionVector(std::vector<T> &&values) : values(std::move(values)) { set_default_from_values(); }
    
>>>>>>> 3c0b9e04
    void set(const ConfigOption *rhs) override
    {
        if (rhs->type() != this->type())
            throw ConfigurationError("ConfigOptionVector: Assigning an incompatible type");
        assert(dynamic_cast<const ConfigOptionVector<T>*>(rhs));
        this->m_values = static_cast<const ConfigOptionVector<T>*>(rhs)->m_values;
        this->m_enabled = static_cast<const ConfigOptionVector<T>*>(rhs)->m_enabled;
        this->flags = rhs->flags;
        assert (m_enabled.size() == this->m_values.size());
    }

    // Set from a vector of ConfigOptions. 
    // If the rhs ConfigOption is scalar, then its value is used,
    // otherwise for each of rhs, the first value of a vector is used.
    // This function is useful to collect values for multiple extrder / filament settings.
    void set(const std::vector<const ConfigOption*> &rhs) override
    {
        this->m_values.clear();
        this->m_values.reserve(rhs.size());
        this->m_enabled.clear();
        this->m_enabled.reserve(rhs.size());
        for (const ConfigOption *opt : rhs) {
            if (opt->type() == this->type()) {
                assert(dynamic_cast<const ConfigOptionVector<T>*>(opt) != nullptr);
                auto other = static_cast<const ConfigOptionVector<T>*>(opt);
                if (other->m_values.empty())
                    throw ConfigurationError("ConfigOptionVector::set(): Assigning from an empty vector");
                this->m_values.emplace_back(other->get_at(0));
                this->m_enabled.push_back(other->is_enabled(0));
                if (other->is_enabled(0))
                    ConfigOption::set_enabled(true);
            } else if (opt->type() == this->scalar_type()) {
                this->m_values.emplace_back(static_cast<const ConfigOptionSingle<T> *>(opt)->value);
                this->m_enabled.push_back(opt->is_enabled());
                if (opt->is_enabled())
                    ConfigOption::set_enabled(true);
            }
            else
                throw ConfigurationError("ConfigOptionVector::set():: Assigning an incompatible type");
        }
        assert (m_enabled.size() == size());
    }

    // Set from a vector of values, all enabled (if default is enabled)
    void set(const std::vector<T> &rhs)
    {
        this->m_values.clear();
        this->m_values.reserve(rhs.size());
        this->m_enabled.clear();
        this->m_enabled.reserve(rhs.size());
        for (const T &val : rhs) {
            this->m_values.push_back(val);
            this->m_enabled.push_back(ConfigOption::is_enabled());
        }
        assert (m_enabled.size() == size());
    }

    // Set a single vector item from either a scalar option or the first value of a vector option.vector of ConfigOptions. 
    // This function is useful to split values from multiple extrder / filament settings into separate configurations.
    void set_at(const ConfigOption *rhs, size_t i, size_t j) override
    {
        // Fill with default value up to the needed position
        if (this->m_values.size() <= i) {
            // Resize this vector, fill in the new vector fields with the copy of the first field.
            this->m_values.resize(i + 1, this->default_value);
            this->m_enabled.resize(i + 1, ConfigOption::is_enabled());
        }
        if (rhs->type() == this->type()) {
            // Assign the first value of the rhs vector.
            auto other = static_cast<const ConfigOptionVector<T>*>(rhs);
            if (other->empty())
                throw ConfigurationError("ConfigOptionVector::set_at(): Assigning from an empty vector");
            this->m_values[i] = other->get_at(j);
            this->m_enabled[i] = other->is_enabled(j);
            ConfigOption::set_enabled(other->is_enabled(-1));
        } else if (rhs->type() == this->scalar_type()) {
            auto other = static_cast<const ConfigOptionSingle<T>*>(rhs);
            this->m_values[i] = other->value;
            this->m_enabled[i] = other->is_enabled();
            set_default_enabled();
        }
        else
            throw ConfigurationError("ConfigOptionVector::set_at(): Assigning an incompatible type");
        assert (m_enabled.size() == size());
    }
    void set_at(T val, size_t i)
    {
        // Fill with default value up to the needed position
        if (this->m_values.size() <= i) {
            // Resize this vector, fill in the new vector fields with the copy of the first field.
            this->m_values.resize(i + 1, this->default_value);
            this->m_enabled.resize(i + 1, ConfigOption::is_enabled());
        }
        this->m_values[i] = val;
        assert (m_enabled.size() == size());
    }

    const T& get_at(size_t i) const
    {
        //assert(! this->m_values.empty());
        assert (m_enabled.size() == size());
        return (i < this->m_values.size()) ? this->m_values[i] :
                                             (this->m_values.empty() ? default_value : this->m_values.front());
    }

    T& get_at(size_t i) { return const_cast<T&>(std::as_const(*this).get_at(i)); }
    boost::any get_any(int32_t idx = -1) const override { return idx < 0 ? boost::any(this->m_values) : boost::any(get_at(idx)); }
    void       set_any(boost::any anyval, int32_t idx = -1) override
    { 
       if (idx < 0) {
            this->m_values = boost::any_cast<std::vector<T>>(anyval);
            this->m_enabled.resize(this->m_values.size(), ConfigOption::is_enabled());
       } else {
           set_at(boost::any_cast<T>(anyval), idx);
       }
        assert (m_enabled.size() == size());
    }

    // Resize this vector by duplicating the /*last*/first or default value.
    // If the current vector is empty, the default value is used instead.
    void resize(size_t n, const ConfigOption *opt_default = nullptr) override
    {
        assert(opt_default == nullptr || opt_default->is_vector());
        assert(n >= 0);
//        assert(opt_default == nullptr || dynamic_cast<ConfigOptionVector<T>>(opt_default));
       // assert(! this->m_values.empty() || opt_default != nullptr);
        if (n == 0) {
            this->m_values.clear();
            this->m_enabled.clear();
        } else if (n < this->m_values.size()) {
            assert (this->m_enabled.size() == this->m_values.size());
            this->m_values.erase(this->m_values.begin() + n, this->m_values.end());
            this->m_enabled.erase(this->m_enabled.begin() + n, this->m_enabled.end());
        } else if (n > this->m_values.size()) {
            if (this->m_values.empty()) {
                if (opt_default == nullptr)
                    this->m_values.resize(n, this->default_value);
                else if (opt_default->type() != this->type())
                    throw ConfigurationError("ConfigOptionVector::resize(): Extending with an incompatible type.");
                else if(auto other = static_cast<const ConfigOptionVector<T>*>(opt_default); other->m_values.empty())
                    this->m_values.resize(n, other->default_value);
                else
                    this->m_values.resize(n, other->get_at(0));
            } else {
                // Resize by duplicating the first value.
                this->m_values.resize(n, this->get_at(0));
            }
            this->m_enabled.resize(n, ConfigOption::is_enabled());
        }
        assert(m_enabled.size() == size());
    }

    // Resize this vector by duplicating the given value
    void resize(size_t n, const T &resize_value)
    {
        assert(n >= 0);
        if (n == 0) {
            this->m_values.clear();
            this->m_enabled.clear();
        } else if (n < this->m_values.size()) {
            assert(this->m_enabled.size() == this->m_values.size());
            this->m_values.erase(this->m_values.begin() + n, this->m_values.end());
            this->m_enabled.erase(this->m_enabled.begin() + n, this->m_enabled.end());
        } else if (n > this->m_values.size()) {
            this->m_values.resize(n, resize_value);
            this->m_enabled.resize(n, ConfigOption::is_enabled());
        }
        assert(m_enabled.size() == size());
    }

    // Clear the values vector.
    void   clear() override { this->m_values.clear(); this->m_enabled.clear(); }
    size_t size()  const override { return this->m_values.size(); }
    bool   empty() const override { return this->m_values.empty(); }
    // get the stored default value for filling empty vector.
    // If you use it, double check if you shouldn't instead use the ConfigOptionDef.defaultvalue, which is the default value of a setting.
    // currently, it's used to try to have a meaningful value for a Field if the default value is Nil
    boost::any get_default_value() const override { return boost::any(default_value); }

    bool operator==(const ConfigOption &rhs) const override
    {
        if (rhs.type() != this->type())
            throw ConfigurationError("ConfigOptionVector: Comparing incompatible types");
        assert(dynamic_cast<const ConfigOptionVector<T>*>(&rhs));
        return this->has_same_enabled(*static_cast<const ConfigOptionVector<T> *>(&rhs)) &&
               this->m_values == static_cast<const ConfigOptionVector<T> *>(&rhs)->m_values;
    }

    bool operator==(const std::vector<T> &rhs) const throw() { return this->is_enabled() == rhs.is_enabled() && this->m_values == rhs; }
    bool operator!=(const std::vector<T> &rhs) const throw() { return this->is_enabled() != rhs.is_enabled() || this->m_values != rhs; }

    size_t hash() const throw() override {
        std::hash<T> hasher;
        std::hash<bool> hasher_b;
        size_t seed = 0;
        for (const auto &v : this->m_values)
            boost::hash_combine(seed, hasher(v));
        for (bool b : this->m_enabled)
            boost::hash_combine(seed, hasher_b(b));
        return seed;
    }

    // Is this option overridden by another option?
    // An option overrides another option if it is not nil and not equal
    bool overriden_by(const ConfigOption *rhs) const override {
        if (this->nullable())
        	throw ConfigurationError("Cannot override a nullable ConfigOption.");
        if (rhs->type() != this->type())
            throw ConfigurationError("ConfigOptionVector.overriden_by() applied to different types.");
    	auto rhs_vec = static_cast<const ConfigOptionVector<T>*>(rhs);
    	if (! rhs->nullable())
    		// Overridding a non-nullable object with another non-nullable object.
    		return this->m_values != rhs_vec->m_values && this->m_enabled != rhs_vec->m_enabled;
    	size_t i = 0;
    	size_t cnt = std::min(this->size(), rhs_vec->size());
    	for (; i < cnt; ++ i)
            if (! rhs_vec->is_nil(i) &&
                (this->m_values[i] != rhs_vec->m_values[i] || this->is_enabled(i) != rhs_vec->is_enabled(i)))
    			return true;
    	for (; i < rhs_vec->size(); ++ i)
    		if (! rhs_vec->is_nil(i))
    			return true;
    	return false;
    }

    // Apply an override option, possibly a nullable one.
    bool apply_override(const ConfigOption *rhs) override {
        if (this->nullable())
        	throw ConfigurationError("Cannot override a nullable ConfigOption.");
        if (rhs->type() != this->type())
			throw ConfigurationError("ConfigOptionVector.apply_override() applied to different types.");
		auto rhs_vec = static_cast<const ConfigOptionVector<T>*>(rhs);
		if (! rhs->nullable()) {
    		// Overridding a non-nullable object with another non-nullable object.
    		if (this->m_values != rhs_vec->m_values || this->m_enabled != rhs_vec->m_enabled) {
    			this->m_values = rhs_vec->m_values;
    			this->m_enabled = rhs_vec->m_enabled;
    			return true;
    		}
    		return false;
    	}
    	size_t i = 0;
    	size_t cnt = std::min(this->size(), rhs_vec->size());
    	bool   modified = false;
    	for (; i < cnt; ++ i)
    		if (! rhs_vec->is_nil(i) && this->m_values[i] != rhs_vec->m_values[i]) {
    			this->m_values[i] = rhs_vec->m_values[i];
    			this->m_enabled[i] = rhs_vec->m_enabled[i];
    			modified = true;
    		}
    	for (; i < rhs_vec->size(); ++ i)
    		if (! rhs_vec->is_nil(i)) {
    			this->m_values.resize(i + 1, this->default_value);
    			this->m_values[i] = rhs_vec->m_values[i];
    			this->m_enabled[i] = rhs_vec->m_enabled[i];
    			modified = true;
    		}
        return modified;
    }

private:
	friend class cereal::access;
	template<class Archive> void serialize(Archive & ar) { ar(this->m_values); ar(cereal::base_class<ConfigOptionVectorBase>(this)); }
};

template<bool NULLABLE = false>
class ConfigOptionFloatTempl : public ConfigOptionSingle<double, NULLABLE>
{
public:
<<<<<<< HEAD
    ConfigOptionFloat() : ConfigOptionSingle<double>(0) {}
    explicit ConfigOptionFloat(double _value) : ConfigOptionSingle<double>(_value) {}
=======
    ConfigOptionFloatTempl() : ConfigOptionSingle<double, NULLABLE>(0) {}
    explicit ConfigOptionFloatTempl(double _value) : ConfigOptionSingle<double, NULLABLE>(_value) {}
    explicit ConfigOptionFloatTempl(double _value, bool _phony) : ConfigOptionSingle<double>(_value, _phony) {}
>>>>>>> 3c0b9e04

    static ConfigOptionType static_type() { return coFloat; }
    ConfigOptionType        type()      const override { return static_type(); }
    double                  get_float(size_t idx = 0) const override { return this->value; }
<<<<<<< HEAD
    ConfigOption*           clone()     const override { return new ConfigOptionFloat(*this); }
    bool                    operator==(const ConfigOptionFloat &rhs) const throw() { return this->is_enabled() == rhs.is_enabled() && this->value == rhs.value; }
    bool                    operator<(const ConfigOptionFloat &rhs) const throw() { return this->is_enabled() < rhs.is_enabled() || (this->is_enabled() == rhs.is_enabled() && this->value < rhs.value); }
=======
    ConfigOption*           clone()     const override { return new ConfigOptionFloatTempl(*this); }
    bool                    operator==(const ConfigOptionFloatTempl &rhs) const throw() { return this->value == rhs.value; }
    bool                    operator< (const ConfigOptionFloatTempl &rhs) const throw() { return this->value <  rhs.value; }
>>>>>>> 3c0b9e04
    
    std::string serialize() const override
    {
        std::ostringstream ss;
<<<<<<< HEAD
        if (!this->is_enabled())
            ss << "!";
        ss << this->value;
=======
        double v = this->value;

        if (std::isfinite(v))
            ss << v;
        else if (std::isnan(v)) {
            if (NULLABLE)
                ss << "nil";
            else
                throw ConfigurationError("Serializing NaN");
        } else
            throw ConfigurationError("Serializing invalid number");

>>>>>>> 3c0b9e04
        return ss.str();
    }
    
    bool deserialize(const std::string &str, bool append = false) override
    {
        UNUSED(append);
<<<<<<< HEAD
        if (!str.empty() && str.front() == '!') {
            this->set_enabled(false);
        } else {
            this->set_enabled(true);
        }
        std::istringstream iss(this->is_enabled() ? str : str.substr(1));
        iss >> this->value;
=======
        std::istringstream iss(str);

        if (str == "nil") {
            if (NULLABLE)
                this->value = this->nil_value();
            else
                throw ConfigurationError("Deserializing nil into a non-nullable object");
        } else {
            iss >> this->value;
        }

>>>>>>> 3c0b9e04
        return !iss.fail();
    }

    ConfigOptionFloatTempl& operator=(const ConfigOption *opt)
    {   
        this->set(opt);
        return *this;
    }

    bool is_nil(int32_t idx = -1) const override
    {
        return std::isnan(this->value);
    }

    static inline bool is_any_nil(const boost::any &to_check) {
        return std::isnan(boost::any_cast<double>(to_check)) || boost::any_cast<double>(to_check) == ConfigOptionSingle<double, NULLABLE>::nil_value();
    }

    // don't use it to compare, use is_nil() to check.
    static inline boost::any create_any_nil() { return boost::any(ConfigOptionSingle<double, NULLABLE>::nil_value()); }

private:
	friend class cereal::access;
    template<class Archive> void serialize(Archive &ar) { ar(cereal::base_class<ConfigOptionSingle<double, NULLABLE>>(this)); }
};

using ConfigOptionFloat = ConfigOptionFloatTempl<false>;
using ConfigOptionFloatNullable  = ConfigOptionFloatTempl<true>;

template<bool NULLABLE>
class ConfigOptionFloatsTempl : public ConfigOptionVector<double>
{
public:
    ConfigOptionFloatsTempl() : ConfigOptionVector<double>() {}
    explicit ConfigOptionFloatsTempl(double default_value) : ConfigOptionVector<double>(default_value) {}
    explicit ConfigOptionFloatsTempl(size_t n, double value) : ConfigOptionVector<double>(n, value) {}
    explicit ConfigOptionFloatsTempl(std::initializer_list<double> il) : ConfigOptionVector<double>(std::move(il)) {}
    explicit ConfigOptionFloatsTempl(const std::vector<double> &vec) : ConfigOptionVector<double>(vec) {}
    explicit ConfigOptionFloatsTempl(std::vector<double> &&vec) : ConfigOptionVector<double>(std::move(vec)) {}

    static ConfigOptionType static_type() { return coFloats; }
    ConfigOptionType        type()  const override { return static_type(); }
    ConfigOption*           clone() const override { assert(this->m_values.size() == this->m_enabled.size()); return new ConfigOptionFloatsTempl(*this); }
    bool                    operator==(const ConfigOptionFloatsTempl &rhs) const throw()
    {
        return this->m_enabled == rhs.m_enabled && vectors_equal(this->m_values, rhs.m_values);
    }
    bool operator<(const ConfigOptionFloatsTempl &rhs) const throw()
    {
        return this->m_enabled < rhs.m_enabled || (this->m_enabled == rhs.m_enabled && vectors_lower(this->m_values, rhs.m_values));
    }
    bool 					operator==(const ConfigOption &rhs) const override {
        if (rhs.type() != this->type())
            throw ConfigurationError("ConfigOptionFloatsTempl: Comparing incompatible types");
        assert(dynamic_cast<const ConfigOptionVector<double>*>(&rhs));
        return this->has_same_enabled(*static_cast<const ConfigOptionVector<double> *>(&rhs)) &&
               vectors_equal(this->m_values, static_cast<const ConfigOptionVector<double> *>(&rhs)->get_values());
    }
    // Could a special "nil" value be stored inside the vector, indicating undefined value?
    bool 					nullable() const override { return NULLABLE; }
    // A scalar is nil, or all values of a vector are nil.
    bool                    is_nil(int32_t idx = -1) const override
    {
        if (idx < 0) {
<<<<<<< HEAD
            for (double v : this->m_values)
                if (!std::isnan(v) && v != NIL_VALUE())
                    return false;
            return true;
        } else {
            return idx < int32_t(this->size()) ? (std::isnan(this->m_values[idx]) || NIL_VALUE() == this->m_values[idx]) :
                   this->empty()               ? (std::isnan(this->default_value) || NIL_VALUE() == this->default_value) :
                                                 (std::isnan(this->m_values.front()) || NIL_VALUE() == this->m_values.front());
=======
            for (double v : this->values)
                if (!std::isnan(v) && v != ConfigOptionFloatNullable::nil_value())
                    return false;
            return true;
        } else {
            return idx < values.size() ? (std::isnan(this->values[idx]) || ConfigOptionFloatNullable::nil_value() == this->values[idx]) :
                   values.empty()      ? (std::isnan(this->default_value) || ConfigOptionFloatNullable::nil_value() == this->default_value) :
                                         (std::isnan(this->values.front()) || ConfigOptionFloatNullable::nil_value() == this->values.front());
>>>>>>> 3c0b9e04
        }
    }
    double                  get_float(size_t idx = 0) const override { return get_at(idx); }

    std::string serialize() const override
    {
        assert(this->m_values.size() == this->m_enabled.size());
        std::ostringstream ss;
<<<<<<< HEAD
        for (size_t idx = 0;idx < this->m_values.size(); ++idx) {
            if (idx > 0)
                ss << ",";
            this->serialize_single_value(ss, this->m_values[idx], this->m_enabled[idx]);
=======
        for (const double &v : this->values) {
            if (&v != &this->values.front())
            	ss << ",";
            serialize_single_value(ss, v);
>>>>>>> 3c0b9e04
        }
        return ss.str();
    }
    
    std::vector<std::string> vserialize() const override
    {
        assert(this->m_values.size() == this->m_enabled.size());
        std::vector<std::string> vv;
        vv.reserve(this->m_values.size());
        for (size_t idx = 0;idx < this->m_values.size(); ++idx) {
            std::ostringstream ss;
            this->serialize_single_value(ss, this->m_values[idx], this->m_enabled[idx]);
            vv.push_back(ss.str());
        }
        return vv;
    }

    bool deserialize(const std::string &str, bool append = false) override
    {
        if (!append) {
            this->m_values.clear();
            this->m_enabled.clear();
        }
        std::istringstream is(str);
        std::string item_str;
        while (std::getline(is, item_str, ',')) {
        	boost::trim(item_str);
            bool enabled = true;
            if (!item_str.empty() && item_str.front() == '!') {
                enabled = false;
                item_str = item_str.substr(1);
                boost::trim(item_str);
            }
        	if (item_str == NIL_STR_VALUE) {
        		if (NULLABLE)
<<<<<<< HEAD
        			this->m_values.push_back(NIL_VALUE());
=======
        			this->values.push_back(ConfigOptionFloatNullable::nil_value());
>>>>>>> 3c0b9e04
        		else
        			throw ConfigurationError("Deserializing nil into a non-nullable object");
        	} else {
	            std::istringstream iss(item_str);
	            double value;
	            iss >> value;
	            this->m_values.push_back(value);
	        }
            this->m_enabled.push_back(enabled);
        }
        set_default_enabled();
        assert(this->m_values.size() == this->m_enabled.size());
        return true;
    }

    ConfigOptionFloatsTempl& operator=(const ConfigOption *opt)
    {   
        this->set(opt);
        assert(this->m_values.size() == this->m_enabled.size());
        return *this;
    }

protected:
    // Special "nil" value to be stored into the vector if this->supports_nil().
    //please use is_nil & create_nil, to better support nan
<<<<<<< HEAD
    static double 			NIL_VALUE() { return std::numeric_limits<double>::quiet_NaN(); }
    void serialize_single_value(std::ostringstream &ss, const double v, const bool enabled) const {
        if (!enabled)
            ss << "!";
        if (std::isfinite(v))
            ss << v;
        else if (std::isnan(v) || v == NIL_VALUE()) {
            if (NULLABLE)
                ss << NIL_STR_VALUE;
            else
                throw ConfigurationError("Serializing NaN");
        } else
            throw ConfigurationError("Serializing invalid number");
=======
    //static double 			NIL_VALUE() { return std::numeric_limits<double>::quiet_NaN(); }
	void serialize_single_value(std::ostringstream &ss, const double v) const {
        	if (std::isfinite(v))
	            ss << v;
	        else if (std::isnan(v) || v == ConfigOptionFloatNullable::nil_value()) {
        		if (NULLABLE)
        			ss << NIL_STR_VALUE;
        		else
                    throw ConfigurationError("Serializing NaN");
        	} else
                throw ConfigurationError("Serializing invalid number");
>>>>>>> 3c0b9e04
	}
    static bool vectors_equal(const std::vector<double> &v1, const std::vector<double> &v2) {
    	if (NULLABLE) {
    		if (v1.size() != v2.size())
    			return false;
    		for (auto it1 = v1.begin(), it2 = v2.begin(); it1 != v1.end(); ++ it1, ++ it2)
                if (!(((std::isnan(*it1) || *it1 == ConfigOptionFloatNullable::nil_value()) && (std::isnan(*it2) || *it2 == ConfigOptionFloatNullable::nil_value())) ||
                      *it1 == *it2))
	    			return false;
    		return true;
    	} else
    		// Not supporting nullable values, the default vector compare is cheaper.
    		return v1 == v2;
    }
    static bool vectors_lower(const std::vector<double> &v1, const std::vector<double> &v2) {
        if (NULLABLE) {
            for (auto it1 = v1.begin(), it2 = v2.begin(); it1 != v1.end() && it2 != v2.end(); ++ it1, ++ it2) {
                auto null1 = int(std::isnan(*it1) || *it1 == ConfigOptionFloatNullable::nil_value());
                auto null2 = int(std::isnan(*it2) || *it2 == ConfigOptionFloatNullable::nil_value());
                return (null1 < null2) || (null1 == null2 && *it1 < *it2);
            }
            return v1.size() < v2.size();
        } else
            // Not supporting nullable values, the default vector compare is cheaper.
            return v1 < v2;
    }

private:
	friend class cereal::access;
	template<class Archive> void serialize(Archive &ar) { ar(cereal::base_class<ConfigOptionVector<double>>(this)); }
};

using ConfigOptionFloats 		 = ConfigOptionFloatsTempl<false>;
using ConfigOptionFloatsNullable = ConfigOptionFloatsTempl<true>;

template<bool NULLABLE = false>
class ConfigOptionIntTempl : public ConfigOptionSingle<int32_t, NULLABLE>
{
public:
    ConfigOptionIntTempl() : ConfigOptionSingle<int32_t, NULLABLE>(0) {}
    explicit ConfigOptionIntTempl(int32_t value) : ConfigOptionSingle<int32_t, NULLABLE>(value) {}
    explicit ConfigOptionIntTempl(double _value) : ConfigOptionSingle<int32_t, NULLABLE>(int32_t(floor(_value + 0.5))) {}
    
    static ConfigOptionType static_type() { return coInt; }
    ConfigOptionType        type()   const override { return static_type(); }
    int32_t                 get_int(size_t idx = 0) const override { return this->value; }
    double                  get_float(size_t idx = 0) const override { return this->value; }
<<<<<<< HEAD
    ConfigOption*           clone()  const override { return new ConfigOptionInt(*this); }
    bool                    operator==(const ConfigOptionInt &rhs) const throw() { return this->is_enabled() == rhs.is_enabled() && this->value == rhs.value; }
    bool                    operator<(const ConfigOptionInt &rhs) const throw() { return this->is_enabled() < rhs.is_enabled() || (this->is_enabled() == rhs.is_enabled() && this->value < rhs.value); }
=======
    ConfigOption*           clone()  const override { return new ConfigOptionIntTempl(*this); }
    bool                    operator==(const ConfigOptionIntTempl &rhs) const throw() { return this->value == rhs.value; }
>>>>>>> 3c0b9e04
    
    std::string serialize() const override 
    {
        std::ostringstream ss;
<<<<<<< HEAD
        if (!this->is_enabled())
            ss << "!";
        ss << this->value;
=======
        if (this->value == this->nil_value()) {
            if (NULLABLE)
                ss << "nil";
            else
                throw ConfigurationError("Serializing NaN");
        } else
            ss << this->value;

>>>>>>> 3c0b9e04
        return ss.str();
    }
    
    bool deserialize(const std::string &str, bool append = false) override
    {
        UNUSED(append);
<<<<<<< HEAD
        if (!str.empty() && str.front() == '!') {
            this->set_enabled(false);
        } else {
            this->set_enabled(true);
        }
        std::istringstream iss(this->is_enabled() ? str : str.substr(1));
        iss >> this->value;
=======
        std::istringstream iss(str);

        if (str == "nil") {
            if (NULLABLE)
                this->value = this->nil_value();
            else
                throw ConfigurationError("Deserializing nil into a non-nullable object");
        } else {
            iss >> this->value;
        }

>>>>>>> 3c0b9e04
        return !iss.fail();
    }

    ConfigOptionIntTempl& operator=(const ConfigOption *opt)
    {   
        this->set(opt);
        return *this;
    }
    

    static inline bool is_any_nil(const boost::any &to_check) {
        return boost::any_cast<int32_t>(to_check) == ConfigOptionSingle<int32_t, NULLABLE>::nil_value();
    }

    // don't use it to compare, use is_nil() to check.
    static inline boost::any create_any_nil() { return boost::any(ConfigOptionSingle<int32_t, NULLABLE>::nil_value()); }

private:
	friend class cereal::access;
    template<class Archive> void serialize(Archive &ar) { ar(cereal::base_class<ConfigOptionSingle<int32_t, NULLABLE>>(this)); }
};

using ConfigOptionInt = ConfigOptionIntTempl<false>;
using ConfigOptionIntNullable = ConfigOptionIntTempl<true>;

template<bool NULLABLE>
class ConfigOptionIntsTempl : public ConfigOptionVector<int32_t>
{
public:
    ConfigOptionIntsTempl() : ConfigOptionVector<int32_t>() {}
    explicit ConfigOptionIntsTempl(int32_t default_value) : ConfigOptionVector<int32_t>(default_value) {}
    explicit ConfigOptionIntsTempl(size_t n, int32_t value) : ConfigOptionVector<int32_t>(n, value) {}
    explicit ConfigOptionIntsTempl(std::initializer_list<int32_t> &&il) : ConfigOptionVector<int32_t>(std::move(il)) {}
    //explicit ConfigOptionIntsTempl(const std::vector<int> &v) : ConfigOptionVector<int>(v) {}
    //explicit ConfigOptionIntsTempl(std::vector<int> &&v) : ConfigOptionVector<int>(std::move(v)) {}

    static ConfigOptionType static_type() { return coInts; }
    ConfigOptionType        type()  const override { return static_type(); }
    ConfigOption*           clone() const override { assert(this->m_values.size() == this->m_enabled.size()); return new ConfigOptionIntsTempl(*this); }
    ConfigOptionIntsTempl&  operator= (const ConfigOption *opt) { this->set(opt); return *this; }
    bool                    operator==(const ConfigOptionIntsTempl &rhs) const throw() { return this->m_enabled == rhs.m_enabled && this->m_values == rhs.m_values; }
    bool                    operator< (const ConfigOptionIntsTempl &rhs) const throw() { return this->m_enabled < rhs.m_enabled || (this->m_enabled == rhs.m_enabled && this->m_values < rhs.m_values); }
    // Could a special "nil" value be stored inside the vector, indicating undefined value?
    bool 					nullable() const override { return NULLABLE; }
    // Special "nil" value to be stored into the vector if this->supports_nil().
    //static int32_t          NIL_VALUE() { return std::numeric_limits<int32_t>::max(); }
    // A scalar is nil, or all values of a vector are nil.
    bool is_nil(int32_t idx = -1) const override
    {
        if (idx < 0) {
<<<<<<< HEAD
            for (int32_t v : this->m_values)
                if (v != NIL_VALUE())
                    return false;
            return true;
        } else {
            return idx < int32_t(this->size()) ? NIL_VALUE() == this->m_values[idx] :
                   this->empty()               ? NIL_VALUE() == this->default_value :
                                                 NIL_VALUE() == this->get_at(0);
=======
            for (int32_t v : this->values)
                if (v != ConfigOptionIntNullable::nil_value())
                    return false;
            return true;
        } else {
            return idx < values.size() ? ConfigOptionIntNullable::nil_value() == this->values[idx] :
                   values.empty()      ? ConfigOptionIntNullable::nil_value() == this->default_value :
                                         ConfigOptionIntNullable::nil_value() == this->values.front();
>>>>>>> 3c0b9e04
        }
    }
    int32_t                 get_int(size_t idx = 0) const override { return get_at(idx); }
    double                  get_float(size_t idx = 0) const override { return get_at(idx); }

    std::string serialize() const override
    {
        std::ostringstream ss;
        for (size_t idx = 0;idx < this->m_values.size(); ++idx) {
            if (idx > 0)
                ss << ",";
            this->serialize_single_value(ss, this->m_values[idx], this->is_enabled(idx));
        }
        return ss.str();
    }
    
    std::vector<std::string> vserialize() const override
    {
        std::vector<std::string> vv;
        vv.reserve(this->m_values.size());
        for (size_t idx = 0;idx < this->m_values.size(); ++idx) {
            std::ostringstream ss;
            this->serialize_single_value(ss, this->m_values[idx], this->is_enabled(idx));
            vv.push_back(ss.str());
        }
        return vv;
    }
    
    bool deserialize(const std::string &str, bool append = false) override
    {
        if (!append) {
            this->m_values.clear();
            this->m_enabled.clear();
        }
        std::istringstream is(str);
        std::string item_str;
        while (std::getline(is, item_str, ',')) {
            bool enabled = true;
            boost::trim(item_str);
            if (!item_str.empty() && item_str.front() == '!') {
                enabled  = false;
                item_str = item_str.substr(1);
                boost::trim(item_str);
            }
        	if (item_str == NIL_STR_VALUE) {
        		if (NULLABLE)
<<<<<<< HEAD
                    this->m_values.push_back(NIL_VALUE());
=======
                    this->values.push_back(ConfigOptionIntNullable::nil_value());
>>>>>>> 3c0b9e04
        		else
                    throw ConfigurationError("Deserializing nil into a non-nullable object");
        	} else {
	            std::istringstream iss(item_str);
	            int32_t value;
	            iss >> value;
	            this->m_values.push_back(value);
	        }
            this->m_enabled.push_back(enabled);
        }
        set_default_enabled();
        assert(this->m_values.size() == this->m_enabled.size());
        return true;
    }

private:
<<<<<<< HEAD
	void serialize_single_value(std::ostringstream &ss, const int32_t v, bool enabled) const {
        if (!enabled)
            ss << "!";
		if (v == NIL_VALUE()) {
        	if (NULLABLE)
        		ss << NIL_STR_VALUE;
        	else
                throw ConfigurationError("Serializing NaN");
        } else
        	ss << v;
=======
	void serialize_single_value(std::ostringstream &ss, const int32_t v) const {
			if (v == ConfigOptionIntNullable::nil_value()) {
        		if (NULLABLE)
        			ss << NIL_STR_VALUE;
        		else
                    throw ConfigurationError("Serializing NaN");
        	} else
        		ss << v;
>>>>>>> 3c0b9e04
	}

	friend class cereal::access;
	template<class Archive> void serialize(Archive &ar) { ar(cereal::base_class<ConfigOptionVector<int32_t>>(this)); }
};

using ConfigOptionInts   	   = ConfigOptionIntsTempl<false>;
using ConfigOptionIntsNullable = ConfigOptionIntsTempl<true>;

class ConfigOptionString : public ConfigOptionSingle<std::string>
{
public:
    ConfigOptionString() : ConfigOptionSingle<std::string>(std::string{}) {}
    explicit ConfigOptionString(std::string value) : ConfigOptionSingle<std::string>(std::move(value)) {}

    static ConfigOptionType static_type() { return coString; }
    ConfigOptionType        type()  const override { return static_type(); }
    ConfigOption*           clone() const override { return new ConfigOptionString(*this); }
    ConfigOptionString&     operator=(const ConfigOption *opt) { this->set(opt); return *this; }
    bool                    operator==(const ConfigOptionString &rhs) const throw() { return this->is_enabled() == rhs.is_enabled() && this->value == rhs.value; }
    bool                    operator< (const ConfigOptionString &rhs) const throw() { return this->is_enabled() < rhs.is_enabled() || (this->is_enabled() == rhs.is_enabled() && this->value < rhs.value); }
    bool 					empty() const { return this->value.empty(); }

    std::string serialize() const override
    { 
        if (!this->is_enabled())
            return std::string("!") + escape_string_cstyle(this->value);
        return escape_string_cstyle(this->value); 
    }

    bool deserialize(const std::string &str, bool append = false) override
    {
        UNUSED(append);
        if (!str.empty() && str.front() == '!') {
            this->set_enabled(false);
        } else {
            this->set_enabled(true);
        }
        return unescape_string_cstyle(this->is_enabled() ? str : str.substr(1), this->value);
    }

private:
	friend class cereal::access;
	template<class Archive> void serialize(Archive &ar) { ar(cereal::base_class<ConfigOptionSingle<std::string>>(this)); }
};

// semicolon-separated strings
class ConfigOptionStrings : public ConfigOptionVector<std::string>
{
public:
    ConfigOptionStrings() : ConfigOptionVector<std::string>() {}
<<<<<<< HEAD
    explicit ConfigOptionStrings(const std::string& value) : ConfigOptionVector<std::string>(value) {}
    explicit ConfigOptionStrings(size_t n, const std::string& value) : ConfigOptionVector<std::string>(n, value) {}
    explicit ConfigOptionStrings(std::initializer_list<std::string> il) : ConfigOptionVector<std::string>(std::move(il)) {}
=======
    explicit ConfigOptionStrings(std::string default_value) : ConfigOptionVector<std::string>(default_value) {}
    explicit ConfigOptionStrings(size_t n, const std::string &value) : ConfigOptionVector<std::string>(n, value) {}
>>>>>>> 3c0b9e04
    explicit ConfigOptionStrings(const std::vector<std::string> &values) : ConfigOptionVector<std::string>(values) {}
    explicit ConfigOptionStrings(std::vector<std::string> &&values) : ConfigOptionVector<std::string>(std::move(values)) {}

    static ConfigOptionType static_type() { return coStrings; }
    ConfigOptionType        type()  const override { return static_type(); }
    ConfigOption*           clone() const override { assert(this->m_values.size() == this->m_enabled.size()); return new ConfigOptionStrings(*this); }
    ConfigOptionStrings&    operator=(const ConfigOption *opt) { this->set(opt); return *this; }
    bool                    operator==(const ConfigOptionStrings &rhs) const throw() { return this->m_enabled == rhs.m_enabled && this->m_values == rhs.m_values; }
    bool                    operator< (const ConfigOptionStrings &rhs) const throw() { return this->m_enabled < rhs.m_enabled || (this->m_enabled == rhs.m_enabled && this->m_values < rhs.m_values); }
    bool                    is_nil(int32_t idx = 0) const override { return false; }

    std::string serialize() const override
    {
        if (this->m_enabled.empty() && !this->m_values.empty()) {
            std::vector<bool> filled;
            filled.resize(this->m_values.size(), ConfigOption::is_enabled(0));
            return escape_strings_cstyle(this->m_values, filled);
        }
        return escape_strings_cstyle(this->m_values, this->m_enabled);
    }
    
    std::vector<std::string> vserialize() const override
    {
        return this->m_values;
    }
    
    bool deserialize(const std::string &str, bool append = false) override
    {
        if (!append) {
            this->m_values.clear();
            this->m_enabled.clear();
        }
        assert(this->m_enabled.size() == this->m_values.size());
        bool success =  unescape_strings_cstyle(str, this->m_values, this->m_enabled);
        if (success) {
            set_default_enabled();
        }
        assert(this->m_values.size() == this->m_enabled.size());
        return success;
    }

private:
	friend class cereal::access;
	template<class Archive> void serialize(Archive &ar) { ar(cereal::base_class<ConfigOptionVector<std::string>>(this)); }
};

class ConfigOptionPercent : public ConfigOptionFloat
{
public:
    ConfigOptionPercent() : ConfigOptionFloat(0) {}
    explicit ConfigOptionPercent(double _value) : ConfigOptionFloat(_value) {}
    
    static ConfigOptionType static_type() { return coPercent; }
    ConfigOptionType        type()  const override { return static_type(); }
    ConfigOption*           clone() const override { return new ConfigOptionPercent(*this); }
    ConfigOptionPercent&    operator= (const ConfigOption *opt) { this->set(opt); return *this; }
    bool                    operator==(const ConfigOptionPercent &rhs) const throw() { return this->is_enabled() == rhs.is_enabled() && this->value == rhs.value; }
    bool                    operator< (const ConfigOptionPercent &rhs) const throw() { return this->is_enabled() < rhs.is_enabled() || (this->is_enabled() == rhs.is_enabled() && this->value < rhs.value); }
    
    double                  get_abs_value(double ratio_over) const { return ratio_over * this->value / 100.; }
    bool                    is_percent(size_t idx = 0) const override { return true; }
    
    std::string serialize() const override 
    {
        std::ostringstream ss;
        if (!this->is_enabled())
            ss << "!";
        ss << this->value;
        std::string s(ss.str());
        s += "%";
        return s;
    }
    
    bool deserialize(const std::string &str, bool append = false) override
    {
        UNUSED(append);
        if (!str.empty() && str.front() == '!') {
            this->set_enabled(false);
        } else {
            this->set_enabled(true);
        }
        // don't try to parse the trailing % since it's optional
        std::istringstream iss(this->is_enabled() ? str : str.substr(1));
        iss >> this->value;
        return !iss.fail();
    }

private:
	friend class cereal::access;
	template<class Archive> void serialize(Archive &ar) { ar(cereal::base_class<ConfigOptionFloat>(this)); }
};

template<bool NULLABLE>
class ConfigOptionPercentsTempl : public ConfigOptionFloatsTempl<NULLABLE>
{
public:
    ConfigOptionPercentsTempl() : ConfigOptionFloatsTempl<NULLABLE>() {}
    explicit ConfigOptionPercentsTempl(double default_value) : ConfigOptionFloatsTempl<NULLABLE>(default_value) {}
    explicit ConfigOptionPercentsTempl(size_t n, double value) : ConfigOptionFloatsTempl<NULLABLE>(n, value) {}
    explicit ConfigOptionPercentsTempl(std::initializer_list<double> il) : ConfigOptionFloatsTempl<NULLABLE>(std::move(il)) {}
    explicit ConfigOptionPercentsTempl(const std::vector<double>& vec) : ConfigOptionFloatsTempl<NULLABLE>(vec) {}
    explicit ConfigOptionPercentsTempl(std::vector<double>&& vec) : ConfigOptionFloatsTempl<NULLABLE>(std::move(vec)) {}

    static ConfigOptionType static_type() { return coPercents; }
    ConfigOptionType        type()  const override { return static_type(); }
    ConfigOption*           clone() const override { assert(this->m_values.size() == this->m_enabled.size()); return new ConfigOptionPercentsTempl(*this); }
    ConfigOptionPercentsTempl& operator=(const ConfigOption *opt) { this->set(opt); return *this; }
    bool operator==(const ConfigOptionPercentsTempl &rhs) const throw()
    {
        return this->m_enabled == rhs.m_enabled && ConfigOptionFloatsTempl<NULLABLE>::vectors_equal(this->m_values, rhs.m_values);
    }
    bool operator<(const ConfigOptionPercentsTempl &rhs) const throw()
    {
        return this->m_enabled < rhs.m_enabled || (this->m_enabled == rhs.m_enabled && ConfigOptionFloatsTempl<NULLABLE>::vectors_lower(this->m_values, rhs.m_values));
    }
    double                  get_abs_value(size_t i, double ratio_over) const { return this->is_nil(i) ? 0 : ratio_over * this->get_at(i) / 100; }
    bool                    is_percent(size_t idx = 0) const override { return true; }

    std::string serialize() const override
    {
        std::ostringstream ss;
<<<<<<< HEAD
        for (size_t idx = 0;idx < this->m_values.size(); ++idx) {
            if (idx > 0)
                ss << ",";
            this->serialize_single_value(ss, this->m_values[idx], this->is_enabled(idx));
            if (! (std::isnan(this->m_values[idx]) || this->m_values[idx] == ConfigOptionFloatsTempl<NULLABLE>::NIL_VALUE()))
                ss << "%";
=======
        for (const double &v : this->values) {
            if (&v != &this->values.front())
            	ss << ",";
			this->serialize_single_value(ss, v);
			if (! (std::isnan(v) || v == ConfigOptionFloatNullable::nil_value()))
				ss << "%";
>>>>>>> 3c0b9e04
        }
        std::string str = ss.str();
        return str;
    }

    std::vector<std::string> vserialize() const override
    {
        std::vector<std::string> vv;
        vv.reserve(this->m_values.size());
        for (size_t idx = 0;idx < this->m_values.size(); ++idx) {
            std::ostringstream ss;
<<<<<<< HEAD
            this->serialize_single_value(ss, this->m_values[idx], this->is_enabled(idx));
            if (! (std::isnan(this->m_values[idx]) || this->m_values[idx] == ConfigOptionFloatsTempl<NULLABLE>::NIL_VALUE()))
                ss << "%";
=======
			this->serialize_single_value(ss, v);
			if (! (std::isnan(v) || v == ConfigOptionFloatNullable::nil_value()))
				ss << "%";
>>>>>>> 3c0b9e04
            vv.push_back(ss.str());
        }
        return vv;
    }

    // The float's deserialize function shall ignore the trailing optional %.
    // bool deserialize(const std::string &str, bool append = false) override;

private:
	friend class cereal::access;
	template<class Archive> void serialize(Archive &ar) { ar(cereal::base_class<ConfigOptionFloatsTempl<NULLABLE>>(this)); }
};

using ConfigOptionPercents 	   		= ConfigOptionPercentsTempl<false>;
using ConfigOptionPercentsNullable 	= ConfigOptionPercentsTempl<true>;

class ConfigOptionFloatOrPercent : public ConfigOptionPercent
{
public:
    bool percent;
    ConfigOptionFloatOrPercent() : ConfigOptionPercent(0), percent(false) {}
    explicit ConfigOptionFloatOrPercent(double _value, bool _percent) : ConfigOptionPercent(_value), percent(_percent) {}

    static ConfigOptionType     static_type() { return coFloatOrPercent; }
    ConfigOptionType            type()  const override { return static_type(); }
    ConfigOption*               clone() const override { return new ConfigOptionFloatOrPercent(*this); }
    ConfigOptionFloatOrPercent& operator=(const ConfigOption* opt) { this->set(opt); return *this; }
    bool                        operator==(const ConfigOption &rhs) const override
    {
        if (rhs.type() != this->type())
            throw ConfigurationError("ConfigOptionFloatOrPercent: Comparing incompatible types");
        assert(dynamic_cast<const ConfigOptionFloatOrPercent*>(&rhs));
        return *this == *static_cast<const ConfigOptionFloatOrPercent*>(&rhs);
    }
<<<<<<< HEAD
    bool operator==(const ConfigOptionFloatOrPercent &rhs) const throw()
        { return this->is_enabled() == rhs.is_enabled() && this->value == rhs.value && this->percent == rhs.percent; }
=======
    bool                        operator==(const ConfigOptionFloatOrPercent &rhs) const throw()
        { return this->value == rhs.value && this->percent == rhs.percent; }
>>>>>>> 3c0b9e04
    size_t                      hash() const throw() override 
        { size_t seed = std::hash<double>{}(this->value); return this->percent ? seed ^ 0x9e3779b9 : seed; }
    bool                        operator< (const ConfigOptionFloatOrPercent &rhs) const throw() {
        bool this_enabled = this->is_enabled();
        bool rhs_enabled = this->is_enabled();
        return std::tie(this_enabled, this->value, this->percent) < std::tie(rhs_enabled, rhs.value, rhs.percent);
    }

    double                      get_abs_value(double ratio_over) const 
        { return this->percent ? (ratio_over * this->value / 100) : this->value; }
    double                      get_float(size_t idx = 0) const override { return get_abs_value(1.); }
    bool                        is_percent(size_t idx = 0) const override { return this->percent;  }
    // special case for get/set any: use a FloatOrPercent like for FloatsOrPercents, to have the is_percent
    boost::any get_any(int32_t idx = 0) const override { return boost::any(FloatOrPercent{value, percent}); }
    void       set_any(boost::any anyval, int32_t idx = -1) override
    {
        auto fl_or_per = boost::any_cast<FloatOrPercent>(anyval);
        this->value    = fl_or_per.value;
        this->percent  = fl_or_per.percent;
    }

    void set(const ConfigOption *rhs) override {
        if (rhs->type() != this->type())
            throw ConfigurationError("ConfigOptionFloatOrPercent: Assigning an incompatible type");
        assert(dynamic_cast<const ConfigOptionFloatOrPercent*>(rhs));
        *this = *static_cast<const ConfigOptionFloatOrPercent*>(rhs);
    }

    std::string serialize() const override
    {
        std::ostringstream ss;
        if (!this->is_enabled())
            ss << "!";
        ss << this->value;
        std::string s(ss.str());
        if (this->percent) s += "%";
        return s;
    }
    
    bool deserialize(const std::string &str, bool append = false) override
    {
        UNUSED(append);
        if (!str.empty() && str.front() == '!') {
            this->set_enabled(false);
        } else {
            this->set_enabled(true);
        }
        this->percent = str.find_first_of("%") != std::string::npos;
        std::istringstream iss(this->is_enabled() ? str : str.substr(1));
        iss >> this->value;
        return !iss.fail();
    }

private:
	friend class cereal::access;
	template<class Archive> void serialize(Archive &ar) { ar(cereal::base_class<ConfigOptionPercent>(this), percent); }
};

template<bool NULLABLE>
class ConfigOptionFloatsOrPercentsTempl : public ConfigOptionVector<FloatOrPercent>
{
public:
    ConfigOptionFloatsOrPercentsTempl() : ConfigOptionVector<FloatOrPercent>() {}
    explicit ConfigOptionFloatsOrPercentsTempl(FloatOrPercent default_value) : ConfigOptionVector<FloatOrPercent>(default_value) {}
    explicit ConfigOptionFloatsOrPercentsTempl(size_t n, FloatOrPercent value) : ConfigOptionVector<FloatOrPercent>(n, value) {}
    explicit ConfigOptionFloatsOrPercentsTempl(std::initializer_list<FloatOrPercent> il) : ConfigOptionVector<FloatOrPercent>(std::move(il)) {}
    explicit ConfigOptionFloatsOrPercentsTempl(const std::vector<FloatOrPercent> &vec) : ConfigOptionVector<FloatOrPercent>(vec) {}
    explicit ConfigOptionFloatsOrPercentsTempl(std::vector<FloatOrPercent> &&vec) : ConfigOptionVector<FloatOrPercent>(std::move(vec)) {}

    static ConfigOptionType static_type() { return coFloatsOrPercents; }
    ConfigOptionType        type()  const override { return static_type(); }
    ConfigOption*           clone() const override { assert(this->m_values.size() == this->m_enabled.size()); return new ConfigOptionFloatsOrPercentsTempl(*this); }
    bool                    operator==(const ConfigOptionFloatsOrPercentsTempl &rhs) const throw()
    {
        return this->m_enabled == rhs.m_enabled && vectors_equal(this->m_values, rhs.m_values);
    }
    bool                    operator==(const ConfigOption &rhs) const override
    {
        if (rhs.type() != this->type())
            throw ConfigurationError("ConfigOptionFloatsOrPercentsTempl: Comparing incompatible types");
        assert(dynamic_cast<const ConfigOptionVector<FloatOrPercent> *>(&rhs));
        return this->has_same_enabled(*static_cast<const ConfigOptionVector<FloatOrPercent> *>(&rhs)) &&
               vectors_equal(this->m_values, static_cast<const ConfigOptionVector<FloatOrPercent> *>(&rhs)->get_values());
    }
    bool                    operator<(const ConfigOptionFloatsOrPercentsTempl &rhs) const throw()
    {
        return this->m_enabled < rhs.m_enabled || (this->m_enabled == rhs.m_enabled && vectors_lower(this->m_values, rhs.m_values));
    }

    // Could a special "nil" value be stored inside the vector, indicating undefined value?
    bool                    nullable() const override { return NULLABLE; }
    // A scalar is nil, or all values of a vector are nil.
    bool                    is_nil(int32_t idx = -1) const override
    {
        if (idx < 0) {
            for (const FloatOrPercent &v : this->m_values)
                if (!(std::isnan(v.value) || v.value == NIL_VALUE().value || v.value > std::numeric_limits<float>::max()))
                    return false;
            return true;
        } else {
            return idx < int32_t(this->size()) ? (std::isnan(this->m_values[idx].value) || NIL_VALUE() == this->m_values[idx]) :
                   this->empty()               ? (std::isnan(this->default_value.value) || NIL_VALUE() == this->default_value) :
                                                 (std::isnan(this->m_values.front().value) || NIL_VALUE() == this->m_values.front());
        }
    }
    double                  get_abs_value(size_t i, double ratio_over) const {
        if (this->is_nil(i)) return 0;
        const FloatOrPercent& data = this->get_at(i);
        if (data.percent) return ratio_over * data.value / 100;
        return data.value;
    }
    double                  get_float(size_t idx = 0) const override { return get_abs_value(idx, 1.); }
    bool                    is_percent(size_t idx = 0) const override
    {
        if (this->is_nil(idx))
            return false;
        return this->get_at(idx).percent;
    }

    static inline bool is_any_nil(const boost::any &to_check) {
        bool ok = std::isnan(boost::any_cast<FloatOrPercent>(to_check).value) || boost::any_cast<FloatOrPercent>(to_check).value == NIL_VALUE().value
            || boost::any_cast<FloatOrPercent>(to_check).value > std::numeric_limits<float>::max();
        return ok;
    }
    // don't use it to compare, use is_nil() to check.
    static inline boost::any create_any_nil() { return boost::any(NIL_VALUE()); }

    std::string serialize() const override
    {
        std::ostringstream ss;
        for (size_t idx = 0;idx < this->m_values.size(); ++idx) {
            if (idx > 0)
                ss << ",";
            this->serialize_single_value(ss, this->m_values[idx], this->is_enabled(idx));
        }
        return ss.str();
    }
    
    std::vector<std::string> vserialize() const override
    {
        std::vector<std::string> vv;
        vv.reserve(this->m_values.size());
        for (size_t idx = 0;idx < this->m_values.size(); ++idx) {
            std::ostringstream ss;
            this->serialize_single_value(ss, this->m_values[idx], this->is_enabled(idx));
            vv.push_back(ss.str());
        }
        return vv;
    }

    bool deserialize(const std::string &str, bool append = false) override
    {
        if (!append) {
            this->m_values.clear();
            this->m_enabled.clear();
        }
        std::istringstream is(str);
        std::string item_str;
        while (std::getline(is, item_str, ',')) {
            boost::trim(item_str);
            bool enabled = true;
            if (!item_str.empty() && item_str.front() == '!') {
                enabled = false;
                item_str = item_str.substr(1);
        	    boost::trim(item_str);
            }
            if (item_str == NIL_STR_VALUE) {
                if (NULLABLE)
                    this->m_values.push_back(NIL_VALUE());
                else
                    throw ConfigurationError("Deserializing nil into a non-nullable object");
            } else {
                bool percent = item_str.find_first_of("%") != std::string::npos;
                std::istringstream iss(item_str);
                double value;
                iss >> value;
                this->m_values.push_back({ value, percent });
            }
            this->m_enabled.push_back(enabled);
        }
        set_default_enabled();
        assert(this->m_values.size() == this->m_enabled.size());
        return true;
    }

    ConfigOptionFloatsOrPercentsTempl& operator=(const ConfigOption *opt)
    {   
        this->set(opt);
        return *this;
    }

protected:
    // Special "nil" value to be stored into the vector if this->supports_nil().
    static FloatOrPercent   NIL_VALUE() { return FloatOrPercent{ std::numeric_limits<double>::max(), false }; }

    void serialize_single_value(std::ostringstream &ss, const FloatOrPercent &v, bool enabled) const {
        if (!enabled)
            ss << "!";
        if (std::isfinite(v.value)) {
            ss << v.value;
            if (v.percent)
                ss << "%";
        } else if (std::isnan(v.value) || v.value == NIL_VALUE().value || v.value > std::numeric_limits<float>::max()) {
            if (NULLABLE)
                ss << NIL_STR_VALUE;
            else
                throw ConfigurationError("Serializing NaN");
        } else
            throw ConfigurationError("Serializing invalid number");
    }
    static bool vectors_equal(const std::vector<FloatOrPercent> &v1, const std::vector<FloatOrPercent> &v2) {
        if (NULLABLE) {
            if (v1.size() != v2.size())
                return false;
            for (auto it1 = v1.begin(), it2 = v2.begin(); it1 != v1.end(); ++ it1, ++ it2)
                if (!(((std::isnan(it1->value) || it1->value == NIL_VALUE().value || it1->value > std::numeric_limits<float>::max()) &&
                       (std::isnan(it2->value) || it2->value == NIL_VALUE().value || it1->value > std::numeric_limits<float>::max())) ||
                      *it1 == *it2))
                    return false;
            return true;
        } else
            // Not supporting nullable values, the default vector compare is cheaper.
            return v1 == v2;
    }
    static bool vectors_lower(const std::vector<FloatOrPercent> &v1, const std::vector<FloatOrPercent> &v2) {
        if (NULLABLE) {
            for (auto it1 = v1.begin(), it2 = v2.begin(); it1 != v1.end() && it2 != v2.end(); ++ it1, ++ it2) {
                auto null1 = int(std::isnan(it1->value) || it1->value == NIL_VALUE().value || it1->value > std::numeric_limits<float>::max());
                auto null2 = int(std::isnan(it2->value) || it2->value == NIL_VALUE().value || it1->value > std::numeric_limits<float>::max());
                return (null1 < null2) || (null1 == null2 && *it1 < *it2);
            }
            return v1.size() < v2.size();
        } else
            // Not supporting nullable values, the default vector compare is cheaper.
            return v1 < v2;
    }

private:
    friend class cereal::access;
    template<class Archive> void serialize(Archive &ar) { ar(cereal::base_class<ConfigOptionVector<FloatOrPercent>>(this)); }
};

using ConfigOptionFloatsOrPercents          = ConfigOptionFloatsOrPercentsTempl<false>;
using ConfigOptionFloatsOrPercentsNullable  = ConfigOptionFloatsOrPercentsTempl<true>;

class ConfigOptionPoint : public ConfigOptionSingle<Vec2d>
{
public:
    ConfigOptionPoint() : ConfigOptionSingle<Vec2d>(Vec2d(0,0)) {}
    explicit ConfigOptionPoint(const Vec2d &value) : ConfigOptionSingle<Vec2d>(value) {}
    
    static ConfigOptionType static_type() { return coPoint; }
    ConfigOptionType        type()  const override { return static_type(); }
    ConfigOption*           clone() const override { return new ConfigOptionPoint(*this); }
    ConfigOptionPoint&      operator=(const ConfigOption *opt) { this->set(opt); return *this; }
    bool                    operator==(const ConfigOptionPoint &rhs) const throw() { return this->is_enabled() == rhs.is_enabled() && this->value == rhs.value; }
    bool                    operator< (const ConfigOptionPoint &rhs) const throw() { return this->is_enabled() < rhs.is_enabled() || (this->is_enabled() == rhs.is_enabled() && this->value <  rhs.value); }

    std::string serialize() const override
    {
        std::ostringstream ss;
        if (!this->is_enabled())
            ss << "!";
        ss << this->value(0);
        ss << "x";
        ss << this->value(1);
        return ss.str();
    }
    
    bool deserialize(const std::string &str, bool append = false) override
    {
        UNUSED(append);
        if (!str.empty() && str.front() == '!') {
            this->set_enabled(false);
        } else {
            this->set_enabled(true);
        }

        Vec2d point(Vec2d::Zero());
        std::istringstream iss(this->is_enabled() ? str : str.substr(1));
        std::string coord_str;
        char sep = 'x';
        // compatibility withy old ',' separator
        if (str.find(sep) == std::string::npos)
            sep = ',';
        if (std::getline(iss, coord_str, sep)) {
            std::istringstream(coord_str) >> point.x();
            if (std::getline(iss, coord_str, sep)) {
                std::istringstream(coord_str) >> point.y();
            } else
                return false;
        } else
            return false;
        this->value=point;
        return true;
    }

private:
	friend class cereal::access;
	template<class Archive> void serialize(Archive &ar) { ar(cereal::base_class<ConfigOptionSingle<Vec2d>>(this)); }
};

class ConfigOptionPoints : public ConfigOptionVector<Vec2d>
{
public:
    ConfigOptionPoints() : ConfigOptionVector<Vec2d>() {}
    explicit ConfigOptionPoints(Vec2d default_value) : ConfigOptionVector<Vec2d>(default_value) {}
    explicit ConfigOptionPoints(size_t n, const Vec2d &value) : ConfigOptionVector<Vec2d>(n, value) {}
    explicit ConfigOptionPoints(std::initializer_list<Vec2d> il) : ConfigOptionVector<Vec2d>(std::move(il)) {}
    explicit ConfigOptionPoints(const std::vector<Vec2d> &values) : ConfigOptionVector<Vec2d>(values) {}

    static ConfigOptionType static_type() { return coPoints; }
    ConfigOptionType        type()  const override { return static_type(); }
    ConfigOption*           clone() const override { assert(this->m_values.size() == this->m_enabled.size()); return new ConfigOptionPoints(*this); }
    ConfigOptionPoints&     operator= (const ConfigOption *opt) { this->set(opt); return *this; }
    bool                    operator==(const ConfigOptionPoints &rhs) const throw()
    {
        return this->m_enabled == rhs.m_enabled && this->m_values == rhs.m_values;
    }
    bool                    operator< (const ConfigOptionPoints &rhs) const throw() 
    { return this->m_enabled < rhs.m_enabled || (this->m_enabled == rhs.m_enabled &&
               std::lexicographical_compare(this->m_values.begin(), this->m_values.end(), rhs.m_values.begin(),
                                            rhs.m_values.end(), [](const auto &l, const auto &r) { return l < r; }));
    }
    bool                    is_nil(int32_t idx = 0) const override { return false; }

    std::string serialize() const override
    {
        std::ostringstream ss;
        for (size_t idx = 0 ; idx < this->m_values.size(); ++idx) {
            if (idx != 0) ss << ",";
            if (!m_enabled[idx])
                ss << "!";
            ss << this->m_values[idx].x();
            ss << "x";
            ss << this->m_values[idx].y();
        }
        return ss.str();
    }
    
    std::vector<std::string> vserialize() const override
    {
        std::vector<std::string> vv;
        for (Pointfs::const_iterator it = this->m_values.begin(); it != this->m_values.end(); ++it) {
            std::ostringstream ss;
            ss << *it;
            vv.push_back(ss.str());
        }
        return vv;
    }
    
    bool deserialize(const std::string &str, bool append = false) override
    {
        if (!append) {
            this->m_values.clear();
            this->m_enabled.clear();
        }
        std::istringstream is(str);
        std::string point_str;
        while (std::getline(is, point_str, ',')) {
        	boost::trim(point_str);
            bool enabled = true;
            if (!point_str.empty() && point_str.front() == '!') {
                enabled = false;
                point_str = point_str.substr(1);
            }
            Vec2d point(Vec2d::Zero());
            std::istringstream iss(point_str);
            std::string coord_str;
            if (std::getline(iss, coord_str, 'x')) {
                std::istringstream(coord_str) >> point(0);
                if (std::getline(iss, coord_str, 'x')) {
                    std::istringstream(coord_str) >> point(1);
                }
            }
            this->m_values.push_back(point);
            this->m_enabled.push_back(enabled);
        }
        set_default_enabled();
        assert(this->m_values.size() == this->m_enabled.size());
        return true;
    }

private:
	friend class cereal::access;
	template<class Archive> void save(Archive& archive) const {
        archive(flags);
		size_t cnt = this->m_values.size();
		archive(cnt);
		archive.saveBinary((const char*)this->m_values.data(), sizeof(Vec2d) * cnt);
	}
	template<class Archive> void load(Archive& archive) {
        archive(flags);
		size_t cnt;
		archive(cnt);
		this->m_values.assign(cnt, Vec2d());
		archive.loadBinary((char*)this->m_values.data(), sizeof(Vec2d) * cnt);
	}
};

class ConfigOptionPoint3 : public ConfigOptionSingle<Vec3d>
{
public:
    ConfigOptionPoint3() : ConfigOptionSingle<Vec3d>(Vec3d(0,0,0)) {}
    explicit ConfigOptionPoint3(const Vec3d &value) : ConfigOptionSingle<Vec3d>(value) {}
    
    static ConfigOptionType static_type() { return coPoint3; }
    ConfigOptionType        type()  const override { return static_type(); }
    ConfigOption*           clone() const override { return new ConfigOptionPoint3(*this); }
    ConfigOptionPoint3&     operator=(const ConfigOption *opt) { this->set(opt); return *this; }
    bool                    operator==(const ConfigOptionPoint3 &rhs) const throw() { return this->is_enabled() == rhs.is_enabled() && this->value == rhs.value; }
    bool                    operator< (const ConfigOptionPoint3 &rhs) const throw() 
    {
        bool this_enabled = this->is_enabled();
        bool rhs_enabled  = this->is_enabled();
        return std::tie(this_enabled, this->value.x(), this->value.y()) < std::tie(rhs_enabled, rhs.value.x(), rhs.value.y());
    }

    std::string serialize() const override
    {
        std::ostringstream ss;
        if (!this->is_enabled())
            ss << "!";
        ss << this->value(0);
        ss << ",";
        ss << this->value(1);
        ss << ",";
        ss << this->value(2);
        return ss.str();
    }
    
    bool deserialize(const std::string &str_raw, bool append = false) override
    {
        UNUSED(append);
        if (!str_raw.empty() && str_raw.front() == '!') {
            this->set_enabled(false);
        } else {
            this->set_enabled(true);
        }
        
        Vec2d point(Vec2d::Zero());
        std::string str = (this->is_enabled() ? str_raw : str_raw.substr(1));
        char dummy;
        return sscanf(str.data(), " %lf , %lf , %lf %c", &this->value(0), &this->value(1), &this->value(2), &dummy) == 3 ||
               sscanf(str.data(), " %lf x %lf x %lf %c", &this->value(0), &this->value(1), &this->value(2), &dummy) == 3;
    }

private:
	friend class cereal::access;
	template<class Archive> void serialize(Archive &ar) { ar(cereal::base_class<ConfigOptionSingle<Vec3d>>(this)); }
};

class ConfigOptionGraph : public ConfigOptionSingle<GraphData>
{
public:
    ConfigOptionGraph() : ConfigOptionSingle<GraphData>(GraphData()) {}
    explicit ConfigOptionGraph(const GraphData &value) : ConfigOptionSingle<GraphData>(value) {}
    
    static ConfigOptionType static_type() { return coGraph; }
    ConfigOptionType        type()  const override { return static_type(); }
    ConfigOption*           clone() const override { return new ConfigOptionGraph(*this); }
    ConfigOptionGraph&      operator=(const ConfigOption *opt) { this->set(opt); return *this; }
    bool                    operator==(const ConfigOptionGraph &rhs) const throw() { return this->is_enabled() == rhs.is_enabled() && this->value == rhs.value; }
    bool                    operator< (const ConfigOptionGraph &rhs) const throw() { return this->is_enabled() < rhs.is_enabled() || (this->is_enabled() == rhs.is_enabled() && this->value <  rhs.value); }
    
    std::string serialize() const override
    {
        std::ostringstream ss;
        if(!this->is_enabled())
            ss << "!";
        ss << this->value.serialize();
        return ss.str();
    }

    bool deserialize(const std::string &str, bool append = false) override
    {
        UNUSED(append);
        GraphData data;
        bool enabled = true;
        if (!str.empty() && str.front() == '!') {
            enabled = false;
        }
        bool ok = data.deserialize(enabled ? str : str.substr(1));
        if (!ok)
            return false;
        this->set_enabled(enabled);
        this->value = data;
        return true;
    }
    

private:
    friend class cereal::access;
    template<class Archive> void serialize(Archive &ar) { ar(cereal::base_class<ConfigOptionSingle<GraphData>>(this)); }
};


class ConfigOptionGraphs : public ConfigOptionVector<GraphData>
{
public:
    ConfigOptionGraphs() : ConfigOptionVector<GraphData>() {}
    explicit ConfigOptionGraphs(const GraphData &value) : ConfigOptionVector<GraphData>(value) {}
    explicit ConfigOptionGraphs(size_t n, const GraphData& value) : ConfigOptionVector<GraphData>(n, value) {}
    explicit ConfigOptionGraphs(std::initializer_list<GraphData> il) : ConfigOptionVector<GraphData>(std::move(il)) {}
    explicit ConfigOptionGraphs(const std::vector<GraphData> &values) : ConfigOptionVector<GraphData>(values) {}
    
    static ConfigOptionType static_type() { return coGraphs; }
    ConfigOptionType        type()  const override { return static_type(); }
    ConfigOption*           clone() const override { assert(this->m_values.size() == this->m_enabled.size()); return new ConfigOptionGraphs(*this); }
    ConfigOptionGraphs&    operator=(const ConfigOption *opt) { this->set(opt); return *this; }
    bool                    operator==(const ConfigOptionGraphs &rhs) const throw() { return this->m_enabled == rhs.m_enabled && this->m_values == rhs.m_values; }
    bool operator<(const ConfigOptionGraphs &rhs) const throw()
    {
        return this->m_enabled < rhs.m_enabled || (this->m_enabled == rhs.m_enabled && 
            std::lexicographical_compare(this->m_values.begin(), this->m_values.end(), rhs.m_values.begin(),
                                            rhs.m_values.end(), [](const auto &l, const auto &r) { return l < r; }));
    }
    bool                    is_nil(int32_t idx = 0) const override { return false; }

    std::string serialize() const override
    {
        std::ostringstream ss;
        for (size_t idx = 0; idx < size(); ++idx) {
            const GraphData &graph = this->m_values[idx];
            if (idx != 0) ss << ",";
            if (!this->is_enabled(idx)) ss << "!";
            ss << graph.serialize();
        }
        return ss.str();
    }

    std::vector<std::string> vserialize() const override
    {
        std::vector<std::string> vv;
        for (size_t idx = 0; idx < size(); ++idx) {
            const GraphData &graph = this->m_values[idx];
            std::ostringstream ss;
            if (!this->is_enabled(idx)) ss << "!";
            ss << graph.serialize();
            vv.push_back(ss.str());
        }
        return vv;
    }
    
    bool deserialize(const std::string &str, bool append = false) override
    {
        if (!append) {
            this->m_values.clear();
            this->m_enabled.clear();
        }
        std::istringstream is(str);
        std::string graph_str;
        char sep = ',';
        if (str.find(';') != std::string::npos)
            sep = ';';
        while (std::getline(is, graph_str, sep)) {
            boost::trim(graph_str);
            bool enabled = true;
            if (!graph_str.empty() && graph_str.front() == '!') {
                enabled = false;
                graph_str = graph_str.substr(1);
                boost::trim(graph_str);
            }
            GraphData graph;
            bool ok = graph.deserialize(graph_str);
            if (ok) {
                this->m_values.push_back(std::move(graph));
                this->m_enabled.push_back(enabled);
            }
        }
        set_default_enabled();
        return true;
    }

private:
    // use the string representation for cereal archive, as it's convenient.
    // TODO: try to save/load the vector of pair of double and the two bits.
    friend class cereal::access;
    template<class Archive> void save(Archive& archive) const {
        archive(flags);
        std::string serialized = this->serialize();
        size_t cnt = serialized.size();
        archive(cnt);
        archive.saveBinary((const char*)serialized.data(), sizeof(char) * cnt);
    }
    template<class Archive> void load(Archive& archive) {
        archive(flags);
        size_t cnt;
        archive(cnt);
        std::string serialized;
        serialized.assign(cnt, char());
        archive.loadBinary((char*)serialized.data(), sizeof(char) * cnt);
        deserialize(serialized, false);
    }
};

class ConfigOptionBool : public ConfigOptionSingle<bool>
{
public:
    ConfigOptionBool() : ConfigOptionSingle<bool>(false) {}
    explicit ConfigOptionBool(bool _value) : ConfigOptionSingle<bool>(_value) {}
    
    static ConfigOptionType static_type() { return coBool; }
    ConfigOptionType        type()      const override { return static_type(); }
    bool                    get_bool(size_t idx = 0) const override { return this->value; }
    int32_t                 get_int(size_t idx = 0) const override { return this->value ? 1 : 0; }
    double                  get_float(size_t idx = 0) const override { return this->value ? 1. : 0.; }
    ConfigOption*           clone()     const override { return new ConfigOptionBool(*this); }
    ConfigOptionBool&       operator=(const ConfigOption *opt) { this->set(opt); return *this; }
    bool                    operator==(const ConfigOptionBool &rhs) const throw() { return this->is_enabled() == rhs.is_enabled() &&this->value == rhs.value; }
    bool                    operator< (const ConfigOptionBool &rhs) const throw() { return this->is_enabled() < rhs.is_enabled() || (this->is_enabled() == rhs.is_enabled() && int(this->value) < int(rhs.value)); }

    std::string serialize() const override
    {
        return std::string(this->is_enabled() ? "" : "!") + std::string(this->value ? "1" : "0");
    }
    
    bool deserialize(const std::string &str, bool append = false) override
    {
        UNUSED(append);
        if (str.empty())
            return false;
        if (str.front() == '!') {
            this->set_enabled(false);
        } else {
            this->set_enabled(true);
        }
        if (str.back() == '1') {
            this->value = true;
            return true;
        }
        if (str.back() == '0') {
            this->value = false;
            return true;
        }
        return false;
    }

private:
	friend class cereal::access;
	template<class Archive> void serialize(Archive &ar) { ar(cereal::base_class<ConfigOptionSingle<bool>>(this)); }
};

template<bool NULLABLE>
class ConfigOptionBoolsTempl : public ConfigOptionVector<unsigned char>
{
public:
    ConfigOptionBoolsTempl() : ConfigOptionVector<unsigned char>() {}
    explicit ConfigOptionBoolsTempl(bool default_value) : ConfigOptionVector<unsigned char>(default_value) {}
    explicit ConfigOptionBoolsTempl(size_t n, bool value) : ConfigOptionVector<unsigned char>(n, (unsigned char)value) {}
    explicit ConfigOptionBoolsTempl(std::initializer_list<bool> il)
    {
        this->m_values.reserve(il.size());
        for (bool b : il) this->m_values.emplace_back((unsigned char) b);
        this->m_enabled.resize(this->m_values.size(), ConfigOption::is_enabled());
        assert(m_enabled.size() == size());
    }
    explicit ConfigOptionBoolsTempl(std::initializer_list<unsigned char> il)
    {
        this->m_values.reserve(il.size());
        for (unsigned char b : il) this->m_values.emplace_back(b);
        this->m_enabled.resize(this->m_values.size(), ConfigOption::is_enabled());
        assert(m_enabled.size() == size());
    }
	explicit ConfigOptionBoolsTempl(const std::vector<unsigned char>& vec) : ConfigOptionVector<unsigned char>(vec) {}
	explicit ConfigOptionBoolsTempl(std::vector<unsigned char>&& vec) : ConfigOptionVector<unsigned char>(std::move(vec)) {}

    static ConfigOptionType static_type() { return coBools; }
    ConfigOptionType        type()  const override { return static_type(); }
    ConfigOption*           clone() const override { assert(this->m_values.size() == this->m_enabled.size()); return new ConfigOptionBoolsTempl(*this); }
    ConfigOptionBoolsTempl& operator=(const ConfigOption *opt) { this->set(opt); return *this; }
    bool                    operator==(const ConfigOptionBoolsTempl &rhs) const throw() { return this->m_enabled == rhs.m_enabled && this->m_values == rhs.m_values; }
    bool                    operator< (const ConfigOptionBoolsTempl &rhs) const throw() { return this->m_enabled < rhs.m_enabled || (this->m_enabled == rhs.m_enabled && this->m_values <  rhs.m_values); }
    // Could a special "nil" value be stored inside the vector, indicating undefined value?
    bool 					nullable() const override { return NULLABLE; }
    // Special "nil" value to be stored into the vector if this->supports_nil().
    static unsigned char    NIL_VALUE() { return std::numeric_limits<unsigned char>::max(); }
    // A scalar is nil, or all values of a vector are nil.
    bool is_nil(int32_t idx = -1) const override
    {
        if (idx < 0) {
            for (uint8_t v : this->m_values)
                if (v != NIL_VALUE())
                    return false;
            return true;
        } else {
<<<<<<< HEAD
            return idx < int32_t(this->size()) ? NIL_VALUE() == this->m_values[idx] :
                   this->empty()               ? NIL_VALUE() == this->default_value :
                                                 NIL_VALUE() == this->m_values.front();
        }
=======
            return idx < values.size() ? NIL_VALUE() == this->values[idx] :
                   values.empty()      ? NIL_VALUE() == this->default_value :
                                         NIL_VALUE() == this->values.front();
    }
>>>>>>> 3c0b9e04
    }
    bool                    get_bool(size_t idx = 0) const override { return ConfigOptionVector<unsigned char>::get_at(idx) != 0; }
    int32_t                 get_int(size_t idx = 0) const override { return ConfigOptionVector<unsigned char>::get_at(idx) != 0 ? 1 : 0; }
    double                  get_float(size_t idx = 0) const override { return ConfigOptionVector<unsigned char>::get_at(idx) != 0 ? 1. : 0.; }

    std::string serialize() const override
    {
        std::ostringstream ss;
        for (size_t idx = 0;idx < this->m_values.size(); ++idx) {
            if (idx > 0)
                ss << ",";
            this->serialize_single_value(ss, this->m_values[idx], this->is_enabled(idx));
        }
        return ss.str();
    }
    
    std::vector<std::string> vserialize() const override
    {
        std::vector<std::string> vv;
        for (size_t idx = 0;idx < this->m_values.size(); ++idx) {
            std::ostringstream ss;
            this->serialize_single_value(ss, this->m_values[idx], this->is_enabled(idx));
            vv.push_back(ss.str());
        }
        return vv;
    }

    ConfigHelpers::DeserializationResult deserialize_with_substitutions(const std::string &str, bool append, ConfigHelpers::DeserializationSubstitution substitution)
    {
        if (!append) {
            this->m_values.clear();
            this->m_enabled.clear();
        }
        std::istringstream is(str);
        std::string item_str;
        bool substituted = false;
        while (std::getline(is, item_str, ',')) {
        	boost::trim(item_str);
            bool enabled = true;
            if (!item_str.empty() && item_str.front() == '!') {
                enabled = false;
                item_str = item_str.substr(1);
                boost::trim(item_str);
            }
        	unsigned char new_value = 0;
        	if (item_str == NIL_STR_VALUE) {
        		if (NULLABLE)
                    new_value = NIL_VALUE();
        		else
                    throw ConfigurationError("Deserializing nil into a non-nullable object");
        	} else if (item_str == "1") {
        		new_value = true;
        	} else if (item_str == "0") {
        		new_value = false;
        	} else if (substitution != ConfigHelpers::DeserializationSubstitution::Disabled && ConfigHelpers::looks_like_enum_value(item_str)) {
        		new_value = ConfigHelpers::enum_looks_like_true_value(item_str) || substitution == ConfigHelpers::DeserializationSubstitution::DefaultsToTrue;
        		substituted = true;
        	} else
        		return ConfigHelpers::DeserializationResult::Failed;
            this->m_values.push_back(new_value);
            this->m_enabled.push_back(enabled);
        }
        set_default_enabled();
        assert(this->m_values.size() == this->m_enabled.size());
        return substituted ? ConfigHelpers::DeserializationResult::Substituted : ConfigHelpers::DeserializationResult::Loaded;
    }

    bool deserialize(const std::string &str, bool append = false) override
    {
    	return this->deserialize_with_substitutions(str, append, ConfigHelpers::DeserializationSubstitution::Disabled) == ConfigHelpers::DeserializationResult::Loaded;
    }

protected:
    void serialize_single_value(std::ostringstream &ss, const unsigned char v, bool enabled) const {
        if (!enabled)
            ss << "!";
        if (v == NIL_VALUE()) {
            if (NULLABLE)
                ss << NIL_STR_VALUE;
            else
                throw ConfigurationError("Serializing NaN");
        } else
            ss << (v ? "1" : "0");
    }

private:
	friend class cereal::access;
	template<class Archive> void serialize(Archive &ar) { ar(cereal::base_class<ConfigOptionVector<unsigned char>>(this)); }
};

using ConfigOptionBools    	    = ConfigOptionBoolsTempl<false>;
using ConfigOptionBoolsNullable = ConfigOptionBoolsTempl<true>;

// Map from an enum integer value to an enum name.
typedef std::vector<std::string>  t_config_enum_names;
// Map from an enum name to an enum integer value.
typedef std::map<std::string,int32_t> t_config_enum_values;

template <class T>
class ConfigOptionEnum : public ConfigOptionSingle<T>
{
public:
    // by default, use the first value (0) of the T enum type
    ConfigOptionEnum() : ConfigOptionSingle<T>(static_cast<T>(0)) {}
    explicit ConfigOptionEnum(T _value) : ConfigOptionSingle<T>(_value) {}
    
    static ConfigOptionType static_type() { return coEnum; }
    ConfigOptionType        type()  const override { return static_type(); }
    ConfigOption*           clone() const override { return new ConfigOptionEnum<T>(*this); }
    ConfigOptionEnum<T>&    operator=(const ConfigOption *opt) { this->set(opt); return *this; }
    bool                    operator==(const ConfigOptionEnum<T> &rhs) const throw() { return this->is_enabled() == rhs.is_enabled() && this->value == rhs.value; }
    bool                    operator< (const ConfigOptionEnum<T> &rhs) const throw() { return this->is_enabled() < rhs.is_enabled() || (this->is_enabled() == rhs.is_enabled() && int(this->value) < int(rhs.value)); }
    int32_t                 get_int(size_t idx = 0) const override { return int32_t(this->value); }
    void                    set_enum_int(int32_t val) override { this->value = T(val); }
    // special case for get/set any: use a int like for ConfigOptionEnumGeneric, to simplify
    boost::any get_any(int32_t idx = -1) const override { return boost::any(get_int()); }
    void       set_any(boost::any anyval, int32_t idx = -1) override { set_enum_int(boost::any_cast<int32_t>(anyval)); }

    bool operator==(const ConfigOption &rhs) const override
    {
        if (rhs.type() != this->type())
            throw ConfigurationError("ConfigOptionEnum<T>: Comparing incompatible types");
        // rhs could be of the following type: ConfigOptionEnumGeneric or ConfigOptionEnum<T>
        return this->is_enabled() == rhs.is_enabled() && this->value == (T)rhs.get_int();
    }

    void set(const ConfigOption *rhs) override {
        if (rhs->type() != this->type())
            throw ConfigurationError("ConfigOptionEnum<T>: Assigning an incompatible type");
        // rhs could be of the following type: ConfigOptionEnumGeneric or ConfigOptionEnum<T>
        this->value = (T)rhs->get_int();
        this->flags = rhs->flags;
    }

    std::string serialize() const override
    {
        const t_config_enum_names& names = ConfigOptionEnum<T>::get_enum_names();
        assert(static_cast<int>(this->value) < int(names.size()));
        return std::string(this->is_enabled() ? "" : "!") + names[static_cast<int>(this->value)];
    }

    bool deserialize(const std::string &str, bool append = false) override
    {
        UNUSED(append);
        if (!str.empty() && str.front() == '!') {
            this->set_enabled(false);
        } else {
            this->set_enabled(true);
        }
        return from_string(this->is_enabled() ? str : str.substr(1), this->value);
    }

    static bool has(T value) 
    {
        for (const std::pair<std::string, int32_t> &kvp : ConfigOptionEnum<T>::get_enum_values())
            if (kvp.second == value)
                return true;
        return false;
    }

    // Map from an enum integer value to name.
    static const t_config_enum_names& get_enum_names();
    // Map from an enum name to an enum integer value.
    static const t_config_enum_values& get_enum_values();

    static bool from_string(const std::string &str, T &value)
    {
        const t_config_enum_values &enum_keys_map = ConfigOptionEnum<T>::get_enum_values();
        auto it = enum_keys_map.find(str);
        if (it == enum_keys_map.end())
            return false;
        value = static_cast<T>(it->second);
        return true;
    }
};

// Generic enum configuration value.
// We use this one in DynamicConfig objects when creating a config value object for ConfigOptionType == coEnum.
// In the StaticConfig, it is better to use the specialized ConfigOptionEnum<T> containers.
class ConfigOptionEnumGeneric : public ConfigOptionInt
{
public:
    ConfigOptionEnumGeneric(const t_config_enum_values* keys_map = nullptr) : keys_map(keys_map) {}
    explicit ConfigOptionEnumGeneric(const t_config_enum_values* keys_map, int32_t value) : ConfigOptionInt(value), keys_map(keys_map) {}

    const t_config_enum_values* keys_map;
    
    static ConfigOptionType     static_type() { return coEnum; }
    ConfigOptionType            type()  const override { return static_type(); }
    ConfigOption*               clone() const override { return new ConfigOptionEnumGeneric(*this); }
    ConfigOptionEnumGeneric&    operator= (const ConfigOption *opt) { this->set(opt); return *this; }
    bool                        operator==(const ConfigOptionEnumGeneric &rhs) const throw() { return this->is_enabled() == rhs.is_enabled() && this->value == rhs.value; }
    bool                        operator< (const ConfigOptionEnumGeneric &rhs) const throw() { return this->is_enabled() < rhs.is_enabled() || (this->is_enabled() == rhs.is_enabled() && this->value <  rhs.value); }

    bool operator==(const ConfigOption &rhs) const override
    {
        if (rhs.type() != this->type())
            throw ConfigurationError("ConfigOptionEnumGeneric: Comparing incompatible types");
        // rhs could be of the following type: ConfigOptionEnumGeneric or ConfigOptionEnum<T>
        return this->is_enabled() == rhs.is_enabled() && this->value == rhs.get_int();
    }

    void set_enum_int(int32_t val) override { this->value = val; }
    void set(const ConfigOption *rhs) override {
        if (rhs->type() != this->type())
            throw ConfigurationError("ConfigOptionEnumGeneric: Assigning an incompatible type");
        // rhs could be of the following type: ConfigOptionEnumGeneric or ConfigOptionEnum<T>
        this->value = rhs->get_int();
        this->flags = rhs->flags;
    }

    std::string serialize() const override
    {
        std::string prefix;
        if (!this->is_enabled())
            prefix = "!";
        for (const auto &kvp : *this->keys_map)
            if (kvp.second == this->value) 
                return prefix + kvp.first;
        return prefix;
    }

    bool deserialize(const std::string &str, bool append = false) override
    {
        UNUSED(append);
        auto it = this->keys_map->find(str);
        if (it == this->keys_map->end())
            return false;
        this->value = it->second;
        return true;
    }

private:
	friend class cereal::access;
	template<class Archive> void serialize(Archive& ar) { ar(cereal::base_class<ConfigOptionInt>(this)); }
};

// Definition of values / labels for a combo box.
// Mostly used for closed enums (when type == coEnum), but may be used for 
// open enums with ints resp. floats, if gui_type is set to GUIType::i_enum_open" resp. GUIType::f_enum_open.
class ConfigOptionEnumDef {
public:
    bool                            has_values() const { return ! m_values.empty(); }
    bool                            has_labels() const { return ! m_labels.empty(); }
    const std::vector<std::string>& values() const { return m_values; }
    const std::string&              value(int idx) const { return m_values[idx]; }
    // Used for open enums (gui_type is set to GUIType::i_enum_open" resp. GUIType::f_enum_open).
    // If values not defined, use labels.
    const std::vector<std::string>& enums() const { 
        assert(this->is_valid_open_enum());
        return this->has_values() ? m_values : m_labels;
    }
    // Used for closed enums. If labels are not defined, use values instead.
    const std::vector<std::string>& labels() const { return this->has_labels() ? m_labels : m_values; }
    const std::string&              label(int idx) const { return this->labels()[idx]; }

    // Look up a closed enum value of this combo box based on an index of the combo box value / label.
    // Such a mapping should always succeed.
    int index_to_enum(int index) const;

    // Look up an index of value / label of this combo box based on enum value. 
    // Such a mapping may fail, thus an optional is returned.
    std::optional<int> enum_to_index(int enum_val) const;

    // Look up an index of value / label of this combo box based on value string. 
    std::optional<int> value_to_index(const std::string &value) const;

    // Look up an index of label of this combo box. Used for open enums.
    std::optional<int> label_to_index(const std::string &value) const;

    std::optional<std::reference_wrapper<const std::string>> enum_to_value(int enum_val) const;

    std::optional<std::reference_wrapper<const std::string>> enum_to_label(int enum_val) const;
    
    //should be only used for debugging, but the script executor uses it to know how to read/write into the enum_def
    bool is_valid_closed_enum() const;
#ifndef NDEBUG
    bool is_valid_open_enum() const;
#endif // NDEBUG

    void                    clear();

    ConfigOptionEnumDef*    clone() const { return new ConfigOptionEnumDef{ *this }; }

private:
    friend ConfigDef;
    friend ConfigOptionDef;

    // Only allow ConfigOptionEnumDef() to be created from ConfigOptionDef.
    ConfigOptionEnumDef() = default;
    ConfigOptionEnumDef(const ConfigOptionEnumDef &other) // default copy, but with a check for m_enum_names when it reference 'itself'
        : m_values(other.m_values)
        , m_labels(other.m_labels)
        , m_values_ordinary(other.m_values_ordinary)
        , m_enum_names(other.m_enum_names)
        , m_enum_keys_map(other.m_enum_keys_map)
    {
        if (other.m_enum_names == &other.m_values) {
            this->m_enum_names = &this->m_values;
        }
    }

    void set_values(const std::vector<std::string> &v);
    void set_values(const std::initializer_list<std::string_view> il);
    void set_values(const std::initializer_list<std::pair<std::string_view, std::string_view>> il);
    void set_values(const std::vector<std::pair<std::string, std::string>> il);
    void set_labels(const std::initializer_list<std::string_view> il);
    void finalize_closed_enum();

    std::vector<std::string>        m_values;
    std::vector<std::string>        m_labels;
    // If true, then enum_values are sorted and they contain all the values, thus the UI element ordinary
    // to enum value could be converted directly.
    bool                            m_values_ordinary { false };

    template<typename EnumType>
    void set_enum_map()
    {
        m_enum_names    = &ConfigOptionEnum<EnumType>::get_enum_names();
        m_enum_keys_map = &ConfigOptionEnum<EnumType>::get_enum_values();
    }

    // For enums (when type == coEnum). Maps enums to enum names.
    // These are stored in a global static const storage, defined in PrintConfig
    // for scripted widget, there is no hardcoded storage, so m_enum_names is m_values and m_enum_keys_map is m_enum_keys_map_storage_for_script
    // Initialized by ConfigOptionEnum<xxx>::get_enum_names()
    const t_config_enum_names*  m_enum_names{ nullptr };
    // For enums (when type == coEnum). Maps enum_values to enums.
    // Initialized by ConfigOptionEnum<xxx>::get_enum_values()
    const t_config_enum_values* m_enum_keys_map{ nullptr };
    std::shared_ptr<t_config_enum_values> m_enum_keys_map_storage_for_script{ nullptr };
};

// Definition of a configuration value for the purpose of GUI presentation, editing, value mapping and config file handling.
class ConfigOptionDef
{
public:
    enum class GUIType {
        // closed enum
        undefined,
        // Open enums, integer value could be one of the enumerated values or something else.
        i_enum_open,
        // Open enums, float value could be one of the enumerated values or something else.
        f_enum_open,
        // Open enums, string value could be one of the enumerated values or something else.
        select_open,
        // Color picker, string value.
        color,
        // Currently unused.
        slider,
        // Static text
        legend,
        // Vector value, but edited as a single string.
        // one_string,// it's now the default for vector without any idx. If you want to edit the first value, set the idx to 0
        // Close parameter, string value could be one of the list values.
        select_close,
    };
    static bool is_gui_type_enum_open(const GUIType gui_type) 
        { return gui_type == ConfigOptionDef::GUIType::i_enum_open || gui_type == ConfigOptionDef::GUIType::f_enum_open || gui_type == ConfigOptionDef::GUIType::select_open; }

	// Identifier of this option. It is stored here so that it is accessible through the by_serialization_key_ordinal map.
	t_config_option_key 				opt_key;
    // What type? bool, int, string etc.
    ConfigOptionType                    type            = coNone;
	// If a type is nullable, then it accepts a "nil" value (scalar) or "nil" values (vector).
	bool								nullable		= false;
    // Default value of this option. The default value object is owned by ConfigDef, it is released in its destructor.
    Slic3r::clonable_ptr<const ConfigOption> default_value;
    void 								set_default_value(const ConfigOption* ptr) {
        assert(!ptr->is_vector());
        this->default_value = Slic3r::clonable_ptr<const ConfigOption>(ptr);
    }
    void 								set_default_value(ConfigOptionVectorBase* ptr) {
        ptr->set_is_extruder_size(this->is_vector_extruder);
        this->default_value = Slic3r::clonable_ptr<const ConfigOption>(ptr);
    }
    template<typename T> const T* 		get_default_value() const { return static_cast<const T*>(this->default_value.get()); }

    // Create an empty option to be used as a base for deserialization of DynamicConfig.
    ConfigOption*						create_empty_option() const;
    // Create a default option to be inserted into a DynamicConfig.
    ConfigOption*						create_default_option() const;

    bool                                is_scalar()     const { return (int(this->type) & int(coVectorType)) == 0; }

    template<class Archive> ConfigOption* load_option_from_archive(Archive &archive) const {
        if (this->nullable) {
            switch (this->type) {
            case coFloat:           { auto opt = new ConfigOptionFloatNullable();   archive(*opt); return opt; }
            case coInt:             { auto opt = new ConfigOptionIntNullable();	    archive(*opt); return opt; }
            case coFloats:          { auto opt = new ConfigOptionFloatsNullable();  archive(*opt); opt->set_is_extruder_size(this->is_vector_extruder); return opt; }
            case coInts:            { auto opt = new ConfigOptionIntsNullable();    archive(*opt); opt->set_is_extruder_size(this->is_vector_extruder); return opt; }
            case coPercents:        { auto opt = new ConfigOptionPercentsNullable();archive(*opt); opt->set_is_extruder_size(this->is_vector_extruder); return opt; }
            case coFloatsOrPercents:{ auto opt = new ConfigOptionFloatsOrPercentsNullable();archive(*opt); opt->set_is_extruder_size(this->is_vector_extruder); return opt; }
            case coBools:           { auto opt = new ConfigOptionBoolsNullable();   archive(*opt); opt->set_is_extruder_size(this->is_vector_extruder); return opt; }
		    default:                throw ConfigurationError(std::string("ConfigOptionDef::load_option_from_archive(): Unknown nullable option type for option ") + this->opt_key);
		    }
    	} else {
		    switch (this->type) {
            case coFloat:           { auto opt = new ConfigOptionFloat();           archive(*opt); return opt; }
            case coFloats:          { auto opt = new ConfigOptionFloats();          archive(*opt); opt->set_is_extruder_size(this->is_vector_extruder); return opt; }
            case coInt:             { auto opt = new ConfigOptionInt();             archive(*opt); return opt; }
            case coInts:            { auto opt = new ConfigOptionInts();            archive(*opt); opt->set_is_extruder_size(this->is_vector_extruder); return opt; }
            case coString:          { auto opt = new ConfigOptionString();          archive(*opt); return opt; }
            case coStrings:         { auto opt = new ConfigOptionStrings();         archive(*opt); opt->set_is_extruder_size(this->is_vector_extruder); return opt; }
            case coPercent:         { auto opt = new ConfigOptionPercent();         archive(*opt); return opt; }
            case coPercents:        { auto opt = new ConfigOptionPercents();        archive(*opt); opt->set_is_extruder_size(this->is_vector_extruder); return opt; }
            case coFloatOrPercent:  { auto opt = new ConfigOptionFloatOrPercent();  archive(*opt); return opt; }
            case coFloatsOrPercents:{ auto opt = new ConfigOptionFloatsOrPercents();archive(*opt); opt->set_is_extruder_size(this->is_vector_extruder); return opt; }
            case coPoint:           { auto opt = new ConfigOptionPoint();           archive(*opt); return opt; }
            case coPoints:          { auto opt = new ConfigOptionPoints();          archive(*opt); opt->set_is_extruder_size(this->is_vector_extruder); return opt; }
            case coPoint3:          { auto opt = new ConfigOptionPoint3();          archive(*opt); return opt; }
            case coGraph:           { auto opt = new ConfigOptionGraph();           archive(*opt); return opt; }
            case coGraphs:          { auto opt = new ConfigOptionGraphs();          archive(*opt); opt->set_is_extruder_size(this->is_vector_extruder); return opt; }
            case coBool:            { auto opt = new ConfigOptionBool();            archive(*opt); return opt; }
            case coBools:           { auto opt = new ConfigOptionBools();           archive(*opt); opt->set_is_extruder_size(this->is_vector_extruder); return opt; }
		    case coEnum:            { auto opt = new ConfigOptionEnumGeneric(this->enum_def->m_enum_keys_map); archive(*opt); return opt; }
		    default:                throw ConfigurationError(std::string("ConfigOptionDef::load_option_from_archive(): Unknown option type for option ") + this->opt_key);
		    }
		}
	}

    template<class Archive> ConfigOption* save_option_to_archive(Archive &archive, const ConfigOption *opt) const {
    	if (this->nullable) {
		    switch (this->type) {
            case coFloat:           archive(*static_cast<const ConfigOptionFloatNullable*>(opt));  break;
            case coInt:             archive(*static_cast<const ConfigOptionIntNullable*>(opt));  break;
		    case coFloats:          archive(*static_cast<const ConfigOptionFloatsNullable*>(opt));  break;
		    case coInts:            archive(*static_cast<const ConfigOptionIntsNullable*>(opt));    break;
		    case coPercents:        archive(*static_cast<const ConfigOptionPercentsNullable*>(opt));break;
		    case coFloatsOrPercents:archive(*static_cast<const ConfigOptionFloatsOrPercentsNullable*>(opt));break;
		    case coBools:           archive(*static_cast<const ConfigOptionBoolsNullable*>(opt)); 	break;
		    default:                throw ConfigurationError(std::string("ConfigOptionDef::save_option_to_archive(): Unknown nullable option type for option ") + this->opt_key);
		    }
		} else {
		    switch (this->type) {
		    case coFloat:           archive(*static_cast<const ConfigOptionFloat*>(opt));  			break;
		    case coFloats:          archive(*static_cast<const ConfigOptionFloats*>(opt)); 			break;
		    case coInt:             archive(*static_cast<const ConfigOptionInt*>(opt)); 	 		break;
		    case coInts:            archive(*static_cast<const ConfigOptionInts*>(opt)); 	 		break;
		    case coString:          archive(*static_cast<const ConfigOptionString*>(opt)); 			break;
		    case coStrings:         archive(*static_cast<const ConfigOptionStrings*>(opt)); 		break;
		    case coPercent:         archive(*static_cast<const ConfigOptionPercent*>(opt)); 		break;
		    case coPercents:        archive(*static_cast<const ConfigOptionPercents*>(opt)); 		break;
		    case coFloatOrPercent:  archive(*static_cast<const ConfigOptionFloatOrPercent*>(opt));	break;
		    case coFloatsOrPercents:archive(*static_cast<const ConfigOptionFloatsOrPercents*>(opt));break;
		    case coPoint:           archive(*static_cast<const ConfigOptionPoint*>(opt)); 			break;
		    case coPoints:          archive(*static_cast<const ConfigOptionPoints*>(opt)); 			break;
		    case coPoint3:          archive(*static_cast<const ConfigOptionPoint3*>(opt)); 			break;
		    case coGraph:           archive(*static_cast<const ConfigOptionGraph*>(opt)); 			break;
		    case coGraphs:          archive(*static_cast<const ConfigOptionGraphs*>(opt)); 			break;
		    case coBool:            archive(*static_cast<const ConfigOptionBool*>(opt)); 			break;
		    case coBools:           archive(*static_cast<const ConfigOptionBools*>(opt)); 			break;
		    case coEnum:            archive(*static_cast<const ConfigOptionEnumGeneric*>(opt)); 	break;
		    default:                throw ConfigurationError(std::string("ConfigOptionDef::save_option_to_archive(): Unknown option type for option ") + this->opt_key);
		    }
		}
		// Make the compiler happy, shut up the warnings.
		return nullptr;
	}

    // Usually empty. 
    // Special values - "i_enum_open", "f_enum_open" to provide combo box for int or float selection,
    // "select_open" - to open a selection dialog (currently only a serial port selection).
    GUIType                             gui_type { GUIType::undefined };
    bool                                is_gui_type_enum_open() const { return is_gui_type_enum_open(this->gui_type); }
    // Usually empty. Otherwise "serialized" or "show_value"
    // The flags may be combined.
    // "serialized" - vector valued option is entered in a single edit field. Values are separated by a semicolon.
    // "show_value" - even if enum_values / enum_labels are set, still display the value, not the enum label.
    std::string                         gui_flags;
    // Label of the GUI input field.
    // In case the GUI input fields are grouped in some views, the label defines a short label of a grouped value,
    // while full_label contains a label of a stand-alone field.
    // The full label is shown, when adding an override parameter for an object or a modified object.
    std::string                         label;
    std::string                         full_label;
    std::string                         get_full_label() const { return !full_label.empty() ? full_label : label; }
    // With which printer technology is this configuration valid?
    PrinterTechnology                   printer_technology = ptUnknown;
    // Category of a configuration field, from the GUI perspective.
    OptionCategory                      category        = OptionCategory::none;
    // A tooltip text shown in the GUI.
    std::string                         tooltip;
    // Text right from the input field, usually a unit of measurement.
    std::string                         sidetext;
    // Format of this parameter on a command line.
    std::string                         cli;
    // Set for type == coFloatOrPercent.
    // It provides a link to a configuration value, of which this option provides a ratio.
    // For example, 
    // For example external_perimeter_speed may be defined as a fraction of perimeter_speed.
    t_config_option_key                 ratio_over;
    // True for multiline strings.
    bool                                multiline       = false;
    // For text input: If true, the GUI text box spans the complete page width.
    bool                                full_width      = false;
    // For text input: If true, the GUI formats text as code (fixed-width)
    bool                                is_code         = false;
    // For array setting: If true, It has the same size as the number of extruders.
    bool                                is_vector_extruder = false;
    // Not editable. Currently only used for the display of the number of threads.
    bool                                readonly        = false;
    // Can be phony. if not present at laoding, mark it as phony. Also adapt the gui to look for phony status.
    bool                                can_phony       = false;
    // Can be enabled/disabled by a check box.
    bool                                can_enable      = false;
    // Height of a multiline GUI text box.
    int                                 height          = -1;
    // Optional width of an input field.
    int                                 width           = -1;
    // Optional label width of the label (if in a line).
    int                                 label_width     = -1;
    // Optional label alignement to the left instead of the right
    bool                                aligned_label_left = false;
    // Optional label width of the sidetext (if in a line).
    int                                 sidetext_width  = -1;
    // <min, max> limit of a numeric input.
    // If not set, the <min, max> is set to <INT_MIN, INT_MAX>
    // By setting min=0, only nonnegative input is allowed.
    double                              min             = -FLT_MAX;
    double                              max             =  FLT_MAX;
    // To check if it's not a typo and a % is missing. Ask for confirmation if the value is higher than that.
    // if negative, if it's lower than the opposite.
    // if percentage, multiply by the nozzle_diameter.
    FloatOrPercent                      max_literal     = FloatOrPercent{ 0., false };
    // max precision after the dot, only for display
    int                                 precision       = 6;
    // flags for which it can appear (64b flags)
    ConfigOptionMode                    mode            = comNone;
    // Legacy names for this configuration option.
    // Used when parsing legacy configuration file.
    std::vector<t_config_option_key>    aliases;
    // Sometimes a single value may well define multiple values in a "beginner" mode.
    // Currently used for aliasing "solid_layers" to "top_solid_layers", "bottom_solid_layers".
    std::vector<t_config_option_key>    shortcut;
<<<<<<< HEAD
    // Definition of values / labels for a combo box.
    // Mostly used for enums (when type == coEnum), but may be used for ints resp. floats, if gui_type is set to "i_enum_open" resp. "f_enum_open".
    std::vector<std::string>            enum_values;
    std::vector<std::string>            enum_labels;
    // For enums (when type == coEnum). Maps enum_values to enums.
    // Initialized by ConfigOptionEnum<xxx>::get_enum_values()
    const t_config_enum_values         *enum_keys_map   = nullptr;
    
    // Initialized by ConfigOptionEnum<xxx>::get_enum_values()
    std::shared_ptr<GraphSettings>      graph_settings;
=======
>>>>>>> 3c0b9e04

    // for scripted gui widgets
    // true if it's not a real option but a simplified/composite one that use angelscript for interaction.
    bool                                is_script = false;
    boost::any                          default_script_value;
    std::vector<std::string>            depends_on; // from Option

<<<<<<< HEAD
    bool has_enum_value(const std::string &value) const {
        if (!value.empty() && value.front() == '!')
            return has_enum_value(value.substr(1));
        for (const std::string &v : enum_values)
            if (v == value)
                return true;
        return false;
=======
    // Definition of values / labels for a combo box.
    Slic3r::clonable_ptr<ConfigOptionEnumDef> enum_def;

protected:
    // Don't let these methods avaialable: the gui type isn't checked!

    void set_enum_values(const std::vector<std::string> il);

    void set_enum_values(const std::initializer_list<std::string_view> il);

    void set_enum_values(const std::initializer_list<std::pair<std::string_view, std::string_view>> il);

    void set_enum_values(const std::vector<std::pair<std::string, std::string>> il);

    template<typename Values, typename Labels>
    void set_enum_values(Values &&values, Labels &&labels) {
        this->enum_def_new();
        enum_def->set_values(std::move(values));
        enum_def->set_labels(std::move(labels));
    }

public:
    void set_enum_values(GUIType gui_type, const std::initializer_list<std::string_view> il);

    void set_enum_as_closed_for_scripted_enum(const std::vector<std::pair<std::string, std::string>> il);

    void set_enum_values(GUIType gui_type, const std::initializer_list<std::pair<std::string_view, std::string_view>> il);

    void set_enum_values(GUIType gui_type, const std::vector<std::pair<std::string, std::string>> il);

    void set_enum_values(GUIType gui_type, const std::vector<std::string> il);

    void set_enum_labels(GUIType gui_type, const std::initializer_list<std::string_view> il);

    template<typename EnumType>
    void set_enum(std::initializer_list<std::string_view> il) {
        this->set_enum_values(il);
        enum_def->set_enum_map<EnumType>();
    }

    template<typename EnumType>
    void set_enum(std::initializer_list<std::pair<std::string_view, std::string_view>> il) {
        this->set_enum_values(il);
        enum_def->set_enum_map<EnumType>();
    }

    template<typename EnumType, typename Values, typename Labels>
    void set_enum(Values &&values, Labels &&labels) {
        this->set_enum_values(std::move(values), std::move(labels));
        enum_def->set_enum_map<EnumType>();
    }

    template<typename EnumType, typename Values>
    void set_enum(Values &&values, const std::initializer_list<std::string_view> labels) {
        this->set_enum_values(std::move(values), labels);
        enum_def->set_enum_map<EnumType>();
>>>>>>> 3c0b9e04
    }

    bool has_enum_value(const std::string &value) const;

    // 0 is an invalid key.
    size_t 								serialization_key_ordinal = 0;

    // Returns the alternative CLI arguments for the given option.
    // If there are no cli arguments defined, use the key and replace underscores with dashes.
    std::vector<std::string> cli_args(const std::string &key) const;

    // Assign this key to cli to disable CLI for this option.
    static const constexpr char *nocli =  "~~~noCLI";

    static std::map<std::string, ConfigOptionMode> names_2_tag_mode;
    //static void init_mode();

private:
    void    enum_def_new() {
        if (enum_def)
            enum_def->clear();
        else
            enum_def = Slic3r::clonable_ptr<ConfigOptionEnumDef>(new ConfigOptionEnumDef{});
    }
};

inline bool operator<(const ConfigSubstitution &lhs, const ConfigSubstitution &rhs) throw() {
    return lhs.opt_def->opt_key < rhs.opt_def->opt_key ||
           (lhs.opt_def->opt_key == rhs.opt_def->opt_key && lhs.old_value < rhs.old_value);
}
inline bool operator==(const ConfigSubstitution &lhs, const ConfigSubstitution &rhs) throw() {
    return lhs.opt_def == rhs.opt_def && lhs.old_value == rhs.old_value;
}

// Map from a config option name to its definition.
// The definition does not carry an actual value of the config option, only its constant default value.
// t_config_option_key is std::string
typedef std::map<t_config_option_key, ConfigOptionDef> t_optiondef_map;

// Definition of configuration values for the purpose of GUI presentation, editing, value mapping and config file handling.
// The configuration definition is static: It does not carry the actual configuration values,
// but it carries the defaults of the configuration values.
class ConfigDef
{
public:
    t_optiondef_map         					options;
    std::map<size_t, const ConfigOptionDef*>	by_serialization_key_ordinal;

    bool                    has(const t_config_option_key &opt_key) const { return this->options.count(opt_key) > 0; }
    const ConfigOptionDef*  get(const t_config_option_key &opt_key) const {
        t_optiondef_map::iterator it = const_cast<ConfigDef*>(this)->options.find(opt_key);
        return (it == this->options.end()) ? nullptr : &it->second;
    }
    std::vector<std::string> keys() const {
        std::vector<std::string> out;
        out.reserve(options.size());
        for(auto const& kvp : options)
            out.push_back(kvp.first);
        return out;
    }
    bool                    empty() const { return options.empty(); }

    // Iterate through all of the CLI options and write them to a stream.
    std::ostream&           print_cli_help(
        std::ostream& out, bool show_defaults, 
        std::function<bool(const ConfigOptionDef &)> filter = [](const ConfigOptionDef &){ return true; }) const;

protected:
    ConfigOptionDef*        add(const t_config_option_key &opt_key, ConfigOptionType type);
    ConfigOptionDef*        add_nullable(const t_config_option_key &opt_key, ConfigOptionType type);
    // Finalize open / close enums, validate everything.
    void                    finalize();
};

// A pure interface to resolving ConfigOptions.
// This pure interface is useful as a base of ConfigBase, also it may be overriden to combine 
// various config sources.
class ConfigOptionResolver
{
public:
    ConfigOptionResolver() {}
    virtual ~ConfigOptionResolver() {}

    // Find a ConfigOption instance for a given name.
    virtual const ConfigOption* optptr(const t_config_option_key &opt_key) const = 0;

    bool 						has(const t_config_option_key &opt_key) const { return this->optptr(opt_key) != nullptr; }
    
    const ConfigOption* 		option(const t_config_option_key &opt_key) const { return this->optptr(opt_key); }

    template<typename TYPE>
    const TYPE* 				option(const t_config_option_key& opt_key) const
    {
        const ConfigOption* opt = this->optptr(opt_key);
        return (opt == nullptr || opt->type() != TYPE::static_type()) ? nullptr : static_cast<const TYPE*>(opt);
    }

    const ConfigOption* 		option_throw(const t_config_option_key& opt_key) const
    {
        const ConfigOption* opt = this->optptr(opt_key);
        if (opt == nullptr)
            throw UnknownOptionException(opt_key);
        return opt;
    }

    template<typename TYPE>
    const TYPE* 				option_throw(const t_config_option_key& opt_key) const
    {
        const ConfigOption* opt = this->option_throw(opt_key);
        if (opt->type() != TYPE::static_type())
            throw BadOptionTypeException("Conversion to a wrong type");
        return static_cast<TYPE*>(opt);
    }
};



// An abstract configuration store.
class ConfigBase : public ConfigOptionResolver
{
public:
    // Definition of configuration values for the purpose of GUI presentation, editing, value mapping and config file handling.
    // The configuration definition is static: It does not carry the actual configuration values,
    // but it carries the defaults of the configuration values.
    
    ConfigBase() = default;
#ifndef _DEBUG
    ~ConfigBase() override = default;
#endif
    // to get to the config more generic than this one, if available
    const ConfigBase* parent = nullptr;

    // Virtual overridables:
public:
    // Static configuration definition. Any value stored into this ConfigBase shall have its definition here.
    // will search in parent definition if not found here.
    virtual const ConfigDef*        def() const = 0;
    // Find ando/or create a ConfigOption instance for a given name.
    using ConfigOptionResolver::optptr;    // won't search in parent definition, as you can't change a parent value
    virtual ConfigOption*           optptr(const t_config_option_key &opt_key, bool create = false) = 0;
    // Collect names of all configuration values maintained by this configuration store.
    virtual t_config_option_keys    keys() const = 0;

protected:
    // Verify whether the opt_key has not been obsoleted or renamed.
    // Both opt_key and value may be modified by handle_legacy().
    // If the opt_key is no more valid in this version of Slic3r, opt_key is cleared by handle_legacy().
    // handle_legacy() is called internally by set_deserialize().
    virtual void                    handle_legacy(t_config_option_key &/*opt_key*/, std::string &/*value*/) const {}
    // Verify whether the opt_key has to be converted or isn't present in prusaslicer
    // Both opt_key and value may be modified by to_prusa().
    // If the opt_key is no more valid in this version of Slic3r, opt_key is cleared by to_prusa().
    virtual void                    to_prusa(t_config_option_key&/*opt_key*/, std::string&/*value*/) const {}
    // Called after a config is loaded as a whole.
    // Perform composite conversions, for example merging multiple keys into one key.
    // For conversion of single options, the handle_legacy() method above is called.
    virtual void                    handle_legacy_composite() {}

public:
	using ConfigOptionResolver::option;
	using ConfigOptionResolver::option_throw;

    // Non-virtual methods:
    ConfigOption* option(const t_config_option_key &opt_key, bool create = false)
        { return this->optptr(opt_key, create); }
    
    template<typename TYPE>
    TYPE* option(const t_config_option_key &opt_key, bool create = false)
    { 
        ConfigOption *opt = this->optptr(opt_key, create);
        return (opt == nullptr || opt->type() != TYPE::static_type()) ? nullptr : static_cast<TYPE*>(opt);
    }

    ConfigOption* option_throw(const t_config_option_key &opt_key, bool create = false)
    { 
        ConfigOption *opt = this->optptr(opt_key, create);
        if (opt == nullptr)
            throw UnknownOptionException(opt_key);
        return opt;
    }
    
    template<typename TYPE>
    TYPE* option_throw(const t_config_option_key &opt_key, bool create = false)
    { 
        ConfigOption *opt = this->option_throw(opt_key, create);
        if (opt->type() != TYPE::static_type())
            throw BadOptionTypeException("Conversion to a wrong type");
        return static_cast<TYPE*>(opt);
    }

    template<class T> T*       opt(const t_config_option_key &opt_key, bool create = false)
        { return dynamic_cast<T*>(this->optptr(opt_key, create)); }
    template<class T> const T* opt(const t_config_option_key &opt_key) const
        { return dynamic_cast<const T*>(this->optptr(opt_key)); }

    // Get definition for a particular option.
    // Returns null if such an option definition does not exist.
    const ConfigOptionDef*           option_def(const t_config_option_key &opt_key) const
        { return this->def()->get(opt_key); }

    // Apply all keys of other ConfigBase defined by this->def() to this ConfigBase.
    // An UnknownOptionException is thrown in case some option keys of other are not defined by this->def(),
    // or this ConfigBase is of a StaticConfig type and it does not support some of the keys, and ignore_nonexistent is not set.
    void apply(const ConfigBase &other, bool ignore_nonexistent = false) { this->apply_only(other, other.keys(), ignore_nonexistent); }
    // Apply explicitely enumerated keys of other ConfigBase defined by this->def() to this ConfigBase.
    // An UnknownOptionException is thrown in case some option keys are not defined by this->def(),
    // or this ConfigBase is of a StaticConfig type and it does not support some of the keys, and ignore_nonexistent is not set.
    void apply_only(const ConfigBase &other, const t_config_option_keys &keys, bool ignore_nonexistent = false);
    // Are the two configs equal? Ignoring options not present in both configs.
    bool equals(const ConfigBase &other) const;
    // Returns options differing in the two configs, ignoring options not present in both configs.
    t_config_option_keys diff(const ConfigBase &other, bool even_phony = true) const;
    // Returns options being equal in the two configs, ignoring options not present in both configs.
    t_config_option_keys equal(const ConfigBase &other) const;
    std::string opt_serialize(const t_config_option_key &opt_key) const;

    // Set a value. Convert numeric types using a C style implicit conversion / promotion model.
    // Throw if option is not avaiable and create is not enabled,
    // or if the conversion is not possible.
    // Conversion to string is always possible.
    void set(const std::string &opt_key, bool  				value, bool create = false)
    	{ this->option_throw<ConfigOptionBool>(opt_key, create)->value = value; }
    void set(const std::string &opt_key, int32_t				value, bool create = false);
    void set(const std::string &opt_key, double				value, bool create = false);
    void set(const std::string &opt_key, const char		   *value, bool create = false)
    	{ this->option_throw<ConfigOptionString>(opt_key, create)->value = value; }
    void set(const std::string &opt_key, const std::string &value, bool create = false)
    	{ this->option_throw<ConfigOptionString>(opt_key, create)->value = value; }

    // Set a configuration value from a string, it will call an overridable handle_legacy() 
    // to resolve renamed and removed configuration keys.
    bool set_deserialize_nothrow(const t_config_option_key &opt_key_src, const std::string &value_src, ConfigSubstitutionContext& substitutions, bool append = false);
	// May throw BadOptionTypeException() if the operation fails.
    void set_deserialize(const t_config_option_key &opt_key, const std::string &str, ConfigSubstitutionContext& config_substitutions, bool append = false);
    void set_deserialize(const t_config_option_key &opt_key, const std::string &str){ //for tests
        ConfigSubstitutionContext no_context(ForwardCompatibilitySubstitutionRule::Disable);
        set_deserialize(opt_key, str, no_context);
    }
    void set_deserialize_strict(const t_config_option_key &opt_key, const std::string &str, bool append = false)
        { ConfigSubstitutionContext ctxt{ ForwardCompatibilitySubstitutionRule::Disable }; this->set_deserialize(opt_key, str, ctxt, append); }
    struct SetDeserializeItem {
    	SetDeserializeItem(const char *opt_key, const char *opt_value, bool append = false) : opt_key(opt_key), opt_value(opt_value), append(append) {}
    	SetDeserializeItem(const std::string &opt_key, const std::string &opt_value, bool append = false) : opt_key(opt_key), opt_value(opt_value), append(append) {}
        SetDeserializeItem(const std::string &opt_key, const std::string_view opt_value, bool append = false) : opt_key(opt_key), opt_value(opt_value), append(append) {}
    	SetDeserializeItem(const char *opt_key, const bool value, bool append = false) : opt_key(opt_key), opt_value(value ? "1" : "0"), append(append) {}
    	SetDeserializeItem(const std::string &opt_key, const bool value, bool append = false) : opt_key(opt_key), opt_value(value ? "1" : "0"), append(append) {}
    	SetDeserializeItem(const char *opt_key, const int32_t value, bool append = false) : opt_key(opt_key), opt_value(std::to_string(value)), append(append) {}
    	SetDeserializeItem(const std::string &opt_key, const int32_t value, bool append = false) : opt_key(opt_key), opt_value(std::to_string(value)), append(append) {}
        SetDeserializeItem(const char *opt_key, const std::initializer_list<int32_t> values, bool append = false) : opt_key(opt_key), opt_value(format(values)), append(append) {}
        SetDeserializeItem(const std::string &opt_key, const std::initializer_list<int32_t> values, bool append = false) : opt_key(opt_key), opt_value(format(values)), append(append) {}
        SetDeserializeItem(const char *opt_key, const float value, bool append = false) : opt_key(opt_key), opt_value(float_to_string_decimal_point(value)), append(append) {}
        SetDeserializeItem(const std::string &opt_key, const float value, bool append = false) : opt_key(opt_key), opt_value(float_to_string_decimal_point(value)), append(append) {}
        SetDeserializeItem(const char *opt_key, const double value, bool append = false) : opt_key(opt_key), opt_value(float_to_string_decimal_point(value)), append(append) {}
        SetDeserializeItem(const std::string &opt_key, const double value, bool append = false) : opt_key(opt_key), opt_value(float_to_string_decimal_point(value)), append(append) {}
        SetDeserializeItem(const char *opt_key, const std::initializer_list<float> values, bool append = false) : opt_key(opt_key), opt_value(format(values)), append(append) {}
        SetDeserializeItem(const std::string &opt_key, const std::initializer_list<float> values, bool append = false) : opt_key(opt_key), opt_value(format(values)), append(append) {}
        SetDeserializeItem(const char *opt_key, const std::initializer_list<double> values, bool append = false) : opt_key(opt_key), opt_value(format(values)), append(append) {}
        SetDeserializeItem(const std::string &opt_key, const std::initializer_list<double> values, bool append = false) : opt_key(opt_key), opt_value(format(values)), append(append) {}

    	std::string opt_key; std::string opt_value; bool append = false;

    private:
        static std::string format(std::initializer_list<int32_t> values);
        static std::string format(std::initializer_list<float> values);
        static std::string format(std::initializer_list<double> values);
    };
	// May throw BadOptionTypeException() if the operation fails.
    void set_deserialize(std::initializer_list<SetDeserializeItem> items, ConfigSubstitutionContext& substitutions);
    void set_deserialize_strict(std::initializer_list<SetDeserializeItem> items)
        { ConfigSubstitutionContext ctxt{ ForwardCompatibilitySubstitutionRule::Disable }; this->set_deserialize(items, ctxt); }

    const ConfigOptionDef* get_option_def(const t_config_option_key& opt_key) const;
    double get_computed_value(const t_config_option_key &opt_key, int extruder_id = -1) const;
    double get_abs_value(const t_config_option_key &opt_key, double ratio_over) const;

    std::string&        opt_string(const t_config_option_key &opt_key, bool create = false)     { return this->option<ConfigOptionString>(opt_key, create)->value; }
    const std::string&  opt_string(const t_config_option_key &opt_key) const                    { return const_cast<ConfigBase*>(this)->opt_string(opt_key); }
    std::string&        opt_string(const t_config_option_key &opt_key, size_t idx)        { return this->option<ConfigOptionStrings>(opt_key)->get_at(idx); }
    const std::string&  opt_string(const t_config_option_key &opt_key, size_t idx) const  { return const_cast<ConfigBase*>(this)->opt_string(opt_key, idx); }

    double&             opt_float(const t_config_option_key &opt_key)                           { return this->option<ConfigOptionFloat>(opt_key)->value; }
    const double&       opt_float(const t_config_option_key &opt_key) const                     { return dynamic_cast<const ConfigOptionFloat*>(this->option(opt_key))->value; }
    double&             opt_float(const t_config_option_key &opt_key, size_t idx)         { return this->option<ConfigOptionFloats>(opt_key)->get_at(idx); }
    const double&       opt_float(const t_config_option_key &opt_key, size_t idx) const   { return dynamic_cast<const ConfigOptionFloats*>(this->option(opt_key))->get_at(idx); }

    int32_t&            opt_int(const t_config_option_key &opt_key)                             { return this->option<ConfigOptionInt>(opt_key)->value; }
    int32_t             opt_int(const t_config_option_key &opt_key) const                       { return dynamic_cast<const ConfigOptionInt*>(this->option(opt_key))->value; }
    int32_t&            opt_int(const t_config_option_key &opt_key, size_t idx)           { return this->option<ConfigOptionInts>(opt_key)->get_at(idx); }
    int32_t             opt_int(const t_config_option_key &opt_key, size_t idx) const     { return dynamic_cast<const ConfigOptionInts*>(this->option(opt_key))->get_at(idx); }

    // In ConfigManipulation::toggle_print_fff_options, it is called on option with type ConfigOptionEnumGeneric* and also ConfigOptionEnum*.
    // Thus the virtual method getInt() is used to retrieve the enum value.
    template<typename ENUM>
    ENUM                opt_enum(const t_config_option_key &opt_key) const                      { return static_cast<ENUM>(this->option(opt_key)->get_int()); }

    bool                opt_bool(const t_config_option_key &opt_key) const                      { return this->option<ConfigOptionBool>(opt_key)->value != 0; }
    bool                opt_bool(const t_config_option_key &opt_key, size_t idx) const    { return this->option<ConfigOptionBools>(opt_key)->get_at(idx) != 0; }

    void setenv_() const;
    ConfigSubstitutions load(const std::string &file, ForwardCompatibilitySubstitutionRule compatibility_rule);
    ConfigSubstitutions load_from_ini(const std::string &file, ForwardCompatibilitySubstitutionRule compatibility_rule);
    ConfigSubstitutions load_from_ini_string(const std::string &data, ForwardCompatibilitySubstitutionRule compatibility_rule);
    // Loading a "will be one day a legacy format" of configuration stored into 3MF or AMF.
    // Accepts the same data as load_from_ini_string(), only with each configuration line possibly prefixed with a semicolon (G-code comment).
    ConfigSubstitutions load_from_ini_string_commented(std::string &&data, ForwardCompatibilitySubstitutionRule compatibility_rule);
    ConfigSubstitutions load_from_gcode_file(const std::string &filename, ForwardCompatibilitySubstitutionRule compatibility_rule);
    ConfigSubstitutions load_from_binary_gcode_file(const std::string& filename, ForwardCompatibilitySubstitutionRule compatibility_rule);
    ConfigSubstitutions load(const boost::property_tree::ptree &tree, ForwardCompatibilitySubstitutionRule compatibility_rule);
    void save(const std::string &file, bool to_prusa = false) const;

	// Set all the nullable values to nils.
    void null_nullables();

    static std::map<t_config_option_key, std::string> load_gcode_string_legacy(const char* str);
    static size_t load_from_gcode_string_legacy(ConfigBase& config, const char* str, ConfigSubstitutionContext& substitutions);

#ifdef _DEBUG
    //little dirty test to be sure it exists (not needed, but it's good for testing)
    int32_t m_exists = 0x55555555;
    bool    exists() { return m_exists == 0x55555555; }
    ~ConfigBase() override { m_exists = 0; }
#endif

private:
    // Set a configuration value from a string.
    bool set_deserialize_raw(const t_config_option_key& opt_key_src, const std::string& value, ConfigSubstitutionContext& substitutions, bool append);
};

// Configuration store with dynamic number of configuration values.
// In Slic3r, the dynamic config is mostly used at the user interface layer.
class DynamicConfig : public virtual ConfigBase
{
public:
    DynamicConfig() = default;
    DynamicConfig(const DynamicConfig &rhs) { *this = rhs; }
    DynamicConfig(DynamicConfig &&rhs) noexcept : options(std::move(rhs.options)) { rhs.options.clear(); }
	explicit DynamicConfig(const ConfigBase &rhs, const t_config_option_keys &keys);
	explicit DynamicConfig(const ConfigBase& rhs) : DynamicConfig(rhs, rhs.keys()) {}
	virtual ~DynamicConfig() override = default;

    // Copy a content of one DynamicConfig to another DynamicConfig.
    // If rhs.def() is not null, then it has to be equal to this->def(). 
    DynamicConfig& operator=(const DynamicConfig &rhs) 
    {
        assert(this->def() == nullptr || this->def() == rhs.def());
        this->clear();
        for (const auto &kvp : rhs.options)
            this->options[kvp.first].reset(kvp.second->clone());
        return *this;
    }

    // Move a content of one DynamicConfig to another DynamicConfig.
    // If rhs.def() is not null, then it has to be equal to this->def(). 
    DynamicConfig& operator=(DynamicConfig &&rhs) noexcept
    {
        assert(this->def() == nullptr || this->def() == rhs.def());
        this->clear();
        this->options = std::move(rhs.options);
        rhs.options.clear();
        return *this;
    }

    // Add a content of one DynamicConfig to another DynamicConfig.
    // If rhs.def() is not null, then it has to be equal to this->def().
    DynamicConfig& operator+=(const DynamicConfig &rhs)
    {
        assert(this->def() == nullptr || this->def() == rhs.def());
        for (const auto &kvp : rhs.options) {
            auto it = this->options.find(kvp.first);
            if (it == this->options.end())
                this->options[kvp.first].reset(kvp.second->clone());
            else {
                assert(it->second->type() == kvp.second->type());
                if (it->second->type() == kvp.second->type())
                    *it->second = *kvp.second;
                else
                    it->second.reset(kvp.second->clone());
            }
        }
        return *this;
    }

    // Move a content of one DynamicConfig to another DynamicConfig.
    // If rhs.def() is not null, then it has to be equal to this->def().
    DynamicConfig& operator+=(DynamicConfig &&rhs) 
    {
        assert(this->def() == nullptr || this->def() == rhs.def());
        for (auto &kvp : rhs.options) {
            auto it = this->options.find(kvp.first);
            if (it == this->options.end()) {
                this->options.insert(std::make_pair(kvp.first, std::move(kvp.second)));
            } else {
                assert(it->second->type() == kvp.second->type());
                it->second = std::move(kvp.second);
            }
        }
        rhs.options.clear();
        return *this;
    }

    bool           operator==(const DynamicConfig &rhs) const;
    bool           operator!=(const DynamicConfig &rhs) const { return ! (*this == rhs); }

    void swap(DynamicConfig &other) 
    { 
        std::swap(this->options, other.options);
    }

    void clear()
    { 
        this->options.clear(); 
    }

    bool erase(const t_config_option_key &opt_key)
    { 
        auto it = this->options.find(opt_key);
        if (it == this->options.end())
            return false;
        this->options.erase(it);
        return true;
    }

    // Remove options with all nil values, those are optional and it does not help to hold them.
    size_t remove_nil_options();

    // Allow DynamicConfig to be instantiated on ints own without a definition.
    // If the definition is not defined, the method requiring the definition will throw NoDefinitionException.
    const ConfigDef*        def() const override { return nullptr; }
    // Overrides ConfigResolver::optptr().
    const ConfigOption*     optptr(const t_config_option_key &opt_key) const override;
    // Overrides ConfigBase::optptr(). Find ando/or create a ConfigOption instance for a given name.
    ConfigOption*           optptr(const t_config_option_key &opt_key, bool create = false) override;
    // Overrides ConfigBase::keys(). Collect names of all configuration values maintained by this configuration store.
    t_config_option_keys    keys() const override;
    bool                    empty() const { return options.empty(); }

    // Set a value for an opt_key. Returns true if the value did not exist yet.
    // This DynamicConfig will take ownership of opt.
    // Be careful, as this method does not test the existence of opt_key in this->def().
    bool                    set_key_value(const std::string &opt_key, ConfigOption *opt)
    {
        assert(opt != nullptr);
        auto it = this->options.find(opt_key);
        if (it == this->options.end()) {
            this->options[opt_key].reset(opt);
            return true;
        } else {
            it->second.reset(opt);
            return false;
        }
    }

    // Are the two configs equal? Ignoring options not present in both configs and phony fields.
    bool equals(const DynamicConfig &other, bool even_phony =true) const;
    // Returns options differing in the two configs, ignoring options not present in both configs and phony fields.
    t_config_option_keys diff(const DynamicConfig &other, bool even_phony=true) const;
    // Returns options being equal in the two configs, ignoring options not present in both configs.
    t_config_option_keys equal(const DynamicConfig &other) const;

<<<<<<< HEAD
    std::string&        opt_string(const t_config_option_key &opt_key, bool create = false)     { return this->option<ConfigOptionString>(opt_key, create)->value; }
    const std::string&  opt_string(const t_config_option_key &opt_key) const                    { return const_cast<DynamicConfig*>(this)->opt_string(opt_key); }
    std::string&        opt_string(const t_config_option_key &opt_key, unsigned int idx)        { return this->option<ConfigOptionStrings>(opt_key)->get_at(idx); }
    const std::string&  opt_string(const t_config_option_key &opt_key, unsigned int idx) const  { return const_cast<DynamicConfig*>(this)->opt_string(opt_key, idx); }

    double&             opt_float(const t_config_option_key &opt_key)                           { return this->option<ConfigOptionFloat>(opt_key)->value; }
    const double&       opt_float(const t_config_option_key &opt_key) const                     { return dynamic_cast<const ConfigOptionFloat*>(this->option(opt_key))->value; }
    double&             opt_float(const t_config_option_key &opt_key, unsigned int idx)         { return this->option<ConfigOptionFloats>(opt_key)->get_at(idx); }
    const double&       opt_float(const t_config_option_key &opt_key, unsigned int idx) const   { return dynamic_cast<const ConfigOptionFloats*>(this->option(opt_key))->get_at(idx); }

    int32_t&             opt_int(const t_config_option_key &opt_key)                             { return this->option<ConfigOptionInt>(opt_key)->value; }
    int32_t              opt_int(const t_config_option_key &opt_key) const                       { return dynamic_cast<const ConfigOptionInt*>(this->option(opt_key))->value; }
    int32_t&             opt_int(const t_config_option_key &opt_key, unsigned int idx)           { return this->option<ConfigOptionInts>(opt_key)->get_at(idx); }
    int32_t              opt_int(const t_config_option_key &opt_key, unsigned int idx) const     { return dynamic_cast<const ConfigOptionInts*>(this->option(opt_key))->get_at(idx); }

    // no dynamic_cast
    bool      get_bool(const t_config_option_key &opt_key, size_t idx = 0) const                 {return this->option(opt_key)->get_bool(idx);}
    int32_t   get_int(const t_config_option_key &opt_key, size_t idx = 0) const                  {return this->option(opt_key)->get_int(idx);}
    double    get_float(const t_config_option_key &opt_key, size_t idx = 0) const                {return this->option(opt_key)->get_float(idx);}

    // In ConfigManipulation::toggle_print_fff_options, it is called on option with type ConfigOptionEnumGeneric* and also ConfigOptionEnum*.
    // Thus the virtual method get_int() is used to retrieve the enum value.
    template<typename ENUM>
    ENUM                opt_enum(const t_config_option_key &opt_key) const                      { return static_cast<ENUM>(this->option(opt_key)->get_int()); }
    
    bool                opt_bool(const t_config_option_key &opt_key) const                      { return this->option<ConfigOptionBool>(opt_key)->value != 0; }
    bool                opt_bool(const t_config_option_key &opt_key, unsigned int idx) const    { return this->option<ConfigOptionBools>(opt_key)->get_at(idx) != 0; }
    bool&               opt_bool(const t_config_option_key &opt_key)                            { return this->option<ConfigOptionBool>(opt_key)->value; }
    unsigned char&      opt_bool(const t_config_option_key &opt_key, unsigned int idx)          { return this->option<ConfigOptionBools>(opt_key)->get_at(idx); }

=======
>>>>>>> 3c0b9e04
    // Command line processing
    bool                read_cli(int argc, const char* const argv[], t_config_option_keys* extra, t_config_option_keys* keys = nullptr);

    std::map<t_config_option_key, std::unique_ptr<ConfigOption>>::const_iterator cbegin() const { return options.cbegin(); }
    std::map<t_config_option_key, std::unique_ptr<ConfigOption>>::const_iterator cend()   const { return options.cend(); }
    size_t                        												 size()   const { return options.size(); }

private:
    std::map<t_config_option_key, std::unique_ptr<ConfigOption>> options;

	friend class cereal::access;
	template<class Archive> void serialize(Archive &ar) { ar(options); }
};

// Configuration store with a static definition of configuration values.
// In Slic3r, the static configuration stores are during the slicing / g-code generation for efficiency reasons,
// because the configuration values could be accessed directly.
class StaticConfig : public virtual ConfigBase
{
public:
    /// Gets list of config option names for each config option of this->def, which has a static counter-part defined by the derived object
    /// and which could be resolved by this->optptr(key) call.
    t_config_option_keys keys() const;

    /// Set all statically defined config options to their defaults defined by this->def().
    /// used (only) by tests
    void set_defaults();
protected:
    StaticConfig() {}
};

}

#endif<|MERGE_RESOLUTION|>--- conflicted
+++ resolved
@@ -32,12 +32,9 @@
 #include <iostream>
 #include <stdexcept>
 #include <string>
-<<<<<<< HEAD
+#include <string_view>
 #include <tuple>
-=======
-#include <string_view>
 #include <type_traits>
->>>>>>> 3c0b9e04
 #include <vector>
 #include <float.h>
 #include "libslic3r.h"
@@ -67,10 +64,9 @@
         template<class Archive> void serialize(Archive& ar) { ar(this->value); ar(this->percent); }
     };
 
-<<<<<<< HEAD
-    inline bool operator==(const FloatOrPercent& l, const FloatOrPercent& r) throw() { return l.value == r.value && l.percent == r.percent; }
-    inline bool operator!=(const FloatOrPercent& l, const FloatOrPercent& r) throw() { return !(l == r); }
-    inline bool operator< (const FloatOrPercent& l, const FloatOrPercent& r) throw() { return l.value < r.value || (l.value == r.value && int(l.percent) < int(r.percent)); }
+    inline bool operator==(const FloatOrPercent& l, const FloatOrPercent& r) noexcept { return l.value == r.value && l.percent == r.percent; }
+    inline bool operator!=(const FloatOrPercent& l, const FloatOrPercent& r) noexcept { return !(l == r); }
+    inline bool operator< (const FloatOrPercent& l, const FloatOrPercent& r) noexcept { return l.value < r.value || (l.value == r.value && int(l.percent) < int(r.percent)); }
     inline bool operator> (const FloatOrPercent& l, const FloatOrPercent& r) throw() { return l.value > r.value || (l.value == r.value && int(l.percent) > int(r.percent)); }
 
     struct GraphData
@@ -106,9 +102,9 @@
 
         //return false if data are not good
         bool validate() const;
-
+        
     //protected:
-        Pointfs graph_points;
+        Pointfs graph_points = {};
         size_t begin_idx = 0; //included
         size_t end_idx = 0; //excluded
         GraphType type = GraphType::LINEAR;
@@ -144,11 +140,6 @@
         std::vector<GraphData::GraphType> allowed_types;
         GraphData reset_vals;
     };
-=======
-    inline bool operator==(const FloatOrPercent& l, const FloatOrPercent& r) noexcept { return l.value == r.value && l.percent == r.percent; }
-    inline bool operator!=(const FloatOrPercent& l, const FloatOrPercent& r) noexcept { return !(l == r); }
-    inline bool operator< (const FloatOrPercent& l, const FloatOrPercent& r) noexcept { return l.value < r.value || (l.value == r.value && int(l.percent) < int(r.percent)); }
->>>>>>> 3c0b9e04
 }
 
 namespace std {
@@ -613,6 +604,14 @@
     static constexpr auto value = static_cast<T>(std::numeric_limits<std::underlying_type_t<T>>::max());
 };
 
+// For Graph the nil is an empty array (there are no nil usage anyway)
+template<class T>
+struct NilValueTempl<T, std::enable_if_t<std::is_same<GraphData, T>::value, void>>
+{
+    using NilType = GraphData::GraphType;
+    static constexpr auto value = GraphData::GraphType::COUNT;
+};
+
 template<class T> struct NilValueTempl<T, std::enable_if_t<std::is_floating_point_v<T>, void>> {
     using NilType = T;
     static constexpr auto value = std::numeric_limits<T>::quiet_NaN();
@@ -644,12 +643,7 @@
 class ConfigOptionSingle : public ConfigOption {
 public:
     T value;
-<<<<<<< HEAD
-    explicit ConfigOptionSingle(T value) : value(value) {}
-=======
     explicit ConfigOptionSingle(T value) : value(std::move(value)) {}
-    explicit ConfigOptionSingle(T value, bool phony) : ConfigOption(phony), value(value) {}
->>>>>>> 3c0b9e04
     operator T() const { return this->value; }
     boost::any get_any(int32_t idx = -1) const override { return boost::any(value); }
     void       set_any(boost::any anyval, int32_t idx = -1) override { value = boost::any_cast<T>(anyval); }
@@ -668,18 +662,12 @@
     {
         if (rhs.type() != this->type())
             throw ConfigurationError("ConfigOptionSingle: Comparing incompatible types");
-<<<<<<< HEAD
         assert(dynamic_cast<const ConfigOptionSingle<T>*>(&rhs));
-        return this->value == static_cast<const ConfigOptionSingle<T>*>(&rhs)->value 
+        return (this->value == static_cast<const ConfigOptionSingle<T>*>(&rhs)->value 
+                || this->is_nil() && rhs.is_nil())
             && this->is_enabled() == rhs.is_enabled()
             && this->is_phony() == rhs.is_phony();
         // should compare all flags?
-=======
-        assert(dynamic_cast<const ConfigOptionSingle*>(&rhs));
-        if (this->is_nil() && rhs.is_nil())
-            return true;
-        return this->value == static_cast<const ConfigOptionSingle*>(&rhs)->value;
->>>>>>> 3c0b9e04
     }
 
     bool operator==(const T &rhs) const throw() { return this->value == rhs; }
@@ -864,8 +852,7 @@
 public:
 
     ConfigOptionVector() {}
-<<<<<<< HEAD
-    explicit ConfigOptionVector(const T& default_val) : default_value(default_val) { assert (m_enabled.size() == size()); }
+    explicit ConfigOptionVector(T default_val) : default_value(default_val) { assert (m_enabled.size() == size()); }
     explicit ConfigOptionVector(size_t n, const T &value) : m_values(n, value), default_value(value) { this->m_enabled.resize(m_values.size(), ConfigOption::is_enabled()); assert (m_enabled.size() == size()); }
     explicit ConfigOptionVector(std::initializer_list<T> il) : m_values(std::move(il)) { set_default_from_values(); this->m_enabled.resize(m_values.size(), ConfigOption::is_enabled()); assert (m_enabled.size() == size()); }
     explicit ConfigOptionVector(const std::vector<T> &values) : m_values(values) { set_default_from_values(); this->m_enabled.resize(m_values.size(), ConfigOption::is_enabled()); assert (m_enabled.size() == size()); }
@@ -873,14 +860,6 @@
 
     const std::vector<T> &get_values() const { return m_values; }
 
-=======
-    explicit ConfigOptionVector(T default_val) : default_value(default_val) {}
-    explicit ConfigOptionVector(size_t n, const T &value) : values(n, value), default_value(value) {}
-    explicit ConfigOptionVector(std::initializer_list<T> il) : values(std::move(il)) { set_default_from_values(); }
-    explicit ConfigOptionVector(const std::vector<T> &values) : values(values) { set_default_from_values(); }
-    explicit ConfigOptionVector(std::vector<T> &&values) : values(std::move(values)) { set_default_from_values(); }
-    
->>>>>>> 3c0b9e04
     void set(const ConfigOption *rhs) override
     {
         if (rhs->type() != this->type())
@@ -1150,65 +1129,46 @@
 class ConfigOptionFloatTempl : public ConfigOptionSingle<double, NULLABLE>
 {
 public:
-<<<<<<< HEAD
-    ConfigOptionFloat() : ConfigOptionSingle<double>(0) {}
-    explicit ConfigOptionFloat(double _value) : ConfigOptionSingle<double>(_value) {}
-=======
     ConfigOptionFloatTempl() : ConfigOptionSingle<double, NULLABLE>(0) {}
     explicit ConfigOptionFloatTempl(double _value) : ConfigOptionSingle<double, NULLABLE>(_value) {}
-    explicit ConfigOptionFloatTempl(double _value, bool _phony) : ConfigOptionSingle<double>(_value, _phony) {}
->>>>>>> 3c0b9e04
 
     static ConfigOptionType static_type() { return coFloat; }
     ConfigOptionType        type()      const override { return static_type(); }
     double                  get_float(size_t idx = 0) const override { return this->value; }
-<<<<<<< HEAD
-    ConfigOption*           clone()     const override { return new ConfigOptionFloat(*this); }
-    bool                    operator==(const ConfigOptionFloat &rhs) const throw() { return this->is_enabled() == rhs.is_enabled() && this->value == rhs.value; }
-    bool                    operator<(const ConfigOptionFloat &rhs) const throw() { return this->is_enabled() < rhs.is_enabled() || (this->is_enabled() == rhs.is_enabled() && this->value < rhs.value); }
-=======
     ConfigOption*           clone()     const override { return new ConfigOptionFloatTempl(*this); }
-    bool                    operator==(const ConfigOptionFloatTempl &rhs) const throw() { return this->value == rhs.value; }
-    bool                    operator< (const ConfigOptionFloatTempl &rhs) const throw() { return this->value <  rhs.value; }
->>>>>>> 3c0b9e04
+    bool                    operator==(const ConfigOptionFloatTempl &rhs) const throw() { return this->is_enabled() == rhs.is_enabled() && this->value == rhs.value; }
+    bool                    operator< (const ConfigOptionFloatTempl &rhs) const throw() { return this->is_enabled() < rhs.is_enabled() || (this->is_enabled() == rhs.is_enabled() && this->value < rhs.value); }
     
     std::string serialize() const override
     {
         std::ostringstream ss;
-<<<<<<< HEAD
+        double v = this->value;
         if (!this->is_enabled())
             ss << "!";
         ss << this->value;
-=======
-        double v = this->value;
-
-        if (std::isfinite(v))
-            ss << v;
-        else if (std::isnan(v)) {
+        if (is_nil())
             if (NULLABLE)
                 ss << "nil";
             else
                 throw ConfigurationError("Serializing NaN");
-        } else
+        else if (std::isfinite(v)) {
+            ss << v;
+
+        } else if(std::isnan(v))
             throw ConfigurationError("Serializing invalid number");
 
->>>>>>> 3c0b9e04
         return ss.str();
     }
     
     bool deserialize(const std::string &str, bool append = false) override
     {
         UNUSED(append);
-<<<<<<< HEAD
         if (!str.empty() && str.front() == '!') {
             this->set_enabled(false);
         } else {
             this->set_enabled(true);
         }
         std::istringstream iss(this->is_enabled() ? str : str.substr(1));
-        iss >> this->value;
-=======
-        std::istringstream iss(str);
 
         if (str == "nil") {
             if (NULLABLE)
@@ -1219,7 +1179,6 @@
             iss >> this->value;
         }
 
->>>>>>> 3c0b9e04
         return !iss.fail();
     }
 
@@ -1231,11 +1190,12 @@
 
     bool is_nil(int32_t idx = -1) const override
     {
-        return std::isnan(this->value);
+        return std::isnan(this->value) || this->value == ConfigOptionSingle<double, NULLABLE>::nil_value();
     }
 
     static inline bool is_any_nil(const boost::any &to_check) {
-        return std::isnan(boost::any_cast<double>(to_check)) || boost::any_cast<double>(to_check) == ConfigOptionSingle<double, NULLABLE>::nil_value();
+        double dlb_val = boost::any_cast<double>(to_check);
+        return std::isnan(dlb_val) || dlb_val == ConfigOptionSingle<double, NULLABLE>::nil_value();
     }
 
     // don't use it to compare, use is_nil() to check.
@@ -1284,25 +1244,14 @@
     bool                    is_nil(int32_t idx = -1) const override
     {
         if (idx < 0) {
-<<<<<<< HEAD
             for (double v : this->m_values)
-                if (!std::isnan(v) && v != NIL_VALUE())
-                    return false;
-            return true;
-        } else {
-            return idx < int32_t(this->size()) ? (std::isnan(this->m_values[idx]) || NIL_VALUE() == this->m_values[idx]) :
-                   this->empty()               ? (std::isnan(this->default_value) || NIL_VALUE() == this->default_value) :
-                                                 (std::isnan(this->m_values.front()) || NIL_VALUE() == this->m_values.front());
-=======
-            for (double v : this->values)
                 if (!std::isnan(v) && v != ConfigOptionFloatNullable::nil_value())
                     return false;
             return true;
         } else {
-            return idx < values.size() ? (std::isnan(this->values[idx]) || ConfigOptionFloatNullable::nil_value() == this->values[idx]) :
-                   values.empty()      ? (std::isnan(this->default_value) || ConfigOptionFloatNullable::nil_value() == this->default_value) :
-                                         (std::isnan(this->values.front()) || ConfigOptionFloatNullable::nil_value() == this->values.front());
->>>>>>> 3c0b9e04
+            return idx < int32_t(this->size()) ? (std::isnan(this->m_values[idx])    || ConfigOptionFloatNullable::nil_value() == this->m_values[idx]) :
+                   this->empty()               ? (std::isnan(this->default_value)    || ConfigOptionFloatNullable::nil_value() == this->default_value) :
+                                                 (std::isnan(this->m_values.front()) || ConfigOptionFloatNullable::nil_value() == this->m_values.front());
         }
     }
     double                  get_float(size_t idx = 0) const override { return get_at(idx); }
@@ -1311,17 +1260,10 @@
     {
         assert(this->m_values.size() == this->m_enabled.size());
         std::ostringstream ss;
-<<<<<<< HEAD
         for (size_t idx = 0;idx < this->m_values.size(); ++idx) {
             if (idx > 0)
                 ss << ",";
             this->serialize_single_value(ss, this->m_values[idx], this->m_enabled[idx]);
-=======
-        for (const double &v : this->values) {
-            if (&v != &this->values.front())
-            	ss << ",";
-            serialize_single_value(ss, v);
->>>>>>> 3c0b9e04
         }
         return ss.str();
     }
@@ -1357,19 +1299,15 @@
             }
         	if (item_str == NIL_STR_VALUE) {
         		if (NULLABLE)
-<<<<<<< HEAD
-        			this->m_values.push_back(NIL_VALUE());
-=======
-        			this->values.push_back(ConfigOptionFloatNullable::nil_value());
->>>>>>> 3c0b9e04
+                    this->m_values.push_back(ConfigOptionFloatNullable::nil_value());
         		else
         			throw ConfigurationError("Deserializing nil into a non-nullable object");
         	} else {
 	            std::istringstream iss(item_str);
 	            double value;
 	            iss >> value;
-	            this->m_values.push_back(value);
-	        }
+                this->m_values.push_back(value);
+            }
             this->m_enabled.push_back(enabled);
         }
         set_default_enabled();
@@ -1387,33 +1325,19 @@
 protected:
     // Special "nil" value to be stored into the vector if this->supports_nil().
     //please use is_nil & create_nil, to better support nan
-<<<<<<< HEAD
-    static double 			NIL_VALUE() { return std::numeric_limits<double>::quiet_NaN(); }
+    //static double 			NIL_VALUE() { return std::numeric_limits<double>::quiet_NaN(); }
     void serialize_single_value(std::ostringstream &ss, const double v, const bool enabled) const {
         if (!enabled)
             ss << "!";
-        if (std::isfinite(v))
-            ss << v;
-        else if (std::isnan(v) || v == NIL_VALUE()) {
+        if (std::isnan(v) || v == ConfigOptionFloatNullable::nil_value())
             if (NULLABLE)
                 ss << NIL_STR_VALUE;
             else
                 throw ConfigurationError("Serializing NaN");
+        else if (std::isfinite(v)) {
+            ss << v;
         } else
             throw ConfigurationError("Serializing invalid number");
-=======
-    //static double 			NIL_VALUE() { return std::numeric_limits<double>::quiet_NaN(); }
-	void serialize_single_value(std::ostringstream &ss, const double v) const {
-        	if (std::isfinite(v))
-	            ss << v;
-	        else if (std::isnan(v) || v == ConfigOptionFloatNullable::nil_value()) {
-        		if (NULLABLE)
-        			ss << NIL_STR_VALUE;
-        		else
-                    throw ConfigurationError("Serializing NaN");
-        	} else
-                throw ConfigurationError("Serializing invalid number");
->>>>>>> 3c0b9e04
 	}
     static bool vectors_equal(const std::vector<double> &v1, const std::vector<double> &v2) {
     	if (NULLABLE) {
@@ -1461,23 +1385,15 @@
     ConfigOptionType        type()   const override { return static_type(); }
     int32_t                 get_int(size_t idx = 0) const override { return this->value; }
     double                  get_float(size_t idx = 0) const override { return this->value; }
-<<<<<<< HEAD
-    ConfigOption*           clone()  const override { return new ConfigOptionInt(*this); }
-    bool                    operator==(const ConfigOptionInt &rhs) const throw() { return this->is_enabled() == rhs.is_enabled() && this->value == rhs.value; }
-    bool                    operator<(const ConfigOptionInt &rhs) const throw() { return this->is_enabled() < rhs.is_enabled() || (this->is_enabled() == rhs.is_enabled() && this->value < rhs.value); }
-=======
     ConfigOption*           clone()  const override { return new ConfigOptionIntTempl(*this); }
-    bool                    operator==(const ConfigOptionIntTempl &rhs) const throw() { return this->value == rhs.value; }
->>>>>>> 3c0b9e04
+    bool                    operator==(const ConfigOptionIntTempl &rhs) const throw() { return this->is_enabled() == rhs.is_enabled() && this->value == rhs.value; }
+    bool                    operator<(const ConfigOptionIntTempl &rhs) const throw() { return this->is_enabled() < rhs.is_enabled() || (this->is_enabled() == rhs.is_enabled() && this->value < rhs.value); }
     
     std::string serialize() const override 
     {
         std::ostringstream ss;
-<<<<<<< HEAD
         if (!this->is_enabled())
             ss << "!";
-        ss << this->value;
-=======
         if (this->value == this->nil_value()) {
             if (NULLABLE)
                 ss << "nil";
@@ -1486,23 +1402,18 @@
         } else
             ss << this->value;
 
->>>>>>> 3c0b9e04
         return ss.str();
     }
     
     bool deserialize(const std::string &str, bool append = false) override
     {
         UNUSED(append);
-<<<<<<< HEAD
         if (!str.empty() && str.front() == '!') {
             this->set_enabled(false);
         } else {
             this->set_enabled(true);
         }
         std::istringstream iss(this->is_enabled() ? str : str.substr(1));
-        iss >> this->value;
-=======
-        std::istringstream iss(str);
 
         if (str == "nil") {
             if (NULLABLE)
@@ -1513,7 +1424,6 @@
             iss >> this->value;
         }
 
->>>>>>> 3c0b9e04
         return !iss.fail();
     }
 
@@ -1564,25 +1474,14 @@
     bool is_nil(int32_t idx = -1) const override
     {
         if (idx < 0) {
-<<<<<<< HEAD
             for (int32_t v : this->m_values)
-                if (v != NIL_VALUE())
-                    return false;
-            return true;
-        } else {
-            return idx < int32_t(this->size()) ? NIL_VALUE() == this->m_values[idx] :
-                   this->empty()               ? NIL_VALUE() == this->default_value :
-                                                 NIL_VALUE() == this->get_at(0);
-=======
-            for (int32_t v : this->values)
                 if (v != ConfigOptionIntNullable::nil_value())
                     return false;
             return true;
         } else {
-            return idx < values.size() ? ConfigOptionIntNullable::nil_value() == this->values[idx] :
-                   values.empty()      ? ConfigOptionIntNullable::nil_value() == this->default_value :
-                                         ConfigOptionIntNullable::nil_value() == this->values.front();
->>>>>>> 3c0b9e04
+            return idx < int32_t(this->size()) ? ConfigOptionIntNullable::nil_value() == this->m_values[idx] :
+                   this->empty()               ? ConfigOptionIntNullable::nil_value() == this->default_value :
+                                                 ConfigOptionIntNullable::nil_value() == this->get_at(0);
         }
     }
     int32_t                 get_int(size_t idx = 0) const override { return get_at(idx); }
@@ -1629,19 +1528,15 @@
             }
         	if (item_str == NIL_STR_VALUE) {
         		if (NULLABLE)
-<<<<<<< HEAD
-                    this->m_values.push_back(NIL_VALUE());
-=======
-                    this->values.push_back(ConfigOptionIntNullable::nil_value());
->>>>>>> 3c0b9e04
+                    this->m_values.push_back(ConfigOptionIntNullable::nil_value());
         		else
                     throw ConfigurationError("Deserializing nil into a non-nullable object");
         	} else {
 	            std::istringstream iss(item_str);
 	            int32_t value;
 	            iss >> value;
-	            this->m_values.push_back(value);
-	        }
+                this->m_values.push_back(value);
+            }
             this->m_enabled.push_back(enabled);
         }
         set_default_enabled();
@@ -1650,27 +1545,16 @@
     }
 
 private:
-<<<<<<< HEAD
-	void serialize_single_value(std::ostringstream &ss, const int32_t v, bool enabled) const {
+    void serialize_single_value(std::ostringstream &ss, const int32_t v, bool enabled) const {
         if (!enabled)
             ss << "!";
-		if (v == NIL_VALUE()) {
-        	if (NULLABLE)
-        		ss << NIL_STR_VALUE;
-        	else
-                throw ConfigurationError("Serializing NaN");
+        if (v == ConfigOptionIntNullable::nil_value()) {
+            if (NULLABLE)
+               ss << NIL_STR_VALUE;
+            else
+                throw ConfigurationError("Serializing NaN int");
         } else
-        	ss << v;
-=======
-	void serialize_single_value(std::ostringstream &ss, const int32_t v) const {
-			if (v == ConfigOptionIntNullable::nil_value()) {
-        		if (NULLABLE)
-        			ss << NIL_STR_VALUE;
-        		else
-                    throw ConfigurationError("Serializing NaN");
-        	} else
-        		ss << v;
->>>>>>> 3c0b9e04
+            ss << v;
 	}
 
 	friend class cereal::access;
@@ -1722,14 +1606,9 @@
 {
 public:
     ConfigOptionStrings() : ConfigOptionVector<std::string>() {}
-<<<<<<< HEAD
-    explicit ConfigOptionStrings(const std::string& value) : ConfigOptionVector<std::string>(value) {}
-    explicit ConfigOptionStrings(size_t n, const std::string& value) : ConfigOptionVector<std::string>(n, value) {}
-    explicit ConfigOptionStrings(std::initializer_list<std::string> il) : ConfigOptionVector<std::string>(std::move(il)) {}
-=======
     explicit ConfigOptionStrings(std::string default_value) : ConfigOptionVector<std::string>(default_value) {}
     explicit ConfigOptionStrings(size_t n, const std::string &value) : ConfigOptionVector<std::string>(n, value) {}
->>>>>>> 3c0b9e04
+    explicit ConfigOptionStrings(std::initializer_list<std::string> il) : ConfigOptionVector<std::string>(std::move(il)) {}
     explicit ConfigOptionStrings(const std::vector<std::string> &values) : ConfigOptionVector<std::string>(values) {}
     explicit ConfigOptionStrings(std::vector<std::string> &&values) : ConfigOptionVector<std::string>(std::move(values)) {}
 
@@ -1851,21 +1730,12 @@
     std::string serialize() const override
     {
         std::ostringstream ss;
-<<<<<<< HEAD
         for (size_t idx = 0;idx < this->m_values.size(); ++idx) {
             if (idx > 0)
                 ss << ",";
             this->serialize_single_value(ss, this->m_values[idx], this->is_enabled(idx));
-            if (! (std::isnan(this->m_values[idx]) || this->m_values[idx] == ConfigOptionFloatsTempl<NULLABLE>::NIL_VALUE()))
+            if (! (std::isnan(this->m_values[idx]) || this->m_values[idx] == ConfigOptionFloatNullable::nil_value()))
                 ss << "%";
-=======
-        for (const double &v : this->values) {
-            if (&v != &this->values.front())
-            	ss << ",";
-			this->serialize_single_value(ss, v);
-			if (! (std::isnan(v) || v == ConfigOptionFloatNullable::nil_value()))
-				ss << "%";
->>>>>>> 3c0b9e04
         }
         std::string str = ss.str();
         return str;
@@ -1877,15 +1747,9 @@
         vv.reserve(this->m_values.size());
         for (size_t idx = 0;idx < this->m_values.size(); ++idx) {
             std::ostringstream ss;
-<<<<<<< HEAD
             this->serialize_single_value(ss, this->m_values[idx], this->is_enabled(idx));
-            if (! (std::isnan(this->m_values[idx]) || this->m_values[idx] == ConfigOptionFloatsTempl<NULLABLE>::NIL_VALUE()))
+            if (! (std::isnan(this->m_values[idx]) || this->m_values[idx] == ConfigOptionFloatNullable::nil_value()))
                 ss << "%";
-=======
-			this->serialize_single_value(ss, v);
-			if (! (std::isnan(v) || v == ConfigOptionFloatNullable::nil_value()))
-				ss << "%";
->>>>>>> 3c0b9e04
             vv.push_back(ss.str());
         }
         return vv;
@@ -1920,13 +1784,8 @@
         assert(dynamic_cast<const ConfigOptionFloatOrPercent*>(&rhs));
         return *this == *static_cast<const ConfigOptionFloatOrPercent*>(&rhs);
     }
-<<<<<<< HEAD
-    bool operator==(const ConfigOptionFloatOrPercent &rhs) const throw()
+    bool                        operator==(const ConfigOptionFloatOrPercent &rhs) const throw()
         { return this->is_enabled() == rhs.is_enabled() && this->value == rhs.value && this->percent == rhs.percent; }
-=======
-    bool                        operator==(const ConfigOptionFloatOrPercent &rhs) const throw()
-        { return this->value == rhs.value && this->percent == rhs.percent; }
->>>>>>> 3c0b9e04
     size_t                      hash() const throw() override 
         { size_t seed = std::hash<double>{}(this->value); return this->percent ? seed ^ 0x9e3779b9 : seed; }
     bool                        operator< (const ConfigOptionFloatOrPercent &rhs) const throw() {
@@ -2091,7 +1950,7 @@
             if (!item_str.empty() && item_str.front() == '!') {
                 enabled = false;
                 item_str = item_str.substr(1);
-        	    boost::trim(item_str);
+                boost::trim(item_str);
             }
             if (item_str == NIL_STR_VALUE) {
                 if (NULLABLE)
@@ -2613,17 +2472,10 @@
                     return false;
             return true;
         } else {
-<<<<<<< HEAD
             return idx < int32_t(this->size()) ? NIL_VALUE() == this->m_values[idx] :
                    this->empty()               ? NIL_VALUE() == this->default_value :
                                                  NIL_VALUE() == this->m_values.front();
-        }
-=======
-            return idx < values.size() ? NIL_VALUE() == this->values[idx] :
-                   values.empty()      ? NIL_VALUE() == this->default_value :
-                                         NIL_VALUE() == this->values.front();
-    }
->>>>>>> 3c0b9e04
+    }
     }
     bool                    get_bool(size_t idx = 0) const override { return ConfigOptionVector<unsigned char>::get_at(idx) != 0; }
     int32_t                 get_int(size_t idx = 0) const override { return ConfigOptionVector<unsigned char>::get_at(idx) != 0 ? 1 : 0; }
@@ -3160,19 +3012,9 @@
     // Sometimes a single value may well define multiple values in a "beginner" mode.
     // Currently used for aliasing "solid_layers" to "top_solid_layers", "bottom_solid_layers".
     std::vector<t_config_option_key>    shortcut;
-<<<<<<< HEAD
-    // Definition of values / labels for a combo box.
-    // Mostly used for enums (when type == coEnum), but may be used for ints resp. floats, if gui_type is set to "i_enum_open" resp. "f_enum_open".
-    std::vector<std::string>            enum_values;
-    std::vector<std::string>            enum_labels;
-    // For enums (when type == coEnum). Maps enum_values to enums.
-    // Initialized by ConfigOptionEnum<xxx>::get_enum_values()
-    const t_config_enum_values         *enum_keys_map   = nullptr;
     
     // Initialized by ConfigOptionEnum<xxx>::get_enum_values()
     std::shared_ptr<GraphSettings>      graph_settings;
-=======
->>>>>>> 3c0b9e04
 
     // for scripted gui widgets
     // true if it's not a real option but a simplified/composite one that use angelscript for interaction.
@@ -3180,15 +3022,6 @@
     boost::any                          default_script_value;
     std::vector<std::string>            depends_on; // from Option
 
-<<<<<<< HEAD
-    bool has_enum_value(const std::string &value) const {
-        if (!value.empty() && value.front() == '!')
-            return has_enum_value(value.substr(1));
-        for (const std::string &v : enum_values)
-            if (v == value)
-                return true;
-        return false;
-=======
     // Definition of values / labels for a combo box.
     Slic3r::clonable_ptr<ConfigOptionEnumDef> enum_def;
 
@@ -3245,7 +3078,6 @@
     void set_enum(Values &&values, const std::initializer_list<std::string_view> labels) {
         this->set_enum_values(std::move(values), labels);
         enum_def->set_enum_map<EnumType>();
->>>>>>> 3c0b9e04
     }
 
     bool has_enum_value(const std::string &value) const;
@@ -3519,22 +3351,27 @@
 
     const ConfigOptionDef* get_option_def(const t_config_option_key& opt_key) const;
     double get_computed_value(const t_config_option_key &opt_key, int extruder_id = -1) const;
-    double get_abs_value(const t_config_option_key &opt_key, double ratio_over) const;
+    double get_abs_value(const t_config_option_key &opt_key, double ratio_over) const; //TODO: 2.7: use extruder_id, reform the gat_abs_value to have common signature.
 
     std::string&        opt_string(const t_config_option_key &opt_key, bool create = false)     { return this->option<ConfigOptionString>(opt_key, create)->value; }
     const std::string&  opt_string(const t_config_option_key &opt_key) const                    { return const_cast<ConfigBase*>(this)->opt_string(opt_key); }
-    std::string&        opt_string(const t_config_option_key &opt_key, size_t idx)        { return this->option<ConfigOptionStrings>(opt_key)->get_at(idx); }
-    const std::string&  opt_string(const t_config_option_key &opt_key, size_t idx) const  { return const_cast<ConfigBase*>(this)->opt_string(opt_key, idx); }
+    std::string&        opt_string(const t_config_option_key &opt_key, size_t idx)              { return this->option<ConfigOptionStrings>(opt_key)->get_at(idx); }
+    const std::string&  opt_string(const t_config_option_key &opt_key, size_t idx) const        { return const_cast<ConfigBase*>(this)->opt_string(opt_key, idx); }
 
     double&             opt_float(const t_config_option_key &opt_key)                           { return this->option<ConfigOptionFloat>(opt_key)->value; }
     const double&       opt_float(const t_config_option_key &opt_key) const                     { return dynamic_cast<const ConfigOptionFloat*>(this->option(opt_key))->value; }
-    double&             opt_float(const t_config_option_key &opt_key, size_t idx)         { return this->option<ConfigOptionFloats>(opt_key)->get_at(idx); }
-    const double&       opt_float(const t_config_option_key &opt_key, size_t idx) const   { return dynamic_cast<const ConfigOptionFloats*>(this->option(opt_key))->get_at(idx); }
+    double&             opt_float(const t_config_option_key &opt_key, size_t idx)               { return this->option<ConfigOptionFloats>(opt_key)->get_at(idx); }
+    const double&       opt_float(const t_config_option_key &opt_key, size_t idx) const         { return dynamic_cast<const ConfigOptionFloats*>(this->option(opt_key))->get_at(idx); }
 
     int32_t&            opt_int(const t_config_option_key &opt_key)                             { return this->option<ConfigOptionInt>(opt_key)->value; }
     int32_t             opt_int(const t_config_option_key &opt_key) const                       { return dynamic_cast<const ConfigOptionInt*>(this->option(opt_key))->value; }
-    int32_t&            opt_int(const t_config_option_key &opt_key, size_t idx)           { return this->option<ConfigOptionInts>(opt_key)->get_at(idx); }
-    int32_t             opt_int(const t_config_option_key &opt_key, size_t idx) const     { return dynamic_cast<const ConfigOptionInts*>(this->option(opt_key))->get_at(idx); }
+    int32_t&            opt_int(const t_config_option_key &opt_key, size_t idx)                 { return this->option<ConfigOptionInts>(opt_key)->get_at(idx); }
+    int32_t             opt_int(const t_config_option_key &opt_key, size_t idx) const           { return dynamic_cast<const ConfigOptionInts*>(this->option(opt_key))->get_at(idx); }
+    
+    // no dynamic_cast
+    bool      get_bool(const t_config_option_key &opt_key, size_t idx = 0) const                 {return this->option(opt_key)->get_bool(idx);}
+    int32_t   get_int(const t_config_option_key &opt_key, size_t idx = 0) const                  {return this->option(opt_key)->get_int(idx);}
+    double    get_float(const t_config_option_key &opt_key, size_t idx = 0) const                {return this->option(opt_key)->get_float(idx);}
 
     // In ConfigManipulation::toggle_print_fff_options, it is called on option with type ConfigOptionEnumGeneric* and also ConfigOptionEnum*.
     // Thus the virtual method getInt() is used to retrieve the enum value.
@@ -3542,7 +3379,9 @@
     ENUM                opt_enum(const t_config_option_key &opt_key) const                      { return static_cast<ENUM>(this->option(opt_key)->get_int()); }
 
     bool                opt_bool(const t_config_option_key &opt_key) const                      { return this->option<ConfigOptionBool>(opt_key)->value != 0; }
-    bool                opt_bool(const t_config_option_key &opt_key, size_t idx) const    { return this->option<ConfigOptionBools>(opt_key)->get_at(idx) != 0; }
+    bool                opt_bool(const t_config_option_key &opt_key, size_t idx) const          { return this->option<ConfigOptionBools>(opt_key)->get_at(idx) != 0; }
+    bool&               opt_bool(const t_config_option_key &opt_key)                            { return this->option<ConfigOptionBool>(opt_key)->value; }
+    uint8_t&            opt_bool(const t_config_option_key &opt_key, size_t idx)          { return this->option<ConfigOptionBools>(opt_key)->get_at(idx); }
 
     void setenv_() const;
     ConfigSubstitutions load(const std::string &file, ForwardCompatibilitySubstitutionRule compatibility_rule);
@@ -3705,39 +3544,6 @@
     // Returns options being equal in the two configs, ignoring options not present in both configs.
     t_config_option_keys equal(const DynamicConfig &other) const;
 
-<<<<<<< HEAD
-    std::string&        opt_string(const t_config_option_key &opt_key, bool create = false)     { return this->option<ConfigOptionString>(opt_key, create)->value; }
-    const std::string&  opt_string(const t_config_option_key &opt_key) const                    { return const_cast<DynamicConfig*>(this)->opt_string(opt_key); }
-    std::string&        opt_string(const t_config_option_key &opt_key, unsigned int idx)        { return this->option<ConfigOptionStrings>(opt_key)->get_at(idx); }
-    const std::string&  opt_string(const t_config_option_key &opt_key, unsigned int idx) const  { return const_cast<DynamicConfig*>(this)->opt_string(opt_key, idx); }
-
-    double&             opt_float(const t_config_option_key &opt_key)                           { return this->option<ConfigOptionFloat>(opt_key)->value; }
-    const double&       opt_float(const t_config_option_key &opt_key) const                     { return dynamic_cast<const ConfigOptionFloat*>(this->option(opt_key))->value; }
-    double&             opt_float(const t_config_option_key &opt_key, unsigned int idx)         { return this->option<ConfigOptionFloats>(opt_key)->get_at(idx); }
-    const double&       opt_float(const t_config_option_key &opt_key, unsigned int idx) const   { return dynamic_cast<const ConfigOptionFloats*>(this->option(opt_key))->get_at(idx); }
-
-    int32_t&             opt_int(const t_config_option_key &opt_key)                             { return this->option<ConfigOptionInt>(opt_key)->value; }
-    int32_t              opt_int(const t_config_option_key &opt_key) const                       { return dynamic_cast<const ConfigOptionInt*>(this->option(opt_key))->value; }
-    int32_t&             opt_int(const t_config_option_key &opt_key, unsigned int idx)           { return this->option<ConfigOptionInts>(opt_key)->get_at(idx); }
-    int32_t              opt_int(const t_config_option_key &opt_key, unsigned int idx) const     { return dynamic_cast<const ConfigOptionInts*>(this->option(opt_key))->get_at(idx); }
-
-    // no dynamic_cast
-    bool      get_bool(const t_config_option_key &opt_key, size_t idx = 0) const                 {return this->option(opt_key)->get_bool(idx);}
-    int32_t   get_int(const t_config_option_key &opt_key, size_t idx = 0) const                  {return this->option(opt_key)->get_int(idx);}
-    double    get_float(const t_config_option_key &opt_key, size_t idx = 0) const                {return this->option(opt_key)->get_float(idx);}
-
-    // In ConfigManipulation::toggle_print_fff_options, it is called on option with type ConfigOptionEnumGeneric* and also ConfigOptionEnum*.
-    // Thus the virtual method get_int() is used to retrieve the enum value.
-    template<typename ENUM>
-    ENUM                opt_enum(const t_config_option_key &opt_key) const                      { return static_cast<ENUM>(this->option(opt_key)->get_int()); }
-    
-    bool                opt_bool(const t_config_option_key &opt_key) const                      { return this->option<ConfigOptionBool>(opt_key)->value != 0; }
-    bool                opt_bool(const t_config_option_key &opt_key, unsigned int idx) const    { return this->option<ConfigOptionBools>(opt_key)->get_at(idx) != 0; }
-    bool&               opt_bool(const t_config_option_key &opt_key)                            { return this->option<ConfigOptionBool>(opt_key)->value; }
-    unsigned char&      opt_bool(const t_config_option_key &opt_key, unsigned int idx)          { return this->option<ConfigOptionBools>(opt_key)->get_at(idx); }
-
-=======
->>>>>>> 3c0b9e04
     // Command line processing
     bool                read_cli(int argc, const char* const argv[], t_config_option_keys* extra, t_config_option_keys* keys = nullptr);
 
