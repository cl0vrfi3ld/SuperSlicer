#ifndef slic3r_Config_hpp_
#define slic3r_Config_hpp_

#include <assert.h>
#include <map>
#include <climits>
#include <cstdio>
#include <cstdlib>
#include <functional>
#include <iostream>
#include <stdexcept>
#include <string>
#include <vector>
#include "libslic3r.h"
#include "clonable_ptr.hpp"
#include "Exception.hpp"
#include "Point.hpp"

#include <boost/any.hpp>
#include <boost/algorithm/string/predicate.hpp>
#include <boost/algorithm/string/trim.hpp>
#include <boost/format/format_fwd.hpp>
#include <boost/functional/hash.hpp>
#include <boost/property_tree/ptree_fwd.hpp>

#include <cereal/access.hpp>
#include <cereal/types/base_class.hpp>

namespace Slic3r {
    struct FloatOrPercent
    {
        double  value;
        bool    percent;

    private:
        friend class cereal::access;
        template<class Archive> void serialize(Archive& ar) { ar(this->value); ar(this->percent); }
    };

    inline bool operator==(const FloatOrPercent& l, const FloatOrPercent& r) throw() { return l.value == r.value && l.percent == r.percent; }
    inline bool operator!=(const FloatOrPercent& l, const FloatOrPercent& r) throw() { return !(l == r); }
    inline bool operator< (const FloatOrPercent& l, const FloatOrPercent& r) throw() { return l.value < r.value || (l.value == r.value && int(l.percent) < int(r.percent)); }
}

namespace std {
    template<> struct hash<Slic3r::FloatOrPercent> {
        std::size_t operator()(const Slic3r::FloatOrPercent& v) const noexcept {
            std::size_t seed = std::hash<double>{}(v.value);
            return v.percent ? seed ^ 0x9e3779b9 : seed;
        }
    };

    template<> struct hash<Slic3r::Vec2d> {
        std::size_t operator()(const Slic3r::Vec2d& v) const noexcept {
            std::size_t seed = std::hash<double>{}(v.x());
            boost::hash_combine(seed, std::hash<double>{}(v.y()));
            return seed;
        }
    };

    template<> struct hash<Slic3r::Vec3d> {
        std::size_t operator()(const Slic3r::Vec3d& v) const noexcept {
            std::size_t seed = std::hash<double>{}(v.x());
            boost::hash_combine(seed, std::hash<double>{}(v.y()));
            boost::hash_combine(seed, std::hash<double>{}(v.z()));
            return seed;
        }
    };
}

namespace Slic3r {

// Name of the configuration option.
typedef std::string                 t_config_option_key;
typedef std::vector<std::string>    t_config_option_keys;

extern std::string  escape_string_cstyle(const std::string &str);
extern std::string  escape_strings_cstyle(const std::vector<std::string> &strs);
extern bool         unescape_string_cstyle(const std::string &str, std::string &out);
extern bool         unescape_strings_cstyle(const std::string &str, std::vector<std::string> &out);

extern std::string  escape_ampersand(const std::string& str);

constexpr char NIL_STR_VALUE[] = "nil";

enum class OptionCategory : int
{
    none,

    perimeter,
    slicing,
    infill,
    ironing,
    fuzzy_skin,
    skirtBrim,
    support,
    speed,
    width,
    extruders,
    output,
    notes,
    dependencies,

    filament,
    cooling,
    advanced,
    filoverride,
    customgcode,
    
    general,
    limits,
    mmsetup,
    firmware,

    pad,
    padSupp,
    wipe,

    hollowing,

    milling_extruders,
    milling,
};
std::string toString(OptionCategory opt);

namespace ConfigHelpers {
	inline bool looks_like_enum_value(std::string value)
	{
		boost::trim(value);
		if (value.empty() || value.size() > 64 || ! isalpha(value.front()))
			return false;
		for (const char c : value)
			if (! (isalnum(c) || c == '_' || c == '-'))
				return false;
		return true;
	}

    inline bool enum_looks_like_bool_value(std::string value) {
        boost::trim(value);
        return boost::iequals(value, "enabled") || boost::iequals(value, "disabled") || boost::iequals(value, "on") || boost::iequals(value, "off");
    }

    inline bool enum_looks_like_true_value(std::string value) {
        boost::trim(value);
        return boost::iequals(value, "enabled") || boost::iequals(value, "on");
    }

	enum class DeserializationSubstitution {
		Disabled,
		DefaultsToFalse,
		DefaultsToTrue
	};

    enum class DeserializationResult {
    	Loaded,
    	Substituted,
    	Failed,
    };
};

// Base for all exceptions thrown by the configuration layer.
class ConfigurationError : public Slic3r::RuntimeError {
public:
    using RuntimeError::RuntimeError;
};

// Specialization of std::exception to indicate that an unknown config option has been encountered.
class UnknownOptionException : public ConfigurationError {
public:
    UnknownOptionException() :
        ConfigurationError("Unknown option exception") {}
    UnknownOptionException(const std::string &opt_key) :
        ConfigurationError(std::string("Unknown option exception: ") + opt_key) {}
};

// Indicate that the ConfigBase derived class does not provide config definition (the method def() returns null).
class NoDefinitionException : public ConfigurationError
{
public:
    NoDefinitionException() :
        ConfigurationError("No definition exception") {}
    NoDefinitionException(const std::string &opt_key) :
        ConfigurationError(std::string("No definition exception: ") + opt_key) {}
};
// a bit more specific than a runtime_error
class ConfigurationException : public std::runtime_error
{
public:
    ConfigurationException() :
        std::runtime_error("Configuration exception") {}
    ConfigurationException(const std::string &opt_key) :
        std::runtime_error(std::string("Configuration exception: ") + opt_key) {}
};

// Indicate that an unsupported accessor was called on a config option.
class BadOptionTypeException : public ConfigurationError
{
public:
	BadOptionTypeException() : ConfigurationError("Bad option type exception") {}
	BadOptionTypeException(const std::string &message) : ConfigurationError(message) {}
    BadOptionTypeException(const char* message) : ConfigurationError(message) {}
};

// Indicate that an option has been deserialized from an invalid value.
class BadOptionValueException : public ConfigurationError
{
public:
    BadOptionValueException() : ConfigurationError("Bad option value exception") {}
    BadOptionValueException(const std::string &message) : ConfigurationError(message) {}
    BadOptionValueException(const char* message) : ConfigurationError(message) {}
};

// Type of a configuration value.
enum ConfigOptionType : uint16_t{
    coVectorType    = 0x4000,
    coNone          = 0,
    // single float
    coFloat         = 1,
    // vector of floats
    coFloats        = coFloat + coVectorType,
    // single int
    coInt           = 2,
    // vector of ints
    coInts          = coInt + coVectorType,
    // single string
    coString        = 3,
    // vector of strings
    coStrings       = coString + coVectorType,
    // percent value. Currently only used for infill & flow ratio.
    coPercent       = 4,
    // percents value. Currently used for retract before wipe only.
    coPercents      = coPercent + coVectorType,
    // a fraction or an absolute value
    coFloatOrPercent = 5,
    // vector of the above
    coFloatsOrPercents = coFloatOrPercent + coVectorType,
    // single 2d point (Point2f). Currently not used.
    coPoint         = 6,
    // vector of 2d points (Point2f). Currently used for the definition of the print bed and for the extruder offsets.
    coPoints        = coPoint + coVectorType,
    coPoint3        = 7,
//    coPoint3s       = coPoint3 + coVectorType,
    // single boolean value
    coBool          = 8,
    // vector of boolean values
    coBools         = coBool + coVectorType,
    // a generic enum
    coEnum          = 9,
};

enum ConfigOptionMode : uint64_t {
    comNone = 0,
    comSimple = 1,
    comAdvanced = 1 << 1,
    comExpert = 1 << 2,
    comAdvancedE = comAdvanced | comExpert,
    comSimpleAE = comSimple | comAdvanced | comExpert,
    comPrusa = 1 << 3,
    comSuSi = 1 << 4,
    comHidden = 1 << 5,
    
};
//note: you have to add ConfigOptionMode into the ConfigOptionDef::names_2_tag_mode (in the .cpp)
inline ConfigOptionMode operator|(ConfigOptionMode a, ConfigOptionMode b) {
    return static_cast<ConfigOptionMode>(static_cast<uint64_t>(a) | static_cast<uint64_t>(b));
}
inline ConfigOptionMode operator&(ConfigOptionMode a, ConfigOptionMode b) {
    return static_cast<ConfigOptionMode>(static_cast<uint64_t>(a) & static_cast<uint64_t>(b));
}
inline ConfigOptionMode operator^(ConfigOptionMode a, ConfigOptionMode b) {
    return static_cast<ConfigOptionMode>(static_cast<uint64_t>(a) ^ static_cast<uint64_t>(b));
}
inline ConfigOptionMode operator|=(ConfigOptionMode& a, ConfigOptionMode b) {
    a = a | b; return a;
}
inline ConfigOptionMode operator&=(ConfigOptionMode& a, ConfigOptionMode b) {
    a = a & b; return a;
}

enum PrinterTechnology : uint8_t
{
    // Fused Filament Fabrication
    ptFFF = 1 << 0,
    // Stereolitography
    ptSLA = 1 << 1,
    // Selective Laser-Sintering
    ptSLS = 1 << 2,
    // CNC
    ptMill = 1 << 3,
    // Laser engraving
    ptLaser = 1 << 4,
    // Any technology, useful for parameters compatible with both ptFFF and ptSLA
    ptAny = ptFFF | ptSLA | ptSLS | ptMill | ptLaser,
    // Unknown, useful for command line processing
    ptUnknown = 1 << 7
};
inline PrinterTechnology operator|(PrinterTechnology a, PrinterTechnology b) {
    return static_cast<PrinterTechnology>(static_cast<uint8_t>(a) | static_cast<uint8_t>(b));
}
inline PrinterTechnology operator&(PrinterTechnology a, PrinterTechnology b) {
    return static_cast<PrinterTechnology>(static_cast<uint8_t>(a)& static_cast<uint8_t>(b));
}
inline PrinterTechnology operator|=(PrinterTechnology& a, PrinterTechnology b) {
    a = a | b; return a;
}
inline PrinterTechnology operator&=(PrinterTechnology& a, PrinterTechnology b) {
    a = a & b; return a;
}

/// 
enum OutputFormat : uint16_t
{
    ofMaskedCWS = 1 << 0,
    ofSL1 = 1 << 1,
    ofGCode = 1 << 2,
    ofUnknown = 1 << 15
};

inline OutputFormat operator|(OutputFormat a, OutputFormat b) {
    return static_cast<OutputFormat>(static_cast<uint8_t>(a) | static_cast<uint8_t>(b));
}
inline OutputFormat operator&(OutputFormat a, OutputFormat b) {
    return static_cast<OutputFormat>(static_cast<uint8_t>(a)& static_cast<uint8_t>(b));
}
inline OutputFormat operator|=(OutputFormat& a, OutputFormat b) {
    a = a | b; return a;
}
inline OutputFormat operator&=(OutputFormat& a, OutputFormat b) {
    a = a & b; return a;
}

enum ForwardCompatibilitySubstitutionRule
{
    // Disable susbtitution, throw exception if an option value is not recognized.
    Disable,
    // Enable substitution of an unknown option value with default. Log the substitution.
    Enable,
    // Enable substitution of an unknown option value with default. Don't log the substitution.
    EnableSilent,
    // Enable substitution of an unknown option value with default. Log substitutions in user profiles, don't log substitutions in system profiles.
    EnableSystemSilent,
    // Enable silent substitution of an unknown option value with default when loading user profiles. Throw on an unknown option value in a system profile.
    EnableSilentDisableSystem,
};

class  ConfigOption;
class  ConfigOptionDef;
// For forward definition of ConfigOption in ConfigOptionUniquePtr, we have to define a custom deleter.
struct ConfigOptionDeleter { void operator()(ConfigOption* p); };
using  ConfigOptionUniquePtr = std::unique_ptr<ConfigOption, ConfigOptionDeleter>;

// When parsing a configuration value, if the old_value is not understood by this PrusaSlicer version,
// it is being substituted with some default value that this PrusaSlicer could work with.
// This structure serves to inform the user about the substitutions having been done during file import.
struct ConfigSubstitution {
    const ConfigOptionDef   *opt_def { nullptr };
    std::string              old_value;
    ConfigOptionUniquePtr    new_value;
    ConfigSubstitution() = default;
    ConfigSubstitution(const ConfigOptionDef* def, std::string old, ConfigOptionUniquePtr&& new_v) : opt_def(def), old_value(old), new_value(std::move(new_v)) {}
};

using  ConfigSubstitutions = std::vector<ConfigSubstitution>;

// Filled in by ConfigBase::set_deserialize_raw(), which based on "rule" either bails out
// or performs substitutions when encountering an unknown configuration value.
struct ConfigSubstitutionContext
{
    ConfigSubstitutionContext(ForwardCompatibilitySubstitutionRule rl) : rule(rl) {}
    bool empty() const throw() { return substitutions.empty(); }

    ForwardCompatibilitySubstitutionRule 	rule;
    ConfigSubstitutions					    substitutions;
};

// A generic value of a configuration option.
class ConfigOption {
public:
    // if true, this option doesn't need to be saved, it's a computed value from an other configOption.
    // uint32_t because macos crash if it's a bool. and it doesn't change the size of the object because of alignment.
    uint32_t flags;
    enum FlagsConfigOption : uint32_t {
        FCO_PHONY = 1,
        FCO_EXTRUDER_ARRAY = 1 << 1,
        FCO_PLACEHOLDER_TEMP = 1 << 2,
    };

    ConfigOption() : flags(uint32_t(0)) {}
    ConfigOption(bool phony) : flags(phony ? uint32_t(FlagsConfigOption::FCO_PHONY) : uint32_t(0)) {}

    virtual ~ConfigOption() {}

    virtual ConfigOptionType    type() const = 0;
    virtual std::string         serialize() const = 0;
    virtual bool                deserialize(const std::string &str, bool append = false) = 0;
    virtual ConfigOption*       clone() const = 0;
    // Set a value from a ConfigOption. The two options should be compatible.
    virtual void                set(const ConfigOption *option) = 0;
    virtual int32_t             get_int(size_t idx = 0)        const { throw BadOptionTypeException("Calling ConfigOption::get_int on a non-int ConfigOption"); }
    virtual double              get_float(size_t idx = 0)      const { throw BadOptionTypeException("Calling ConfigOption::get_float on a non-float ConfigOption"); }
    virtual bool                get_bool(size_t idx = 0)       const { throw BadOptionTypeException("Calling ConfigOption::get_bool on a non-boolean ConfigOption");  }
    virtual void                set_enum_int(int32_t /* val */) { throw BadOptionTypeException("Calling ConfigOption::set_enum_int on a non-enum ConfigOption"); }
    virtual boost::any          get_any(int32_t idx = -1)       const { throw BadOptionTypeException("Calling ConfigOption::get_any on a raw ConfigOption"); }
    virtual void                set_any(boost::any, int32_t idx = -1) { throw BadOptionTypeException("Calling ConfigOption::set_any on a raw ConfigOption"); }
    virtual bool                operator==(const ConfigOption &rhs) const = 0;
    bool                        operator!=(const ConfigOption &rhs) const { return ! (*this == rhs); }
    virtual size_t              hash()          const throw() = 0;
    bool                        is_scalar()     const { return (int(this->type()) & int(coVectorType)) == 0; }
    bool                        is_vector()     const { return ! this->is_scalar(); }
    // If this option is nullable, then it may have its value or values set to nil.
    virtual bool 				nullable()		const { return false; }
    // A scalar is nil, or all values of a vector are nil if idx < 0.
    virtual bool                is_nil(int32_t idx = -1) const { return false; }
    bool                        is_phony()      const { return (flags & FCO_PHONY) != 0; }
    void                        set_phony(bool phony) { if (phony) this->flags |= FCO_PHONY; else this->flags &= uint8_t(0xFF ^ FCO_PHONY); }
    // Is this option overridden by another option?
    // An option overrides another option if it is not nil and not equal.
    virtual bool 				overriden_by(const ConfigOption *rhs) const {
    	assert(! this->nullable() && ! rhs->nullable());
    	return *this != *rhs;
    }
    // Apply an override option, possibly a nullable one.
    virtual bool 				apply_override(const ConfigOption *rhs) { 
    	if (*this == *rhs) 
    		return false; 
    	*this = *rhs; 
    	return true;
    }
private:
    friend class cereal::access;
    template<class Archive> void serialize(Archive& ar) { ar(this->flags); }
};

typedef ConfigOption*       ConfigOptionPtr;
typedef const ConfigOption* ConfigOptionConstPtr;

// Value of a single valued option (bool, int, float, string, point, enum)
template <class T>
class ConfigOptionSingle : public ConfigOption {
public:
    T value;
    explicit ConfigOptionSingle(T value) : value(value) {}
    explicit ConfigOptionSingle(T value, bool phony) : ConfigOption(phony), value(value) {}
    operator T() const { return this->value; }
    boost::any get_any(int32_t idx = -1) const override { return boost::any(value); }
    void       set_any(boost::any anyval, int32_t idx = -1) override { value = boost::any_cast<T>(anyval); }
    
    void set(const ConfigOption *rhs) override
    {
        if (rhs->type() != this->type())
            throw ConfigurationError("ConfigOptionSingle: Assigning an incompatible type");
        assert(dynamic_cast<const ConfigOptionSingle<T>*>(rhs));
        this->value = static_cast<const ConfigOptionSingle<T>*>(rhs)->value;
        this->flags = rhs->flags;
    }

    bool operator==(const ConfigOption &rhs) const override
    {
        if (rhs.type() != this->type())
            throw ConfigurationError("ConfigOptionSingle: Comparing incompatible types");
        assert(dynamic_cast<const ConfigOptionSingle<T>*>(&rhs));
        return this->value == static_cast<const ConfigOptionSingle<T>*>(&rhs)->value;
    }

    bool operator==(const T &rhs) const throw() { return this->value == rhs; }
    bool operator!=(const T &rhs) const throw() { return this->value != rhs; }
    bool operator< (const T &rhs) const throw() { return this->value < rhs; }

    size_t hash() const throw() override { return std::hash<T>{}(this->value); }

private:
	friend class cereal::access;
	template<class Archive> void serialize(Archive & ar) { ar(this->flags); ar(this->value); }
};

// Value of a vector valued option (bools, ints, floats, strings, points)
class ConfigOptionVectorBase : public ConfigOption {
public:
    // Currently used only to initialize the PlaceholderParser.
    virtual std::vector<std::string> vserialize() const = 0;
    // Set from a vector of ConfigOptions. 
    // If the rhs ConfigOption is scalar, then its value is used,
    // otherwise for each of rhs, the first value of a vector is used.
    // This function is useful to collect values for multiple extrder / filament settings.
    virtual void set(const std::vector<const ConfigOption*> &rhs) = 0;
    // Set a single vector item from either a scalar option or the first value of a vector option.vector of ConfigOptions. 
    // This function is useful to split values from multiple extrder / filament settings into separate configurations.
    virtual void set_at(const ConfigOption *rhs, size_t i, size_t j) = 0;
    // Resize the vector of values, copy the newly added values from opt_default if provided.
    virtual void resize(size_t n, const ConfigOption *opt_default = nullptr) = 0;
    // Clear the values vector.
    virtual void clear() = 0;
    // get the stored default value for filling empty vector.
    // If you use it, double check if you shouldn't instead use the ConfigOptionDef.defaultvalue, which is the default value of a setting.
    // currently, it's used to try to have a meaningful value for a Field if the default value is Nil (and to avoid cloning the option, clear it, asking for an item)
    virtual boost::any get_default_value() const = 0;

    // Get size of this vector.
    virtual size_t size()  const = 0;
    // Is this vector empty?
    virtual bool   empty() const = 0;
    // Get if the size of this vector is/should be the same as nozzle_diameter
    bool is_extruder_size() const { return (flags & FCO_EXTRUDER_ARRAY) != 0; }
    ConfigOptionVectorBase* set_is_extruder_size(bool is_extruder_size) {
        if (is_extruder_size) this->flags |= FCO_EXTRUDER_ARRAY; else this->flags &= uint8_t(0xFF ^ FCO_EXTRUDER_ARRAY);
        return this;
    }

    // We just overloaded and hid two base class virtual methods.
    // Let's show it was intentional (warnings).
    using ConfigOption::set;


protected:
    // Used to verify type compatibility when assigning to / from a scalar ConfigOption.
    ConfigOptionType scalar_type() const { return static_cast<ConfigOptionType>(this->type() - coVectorType); }
};

// Value of a vector valued option (bools, ints, floats, strings, points), template
template <class T>
class ConfigOptionVector : public ConfigOptionVectorBase
{
private:
    void set_default_from_values() {
        assert(!values.empty());
        if (!values.empty())
            default_value = values.front();
    }

protected:
    // this default is used to fill this vector when resized. It's not the default of a setting, for it please use the
    // ConfigOptionDef.
    T default_value;
public:
    std::vector<T> values;

    ConfigOptionVector() {}
    explicit ConfigOptionVector(const T& default_val) : default_value(default_val) {}
    explicit ConfigOptionVector(size_t n, const T &value) : values(n, value), default_value(value) {}
    explicit ConfigOptionVector(std::initializer_list<T> il) : values(std::move(il)) { set_default_from_values(); }
    explicit ConfigOptionVector(const std::vector<T> &values) : values(values) { set_default_from_values(); }
    explicit ConfigOptionVector(std::vector<T> &&values) : values(std::move(values)) { set_default_from_values(); }
    
    void set(const ConfigOption *rhs) override
    {
        if (rhs->type() != this->type())
            throw ConfigurationError("ConfigOptionVector: Assigning an incompatible type");
        assert(dynamic_cast<const ConfigOptionVector<T>*>(rhs));
        this->values = static_cast<const ConfigOptionVector<T>*>(rhs)->values;
        this->flags = rhs->flags;
    }

    // Set from a vector of ConfigOptions. 
    // If the rhs ConfigOption is scalar, then its value is used,
    // otherwise for each of rhs, the first value of a vector is used.
    // This function is useful to collect values for multiple extrder / filament settings.
    void set(const std::vector<const ConfigOption*> &rhs) override
    {
        this->values.clear();
        this->values.reserve(rhs.size());
        for (const ConfigOption *opt : rhs) {
            if (opt->type() == this->type()) {
                auto other = static_cast<const ConfigOptionVector<T>*>(opt);
                if (other->values.empty())
                    throw ConfigurationError("ConfigOptionVector::set(): Assigning from an empty vector");
                this->values.emplace_back(other->values.front());
            } else if (opt->type() == this->scalar_type())
                this->values.emplace_back(static_cast<const ConfigOptionSingle<T>*>(opt)->value);
            else
                throw ConfigurationError("ConfigOptionVector::set():: Assigning an incompatible type");
        }
    }

    // Set a single vector item from either a scalar option or the first value of a vector option.vector of ConfigOptions. 
    // This function is useful to split values from multiple extrder / filament settings into separate configurations.
    void set_at(const ConfigOption *rhs, size_t i, size_t j) override
    {
        // Fill with default value up to the needed position
        if (this->values.size() <= i) {
            // Resize this vector, fill in the new vector fields with the copy of the first field.
            this->values.resize(i + 1, this->default_value);
        }
        if (rhs->type() == this->type()) {
            // Assign the first value of the rhs vector.
            auto other = static_cast<const ConfigOptionVector<T>*>(rhs);
            if (other->values.empty())
                throw ConfigurationError("ConfigOptionVector::set_at(): Assigning from an empty vector");
            this->values[i] = other->get_at(j);
        } else if (rhs->type() == this->scalar_type())
            this->values[i] = static_cast<const ConfigOptionSingle<T>*>(rhs)->value;
        else
            throw ConfigurationError("ConfigOptionVector::set_at(): Assigning an incompatible type");
    }
    void set_at(T val, size_t i)
    {
        // Fill with default value up to the needed position
        if (this->values.size() <= i) {
            // Resize this vector, fill in the new vector fields with the copy of the first field.
            this->values.resize(i + 1, this->default_value);
        }
        this->values[i] = val;
    }

    const T& get_at(size_t i) const
    {
        //assert(! this->values.empty());
        return (i < this->values.size()) ? this->values[i] : (this->values.empty()? default_value : this->values.front());
    }

    T& get_at(size_t i) { return const_cast<T&>(std::as_const(*this).get_at(i)); }
    boost::any get_any(int32_t idx = -1) const override { return idx < 0 ? boost::any(values) : boost::any(get_at(idx)); }
    void       set_any(boost::any anyval, int32_t idx = -1) override
    { 
       if (idx < 0)
            values = boost::any_cast<std::vector<T>>(anyval);
        else
            set_at(boost::any_cast<T>(anyval), idx);
    }

    // Resize this vector by duplicating the /*last*/first or default value.
    // If the current vector is empty, the default value is used instead.
    void resize(size_t n, const ConfigOption *opt_default = nullptr) override
    {
        assert(opt_default == nullptr || opt_default->is_vector());
//        assert(opt_default == nullptr || dynamic_cast<ConfigOptionVector<T>>(opt_default));
       // assert(! this->values.empty() || opt_default != nullptr);
        if (n == 0)
            this->values.clear();
        else if (n < this->values.size())
            this->values.erase(this->values.begin() + n, this->values.end());
        else if (n > this->values.size()) {
            if (this->values.empty()) {
                if (opt_default == nullptr)
                    this->values.resize(n, this->default_value);
                if (opt_default->type() != this->type())
                    throw ConfigurationError("ConfigOptionVector::resize(): Extending with an incompatible type.");
                if(auto other = static_cast<const ConfigOptionVector<T>*>(opt_default); other->values.empty())
                    this->values.resize(n, other->default_value);
                else
                    this->values.resize(n, other->values.front());
            } else {
                // Resize by duplicating the /*last*/first value.
                this->values.resize(n, this->values./*back*/front());
            }
        }
    }

    // Clear the values vector.
    void   clear() override { this->values.clear(); }
    size_t size()  const override { return this->values.size(); }
    bool   empty() const override { return this->values.empty(); }
    // get the stored default value for filling empty vector.
    // If you use it, double check if you shouldn't instead use the ConfigOptionDef.defaultvalue, which is the default value of a setting.
    // currently, it's used to try to have a meaningful value for a Field if the default value is Nil
    boost::any get_default_value() const override { return boost::any(default_value); }

    bool operator==(const ConfigOption &rhs) const override
    {
        if (rhs.type() != this->type())
            throw ConfigurationError("ConfigOptionVector: Comparing incompatible types");
        assert(dynamic_cast<const ConfigOptionVector<T>*>(&rhs));
        return this->values == static_cast<const ConfigOptionVector<T>*>(&rhs)->values;
    }

    bool operator==(const std::vector<T> &rhs) const throw() { return this->values == rhs; }
    bool operator!=(const std::vector<T> &rhs) const throw() { return this->values != rhs; }

    size_t hash() const throw() override {
        std::hash<T> hasher;
        size_t seed = 0;
        for (const auto &v : this->values)
            boost::hash_combine(seed, hasher(v));
        return seed;
    }

    // Is this option overridden by another option?
    // An option overrides another option if it is not nil and not equal.
    bool overriden_by(const ConfigOption *rhs) const override {
        if (this->nullable())
        	throw ConfigurationError("Cannot override a nullable ConfigOption.");
        if (rhs->type() != this->type())
            throw ConfigurationError("ConfigOptionVector.overriden_by() applied to different types.");
    	auto rhs_vec = static_cast<const ConfigOptionVector<T>*>(rhs);
    	if (! rhs->nullable())
    		// Overridding a non-nullable object with another non-nullable object.
    		return this->values != rhs_vec->values;
    	size_t i = 0;
    	size_t cnt = std::min(this->size(), rhs_vec->size());
    	for (; i < cnt; ++ i)
    		if (! rhs_vec->is_nil(i) && this->values[i] != rhs_vec->values[i])
    			return true;
    	for (; i < rhs_vec->size(); ++ i)
    		if (! rhs_vec->is_nil(i))
    			return true;
    	return false;
    }
    // Apply an override option, possibly a nullable one.
    bool apply_override(const ConfigOption *rhs) override {
        if (this->nullable())
        	throw ConfigurationError("Cannot override a nullable ConfigOption.");
        if (rhs->type() != this->type())
			throw ConfigurationError("ConfigOptionVector.apply_override() applied to different types.");
		auto rhs_vec = static_cast<const ConfigOptionVector<T>*>(rhs);
		if (! rhs->nullable()) {
    		// Overridding a non-nullable object with another non-nullable object.
    		if (this->values != rhs_vec->values) {
    			this->values = rhs_vec->values;
    			return true;
    		}
    		return false;
    	}
    	size_t i = 0;
    	size_t cnt = std::min(this->size(), rhs_vec->size());
    	bool   modified = false;
    	for (; i < cnt; ++ i)
    		if (! rhs_vec->is_nil(i) && this->values[i] != rhs_vec->values[i]) {
    			this->values[i] = rhs_vec->values[i];
    			modified = true;
    		}
    	for (; i < rhs_vec->size(); ++ i)
    		if (! rhs_vec->is_nil(i)) {
    			this->values.resize(i + 1, this->default_value);
    			this->values[i] = rhs_vec->values[i];
    			modified = true;
    		}
        return modified;
    }

private:
	friend class cereal::access;
	template<class Archive> void serialize(Archive & ar) { ar(this->flags); ar(this->values); }
};

class ConfigOptionFloat : public ConfigOptionSingle<double>
{
public:
    ConfigOptionFloat() : ConfigOptionSingle<double>(0) {}
    explicit ConfigOptionFloat(double _value) : ConfigOptionSingle<double>(_value) {}
    explicit ConfigOptionFloat(double _value, bool _phony) : ConfigOptionSingle<double>(_value, _phony) {}

    static ConfigOptionType static_type() { return coFloat; }
    ConfigOptionType        type()      const override { return static_type(); }
    double                  get_float(size_t idx = 0) const override { return this->value; }
    ConfigOption*           clone()     const override { return new ConfigOptionFloat(*this); }
    bool                    operator==(const ConfigOptionFloat &rhs) const throw() { return this->value == rhs.value; }
    bool                    operator< (const ConfigOptionFloat &rhs) const throw() { return this->value <  rhs.value; }
    
    std::string serialize() const override
    {
        std::ostringstream ss;
        ss << this->value;
        return ss.str();
    }
    
    bool deserialize(const std::string &str, bool append = false) override
    {
        UNUSED(append);
        std::istringstream iss(str);
        iss >> this->value;
        return !iss.fail();
    }

    ConfigOptionFloat& operator=(const ConfigOption *opt)
    {   
        this->set(opt);
        return *this;
    }

private:
	friend class cereal::access;
	template<class Archive> void serialize(Archive &ar) { ar(cereal::base_class<ConfigOptionSingle<double>>(this)); }
};

template<bool NULLABLE>
class ConfigOptionFloatsTempl : public ConfigOptionVector<double>
{
public:
    ConfigOptionFloatsTempl() : ConfigOptionVector<double>() {}
    explicit ConfigOptionFloatsTempl(double default_value) : ConfigOptionVector<double>(default_value) {}
    explicit ConfigOptionFloatsTempl(size_t n, double value) : ConfigOptionVector<double>(n, value) {}
    explicit ConfigOptionFloatsTempl(std::initializer_list<double> il) : ConfigOptionVector<double>(std::move(il)) {}
    explicit ConfigOptionFloatsTempl(const std::vector<double> &vec) : ConfigOptionVector<double>(vec) {}
    explicit ConfigOptionFloatsTempl(std::vector<double> &&vec) : ConfigOptionVector<double>(std::move(vec)) {}

    static ConfigOptionType static_type() { return coFloats; }
    ConfigOptionType        type()  const override { return static_type(); }
    ConfigOption*           clone() const override { return new ConfigOptionFloatsTempl(*this); }
    bool                    operator==(const ConfigOptionFloatsTempl &rhs) const throw() { return vectors_equal(this->values, rhs.values); }
    bool                    operator< (const ConfigOptionFloatsTempl &rhs) const throw() { return vectors_lower(this->values, rhs.values); }
    bool 					operator==(const ConfigOption &rhs) const override {
        if (rhs.type() != this->type())
            throw ConfigurationError("ConfigOptionFloatsTempl: Comparing incompatible types");
        assert(dynamic_cast<const ConfigOptionVector<double>*>(&rhs));
        return vectors_equal(this->values, static_cast<const ConfigOptionVector<double>*>(&rhs)->values);
    }
    // Could a special "nil" value be stored inside the vector, indicating undefined value?
    bool 					nullable() const override { return NULLABLE; }
    // A scalar is nil, or all values of a vector are nil.
    bool is_nil(int32_t idx = -1) const override
    {
        if (idx < 0) {
            for (double v : this->values)
                if (!std::isnan(v) && v != NIL_VALUE())
                    return false;
            return true;
        } else {
            return idx < values.size() ? (std::isnan(this->values[idx]) || NIL_VALUE() == this->values[idx]) :
                   values.empty()      ? (std::isnan(this->default_value) || NIL_VALUE() == this->default_value) :
                                         (std::isnan(this->values.front()) || NIL_VALUE() == this->values.front());
        }
    }
    double                  get_float(size_t idx = 0) const override { return get_at(idx); }

    static inline bool is_nil(const boost::any &to_check) {
        return std::isnan(boost::any_cast<double>(to_check)) || boost::any_cast<double>(to_check) == NIL_VALUE();
    }
    // don't use it to compare, use is_nil() to check.
    static inline boost::any create_nil() { return boost::any(NIL_VALUE()); }

    std::string serialize() const override
    {
        std::ostringstream ss;
        for (const double &v : this->values) {
            if (&v != &this->values.front())
            	ss << ",";
            serialize_single_value(ss, v);
        }
        return ss.str();
    }
    
    std::vector<std::string> vserialize() const override
    {
        std::vector<std::string> vv;
        vv.reserve(this->values.size());
        for (const double v : this->values) {
            std::ostringstream ss;
        	serialize_single_value(ss, v);
            vv.push_back(ss.str());
        }
        return vv;
    }

    bool deserialize(const std::string &str, bool append = false) override
    {
        if (! append)
            this->values.clear();
        std::istringstream is(str);
        std::string item_str;
        while (std::getline(is, item_str, ',')) {
        	boost::trim(item_str);
        	if (item_str == NIL_STR_VALUE) {
        		if (NULLABLE)
        			this->values.push_back(NIL_VALUE());
        		else
        			throw ConfigurationError("Deserializing nil into a non-nullable object");
        	} else {
	            std::istringstream iss(item_str);
	            double value;
	            iss >> value;
	            this->values.push_back(value);
	        }
        }
        return true;
    }

    ConfigOptionFloatsTempl& operator=(const ConfigOption *opt)
    {   
        this->set(opt);
        return *this;
    }

protected:
    // Special "nil" value to be stored into the vector if this->supports_nil().
    //please use is_nil & create_nil, to better support nan
    static double 			NIL_VALUE() { return std::numeric_limits<double>::quiet_NaN(); }
	void serialize_single_value(std::ostringstream &ss, const double v) const {
        	if (std::isfinite(v))
	            ss << v;
	        else if (std::isnan(v) || v == NIL_VALUE()) {
        		if (NULLABLE)
        			ss << NIL_STR_VALUE;
        		else
                    throw ConfigurationError("Serializing NaN");
        	} else
                throw ConfigurationError("Serializing invalid number");
	}
    static bool vectors_equal(const std::vector<double> &v1, const std::vector<double> &v2) {
    	if (NULLABLE) {
    		if (v1.size() != v2.size())
    			return false;
    		for (auto it1 = v1.begin(), it2 = v2.begin(); it1 != v1.end(); ++ it1, ++ it2)
                if (!(((std::isnan(*it1) || *it1 == NIL_VALUE()) && (std::isnan(*it2) || *it2 == NIL_VALUE())) ||
                      *it1 == *it2))
	    			return false;
    		return true;
    	} else
    		// Not supporting nullable values, the default vector compare is cheaper.
    		return v1 == v2;
    }
    static bool vectors_lower(const std::vector<double> &v1, const std::vector<double> &v2) {
        if (NULLABLE) {
            for (auto it1 = v1.begin(), it2 = v2.begin(); it1 != v1.end() && it2 != v2.end(); ++ it1, ++ it2) {
                auto null1 = int(std::isnan(*it1) || *it1 == NIL_VALUE());
                auto null2 = int(std::isnan(*it2) || *it2 == NIL_VALUE());
                return (null1 < null2) || (null1 == null2 && *it1 < *it2);
            }
            return v1.size() < v2.size();
        } else
            // Not supporting nullable values, the default vector compare is cheaper.
            return v1 < v2;
    }

private:
	friend class cereal::access;
	template<class Archive> void serialize(Archive &ar) { ar(cereal::base_class<ConfigOptionVector<double>>(this)); }
};

using ConfigOptionFloats 		 = ConfigOptionFloatsTempl<false>;
using ConfigOptionFloatsNullable = ConfigOptionFloatsTempl<true>;

class ConfigOptionInt : public ConfigOptionSingle<int32_t>
{
public:
    ConfigOptionInt() : ConfigOptionSingle<int32_t>(0) {}
    explicit ConfigOptionInt(int32_t value) : ConfigOptionSingle<int32_t>(value) {}
    explicit ConfigOptionInt(double _value) : ConfigOptionSingle<int32_t>(int32_t(floor(_value + 0.5))) {}
    
    static ConfigOptionType static_type() { return coInt; }
    ConfigOptionType        type()   const override { return static_type(); }
    int32_t                 get_int(size_t idx = 0) const override { return this->value; }
    double                  get_float(size_t idx = 0) const override { return this->value; }
    ConfigOption*           clone()  const override { return new ConfigOptionInt(*this); }
    bool                    operator==(const ConfigOptionInt &rhs) const throw() { return this->value == rhs.value; }
    
    std::string serialize() const override 
    {
        std::ostringstream ss;
        ss << this->value;
        return ss.str();
    }
    
    bool deserialize(const std::string &str, bool append = false) override
    {
        UNUSED(append);
        std::istringstream iss(str);
        iss >> this->value;
        return !iss.fail();
    }

    ConfigOptionInt& operator=(const ConfigOption *opt) 
    {   
        this->set(opt);
        return *this;
    }

private:
	friend class cereal::access;
	template<class Archive> void serialize(Archive &ar) { ar(cereal::base_class<ConfigOptionSingle<int32_t>>(this)); }
};

template<bool NULLABLE>
class ConfigOptionIntsTempl : public ConfigOptionVector<int32_t>
{
public:
    ConfigOptionIntsTempl() : ConfigOptionVector<int32_t>() {}
    explicit ConfigOptionIntsTempl(int32_t default_value) : ConfigOptionVector<int32_t>(default_value) {}
    explicit ConfigOptionIntsTempl(size_t n, int32_t value) : ConfigOptionVector<int32_t>(n, value) {}
    explicit ConfigOptionIntsTempl(std::initializer_list<int32_t> &&il) : ConfigOptionVector<int32_t>(std::move(il)) {}
    //explicit ConfigOptionIntsTempl(const std::vector<int> &v) : ConfigOptionVector<int>(v) {}
    //explicit ConfigOptionIntsTempl(std::vector<int> &&v) : ConfigOptionVector<int>(std::move(v)) {}

    static ConfigOptionType static_type() { return coInts; }
    ConfigOptionType        type()  const override { return static_type(); }
    ConfigOption*           clone() const override { return new ConfigOptionIntsTempl(*this); }
    ConfigOptionIntsTempl&  operator= (const ConfigOption *opt) { this->set(opt); return *this; }
    bool                    operator==(const ConfigOptionIntsTempl &rhs) const throw() { return this->values == rhs.values; }
    bool                    operator< (const ConfigOptionIntsTempl &rhs) const throw() { return this->values <  rhs.values; }
    // Could a special "nil" value be stored inside the vector, indicating undefined value?
    bool 					nullable() const override { return NULLABLE; }
    // Special "nil" value to be stored into the vector if this->supports_nil().
    static int32_t			NIL_VALUE() { return std::numeric_limits<int32_t>::max(); }
    // A scalar is nil, or all values of a vector are nil.
    bool is_nil(int32_t idx = -1) const override
    {
        if (idx < 0) {
            for (int32_t v : this->values)
                if (v != NIL_VALUE())
                    return false;
            return true;
        } else {
            return idx < values.size() ? NIL_VALUE() == this->values[idx] :
                   values.empty()      ? NIL_VALUE() == this->default_value :
                                         NIL_VALUE() == this->values.front();
        }
    }
    int32_t                 get_int(size_t idx = 0) const override { return get_at(idx); }
    double                  get_float(size_t idx = 0) const override { return get_at(idx); }

    std::string serialize() const override
    {
        std::ostringstream ss;
        for (const int32_t &v : this->values) {
            if (&v != &this->values.front())
            	ss << ",";
            serialize_single_value(ss, v);
        }
        return ss.str();
    }
    
    std::vector<std::string> vserialize() const override
    {
        std::vector<std::string> vv;
        vv.reserve(this->values.size());
        for (const int32_t v : this->values) {
            std::ostringstream ss;
        	serialize_single_value(ss, v);
            vv.push_back(ss.str());
        }
        return vv;
    }
    
    bool deserialize(const std::string &str, bool append = false) override
    {
        if (! append)
            this->values.clear();
        std::istringstream is(str);
        std::string item_str;
        while (std::getline(is, item_str, ',')) {
        	boost::trim(item_str);
        	if (item_str == NIL_STR_VALUE) {
        		if (NULLABLE)
        			this->values.push_back(NIL_VALUE());
        		else
                    throw ConfigurationError("Deserializing nil into a non-nullable object");
        	} else {
	            std::istringstream iss(item_str);
	            int32_t value;
	            iss >> value;
	            this->values.push_back(value);
	        }
        }
        return true;
    }

private:
	void serialize_single_value(std::ostringstream &ss, const int32_t v) const {
			if (v == NIL_VALUE()) {
        		if (NULLABLE)
        			ss << NIL_STR_VALUE;
        		else
                    throw ConfigurationError("Serializing NaN");
        	} else
        		ss << v;
	}

	friend class cereal::access;
	template<class Archive> void serialize(Archive &ar) { ar(cereal::base_class<ConfigOptionVector<int32_t>>(this)); }
};

using ConfigOptionInts   	   = ConfigOptionIntsTempl<false>;
using ConfigOptionIntsNullable = ConfigOptionIntsTempl<true>;

class ConfigOptionString : public ConfigOptionSingle<std::string>
{
public:
    ConfigOptionString() : ConfigOptionSingle<std::string>("") {}
    explicit ConfigOptionString(const std::string &value) : ConfigOptionSingle<std::string>(value) {}
    
    static ConfigOptionType static_type() { return coString; }
    ConfigOptionType        type()  const override { return static_type(); }
    ConfigOption*           clone() const override { return new ConfigOptionString(*this); }
    ConfigOptionString&     operator=(const ConfigOption *opt) { this->set(opt); return *this; }
    bool                    operator==(const ConfigOptionString &rhs) const throw() { return this->value == rhs.value; }
    bool                    operator< (const ConfigOptionString &rhs) const throw() { return this->value <  rhs.value; }
    bool 					empty() const { return this->value.empty(); }

    std::string serialize() const override
    { 
        return escape_string_cstyle(this->value); 
    }

    bool deserialize(const std::string &str, bool append = false) override
    {
        UNUSED(append);
        return unescape_string_cstyle(str, this->value);
    }

private:
	friend class cereal::access;
	template<class Archive> void serialize(Archive &ar) { ar(cereal::base_class<ConfigOptionSingle<std::string>>(this)); }
};

// semicolon-separated strings
class ConfigOptionStrings : public ConfigOptionVector<std::string>
{
public:
    ConfigOptionStrings() : ConfigOptionVector<std::string>() {}
    explicit ConfigOptionStrings(const std::string& value) : ConfigOptionVector<std::string>(value) {}
    explicit ConfigOptionStrings(size_t n, const std::string& value) : ConfigOptionVector<std::string>(n, value) {}
    explicit ConfigOptionStrings(const std::vector<std::string> &values) : ConfigOptionVector<std::string>(values) {}
    explicit ConfigOptionStrings(std::vector<std::string> &&values) : ConfigOptionVector<std::string>(std::move(values)) {}
    explicit ConfigOptionStrings(std::initializer_list<std::string> il) : ConfigOptionVector<std::string>(std::move(il)) {}

    static ConfigOptionType static_type() { return coStrings; }
    ConfigOptionType        type()  const override { return static_type(); }
    ConfigOption*           clone() const override { return new ConfigOptionStrings(*this); }
    ConfigOptionStrings&    operator=(const ConfigOption *opt) { this->set(opt); return *this; }
    bool                    operator==(const ConfigOptionStrings &rhs) const throw() { return this->values == rhs.values; }
    bool                    operator< (const ConfigOptionStrings &rhs) const throw() { return this->values <  rhs.values; }
    bool                    is_nil(int32_t idx = 0) const override { return false; }

    std::string serialize() const override
    {
        return escape_strings_cstyle(this->values);
    }
    
    std::vector<std::string> vserialize() const override
    {
        return this->values;
    }
    
    bool deserialize(const std::string &str, bool append = false) override
    {
        if (! append)
            this->values.clear();
        return unescape_strings_cstyle(str, this->values);
    }

private:
	friend class cereal::access;
	template<class Archive> void serialize(Archive &ar) { ar(cereal::base_class<ConfigOptionVector<std::string>>(this)); }
};

class ConfigOptionPercent : public ConfigOptionFloat
{
public:
    ConfigOptionPercent() : ConfigOptionFloat(0) {}
    explicit ConfigOptionPercent(double _value) : ConfigOptionFloat(_value) {}
    explicit ConfigOptionPercent(double _value, bool _phony) : ConfigOptionFloat(_value, _phony) {}
    
    static ConfigOptionType static_type() { return coPercent; }
    ConfigOptionType        type()  const override { return static_type(); }
    ConfigOption*           clone() const override { return new ConfigOptionPercent(*this); }
    ConfigOptionPercent&    operator= (const ConfigOption *opt) { this->set(opt); return *this; }
    bool                    operator==(const ConfigOptionPercent &rhs) const throw() { return this->value == rhs.value; }
    bool                    operator< (const ConfigOptionPercent &rhs) const throw() { return this->value <  rhs.value; }

    double                  get_abs_value(double ratio_over) const { return ratio_over * this->value / 100.; }
    
    std::string serialize() const override 
    {
        std::ostringstream ss;
        ss << this->value;
        std::string s(ss.str());
        s += "%";
        return s;
    }
    
    bool deserialize(const std::string &str, bool append = false) override
    {
        UNUSED(append);
        // don't try to parse the trailing % since it's optional
        std::istringstream iss(str);
        iss >> this->value;
        return !iss.fail();
    }

private:
	friend class cereal::access;
	template<class Archive> void serialize(Archive &ar) { ar(cereal::base_class<ConfigOptionFloat>(this)); }
};

template<bool NULLABLE>
class ConfigOptionPercentsTempl : public ConfigOptionFloatsTempl<NULLABLE>
{
public:
    ConfigOptionPercentsTempl() : ConfigOptionFloatsTempl<NULLABLE>() {}
    explicit ConfigOptionPercentsTempl(double default_value) : ConfigOptionFloatsTempl<NULLABLE>(default_value) {}
    explicit ConfigOptionPercentsTempl(size_t n, double value) : ConfigOptionFloatsTempl<NULLABLE>(n, value) {}
    explicit ConfigOptionPercentsTempl(std::initializer_list<double> il) : ConfigOptionFloatsTempl<NULLABLE>(std::move(il)) {}
    explicit ConfigOptionPercentsTempl(const std::vector<double>& vec) : ConfigOptionFloatsTempl<NULLABLE>(vec) {}
    explicit ConfigOptionPercentsTempl(std::vector<double>&& vec) : ConfigOptionFloatsTempl<NULLABLE>(std::move(vec)) {}

    static ConfigOptionType static_type() { return coPercents; }
    ConfigOptionType        type()  const override { return static_type(); }
    ConfigOption*           clone() const override { return new ConfigOptionPercentsTempl(*this); }
    ConfigOptionPercentsTempl& operator=(const ConfigOption *opt) { this->set(opt); return *this; }
    bool                    operator==(const ConfigOptionPercentsTempl &rhs) const throw() { return ConfigOptionFloatsTempl<NULLABLE>::vectors_equal(this->values, rhs.values); }
    bool                    operator< (const ConfigOptionPercentsTempl &rhs) const throw() { return ConfigOptionFloatsTempl<NULLABLE>::vectors_lower(this->values, rhs.values); }
    double                  get_abs_value(size_t i, double ratio_over) const { return this->is_nil(i) ? 0 : ratio_over * this->get_at(i) / 100; }

    std::string serialize() const override
    {
        std::ostringstream ss;
        for (const double &v : this->values) {
            if (&v != &this->values.front())
            	ss << ",";
			this->serialize_single_value(ss, v);
<<<<<<< HEAD
            if (!(std::isnan(v) || v == ConfigOptionFloatsTempl<NULLABLE>::NIL_VALUE()))
=======
			if (! (std::isnan(v) || v == ConfigOptionFloatsTempl<NULLABLE>::NIL_VALUE()))
>>>>>>> ae513e30
				ss << "%";
        }
        std::string str = ss.str();
        return str;
    }

    std::vector<std::string> vserialize() const override
    {
        std::vector<std::string> vv;
        vv.reserve(this->values.size());
        for (const double v : this->values) {
            std::ostringstream ss;
			this->serialize_single_value(ss, v);
<<<<<<< HEAD
			if (!(std::isnan(v) || v == ConfigOptionFloatsTempl<NULLABLE>::NIL_VALUE()))
=======
			if (! (std::isnan(v) || v == ConfigOptionFloatsTempl<NULLABLE>::NIL_VALUE()))
>>>>>>> ae513e30
				ss << "%";
            vv.push_back(ss.str());
        }
        return vv;
    }

    // The float's deserialize function shall ignore the trailing optional %.
    // bool deserialize(const std::string &str, bool append = false) override;

private:
	friend class cereal::access;
	template<class Archive> void serialize(Archive &ar) { ar(cereal::base_class<ConfigOptionFloatsTempl<NULLABLE>>(this)); }
};

using ConfigOptionPercents 	   		= ConfigOptionPercentsTempl<false>;
using ConfigOptionPercentsNullable 	= ConfigOptionPercentsTempl<true>;

class ConfigOptionFloatOrPercent : public ConfigOptionPercent
{
public:
    bool percent;
    ConfigOptionFloatOrPercent() : ConfigOptionPercent(0), percent(false) {}
    explicit ConfigOptionFloatOrPercent(double _value, bool _percent) : ConfigOptionPercent(_value), percent(_percent) {}
    explicit ConfigOptionFloatOrPercent(double _value, bool _percent, bool _phony) : ConfigOptionPercent(_value, _phony), percent(_percent) {}

    static ConfigOptionType     static_type() { return coFloatOrPercent; }
    ConfigOptionType            type()  const override { return static_type(); }
    ConfigOption*               clone() const override { return new ConfigOptionFloatOrPercent(*this); }
    ConfigOptionFloatOrPercent& operator=(const ConfigOption* opt) { this->set(opt); return *this; }
    bool                        operator==(const ConfigOption &rhs) const override
    {
        if (rhs.type() != this->type())
            throw ConfigurationError("ConfigOptionFloatOrPercent: Comparing incompatible types");
        assert(dynamic_cast<const ConfigOptionFloatOrPercent*>(&rhs));
        return *this == *static_cast<const ConfigOptionFloatOrPercent*>(&rhs);
    }
    bool                        operator==(const ConfigOptionFloatOrPercent &rhs) const throw()
        { return this->value == rhs.value && this->percent == rhs.percent; }
    size_t                      hash() const throw() override 
        { size_t seed = std::hash<double>{}(this->value); return this->percent ? seed ^ 0x9e3779b9 : seed; }
    bool                        operator< (const ConfigOptionFloatOrPercent &rhs) const throw() 
        { return this->value < rhs.value || (this->value == rhs.value && int(this->percent) < int(rhs.percent)); }

    double                      get_abs_value(double ratio_over) const 
        { return this->percent ? (ratio_over * this->value / 100) : this->value; }
    double                      get_float(size_t idx = 0) const override { return get_abs_value(1.); }
    // special case for get/set any: use a FloatOrPercent like for FloatsOrPercents, to have the is_percent
    boost::any get_any(int32_t idx = 0) const override { return boost::any(FloatOrPercent{value, percent}); }
    void       set_any(boost::any anyval, int32_t idx = -1) override
    {
        auto fl_or_per = boost::any_cast<FloatOrPercent>(anyval);
        this->value    = fl_or_per.value;
        this->percent  = fl_or_per.percent;
    }

    void set(const ConfigOption *rhs) override {
        if (rhs->type() != this->type())
            throw ConfigurationError("ConfigOptionFloatOrPercent: Assigning an incompatible type");
        assert(dynamic_cast<const ConfigOptionFloatOrPercent*>(rhs));
        *this = *static_cast<const ConfigOptionFloatOrPercent*>(rhs);
    }

    std::string serialize() const override
    {
        std::ostringstream ss;
        ss << this->value;
        std::string s(ss.str());
        if (this->percent) s += "%";
        return s;
    }
    
    bool deserialize(const std::string &str, bool append = false) override
    {
        UNUSED(append);
        this->percent = str.find_first_of("%") != std::string::npos;
        std::istringstream iss(str);
        iss >> this->value;
        return !iss.fail();
    }

private:
	friend class cereal::access;
	template<class Archive> void serialize(Archive &ar) { ar(cereal::base_class<ConfigOptionPercent>(this), percent); }
};

template<bool NULLABLE>
class ConfigOptionFloatsOrPercentsTempl : public ConfigOptionVector<FloatOrPercent>
{
public:
    ConfigOptionFloatsOrPercentsTempl() : ConfigOptionVector<FloatOrPercent>() {}
    explicit ConfigOptionFloatsOrPercentsTempl(FloatOrPercent default_value) : ConfigOptionVector<FloatOrPercent>(default_value) {}
    explicit ConfigOptionFloatsOrPercentsTempl(size_t n, FloatOrPercent value) : ConfigOptionVector<FloatOrPercent>(n, value) {}
    explicit ConfigOptionFloatsOrPercentsTempl(std::initializer_list<FloatOrPercent> il) : ConfigOptionVector<FloatOrPercent>(std::move(il)) {}
    explicit ConfigOptionFloatsOrPercentsTempl(const std::vector<FloatOrPercent> &vec) : ConfigOptionVector<FloatOrPercent>(vec) {}
    explicit ConfigOptionFloatsOrPercentsTempl(std::vector<FloatOrPercent> &&vec) : ConfigOptionVector<FloatOrPercent>(std::move(vec)) {}

    static ConfigOptionType static_type() { return coFloatsOrPercents; }
    ConfigOptionType        type()  const override { return static_type(); }
    ConfigOption*           clone() const override { return new ConfigOptionFloatsOrPercentsTempl(*this); }
    bool                    operator==(const ConfigOptionFloatsOrPercentsTempl &rhs) const throw() { return vectors_equal(this->values, rhs.values); }
    bool                    operator==(const ConfigOption &rhs) const override {
        if (rhs.type() != this->type())
            throw ConfigurationError("ConfigOptionFloatsOrPercentsTempl: Comparing incompatible types");
        assert(dynamic_cast<const ConfigOptionVector<FloatOrPercent>*>(&rhs));
        return vectors_equal(this->values, static_cast<const ConfigOptionVector<FloatOrPercent>*>(&rhs)->values);
    }
    bool                    operator< (const ConfigOptionFloatsOrPercentsTempl &rhs) const throw() { return vectors_lower(this->values, rhs.values); }

    // Could a special "nil" value be stored inside the vector, indicating undefined value?
    bool                    nullable() const override { return NULLABLE; }
    // A scalar is nil, or all values of a vector are nil.
    bool is_nil(int32_t idx = -1) const override
    {
        if (idx < 0) {
            for (const FloatOrPercent &v : this->values)
                if (! std::isnan(v.value) || v != NIL_VALUE())
                    return false;
            return true;
        } else {
            return idx < values.size() ? (std::isnan(this->values[idx].value) || NIL_VALUE() == this->values[idx]) :
                   values.empty()      ? (std::isnan(this->default_value.value) || NIL_VALUE() == this->default_value) :
                                         (std::isnan(this->values.front().value) || NIL_VALUE() == this->values.front());
        }
    }
    double                  get_abs_value(size_t i, double ratio_over) const {
        if (this->is_nil(i)) return 0;
        const FloatOrPercent& data = this->get_at(i);
        if (data.percent) return ratio_over * data.value / 100;
        return data.value;
    }
    double                  get_float(size_t idx = 0) const override { return get_abs_value(idx, 1.); }

    static inline bool is_nil(const boost::any &to_check) {
        return std::isnan(boost::any_cast<FloatOrPercent>(to_check).value) || boost::any_cast<FloatOrPercent>(to_check).value == NIL_VALUE().value;
    }
    // don't use it to compare, use is_nil() to check.
    static inline boost::any create_nil() { return boost::any(NIL_VALUE()); }

    std::string serialize() const override
    {
        std::ostringstream ss;
        for (const FloatOrPercent &v : this->values) {
            if (&v != &this->values.front())
                ss << ",";
            serialize_single_value(ss, v);
        }
        return ss.str();
    }
    
    std::vector<std::string> vserialize() const override
    {
        std::vector<std::string> vv;
        vv.reserve(this->values.size());
        for (const FloatOrPercent &v : this->values) {
            std::ostringstream ss;
            serialize_single_value(ss, v);
            vv.push_back(ss.str());
        }
        return vv;
    }

    bool deserialize(const std::string &str, bool append = false) override
    {
        if (! append)
            this->values.clear();
        std::istringstream is(str);
        std::string item_str;
        while (std::getline(is, item_str, ',')) {
            boost::trim(item_str);
            if (item_str == NIL_STR_VALUE) {
                if (NULLABLE)
                    this->values.push_back(NIL_VALUE());
                else
                    throw ConfigurationError("Deserializing nil into a non-nullable object");
            } else {
                bool percent = item_str.find_first_of("%") != std::string::npos;
                std::istringstream iss(item_str);
                double value;
                iss >> value;
                this->values.push_back({ value, percent });
            }
        }
        return true;
    }

    ConfigOptionFloatsOrPercentsTempl& operator=(const ConfigOption *opt)
    {   
        this->set(opt);
        return *this;
    }

protected:
    // Special "nil" value to be stored into the vector if this->supports_nil().
    static FloatOrPercent   NIL_VALUE() { return FloatOrPercent{ std::numeric_limits<double>::max(), false }; }

    void serialize_single_value(std::ostringstream &ss, const FloatOrPercent &v) const {
            if (std::isfinite(v.value)) {
                ss << v.value;
                if (v.percent)
                    ss << "%";
            } else if (std::isnan(v.value) || v.value == NIL_VALUE().value) {
                if (NULLABLE)
                    ss << NIL_STR_VALUE;
                else
                    throw ConfigurationError("Serializing NaN");
            } else
                throw ConfigurationError("Serializing invalid number");
    }
    static bool vectors_equal(const std::vector<FloatOrPercent> &v1, const std::vector<FloatOrPercent> &v2) {
        if (NULLABLE) {
            if (v1.size() != v2.size())
                return false;
            for (auto it1 = v1.begin(), it2 = v2.begin(); it1 != v1.end(); ++ it1, ++ it2)
                if (!(((std::isnan(it1->value) || it1->value == NIL_VALUE().value) &&
                       (std::isnan(it2->value) || it2->value == NIL_VALUE().value)) ||
                      *it1 == *it2))
                    return false;
            return true;
        } else
            // Not supporting nullable values, the default vector compare is cheaper.
            return v1 == v2;
    }
    static bool vectors_lower(const std::vector<FloatOrPercent> &v1, const std::vector<FloatOrPercent> &v2) {
        if (NULLABLE) {
            for (auto it1 = v1.begin(), it2 = v2.begin(); it1 != v1.end() && it2 != v2.end(); ++ it1, ++ it2) {
                auto null1 = int(std::isnan(it1->value) || it1->value == NIL_VALUE().value);
                auto null2 = int(std::isnan(it2->value) || it2->value == NIL_VALUE().value);
                return (null1 < null2) || (null1 == null2 && *it1 < *it2);
            }
            return v1.size() < v2.size();
        } else
            // Not supporting nullable values, the default vector compare is cheaper.
            return v1 < v2;
    }

private:
    friend class cereal::access;
    template<class Archive> void serialize(Archive &ar) { ar(cereal::base_class<ConfigOptionVector<FloatOrPercent>>(this)); }
};

using ConfigOptionFloatsOrPercents          = ConfigOptionFloatsOrPercentsTempl<false>;
using ConfigOptionFloatsOrPercentsNullable  = ConfigOptionFloatsOrPercentsTempl<true>;

class ConfigOptionPoint : public ConfigOptionSingle<Vec2d>
{
public:
    ConfigOptionPoint() : ConfigOptionSingle<Vec2d>(Vec2d(0,0)) {}
    explicit ConfigOptionPoint(const Vec2d &value) : ConfigOptionSingle<Vec2d>(value) {}
    
    static ConfigOptionType static_type() { return coPoint; }
    ConfigOptionType        type()  const override { return static_type(); }
    ConfigOption*           clone() const override { return new ConfigOptionPoint(*this); }
    ConfigOptionPoint&      operator=(const ConfigOption *opt) { this->set(opt); return *this; }
    bool                    operator==(const ConfigOptionPoint &rhs) const throw() { return this->value == rhs.value; }
    bool                    operator< (const ConfigOptionPoint &rhs) const throw() { return this->value <  rhs.value; }

    std::string serialize() const override
    {
        std::ostringstream ss;
        ss << this->value(0);
        ss << "x";
        ss << this->value(1);
        return ss.str();
    }
    
    bool deserialize(const std::string &str, bool append = false) override
    {
        UNUSED(append);
        Vec2d point(Vec2d::Zero());
        std::istringstream iss(str);
        std::string coord_str;
        char sep = 'x';
        // compatibility withy old ',' separator
        if (str.find(sep) == std::string::npos)
            sep = ',';
        if (std::getline(iss, coord_str, sep)) {
            std::istringstream(coord_str) >> point.x();
            if (std::getline(iss, coord_str, sep)) {
                std::istringstream(coord_str) >> point.y();
            } else
                return false;
        } else
            return false;
        this->value=point;
        return true;
    }

private:
	friend class cereal::access;
	template<class Archive> void serialize(Archive &ar) { ar(cereal::base_class<ConfigOptionSingle<Vec2d>>(this)); }
};

class ConfigOptionPoints : public ConfigOptionVector<Vec2d>
{
public:
    ConfigOptionPoints() : ConfigOptionVector<Vec2d>() {}
    explicit ConfigOptionPoints(const Vec2d& value) : ConfigOptionVector<Vec2d>(value) {}
    explicit ConfigOptionPoints(size_t n, const Vec2d& value) : ConfigOptionVector<Vec2d>(n, value) {}
    explicit ConfigOptionPoints(std::initializer_list<Vec2d> il) : ConfigOptionVector<Vec2d>(std::move(il)) {}
    explicit ConfigOptionPoints(const std::vector<Vec2d> &values) : ConfigOptionVector<Vec2d>(values) {}

    static ConfigOptionType static_type() { return coPoints; }
    ConfigOptionType        type()  const override { return static_type(); }
    ConfigOption*           clone() const override { return new ConfigOptionPoints(*this); }
    ConfigOptionPoints&     operator= (const ConfigOption *opt) { this->set(opt); return *this; }
    bool                    operator==(const ConfigOptionPoints &rhs) const throw() { return this->values == rhs.values; }
    bool                    operator< (const ConfigOptionPoints &rhs) const throw() 
        { return std::lexicographical_compare(this->values.begin(), this->values.end(), rhs.values.begin(), rhs.values.end(), [](const auto &l, const auto &r){ return l < r; }); }
    bool                    is_nil(int32_t idx = 0) const override { return false; }

    std::string serialize() const override
    {
        std::ostringstream ss;
        for (Pointfs::const_iterator it = this->values.begin(); it != this->values.end(); ++it) {
            if (it - this->values.begin() != 0) ss << ",";
            ss << (*it)(0);
            ss << "x";
            ss << (*it)(1);
        }
        return ss.str();
    }
    
    std::vector<std::string> vserialize() const override
    {
        std::vector<std::string> vv;
        for (Pointfs::const_iterator it = this->values.begin(); it != this->values.end(); ++it) {
            std::ostringstream ss;
            ss << *it;
            vv.push_back(ss.str());
        }
        return vv;
    }
    
    bool deserialize(const std::string &str, bool append = false) override
    {
        if (! append)
            this->values.clear();
        std::istringstream is(str);
        std::string point_str;
        while (std::getline(is, point_str, ',')) {
            Vec2d point(Vec2d::Zero());
            std::istringstream iss(point_str);
            std::string coord_str;
            if (std::getline(iss, coord_str, 'x')) {
                std::istringstream(coord_str) >> point(0);
                if (std::getline(iss, coord_str, 'x')) {
                    std::istringstream(coord_str) >> point(1);
                }
            }
            this->values.push_back(point);
        }
        return true;
    }

private:
	friend class cereal::access;
	template<class Archive> void save(Archive& archive) const {
        archive(flags);
		size_t cnt = this->values.size();
		archive(cnt);
		archive.saveBinary((const char*)this->values.data(), sizeof(Vec2d) * cnt);
	}
	template<class Archive> void load(Archive& archive) {
        archive(flags);
		size_t cnt;
		archive(cnt);
		this->values.assign(cnt, Vec2d());
		archive.loadBinary((char*)this->values.data(), sizeof(Vec2d) * cnt);
	}
};

class ConfigOptionPoint3 : public ConfigOptionSingle<Vec3d>
{
public:
    ConfigOptionPoint3() : ConfigOptionSingle<Vec3d>(Vec3d(0,0,0)) {}
    explicit ConfigOptionPoint3(const Vec3d &value) : ConfigOptionSingle<Vec3d>(value) {}
    
    static ConfigOptionType static_type() { return coPoint3; }
    ConfigOptionType        type()  const override { return static_type(); }
    ConfigOption*           clone() const override { return new ConfigOptionPoint3(*this); }
    ConfigOptionPoint3&     operator=(const ConfigOption *opt) { this->set(opt); return *this; }
    bool                    operator==(const ConfigOptionPoint3 &rhs) const throw() { return this->value == rhs.value; }
    bool                    operator< (const ConfigOptionPoint3 &rhs) const throw() 
        { return this->value.x() < rhs.value.x() || (this->value.x() == rhs.value.x() && (this->value.y() < rhs.value.y() || (this->value.y() == rhs.value.y() && this->value.z() < rhs.value.z()))); }

    std::string serialize() const override
    {
        std::ostringstream ss;
        ss << this->value(0);
        ss << ",";
        ss << this->value(1);
        ss << ",";
        ss << this->value(2);
        return ss.str();
    }
    
    bool deserialize(const std::string &str, bool append = false) override
    {
        UNUSED(append);
        char dummy;
        return sscanf(str.data(), " %lf , %lf , %lf %c", &this->value(0), &this->value(1), &this->value(2), &dummy) == 3 ||
               sscanf(str.data(), " %lf x %lf x %lf %c", &this->value(0), &this->value(1), &this->value(2), &dummy) == 3;
    }

private:
	friend class cereal::access;
	template<class Archive> void serialize(Archive &ar) { ar(cereal::base_class<ConfigOptionSingle<Vec3d>>(this)); }
};

class ConfigOptionBool : public ConfigOptionSingle<bool>
{
public:
    ConfigOptionBool() : ConfigOptionSingle<bool>(false) {}
    explicit ConfigOptionBool(bool _value) : ConfigOptionSingle<bool>(_value) {}
    
    static ConfigOptionType static_type() { return coBool; }
    ConfigOptionType        type()      const override { return static_type(); }
    bool                    get_bool(size_t idx = 0) const override { return this->value; }
    int32_t                 get_int(size_t idx = 0) const override { return this->value ? 1 : 0; }
    double                  get_float(size_t idx = 0) const override { return this->value ? 1. : 0.; }
    ConfigOption*           clone()     const override { return new ConfigOptionBool(*this); }
    ConfigOptionBool&       operator=(const ConfigOption *opt) { this->set(opt); return *this; }
    bool                    operator==(const ConfigOptionBool &rhs) const throw() { return this->value == rhs.value; }
    bool                    operator< (const ConfigOptionBool &rhs) const throw() { return int(this->value) < int(rhs.value); }

    std::string serialize() const override
    {
        return std::string(this->value ? "1" : "0");
    }
    
    bool deserialize(const std::string &str, bool append = false) override
    {
        UNUSED(append);
        if (str == "1") {
            this->value = true;
            return true;
        }
        if (str == "0") {
            this->value = false;
            return true;
        }
        return false;
    }

private:
	friend class cereal::access;
	template<class Archive> void serialize(Archive &ar) { ar(cereal::base_class<ConfigOptionSingle<bool>>(this)); }
};

template<bool NULLABLE>
class ConfigOptionBoolsTempl : public ConfigOptionVector<unsigned char>
{
public:
    ConfigOptionBoolsTempl() : ConfigOptionVector<unsigned char>() {}
    explicit ConfigOptionBoolsTempl(bool default_value) : ConfigOptionVector<unsigned char>(default_value) {}
    explicit ConfigOptionBoolsTempl(size_t n, bool value) : ConfigOptionVector<unsigned char>(n, (unsigned char)value) {}
    explicit ConfigOptionBoolsTempl(std::initializer_list<bool> il) { values.reserve(il.size()); for (bool b : il) values.emplace_back((unsigned char)b); }
	explicit ConfigOptionBoolsTempl(std::initializer_list<unsigned char> il) { values.reserve(il.size()); for (unsigned char b : il) values.emplace_back(b); }
	explicit ConfigOptionBoolsTempl(const std::vector<unsigned char>& vec) : ConfigOptionVector<unsigned char>(vec) {}
	explicit ConfigOptionBoolsTempl(std::vector<unsigned char>&& vec) : ConfigOptionVector<unsigned char>(std::move(vec)) {}

    static ConfigOptionType static_type() { return coBools; }
    ConfigOptionType        type()  const override { return static_type(); }
    ConfigOption*           clone() const override { return new ConfigOptionBoolsTempl(*this); }
    ConfigOptionBoolsTempl& operator=(const ConfigOption *opt) { this->set(opt); return *this; }
    bool                    operator==(const ConfigOptionBoolsTempl &rhs) const throw() { return this->values == rhs.values; }
    bool                    operator< (const ConfigOptionBoolsTempl &rhs) const throw() { return this->values <  rhs.values; }
    // Could a special "nil" value be stored inside the vector, indicating undefined value?
    bool 					nullable() const override { return NULLABLE; }
    // Special "nil" value to be stored into the vector if this->supports_nil().
    static unsigned char	NIL_VALUE() { return std::numeric_limits<unsigned char>::max(); }
    // A scalar is nil, or all values of a vector are nil.
    bool is_nil(int32_t idx = -1) const override
    {
        if (idx < 0) {
            for (uint8_t v : this->values)
                if (v != NIL_VALUE())
                    return false;
            return true;
        } else {
            return idx < values.size() ? NIL_VALUE() == this->values[idx] :
                   values.empty()      ? NIL_VALUE() == this->default_value :
                                         NIL_VALUE() == this->values.front();
        }
    }
    bool                    get_bool(size_t idx = 0) const override { return ConfigOptionVector<unsigned char>::get_at(idx) != 0; }
    int32_t                 get_int(size_t idx = 0) const override { return ConfigOptionVector<unsigned char>::get_at(idx) != 0 ? 1 : 0; }
    double                  get_float(size_t idx = 0) const override { return ConfigOptionVector<unsigned char>::get_at(idx) != 0 ? 1. : 0.; }

    std::string serialize() const override
    {
        std::ostringstream ss;
        for (const unsigned char &v : this->values) {
            if (&v != &this->values.front())
            	ss << ",";
			this->serialize_single_value(ss, v);
		}
        return ss.str();
    }
    
    std::vector<std::string> vserialize() const override
    {
        std::vector<std::string> vv;
        for (const unsigned char v : this->values) {
			std::ostringstream ss;
			this->serialize_single_value(ss, v);
            vv.push_back(ss.str());
        }
        return vv;
    }

    ConfigHelpers::DeserializationResult deserialize_with_substitutions(const std::string &str, bool append, ConfigHelpers::DeserializationSubstitution substitution)
    {
        if (! append)
            this->values.clear();
        std::istringstream is(str);
        std::string item_str;
        bool substituted = false;
        while (std::getline(is, item_str, ',')) {
        	boost::trim(item_str);
        	unsigned char new_value = 0;
        	if (item_str == NIL_STR_VALUE) {
        		if (NULLABLE)
                    new_value = NIL_VALUE();
        		else
                    throw ConfigurationError("Deserializing nil into a non-nullable object");
        	} else if (item_str == "1") {
        		new_value = true;
        	} else if (item_str == "0") {
        		new_value = false;
        	} else if (substitution != ConfigHelpers::DeserializationSubstitution::Disabled && ConfigHelpers::looks_like_enum_value(item_str)) {
        		new_value = ConfigHelpers::enum_looks_like_true_value(item_str) || substitution == ConfigHelpers::DeserializationSubstitution::DefaultsToTrue;
        		substituted = true;
        	} else
        		return ConfigHelpers::DeserializationResult::Failed;
            this->values.push_back(new_value);
        }
        return substituted ? ConfigHelpers::DeserializationResult::Substituted : ConfigHelpers::DeserializationResult::Loaded;
    }

    bool deserialize(const std::string &str, bool append = false) override
    {
    	return this->deserialize_with_substitutions(str, append, ConfigHelpers::DeserializationSubstitution::Disabled) == ConfigHelpers::DeserializationResult::Loaded;
    }

protected:
	void serialize_single_value(std::ostringstream &ss, const unsigned char v) const {
        	if (v == NIL_VALUE()) {
        		if (NULLABLE)
        			ss << NIL_STR_VALUE;
        		else
                    throw ConfigurationError("Serializing NaN");
        	} else
        		ss << (v ? "1" : "0");
	}

private:
	friend class cereal::access;
	template<class Archive> void serialize(Archive &ar) { ar(cereal::base_class<ConfigOptionVector<unsigned char>>(this)); }
};

using ConfigOptionBools    	    = ConfigOptionBoolsTempl<false>;
using ConfigOptionBoolsNullable = ConfigOptionBoolsTempl<true>;

// Map from an enum integer value to an enum name.
typedef std::vector<std::string>  t_config_enum_names;
// Map from an enum name to an enum integer value.
typedef std::map<std::string,int32_t> t_config_enum_values;

template <class T>
class ConfigOptionEnum : public ConfigOptionSingle<T>
{
public:
    // by default, use the first value (0) of the T enum type
    ConfigOptionEnum() : ConfigOptionSingle<T>(static_cast<T>(0)) {}
    explicit ConfigOptionEnum(T _value) : ConfigOptionSingle<T>(_value) {}
    
    static ConfigOptionType static_type() { return coEnum; }
    ConfigOptionType        type()  const override { return static_type(); }
    ConfigOption*           clone() const override { return new ConfigOptionEnum<T>(*this); }
    ConfigOptionEnum<T>&    operator=(const ConfigOption *opt) { this->set(opt); return *this; }
    bool                    operator==(const ConfigOptionEnum<T> &rhs) const throw() { return this->value == rhs.value; }
    bool                    operator< (const ConfigOptionEnum<T> &rhs) const throw() { return int(this->value) < int(rhs.value); }
    int32_t                 get_int(size_t idx = 0) const override { return int32_t(this->value); }
    void                    set_enum_int(int32_t val) override { this->value = T(val); }
    // special case for get/set any: use a int like for ConfigOptionEnumGeneric, to simplify
    boost::any get_any(int32_t idx = -1) const override { return boost::any(get_int()); }
    void       set_any(boost::any anyval, int32_t idx = -1) override { set_enum_int(boost::any_cast<int32_t>(anyval)); }

    bool operator==(const ConfigOption &rhs) const override
    {
        if (rhs.type() != this->type())
            throw ConfigurationError("ConfigOptionEnum<T>: Comparing incompatible types");
        // rhs could be of the following type: ConfigOptionEnumGeneric or ConfigOptionEnum<T>
        return this->value == (T)rhs.get_int();
    }

    void set(const ConfigOption *rhs) override {
        if (rhs->type() != this->type())
            throw ConfigurationError("ConfigOptionEnum<T>: Assigning an incompatible type");
        // rhs could be of the following type: ConfigOptionEnumGeneric or ConfigOptionEnum<T>
        this->value = (T)rhs->get_int();
        this->flags = rhs->flags;
    }

    std::string serialize() const override
    {
        const t_config_enum_names& names = ConfigOptionEnum<T>::get_enum_names();
        assert(static_cast<int>(this->value) < int(names.size()));
        return names[static_cast<int>(this->value)];
    }

    bool deserialize(const std::string &str, bool append = false) override
    {
        UNUSED(append);
        return from_string(str, this->value);
    }

    static bool has(T value) 
    {
        for (const std::pair<std::string, int32_t> &kvp : ConfigOptionEnum<T>::get_enum_values())
            if (kvp.second == value)
                return true;
        return false;
    }

    // Map from an enum name to an enum integer value.
    static const t_config_enum_names& get_enum_names();
    // Map from an enum name to an enum integer value.
    static const t_config_enum_values& get_enum_values();

    static bool from_string(const std::string &str, T &value)
    {
        const t_config_enum_values &enum_keys_map = ConfigOptionEnum<T>::get_enum_values();
        auto it = enum_keys_map.find(str);
        if (it == enum_keys_map.end())
            return false;
        value = static_cast<T>(it->second);
        return true;
    }
};

// Generic enum configuration value.
// We use this one in DynamicConfig objects when creating a config value object for ConfigOptionType == coEnum.
// In the StaticConfig, it is better to use the specialized ConfigOptionEnum<T> containers.
class ConfigOptionEnumGeneric : public ConfigOptionInt
{
public:
    ConfigOptionEnumGeneric(const t_config_enum_values* keys_map = nullptr) : keys_map(keys_map) {}
    explicit ConfigOptionEnumGeneric(const t_config_enum_values* keys_map, int32_t value) : ConfigOptionInt(value), keys_map(keys_map) {}

    const t_config_enum_values* keys_map;
    
    static ConfigOptionType     static_type() { return coEnum; }
    ConfigOptionType            type()  const override { return static_type(); }
    ConfigOption*               clone() const override { return new ConfigOptionEnumGeneric(*this); }
    ConfigOptionEnumGeneric&    operator= (const ConfigOption *opt) { this->set(opt); return *this; }
    bool                        operator==(const ConfigOptionEnumGeneric &rhs) const throw() { return this->value == rhs.value; }
    bool                        operator< (const ConfigOptionEnumGeneric &rhs) const throw() { return this->value <  rhs.value; }

    bool operator==(const ConfigOption &rhs) const override
    {
        if (rhs.type() != this->type())
            throw ConfigurationError("ConfigOptionEnumGeneric: Comparing incompatible types");
        // rhs could be of the following type: ConfigOptionEnumGeneric or ConfigOptionEnum<T>
        return this->value == rhs.get_int();
    }

    void set_enum_int(int32_t val) override { this->value = val; }
    void set(const ConfigOption *rhs) override {
        if (rhs->type() != this->type())
            throw ConfigurationError("ConfigOptionEnumGeneric: Assigning an incompatible type");
        // rhs could be of the following type: ConfigOptionEnumGeneric or ConfigOptionEnum<T>
        this->value = rhs->get_int();
        this->flags = rhs->flags;
    }

    std::string serialize() const override
    {
        for (const auto &kvp : *this->keys_map)
            if (kvp.second == this->value) 
                return kvp.first;
        return std::string();
    }

    bool deserialize(const std::string &str, bool append = false) override
    {
        UNUSED(append);
        auto it = this->keys_map->find(str);
        if (it == this->keys_map->end())
            return false;
        this->value = it->second;
        return true;
    }

private:
	friend class cereal::access;
	template<class Archive> void serialize(Archive& ar) { ar(cereal::base_class<ConfigOptionInt>(this)); }
};

// Definition of a configuration value for the purpose of GUI presentation, editing, value mapping and config file handling.
class ConfigOptionDef
{
public:
    enum class GUIType {
        undefined,
        // Open enums, integer value could be one of the enumerated values or something else.
        i_enum_open,
        // Open enums, float value could be one of the enumerated values or something else.
        f_enum_open,
        // Color picker, string value.
        color,
        // ???
        select_open,
        // Currently unused.
        slider,
        // Static text
        legend,
        // Vector value, but edited as a single string.
        // one_string, // it's now the default for vector without any idx. If you want to edit the first value, set the idx to 0
    };

	// Identifier of this option. It is stored here so that it is accessible through the by_serialization_key_ordinal map.
	t_config_option_key 				opt_key;
    // What type? bool, int, string etc.
    ConfigOptionType                    type            = coNone;
	// If a type is nullable, then it accepts a "nil" value (scalar) or "nil" values (vector).
	bool								nullable		= false;
    // Default value of this option. The default value object is owned by ConfigDef, it is released in its destructor.
    Slic3r::clonable_ptr<const ConfigOption> default_value;
    void 								set_default_value(const ConfigOption* ptr) {
        this->default_value = Slic3r::clonable_ptr<const ConfigOption>(ptr);
    }
    void 								set_default_value(ConfigOptionVectorBase* ptr) {
        ptr->set_is_extruder_size(this->is_vector_extruder);
        this->default_value = Slic3r::clonable_ptr<const ConfigOption>(ptr);
    }
    template<typename T> const T* 		get_default_value() const { return static_cast<const T*>(this->default_value.get()); }

    // Create an empty option to be used as a base for deserialization of DynamicConfig.
    ConfigOption*						create_empty_option() const;
    // Create a default option to be inserted into a DynamicConfig.
    ConfigOption*						create_default_option() const;

    template<class Archive> ConfigOption* load_option_from_archive(Archive &archive) const {
        if (this->nullable) {
            switch (this->type) {
            case coFloats:          { auto opt = new ConfigOptionFloatsNullable();  archive(*opt); opt->set_is_extruder_size(this->is_vector_extruder); return opt; }
            case coInts:            { auto opt = new ConfigOptionIntsNullable();    archive(*opt); opt->set_is_extruder_size(this->is_vector_extruder); return opt; }
            case coPercents:        { auto opt = new ConfigOptionPercentsNullable();archive(*opt); opt->set_is_extruder_size(this->is_vector_extruder); return opt; }
            case coFloatsOrPercents:{ auto opt = new ConfigOptionFloatsOrPercentsNullable();archive(*opt); opt->set_is_extruder_size(this->is_vector_extruder); return opt; }
            case coBools:           { auto opt = new ConfigOptionBoolsNullable();   archive(*opt); opt->set_is_extruder_size(this->is_vector_extruder); return opt; }
		    default:                throw ConfigurationError(std::string("ConfigOptionDef::load_option_from_archive(): Unknown nullable option type for option ") + this->opt_key);
		    }
    	} else {
		    switch (this->type) {
            case coFloat:           { auto opt = new ConfigOptionFloat();           archive(*opt); return opt; }
            case coFloats:          { auto opt = new ConfigOptionFloats();          archive(*opt); opt->set_is_extruder_size(this->is_vector_extruder); return opt; }
            case coInt:             { auto opt = new ConfigOptionInt();             archive(*opt); return opt; }
            case coInts:            { auto opt = new ConfigOptionInts();            archive(*opt); opt->set_is_extruder_size(this->is_vector_extruder); return opt; }
            case coString:          { auto opt = new ConfigOptionString();          archive(*opt); return opt; }
            case coStrings:         { auto opt = new ConfigOptionStrings();         archive(*opt); opt->set_is_extruder_size(this->is_vector_extruder); return opt; }
            case coPercent:         { auto opt = new ConfigOptionPercent();         archive(*opt); return opt; }
            case coPercents:        { auto opt = new ConfigOptionPercents();        archive(*opt); opt->set_is_extruder_size(this->is_vector_extruder); return opt; }
            case coFloatOrPercent:  { auto opt = new ConfigOptionFloatOrPercent();  archive(*opt); return opt; }
            case coFloatsOrPercents:{ auto opt = new ConfigOptionFloatsOrPercents();archive(*opt); opt->set_is_extruder_size(this->is_vector_extruder); return opt; }
            case coPoint:           { auto opt = new ConfigOptionPoint();           archive(*opt); return opt; }
            case coPoints:          { auto opt = new ConfigOptionPoints();          archive(*opt); opt->set_is_extruder_size(this->is_vector_extruder); return opt; }
            case coPoint3:          { auto opt = new ConfigOptionPoint3();          archive(*opt); return opt; }
            case coBool:            { auto opt = new ConfigOptionBool();            archive(*opt); return opt; }
            case coBools:           { auto opt = new ConfigOptionBools();           archive(*opt); opt->set_is_extruder_size(this->is_vector_extruder); return opt; }
            case coEnum:            { auto opt = new ConfigOptionEnumGeneric(this->enum_keys_map); archive(*opt); return opt; }
		    default:                throw ConfigurationError(std::string("ConfigOptionDef::load_option_from_archive(): Unknown option type for option ") + this->opt_key);
		    }
		}
	}

    template<class Archive> ConfigOption* save_option_to_archive(Archive &archive, const ConfigOption *opt) const {
    	if (this->nullable) {
		    switch (this->type) {
		    case coFloats:          archive(*static_cast<const ConfigOptionFloatsNullable*>(opt));  break;
		    case coInts:            archive(*static_cast<const ConfigOptionIntsNullable*>(opt));    break;
		    case coPercents:        archive(*static_cast<const ConfigOptionPercentsNullable*>(opt));break;
		    case coFloatsOrPercents:archive(*static_cast<const ConfigOptionFloatsOrPercentsNullable*>(opt));break;
		    case coBools:           archive(*static_cast<const ConfigOptionBoolsNullable*>(opt)); 	break;
		    default:                throw ConfigurationError(std::string("ConfigOptionDef::save_option_to_archive(): Unknown nullable option type for option ") + this->opt_key);
		    }
		} else {
		    switch (this->type) {
		    case coFloat:           archive(*static_cast<const ConfigOptionFloat*>(opt));  			break;
		    case coFloats:          archive(*static_cast<const ConfigOptionFloats*>(opt)); 			break;
		    case coInt:             archive(*static_cast<const ConfigOptionInt*>(opt)); 	 		break;
		    case coInts:            archive(*static_cast<const ConfigOptionInts*>(opt)); 	 		break;
		    case coString:          archive(*static_cast<const ConfigOptionString*>(opt)); 			break;
		    case coStrings:         archive(*static_cast<const ConfigOptionStrings*>(opt)); 		break;
		    case coPercent:         archive(*static_cast<const ConfigOptionPercent*>(opt)); 		break;
		    case coPercents:        archive(*static_cast<const ConfigOptionPercents*>(opt)); 		break;
		    case coFloatOrPercent:  archive(*static_cast<const ConfigOptionFloatOrPercent*>(opt));	break;
		    case coFloatsOrPercents:archive(*static_cast<const ConfigOptionFloatsOrPercents*>(opt));break;
		    case coPoint:           archive(*static_cast<const ConfigOptionPoint*>(opt)); 			break;
		    case coPoints:          archive(*static_cast<const ConfigOptionPoints*>(opt)); 			break;
		    case coPoint3:          archive(*static_cast<const ConfigOptionPoint3*>(opt)); 			break;
		    case coBool:            archive(*static_cast<const ConfigOptionBool*>(opt)); 			break;
		    case coBools:           archive(*static_cast<const ConfigOptionBools*>(opt)); 			break;
		    case coEnum:            archive(*static_cast<const ConfigOptionEnumGeneric*>(opt)); 	break;
		    default:                throw ConfigurationError(std::string("ConfigOptionDef::save_option_to_archive(): Unknown option type for option ") + this->opt_key);
		    }
		}
		// Make the compiler happy, shut up the warnings.
		return nullptr;
	}

    // Usually empty. 
    // Special values - "i_enum_open", "f_enum_open" to provide combo box for int or float selection,
    // "select_open" - to open a selection dialog (currently only a serial port selection).
    GUIType                             gui_type { GUIType::undefined };
    // Usually empty. Otherwise "serialized" or "show_value"
    // The flags may be combined.
    // "serialized" - vector valued option is entered in a single edit field. Values are separated by a semicolon.
    // "show_value" - even if enum_values / enum_labels are set, still display the value, not the enum label.
    std::string                         gui_flags;
    // Label of the GUI input field.
    // In case the GUI input fields are grouped in some views, the label defines a short label of a grouped value,
    // while full_label contains a label of a stand-alone field.
    // The full label is shown, when adding an override parameter for an object or a modified object.
    std::string                         label;
    std::string                         full_label;
    std::string                         get_full_label() const { return !full_label.empty() ? full_label : label; }
    // With which printer technology is this configuration valid?
    PrinterTechnology                   printer_technology = ptUnknown;
    // Category of a configuration field, from the GUI perspective.
    OptionCategory                      category        = OptionCategory::none;
    // A tooltip text shown in the GUI.
    std::string                         tooltip;
    // Text right from the input field, usually a unit of measurement.
    std::string                         sidetext;
    // Format of this parameter on a command line.
    std::string                         cli;
    // Set for type == coFloatOrPercent.
    // It provides a link to a configuration value, of which this option provides a ratio.
    // For example, 
    // For example external_perimeter_speed may be defined as a fraction of perimeter_speed.
    t_config_option_key                 ratio_over;
    // True for multiline strings.
    bool                                multiline       = false;
    // For text input: If true, the GUI text box spans the complete page width.
    bool                                full_width      = false;
    // For text input: If true, the GUI formats text as code (fixed-width)
    bool                                is_code         = false;
    // For array setting: If true, It has the same size as the number of extruders.
    bool                                is_vector_extruder = false;
    // Not editable. Currently only used for the display of the number of threads.
    bool                                readonly        = false;
    // Can be phony. if not present at laoding, mark it as phony. Also adapt the gui to look for phony status.
    bool                                can_phony       = false;
    // Height of a multiline GUI text box.
    int                                 height          = -1;
    // Optional width of an input field.
    int                                 width           = -1;
    // Optional label width of the label (if in a line).
    int                                 label_width     = -1;
    // Optional label alignement to the left instead of the right
    bool                                aligned_label_left = false;
    // Optional label width of the sidetext (if in a line).
    int                                 sidetext_width  = -1;
    // <min, max> limit of a numeric input.
    // If not set, the <min, max> is set to <INT_MIN, INT_MAX>
    // By setting min=0, only nonnegative input is allowed.
    double                              min             = INT_MIN;
    double                              max             = INT_MAX;
    // To check if it's not a typo and a % is missing. Ask for confirmation if the value is higher than that.
    // if negative, if it's lower than the opposite.
    // if percentage, multiply by the nozzle_diameter.
    FloatOrPercent                      max_literal     = FloatOrPercent{ 0., false };
    // max precision after the dot, only for display
    int                                 precision       = 6;
    // flags for which it can appear (64b flags)
    ConfigOptionMode                    mode            = comNone;
    // Legacy names for this configuration option.
    // Used when parsing legacy configuration file.
    std::vector<t_config_option_key>    aliases;
    // Sometimes a single value may well define multiple values in a "beginner" mode.
    // Currently used for aliasing "solid_layers" to "top_solid_layers", "bottom_solid_layers".
    std::vector<t_config_option_key>    shortcut;
    // Definition of values / labels for a combo box.
    // Mostly used for enums (when type == coEnum), but may be used for ints resp. floats, if gui_type is set to "i_enum_open" resp. "f_enum_open".
    std::vector<std::string>            enum_values;
    std::vector<std::string>            enum_labels;
    // For enums (when type == coEnum). Maps enum_values to enums.
    // Initialized by ConfigOptionEnum<xxx>::get_enum_values()
    const t_config_enum_values         *enum_keys_map   = nullptr;

    // for scripted gui widgets
    // true if it's not a real option but a simplified/composite one that use angelscript for interaction.
    bool                                is_script = false;
    boost::any                          default_script_value;
    std::vector<std::string>            depends_on; // from Option

    bool has_enum_value(const std::string &value) const {
        for (const std::string &v : enum_values)
            if (v == value)
                return true;
        return false;
    }

    // 0 is an invalid key.
    size_t 								serialization_key_ordinal = 0;

    // Returns the alternative CLI arguments for the given option.
    // If there are no cli arguments defined, use the key and replace underscores with dashes.
    std::vector<std::string> cli_args(const std::string &key) const;

    // Assign this key to cli to disable CLI for this option.
    static const constexpr char *nocli =  "~~~noCLI";
    
    
    static std::map<std::string, ConfigOptionMode> names_2_tag_mode;
    //static void init_mode();
};

inline bool operator<(const ConfigSubstitution &lhs, const ConfigSubstitution &rhs) throw() {
    return lhs.opt_def->opt_key < rhs.opt_def->opt_key ||
           (lhs.opt_def->opt_key == rhs.opt_def->opt_key && lhs.old_value < rhs.old_value);
}
inline bool operator==(const ConfigSubstitution &lhs, const ConfigSubstitution &rhs) throw() {
    return lhs.opt_def == rhs.opt_def && lhs.old_value == rhs.old_value;
}

// Map from a config option name to its definition.
// The definition does not carry an actual value of the config option, only its constant default value.
// t_config_option_key is std::string
typedef std::map<t_config_option_key, ConfigOptionDef> t_optiondef_map;

// Definition of configuration values for the purpose of GUI presentation, editing, value mapping and config file handling.
// The configuration definition is static: It does not carry the actual configuration values,
// but it carries the defaults of the configuration values.
class ConfigDef
{
public:
    t_optiondef_map         					options;
    std::map<size_t, const ConfigOptionDef*>	by_serialization_key_ordinal;

    bool                    has(const t_config_option_key &opt_key) const { return this->options.count(opt_key) > 0; }
    const ConfigOptionDef*  get(const t_config_option_key &opt_key) const {
        t_optiondef_map::iterator it = const_cast<ConfigDef*>(this)->options.find(opt_key);
        return (it == this->options.end()) ? nullptr : &it->second;
    }
    std::vector<std::string> keys() const {
        std::vector<std::string> out;
        out.reserve(options.size());
        for(auto const& kvp : options)
            out.push_back(kvp.first);
        return out;
    }

    // Iterate through all of the CLI options and write them to a stream.
    std::ostream&           print_cli_help(
        std::ostream& out, bool show_defaults, 
        std::function<bool(const ConfigOptionDef &)> filter = [](const ConfigOptionDef &){ return true; }) const;

protected:
    ConfigOptionDef*        add(const t_config_option_key &opt_key, ConfigOptionType type);
    ConfigOptionDef*        add_nullable(const t_config_option_key &opt_key, ConfigOptionType type);
};

// A pure interface to resolving ConfigOptions.
// This pure interface is useful as a base of ConfigBase, also it may be overriden to combine 
// various config sources.
class ConfigOptionResolver
{
public:
    ConfigOptionResolver() {}
    virtual ~ConfigOptionResolver() {}

    // Find a ConfigOption instance for a given name.
    virtual const ConfigOption* optptr(const t_config_option_key &opt_key) const = 0;

    bool 						has(const t_config_option_key &opt_key) const { return this->optptr(opt_key) != nullptr; }
    
    const ConfigOption* 		option(const t_config_option_key &opt_key) const { return this->optptr(opt_key); }

    template<typename TYPE>
    const TYPE* 				option(const t_config_option_key& opt_key) const
    {
        const ConfigOption* opt = this->optptr(opt_key);
        return (opt == nullptr || opt->type() != TYPE::static_type()) ? nullptr : static_cast<const TYPE*>(opt);
    }

    const ConfigOption* 		option_throw(const t_config_option_key& opt_key) const
    {
        const ConfigOption* opt = this->optptr(opt_key);
        if (opt == nullptr)
            throw UnknownOptionException(opt_key);
        return opt;
    }

    template<typename TYPE>
    const TYPE* 				option_throw(const t_config_option_key& opt_key) const
    {
        const ConfigOption* opt = this->option_throw(opt_key);
        if (opt->type() != TYPE::static_type())
            throw BadOptionTypeException("Conversion to a wrong type");
        return static_cast<TYPE*>(opt);
    }
};



// An abstract configuration store.
class ConfigBase : public ConfigOptionResolver
{
public:
    // Definition of configuration values for the purpose of GUI presentation, editing, value mapping and config file handling.
    // The configuration definition is static: It does not carry the actual configuration values,
    // but it carries the defaults of the configuration values.
    
    ConfigBase() = default;
    ~ConfigBase() override = default;

    // to get to the config more generic than this one, if available
    const ConfigBase* parent = nullptr;

    // Virtual overridables:
public:
    // Static configuration definition. Any value stored into this ConfigBase shall have its definition here.
    // will search in parent definition if not found here.
    virtual const ConfigDef*        def() const = 0;
    // Find ando/or create a ConfigOption instance for a given name.
    using ConfigOptionResolver::optptr;    // won't search in parent definition, as you can't change a parent value
    virtual ConfigOption*           optptr(const t_config_option_key &opt_key, bool create = false) = 0;
    // Collect names of all configuration values maintained by this configuration store.
    virtual t_config_option_keys    keys() const = 0;

protected:
    // Verify whether the opt_key has not been obsoleted or renamed.
    // Both opt_key and value may be modified by handle_legacy().
    // If the opt_key is no more valid in this version of Slic3r, opt_key is cleared by handle_legacy().
    // handle_legacy() is called internally by set_deserialize().
    virtual void                    handle_legacy(t_config_option_key&/*opt_key*/, std::string&/*value*/) const {}
    // Verify whether the opt_key has to be converted or isn't present int prusaslicer
    // Both opt_key and value may be modified by to_prusa().
    // If the opt_key is no more valid in this version of Slic3r, opt_key is cleared by to_prusa().
    virtual void                    to_prusa(t_config_option_key&/*opt_key*/, std::string&/*value*/) const {}

public:
	using ConfigOptionResolver::option;
	using ConfigOptionResolver::option_throw;

    // Non-virtual methods:
    ConfigOption* option(const t_config_option_key &opt_key, bool create = false)
        { return this->optptr(opt_key, create); }
    
    template<typename TYPE>
    TYPE* option(const t_config_option_key &opt_key, bool create = false)
    { 
        ConfigOption *opt = this->optptr(opt_key, create);
        return (opt == nullptr || opt->type() != TYPE::static_type()) ? nullptr : static_cast<TYPE*>(opt);
    }

    ConfigOption* option_throw(const t_config_option_key &opt_key, bool create = false)
    { 
        ConfigOption *opt = this->optptr(opt_key, create);
        if (opt == nullptr)
            throw UnknownOptionException(opt_key);
        return opt;
    }
    
    template<typename TYPE>
    TYPE* option_throw(const t_config_option_key &opt_key, bool create = false)
    { 
        ConfigOption *opt = this->option_throw(opt_key, create);
        if (opt->type() != TYPE::static_type())
            throw BadOptionTypeException("Conversion to a wrong type");
        return static_cast<TYPE*>(opt);
    }
    
    // Apply all keys of other ConfigBase defined by this->def() to this ConfigBase.
    // An UnknownOptionException is thrown in case some option keys of other are not defined by this->def(),
    // or this ConfigBase is of a StaticConfig type and it does not support some of the keys, and ignore_nonexistent is not set.
    void apply(const ConfigBase &other, bool ignore_nonexistent = false) { this->apply_only(other, other.keys(), ignore_nonexistent); }
    // Apply explicitely enumerated keys of other ConfigBase defined by this->def() to this ConfigBase.
    // An UnknownOptionException is thrown in case some option keys are not defined by this->def(),
    // or this ConfigBase is of a StaticConfig type and it does not support some of the keys, and ignore_nonexistent is not set.
    void apply_only(const ConfigBase &other, const t_config_option_keys &keys, bool ignore_nonexistent = false);
    // Are the two configs equal? Ignoring options not present in both configs.
    bool equals(const ConfigBase &other) const;
    // Returns options differing in the two configs, ignoring options not present in both configs.
    t_config_option_keys diff(const ConfigBase &other, bool even_phony = true) const;
    // Returns options being equal in the two configs, ignoring options not present in both configs.
    t_config_option_keys equal(const ConfigBase &other) const;
    std::string opt_serialize(const t_config_option_key &opt_key) const;

    // Set a value. Convert numeric types using a C style implicit conversion / promotion model.
    // Throw if option is not avaiable and create is not enabled,
    // or if the conversion is not possible.
    // Conversion to string is always possible.
    void set(const std::string &opt_key, bool  				value, bool create = false)
    	{ this->option_throw<ConfigOptionBool>(opt_key, create)->value = value; }
    void set(const std::string &opt_key, int32_t				value, bool create = false);
    void set(const std::string &opt_key, double				value, bool create = false);
    void set(const std::string &opt_key, const char		   *value, bool create = false)
    	{ this->option_throw<ConfigOptionString>(opt_key, create)->value = value; }
    void set(const std::string &opt_key, const std::string &value, bool create = false)
    	{ this->option_throw<ConfigOptionString>(opt_key, create)->value = value; }

    // Set a configuration value from a string, it will call an overridable handle_legacy() 
    // to resolve renamed and removed configuration keys.
    bool set_deserialize_nothrow(const t_config_option_key &opt_key_src, const std::string &value_src, ConfigSubstitutionContext& substitutions, bool append = false);
	// May throw BadOptionTypeException() if the operation fails.
    void set_deserialize(const t_config_option_key &opt_key, const std::string &str, ConfigSubstitutionContext& config_substitutions, bool append = false);
    void set_deserialize_strict(const t_config_option_key &opt_key, const std::string &str, bool append = false)
        { ConfigSubstitutionContext ctxt{ ForwardCompatibilitySubstitutionRule::Disable }; this->set_deserialize(opt_key, str, ctxt, append); }
    struct SetDeserializeItem {
    	SetDeserializeItem(const char *opt_key, const char *opt_value, bool append = false) : opt_key(opt_key), opt_value(opt_value), append(append) {}
    	SetDeserializeItem(const std::string &opt_key, const std::string &opt_value, bool append = false) : opt_key(opt_key), opt_value(opt_value), append(append) {}
    	SetDeserializeItem(const char *opt_key, const bool value, bool append = false) : opt_key(opt_key), opt_value(value ? "1" : "0"), append(append) {}
    	SetDeserializeItem(const std::string &opt_key, const bool value, bool append = false) : opt_key(opt_key), opt_value(value ? "1" : "0"), append(append) {}
    	SetDeserializeItem(const char *opt_key, const int32_t value, bool append = false) : opt_key(opt_key), opt_value(std::to_string(value)), append(append) {}
    	SetDeserializeItem(const std::string &opt_key, const int32_t value, bool append = false) : opt_key(opt_key), opt_value(std::to_string(value)), append(append) {}
        SetDeserializeItem(const char *opt_key, const float value, bool append = false) : opt_key(opt_key), opt_value(float_to_string_decimal_point(value)), append(append) {}
        SetDeserializeItem(const std::string &opt_key, const float value, bool append = false) : opt_key(opt_key), opt_value(float_to_string_decimal_point(value)), append(append) {}
        SetDeserializeItem(const char *opt_key, const double value, bool append = false) : opt_key(opt_key), opt_value(float_to_string_decimal_point(value)), append(append) {}
        SetDeserializeItem(const std::string &opt_key, const double value, bool append = false) : opt_key(opt_key), opt_value(float_to_string_decimal_point(value)), append(append) {}
    	std::string opt_key; std::string opt_value; bool append = false;
    };
	// May throw BadOptionTypeException() if the operation fails.
    void set_deserialize(std::initializer_list<SetDeserializeItem> items, ConfigSubstitutionContext& substitutions);
    void set_deserialize_strict(std::initializer_list<SetDeserializeItem> items)
        { ConfigSubstitutionContext ctxt{ ForwardCompatibilitySubstitutionRule::Disable }; this->set_deserialize(items, ctxt); }

    const ConfigOptionDef* get_option_def(const t_config_option_key& opt_key) const;
    double get_computed_value(const t_config_option_key &opt_key, int extruder_id = -1) const;
    double get_abs_value(const t_config_option_key &opt_key, double ratio_over) const;
    void setenv_() const;
    ConfigSubstitutions load(const std::string &file, ForwardCompatibilitySubstitutionRule compatibility_rule);
    ConfigSubstitutions load_from_ini(const std::string &file, ForwardCompatibilitySubstitutionRule compatibility_rule);
    ConfigSubstitutions load_from_ini_string(const std::string &data, ForwardCompatibilitySubstitutionRule compatibility_rule);
    // Loading a "will be one day a legacy format" of configuration stored into 3MF or AMF.
    // Accepts the same data as load_from_ini_string(), only with each configuration line possibly prefixed with a semicolon (G-code comment).
    ConfigSubstitutions load_from_ini_string_commented(std::string &&data, ForwardCompatibilitySubstitutionRule compatibility_rule);
    ConfigSubstitutions load_from_gcode_file(const std::string &file, ForwardCompatibilitySubstitutionRule compatibility_rule);
    ConfigSubstitutions load(const boost::property_tree::ptree &tree, ForwardCompatibilitySubstitutionRule compatibility_rule);
    void save(const std::string &file, bool to_prusa = false) const;

	// Set all the nullable values to nils.
    void null_nullables();

    static size_t load_from_gcode_string_legacy(ConfigBase& config, const char* str, ConfigSubstitutionContext& substitutions);

private:
    // Set a configuration value from a string.
    bool set_deserialize_raw(const t_config_option_key& opt_key_src, const std::string& value, ConfigSubstitutionContext& substitutions, bool append);
};

// Configuration store with dynamic number of configuration values.
// In Slic3r, the dynamic config is mostly used at the user interface layer.
class DynamicConfig : public virtual ConfigBase
{
public:
    DynamicConfig() = default;
    DynamicConfig(const DynamicConfig &rhs) { *this = rhs; }
    DynamicConfig(DynamicConfig &&rhs) noexcept : options(std::move(rhs.options)) { rhs.options.clear(); }
	explicit DynamicConfig(const ConfigBase &rhs, const t_config_option_keys &keys);
	explicit DynamicConfig(const ConfigBase& rhs) : DynamicConfig(rhs, rhs.keys()) {}
	virtual ~DynamicConfig() override = default;

    // Copy a content of one DynamicConfig to another DynamicConfig.
    // If rhs.def() is not null, then it has to be equal to this->def(). 
    DynamicConfig& operator=(const DynamicConfig &rhs) 
    {
        assert(this->def() == nullptr || this->def() == rhs.def());
        this->clear();
        for (const auto &kvp : rhs.options)
            this->options[kvp.first].reset(kvp.second->clone());
        return *this;
    }

    // Move a content of one DynamicConfig to another DynamicConfig.
    // If rhs.def() is not null, then it has to be equal to this->def(). 
    DynamicConfig& operator=(DynamicConfig &&rhs) noexcept
    {
        assert(this->def() == nullptr || this->def() == rhs.def());
        this->clear();
        this->options = std::move(rhs.options);
        rhs.options.clear();
        return *this;
    }

    // Add a content of one DynamicConfig to another DynamicConfig.
    // If rhs.def() is not null, then it has to be equal to this->def().
    DynamicConfig& operator+=(const DynamicConfig &rhs)
    {
        assert(this->def() == nullptr || this->def() == rhs.def());
        for (const auto &kvp : rhs.options) {
            auto it = this->options.find(kvp.first);
            if (it == this->options.end())
                this->options[kvp.first].reset(kvp.second->clone());
            else {
                assert(it->second->type() == kvp.second->type());
                if (it->second->type() == kvp.second->type())
                    *it->second = *kvp.second;
                else
                    it->second.reset(kvp.second->clone());
            }
        }
        return *this;
    }

    // Move a content of one DynamicConfig to another DynamicConfig.
    // If rhs.def() is not null, then it has to be equal to this->def().
    DynamicConfig& operator+=(DynamicConfig &&rhs) 
    {
        assert(this->def() == nullptr || this->def() == rhs.def());
        for (auto &kvp : rhs.options) {
            auto it = this->options.find(kvp.first);
            if (it == this->options.end()) {
                this->options.insert(std::make_pair(kvp.first, std::move(kvp.second)));
            } else {
                assert(it->second->type() == kvp.second->type());
                it->second = std::move(kvp.second);
            }
        }
        rhs.options.clear();
        return *this;
    }

    bool           operator==(const DynamicConfig &rhs) const;
    bool           operator!=(const DynamicConfig &rhs) const { return ! (*this == rhs); }

    void swap(DynamicConfig &other) 
    { 
        std::swap(this->options, other.options);
    }

    void clear()
    { 
        this->options.clear(); 
    }

    bool erase(const t_config_option_key &opt_key)
    { 
        auto it = this->options.find(opt_key);
        if (it == this->options.end())
            return false;
        this->options.erase(it);
        return true;
    }

    // Remove options with all nil values, those are optional and it does not help to hold them.
    size_t remove_nil_options();

    // Allow DynamicConfig to be instantiated on ints own without a definition.
    // If the definition is not defined, the method requiring the definition will throw NoDefinitionException.
    const ConfigDef*        def() const override { return nullptr; }
    template<class T> T*    opt(const t_config_option_key &opt_key, bool create = false)
        { return dynamic_cast<T*>(this->option(opt_key, create)); }
    template<class T> const T* opt(const t_config_option_key &opt_key) const
        { return dynamic_cast<const T*>(this->option(opt_key)); }
    // Overrides ConfigResolver::optptr().
    const ConfigOption*     optptr(const t_config_option_key &opt_key) const override;
    // Overrides ConfigBase::optptr(). Find ando/or create a ConfigOption instance for a given name.
    ConfigOption*           optptr(const t_config_option_key &opt_key, bool create = false) override;
    // Overrides ConfigBase::keys(). Collect names of all configuration values maintained by this configuration store.
    t_config_option_keys    keys() const override;
    bool                    empty() const { return options.empty(); }

    // Set a value for an opt_key. Returns true if the value did not exist yet.
    // This DynamicConfig will take ownership of opt.
    // Be careful, as this method does not test the existence of opt_key in this->def().
    bool                    set_key_value(const std::string &opt_key, ConfigOption *opt)
    {
        assert(opt != nullptr);
        auto it = this->options.find(opt_key);
        if (it == this->options.end()) {
            this->options[opt_key].reset(opt);
            return true;
        } else {
            it->second.reset(opt);
            return false;
        }
    }

    // Are the two configs equal? Ignoring options not present in both configs and phony fields.
    bool equals(const DynamicConfig &other, bool even_phony =true) const;
    // Returns options differing in the two configs, ignoring options not present in both configs and phony fields.
    t_config_option_keys diff(const DynamicConfig &other, bool even_phony=true) const;
    // Returns options being equal in the two configs, ignoring options not present in both configs.
    t_config_option_keys equal(const DynamicConfig &other) const;

    std::string&        opt_string(const t_config_option_key &opt_key, bool create = false)     { return this->option<ConfigOptionString>(opt_key, create)->value; }
    const std::string&  opt_string(const t_config_option_key &opt_key) const                    { return const_cast<DynamicConfig*>(this)->opt_string(opt_key); }
    std::string&        opt_string(const t_config_option_key &opt_key, unsigned int idx)        { return this->option<ConfigOptionStrings>(opt_key)->get_at(idx); }
    const std::string&  opt_string(const t_config_option_key &opt_key, unsigned int idx) const  { return const_cast<DynamicConfig*>(this)->opt_string(opt_key, idx); }

    double&             opt_float(const t_config_option_key &opt_key)                           { return this->option<ConfigOptionFloat>(opt_key)->value; }
    const double&       opt_float(const t_config_option_key &opt_key) const                     { return dynamic_cast<const ConfigOptionFloat*>(this->option(opt_key))->value; }
    double&             opt_float(const t_config_option_key &opt_key, unsigned int idx)         { return this->option<ConfigOptionFloats>(opt_key)->get_at(idx); }
    const double&       opt_float(const t_config_option_key &opt_key, unsigned int idx) const   { return dynamic_cast<const ConfigOptionFloats*>(this->option(opt_key))->get_at(idx); }

    int32_t&             opt_int(const t_config_option_key &opt_key)                             { return this->option<ConfigOptionInt>(opt_key)->value; }
    int32_t              opt_int(const t_config_option_key &opt_key) const                       { return dynamic_cast<const ConfigOptionInt*>(this->option(opt_key))->value; }
    int32_t&             opt_int(const t_config_option_key &opt_key, unsigned int idx)           { return this->option<ConfigOptionInts>(opt_key)->get_at(idx); }
    int32_t              opt_int(const t_config_option_key &opt_key, unsigned int idx) const     { return dynamic_cast<const ConfigOptionInts*>(this->option(opt_key))->get_at(idx); }

    // no dynamic_cast
    bool      get_bool(const t_config_option_key &opt_key, size_t idx = 0) const                 {return this->option(opt_key)->get_bool(idx);}
    int32_t   get_int(const t_config_option_key &opt_key, size_t idx = 0) const                  {return this->option(opt_key)->get_int(idx);}
    double    get_float(const t_config_option_key &opt_key, size_t idx = 0) const                {return this->option(opt_key)->get_float(idx);}

    // In ConfigManipulation::toggle_print_fff_options, it is called on option with type ConfigOptionEnumGeneric* and also ConfigOptionEnum*.
    // Thus the virtual method get_int() is used to retrieve the enum value.
    template<typename ENUM>
    ENUM                opt_enum(const t_config_option_key &opt_key) const                      { return static_cast<ENUM>(this->option(opt_key)->get_int()); }

    bool                opt_bool(const t_config_option_key &opt_key) const                      { return this->option<ConfigOptionBool>(opt_key)->value != 0; }
    bool                opt_bool(const t_config_option_key &opt_key, unsigned int idx) const    { return this->option<ConfigOptionBools>(opt_key)->get_at(idx) != 0; }

    // Command line processing
    bool                read_cli(int argc, const char* const argv[], t_config_option_keys* extra, t_config_option_keys* keys = nullptr);

    std::map<t_config_option_key, std::unique_ptr<ConfigOption>>::const_iterator cbegin() const { return options.cbegin(); }
    std::map<t_config_option_key, std::unique_ptr<ConfigOption>>::const_iterator cend()   const { return options.cend(); }
    size_t                        												 size()   const { return options.size(); }

private:
    std::map<t_config_option_key, std::unique_ptr<ConfigOption>> options;

	friend class cereal::access;
	template<class Archive> void serialize(Archive &ar) { ar(options); }
};

// Configuration store with a static definition of configuration values.
// In Slic3r, the static configuration stores are during the slicing / g-code generation for efficiency reasons,
// because the configuration values could be accessed directly.
class StaticConfig : public virtual ConfigBase
{
public:
    /// Gets list of config option names for each config option of this->def, which has a static counter-part defined by the derived object
    /// and which could be resolved by this->optptr(key) call.
    t_config_option_keys keys() const;

    /// Set all statically defined config options to their defaults defined by this->def().
    /// used (only) by tests
    void set_defaults();
protected:
    StaticConfig() {}
};

}

#endif<|MERGE_RESOLUTION|>--- conflicted
+++ resolved
@@ -822,7 +822,7 @@
         std::ostringstream ss;
         for (const double &v : this->values) {
             if (&v != &this->values.front())
-            	ss << ",";
+                ss << ",";
             serialize_single_value(ss, v);
         }
         return ss.str();
@@ -976,9 +976,9 @@
     bool                    operator==(const ConfigOptionIntsTempl &rhs) const throw() { return this->values == rhs.values; }
     bool                    operator< (const ConfigOptionIntsTempl &rhs) const throw() { return this->values <  rhs.values; }
     // Could a special "nil" value be stored inside the vector, indicating undefined value?
-    bool 					nullable() const override { return NULLABLE; }
+    bool                    nullable() const override { return NULLABLE; }
     // Special "nil" value to be stored into the vector if this->supports_nil().
-    static int32_t			NIL_VALUE() { return std::numeric_limits<int32_t>::max(); }
+    static int32_t          NIL_VALUE() { return std::numeric_limits<int32_t>::max(); }
     // A scalar is nil, or all values of a vector are nil.
     bool is_nil(int32_t idx = -1) const override
     {
@@ -1029,7 +1029,7 @@
         	boost::trim(item_str);
         	if (item_str == NIL_STR_VALUE) {
         		if (NULLABLE)
-        			this->values.push_back(NIL_VALUE());
+                    this->values.push_back(NIL_VALUE());
         		else
                     throw ConfigurationError("Deserializing nil into a non-nullable object");
         	} else {
@@ -1196,11 +1196,7 @@
             if (&v != &this->values.front())
             	ss << ",";
 			this->serialize_single_value(ss, v);
-<<<<<<< HEAD
-            if (!(std::isnan(v) || v == ConfigOptionFloatsTempl<NULLABLE>::NIL_VALUE()))
-=======
 			if (! (std::isnan(v) || v == ConfigOptionFloatsTempl<NULLABLE>::NIL_VALUE()))
->>>>>>> ae513e30
 				ss << "%";
         }
         std::string str = ss.str();
@@ -1214,11 +1210,7 @@
         for (const double v : this->values) {
             std::ostringstream ss;
 			this->serialize_single_value(ss, v);
-<<<<<<< HEAD
-			if (!(std::isnan(v) || v == ConfigOptionFloatsTempl<NULLABLE>::NIL_VALUE()))
-=======
 			if (! (std::isnan(v) || v == ConfigOptionFloatsTempl<NULLABLE>::NIL_VALUE()))
->>>>>>> ae513e30
 				ss << "%";
             vv.push_back(ss.str());
         }
@@ -1248,14 +1240,14 @@
     ConfigOptionType            type()  const override { return static_type(); }
     ConfigOption*               clone() const override { return new ConfigOptionFloatOrPercent(*this); }
     ConfigOptionFloatOrPercent& operator=(const ConfigOption* opt) { this->set(opt); return *this; }
-    bool                        operator==(const ConfigOption &rhs) const override
+    bool operator==(const ConfigOption &rhs) const override
     {
         if (rhs.type() != this->type())
             throw ConfigurationError("ConfigOptionFloatOrPercent: Comparing incompatible types");
         assert(dynamic_cast<const ConfigOptionFloatOrPercent*>(&rhs));
         return *this == *static_cast<const ConfigOptionFloatOrPercent*>(&rhs);
     }
-    bool                        operator==(const ConfigOptionFloatOrPercent &rhs) const throw()
+    bool operator==(const ConfigOptionFloatOrPercent &rhs) const throw()
         { return this->value == rhs.value && this->percent == rhs.percent; }
     size_t                      hash() const throw() override 
         { size_t seed = std::hash<double>{}(this->value); return this->percent ? seed ^ 0x9e3779b9 : seed; }
@@ -1689,7 +1681,7 @@
     // Could a special "nil" value be stored inside the vector, indicating undefined value?
     bool 					nullable() const override { return NULLABLE; }
     // Special "nil" value to be stored into the vector if this->supports_nil().
-    static unsigned char	NIL_VALUE() { return std::numeric_limits<unsigned char>::max(); }
+    static unsigned char    NIL_VALUE() { return std::numeric_limits<unsigned char>::max(); }
     // A scalar is nil, or all values of a vector are nil.
     bool is_nil(int32_t idx = -1) const override
     {
