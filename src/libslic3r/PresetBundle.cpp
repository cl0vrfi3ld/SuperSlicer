#include <cassert>

#include "PresetBundle.hpp"
#include "libslic3r.h"
#include "Utils.hpp"
#include "Model.hpp"
#include "format.hpp"
#include "PrintConfig.hpp"

#include <algorithm>
#include <set>
#include <fstream>
#include <unordered_set>
#include <boost/filesystem.hpp>
#include <boost/algorithm/clamp.hpp>
#include <boost/algorithm/string/predicate.hpp>

#include <boost/nowide/cenv.hpp>
#include <boost/nowide/cstdio.hpp>
#include <boost/nowide/fstream.hpp>
#include <boost/property_tree/ini_parser.hpp>
#include <boost/property_tree/ptree.hpp>
#include <boost/locale.hpp>
#include <boost/log/trivial.hpp>


// Store the print/filament/printer presets into a "presets" subdirectory of the Slic3r config dir.
// This breaks compatibility with the upstream Slic3r if the --datadir is used to switch between the two versions.
// #define SLIC3R_PROFILE_USE_PRESETS_SUBDIR

namespace Slic3r {

static std::vector<std::string> s_project_options {
    "colorprint_heights",
    "wiping_volumes_extruders",
    "wiping_volumes_matrix"
};

const char *PresetBundle::PRUSA_BUNDLE = "PrusaResearch";

PresetBundle::PresetBundle() :
    fff_prints(Preset::TYPE_FFF_PRINT, Preset::print_options(), static_cast<const PrintRegionConfig&>(FullPrintConfig::defaults())),
    filaments(Preset::TYPE_FFF_FILAMENT, Preset::filament_options(), static_cast<const PrintRegionConfig&>(FullPrintConfig::defaults())),
    sla_materials(Preset::TYPE_SLA_MATERIAL, Preset::sla_material_options(), static_cast<const SLAMaterialConfig&>(SLAFullPrintConfig::defaults())), 
    sla_prints(Preset::TYPE_SLA_PRINT, Preset::sla_print_options(), static_cast<const SLAPrintObjectConfig&>(SLAFullPrintConfig::defaults())),
    printers(Preset::TYPE_PRINTER, Preset::printer_options(), static_cast<const PrintRegionConfig&>(FullPrintConfig::defaults()), "- default FFF -"),
    physical_printers(PhysicalPrinter::printer_options())
{
    // The following keys are handled by the UI, they do not have a counterpart in any StaticPrintConfig derived classes,
    // therefore they need to be handled differently. As they have no counterpart in StaticPrintConfig, they are not being
    // initialized based on PrintConfigDef(), but to empty values (zeros, empty vectors, empty strings).
    //
    // "compatible_printers", "compatible_printers_condition", "inherits",
    // "print_settings_id", "filament_settings_id", "printer_settings_id", "printer_settings_id"
    // "printer_vendor", "printer_model", "printer_variant", "default_print_profile", "default_filament_profile"

    // Create the ID config keys, as they are not part of the Static print config classes.
    this->fff_prints.default_preset().config.optptr("print_settings_id", true);
    this->fff_prints.default_preset().compatible_printers_condition();
    this->fff_prints.default_preset().inherits();

    this->filaments.default_preset().config.option<ConfigOptionStrings>("filament_settings_id", true)->values = { "" };
    this->filaments.default_preset().compatible_printers_condition();
    this->filaments.default_preset().inherits();
	// Set all the nullable values to nils.
	this->filaments.default_preset().config.null_nullables();

    this->sla_materials.default_preset().config.optptr("sla_material_settings_id", true);
    this->sla_materials.default_preset().compatible_printers_condition();
    this->sla_materials.default_preset().inherits();

    this->sla_prints.default_preset().config.optptr("sla_print_settings_id", true);
    this->sla_prints.default_preset().config.opt_string("output_filename_format", true) = "[input_filename_base].sl1";
    this->sla_prints.default_preset().compatible_printers_condition();
    this->sla_prints.default_preset().inherits();

    this->printers.add_default_preset(Preset::sla_printer_options(), static_cast<const SLAMaterialConfig&>(SLAFullPrintConfig::defaults()), "- default SLA -");
    this->printers.preset(1).printer_technology_ref() = ptSLA;
    for (size_t i = 0; i < 2; ++ i) {
		// The following ugly switch is to avoid printers.preset(0) to return the edited instance, as the 0th default is the current one.
		Preset &preset = this->printers.default_preset(i);
        for (const char *key : { 
            "printer_settings_id", "printer_vendor", "printer_model", "printer_variant", "thumbnails",
            //FIXME the following keys are only created here for compatibility to be able to parse legacy Printer profiles.
            // These keys are converted to Physical Printer profile. After the conversion, they shall be removed.
            "host_type", "print_host", "printhost_apikey", "printhost_cafile"})
            preset.config.optptr(key, true);
        if (i == 0) {
            preset.config.optptr("default_print_profile", true);
            preset.config.option<ConfigOptionStrings>("default_filament_profile", true);
        } else {
            preset.config.optptr("default_sla_print_profile", true);
            preset.config.optptr("default_sla_material_profile", true);
        }
        // default_sla_material_profile
        preset.inherits();
    }

    // Re-activate the default presets, so their "edited" preset copies will be updated with the additional configuration values above.
    this->fff_prints       .select_preset(0);
    this->sla_prints   .select_preset(0);
    this->filaments    .select_preset(0);
    this->sla_materials.select_preset(0);
    this->printers     .select_preset(0);

    this->project_config.apply_only(FullPrintConfig::defaults(), s_project_options);
}

PresetBundle::PresetBundle(const PresetBundle &rhs)
{
    *this = rhs;
}

PresetBundle& PresetBundle::operator=(const PresetBundle &rhs)
{
    prints              = rhs.prints;
    sla_prints          = rhs.sla_prints;
    filaments           = rhs.filaments;
    sla_materials       = rhs.sla_materials;
    printers            = rhs.printers;
    physical_printers   = rhs.physical_printers;

    filament_presets    = rhs.filament_presets;
    project_config      = rhs.project_config;
    vendors             = rhs.vendors;
    obsolete_presets    = rhs.obsolete_presets;

    // Adjust Preset::vendor pointers to point to the copied vendors map.
    prints       .update_vendor_ptrs_after_copy(this->vendors);
    sla_prints   .update_vendor_ptrs_after_copy(this->vendors);
    filaments    .update_vendor_ptrs_after_copy(this->vendors);
    sla_materials.update_vendor_ptrs_after_copy(this->vendors);
    printers     .update_vendor_ptrs_after_copy(this->vendors);

    return *this;
}

void PresetBundle::reset(bool delete_files)
{
    // Clear the existing presets, delete their respective files.
    this->vendors.clear();
    this->fff_prints       .reset(delete_files);
    this->sla_prints   .reset(delete_files);
    this->filaments    .reset(delete_files);
    this->sla_materials.reset(delete_files);
    this->printers     .reset(delete_files);
    this->filament_presets.clear();
    this->filament_presets.emplace_back(this->filaments.get_selected_preset_name());
    this->obsolete_presets.fff_prints.clear();
    this->obsolete_presets.sla_prints.clear();
    this->obsolete_presets.filaments.clear();
    this->obsolete_presets.sla_materials.clear();
    this->obsolete_presets.printers.clear();
}

void PresetBundle::setup_directories()
{
    boost::filesystem::path data_dir = boost::filesystem::path(Slic3r::data_dir());
    std::initializer_list<boost::filesystem::path> paths = { 
        data_dir,
		data_dir / "vendor",
        data_dir / "cache",
        data_dir / "shapes",
#ifdef SLIC3R_PROFILE_USE_PRESETS_SUBDIR
        // Store the print/filament/printer presets into a "presets" directory.
        data_dir / "presets", 
        data_dir / "presets" / "print", 
        data_dir / "presets" / "filament", 
        data_dir / "presets" / "sla_print",  
        data_dir / "presets" / "sla_material", 
        data_dir / "presets" / "printer", 
        data_dir / "presets" / "physical_printer" 
#else
        // Store the print/filament/printer presets at the same location as the upstream Slic3r.
        data_dir / "print", 
        data_dir / "filament", 
        data_dir / "sla_print", 
        data_dir / "sla_material", 
        data_dir / "printer", 
        data_dir / "physical_printer" 
#endif
    };
    for (const boost::filesystem::path &path : paths) {
		boost::filesystem::path subdir = path;
        subdir.make_preferred();
        if (! boost::filesystem::is_directory(subdir) && 
            ! boost::filesystem::create_directory(subdir))
            throw Slic3r::RuntimeError(std::string("Slic3r was unable to create its data directory at ") + subdir.string());
    }
}

<<<<<<< HEAD
PresetsConfigSubstitutions PresetBundle::load_presets(AppConfig &config, ForwardCompatibilitySubstitutionRule substitution_rule, const std::string &preferred_model_id)
=======
// recursively copy all files and dirs in from_dir to to_dir
static void copy_dir(const boost::filesystem::path& from_dir, const boost::filesystem::path& to_dir)
{
    if(!boost::filesystem::is_directory(from_dir))
        return;
    // i assume to_dir.parent surely exists
    if (!boost::filesystem::is_directory(to_dir))
        boost::filesystem::create_directory(to_dir);
    for (auto& dir_entry : boost::filesystem::directory_iterator(from_dir)) {
        if (!boost::filesystem::is_directory(dir_entry.path())) {
            std::string em;
            CopyFileResult cfr = copy_file(dir_entry.path().string(), (to_dir / dir_entry.path().filename()).string(), em, false);
            if (cfr != SUCCESS) {
                BOOST_LOG_TRIVIAL(error) << "Error when copying files from " << from_dir << " to " << to_dir << ": " << em;
            }
        } else {
            copy_dir(dir_entry.path(), to_dir / dir_entry.path().filename());
        }
    }
}

// Import newer configuration from alternate PrusaSlicer configuration directory.
// AppConfig from the alternate location is already loaded.
// User profiles are being merged (old files are not being deleted),
// while old vendors and cache folders are being deleted before newer are copied.
void PresetBundle::import_newer_configs(const std::string& from)
{
    boost::filesystem::path data_dir = boost::filesystem::path(Slic3r::data_dir());
    // Clean-up vendors from the target directory, as the existing vendors will not be referenced
    // by the copied PrusaSlicer.ini
    try {
        boost::filesystem::remove_all(data_dir / "cache");
    } catch (const std::exception &ex) {
        BOOST_LOG_TRIVIAL(error) << "Error deleting old cache " << (data_dir / "cache").string() << ": " << ex.what();
    }
    try {
        boost::filesystem::remove_all(data_dir / "vendor");
    } catch (const std::exception &ex) {
        BOOST_LOG_TRIVIAL(error) << "Error deleting old vendors " << (data_dir / "vendor").string() << ": " << ex.what();
    }
    // list of searched paths based on current directory system in setup_directories()
    // do not copy cache and snapshots
    boost::filesystem::path from_data_dir = boost::filesystem::path(from);
    std::initializer_list<boost::filesystem::path> from_dirs= {
        from_data_dir / "cache",
        from_data_dir / "vendor",
        from_data_dir / "shapes",
#ifdef SLIC3R_PROFILE_USE_PRESETS_SUBDIR
        // Store the print/filament/printer presets into a "presets" directory.
        data_dir / "presets" / "print",
        data_dir / "presets" / "filament",
        data_dir / "presets" / "sla_print",
        data_dir / "presets" / "sla_material",
        data_dir / "presets" / "printer",
        data_dir / "presets" / "physical_printer"
#else
        // Store the print/filament/printer presets at the same location as the upstream Slic3r.
        from_data_dir / "print",
        from_data_dir / "filament",
        from_data_dir / "sla_print",
        from_data_dir / "sla_material",
        from_data_dir / "printer",
        from_data_dir / "physical_printer"
#endif
    };
    // copy recursively all files
    for (const boost::filesystem::path& from_dir : from_dirs) {
        copy_dir(from_dir, data_dir / from_dir.filename());
    }
}

PresetsConfigSubstitutions PresetBundle::load_presets(AppConfig &config, ForwardCompatibilitySubstitutionRule substitution_rule, 
                                                      const PresetPreferences& preferred_selection/* = PresetPreferences()*/)
>>>>>>> 215e845c
{
    // First load the vendor specific system presets.
    PresetsConfigSubstitutions substitutions;
    std::string errors_cummulative;
    std::tie(substitutions, errors_cummulative) = this->load_system_presets(substitution_rule);

    const std::string dir_user_presets = data_dir()
#ifdef SLIC3R_PROFILE_USE_PRESETS_SUBDIR
        // Store the print/filament/printer presets into a "presets" directory.
        + "/presets"
#else
        // Store the print/filament/printer presets at the same location as the upstream Slic3r.
#endif
        ;

    try {
<<<<<<< HEAD
        this->fff_prints.load_presets(dir_user_presets, "print", substitutions, substitution_rule);
=======
        this->prints.load_presets(dir_user_presets, "print", substitutions, substitution_rule);
>>>>>>> 215e845c
    } catch (const std::runtime_error &err) {
        errors_cummulative += err.what();
    }
    try {
        this->sla_prints.load_presets(dir_user_presets, "sla_print", substitutions, substitution_rule);
    } catch (const std::runtime_error &err) {
        errors_cummulative += err.what();
    }
    try {
        this->filaments.load_presets(dir_user_presets, "filament", substitutions, substitution_rule);
    } catch (const std::runtime_error &err) {
        errors_cummulative += err.what();
    }
    try {
        this->sla_materials.load_presets(dir_user_presets, "sla_material", substitutions, substitution_rule);
    } catch (const std::runtime_error &err) {
        errors_cummulative += err.what();
    }
    try {
        this->printers.load_presets(dir_user_presets, "printer", substitutions, substitution_rule);
    } catch (const std::runtime_error &err) {
        errors_cummulative += err.what();
    }
    try {
        this->physical_printers.load_printers(dir_user_presets, "physical_printer", substitutions, substitution_rule);
    } catch (const std::runtime_error &err) {
        errors_cummulative += err.what();
    }
    this->update_multi_material_filament_presets();
    this->update_compatible(PresetSelectCompatibleType::Never);
    if (! errors_cummulative.empty())
        throw Slic3r::RuntimeError(errors_cummulative);

<<<<<<< HEAD
    this->load_selections(config, preferred_model_id);
=======
    this->load_selections(config, preferred_selection);
>>>>>>> 215e845c

    return substitutions;
}

// Load system presets into this PresetBundle.
// For each vendor, there will be a single PresetBundle loaded.
std::pair<PresetsConfigSubstitutions, std::string> PresetBundle::load_system_presets(ForwardCompatibilitySubstitutionRule compatibility_rule)
{
    if (compatibility_rule == ForwardCompatibilitySubstitutionRule::EnableSystemSilent)
        // Loading system presets, don't log substitutions.
        compatibility_rule = ForwardCompatibilitySubstitutionRule::EnableSilent;
    else if (compatibility_rule == ForwardCompatibilitySubstitutionRule::EnableSilentDisableSystem)
        // Loading system presets, throw on unknown option value.
        compatibility_rule = ForwardCompatibilitySubstitutionRule::Disable;

    // Here the vendor specific read only Config Bundles are stored.
    boost::filesystem::path     dir = (boost::filesystem::path(data_dir()) / "vendor").make_preferred();
    PresetsConfigSubstitutions  substitutions;
    std::string                 errors_cummulative;
    bool                        first = true;
    for (auto &dir_entry : boost::filesystem::directory_iterator(dir))
        if (Slic3r::is_ini_file(dir_entry)) {
            std::string name = dir_entry.path().filename().string();
            // Remove the .ini suffix.
            name.erase(name.size() - 4);
            try {
                // Load the config bundle, flatten it.
                if (first) {
                    // Reset this PresetBundle and load the first vendor config.
                    append(substitutions, this->load_configbundle(dir_entry.path().string(), PresetBundle::LoadSystem, compatibility_rule).first);
                    first = false;
                } else {
                    // Load the other vendor configs, merge them with this PresetBundle.
                    // Report duplicate profiles.
                    PresetBundle other;
                    append(substitutions, other.load_configbundle(dir_entry.path().string(), PresetBundle::LoadSystem, compatibility_rule).first);
                    std::vector<std::string> duplicates = this->merge_presets(std::move(other));
                    if (! duplicates.empty()) {
                        errors_cummulative += "Vendor configuration file " + name + " contains the following presets with names used by other vendors: ";
                        for (size_t i = 0; i < duplicates.size(); ++ i) {
                            if (i > 0)
                                errors_cummulative += ", ";
                            errors_cummulative += duplicates[i];
                        }
                    }
                }
            } catch (const std::runtime_error &err) {
                errors_cummulative += err.what();
                errors_cummulative += "\n";
            }
        }
    if (first) {
		// No config bundle loaded, reset.
		this->reset(false);
	}

	this->update_system_maps();
    return std::make_pair(std::move(substitutions), errors_cummulative);
}

// Merge one vendor's presets with the other vendor's presets, report duplicates.
std::vector<std::string> PresetBundle::merge_presets(PresetBundle &&other)
{
    this->vendors.insert(other.vendors.begin(), other.vendors.end());
    std::vector<std::string> duplicate_fff_prints    = this->fff_prints   .merge_presets(std::move(other.fff_prints),        this->vendors);
    std::vector<std::string> duplicate_sla_prints    = this->sla_prints   .merge_presets(std::move(other.sla_prints),    this->vendors);
    std::vector<std::string> duplicate_filaments     = this->filaments    .merge_presets(std::move(other.filaments),     this->vendors);
    std::vector<std::string> duplicate_sla_materials = this->sla_materials.merge_presets(std::move(other.sla_materials), this->vendors);
    std::vector<std::string> duplicate_printers      = this->printers     .merge_presets(std::move(other.printers),      this->vendors);
	append(this->obsolete_presets.fff_prints,    std::move(other.obsolete_presets.fff_prints));
	append(this->obsolete_presets.sla_prints,    std::move(other.obsolete_presets.sla_prints));
	append(this->obsolete_presets.filaments,     std::move(other.obsolete_presets.filaments));
    append(this->obsolete_presets.sla_materials, std::move(other.obsolete_presets.sla_materials));
	append(this->obsolete_presets.printers,      std::move(other.obsolete_presets.printers));
	append(duplicate_fff_prints, std::move(duplicate_sla_prints));
	append(duplicate_fff_prints, std::move(duplicate_filaments));
    append(duplicate_fff_prints, std::move(duplicate_sla_materials));
    append(duplicate_fff_prints, std::move(duplicate_printers));
    return duplicate_fff_prints;
}

void PresetBundle::update_system_maps()
{
    this->fff_prints   .update_map_system_profile_renamed();
    this->sla_prints   .update_map_system_profile_renamed();
    this->filaments    .update_map_system_profile_renamed();
    this->sla_materials.update_map_system_profile_renamed();
    this->printers     .update_map_system_profile_renamed();

    this->fff_prints   .update_map_alias_to_profile_name();
    this->sla_prints   .update_map_alias_to_profile_name();
    this->filaments    .update_map_alias_to_profile_name();
    this->sla_materials.update_map_alias_to_profile_name();
}

static inline std::string remove_ini_suffix(const std::string &name)
{
    std::string out = name;
    if (boost::iends_with(out, ".ini"))
        out.erase(out.end() - 4, out.end());
    return out;
}

// Set the "enabled" flag for printer vendors, printer models and printer variants
// based on the user configuration.
// If the "vendor" section is missing, enable all models and variants of the particular vendor.
void PresetBundle::load_installed_printers(const AppConfig &config)
{
	this->update_system_maps();
    for (auto &preset : printers)
        preset.set_visible_from_appconfig(config);
}

const std::string& PresetBundle::get_preset_name_by_alias( const Preset::Type& preset_type, const std::string& alias) const
{
    // there are not aliases for Printers profiles
    if (preset_type == Preset::TYPE_PRINTER || preset_type == Preset::TYPE_INVALID)
        return alias;

    const PresetCollection& presets = preset_type == Preset::TYPE_FFF_PRINT    ? fff_prints :
                                      preset_type == Preset::TYPE_SLA_PRINT    ? sla_prints :
                                      preset_type == Preset::TYPE_FFF_FILAMENT  ? filaments :
                                      sla_materials;

    return presets.get_preset_name_by_alias(alias);
}

void PresetBundle::save_changes_for_preset(const std::string& new_name, Preset::Type type,
                                           const std::vector<std::string>& unselected_options)
{
    PresetCollection& presets = type == Preset::TYPE_FFF_PRINT         ? fff_prints :
                                type == Preset::TYPE_SLA_PRINT         ? sla_prints :
                                type == Preset::TYPE_FFF_FILAMENT       ? filaments :
                                type == Preset::TYPE_SLA_MATERIAL   ? sla_materials : printers;

    // if we want to save just some from selected options
    if (!unselected_options.empty()) {
        // revert unselected options to the old values
        presets.get_edited_preset().config.apply_only(presets.get_selected_preset().config, unselected_options);
    }

    // Save the preset into Slic3r::data_dir / presets / section_name / preset_name.ini
    presets.save_current_preset(new_name);
    // Mark the print & filament enabled if they are compatible with the currently selected preset.
    // If saving the preset changes compatibility with other presets, keep the now incompatible dependent presets selected, however with a "red flag" icon showing that they are no more compatible.
    update_compatible(PresetSelectCompatibleType::Never);

    if (type == Preset::TYPE_FFF_FILAMENT) {
        // synchronize the first filament presets.
        set_filament_preset(0, filaments.get_selected_preset_name());
    }
}

void PresetBundle::load_installed_filaments(AppConfig &config)
{
    if (! config.has_section(AppConfig::SECTION_FILAMENTS)) {
		// Compatibility with the PrusaSlicer 2.1.1 and older, where the filament profiles were not installable yet.
		// Find all filament profiles, which are compatible with installed printers, and act as if these filament profiles
		// were installed.
        std::unordered_set<const Preset*> compatible_filaments;
        for (const Preset &printer : printers)
            if (printer.is_visible && printer.printer_technology() == ptFFF) {
				const PresetWithVendorProfile printer_with_vendor_profile = printers.get_preset_with_vendor_profile(printer);
				for (const Preset &filament : filaments)
					if (filament.is_system && is_compatible_with_printer(filaments.get_preset_with_vendor_profile(filament), printer_with_vendor_profile))
						compatible_filaments.insert(&filament);
			}
		// and mark these filaments as installed, therefore this code will not be executed at the next start of the application.
        for (const auto &filament: compatible_filaments)
            config.set(AppConfig::SECTION_FILAMENTS, filament->name, "1");
    }

    for (auto &preset : filaments)
        preset.set_visible_from_appconfig(config);
}

void PresetBundle::load_installed_sla_materials(AppConfig &config)
{
    if (! config.has_section(AppConfig::SECTION_MATERIALS)) {
        std::unordered_set<const Preset*> comp_sla_materials;
		// Compatibility with the PrusaSlicer 2.1.1 and older, where the SLA material profiles were not installable yet.
		// Find all SLA material profiles, which are compatible with installed printers, and act as if these SLA material profiles
		// were installed.
        for (const Preset &printer : printers)
            if (printer.is_visible && printer.printer_technology() == ptSLA) {
				const PresetWithVendorProfile printer_with_vendor_profile = printers.get_preset_with_vendor_profile(printer);
				for (const Preset &material : sla_materials)
					if (material.is_system && is_compatible_with_printer(sla_materials.get_preset_with_vendor_profile(material), printer_with_vendor_profile))
						comp_sla_materials.insert(&material);
			}
		// and mark these SLA materials as installed, therefore this code will not be executed at the next start of the application.
		for (const auto &material: comp_sla_materials)
            config.set(AppConfig::SECTION_MATERIALS, material->name, "1");
    }

    for (auto &preset : sla_materials)
        preset.set_visible_from_appconfig(config);
}

// Load selections (current print, current filaments, current printer) from config.ini
// This is done on application start up or after updates are applied.
void PresetBundle::load_selections(AppConfig &config, const PresetPreferences& preferred_selection/* = PresetPreferences()*/)
{
	// Update visibility of presets based on application vendor / model / variant configuration.
	this->load_installed_printers(config);

    // Update visibility of filament and sla material presets
    this->load_installed_filaments(config);
    this->load_installed_sla_materials(config);

    // Parse the initial print / filament / printer profile names.
    std::string initial_print_profile_name        = remove_ini_suffix(config.get("presets", "print"));
    std::string initial_sla_print_profile_name    = remove_ini_suffix(config.get("presets", "sla_print"));
    std::string initial_filament_profile_name     = remove_ini_suffix(config.get("presets", "filament"));
    std::string initial_sla_material_profile_name = remove_ini_suffix(config.get("presets", "sla_material"));
	std::string initial_printer_profile_name      = remove_ini_suffix(config.get("presets", "printer"));

    // Activate print / filament / printer profiles from either the config,
    // or from the preferred_model_id suggestion passed in by ConfigWizard.
    // If the printer profile enumerated by the config are not visible, select an alternate preset.
    // Do not select alternate profiles for the print / filament profiles as those presets
    // will be selected by the following call of this->update_compatible(PresetSelectCompatibleType::Always).

    const Preset *initial_printer = printers.find_preset(initial_printer_profile_name);
    // If executed due to a Config Wizard update, preferred_printer contains the first newly installed printer, otherwise nullptr.
    const Preset *preferred_printer = printers.find_system_preset_by_model_and_variant(preferred_selection.printer_model_id, preferred_selection.printer_variant);
    printers.select_preset_by_name(preferred_printer ? preferred_printer->name : initial_printer_profile_name, true);

    // Selects the profile, leaves it to -1 if the initial profile name is empty or if it was not found.
    fff_prints.select_preset_by_name_strict(initial_print_profile_name);
    filaments.select_preset_by_name_strict(initial_filament_profile_name);
	sla_prints.select_preset_by_name_strict(initial_sla_print_profile_name);
    sla_materials.select_preset_by_name_strict(initial_sla_material_profile_name);

    // Load the names of the other filament profiles selected for a multi-material printer.
    // Load it even if the current printer technology is SLA.
    // The possibly excessive filament names will be later removed with this->update_multi_material_filament_presets()
    // once the FFF technology gets selected.
    this->filament_presets = { filaments.get_selected_preset_name() };
    for (unsigned int i = 1; i < 1000; ++ i) {
        char name[64];
        sprintf(name, "filament_%u", i);
        if (! config.has("presets", name))
            break;
        this->filament_presets.emplace_back(remove_ini_suffix(config.get("presets", name)));
    }

    // Update visibility of presets based on their compatibility with the active printer.
    // Always try to select a compatible print and filament preset to the current printer preset,
    // as the application may have been closed with an active "external" preset, which does not
    // exist.
    this->update_compatible(PresetSelectCompatibleType::Always);
    this->update_multi_material_filament_presets();

    if (initial_printer != nullptr && (preferred_printer == nullptr || initial_printer == preferred_printer)) {
        // Don't run the following code, as we want to activate default filament / SLA material profiles when installing and selecting a new printer.
        // Only run this code if just a filament / SLA material was installed by Config Wizard for an active Printer.
        auto printer_technology = printers.get_selected_preset().printer_technology();
        if (printer_technology == ptFFF && ! preferred_selection.filament.empty()) {
            std::string preferred_preset_name = get_preset_name_by_alias(Preset::Type::TYPE_FILAMENT, preferred_selection.filament);
            if (auto it = filaments.find_preset_internal(preferred_preset_name); 
                it != filaments.end() && it->is_visible && it->is_compatible) {
                filaments.select_preset_by_name_strict(preferred_preset_name);
                this->filament_presets.front() = filaments.get_selected_preset_name();
            }
        } else if (printer_technology == ptSLA && ! preferred_selection.sla_material.empty()) {
            std::string preferred_preset_name = get_preset_name_by_alias(Preset::Type::TYPE_SLA_MATERIAL, preferred_selection.sla_material);
            if (auto it = sla_materials.find_preset_internal(preferred_preset_name);
                it != sla_materials.end() && it->is_visible && it->is_compatible)
                sla_materials.select_preset_by_name_strict(preferred_preset_name);
        }
    }

    // Parse the initial physical printer name.
    std::string initial_physical_printer_name = remove_ini_suffix(config.get("presets", "physical_printer"));

    // Activate physical printer from the config
    if (!initial_physical_printer_name.empty())
        physical_printers.select_printer(initial_physical_printer_name);
}

// Export selections (current print, current filaments, current printer) into config.ini
void PresetBundle::export_selections(AppConfig &config)
{
	assert(this->printers.get_edited_preset().printer_technology() != ptFFF || filament_presets.size() >= 1);
	//assert(this->printers.get_edited_preset().printer_technology() != ptFFF || filament_presets.size() > 1 || filaments.get_selected_preset_name() == filament_presets.front());
    config.clear_section("presets");
    config.set("presets", "print",        fff_prints.get_selected_preset_name());
    config.set("presets", "filament",     filament_presets.front());
    for (unsigned i = 1; i < filament_presets.size(); ++i) {
        char name[64];
        sprintf(name, "filament_%u", i);
        config.set("presets", name, filament_presets[i]);
    }

    config.set("presets", "sla_print",    sla_prints.get_selected_preset_name());
    config.set("presets", "sla_material", sla_materials.get_selected_preset_name());
    config.set("presets", "printer",      printers.get_selected_preset_name());
    config.set("presets", "physical_printer", physical_printers.get_selected_full_printer_name());
}

DynamicPrintConfig PresetBundle::full_config() const
{
    return (this->printers.get_edited_preset().printer_technology() == ptFFF) ?
        this->full_fff_config() :
        this->full_sla_config();
}

DynamicPrintConfig PresetBundle::full_config_secure() const
{
    DynamicPrintConfig config = this->full_config();
    //FIXME legacy, the keys should not be there after conversion to a Physical Printer profile.
    config.erase("print_host");
    config.erase("printhost_apikey");
    config.erase("printhost_cafile");
    config.erase("printhost_port");
    return config;
}

DynamicPrintConfig PresetBundle::full_fff_config() const
{    
    DynamicPrintConfig out;
    out.apply(FullPrintConfig::defaults());
    out.apply(this->fff_prints.get_edited_preset().config);
    // Add the default filament preset to have the "filament_preset_id" defined.
	out.apply(this->filaments.default_preset().config);
	out.apply(this->printers.get_edited_preset().config);
    out.apply(this->project_config);

    auto   *nozzle_diameter = dynamic_cast<const ConfigOptionFloats*>(out.option("nozzle_diameter"));
    size_t  num_extruders   = nozzle_diameter->values.size();
    // Collect the "compatible_printers_condition" and "inherits" values over all presets (print, filaments, printers) into a single vector.
    std::vector<std::string> compatible_printers_condition;
    std::vector<std::string> compatible_prints_condition;
    std::vector<std::string> inherits;
    compatible_printers_condition.emplace_back(this->fff_prints.get_edited_preset().compatible_printers_condition());
    inherits                     .emplace_back(this->fff_prints.get_edited_preset().inherits());

    if (num_extruders <= 1) {
        out.apply(this->filaments.get_edited_preset().config);
        compatible_printers_condition.emplace_back(this->filaments.get_edited_preset().compatible_printers_condition());
        compatible_prints_condition  .emplace_back(this->filaments.get_edited_preset().compatible_prints_condition());
        inherits                     .emplace_back(this->filaments.get_edited_preset().inherits());
    } else {
        // Retrieve filament presets and build a single config object for them.
        // First collect the filament configurations based on the user selection of this->filament_presets.
        // Here this->filaments.find_preset() and this->filaments.first_visible() return the edited copy of the preset if active.
        std::vector<const DynamicPrintConfig*> filament_configs;
        for (const std::string &filament_preset_name : this->filament_presets)
            filament_configs.emplace_back(&this->filaments.find_preset(filament_preset_name, true)->config);
		while (filament_configs.size() < num_extruders)
            filament_configs.emplace_back(&this->filaments.first_visible().config);
        for (const DynamicPrintConfig *cfg : filament_configs) {
            // The compatible_prints/printers_condition() returns a reference to configuration key, which may not yet exist.
            DynamicPrintConfig &cfg_rw = *const_cast<DynamicPrintConfig*>(cfg);
            compatible_printers_condition.emplace_back(Preset::compatible_printers_condition(cfg_rw));
            compatible_prints_condition  .emplace_back(Preset::compatible_prints_condition(cfg_rw));
            inherits                     .emplace_back(Preset::inherits(cfg_rw));
        }
        // Option values to set a ConfigOptionVector from.
        std::vector<const ConfigOption*> filament_opts(num_extruders, nullptr);
        // loop through options and apply them to the resulting config.
        for (const t_config_option_key &key : this->filaments.default_preset().config.keys()) {
			if (key == "compatible_prints" || key == "compatible_printers")
				continue;
            // Get a destination option.
            ConfigOption *opt_dst = out.option(key, false);
            if (opt_dst->is_scalar()) {
                // Get an option, do not create if it does not exist.
                const ConfigOption *opt_src = filament_configs.front()->option(key);
                if (opt_src != nullptr)
                    opt_dst->set(opt_src);
            } else {
                // Setting a vector value from all filament_configs.
                for (size_t i = 0; i < filament_opts.size(); ++ i)
                    filament_opts[i] = filament_configs[i]->option(key);
                static_cast<ConfigOptionVectorBase*>(opt_dst)->set(filament_opts);
            }
        }
    }

	// Don't store the "compatible_printers_condition" for the printer profile, there is none.
    inherits.emplace_back(this->printers.get_edited_preset().inherits());

    // These value types clash between the print and filament profiles. They should be renamed.
    out.erase("compatible_prints");
    out.erase("compatible_prints_condition");
    out.erase("compatible_printers");
    out.erase("compatible_printers_condition");
    out.erase("inherits");
    
    static const char *keys[] = { "perimeter", "infill", "solid_infill", "support_material", "support_material_interface" };
    for (size_t i = 0; i < sizeof(keys) / sizeof(keys[0]); ++ i) {
        std::string key = std::string(keys[i]) + "_extruder";
        auto *opt = dynamic_cast<ConfigOptionInt*>(out.option(key, false));
        assert(opt != nullptr);
        opt->value = boost::algorithm::clamp<int>(opt->value, 0, int(num_extruders));
    }

    out.option<ConfigOptionString >("print_settings_id",    true)->value  = this->fff_prints.get_selected_preset_name();
    out.option<ConfigOptionStrings>("filament_settings_id", true)->values = this->filament_presets;
    out.option<ConfigOptionString >("printer_settings_id",  true)->value  = this->printers.get_selected_preset_name();
    out.option<ConfigOptionString >("physical_printer_settings_id", true)->value = this->physical_printers.get_selected_printer_name();

    // Serialize the collected "compatible_printers_condition" and "inherits" fields.
    // There will be 1 + num_exturders fields for "inherits" and 2 + num_extruders for "compatible_printers_condition" stored.
    // The vector will not be stored if all fields are empty strings.
    auto add_if_some_non_empty = [&out](std::vector<std::string> &&values, const std::string &key) {
        bool nonempty = false;
        for (const std::string &v : values)
            if (! v.empty()) {
                nonempty = true;
                break;
            }
        if (nonempty)
            out.set_key_value(key, new ConfigOptionStrings(std::move(values)));
    };
    add_if_some_non_empty(std::move(compatible_printers_condition), "compatible_printers_condition_cummulative");
    add_if_some_non_empty(std::move(compatible_prints_condition),   "compatible_prints_condition_cummulative");
    add_if_some_non_empty(std::move(inherits),                      "inherits_cummulative");

	out.option<ConfigOptionEnumGeneric>("printer_technology", true)->value = ptFFF;
    return out;
}

DynamicPrintConfig PresetBundle::full_sla_config() const
{    
    DynamicPrintConfig out;
    out.apply(SLAFullPrintConfig::defaults());
    out.apply(this->sla_prints.get_edited_preset().config);
    out.apply(this->sla_materials.get_edited_preset().config);
    out.apply(this->printers.get_edited_preset().config);
    // There are no project configuration values as of now, the project_config is reserved for FFF printers.
//    out.apply(this->project_config);

    // Collect the "compatible_printers_condition" and "inherits" values over all presets (sla_prints, sla_materials, printers) into a single vector.
    std::vector<std::string> compatible_printers_condition;
	std::vector<std::string> compatible_prints_condition;
    std::vector<std::string> inherits;
    compatible_printers_condition.emplace_back(this->sla_prints.get_edited_preset().compatible_printers_condition());
	inherits					 .emplace_back(this->sla_prints.get_edited_preset().inherits());
    compatible_printers_condition.emplace_back(this->sla_materials.get_edited_preset().compatible_printers_condition());
	compatible_prints_condition  .emplace_back(this->sla_materials.get_edited_preset().compatible_prints_condition());
    inherits                     .emplace_back(this->sla_materials.get_edited_preset().inherits());
    inherits                     .emplace_back(this->printers.get_edited_preset().inherits());

    // These two value types clash between the print and filament profiles. They should be renamed.
    out.erase("compatible_printers");
    out.erase("compatible_printers_condition");
    out.erase("inherits");
    
    out.option<ConfigOptionString >("sla_print_settings_id",    true)->value  = this->sla_prints.get_selected_preset_name();
    out.option<ConfigOptionString >("sla_material_settings_id", true)->value  = this->sla_materials.get_selected_preset_name();
    out.option<ConfigOptionString >("printer_settings_id",      true)->value  = this->printers.get_selected_preset_name();
    out.option<ConfigOptionString >("physical_printer_settings_id", true)->value = this->physical_printers.get_selected_printer_name();

    // Serialize the collected "compatible_printers_condition" and "inherits" fields.
    // There will be 1 + num_exturders fields for "inherits" and 2 + num_extruders for "compatible_printers_condition" stored.
    // The vector will not be stored if all fields are empty strings.
    auto add_if_some_non_empty = [&out](std::vector<std::string> &&values, const std::string &key) {
        bool nonempty = false;
        for (const std::string &v : values)
            if (! v.empty()) {
                nonempty = true;
                break;
            }
        if (nonempty)
            out.set_key_value(key, new ConfigOptionStrings(std::move(values)));
    };
    add_if_some_non_empty(std::move(compatible_printers_condition), "compatible_printers_condition_cummulative");
    add_if_some_non_empty(std::move(compatible_prints_condition),   "compatible_prints_condition_cummulative");
    add_if_some_non_empty(std::move(inherits),                      "inherits_cummulative");

	out.option<ConfigOptionEnumGeneric>("printer_technology", true)->value = ptSLA;
	return out;
}

// Load an external config file containing the print, filament and printer presets.
// Instead of a config file, a G-code may be loaded containing the full set of parameters.
// In the future the configuration will likely be read from an AMF file as well.
// If the file is loaded successfully, its print / filament / printer profiles will be activated.
<<<<<<< HEAD
ConfigSubstitutions PresetBundle::load_config_file(const std::string &path, ForwardCompatibilitySubstitutionRule compatibility_rule, bool from_prusa)
=======
ConfigSubstitutions PresetBundle::load_config_file(const std::string &path, ForwardCompatibilitySubstitutionRule compatibility_rule)
>>>>>>> 215e845c
{
	if (is_gcode_file(path)) {
		DynamicPrintConfig config;
		config.apply(FullPrintConfig::defaults());
        ConfigSubstitutions config_substitutions = config.load_from_gcode_file(path, compatibility_rule);
        Preset::normalize(config);
        if(from_prusa)
            config.convert_from_prusa();
		load_config_file_config(path, true, std::move(config));
		return config_substitutions;
	}

    // 1) Try to load the config file into a boost property tree.
    boost::property_tree::ptree tree;
    try {
        boost::nowide::ifstream ifs(path);
        boost::property_tree::read_ini(ifs, tree);
    } catch (const std::ifstream::failure &err) {
        throw Slic3r::RuntimeError(std::string("The Config Bundle cannot be loaded: ") + path + "\n\tReason: " + err.what());
    } catch (const boost::property_tree::file_parser_error &err) {
        throw Slic3r::RuntimeError(format("Failed loading the Config Bundle \"%1%\": %2% at line %3%",
        	err.filename(), err.message(), err.line()));
    } catch (const std::runtime_error &err) {
        throw Slic3r::RuntimeError(std::string("Failed loading the preset file: ") + path + "\n\tReason: " + err.what());
    }

    // 2) Continue based on the type of the configuration file.
    ConfigFileType config_file_type = guess_config_file_type(tree);
    ConfigSubstitutions config_substitutions;
    try {
        switch (config_file_type) {
        case CONFIG_FILE_TYPE_UNKNOWN:
            throw Slic3r::RuntimeError(std::string("Unknown configuration file type: ") + path);   
        case CONFIG_FILE_TYPE_APP_CONFIG:
            throw Slic3r::RuntimeError(std::string("Invalid configuration file: ") + path + ". This is an application config file.");
    	case CONFIG_FILE_TYPE_CONFIG:
    	{
    		// Initialize a config from full defaults.
    		DynamicPrintConfig config;
    		config.apply(FullPrintConfig::defaults());
            config_substitutions = config.load(tree, compatibility_rule);
    		Preset::normalize(config);
<<<<<<< HEAD
            if (from_prusa)
                config.convert_from_prusa();
=======
>>>>>>> 215e845c
    		load_config_file_config(path, true, std::move(config));
            return config_substitutions;
        }
        case CONFIG_FILE_TYPE_CONFIG_BUNDLE:
<<<<<<< HEAD
            return load_config_file_config_bundle(path, tree, compatibility_rule, from_prusa);
=======
            return load_config_file_config_bundle(path, tree, compatibility_rule);
>>>>>>> 215e845c
        }
    } catch (const ConfigurationError &e) {
        throw Slic3r::RuntimeError(format("Invalid configuration file %1%: %2%", path, e.what()));
    }

    // This shall never happen. Suppres compiler warnings.
    assert(false);
    return ConfigSubstitutions{};
}

// Load a config file from a boost property_tree. This is a private method called from load_config_file.
// is_external == false on if called from ConfigWizard
void PresetBundle::load_config_file_config(const std::string &name_or_path, bool is_external, DynamicPrintConfig &&config)
{
    PrinterTechnology printer_technology = Preset::printer_technology(config);

    // The "compatible_printers" field should not have been exported into a config.ini or a G-code anyway, 
    // but some of the alpha versions of Slic3r did.
    {
        ConfigOption *opt_compatible = config.optptr("compatible_printers");
        if (opt_compatible != nullptr) {
            assert(opt_compatible->type() == coStrings);
            if (opt_compatible->type() == coStrings)
                static_cast<ConfigOptionStrings*>(opt_compatible)->values.clear();
        }
    }

    size_t num_extruders = (printer_technology == ptFFF) ?
        std::min(config.option<ConfigOptionFloats>("nozzle_diameter"  )->values.size(), 
                 config.option<ConfigOptionFloats>("filament_diameter")->values.size()) :
		// 1 SLA material
        1;
    // Make a copy of the "compatible_printers_condition_cummulative" and "inherits_cummulative" vectors, which 
    // accumulate values over all presets (print, filaments, printers).
    // These values will be distributed into their particular presets when loading.
    std::vector<std::string> compatible_printers_condition_values   = std::move(config.option<ConfigOptionStrings>("compatible_printers_condition_cummulative", true)->values);
    std::vector<std::string> compatible_prints_condition_values     = std::move(config.option<ConfigOptionStrings>("compatible_prints_condition_cummulative",   true)->values);
    std::vector<std::string> inherits_values                        = std::move(config.option<ConfigOptionStrings>("inherits_cummulative", true)->values);
    std::string &compatible_printers_condition  = Preset::compatible_printers_condition(config);
    std::string &compatible_prints_condition    = Preset::compatible_prints_condition(config);
    std::string &inherits                       = Preset::inherits(config);
    compatible_printers_condition_values.resize(num_extruders + 2, std::string());
    compatible_prints_condition_values.resize(num_extruders, std::string());
    inherits_values.resize(num_extruders + 2, std::string());
    // The "default_filament_profile" will be later extracted into the printer profile.
	switch (printer_technology) {
	case ptFFF:
		config.option<ConfigOptionString>("default_print_profile", true);
        config.option<ConfigOptionStrings>("default_filament_profile", true);
		break;
	case ptSLA:
		config.option<ConfigOptionString>("default_sla_print_profile", true);
		config.option<ConfigOptionString>("default_sla_material_profile", true);
		break;
    default: break;
	}

    // 1) Create a name from the file name.
    // Keep the suffix (.ini, .gcode, .amf, .3mf etc) to differentiate it from the normal profiles.
    std::string name = is_external ? boost::filesystem::path(name_or_path).filename().string() : name_or_path;

    // 2) If the loading succeeded, split and load the config into print / filament / printer settings.
    // First load the print and printer presets.

	auto load_preset = 
		[&config, &inherits, &inherits_values, 
         &compatible_printers_condition, &compatible_printers_condition_values, 
         &compatible_prints_condition, &compatible_prints_condition_values, 
         is_external, &name, &name_or_path]
		(PresetCollection &presets, size_t idx, const std::string &key) {
		// Split the "compatible_printers_condition" and "inherits" values one by one from a single vector to the print & printer profiles.
		inherits = inherits_values[idx];
		compatible_printers_condition = compatible_printers_condition_values[idx];
        if (idx > 0 && idx - 1 < compatible_prints_condition_values.size())
            compatible_prints_condition = compatible_prints_condition_values[idx - 1];
		if (is_external)
			presets.load_external_preset(name_or_path, name, config.opt_string(key, true), config);
		else
			presets.load_preset(presets.path_from_name(name), name, config).save();
	};

    switch (Preset::printer_technology(config)) {
    case ptFFF:
    {
        load_preset(this->fff_prints, 0, "print_settings_id");
        load_preset(this->printers, num_extruders + 1, "printer_settings_id");

        // 3) Now load the filaments. If there are multiple filament presets, split them and load them.
        auto old_filament_profile_names = config.option<ConfigOptionStrings>("filament_settings_id", true);
    	old_filament_profile_names->values.resize(num_extruders, std::string());

        if (num_extruders <= 1) {
            // Split the "compatible_printers_condition" and "inherits" from the cummulative vectors to separate filament presets.
            inherits                      = inherits_values[1];
            compatible_printers_condition = compatible_printers_condition_values[1];
			compatible_prints_condition   = compatible_prints_condition_values.front();
			Preset                *loaded = nullptr;
            if (is_external)
                loaded = this->filaments.load_external_preset(name_or_path, name, old_filament_profile_names->values.front(), config).first;
            else {
                // called from Config Wizard.
				loaded= &this->filaments.load_preset(this->filaments.path_from_name(name), name, config);
				loaded->save();
			}
            this->filament_presets.clear();
			this->filament_presets.emplace_back(loaded->name);
        } else {
            assert(is_external);
            // Split the filament presets, load each of them separately.
            std::vector<DynamicPrintConfig> configs(num_extruders, this->filaments.default_preset().config);
            // loop through options and scatter them into configs.
            for (const t_config_option_key &key : this->filaments.default_preset().config.keys()) {
                const ConfigOption *other_opt = config.option(key);
                if (other_opt == nullptr)
                    continue;
                if (other_opt->is_scalar()) {
                    for (size_t i = 0; i < configs.size(); ++ i)
                        configs[i].option(key, false)->set(other_opt);
                } else if (key != "compatible_printers" && key != "compatible_prints") {
                    for (size_t i = 0; i < configs.size(); ++ i)
                        static_cast<ConfigOptionVectorBase*>(configs[i].option(key, false))->set_at(other_opt, 0, i);
                }
            }
            // Load the configs into this->filaments and make them active.
            this->filament_presets = std::vector<std::string>(configs.size());
            // To avoid incorrect selection of the first filament preset (means a value of Preset->m_idx_selected) 
            // in a case when next added preset take a place of previosly selected preset,
            // we should add presets from last to first
            bool any_modified = false;
            for (int i = (int)configs.size()-1; i >= 0; i--) {
                DynamicPrintConfig &cfg = configs[i];
                // Split the "compatible_printers_condition" and "inherits" from the cummulative vectors to separate filament presets.
                cfg.opt_string("compatible_printers_condition", true) = compatible_printers_condition_values[i + 1];
                cfg.opt_string("compatible_prints_condition",   true) = compatible_prints_condition_values[i];
                cfg.opt_string("inherits", true)                      = inherits_values[i + 1];
                // Load all filament presets, but only select the first one in the preset dialog.
                auto [loaded, modified] = this->filaments.load_external_preset(name_or_path, name,
                    (i < int(old_filament_profile_names->values.size())) ? old_filament_profile_names->values[i] : "",
                    std::move(cfg), 
                    i == 0 ? 
                        PresetCollection::LoadAndSelect::Always : 
                    any_modified ?
                        PresetCollection::LoadAndSelect::Never :
                        PresetCollection::LoadAndSelect::OnlyIfModified);
                any_modified |= modified;
                this->filament_presets[i] = loaded->name;
            }
        }

        // 4) Load the project config values (the per extruder wipe matrix etc).
        this->project_config.apply_only(config, s_project_options);

        break;
    }
    case ptSLA:
        load_preset(this->sla_prints,    0, "sla_print_settings_id");
        load_preset(this->sla_materials, 1, "sla_material_settings_id");
        load_preset(this->printers,      2, "printer_settings_id");
        break;
    default:
        break;
    }

	this->update_compatible(PresetSelectCompatibleType::Never);

    const std::string &physical_printer = config.option<ConfigOptionString>("physical_printer_settings_id", true)->value;
    if (this->printers.get_edited_preset().is_external || physical_printer.empty()) {
        this->physical_printers.unselect_printer();
    } else {
        // Activate the physical printer profile if possible.
        PhysicalPrinter *pp = this->physical_printers.find_printer(physical_printer, true);
        if (pp != nullptr && std::find(pp->preset_names.begin(), pp->preset_names.end(), this->printers.get_edited_preset().name) != pp->preset_names.end())
            this->physical_printers.select_printer(pp->name, this->printers.get_edited_preset().name);
        else
            this->physical_printers.unselect_printer();
    }
}

// Load the active configuration of a config bundle from a boost property_tree. This is a private method called from load_config_file.
<<<<<<< HEAD
// Note: only called when using --load from cli. Will load the bundle like with the menu but wihtout saving it.
ConfigSubstitutions PresetBundle::load_config_file_config_bundle(
    const std::string &path, const boost::property_tree::ptree &tree, ForwardCompatibilitySubstitutionRule compatibility_rule, bool from_prusa)
{
    // Load the config bundle, but don't save the loaded presets to user profile directory
    // [PresetsConfigSubstitutions, size_t]
    auto [presets_substitutions, presets_imported] = this->load_configbundle(path, (from_prusa ? LoadConfigBundleAttributes{ LoadConfigBundleAttribute::ConvertFromPrusa } : LoadConfigBundleAttribute{ }), compatibility_rule);
    ConfigSubstitutions config_substitutions;
    this->update_compatible(PresetSelectCompatibleType::Never);
    for (PresetConfigSubstitutions &sub : presets_substitutions)
        append(config_substitutions, std::move(sub.substitutions));
    sort_remove_duplicates(config_substitutions);
    return std::move(config_substitutions);
=======
ConfigSubstitutions PresetBundle::load_config_file_config_bundle(
    const std::string &path, const boost::property_tree::ptree &tree, ForwardCompatibilitySubstitutionRule compatibility_rule)
{
    // 1) Load the config bundle into a temp data.
    PresetBundle tmp_bundle;
    // Load the config bundle, but don't save the loaded presets to user profile directory, as only the presets marked as active in the loaded preset bundle
    // will be loaded into the master PresetBundle and activated.
    auto [presets_substitutions, presets_imported] = tmp_bundle.load_configbundle(path, {}, compatibility_rule);
    UNUSED(presets_imported);

    std::string bundle_name = std::string(" - ") + boost::filesystem::path(path).filename().string();

    // 2) Extract active configs from the config bundle, copy them and activate them in this bundle.
    ConfigSubstitutions config_substitutions;
    auto load_one = [&path, &bundle_name, &presets_substitutions = presets_substitutions, &config_substitutions](
            PresetCollection &collection_dst, PresetCollection &collection_src, const std::string &preset_name_src, bool activate) -> std::string {
        // If there are substitutions reported for this preset, move them to config_substitutions.
        if (auto it = std::find_if(presets_substitutions.begin(), presets_substitutions.end(), [&preset_name_src](const PresetConfigSubstitutions& subs){ return subs.preset_name == preset_name_src; });
            it != presets_substitutions.end() && ! it->substitutions.empty())
            append(config_substitutions, std::move(it->substitutions));
        Preset *preset_src = collection_src.find_preset(preset_name_src, false);
        Preset *preset_dst = collection_dst.find_preset(preset_name_src, false);
        assert(preset_src != nullptr);
        std::string preset_name_dst;
        if (preset_dst != nullptr && preset_dst->is_default) {
            // No need to copy a default preset, it always exists in collection_dst.
            if (activate)
                collection_dst.select_preset(0);
            return preset_name_src;
        } else if (preset_dst != nullptr && preset_src->config == preset_dst->config) {
            // Don't save as the config exists in the current bundle and its content is the same.
            return preset_name_src;
        } else {
            // Generate a new unique name.
            preset_name_dst = preset_name_src + bundle_name;
            Preset *preset_dup = nullptr;
            for (size_t i = 1; (preset_dup = collection_dst.find_preset(preset_name_dst, false)) != nullptr; ++ i) {
                if (preset_src->config == preset_dup->config)
                    // The preset has been already copied into collection_dst.
                    return preset_name_dst;
                // Try to generate another name.
                char buf[64];
                sprintf(buf, " (%d)", (int)i);
                preset_name_dst = preset_name_src + buf + bundle_name;
            }
        }
        assert(! preset_name_dst.empty());
        // Save preset_src->config into collection_dst under preset_name_dst.
        // The "compatible_printers" field should not have been exported into a config.ini or a G-code anyway, 
        // but some of the alpha versions of Slic3r did.
        ConfigOption *opt_compatible = preset_src->config.optptr("compatible_printers");
        if (opt_compatible != nullptr) {
            assert(opt_compatible->type() == coStrings);
            if (opt_compatible->type() == coStrings)
                static_cast<ConfigOptionStrings*>(opt_compatible)->values.clear();
        }
        (collection_dst.type() == Preset::TYPE_FILAMENT ? 
            collection_dst.load_preset(path, preset_name_dst, preset_src->config, activate) :
            // Only move the source config for non filament profiles, as single filament profile may be referenced multiple times.
            collection_dst.load_preset(path, preset_name_dst, std::move(preset_src->config), activate))
            .is_external = true;
        return preset_name_dst;
    };
    load_one(this->prints,        tmp_bundle.prints,        tmp_bundle.prints       .get_selected_preset_name(), true);
    load_one(this->sla_prints,    tmp_bundle.sla_prints,    tmp_bundle.sla_prints   .get_selected_preset_name(), true);
    load_one(this->filaments,     tmp_bundle.filaments,     tmp_bundle.filaments    .get_selected_preset_name(), true);
    load_one(this->sla_materials, tmp_bundle.sla_materials, tmp_bundle.sla_materials.get_selected_preset_name(), true);
    load_one(this->printers,      tmp_bundle.printers,      tmp_bundle.printers     .get_selected_preset_name(), true);
    this->update_multi_material_filament_presets();
    for (size_t i = 1; i < std::min(tmp_bundle.filament_presets.size(), this->filament_presets.size()); ++ i)
        this->filament_presets[i] = load_one(this->filaments, tmp_bundle.filaments, tmp_bundle.filament_presets[i], false);

    this->update_compatible(PresetSelectCompatibleType::Never);

    sort_remove_duplicates(config_substitutions);
    return config_substitutions;
>>>>>>> 215e845c
}

// Process the Config Bundle loaded as a Boost property tree.
// For each print, filament and printer preset (group defined by group_name), apply the inherited presets.
// The presets starting with '*' are considered non-terminal and they are
// removed through the flattening process by this function.
// This function will never fail, but it will produce error messages through boost::log.
// system_profiles will not be flattened, and they will be kept inside the "inherits" field
static void flatten_configbundle_hierarchy(boost::property_tree::ptree &tree, const std::string &group_name, const std::vector<std::string> &system_profiles)
{
    namespace pt = boost::property_tree;

    // 1) For the group given by group_name, initialize the presets.
    struct Prst {
        Prst(const std::string &name, pt::ptree *node) : name(name), node(node) {}
        // Name of this preset. If the name starts with '*', it is an intermediate preset,
        // which will not make it into the result.
        const std::string           name;
        // Link to the source boost property tree node, owned by tree.
        pt::ptree                  *node;
        // Link to the presets, from which this preset inherits.
        std::vector<Prst*>          inherits;
        // Link to the presets, for which this preset is a direct parent.
        std::vector<Prst*>          parent_of;
        // When running the Kahn's Topological sorting algorithm, this counter is decreased from inherits.size() to zero.
        // A cycle is indicated, if the number does not drop to zero after the Kahn's algorithm finishes.
        size_t                      num_incoming_edges_left = 0;
        // Sorting by the name, to be used when inserted into std::set.
        bool operator==(const Prst &rhs) const { return this->name == rhs.name; }
        bool operator< (const Prst &rhs) const { return this->name < rhs.name; }
    };
    // Find the presets, store them into a std::map, addressed by their names.
    std::set<Prst> presets;
    std::string group_name_preset = group_name + ":";
    for (auto &section : tree)
        if (boost::starts_with(section.first, group_name_preset) && section.first.size() > group_name_preset.size())
            presets.emplace(section.first.substr(group_name_preset.size()), &section.second);
    // Fill in the "inherits" and "parent_of" members, report invalid inheritance fields.
    for (const Prst &prst : presets) {
        // Parse the list of comma separated values, possibly enclosed in quotes.
        std::vector<std::string> inherits_names;
        std::vector<std::string> inherits_system;
        if (Slic3r::unescape_strings_cstyle(prst.node->get<std::string>("inherits", ""), inherits_names)) {
            // Resolve the inheritance by name.
            std::vector<Prst*> &inherits_nodes = const_cast<Prst&>(prst).inherits;
            for (const std::string &node_name : inherits_names) {
                auto it_system = std::lower_bound(system_profiles.begin(), system_profiles.end(), node_name);
                if (it_system != system_profiles.end() && *it_system == node_name) {
                    // Loading a user config budnle, this preset is derived from a system profile.
                    inherits_system.emplace_back(node_name);
                } else {
                    auto it = presets.find(Prst(node_name, nullptr));
                    if (it == presets.end())
                        BOOST_LOG_TRIVIAL(error) << "flatten_configbundle_hierarchy: The preset " << prst.name << " inherits an unknown preset \"" << node_name << "\"";
                    else {
                        inherits_nodes.emplace_back(const_cast<Prst*>(&(*it)));
                        inherits_nodes.back()->parent_of.emplace_back(const_cast<Prst*>(&prst));
                    }
                }
            }
        } else {
            BOOST_LOG_TRIVIAL(error) << "flatten_configbundle_hierarchy: The preset " << prst.name << " has an invalid \"inherits\" field";
        }
        // Remove the "inherits" key, it has no meaning outside of the config bundle.
        const_cast<pt::ptree*>(prst.node)->erase("inherits");
        if (! inherits_system.empty()) {
            // Loaded a user config bundle, where a profile inherits a system profile.
			// User profile should be derived from a single system profile only.
			assert(inherits_system.size() == 1);
			if (inherits_system.size() > 1)
				BOOST_LOG_TRIVIAL(error) << "flatten_configbundle_hierarchy: The preset " << prst.name << " inherits from more than single system preset";
			prst.node->put("inherits", Slic3r::escape_string_cstyle(inherits_system.front()));
        }
    }

    // 2) Create a linear ordering for the directed acyclic graph of preset inheritance.
    // https://en.wikipedia.org/wiki/Topological_sorting
    // Kahn's algorithm.
    std::vector<Prst*> sorted;
    {
        // Initialize S with the set of all nodes with no incoming edge.
        std::deque<Prst*> S;
        for (const Prst &prst : presets)
            if (prst.inherits.empty())
                S.emplace_back(const_cast<Prst*>(&prst));
            else
                const_cast<Prst*>(&prst)->num_incoming_edges_left = prst.inherits.size();
        while (! S.empty()) {
            Prst *n = S.front();
            S.pop_front();
            sorted.emplace_back(n);
            for (Prst *m : n->parent_of) {
                assert(m->num_incoming_edges_left > 0);
                if (-- m->num_incoming_edges_left == 0) {
                    // We have visited all parents of m.
                    S.emplace_back(m);
                }
            }
        }
        if (sorted.size() < presets.size()) {
            for (const Prst &prst : presets)
                if (prst.num_incoming_edges_left)
                    BOOST_LOG_TRIVIAL(error) << "flatten_configbundle_hierarchy: The preset " << prst.name << " has cyclic dependencies";
        }
    }

    // Apply the dependencies in their topological ordering.
    for (Prst *prst : sorted) {
        // Merge the preset nodes in their order of application.
        // Iterate in a reverse order, so the last change will be placed first in merged.
        for (auto it_inherits = prst->inherits.rbegin(); it_inherits != prst->inherits.rend(); ++ it_inherits)
            for (auto it = (*it_inherits)->node->begin(); it != (*it_inherits)->node->end(); ++ it)
				if (it->first == "renamed_from") {
            		// Don't inherit "renamed_from" flag, it does not make sense. The "renamed_from" flag only makes sense for a concrete preset.
            		if (boost::starts_with((*it_inherits)->name, "*"))
			            BOOST_LOG_TRIVIAL(error) << boost::format("Nonpublic intermediate preset %1% contains a \"renamed_from\" field, which is ignored") % (*it_inherits)->name;
				} else if (prst->node->find(it->first) == prst->node->not_found())
                    prst->node->add_child(it->first, it->second);
    }

    // Remove the "internal" presets from the ptree. These presets are marked with '*'.
    group_name_preset += '*';
    for (auto it_section = tree.begin(); it_section != tree.end(); ) {
        if (boost::starts_with(it_section->first, group_name_preset) && it_section->first.size() > group_name_preset.size())
            // Remove the "internal" preset from the ptree.
            it_section = tree.erase(it_section);
        else
            // Keep the preset.
            ++ it_section;
    }
}

// preset_bundle is set when loading user config bundles, which must not overwrite the system profiles.
static void flatten_configbundle_hierarchy(boost::property_tree::ptree &tree, const PresetBundle *preset_bundle)
{
    flatten_configbundle_hierarchy(tree, "print",           preset_bundle ? preset_bundle->fff_prints.system_preset_names()    : std::vector<std::string>());
    flatten_configbundle_hierarchy(tree, "filament",        preset_bundle ? preset_bundle->filaments.system_preset_names()     : std::vector<std::string>());
    flatten_configbundle_hierarchy(tree, "sla_print",       preset_bundle ? preset_bundle->sla_prints.system_preset_names()    : std::vector<std::string>());
    flatten_configbundle_hierarchy(tree, "sla_material",    preset_bundle ? preset_bundle->sla_materials.system_preset_names() : std::vector<std::string>());
    flatten_configbundle_hierarchy(tree, "printer",         preset_bundle ? preset_bundle->printers.system_preset_names()      : std::vector<std::string>());
}

// Load a config bundle file, into presets and store the loaded presets into separate files
// of the local configuration directory.
std::pair<PresetsConfigSubstitutions, size_t> PresetBundle::load_configbundle(
    const std::string &path, LoadConfigBundleAttributes flags, ForwardCompatibilitySubstitutionRule compatibility_rule)
{
    // Enable substitutions for user config bundle, throw an exception when loading a system profile.
    ConfigSubstitutionContext  substitution_context { compatibility_rule };
    PresetsConfigSubstitutions substitutions;

    if (flags.has(LoadConfigBundleAttribute::ResetUserProfile) || flags.has(LoadConfigBundleAttribute::LoadSystem))
        // Reset this bundle, delete user profile files if SaveImported.
        this->reset(flags.has(LoadConfigBundleAttribute::SaveImported));

    // 1) Read the complete config file into a boost::property_tree.
    namespace pt = boost::property_tree;
    pt::ptree tree;
    {
        boost::nowide::ifstream ifs(path);
        try {
            pt::read_ini(ifs, tree);
        } catch (const boost::property_tree::ini_parser::ini_parser_error &err) {
            throw Slic3r::RuntimeError(format("Failed loading config bundle \"%1%\"\nError: \"%2%\" at line %3%", path, err.message(), err.line()).c_str());
        }
    }

    const VendorProfile *vendor_profile = nullptr;
    if (flags.has(LoadConfigBundleAttribute::LoadSystem) || flags.has(LoadConfigBundleAttribute::LoadVendorOnly)) {
        auto vp = VendorProfile::from_ini(tree, path);
        if (vp.models.size() == 0) {
            BOOST_LOG_TRIVIAL(error) << boost::format("Vendor bundle: `%1%`: No printer model defined.") % path;
            return std::make_pair(PresetsConfigSubstitutions{}, 0);
        } else if (vp.num_variants() == 0) {
            BOOST_LOG_TRIVIAL(error) << boost::format("Vendor bundle: `%1%`: No printer variant defined") % path;
            return std::make_pair(PresetsConfigSubstitutions{}, 0);
        }
        vendor_profile = &this->vendors.insert({vp.id, vp}).first->second;
    }

    if (flags.has(LoadConfigBundleAttribute::LoadVendorOnly))
        return std::make_pair(PresetsConfigSubstitutions{}, 0);

    // 1.5) Flatten the config bundle by applying the inheritance rules. Internal profiles (with names starting with '*') are removed.
    // If loading a user config bundle, do not flatten with the system profiles, but keep the "inherits" flag intact.
    flatten_configbundle_hierarchy(tree, flags.has(LoadConfigBundleAttribute::LoadSystem) ? nullptr : this);

    // 2) Parse the property_tree, extract the active preset names and the profiles, save them into local config files.
    // Parse the obsolete preset names, to be deleted when upgrading from the old configuration structure.
    std::vector<std::string> loaded_fff_prints;
    std::vector<std::string> loaded_filaments;
    std::vector<std::string> loaded_sla_prints;
    std::vector<std::string> loaded_sla_materials;
    std::vector<std::string> loaded_printers;
    std::vector<std::string> loaded_physical_printers;
    std::string              active_print;
    std::vector<std::string> active_filaments;
    std::string              active_sla_print;
    std::string              active_sla_material;
    std::string              active_printer;
    std::string              active_physical_printer;
    size_t                   presets_loaded = 0;
    size_t                   ph_printers_loaded = 0;

    for (const auto &section : tree) {
        PresetCollection         *presets = nullptr;
        std::string               preset_name;
        PhysicalPrinterCollection *ph_printers = nullptr;
        std::string               ph_printer_name;
        if (boost::starts_with(section.first, "print:")) {
<<<<<<< HEAD
            presets = &this->fff_prints;
            loaded  = &loaded_fff_prints;
=======
            presets = &this->prints;
>>>>>>> 215e845c
            preset_name = section.first.substr(6);
        } else if (boost::starts_with(section.first, "filament:")) {
            presets = &this->filaments;
            preset_name = section.first.substr(9);
        } else if (boost::starts_with(section.first, "sla_print:")) {
            presets = &this->sla_prints;
            preset_name = section.first.substr(10);
        } else if (boost::starts_with(section.first, "sla_material:")) {
            presets = &this->sla_materials;
            preset_name = section.first.substr(13);
        } else if (boost::starts_with(section.first, "printer:")) {
            presets = &this->printers;
            preset_name = section.first.substr(8);
        } else if (boost::starts_with(section.first, "physical_printer:")) {
            ph_printers = &this->physical_printers;
            ph_printer_name = section.first.substr(17);
        } else if (section.first == "presets") {
            // Load the names of the active presets.
            for (auto &kvp : section.second) {
                if (kvp.first == "print") {
                    active_print = kvp.second.data();
                } else if (boost::starts_with(kvp.first, "filament")) {
                    int idx = 0;
                    if (kvp.first == "filament" || sscanf(kvp.first.c_str(), "filament_%d", &idx) == 1) {
                        if (int(active_filaments.size()) <= idx)
                            active_filaments.resize(idx + 1, std::string());
                        active_filaments[idx] = kvp.second.data();
                    }
                } else if (kvp.first == "sla_print") {
                    active_sla_print = kvp.second.data();
                } else if (kvp.first == "sla_material") {
                    active_sla_material = kvp.second.data();
                } else if (kvp.first == "printer") {
                    active_printer = kvp.second.data();
                } else if (kvp.first == "physical_printer") {
                    active_physical_printer = kvp.second.data();
                }
            }
        } else if (section.first == "obsolete_presets") {
            // Parse the names of obsolete presets. These presets will be deleted from user's
            // profile directory on installation of this vendor preset.
            for (auto &kvp : section.second) {
                std::vector<std::string> *dst = nullptr;
                if (kvp.first == "print")
                    dst = &this->obsolete_presets.fff_prints;
                else if (kvp.first == "filament")
                    dst = &this->obsolete_presets.filaments;
                else if (kvp.first == "sla_print")
                    dst = &this->obsolete_presets.sla_prints;
                else if (kvp.first == "sla_material")
                    dst = &this->obsolete_presets.sla_materials;
                else if (kvp.first == "printer")
                    dst = &this->obsolete_presets.printers;
                if (dst)
                    unescape_strings_cstyle(kvp.second.data(), *dst);
            }
        } else if (section.first == "settings") {
            // Load the settings.
            for (auto &kvp : section.second) {
                if (kvp.first == "autocenter") {
                }
            }
        } else
            // Ignore an unknown section.
            continue;
        if (presets != nullptr) {
            // Load the print, filament or printer preset.
            const DynamicPrintConfig *default_config = nullptr;
            DynamicPrintConfig        config;
            std::string 			  alias_name;
            std::vector<std::string>  renamed_from;
            try {
<<<<<<< HEAD
                auto parse_config_section = [&section, &alias_name, &renamed_from, &substitution_context, &path, &flags](DynamicPrintConfig &config) {
=======
                auto parse_config_section = [&section, &alias_name, &renamed_from, &substitution_context, &path](DynamicPrintConfig &config) {
>>>>>>> 215e845c
                    substitution_context.substitutions.clear();
                    for (auto &kvp : section.second) {
                    	if (kvp.first == "alias")
                    		alias_name = kvp.second.data();
                    	else if (kvp.first == "renamed_from") {
                    		if (! unescape_strings_cstyle(kvp.second.data(), renamed_from)) {
    			                BOOST_LOG_TRIVIAL(error) << "Error in a Vendor Config Bundle \"" << path << "\": The preset \"" << 
    			                    section.first << "\" contains invalid \"renamed_from\" key, which is being ignored.";
                       		}
                    	}
                        // Throws on parsing error. For system presets, no substituion is being done, but an exception is thrown.
                        config.set_deserialize(kvp.first, kvp.second.data(), substitution_context);
                    }
<<<<<<< HEAD
                    if (flags.has(LoadConfigBundleAttribute::ConvertFromPrusa))
                        config.convert_from_prusa();
=======
>>>>>>> 215e845c
                };
                if (presets == &this->printers) {
                    // Select the default config based on the printer_technology field extracted from kvp.
                    DynamicPrintConfig config_src;
                    parse_config_section(config_src);
                    default_config = &presets->default_preset_for(config_src).config;
                    config = *default_config;
                    config.apply(config_src);
                } else {
                    default_config = &presets->default_preset().config;
                    config = *default_config;
                    parse_config_section(config);
                }
            } catch (const ConfigurationError &e) {
                throw ConfigurationError(format("Invalid configuration bundle \"%1%\", section [%2%]: ", path, section.first) + e.what());
            }
            Preset::normalize(config);
            // Report configuration fields, which are misplaced into a wrong group.
            std::string incorrect_keys = Preset::remove_invalid_keys(config, *default_config);
            if (! incorrect_keys.empty())
                BOOST_LOG_TRIVIAL(error) << "Error in a Vendor Config Bundle \"" << path << "\": The printer preset \"" << 
                    section.first << "\" contains the following incorrect keys: " << incorrect_keys << ", which were removed";
            if (flags.has(LoadConfigBundleAttribute::LoadSystem) && presets == &printers) {
                // Filter out printer presets, which are not mentioned in the vendor profile.
                // These presets are considered not installed.
                auto printer_model   = config.opt_string("printer_model");
                if (printer_model.empty()) {
                    BOOST_LOG_TRIVIAL(error) << "Error in a Vendor Config Bundle \"" << path << "\": The printer preset \"" << 
                        section.first << "\" defines no printer model, it will be ignored.";
                    continue;
                }
                auto printer_variant = config.opt_string("printer_variant");
                if (printer_variant.empty()) {
                    BOOST_LOG_TRIVIAL(error) << "Error in a Vendor Config Bundle \"" << path << "\": The printer preset \"" << 
                        section.first << "\" defines no printer variant, it will be ignored.";
                    continue;
                }
                auto it_model = std::find_if(vendor_profile->models.cbegin(), vendor_profile->models.cend(),
                    [&](const VendorProfile::PrinterModel &m) { return m.id == printer_model; }
                );
                if (it_model == vendor_profile->models.end()) {
                    BOOST_LOG_TRIVIAL(error) << "Error in a Vendor Config Bundle \"" << path << "\": The printer preset \"" << 
                        section.first << "\" defines invalid printer model \"" << printer_model << "\", it will be ignored.";
                    continue;
                }
                auto it_variant = it_model->variant(printer_variant);
                if (it_variant == nullptr) {
                    BOOST_LOG_TRIVIAL(error) << "Error in a Vendor Config Bundle \"" << path << "\": The printer preset \"" << 
                        section.first << "\" defines invalid printer variant \"" << printer_variant << "\", it will be ignored.";
                    continue;
                }
                const Preset *preset_existing = presets->find_preset(section.first, false);
                if (preset_existing != nullptr) {
                    BOOST_LOG_TRIVIAL(error) << "Error in a Vendor Config Bundle \"" << path << "\": The printer preset \"" << 
                        section.first << "\" has already been loaded from another Confing Bundle.";
                    continue;
                }
            } else if (! flags.has(LoadConfigBundleAttribute::LoadSystem)) {
                // This is a user config bundle.
                const Preset *existing = presets->find_preset(preset_name, false);
                if (existing != nullptr) {
                    if (existing->is_system) {
    					assert(existing->vendor != nullptr);
                        BOOST_LOG_TRIVIAL(error) << "Error in a user provided Config Bundle \"" << path << "\": The " << presets->name() << " preset \"" << 
    						existing->name << "\" is a system preset of vendor " << existing->vendor->name << " and it will be ignored.";
                        continue;
                    } else {
                        assert(existing->vendor == nullptr);
                        BOOST_LOG_TRIVIAL(trace) << "A " << presets->name() << " preset \"" << existing->name << "\" was overwritten with a preset from user Config Bundle \"" << path << "\"";
                    }
                } else {
					BOOST_LOG_TRIVIAL(trace) << "A new " << presets->name() << " preset \"" << preset_name << "\" was imported from user Config Bundle \"" << path << "\"";
                }
            }
            // Decide a full path to this .ini file.
            auto file_name = boost::algorithm::iends_with(preset_name, ".ini") ? preset_name : preset_name + ".ini";
            auto file_path = (boost::filesystem::path(data_dir()) 
#ifdef SLIC3R_PROFILE_USE_PRESETS_SUBDIR
                // Store the print/filament/printer presets into a "presets" directory.
                / "presets" 
#else
                // Store the print/filament/printer presets at the same location as the upstream Slic3r.
#endif
                / presets->section_name() / file_name).make_preferred();
            // Load the preset into the list of presets, save it to disk.
            Preset &loaded = presets->load_preset(file_path.string(), preset_name, std::move(config), false);
            if (flags.has(LoadConfigBundleAttribute::SaveImported))
                loaded.save();
            if (flags.has(LoadConfigBundleAttribute::LoadSystem)) {
                loaded.is_system = true;
                loaded.vendor = vendor_profile;
            }

            // Derive the profile logical name aka alias from the preset name if the alias was not stated explicitely.
            if (alias_name.empty()) {
                size_t end_pos = preset_name.find_first_of("@");
	            if (end_pos != std::string::npos) {
	                alias_name = preset_name.substr(0, end_pos);
	                if (renamed_from.empty())
	                	// Add the preset name with the '@' character removed into the "renamed_from" list.
	                	renamed_from.emplace_back(alias_name + preset_name.substr(end_pos + 1));
                    boost::trim_right(alias_name);
	            }
	        }
	        if (alias_name.empty())
	        	loaded.alias = preset_name;
	        else 
	         	loaded.alias = std::move(alias_name);
	        loaded.renamed_from = std::move(renamed_from);
            if (! substitution_context.empty())
                substitutions.push_back({ 
                    preset_name, presets->type(), PresetConfigSubstitutions::Source::ConfigBundle, 
                    std::string(), std::move(substitution_context.substitutions) });
            ++ presets_loaded;
        }

        if (ph_printers != nullptr) {
            // Load the physical printer
            const DynamicPrintConfig& default_config = ph_printers->default_config();
            DynamicPrintConfig        config = default_config;

            substitution_context.substitutions.clear();
            try {
                for (auto& kvp : section.second)
                    config.set_deserialize(kvp.first, kvp.second.data(), substitution_context);
            } catch (const ConfigurationError &e) {
                throw ConfigurationError(format("Invalid configuration bundle \"%1%\", section [%2%]: ", path, section.first) + e.what());
            }

            // Report configuration fields, which are misplaced into a wrong group.
            std::string incorrect_keys = Preset::remove_invalid_keys(config, default_config);
            if (!incorrect_keys.empty())
                BOOST_LOG_TRIVIAL(error) << "Error in a Vendor Config Bundle \"" << path << "\": The physical printer \"" <<
                section.first << "\" contains the following incorrect keys: " << incorrect_keys << ", which were removed";

            const PhysicalPrinter* ph_printer_existing = ph_printers->find_printer(ph_printer_name, false);
            if (ph_printer_existing != nullptr) {
                BOOST_LOG_TRIVIAL(error) << "Error in a Vendor Config Bundle \"" << path << "\": The physical printer \"" <<
                    section.first << "\" has already been loaded from another Confing Bundle.";
                continue;
            }

            // Decide a full path to this .ini file.
            auto file_name = boost::algorithm::iends_with(ph_printer_name, ".ini") ? ph_printer_name : ph_printer_name + ".ini";
            auto file_path = (boost::filesystem::path(data_dir())
#ifdef SLIC3R_PROFILE_USE_PRESETS_SUBDIR
                // Store the physical printers into a "presets" directory.
                / "presets"
#else
                // Store the physical printers at the same location as the upstream Slic3r.
#endif
                / "physical_printer" / file_name).make_preferred();
            // Load the preset into the list of presets, save it to disk.
            ph_printers->load_printer(file_path.string(), ph_printer_name, std::move(config), false, flags.has(LoadConfigBundleAttribute::SaveImported));
            if (! substitution_context.empty())
                substitutions.push_back({
                    ph_printer_name, Preset::TYPE_PHYSICAL_PRINTER, PresetConfigSubstitutions::Source::ConfigBundle, 
                    std::string(), std::move(substitution_context.substitutions) });
            ++ ph_printers_loaded;
        }
    }

    // 3) Activate the presets and physical printer if any exists.
    if (! flags.has(LoadConfigBundleAttribute::LoadSystem)) {
        if (! active_print.empty()) 
            fff_prints.select_preset_by_name(active_print, true);
        if (! active_sla_print.empty()) 
            sla_prints.select_preset_by_name(active_sla_print, true);
        if (! active_sla_material.empty()) 
            sla_materials.select_preset_by_name(active_sla_material, true);
        if (! active_printer.empty())
            printers.select_preset_by_name(active_printer, true);
        if (! active_physical_printer.empty())
            physical_printers.select_printer(active_physical_printer, active_printer);
        // Activate the first filament preset.
        if (! active_filaments.empty() && ! active_filaments.front().empty())
            filaments.select_preset_by_name(active_filaments.front(), true);
        this->update_multi_material_filament_presets();
        for (size_t i = 0; i < std::min(this->filament_presets.size(), active_filaments.size()); ++ i)
            this->filament_presets[i] = filaments.find_preset(active_filaments[i], true)->name;
        this->update_compatible(PresetSelectCompatibleType::Never);
    }

    return std::make_pair(std::move(substitutions), presets_loaded + ph_printers_loaded);
}

void PresetBundle::update_multi_material_filament_presets()
{
    if (printers.get_edited_preset().printer_technology() != ptFFF)
        return;

    // Verify and select the filament presets.
    auto   *nozzle_diameter = static_cast<const ConfigOptionFloats*>(printers.get_edited_preset().config.option("nozzle_diameter"));
    size_t  num_extruders   = nozzle_diameter->values.size();
    // Verify validity of the current filament presets.
    for (size_t i = 0; i < std::min(this->filament_presets.size(), num_extruders); ++ i)
        this->filament_presets[i] = this->filaments.find_preset(this->filament_presets[i], true)->name;
    // Append the rest of filament presets.
    this->filament_presets.resize(num_extruders, this->filament_presets.empty() ? this->filaments.first_visible().name : this->filament_presets.back());

    // Now verify if wiping_volumes_matrix has proper size (it is used to deduce number of extruders in wipe tower generator):
    std::vector<double> old_matrix = this->project_config.option<ConfigOptionFloats>("wiping_volumes_matrix")->values;
    size_t old_number_of_extruders = size_t(sqrt(old_matrix.size())+EPSILON);
    if (num_extruders != old_number_of_extruders) {
            // First verify if purging volumes presets for each extruder matches number of extruders
            std::vector<double>& extruders = this->project_config.option<ConfigOptionFloats>("wiping_volumes_extruders")->values;
            while (extruders.size() < 2*num_extruders) {
                extruders.push_back(extruders.size()>1 ? extruders[0] : 50.);  // copy the values from the first extruder
                extruders.push_back(extruders.size()>1 ? extruders[1] : 50.);
            }
            while (extruders.size() > 2*num_extruders) {
                extruders.pop_back();
                extruders.pop_back();
            }

        std::vector<double> new_matrix;
        for (unsigned int i=0;i<num_extruders;++i)
            for (unsigned int j=0;j<num_extruders;++j) {
                // append the value for this pair from the old matrix (if it's there):
                if (i<old_number_of_extruders && j<old_number_of_extruders)
                    new_matrix.push_back(old_matrix[i*old_number_of_extruders + j]);
                else
                    new_matrix.push_back( i==j ? 0. : extruders[2*i]+extruders[2*j+1]); // so it matches new extruder volumes
            }
		this->project_config.option<ConfigOptionFloats>("wiping_volumes_matrix")->values = new_matrix;
    }
}

void PresetBundle::update_compatible(PresetSelectCompatibleType select_other_print_if_incompatible, PresetSelectCompatibleType select_other_filament_if_incompatible)
{
    const Preset					&printer_preset					    = this->printers.get_edited_preset();
	const PresetWithVendorProfile    printer_preset_with_vendor_profile = this->printers.get_preset_with_vendor_profile(printer_preset);

    class PreferedProfileMatch
    {
    public:
        PreferedProfileMatch(const std::string &prefered_alias, const std::string &prefered_name) :
            m_prefered_alias(prefered_alias), m_prefered_name(prefered_name) {}

        int operator()(const Preset &preset) const
        {
            return 
                preset.is_default || preset.is_external ?
                    // Don't match any properties of the "-- default --" profile or the external profiles when switching printer profile.
                    0 :
                    ! m_prefered_alias.empty() && m_prefered_alias == preset.alias ?
                        // Matching an alias, always take this preset with priority.
                        std::numeric_limits<int>::max() :
                        // Otherwise take the prefered profile, or the first compatible.
                        preset.name == m_prefered_name;
        }

    private:
        const std::string  m_prefered_alias;
        const std::string &m_prefered_name;
    };

    // Matching by the layer height in addition.
    class PreferedPrintProfileMatch : public PreferedProfileMatch
    {
    public:
<<<<<<< HEAD
        PreferedPrintProfileMatch(const Preset &preset, const std::string &prefered_name) :
            PreferedProfileMatch(preset.alias, prefered_name), m_alias_preset(preset), m_prefered_layer_height(0){
            if(!preset.alias.empty())
                m_prefered_layer_height = preset.config.opt_float("layer_height");
        }
=======
        PreferedPrintProfileMatch(const Preset *preset, const std::string &prefered_name) :
            PreferedProfileMatch(preset ? preset->alias : std::string(), prefered_name), m_prefered_layer_height(preset ? preset->config.opt_float("layer_height") : 0) {}
>>>>>>> 215e845c

        int operator()(const Preset &preset) const
        {
            // Don't match any properties of the "-- default --" profile or the external profiles when switching printer profile.
            if (preset.is_default || preset.is_external)
                return 0;
            int match_quality = PreferedProfileMatch::operator()(preset);
            if (match_quality < std::numeric_limits<int>::max()) {
                match_quality += 1;
                if (m_prefered_layer_height > 0. && std::abs(preset.config.opt_float("layer_height") - m_prefered_layer_height) < 0.0005)
                    match_quality *= 10;
            }
            return match_quality;
        }

    private:
        double m_prefered_layer_height;
        const Preset& m_alias_preset;
    };

    // Matching by the layer height in addition.
    class PreferedFilamentProfileMatch : public PreferedProfileMatch
    {
    public:
        PreferedFilamentProfileMatch(const Preset *preset, const std::string &prefered_name) :
            PreferedProfileMatch(preset ? preset->alias : std::string(), prefered_name), 
            m_prefered_filament_type(preset ? preset->config.opt_string("filament_type", 0) : std::string()) {}

        int operator()(const Preset &preset) const
        {
            // Don't match any properties of the "-- default --" profile or the external profiles when switching printer profile.
            if (preset.is_default || preset.is_external)
                return 0;
            int match_quality = PreferedProfileMatch::operator()(preset);
            if (match_quality < std::numeric_limits<int>::max()) {
                match_quality += 1;
                if (! m_prefered_filament_type.empty() && m_prefered_filament_type == preset.config.opt_string("filament_type", 0))
                    match_quality *= 10;
            }
            return match_quality;
        }

    private:
        const std::string m_prefered_filament_type;
    };

    // Matching by the layer height in addition.
    class PreferedFilamentsProfileMatch
    {
    public:
        PreferedFilamentsProfileMatch(const Preset *preset, const std::vector<std::string> &prefered_names) :
            m_prefered_alias(preset ? preset->alias : std::string()),
            m_prefered_filament_type(preset ? preset->config.opt_string("filament_type", 0) : std::string()),
            m_prefered_names(prefered_names)
            {}

        int operator()(const Preset &preset) const
        {
            // Don't match any properties of the "-- default --" profile or the external profiles when switching printer profile.
            if (preset.is_default || preset.is_external)
                return 0;
            if (! m_prefered_alias.empty() && m_prefered_alias == preset.alias)
                // Matching an alias, always take this preset with priority.
                return std::numeric_limits<int>::max();
            int match_quality = (std::find(m_prefered_names.begin(), m_prefered_names.end(), preset.name) != m_prefered_names.end()) + 1;
            if (! m_prefered_filament_type.empty() && m_prefered_filament_type == preset.config.opt_string("filament_type", 0))
                match_quality *= 10;
            return match_quality;
        }

    private:
        const std::string               m_prefered_alias;
        const std::string               m_prefered_filament_type;
        const std::vector<std::string> &m_prefered_names;
    };

	switch (printer_preset.printer_technology()) {
    case ptFFF:
    {
		assert(printer_preset.config.has("default_print_profile"));
		assert(printer_preset.config.has("default_filament_profile"));
        const std::vector<std::string> &prefered_filament_profiles = printer_preset.config.option<ConfigOptionStrings>("default_filament_profile")->values;
<<<<<<< HEAD
        this->fff_prints.update_compatible(printer_preset_with_vendor_profile, nullptr, select_other_print_if_incompatible,
            PreferedPrintProfileMatch(this->fff_prints.get_edited_preset(), printer_preset.config.opt_string("default_print_profile")));
        const PresetWithVendorProfile   print_preset_with_vendor_profile = this->fff_prints.get_edited_preset_with_vendor_profile();
=======
        this->prints.update_compatible(printer_preset_with_vendor_profile, nullptr, select_other_print_if_incompatible,
            PreferedPrintProfileMatch(this->prints.get_selected_idx() == size_t(-1) ? nullptr : &this->prints.get_edited_preset(), printer_preset.config.opt_string("default_print_profile")));
        const PresetWithVendorProfile   print_preset_with_vendor_profile = this->prints.get_edited_preset_with_vendor_profile();
>>>>>>> 215e845c
        // Remember whether the filament profiles were compatible before updating the filament compatibility.
        std::vector<char> 				filament_preset_was_compatible(this->filament_presets.size(), false);
        for (size_t idx = 0; idx < this->filament_presets.size(); ++ idx) {
            Preset *preset = this->filaments.find_preset(this->filament_presets[idx], false);
            filament_preset_was_compatible[idx] = preset != nullptr && preset->is_compatible;
        }
        // First select a first compatible profile for the preset editor.
        this->filaments.update_compatible(printer_preset_with_vendor_profile, &print_preset_with_vendor_profile, select_other_filament_if_incompatible,
            PreferedFilamentsProfileMatch(this->filaments.get_selected_idx() == size_t(-1) ? nullptr : &this->filaments.get_edited_preset(), prefered_filament_profiles));
        if (select_other_filament_if_incompatible != PresetSelectCompatibleType::Never) {
            // Verify validity of the current filament presets.
            const std::string prefered_filament_profile = prefered_filament_profiles.empty() ? std::string() : prefered_filament_profiles.front();
            if (this->filament_presets.size() == 1) {
                // The compatible profile should have been already selected for the preset editor. Just use it.
            	if (select_other_filament_if_incompatible == PresetSelectCompatibleType::Always || filament_preset_was_compatible.front())
                	this->filament_presets.front() = this->filaments.get_edited_preset().name;
            } else {
                for (size_t idx = 0; idx < this->filament_presets.size(); ++ idx) {
                    std::string &filament_name = this->filament_presets[idx];
                    Preset      *preset = this->filaments.find_preset(filament_name, false);
                    if (preset == nullptr || (! preset->is_compatible && (select_other_filament_if_incompatible == PresetSelectCompatibleType::Always || filament_preset_was_compatible[idx])))
                        // Pick a compatible profile. If there are prefered_filament_profiles, use them.
                        filament_name = this->filaments.first_compatible(
                            PreferedFilamentProfileMatch(preset,
                                (idx < prefered_filament_profiles.size()) ? prefered_filament_profiles[idx] : prefered_filament_profile)).name;
                }
            }
        }
		break;
    }
    case ptSLA:
    {
		assert(printer_preset.config.has("default_sla_print_profile"));
		assert(printer_preset.config.has("default_sla_material_profile"));
		this->sla_prints.update_compatible(printer_preset_with_vendor_profile, nullptr, select_other_print_if_incompatible,
            PreferedPrintProfileMatch(this->sla_prints.get_selected_idx() == size_t(-1) ? nullptr : &this->sla_prints.get_edited_preset(), printer_preset.config.opt_string("default_sla_print_profile")));
        const PresetWithVendorProfile sla_print_preset_with_vendor_profile = this->sla_prints.get_edited_preset_with_vendor_profile();
		this->sla_materials.update_compatible(printer_preset_with_vendor_profile, &sla_print_preset_with_vendor_profile, select_other_filament_if_incompatible,
            PreferedProfileMatch(this->sla_materials.get_selected_idx() == size_t(-1) ? std::string() : this->sla_materials.get_edited_preset().alias, printer_preset.config.opt_string("default_sla_material_profile")));
		break;
	}
    default: break;
    }
}

void PresetBundle::export_configbundle(const std::string &path, bool export_system_settings, bool export_physical_printers/* = false*/)
{
    boost::nowide::ofstream c;
    c.open(path, std::ios::out | std::ios::trunc);

    // Put a comment at the first line including the time stamp and Slic3r version.
    c << "# " << Slic3r::header_slic3r_generated() << std::endl;

    // Export the print, filament and printer profiles.

	for (const PresetCollection *presets : { 
		(const PresetCollection*)&this->fff_prints, (const PresetCollection*)&this->filaments, 
		(const PresetCollection*)&this->sla_prints, (const PresetCollection*)&this->sla_materials, 
		(const PresetCollection*)&this->printers }) {
        for (const Preset &preset : (*presets)()) {
            if (preset.is_default || preset.is_external || (preset.is_system && ! export_system_settings))
                // Only export the common presets, not external files or the default preset.
                continue;
            c << std::endl << "[" << presets->section_name() << ":" << preset.name << "]" << std::endl;
            for (const std::string &opt_key : preset.config.keys())
                c << opt_key << " = " << preset.config.opt_serialize(opt_key) << std::endl;
        }
    }

    if (export_physical_printers) {
        for (const PhysicalPrinter& ph_printer : this->physical_printers) {
            c << std::endl << "[physical_printer:" << ph_printer.name << "]" << std::endl;
            for (const std::string& opt_key : ph_printer.config.keys())
                c << opt_key << " = " << ph_printer.config.opt_serialize(opt_key) << std::endl;
        }
    }

    // Export the names of the active presets.
    c << std::endl << "[presets]" << std::endl;
    c << "print = " << this->fff_prints.get_selected_preset_name() << std::endl;
    c << "sla_print = " << this->sla_prints.get_selected_preset_name() << std::endl;
    c << "sla_material = " << this->sla_materials.get_selected_preset_name() << std::endl;
    c << "printer = " << this->printers.get_selected_preset_name() << std::endl;
    for (size_t i = 0; i < this->filament_presets.size(); ++ i) {
        char suffix[64];
        if (i > 0)
            sprintf(suffix, "_%d", (int)i);
        else
            suffix[0] = 0;
        c << "filament" << suffix << " = " << this->filament_presets[i] << std::endl;
    }

    if (export_physical_printers && this->physical_printers.get_selected_idx() >= 0)
        c << "physical_printer = " << this->physical_printers.get_selected_printer_name() << std::endl;
#if 0
    // Export the following setting values from the provided setting repository.
    static const char *settings_keys[] = { "autocenter" };
    c << "[settings]" << std::endl;
    for (size_t i = 0; i < sizeof(settings_keys) / sizeof(settings_keys[0]); ++ i)
        c << settings_keys[i] << " = " << settings.serialize(settings_keys[i]) << std::endl;
#endif

    c.close();
}

// Set the filament preset name. As the name could come from the UI selection box, 
// an optional "(modified)" suffix will be removed from the filament name.
void PresetBundle::set_filament_preset(size_t idx, const std::string &name)
{
	if (idx >= filament_presets.size())
        filament_presets.resize(idx + 1, filaments.default_preset().name);
    filament_presets[idx] = Preset::remove_suffix_modified(name);
}

void PresetBundle::set_default_suppressed(bool default_suppressed)
{
    fff_prints.set_default_suppressed(default_suppressed);
    filaments.set_default_suppressed(default_suppressed);
    sla_prints.set_default_suppressed(default_suppressed);
    sla_materials.set_default_suppressed(default_suppressed);
    printers.set_default_suppressed(default_suppressed);
}

} // namespace Slic3r<|MERGE_RESOLUTION|>--- conflicted
+++ resolved
@@ -113,7 +113,7 @@
 
 PresetBundle& PresetBundle::operator=(const PresetBundle &rhs)
 {
-    prints              = rhs.prints;
+    fff_prints          = rhs.fff_prints;
     sla_prints          = rhs.sla_prints;
     filaments           = rhs.filaments;
     sla_materials       = rhs.sla_materials;
@@ -126,7 +126,7 @@
     obsolete_presets    = rhs.obsolete_presets;
 
     // Adjust Preset::vendor pointers to point to the copied vendors map.
-    prints       .update_vendor_ptrs_after_copy(this->vendors);
+    fff_prints   .update_vendor_ptrs_after_copy(this->vendors);
     sla_prints   .update_vendor_ptrs_after_copy(this->vendors);
     filaments    .update_vendor_ptrs_after_copy(this->vendors);
     sla_materials.update_vendor_ptrs_after_copy(this->vendors);
@@ -189,9 +189,6 @@
     }
 }
 
-<<<<<<< HEAD
-PresetsConfigSubstitutions PresetBundle::load_presets(AppConfig &config, ForwardCompatibilitySubstitutionRule substitution_rule, const std::string &preferred_model_id)
-=======
 // recursively copy all files and dirs in from_dir to to_dir
 static void copy_dir(const boost::filesystem::path& from_dir, const boost::filesystem::path& to_dir)
 {
@@ -265,7 +262,6 @@
 
 PresetsConfigSubstitutions PresetBundle::load_presets(AppConfig &config, ForwardCompatibilitySubstitutionRule substitution_rule, 
                                                       const PresetPreferences& preferred_selection/* = PresetPreferences()*/)
->>>>>>> 215e845c
 {
     // First load the vendor specific system presets.
     PresetsConfigSubstitutions substitutions;
@@ -282,11 +278,7 @@
         ;
 
     try {
-<<<<<<< HEAD
         this->fff_prints.load_presets(dir_user_presets, "print", substitutions, substitution_rule);
-=======
-        this->prints.load_presets(dir_user_presets, "print", substitutions, substitution_rule);
->>>>>>> 215e845c
     } catch (const std::runtime_error &err) {
         errors_cummulative += err.what();
     }
@@ -320,11 +312,9 @@
     if (! errors_cummulative.empty())
         throw Slic3r::RuntimeError(errors_cummulative);
 
-<<<<<<< HEAD
-    this->load_selections(config, preferred_model_id);
-=======
     this->load_selections(config, preferred_selection);
->>>>>>> 215e845c
+
+    return substitutions;
 
     return substitutions;
 }
@@ -584,7 +574,7 @@
         // Only run this code if just a filament / SLA material was installed by Config Wizard for an active Printer.
         auto printer_technology = printers.get_selected_preset().printer_technology();
         if (printer_technology == ptFFF && ! preferred_selection.filament.empty()) {
-            std::string preferred_preset_name = get_preset_name_by_alias(Preset::Type::TYPE_FILAMENT, preferred_selection.filament);
+            std::string preferred_preset_name = get_preset_name_by_alias(Preset::Type::TYPE_FFF_FILAMENT, preferred_selection.filament);
             if (auto it = filaments.find_preset_internal(preferred_preset_name); 
                 it != filaments.end() && it->is_visible && it->is_compatible) {
                 filaments.select_preset_by_name_strict(preferred_preset_name);
@@ -806,11 +796,7 @@
 // Instead of a config file, a G-code may be loaded containing the full set of parameters.
 // In the future the configuration will likely be read from an AMF file as well.
 // If the file is loaded successfully, its print / filament / printer profiles will be activated.
-<<<<<<< HEAD
-ConfigSubstitutions PresetBundle::load_config_file(const std::string &path, ForwardCompatibilitySubstitutionRule compatibility_rule, bool from_prusa)
-=======
-ConfigSubstitutions PresetBundle::load_config_file(const std::string &path, ForwardCompatibilitySubstitutionRule compatibility_rule)
->>>>>>> 215e845c
+ConfigSubstitutions PresetBundle::load_config_file(const std::string &path, ForwardCompatibilitySubstitutionRule compatibility_rule, bool from_prusa /*= false*/)
 {
 	if (is_gcode_file(path)) {
 		DynamicPrintConfig config;
@@ -853,20 +839,13 @@
     		config.apply(FullPrintConfig::defaults());
             config_substitutions = config.load(tree, compatibility_rule);
     		Preset::normalize(config);
-<<<<<<< HEAD
             if (from_prusa)
                 config.convert_from_prusa();
-=======
->>>>>>> 215e845c
     		load_config_file_config(path, true, std::move(config));
             return config_substitutions;
         }
         case CONFIG_FILE_TYPE_CONFIG_BUNDLE:
-<<<<<<< HEAD
-            return load_config_file_config_bundle(path, tree, compatibility_rule, from_prusa);
-=======
-            return load_config_file_config_bundle(path, tree, compatibility_rule);
->>>>>>> 215e845c
+            return load_config_file_config_bundle_dont_save(path, tree, compatibility_rule, from_prusa);
         }
     } catch (const ConfigurationError &e) {
         throw Slic3r::RuntimeError(format("Invalid configuration file %1%: %2%", path, e.what()));
@@ -1046,9 +1025,8 @@
 }
 
 // Load the active configuration of a config bundle from a boost property_tree. This is a private method called from load_config_file.
-<<<<<<< HEAD
 // Note: only called when using --load from cli. Will load the bundle like with the menu but wihtout saving it.
-ConfigSubstitutions PresetBundle::load_config_file_config_bundle(
+ConfigSubstitutions PresetBundle::load_config_file_config_bundle_dont_save(
     const std::string &path, const boost::property_tree::ptree &tree, ForwardCompatibilitySubstitutionRule compatibility_rule, bool from_prusa)
 {
     // Load the config bundle, but don't save the loaded presets to user profile directory
@@ -1060,84 +1038,6 @@
         append(config_substitutions, std::move(sub.substitutions));
     sort_remove_duplicates(config_substitutions);
     return std::move(config_substitutions);
-=======
-ConfigSubstitutions PresetBundle::load_config_file_config_bundle(
-    const std::string &path, const boost::property_tree::ptree &tree, ForwardCompatibilitySubstitutionRule compatibility_rule)
-{
-    // 1) Load the config bundle into a temp data.
-    PresetBundle tmp_bundle;
-    // Load the config bundle, but don't save the loaded presets to user profile directory, as only the presets marked as active in the loaded preset bundle
-    // will be loaded into the master PresetBundle and activated.
-    auto [presets_substitutions, presets_imported] = tmp_bundle.load_configbundle(path, {}, compatibility_rule);
-    UNUSED(presets_imported);
-
-    std::string bundle_name = std::string(" - ") + boost::filesystem::path(path).filename().string();
-
-    // 2) Extract active configs from the config bundle, copy them and activate them in this bundle.
-    ConfigSubstitutions config_substitutions;
-    auto load_one = [&path, &bundle_name, &presets_substitutions = presets_substitutions, &config_substitutions](
-            PresetCollection &collection_dst, PresetCollection &collection_src, const std::string &preset_name_src, bool activate) -> std::string {
-        // If there are substitutions reported for this preset, move them to config_substitutions.
-        if (auto it = std::find_if(presets_substitutions.begin(), presets_substitutions.end(), [&preset_name_src](const PresetConfigSubstitutions& subs){ return subs.preset_name == preset_name_src; });
-            it != presets_substitutions.end() && ! it->substitutions.empty())
-            append(config_substitutions, std::move(it->substitutions));
-        Preset *preset_src = collection_src.find_preset(preset_name_src, false);
-        Preset *preset_dst = collection_dst.find_preset(preset_name_src, false);
-        assert(preset_src != nullptr);
-        std::string preset_name_dst;
-        if (preset_dst != nullptr && preset_dst->is_default) {
-            // No need to copy a default preset, it always exists in collection_dst.
-            if (activate)
-                collection_dst.select_preset(0);
-            return preset_name_src;
-        } else if (preset_dst != nullptr && preset_src->config == preset_dst->config) {
-            // Don't save as the config exists in the current bundle and its content is the same.
-            return preset_name_src;
-        } else {
-            // Generate a new unique name.
-            preset_name_dst = preset_name_src + bundle_name;
-            Preset *preset_dup = nullptr;
-            for (size_t i = 1; (preset_dup = collection_dst.find_preset(preset_name_dst, false)) != nullptr; ++ i) {
-                if (preset_src->config == preset_dup->config)
-                    // The preset has been already copied into collection_dst.
-                    return preset_name_dst;
-                // Try to generate another name.
-                char buf[64];
-                sprintf(buf, " (%d)", (int)i);
-                preset_name_dst = preset_name_src + buf + bundle_name;
-            }
-        }
-        assert(! preset_name_dst.empty());
-        // Save preset_src->config into collection_dst under preset_name_dst.
-        // The "compatible_printers" field should not have been exported into a config.ini or a G-code anyway, 
-        // but some of the alpha versions of Slic3r did.
-        ConfigOption *opt_compatible = preset_src->config.optptr("compatible_printers");
-        if (opt_compatible != nullptr) {
-            assert(opt_compatible->type() == coStrings);
-            if (opt_compatible->type() == coStrings)
-                static_cast<ConfigOptionStrings*>(opt_compatible)->values.clear();
-        }
-        (collection_dst.type() == Preset::TYPE_FILAMENT ? 
-            collection_dst.load_preset(path, preset_name_dst, preset_src->config, activate) :
-            // Only move the source config for non filament profiles, as single filament profile may be referenced multiple times.
-            collection_dst.load_preset(path, preset_name_dst, std::move(preset_src->config), activate))
-            .is_external = true;
-        return preset_name_dst;
-    };
-    load_one(this->prints,        tmp_bundle.prints,        tmp_bundle.prints       .get_selected_preset_name(), true);
-    load_one(this->sla_prints,    tmp_bundle.sla_prints,    tmp_bundle.sla_prints   .get_selected_preset_name(), true);
-    load_one(this->filaments,     tmp_bundle.filaments,     tmp_bundle.filaments    .get_selected_preset_name(), true);
-    load_one(this->sla_materials, tmp_bundle.sla_materials, tmp_bundle.sla_materials.get_selected_preset_name(), true);
-    load_one(this->printers,      tmp_bundle.printers,      tmp_bundle.printers     .get_selected_preset_name(), true);
-    this->update_multi_material_filament_presets();
-    for (size_t i = 1; i < std::min(tmp_bundle.filament_presets.size(), this->filament_presets.size()); ++ i)
-        this->filament_presets[i] = load_one(this->filaments, tmp_bundle.filaments, tmp_bundle.filament_presets[i], false);
-
-    this->update_compatible(PresetSelectCompatibleType::Never);
-
-    sort_remove_duplicates(config_substitutions);
-    return config_substitutions;
->>>>>>> 215e845c
 }
 
 // Process the Config Bundle loaded as a Boost property tree.
@@ -1348,12 +1248,7 @@
         PhysicalPrinterCollection *ph_printers = nullptr;
         std::string               ph_printer_name;
         if (boost::starts_with(section.first, "print:")) {
-<<<<<<< HEAD
             presets = &this->fff_prints;
-            loaded  = &loaded_fff_prints;
-=======
-            presets = &this->prints;
->>>>>>> 215e845c
             preset_name = section.first.substr(6);
         } else if (boost::starts_with(section.first, "filament:")) {
             presets = &this->filaments;
@@ -1426,11 +1321,7 @@
             std::string 			  alias_name;
             std::vector<std::string>  renamed_from;
             try {
-<<<<<<< HEAD
                 auto parse_config_section = [&section, &alias_name, &renamed_from, &substitution_context, &path, &flags](DynamicPrintConfig &config) {
-=======
-                auto parse_config_section = [&section, &alias_name, &renamed_from, &substitution_context, &path](DynamicPrintConfig &config) {
->>>>>>> 215e845c
                     substitution_context.substitutions.clear();
                     for (auto &kvp : section.second) {
                     	if (kvp.first == "alias")
@@ -1444,11 +1335,8 @@
                         // Throws on parsing error. For system presets, no substituion is being done, but an exception is thrown.
                         config.set_deserialize(kvp.first, kvp.second.data(), substitution_context);
                     }
-<<<<<<< HEAD
                     if (flags.has(LoadConfigBundleAttribute::ConvertFromPrusa))
                         config.convert_from_prusa();
-=======
->>>>>>> 215e845c
                 };
                 if (presets == &this->printers) {
                     // Select the default config based on the printer_technology field extracted from kvp.
@@ -1710,16 +1598,11 @@
     class PreferedPrintProfileMatch : public PreferedProfileMatch
     {
     public:
-<<<<<<< HEAD
-        PreferedPrintProfileMatch(const Preset &preset, const std::string &prefered_name) :
-            PreferedProfileMatch(preset.alias, prefered_name), m_alias_preset(preset), m_prefered_layer_height(0){
-            if(!preset.alias.empty())
-                m_prefered_layer_height = preset.config.opt_float("layer_height");
-        }
-=======
         PreferedPrintProfileMatch(const Preset *preset, const std::string &prefered_name) :
-            PreferedProfileMatch(preset ? preset->alias : std::string(), prefered_name), m_prefered_layer_height(preset ? preset->config.opt_float("layer_height") : 0) {}
->>>>>>> 215e845c
+            PreferedProfileMatch(preset ? preset->alias : std::string(), prefered_name), m_alias_preset(preset ? *preset: Preset()), m_prefered_layer_height(0){
+            if(preset && !preset->alias.empty())
+                m_prefered_layer_height = preset->config.opt_float("layer_height");
+        }
 
         int operator()(const Preset &preset) const
         {
@@ -1802,15 +1685,9 @@
 		assert(printer_preset.config.has("default_print_profile"));
 		assert(printer_preset.config.has("default_filament_profile"));
         const std::vector<std::string> &prefered_filament_profiles = printer_preset.config.option<ConfigOptionStrings>("default_filament_profile")->values;
-<<<<<<< HEAD
         this->fff_prints.update_compatible(printer_preset_with_vendor_profile, nullptr, select_other_print_if_incompatible,
-            PreferedPrintProfileMatch(this->fff_prints.get_edited_preset(), printer_preset.config.opt_string("default_print_profile")));
+            PreferedPrintProfileMatch(this->fff_prints.get_selected_idx() == size_t(-1) ? nullptr : &this->fff_prints.get_edited_preset(), printer_preset.config.opt_string("default_print_profile")));
         const PresetWithVendorProfile   print_preset_with_vendor_profile = this->fff_prints.get_edited_preset_with_vendor_profile();
-=======
-        this->prints.update_compatible(printer_preset_with_vendor_profile, nullptr, select_other_print_if_incompatible,
-            PreferedPrintProfileMatch(this->prints.get_selected_idx() == size_t(-1) ? nullptr : &this->prints.get_edited_preset(), printer_preset.config.opt_string("default_print_profile")));
-        const PresetWithVendorProfile   print_preset_with_vendor_profile = this->prints.get_edited_preset_with_vendor_profile();
->>>>>>> 215e845c
         // Remember whether the filament profiles were compatible before updating the filament compatibility.
         std::vector<char> 				filament_preset_was_compatible(this->filament_presets.size(), false);
         for (size_t idx = 0; idx < this->filament_presets.size(); ++ idx) {
