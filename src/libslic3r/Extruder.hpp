///|/ Copyright (c) Prusa Research 2017 - 2023 Vojtěch Bubník @bubnikv, Lukáš Matěna @lukasmatena
///|/ Copyright (c) 2017 Joseph Lenox @lordofhyphens
///|/ Copyright (c) Slic3r 2014 - 2015 Alessandro Ranellucci @alranel
///|/
///|/ ported from lib/Slic3r/Extruder.pm:
///|/ Copyright (c) Slic3r 2011 - 2014 Alessandro Ranellucci @alranel
///|/
///|/ PrusaSlicer is released under the terms of the AGPLv3 or higher
///|/
#ifndef slic3r_Extruder_hpp_
#define slic3r_Extruder_hpp_

#include <optional>

#include "libslic3r.h"
#include "GCode/GcodeFormatter.hpp"
#include "Point.hpp"

namespace Slic3r {

class GCodeConfig;

class Tool
{
public:
    Tool(uint16_t id, GCodeConfig &config);
    ~Tool() = default;

    /*void   reset() {
        m_E             = 0;
        m_absolute_E    = 0;
        m_retracted     = 0;
        m_restart_extra = 0;
        m_restart_extra_toolchange = 0; // note: can't call  retract_restart_extra_toolchange(); because virtual inheritance doesn't work when only the tool is build (constructor)
    }*/

    uint16_t id() const { return m_id; }

<<<<<<< HEAD
    // Following three methods emit:
    // first  - extrusion delta
    // second - number to emit to G-code: This may be delta for relative mode or a distance from last reset_E() for absolute mode.
    // They also quantize the E axis to G-code resolution.
    virtual std::pair<double, double> extrude(double dE);
    virtual std::pair<double, double> retract(double retract_length, double restart_extra, double restart_extra_from_toolchange);
    virtual std::pair<double, double> unretract();
    virtual void                      reset_retract();
    virtual bool                      need_unretract();
    // How much to retract yet before retract_length is reached?
    // The value is quantized to G-code resolution.
    virtual double                    retract_to_go(double retract_length) const;

    // Reset the current state of the E axis (this is only needed for relative extruder addressing mode anyways).
    // Returns true if the extruder was non-zero before reset.
    bool   reset_E() { bool modified = m_E != 0; m_E = 0.; return modified; }
=======
    virtual double extrude(double dE);
    virtual double retract(double length, std::optional<double> restart_extra, std::optional<double> restart_extra_from_toolchange);
    virtual double need_unretract();
    virtual double unretract();
    virtual void   reset_retract();
    double E() const { return m_E; }
    void   reset_E() { m_E = 0.; }
>>>>>>> 0670fbfb
    double e_per_mm(double mm3_per_mm) const { return mm3_per_mm * m_e_per_mm3; }
    double e_per_mm3() const { return m_e_per_mm3; }
    // Used filament volume in mm^3.
    virtual double extruded_volume() const;
    // Used filament length in mm.
    virtual double used_filament() const;

    // Getters for the PlaceholderParser.
    // Get current extruder position. Only applicable with absolute extruder addressing.
    double position() const { return m_E; }
    // Get current retraction value. Only non-negative values.
    double retracted() const { return m_retracted; }
    // Get extra retraction planned after
    double restart_extra() const { return m_restart_extra; }
    // Setters for the PlaceholderParser.
    // Set current extruder position. Only applicable with absolute extruder addressing.
    void   set_position(double e) { m_E = e; }
    // Sets current retraction value & restart extra filament amount if retracted > 0.
    void   set_retracted(double retracted, double restart_extra);
    
    virtual double filament_diameter() const;
    double filament_crossection() const { return this->filament_diameter() * this->filament_diameter() * 0.25 * PI; }
    virtual double filament_density() const;
    virtual double filament_cost() const;
    virtual double extrusion_multiplier() const;
    virtual double retract_before_wipe() const;
    virtual double retract_length() const;
    virtual double retract_lift() const;
    virtual int    retract_speed() const;
    virtual int    deretract_speed() const;
    virtual double retract_restart_extra() const;
    virtual double retract_length_toolchange() const;
    virtual double retract_restart_extra_toolchange() const;
    virtual Vec2d  xy_offset() const;
    virtual int16_t temp_offset() const;
    virtual int8_t fan_offset() const;

protected:
    // Private constructor to create a key for a search in std::set.
    Tool(uint16_t id) : m_id(id), m_formatter(1, 1) {}

    // Reference to GCodeWriter instance owned by GCodeWriter.
    GCodeConfig *m_config;
    // Print-wide global ID of this extruder.
    uint16_t    m_id;
    // Current state of the extruder axis.
    // For absolute extruder addressing, it is the current state since the last reset (G92 E0) issued at the end of the last retraction.
    // For relative extruder addressing, it is the E axis difference emitted into the G-code the last time.
    double       m_E { 0 };
    // Current state of the extruder tachometer, used to output the extruded_volume() and used_filament() statistics.
    double       m_absolute_E { 0 };
    // Current positive amount of retraction.
    double       m_retracted { 0 };
    // When retracted, this value stores the extra amount of priming on deretraction.
    double       m_restart_extra { 0 };
    double       m_restart_extra_toolchange;
    double       m_e_per_mm3;
    // to quantize E
    GCodeFormatter m_formatter;
};


class Mill : public Tool
{
public:
    Mill(uint16_t mill_id, GCodeConfig &config);
    ~Mill() = default;
    double retract_lift() const override;

    uint16_t mill_id() const { return m_mill_id; }

protected:
    // Private constructor to create a key for a search in std::set.
    Mill(uint16_t tool_id) : Tool(tool_id) {}
    uint16_t    m_mill_id;
}; 

class Extruder : public Tool
{
public:
    Extruder(uint16_t id, GCodeConfig &config);
    virtual ~Extruder() {}

    double filament_diameter() const override;
    double filament_density() const override;
    double filament_cost() const override;
    double extrusion_multiplier() const override;
    double retract_before_wipe() const override;
    double retract_length() const override;
    double retract_lift() const override;
    int    retract_speed() const override;
    int    deretract_speed() const override;
    double retract_restart_extra() const override;
    double retract_length_toolchange() const override;
    double retract_restart_extra_toolchange() const override;
    Vec2d  xy_offset() const override;
    int16_t temp_offset() const override;
    int8_t fan_offset() const override;

protected:
    // Private constructor to create a key for a search in std::set.
    Extruder(uint16_t id) : Tool(id) {}
};

// Sort Extruder objects by the extruder id by default.
inline bool operator==(const Tool& e1, const Tool& e2) { return e1.id() == e2.id(); }
inline bool operator!=(const Tool& e1, const Tool& e2) { return e1.id() != e2.id(); }
inline bool operator< (const Tool& e1, const Tool& e2) { return e1.id() < e2.id(); }
inline bool operator> (const Tool& e1, const Tool& e2) { return e1.id() > e2.id(); }
inline bool operator==(const Extruder& e1, const Extruder& e2) { return e1.id() == e2.id(); }
inline bool operator!=(const Extruder& e1, const Extruder& e2) { return e1.id() != e2.id(); }
inline bool operator< (const Extruder& e1, const Extruder& e2) { return e1.id() < e2.id(); }
inline bool operator> (const Extruder& e1, const Extruder& e2) { return e1.id() > e2.id(); }

}

#endif // slic3r_Extruder_hpp_<|MERGE_RESOLUTION|>--- conflicted
+++ resolved
@@ -36,13 +36,12 @@
 
     uint16_t id() const { return m_id; }
 
-<<<<<<< HEAD
     // Following three methods emit:
     // first  - extrusion delta
     // second - number to emit to G-code: This may be delta for relative mode or a distance from last reset_E() for absolute mode.
     // They also quantize the E axis to G-code resolution.
     virtual std::pair<double, double> extrude(double dE);
-    virtual std::pair<double, double> retract(double retract_length, double restart_extra, double restart_extra_from_toolchange);
+    virtual std::pair<double, double> retract(double retract_length, std::optional<double> restart_extra, std::optional<double> restart_extra_from_toolchange);
     virtual std::pair<double, double> unretract();
     virtual void                      reset_retract();
     virtual bool                      need_unretract();
@@ -53,15 +52,6 @@
     // Reset the current state of the E axis (this is only needed for relative extruder addressing mode anyways).
     // Returns true if the extruder was non-zero before reset.
     bool   reset_E() { bool modified = m_E != 0; m_E = 0.; return modified; }
-=======
-    virtual double extrude(double dE);
-    virtual double retract(double length, std::optional<double> restart_extra, std::optional<double> restart_extra_from_toolchange);
-    virtual double need_unretract();
-    virtual double unretract();
-    virtual void   reset_retract();
-    double E() const { return m_E; }
-    void   reset_E() { m_E = 0.; }
->>>>>>> 0670fbfb
     double e_per_mm(double mm3_per_mm) const { return mm3_per_mm * m_e_per_mm3; }
     double e_per_mm3() const { return m_e_per_mm3; }
     // Used filament volume in mm^3.
