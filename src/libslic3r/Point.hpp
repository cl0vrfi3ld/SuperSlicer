#ifndef slic3r_Point_hpp_
#define slic3r_Point_hpp_

#include "libslic3r.h"
#include <cstddef>
#include <vector>
#include <cmath>
#include <string>
#include <sstream>
#include <unordered_map>

#include <Eigen/Geometry> 

#include "LocalesUtils.hpp"

namespace Slic3r {

class BoundingBox;
class BoundingBoxf;
class Line;
class MultiPoint;
class Point;
using Vector = Point;

// Base template for eigen derived vectors
template<int N, int M, class T>
using Mat = Eigen::Matrix<T, N, M, Eigen::DontAlign, N, M>;

template<int N, class T> using Vec = Mat<N, 1, T>;

// Eigen types, to replace the Slic3r's own types in the future.
// Vector types with a fixed point coordinate base type.
using Vec2crd = Eigen::Matrix<coord_t,  2, 1, Eigen::DontAlign>;
using Vec3crd = Eigen::Matrix<coord_t,  3, 1, Eigen::DontAlign>;
//using Vec2i   = Eigen::Matrix<int,      2, 1, Eigen::DontAlign>;
//using Vec3i   = Eigen::Matrix<int,      3, 1, Eigen::DontAlign>;
//using Vec4i   = Eigen::Matrix<int,      4, 1, Eigen::DontAlign>;
using Vec2i32 = Eigen::Matrix<int32_t,  2, 1, Eigen::DontAlign>;
using Vec2i64 = Eigen::Matrix<int64_t,  2, 1, Eigen::DontAlign>;
using Vec3i32 = Eigen::Matrix<int32_t,  3, 1, Eigen::DontAlign>;
using Vec3i64 = Eigen::Matrix<int64_t,  3, 1, Eigen::DontAlign>;
using Vec4i32 = Eigen::Matrix<int32_t,  4, 1, Eigen::DontAlign>;

// Vector types with a double coordinate base type.
using Vec2f   = Eigen::Matrix<float,    2, 1, Eigen::DontAlign>;
using Vec3f   = Eigen::Matrix<float,    3, 1, Eigen::DontAlign>;
using Vec2d   = Eigen::Matrix<double,   2, 1, Eigen::DontAlign>;
using Vec3d   = Eigen::Matrix<double,   3, 1, Eigen::DontAlign>;

using Points         = std::vector<Point>;
using PointPtrs      = std::vector<Point*>;
using PointConstPtrs = std::vector<const Point*>;
using Points3        = std::vector<Vec3crd>;
using Pointfs        = std::vector<Vec2d>;
using Vec2ds         = std::vector<Vec2d>;
using Pointf3s       = std::vector<Vec3d>;

using Matrix2f       = Eigen::Matrix<float,  2, 2, Eigen::DontAlign>;
using Matrix2d       = Eigen::Matrix<double, 2, 2, Eigen::DontAlign>;
using Matrix3f       = Eigen::Matrix<float,  3, 3, Eigen::DontAlign>;
using Matrix3d       = Eigen::Matrix<double, 3, 3, Eigen::DontAlign>;
using Matrix4f       = Eigen::Matrix<float,  4, 4, Eigen::DontAlign>;
using Matrix4d       = Eigen::Matrix<double, 4, 4, Eigen::DontAlign>;

template<int N, class T>
using Transform = Eigen::Transform<float, N, Eigen::Affine, Eigen::DontAlign>;

using Transform2f    = Eigen::Transform<float,  2, Eigen::Affine, Eigen::DontAlign>;
using Transform2d    = Eigen::Transform<double, 2, Eigen::Affine, Eigen::DontAlign>;
using Transform3f    = Eigen::Transform<float,  3, Eigen::Affine, Eigen::DontAlign>;
using Transform3d    = Eigen::Transform<double, 3, Eigen::Affine, Eigen::DontAlign>;

// I don't know why Eigen::Transform::Identity() return a const object...
template<int N, class T> Transform<N, T> identity() { return Transform<N, T>::Identity(); }
inline const auto &identity3f = identity<3, float>;
inline const auto &identity3d = identity<3, double>;

inline coordf_t dot(const Vec2d &v1, const Vec2d &v2) { return v1.x() * v2.x() + v1.y() * v2.y(); }
inline coordf_t dot(const Vec2d &v) { return v.x() * v.x() + v.y() * v.y(); }

inline bool operator<(const Vec2d &lhs, const Vec2d &rhs) { return lhs.x() < rhs.x() || (lhs.x() == rhs.x() && lhs.y() < rhs.y()); }

template<int Options>
int32_t cross2(const Eigen::MatrixBase<Eigen::Matrix<int32_t, 2, 1, Options>> &v1, const Eigen::MatrixBase<Eigen::Matrix<int32_t, 2, 1, Options>> &v2) = delete;
template<typename T, int Options>
inline T cross2(const Eigen::MatrixBase<Eigen::Matrix<T, 2, 1, Options>> &v1, const Eigen::MatrixBase<Eigen::Matrix<T, 2, 1, Options>> &v2)
{
    return v1.x() * v2.y() - v1.y() * v2.x();
}

template<typename Derived, typename Derived2>
inline typename Derived::Scalar cross2(const Eigen::MatrixBase<Derived> &v1, const Eigen::MatrixBase<Derived2> &v2)
{
    static_assert(std::is_same<typename Derived::Scalar, typename Derived2::Scalar>::value, "cross2(): Scalar types of 1st and 2nd operand must be equal.");
    return v1.x() * v2.y() - v1.y() * v2.x();
}

template<typename T, int Options>
inline Eigen::Matrix<T, 2, 1, Eigen::DontAlign> perp(const Eigen::MatrixBase<Eigen::Matrix<T, 2, 1, Options>> &v) { return Eigen::Matrix<T, 2, 1, Eigen::DontAlign>(- v.y(), v.x()); }

template<class T, int N, int Options>
Eigen::Matrix<T, 2, 1, Eigen::DontAlign> to_2d(const Eigen::MatrixBase<Eigen::Matrix<T, N, 1, Options>> &ptN) { return { ptN.x(), ptN.y() }; }

template<class T, int Options>
Eigen::Matrix<T, 3, 1, Eigen::DontAlign> to_3d(const Eigen::MatrixBase<Eigen::Matrix<T, 2, 1, Options>> & pt, const T z) { return { pt.x(), pt.y(), z }; }

inline Vec2d   unscale(coord_t x, coord_t y) { return Vec2d(unscale<double>(x), unscale<double>(y)); }
inline Vec2d   unscale(const Vec2crd &pt) { return Vec2d(unscale<double>(pt.x()), unscale<double>(pt.y())); }
inline Vec2d   unscale(const Vec2d   &pt) { return Vec2d(unscale<double>(pt.x()), unscale<double>(pt.y())); }
inline Vec3d   unscale(coord_t x, coord_t y, coord_t z) { return Vec3d(unscale<double>(x), unscale<double>(y), unscale<double>(z)); }
inline Vec3d   unscale(const Vec3crd &pt) { return Vec3d(unscale<double>(pt.x()), unscale<double>(pt.y()), unscale<double>(pt.z())); }
inline Vec3d   unscale(const Vec3d   &pt) { return Vec3d(unscale<double>(pt.x()), unscale<double>(pt.y()), unscale<double>(pt.z())); }

inline std::string to_string(const Vec2crd &pt) { return std::string("[") + float_to_string_decimal_point(pt.x()) + ", " + float_to_string_decimal_point(pt.y()) + "]"; }
inline std::string to_string(const Vec2d   &pt) { return std::string("[") + float_to_string_decimal_point(pt.x()) + ", " + float_to_string_decimal_point(pt.y()) + "]"; }
inline std::string to_string(const Vec3crd &pt) { return std::string("[") + float_to_string_decimal_point(pt.x()) + ", " + float_to_string_decimal_point(pt.y()) + ", " + float_to_string_decimal_point(pt.z()) + "]"; }
inline std::string to_string(const Vec3d   &pt) { return std::string("[") + float_to_string_decimal_point(pt.x()) + ", " + float_to_string_decimal_point(pt.y()) + ", " + float_to_string_decimal_point(pt.z()) + "]"; }

std::vector<Vec3f> transform(const std::vector<Vec3f>& points, const Transform3f& t);
Pointf3s transform(const Pointf3s& points, const Transform3d& t);

template<int N, class T> using Vec = Eigen::Matrix<T,  N, 1, Eigen::DontAlign, N, 1>;

class Point : public Vec2crd
{
public:
    using coord_type = coord_t;

    Point() : Vec2crd(0, 0) {}
    Point(int32_t x, int32_t y) : Vec2crd(coord_t(x), coord_t(y)) {}
    Point(int64_t x, int32_t y) : Vec2crd(coord_t(x), coord_t(y)) {}
    Point(int32_t x, int64_t y) : Vec2crd(coord_t(x), coord_t(y)) {}
    Point(int64_t x, int64_t y) : Vec2crd(coord_t(x), coord_t(y)) {}
    Point(double x, double y) : Vec2crd(coord_t(lrint(x)), coord_t(lrint(y))) {}
    Point(const Point &rhs) { *this = rhs; }
    explicit Point(const Vec2d& rhs) : Vec2crd(coord_t(lrint(rhs.x())), coord_t(lrint(rhs.y()))) {}
    // This constructor allows you to construct Point from Eigen expressions
    template<typename OtherDerived>
    Point(const Eigen::MatrixBase<OtherDerived> &other) : Vec2crd(other) {}
    static Point new_scale(coordf_t x, coordf_t y) { return Point(coord_t(scale_(x)), coord_t(scale_(y))); }
    static Point new_scale(const Point &p) { return Point(coord_t(scale_(p.x())), coord_t(scale_(p.y()))); }
    static Point new_scale(const Vec2d &p) { return Point(scale_(p.x()), scale_(p.y())); }
    static Point new_scale(const Vec2f &v) { return Point(coord_t(scale_(v.x())), coord_t(scale_(v.y()))); }

    // This method allows you to assign Eigen expressions to MyVectorType
    template<typename OtherDerived>
    Point& operator=(const Eigen::MatrixBase<OtherDerived> &other)
    {
        this->Vec2crd::operator=(other);
        return *this;
    }

    Point& operator+=(const Point& rhs) { this->x() += rhs.x(); this->y() += rhs.y(); return *this; }
    Point& operator-=(const Point& rhs) { this->x() -= rhs.x(); this->y() -= rhs.y(); return *this; }
	Point& operator*=(const double &rhs) { this->x() = coord_t(this->x() * rhs); this->y() = coord_t(this->y() * rhs); return *this; }
    Point operator*(const double &rhs) const { return Point(this->x() * rhs, this->y() * rhs); }

    void   rotate(double angle) { this->rotate(std::cos(angle), std::sin(angle)); }
    void   rotate(double cos_a, double sin_a) {
        double cur_x = (double)this->x();
        double cur_y = (double)this->y();
        this->x() = (coord_t)round(cos_a * cur_x - sin_a * cur_y);
        this->y() = (coord_t)round(cos_a * cur_y + sin_a * cur_x);
    }

    void   rotate(double angle, const Point &center);
    Point  rotated(double angle) const { Point res(*this); res.rotate(angle); return res; }
    Point  rotated(double cos_a, double sin_a) const { Point res(*this); res.rotate(cos_a, sin_a); return res; }
    Point  rotated(double angle, const Point &center) const { Point res(*this); res.rotate(angle, center); return res; }
    Point  rotate_90_degree_ccw() const { return Point(-this->y(), this->x()); }
<<<<<<< HEAD
    int32_t    nearest_point_index(const Points &points) const;
    int32_t    nearest_point_index(const PointConstPtrs &points) const;
    int32_t    nearest_point_index(const PointPtrs &points) const;
=======
    int    nearest_point_index(const Points &points) const;
    int    nearest_point_index(const PointConstPtrs &points) const;
    int    nearest_point_index(const PointPtrs &points) const;
>>>>>>> ec2f533e
    bool   nearest_point(const Points &points, Point* point) const;
    double ccw(const Point &p1, const Point &p2) const;
    double ccw(const Line &line) const;
    double ccw_angle(const Point &p1, const Point &p2) const;
    Point  projection_onto(const MultiPoint &poly) const;
    Point  projection_onto(const Line &line) const;
    Point  interpolate(const double percent, const Point &p) const;

    double distance_to(const Point &point) const { return (point - *this).cast<double>().norm(); }
    double distance_to_square(const Point &point) const {
        double dx = double(point.x() - this->x());
        double dy = double(point.y() - this->y());
        return dx*dx + dy*dy;
    }
    double distance_to(const Line &line) const;
    bool coincides_with(const Point &point) const { return this->x() == point.x() && this->y() == point.y(); }
    bool coincides_with_epsilon(const Point &point) const {
        return std::abs(this->x() - point.x()) < SCALED_EPSILON/2 && std::abs(this->y() - point.y()) < SCALED_EPSILON/2;
    }
};

inline bool operator<(const Point &l, const Point &r) 
{ 
    return l.x() < r.x() || (l.x() == r.x() && l.y() < r.y());
}

inline Point operator* (const Point& l, const double &r)
{
    return {coord_t(l.x() * r), coord_t(l.y() * r)};
}

inline bool is_approx(const Point &p1, const Point &p2, coord_t epsilon = coord_t(SCALED_EPSILON))
{
	Point d = (p2 - p1).cwiseAbs();
	return d.x() < epsilon && d.y() < epsilon;
}

inline bool is_approx(const Vec2f &p1, const Vec2f &p2, float epsilon = float(EPSILON))
{
	Vec2f d = (p2 - p1).cwiseAbs();
	return d.x() < epsilon && d.y() < epsilon;
}

inline bool is_approx(const Vec2d &p1, const Vec2d &p2, double epsilon = EPSILON)
{
	Vec2d d = (p2 - p1).cwiseAbs();
	return d.x() < epsilon && d.y() < epsilon;
}

inline bool is_approx(const Vec3f &p1, const Vec3f &p2, float epsilon = float(EPSILON))
{
	Vec3f d = (p2 - p1).cwiseAbs();
	return d.x() < epsilon && d.y() < epsilon && d.z() < epsilon;
}

inline bool is_approx(const Vec3d &p1, const Vec3d &p2, double epsilon = EPSILON)
{
	Vec3d d = (p2 - p1).cwiseAbs();
	return d.x() < epsilon && d.y() < epsilon && d.z() < epsilon;
}

inline Point lerp(const Point &a, const Point &b, double t)
{
    assert((t >= -EPSILON) && (t <= 1. + EPSILON));
    return ((1. - t) * a.cast<double>() + t * b.cast<double>()).cast<coord_t>();
}

BoundingBox get_extents(const Points &pts);
BoundingBox get_extents(const std::vector<Points> &pts);
BoundingBoxf get_extents(const std::vector<Vec2d> &pts);

// Test for duplicate points in a vector of points.
// The points are copied, sorted and checked for duplicates globally.
bool        has_duplicate_points(std::vector<Point> &&pts);
inline bool has_duplicate_points(const std::vector<Point> &pts)
{
    std::vector<Point> cpy = pts;
    return has_duplicate_points(std::move(cpy));
}

// Test for duplicate points in a vector of points.
// Only successive points are checked for equality.
inline bool has_duplicate_successive_points(const std::vector<Point> &pts)
{
    for (size_t i = 1; i < pts.size(); ++ i)
        if (pts[i - 1] == pts[i])
            return true;
    return false;
}

// Test for duplicate points in a vector of points.
// Only successive points are checked for equality. Additionally, first and last points are compared for equality.
inline bool has_duplicate_successive_points_closed(const std::vector<Point> &pts)
{
    return has_duplicate_successive_points(pts) || (pts.size() >= 2 && pts.front() == pts.back());
}

inline bool shorter_then(const Point& p0, const coord_t len)
{
    if (p0.x() > len || p0.x() < -len)
        return false;
    if (p0.y() > len || p0.y() < -len)
        return false;
    return p0.cast<int64_t>().squaredNorm() <= Slic3r::sqr(int64_t(len));
}

namespace int128 {
    // Exact orientation predicate,
    // returns +1: CCW, 0: collinear, -1: CW.
    int orient(const Vec2crd &p1, const Vec2crd &p2, const Vec2crd &p3);
    // Exact orientation predicate,
    // returns +1: CCW, 0: collinear, -1: CW.
    int cross(const Vec2crd &v1, const Vec2crd &v2);
}

// To be used by std::unordered_map, std::unordered_multimap and friends.
struct PointHash {
    size_t operator()(const Vec2crd &pt) const {
        return coord_t((89 * 31 + int64_t(pt.x())) * 31 + pt.y());
    }
};

// A generic class to search for a closest Point in a given radius.
// It uses std::unordered_multimap to implement an efficient 2D spatial hashing.
// The PointAccessor has to return const Point*.
// If a nullptr is returned, it is ignored by the query.
template<typename ValueType, typename PointAccessor> class ClosestPointInRadiusLookup
{
public:
    ClosestPointInRadiusLookup(coord_t search_radius, PointAccessor point_accessor = PointAccessor()) : 
		m_search_radius(search_radius), m_point_accessor(point_accessor), m_grid_log2(0)
    {
        // Resolution of a grid, twice the search radius + some epsilon.
		coord_t gridres = 2 * m_search_radius + 4;
        m_grid_resolution = gridres;
        assert(m_grid_resolution > 0);
        assert(m_grid_resolution < (coord_t(1) << 30));
		// Compute m_grid_log2 = log2(m_grid_resolution)
		if (m_grid_resolution > 32767) {
			m_grid_resolution >>= 16;
			m_grid_log2 += 16;
		}
		if (m_grid_resolution > 127) {
			m_grid_resolution >>= 8;
			m_grid_log2 += 8;
		}
		if (m_grid_resolution > 7) {
			m_grid_resolution >>= 4;
			m_grid_log2 += 4;
		}
		if (m_grid_resolution > 1) {
			m_grid_resolution >>= 2;
			m_grid_log2 += 2;
		}
		if (m_grid_resolution > 0)
			++ m_grid_log2;
		m_grid_resolution = ((coord_t)1) << m_grid_log2;
		assert(m_grid_resolution >= gridres);
		assert(gridres > m_grid_resolution / 2);
    }

    void insert(const ValueType &value) {
        const Vec2crd *pt = m_point_accessor(value);
        if (pt != nullptr)
            m_map.emplace(std::make_pair(Vec2crd(pt->x()>>m_grid_log2, pt->y()>>m_grid_log2), value));
    }

    void insert(ValueType &&value) {
        const Vec2crd *pt = m_point_accessor(value);
        if (pt != nullptr)
            m_map.emplace(std::make_pair(Vec2crd(pt->x()>>m_grid_log2, pt->y()>>m_grid_log2), std::move(value)));
    }

    // Erase a data point equal to value. (ValueType has to declare the operator==).
    // Returns true if the data point equal to value was found and removed.
    bool erase(const ValueType &value) {
        const Point *pt = m_point_accessor(value);
        if (pt != nullptr) {
            // Range of fragment starts around grid_corner, close to pt.
            auto range = m_map.equal_range(Point((*pt).x()>>m_grid_log2, (*pt).y()>>m_grid_log2));
            // Remove the first item.
            for (auto it = range.first; it != range.second; ++ it) {
                if (it->second == value) {
                    m_map.erase(it);
                    return true;
                }
            }
        }
        return false;
    }

    // Return a pair of <ValueType*, distance_squared>
    std::pair<const ValueType*, double> find(const Vec2crd &pt) {
        // Iterate over 4 closest grid cells around pt,
        // find the closest start point inside these cells to pt.
        const ValueType *value_min = nullptr;
        double           dist_min = std::numeric_limits<double>::max();
        // Round pt to a closest grid_cell corner.
        Vec2crd            grid_corner((pt.x()+(m_grid_resolution>>1))>>m_grid_log2, (pt.y()+(m_grid_resolution>>1))>>m_grid_log2);
        // For four neighbors of grid_corner:
        for (coord_t neighbor_y = -1; neighbor_y < 1; ++ neighbor_y) {
            for (coord_t neighbor_x = -1; neighbor_x < 1; ++ neighbor_x) {
                // Range of fragment starts around grid_corner, close to pt.
                auto range = m_map.equal_range(Vec2crd(grid_corner.x() + neighbor_x, grid_corner.y() + neighbor_y));
                // Find the map entry closest to pt.
                for (auto it = range.first; it != range.second; ++it) {
                    const ValueType &value = it->second;
                    const Vec2crd *pt2 = m_point_accessor(value);
                    if (pt2 != nullptr) {
                        const double d2 = (pt - *pt2).cast<double>().squaredNorm();
                        if (d2 < dist_min) {
                            dist_min = d2;
                            value_min = &value;
                        }
                    }
                }
            }
        }
        return (value_min != nullptr && dist_min < coordf_t(m_search_radius) * coordf_t(m_search_radius)) ? 
            std::make_pair(value_min, dist_min) : 
            std::make_pair(nullptr, std::numeric_limits<double>::max());
    }

    // Returns all pairs of values and squared distances.
    std::vector<std::pair<const ValueType*, double>> find_all(const Vec2crd &pt) {
        // Iterate over 4 closest grid cells around pt,
        // Round pt to a closest grid_cell corner.
        Vec2crd      grid_corner((pt.x()+(m_grid_resolution>>1))>>m_grid_log2, (pt.y()+(m_grid_resolution>>1))>>m_grid_log2);
        // For four neighbors of grid_corner:
        std::vector<std::pair<const ValueType*, double>> out;
        const double r2 = double(m_search_radius) * m_search_radius;
        for (coord_t neighbor_y = -1; neighbor_y < 1; ++ neighbor_y) {
            for (coord_t neighbor_x = -1; neighbor_x < 1; ++ neighbor_x) {
                // Range of fragment starts around grid_corner, close to pt.
                auto range = m_map.equal_range(Vec2crd(grid_corner.x() + neighbor_x, grid_corner.y() + neighbor_y));
                // Find the map entry closest to pt.
                for (auto it = range.first; it != range.second; ++it) {
                    const ValueType &value = it->second;
                    const Vec2crd *pt2 = m_point_accessor(value);
                    if (pt2 != nullptr) {
                        const double d2 = (pt - *pt2).cast<double>().squaredNorm();
                        if (d2 <= r2)
                            out.emplace_back(&value, d2);
                    }
                }
            }
        }
        return out;
    }

private:
    using map_type = typename std::unordered_multimap<Vec2crd, ValueType, PointHash>;
    PointAccessor m_point_accessor;
    map_type m_map;
    coord_t  m_search_radius;
    coord_t  m_grid_resolution;
    coord_t  m_grid_log2;
};

std::ostream& operator<<(std::ostream &stm, const Vec2d &pointf);


// /////////////////////////////////////////////////////////////////////////////
// Type safe conversions to and from scaled and unscaled coordinates
// /////////////////////////////////////////////////////////////////////////////

// Semantics are the following:
// Upscaling (scaled()): only from floating point types (or Vec) to either
//                       floating point or integer 'scaled coord' coordinates.
// Downscaling (unscaled()): from arithmetic (or Vec) to floating point only

// Conversion definition from unscaled to floating point scaled
template<class Tout,
         class Tin,
         class = FloatingOnly<Tin>>
inline constexpr FloatingOnly<Tout> scaled(const Tin &v) noexcept
{
    return Tout(v / Tin(SCALING_FACTOR));
}

// Conversion definition from unscaled to integer 'scaled coord'.
// TODO: is the rounding necessary? Here it is commented  out to show that
// it can be different for integers but it does not have to be. Using
// std::round means loosing noexcept and constexpr modifiers
template<class Tout = coord_t, class Tin, class = FloatingOnly<Tin>>
inline constexpr ScaledCoordOnly<Tout> scaled(const Tin &v) noexcept
{
    //return static_cast<Tout>(std::round(v / SCALING_FACTOR));
    return Tout(v / Tin(SCALING_FACTOR));
}

// Conversion for Eigen vectors (N dimensional points)
template<class Tout = coord_t,
         class Tin,
         int N,
         class = FloatingOnly<Tin>,
         int...EigenArgs>
inline Eigen::Matrix<ArithmeticOnly<Tout>, N, EigenArgs...>
scaled(const Eigen::Matrix<Tin, N, EigenArgs...> &v)
{
    return (v / SCALING_FACTOR).template cast<Tout>();
}

// Conversion from arithmetic scaled type to floating point unscaled
template<class Tout = double,
         class Tin,
         class = ArithmeticOnly<Tin>,
         class = FloatingOnly<Tout>>
inline constexpr Tout unscaled(const Tin &v) noexcept
{
    return Tout(v) * Tout(SCALING_FACTOR);
}

// Unscaling for Eigen vectors. Input base type can be arithmetic, output base
// type can only be floating point.
template<class Tout = double,
         class Tin,
         int N,
         class = ArithmeticOnly<Tin>,
         class = FloatingOnly<Tout>,
         int...EigenArgs>
inline constexpr Eigen::Matrix<Tout, N, EigenArgs...>
unscaled(const Eigen::Matrix<Tin, N, EigenArgs...> &v) noexcept
{
    return v.template cast<Tout>() * Tout(SCALING_FACTOR);
}

// Align a coordinate to a grid. The coordinate may be negative,
// the aligned value will never be bigger than the original one.
inline coord_t align_to_grid(const coord_t coord, const coord_t spacing) {
    // Current C++ standard defines the result of integer division to be rounded to zero,
    // for both positive and negative numbers. Here we want to round down for negative
    // numbers as well.
    coord_t aligned = (coord < 0) ?
            ((coord - spacing + 1) / spacing) * spacing :
            (coord / spacing) * spacing;
    assert(aligned <= coord);
    return aligned;
}
inline Point   align_to_grid(Point   coord, Point   spacing) 
    { return Point(align_to_grid(coord.x(), spacing.x()), align_to_grid(coord.y(), spacing.y())); }
inline coord_t align_to_grid(coord_t coord, coord_t spacing, coord_t base) 
    { return base + align_to_grid(coord - base, spacing); }
inline Point   align_to_grid(Point   coord, Point   spacing, Point   base)
    { return Point(align_to_grid(coord.x(), spacing.x(), base.x()), align_to_grid(coord.y(), spacing.y(), base.y())); }

} // namespace Slic3r

// start Boost
#include <boost/version.hpp>
#include <boost/polygon/polygon.hpp>
namespace boost { namespace polygon {
    template <>
    struct geometry_concept<Slic3r::Point> { using type = point_concept; };
   
    template <>
    struct point_traits<Slic3r::Point> {
        using coordinate_type = coord_t;
    
        static inline coordinate_type get(const Slic3r::Point& point, orientation_2d orient) {
            return static_cast<coordinate_type>(point((orient == HORIZONTAL) ? 0 : 1));
        }
    };
    
    template <>
    struct point_mutable_traits<Slic3r::Point> {
        using coordinate_type = coord_t;
        static inline void set(Slic3r::Point& point, orientation_2d orient, coord_t value) {
            point((orient == HORIZONTAL) ? 0 : 1) = value;
        }
        static inline Slic3r::Point construct(coord_t x_value, coord_t y_value) {
            return Slic3r::Point(x_value, y_value);
        }
    };
} }
// end Boost

// Serialization through the Cereal library
namespace cereal {
//	template<class Archive> void serialize(Archive& archive, Slic3r::Vec2crd &v) { archive(v.x(), v.y()); }
//	template<class Archive> void serialize(Archive& archive, Slic3r::Vec3crd &v) { archive(v.x(), v.y(), v.z()); }
	template<class Archive> void serialize(Archive& archive, Slic3r::Vec2i32   &v) { archive(v.x(), v.y()); }
	template<class Archive> void serialize(Archive& archive, Slic3r::Vec3i32  &v) { archive(v.x(), v.y(), v.z()); }
	template<class Archive> void serialize(Archive& archive, Slic3r::Vec2i64 &v) { archive(v.x(), v.y()); }
	template<class Archive> void serialize(Archive& archive, Slic3r::Vec3i64 &v) { archive(v.x(), v.y(), v.z()); }
	template<class Archive> void serialize(Archive& archive, Slic3r::Vec2f   &v) { archive(v.x(), v.y()); }
	template<class Archive> void serialize(Archive& archive, Slic3r::Vec3f   &v) { archive(v.x(), v.y(), v.z()); }
	template<class Archive> void serialize(Archive& archive, Slic3r::Vec2d   &v) { archive(v.x(), v.y()); }
	template<class Archive> void serialize(Archive& archive, Slic3r::Vec3d   &v) { archive(v.x(), v.y(), v.z()); }

	template<class Archive> void load(Archive& archive, Slic3r::Matrix2f &m) { archive.loadBinary((char*)m.data(), sizeof(float) * 4); }
	template<class Archive> void save(Archive& archive, Slic3r::Matrix2f &m) { archive.saveBinary((char*)m.data(), sizeof(float) * 4); }
}

// To be able to use Vec<> and Mat<> in range based for loops:
namespace Eigen {
template<class T, int N, int M>
T* begin(Slic3r::Mat<N, M, T> &mat) { return mat.data(); }

template<class T, int N, int M>
T* end(Slic3r::Mat<N, M, T> &mat) { return mat.data() + N * M; }

template<class T, int N, int M>
const T* begin(const Slic3r::Mat<N, M, T> &mat) { return mat.data(); }

template<class T, int N, int M>
const T* end(const Slic3r::Mat<N, M, T> &mat) { return mat.data() + N * M; }
} // namespace Eigen

#endif<|MERGE_RESOLUTION|>--- conflicted
+++ resolved
@@ -168,15 +168,9 @@
     Point  rotated(double cos_a, double sin_a) const { Point res(*this); res.rotate(cos_a, sin_a); return res; }
     Point  rotated(double angle, const Point &center) const { Point res(*this); res.rotate(angle, center); return res; }
     Point  rotate_90_degree_ccw() const { return Point(-this->y(), this->x()); }
-<<<<<<< HEAD
-    int32_t    nearest_point_index(const Points &points) const;
-    int32_t    nearest_point_index(const PointConstPtrs &points) const;
-    int32_t    nearest_point_index(const PointPtrs &points) const;
-=======
-    int    nearest_point_index(const Points &points) const;
-    int    nearest_point_index(const PointConstPtrs &points) const;
-    int    nearest_point_index(const PointPtrs &points) const;
->>>>>>> ec2f533e
+    int32_t nearest_point_index(const Points &points) const;
+    int32_t nearest_point_index(const PointConstPtrs &points) const;
+    int32_t nearest_point_index(const PointPtrs &points) const;
     bool   nearest_point(const Points &points, Point* point) const;
     double ccw(const Point &p1, const Point &p2) const;
     double ccw(const Line &line) const;
