--- conflicted
+++ resolved
@@ -73,7 +73,6 @@
     Points EmptyPathsProvider::s_empty_points;
     Points SinglePathProvider::s_end;
 
-<<<<<<< HEAD
     // Clip source polygon to be used as a clipping polygon with a bouding box around the source (to be clipped) polygon.
     // Useful as an optimization for expensive ClipperLib operations, for example when clipping source polygons one by one
     // with a set of polygons covering the whole layer below.
@@ -82,23 +81,10 @@
     {
         using PointType = typename PointsType::value_type;
 
-=======
-    
-    // Clip source polygon to be used as a clipping polygon with a bouding box around the source (to be clipped)
-    // polygon. Useful as an optimization for expensive ClipperLib operations, for example when clipping source
-    // polygons one by one with a set of polygons covering the whole layer below.
-    template<typename PointsType>
-    inline void clip_clipper_polygon_with_subject_bbox_templ(const PointsType & src,
-                                                             const BoundingBox &bbox,
-                                                             PointsType &       out)
-    {
-        using PointType = typename PointsType::value_type;
->>>>>>> 0670fbfb
         out.clear();
         const size_t cnt = src.size();
         if (cnt < 3)
             return;
-<<<<<<< HEAD
 
         enum class Side {
             Left   = 1,
@@ -120,19 +106,6 @@
         for (size_t i = 0; i < last; ++ i) {
             int sides_next = sides(src[i + 1]);
             if (// This point is inside. Take it.
-=======
-        enum class Side { Left = 1, Right = 2, Top = 4, Bottom = 8 };
-        auto sides = [bbox](const PointType &p) {
-            return int(p.x() < bbox.min.x()) * int(Side::Left) + int(p.x() > bbox.max.x()) * int(Side::Right) +
-                   int(p.y() < bbox.min.y()) * int(Side::Bottom) + int(p.y() > bbox.max.y()) * int(Side::Top);
-        };
-        int          sides_prev = sides(src.back());
-        int          sides_this = sides(src.front());
-        const size_t last       = cnt - 1;
-        for (size_t i = 0; i < last; ++i) {
-            int sides_next = sides(src[i + 1]);
-            if ( // This point is inside. Take it.
->>>>>>> 0670fbfb
                 sides_this == 0 ||
                 // Either this point is outside and previous or next is inside, or
                 // the edge possibly cuts corner of the bounding box.
@@ -145,14 +118,9 @@
             }
             sides_this = sides_next;
         }
-<<<<<<< HEAD
 
         // Never produce just a single point output polygon.
         if (! out.empty())
-=======
-        // Never produce just a single point output polygon.
-        if (!out.empty())
->>>>>>> 0670fbfb
             if (int sides_next = sides(out.front());
                 // The last point is inside. Take it.
                 sides_this == 0 ||
@@ -161,7 +129,6 @@
                 (sides_prev & sides_this & sides_next) == 0)
                 out.emplace_back(src.back());
     }
-<<<<<<< HEAD
 
     void clip_clipper_polygon_with_subject_bbox(const Points &src, const BoundingBox &bbox, Points &out)
         { clip_clipper_polygon_with_subject_bbox_templ(src, bbox, out); }
@@ -170,74 +137,38 @@
 
     template<typename PointsType>
     [[nodiscard]] PointsType clip_clipper_polygon_with_subject_bbox_templ(const PointsType &src, const BoundingBox &bbox)
-=======
-    void clip_clipper_polygon_with_subject_bbox(const Points &src, const BoundingBox &bbox, Points &out)
-    {
-        clip_clipper_polygon_with_subject_bbox_templ(src, bbox, out);
-    }
-    void clip_clipper_polygon_with_subject_bbox(const ZPoints &src, const BoundingBox &bbox, ZPoints &out)
-    {
-        clip_clipper_polygon_with_subject_bbox_templ(src, bbox, out);
-    }
-    template<typename PointsType>
-    [[nodiscard]] PointsType clip_clipper_polygon_with_subject_bbox_templ(const PointsType & src,
-                                                                          const BoundingBox &bbox)
->>>>>>> 0670fbfb
     {
         PointsType out;
         clip_clipper_polygon_with_subject_bbox(src, bbox, out);
         return out;
     }
-<<<<<<< HEAD
 
     [[nodiscard]] Points clip_clipper_polygon_with_subject_bbox(const Points &src, const BoundingBox &bbox)
         { return clip_clipper_polygon_with_subject_bbox_templ(src, bbox); }
     [[nodiscard]] ZPoints clip_clipper_polygon_with_subject_bbox(const ZPoints &src, const BoundingBox &bbox)
         { return clip_clipper_polygon_with_subject_bbox_templ(src, bbox); }
 
-=======
-    [[nodiscard]] Points clip_clipper_polygon_with_subject_bbox(const Points &src, const BoundingBox &bbox)
-    {
-        return clip_clipper_polygon_with_subject_bbox_templ(src, bbox);
-    }
-    [[nodiscard]] ZPoints clip_clipper_polygon_with_subject_bbox(const ZPoints &src, const BoundingBox &bbox)
-    {
-        return clip_clipper_polygon_with_subject_bbox_templ(src, bbox);
-    }
->>>>>>> 0670fbfb
     void clip_clipper_polygon_with_subject_bbox(const Polygon &src, const BoundingBox &bbox, Polygon &out)
     {
         clip_clipper_polygon_with_subject_bbox(src.points, bbox, out.points);
     }
-<<<<<<< HEAD
-
-=======
->>>>>>> 0670fbfb
+
     [[nodiscard]] Polygon clip_clipper_polygon_with_subject_bbox(const Polygon &src, const BoundingBox &bbox)
     {
         Polygon out;
         clip_clipper_polygon_with_subject_bbox(src.points, bbox, out.points);
         return out;
     }
-<<<<<<< HEAD
-
-=======
->>>>>>> 0670fbfb
+
     [[nodiscard]] Polygons clip_clipper_polygons_with_subject_bbox(const Polygons &src, const BoundingBox &bbox)
     {
         Polygons out;
         out.reserve(src.size());
-<<<<<<< HEAD
         for (const Polygon &p : src)
             out.emplace_back(clip_clipper_polygon_with_subject_bbox(p, bbox));
         out.erase(
             std::remove_if(out.begin(), out.end(), [](const Polygon &polygon) { return polygon.empty(); }),
             out.end());
-=======
-        for (const Polygon &p : src) out.emplace_back(clip_clipper_polygon_with_subject_bbox(p, bbox));
-        out.erase(std::remove_if(out.begin(), out.end(), [](const Polygon &polygon) { return polygon.empty(); }),
-                  out.end());
->>>>>>> 0670fbfb
         return out;
     }
     [[nodiscard]] Polygons clip_clipper_polygons_with_subject_bbox(const ExPolygon &src, const BoundingBox &bbox)
@@ -245,18 +176,14 @@
         Polygons out;
         out.reserve(src.num_contours());
         out.emplace_back(clip_clipper_polygon_with_subject_bbox(src.contour, bbox));
-<<<<<<< HEAD
         for (const Polygon &p : src.holes)
             out.emplace_back(clip_clipper_polygon_with_subject_bbox(p, bbox));
         out.erase(
             std::remove_if(out.begin(), out.end(), [](const Polygon &polygon) { return polygon.empty(); }),
             out.end());
-=======
-        for (const Polygon &p : src.holes) out.emplace_back(clip_clipper_polygon_with_subject_bbox(p, bbox));
-        out.erase(std::remove_if(out.begin(), out.end(), [](const Polygon &polygon) { return polygon.empty(); }),
-                  out.end());
         return out;
     }
+
     [[nodiscard]] Polygons clip_clipper_polygons_with_subject_bbox(const ExPolygons &src, const BoundingBox &bbox)
     {
         Polygons out;
@@ -265,14 +192,11 @@
             Polygons temp = clip_clipper_polygons_with_subject_bbox(p, bbox);
             out.insert(out.end(), temp.begin(), temp.end());
         }
-
         out.erase(std::remove_if(out.begin(), out.end(), [](const Polygon &polygon) { return polygon.empty(); }),
                   out.end());
->>>>>>> 0670fbfb
         return out;
     }
 }
-
 
 
 static ExPolygons PolyTreeToExPolygons(ClipperLib::PolyTree &&polytree)
