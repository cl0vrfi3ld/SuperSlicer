--- conflicted
+++ resolved
@@ -372,22 +372,14 @@
                 //    }
                 //    //goto_next_polyline:
                 //}
-<<<<<<< HEAD
-                bool fill_bridge = is_bridge(good_role) || params.flow.bridge();
+                bool fill_bridge = good_role.is_bridge() || params.flow.bridge();
                 // allow bridged gapfill, mostly for support bottom interface.
-                assert(!is_bridge(good_role));
+                assert(!good_role.is_bridge());
                 if (!polylines.empty()) {
-                    ExtrusionEntitiesPtr gap_fill_entities = Geometry::thin_variable_width(polylines, erGapFill, params.flow, scale_t(params.config->get_computed_value("resolution_internal")), true);
+                    ExtrusionEntitiesPtr gap_fill_entities = Geometry::thin_variable_width(polylines, ExtrusionRole::GapFill, params.flow, scale_t(params.config->get_computed_value("resolution_internal")), true);
                     if (!gap_fill_entities.empty()) {
                         // set role if needed
-                        if (fill_bridge || (good_role != erSolidInfill && good_role != erTopSolidInfill)) {
-=======
-                if (!polylines.empty() && !good_role.is_bridge()) {
-                    ExtrusionEntitiesPtr gap_fill_entities = Geometry::thin_variable_width(polylines, ExtrusionRole::GapFill, params.flow, scale_t(params.config->get_computed_value("resolution_internal")), true);
-                    if (!gap_fill_entities.empty()) {
-                        //set role if needed
-                        if (good_role != ExtrusionRole::SolidInfill) {
->>>>>>> 3c0b9e04
+                        if (fill_bridge || (good_role != ExtrusionRole::SolidInfill && good_role != ExtrusionRole::TopSolidInfill)) {
                             ExtrusionSetRole set_good_role(good_role);
                             for (ExtrusionEntity* ptr : gap_fill_entities)
                                 ptr->visit(set_good_role);
