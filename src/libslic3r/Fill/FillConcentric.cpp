--- conflicted
+++ resolved
@@ -156,14 +156,7 @@
                 }
             }
             if (!polylines.empty() && !is_bridge(good_role)) {
-<<<<<<< HEAD
-                ExtrusionEntityCollection gap_fill = Geometry::thin_variable_width(polylines, erGapFill, params.flow, scale_t(params.config->get_computed_value("resolution_internal")));
-                //set role if needed
-                if (good_role != erSolidInfill) {
-                    ExtrusionSetRole set_good_role(good_role);
-                    gap_fill.visit(set_good_role);
-=======
-                ExtrusionEntitiesPtr gap_fill_entities = thin_variable_width(polylines, erGapFill, params.flow, scale_t(params.config->get_computed_value("resolution_internal")));
+                ExtrusionEntitiesPtr gap_fill_entities = Geometry::thin_variable_width(polylines, erGapFill, params.flow, scale_t(params.config->get_computed_value("resolution_internal")));
                 if (!gap_fill_entities.empty()) {
                     //set role if needed
                     if (good_role != erSolidInfill) {
@@ -173,7 +166,6 @@
                     }
                     //move them into the collection
                     coll_nosort->append(std::move(gap_fill_entities));
->>>>>>> bee8247c
                 }
             }
         }
