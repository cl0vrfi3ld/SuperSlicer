--- conflicted
+++ resolved
@@ -142,15 +142,11 @@
 #endif
 protected:
     // in unscaled coordinates, please use init (after settings all others settings) as some algos want to modify the value
-<<<<<<< HEAD
-    double spacing_priv;
-=======
-    coordf_t    spacing_priv = -1.;
+    double spacing_priv = -1.;
 
     // PrintConfig and PrintObjectConfig are used by infills that use Arachne (Concentric and FillEnsuring).
     const PrintConfig       *print_config        = nullptr;
     const PrintObjectConfig *print_object_config = nullptr;
->>>>>>> 3c0b9e04
 
 public:
     virtual ~Fill() {}
