--- conflicted
+++ resolved
@@ -278,22 +278,13 @@
         }
 #endif
 
-<<<<<<< HEAD
-        ExtrusionEntityCollection gap_fill = Geometry::thin_variable_width(polylines_gapfill, erGapFill, params.flow, scale_t(params.config->get_computed_value("resolution_internal")));
-        //set role if needed
-        /*if (params.role != erSolidInfill) {
-            ExtrusionSetRole set_good_role(params.role);
-            gap_fill.visit(set_good_role);
-        }*/
-=======
-        ExtrusionEntitiesPtr gap_fill_entities = thin_variable_width(polylines_gapfill, erGapFill, params.flow, scale_t(params.config->get_computed_value("resolution_internal")));
+        ExtrusionEntitiesPtr gap_fill_entities = Geometry::thin_variable_width(polylines_gapfill, erGapFill, params.flow, scale_t(params.config->get_computed_value("resolution_internal")));
         ////set role if needed
         //if (params.role != erSolidInfill) {
         //    ExtrusionSetRole set_good_role(params.role);
         //    for(ExtrusionEntity *ptr : gap_fill_entities)
         //        ptr->visit(set_good_role);
         //}
->>>>>>> bee8247c
         //move them into the collection
         if (!gap_fill_entities.empty()) {
             ExtrusionEntityCollection* coll_gapfill = new ExtrusionEntityCollection();
