--- conflicted
+++ resolved
@@ -330,14 +330,11 @@
 
 coord_t Fill::_line_spacing_for_density(const FillParams& params) const
 {
-<<<<<<< HEAD
+    assert(get_spacing() >= 0);
+    assert(params.density > 0);
     if(params.max_sparse_infill_spacing > 0)
         return scale_t(params.max_sparse_infill_spacing / params.density);
     return scale_t(this->get_spacing() / params.density);
-=======
-    assert(get_spacing() >= 0);
-    return scale_t(this->get_spacing() / density);
->>>>>>> 3c0b9e04
 }
 
 //FIXME: add recent improvmeent from perimetergenerator: avoid thick gapfill
