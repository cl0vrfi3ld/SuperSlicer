#include "../ClipperUtils.hpp"
#include "../ExPolygon.hpp"
#include "../Surface.hpp"
#include "../Geometry.hpp"
#include "../Layer.hpp"
#include "../Print.hpp"
#include "../ShortestPath.hpp"

#include "FillAdaptive.hpp"

// for indexed_triangle_set
#include <admesh/stl.h>

#include <cstdlib>
#include <cmath>
#include <algorithm>
#include <numeric>

// Boost pool: Don't use mutexes to synchronize memory allocation.
#define BOOST_POOL_NO_MT
#include <boost/pool/object_pool.hpp>

#include <boost/geometry.hpp>
#include <boost/geometry/geometries/point.hpp>
#include <boost/geometry/geometries/segment.hpp>
#include <boost/geometry/index/rtree.hpp>


namespace Slic3r {
namespace FillAdaptive {

// Derived from https://github.com/juj/MathGeoLib/blob/master/src/Geometry/Triangle.cpp
// The AABB-Triangle test implementation is based on the pseudo-code in
// Christer Ericson's Real-Time Collision Detection, pp. 169-172. It is
// practically a standard SAT test.
//
// Original MathGeoLib benchmark:
//    Best: 17.282 nsecs / 46.496 ticks, Avg: 17.804 nsecs, Worst: 18.434 nsecs
//
//FIXME Vojtech: The MathGeoLib contains a vectorized implementation.
template<typename Vector> 
bool triangle_AABB_intersects(const Vector &a, const Vector &b, const Vector &c, const BoundingBoxBase<Vector> &aabb)
{
    using Scalar = typename Vector::Scalar;

    Vector tMin = a.cwiseMin(b.cwiseMin(c));
    Vector tMax = a.cwiseMax(b.cwiseMax(c));

    if (tMin.x() >= aabb.max.x() || tMax.x() <= aabb.min.x()
        || tMin.y() >= aabb.max.y() || tMax.y() <= aabb.min.y()
        || tMin.z() >= aabb.max.z() || tMax.z() <= aabb.min.z())
        return false;

    Vector center = (aabb.min + aabb.max) * 0.5f;
    Vector h = aabb.max - center;

    const Vector t[3] { b-a, c-a, c-b };

    Vector ac = a - center;

    Vector n = t[0].cross(t[1]);
    Scalar s = n.dot(ac);
    Scalar r = std::abs(h.dot(n.cwiseAbs()));
    if (abs(s) >= r)
        return false;

    const Vector at[3] = { t[0].cwiseAbs(), t[1].cwiseAbs(), t[2].cwiseAbs() };

    Vector bc = b - center;
    Vector cc = c - center;

    // SAT test all cross-axes.
    // The following is a fully unrolled loop of this code, stored here for reference:
    /*
    Scalar d1, d2, a1, a2;
    const Vector e[3] = { DIR_VEC(1, 0, 0), DIR_VEC(0, 1, 0), DIR_VEC(0, 0, 1) };
    for(int i = 0; i < 3; ++i)
        for(int j = 0; j < 3; ++j)
        {
            Vector axis = Cross(e[i], t[j]);
            ProjectToAxis(axis, d1, d2);
            aabb.ProjectToAxis(axis, a1, a2);
            if (d2 <= a1 || d1 >= a2) return false;
        }
    */

    // eX <cross> t[0]
    Scalar d1 = t[0].y() * ac.z() - t[0].z() * ac.y();
    Scalar d2 = t[0].y() * cc.z() - t[0].z() * cc.y();
    Scalar tc = (d1 + d2) * 0.5f;
    r = std::abs(h.y() * at[0].z() + h.z() * at[0].y());
    if (r + std::abs(tc - d1) < std::abs(tc))
        return false;

    // eX <cross> t[1]
    d1 = t[1].y() * ac.z() - t[1].z() * ac.y();
    d2 = t[1].y() * bc.z() - t[1].z() * bc.y();
    tc = (d1 + d2) * 0.5f;
    r = std::abs(h.y() * at[1].z() + h.z() * at[1].y());
    if (r + std::abs(tc - d1) < std::abs(tc))
        return false;

    // eX <cross> t[2]
    d1 = t[2].y() * ac.z() - t[2].z() * ac.y();
    d2 = t[2].y() * bc.z() - t[2].z() * bc.y();
    tc = (d1 + d2) * 0.5f;
    r = std::abs(h.y() * at[2].z() + h.z() * at[2].y());
    if (r + std::abs(tc - d1) < std::abs(tc))
        return false;

    // eY <cross> t[0]
    d1 = t[0].z() * ac.x() - t[0].x() * ac.z();
    d2 = t[0].z() * cc.x() - t[0].x() * cc.z();
    tc = (d1 + d2) * 0.5f;
    r = std::abs(h.x() * at[0].z() + h.z() * at[0].x());
    if (r + std::abs(tc - d1) < std::abs(tc))
        return false;

    // eY <cross> t[1]
    d1 = t[1].z() * ac.x() - t[1].x() * ac.z();
    d2 = t[1].z() * bc.x() - t[1].x() * bc.z();
    tc = (d1 + d2) * 0.5f;
    r = std::abs(h.x() * at[1].z() + h.z() * at[1].x());
    if (r + std::abs(tc - d1) < std::abs(tc))
        return false;

    // eY <cross> t[2]
    d1 = t[2].z() * ac.x() - t[2].x() * ac.z();
    d2 = t[2].z() * bc.x() - t[2].x() * bc.z();
    tc = (d1 + d2) * 0.5f;
    r = std::abs(h.x() * at[2].z() + h.z() * at[2].x());
    if (r + std::abs(tc - d1) < std::abs(tc))
        return false;

    // eZ <cross> t[0]
    d1 = t[0].x() * ac.y() - t[0].y() * ac.x();
    d2 = t[0].x() * cc.y() - t[0].y() * cc.x();
    tc = (d1 + d2) * 0.5f;
    r = std::abs(h.y() * at[0].x() + h.x() * at[0].y());
    if (r + std::abs(tc - d1) < std::abs(tc))
        return false;

    // eZ <cross> t[1]
    d1 = t[1].x() * ac.y() - t[1].y() * ac.x();
    d2 = t[1].x() * bc.y() - t[1].y() * bc.x();
    tc = (d1 + d2) * 0.5f;
    r = std::abs(h.y() * at[1].x() + h.x() * at[1].y());
    if (r + std::abs(tc - d1) < std::abs(tc))
        return false;

    // eZ <cross> t[2]
    d1 = t[2].x() * ac.y() - t[2].y() * ac.x();
    d2 = t[2].x() * bc.y() - t[2].y() * bc.x();
    tc = (d1 + d2) * 0.5f;
    r = std::abs(h.y() * at[2].x() + h.x() * at[2].y());
    if (r + std::abs(tc - d1) < std::abs(tc))
        return false;

    // No separating axis exists, the AABB and triangle intersect.
    return true;
}

static double dist2_to_triangle(const Vec3d &a, const Vec3d &b, const Vec3d &c, const Vec3d &p)
{
    double out = std::numeric_limits<double>::max();
    const Vec3d v1 = b - a;
    auto        l1 = v1.squaredNorm();
    const Vec3d v2 = c - b;
    auto        l2 = v2.squaredNorm();
    const Vec3d v3 = a - c;
    auto        l3 = v3.squaredNorm();

    // Is the triangle valid?
    if (l1 > 0. && l2 > 0. && l3 > 0.) 
    {
        // 1) Project point into the plane of the triangle.
        const Vec3d n = v1.cross(v2);
        double d = (p - a).dot(n);
        const Vec3d foot_pt = p - n * d / n.squaredNorm();

        // 2) Maximum projection of n.
        int proj_axis;
        n.array().cwiseAbs().maxCoeff(&proj_axis);

        // 3) Test whether the foot_pt is inside the triangle.
        {
            auto inside_triangle = [](const Vec2d& v1, const Vec2d& v2, const Vec2d& v3, const Vec2d& pt) {
                const double d1 = cross2(v1, pt);
                const double d2 = cross2(v2, pt);
                const double d3 = cross2(v3, pt);
                // Testing both CCW and CW orientations.
                return (d1 >= 0. && d2 >= 0. && d3 >= 0.) || (d1 <= 0. && d2 <= 0. && d3 <= 0.);
            };
            bool inside;
            switch (proj_axis) {
            case 0: 
                inside = inside_triangle({v1.y(), v1.z()}, {v2.y(), v2.z()}, {v3.y(), v3.z()}, {foot_pt.y(), foot_pt.z()}); break;
            case 1: 
                inside = inside_triangle({v1.z(), v1.x()}, {v2.z(), v2.x()}, {v3.z(), v3.x()}, {foot_pt.z(), foot_pt.x()}); break;
            default: 
                assert(proj_axis == 2);
                inside = inside_triangle({v1.x(), v1.y()}, {v2.x(), v2.y()}, {v3.x(), v3.y()}, {foot_pt.x(), foot_pt.y()}); break;
            }
            if (inside)
                return (p - foot_pt).squaredNorm();
        }

        // 4) Find minimum distance to triangle vertices and edges.
        out = std::min((p - a).squaredNorm(), std::min((p - b).squaredNorm(), (p - c).squaredNorm()));
        auto t = (p - a).dot(v1);
        if (t > 0. && t < l1)
            out = std::min(out, (a + v1 * (t / l1) - p).squaredNorm());
        t = (p - b).dot(v2);
        if (t > 0. && t < l2)
            out = std::min(out, (b + v2 * (t / l2) - p).squaredNorm());
        t = (p - c).dot(v3);
        if (t > 0. && t < l3)
            out = std::min(out, (c + v3 * (t / l3) - p).squaredNorm());
    }

    return out;
}

// Ordering of children cubes.
static const std::array<Vec3d, 8> child_centers {
    Vec3d(-1, -1, -1), Vec3d( 1, -1, -1), Vec3d(-1,  1, -1), Vec3d( 1,  1, -1),
    Vec3d(-1, -1,  1), Vec3d( 1, -1,  1), Vec3d(-1,  1,  1), Vec3d( 1,  1,  1)
};

// Traversal order of octree children cells for three infill directions,
// so that a single line will be discretized in a strictly monotonic order.
static constexpr std::array<std::array<int, 8>, 3> child_traversal_order {
    std::array<int, 8>{ 2, 3, 0, 1, 6, 7, 4, 5 },
    std::array<int, 8>{ 4, 0, 6, 2, 5, 1, 7, 3 },
    std::array<int, 8>{ 1, 5, 0, 4, 3, 7, 2, 6 },
};

struct Cube
{
    Vec3d center;
#ifndef NDEBUG
    Vec3d center_octree;
#endif // NDEBUG
    std::array<Cube*, 8> children {}; // initialized to nullptrs
    Cube(const Vec3d &center) : center(center) {}
};

struct CubeProperties
{
    double edge_length;     // Lenght of edge of a cube
    double height;          // Height of rotated cube (standing on the corner)
    double diagonal_length; // Length of diagonal of a cube a face
    double line_z_distance; // Defines maximal distance from a center of a cube on Z axis on which lines will be created
    double line_xy_distance;// Defines maximal distance from a center of a cube on X and Y axis on which lines will be created
};

struct Octree
{
    // Octree will allocate its Cubes from the pool. The pool only supports deletion of the complete pool,
    // perfect for building up our octree.
    boost::object_pool<Cube>    pool;
    Cube*                       root_cube { nullptr };
    Vec3d                       origin;
    std::vector<CubeProperties> cubes_properties;

    Octree(const Vec3d &origin, const std::vector<CubeProperties> &cubes_properties)
        : root_cube(pool.construct(origin)), origin(origin), cubes_properties(cubes_properties) {}

    void insert_triangle(const Vec3d &a, const Vec3d &b, const Vec3d &c, Cube *current_cube, const BoundingBoxf3 &current_bbox, int depth);
};

void OctreeDeleter::operator()(Octree *p) {
    delete p;
}

std::pair<double, double> adaptive_fill_line_spacing(const PrintObject &print_object)
{
    // Output, spacing for icAdaptiveCubic and icSupportCubic
    double  adaptive_line_spacing = 0.;
    double  support_line_spacing = 0.;

    enum class Tristate {
        Yes,
        No,
        Maybe
    };
    struct RegionFillData {
        Tristate        has_adaptive_infill;
        Tristate        has_support_infill;
        double          density;
        double          extrusion_width;
    };
    std::vector<RegionFillData> region_fill_data;
    region_fill_data.reserve(print_object.print()->regions().size());
    bool                       build_octree                   = false;
    const std::vector<double> &nozzle_diameters               = print_object.print()->config().nozzle_diameter.values;
    double                     max_nozzle_diameter            = *std::max_element(nozzle_diameters.begin(), nozzle_diameters.end());
    double                     default_infill_extrusion_width = Flow::auto_extrusion_width(FlowRole::frInfill, float(max_nozzle_diameter));
    for (const PrintRegion *region : print_object.print()->regions()) {
        const PrintRegionConfig &config   = region->config();
        bool                     nonempty = config.fill_density > 0;
        bool                     has_adaptive_infill = nonempty && config.fill_pattern == ipAdaptiveCubic;
        bool                     has_support_infill  = nonempty && config.fill_pattern == ipSupportCubic;
        region_fill_data.push_back(RegionFillData({
            has_adaptive_infill ? Tristate::Maybe : Tristate::No,
            has_support_infill ? Tristate::Maybe : Tristate::No,
            config.fill_density,
            config.infill_extrusion_width != 0. ? config.infill_extrusion_width : default_infill_extrusion_width
        }));
        build_octree |= has_adaptive_infill || has_support_infill;
    }

    if (build_octree) {
        // Compute the average of above parameters over all layers
        for (const Layer *layer : print_object.layers())
            for (size_t region_id = 0; region_id < layer->regions().size(); ++ region_id) {
                RegionFillData &rd = region_fill_data[region_id];
                if (rd.has_adaptive_infill == Tristate::Maybe && ! layer->regions()[region_id]->fill_surfaces.empty())
                    rd.has_adaptive_infill = Tristate::Yes;
                if (rd.has_support_infill == Tristate::Maybe && ! layer->regions()[region_id]->fill_surfaces.empty())
                    rd.has_support_infill = Tristate::Yes;
            }

        double  adaptive_fill_density           = 0.;
        double  adaptive_infill_extrusion_width = 0.;
        int     adaptive_cnt                    = 0;
        double  support_fill_density            = 0.;
        double  support_infill_extrusion_width  = 0.;
        int     support_cnt                     = 0;

        for (const RegionFillData &rd : region_fill_data) {
            if (rd.has_adaptive_infill == Tristate::Yes) {
                adaptive_fill_density           += rd.density;
                adaptive_infill_extrusion_width += rd.extrusion_width;
                ++ adaptive_cnt;
            } else if (rd.has_support_infill == Tristate::Yes) {
                support_fill_density           += rd.density;
                support_infill_extrusion_width += rd.extrusion_width;
                ++ support_cnt;
            }
        }

        auto to_line_spacing = [](int cnt, double density, double extrusion_width) {
            if (cnt) {
                density         /= double(cnt);
                extrusion_width /= double(cnt);
                return extrusion_width / ((density / 100.0f) * 0.333333333f);
            } else
                return 0.;
        };
        adaptive_line_spacing = to_line_spacing(adaptive_cnt, adaptive_fill_density, adaptive_infill_extrusion_width);
        support_line_spacing  = to_line_spacing(support_cnt, support_fill_density, support_infill_extrusion_width);
    }

    return std::make_pair(adaptive_line_spacing, support_line_spacing);
}

// Context used by generate_infill_lines() when recursively traversing an octree in a DDA fashion
// (Digital Differential Analyzer).
struct FillContext
{
    // The angles have to agree with child_traversal_order.
    static constexpr double direction_angles[3] {
        0.,
        (2.0 * M_PI) / 3.0,
        -(2.0 * M_PI) / 3.0
    };

    FillContext(const Octree &octree, double z_position, int direction_idx) :
        cubes_properties(octree.cubes_properties),
        z_position(z_position),
        traversal_order(child_traversal_order[direction_idx]),
        cos_a(cos(direction_angles[direction_idx])),
        sin_a(sin(direction_angles[direction_idx]))
    {
        static constexpr auto unused = std::numeric_limits<coord_t>::max();
        temp_lines.assign((1 << octree.cubes_properties.size()) - 1, Line(Point(unused, unused), Point(unused, unused)));
    }

    // Rotate the point, uses the same convention as Point::rotate().
    Vec2d rotate(const Vec2d& v) { return Vec2d(this->cos_a * v.x() - this->sin_a * v.y(), this->sin_a * v.x() + this->cos_a * v.y()); }

    const std::vector<CubeProperties>  &cubes_properties;
    // Top of the current layer.
    const double                        z_position;
    // Order of traversal for this line direction.
    const std::array<int, 8>            traversal_order;
    // Rotation of the generated line for this line direction.
    const double                        cos_a;
    const double                        sin_a;

    // Linearized tree spanning a single Octree wall, used to connect lines spanning
    // neighboring Octree cells. Unused lines have the Line::a::x set to infinity.
    std::vector<Line>                   temp_lines;
    // Final output
    std::vector<Line>                   output_lines;
};

static constexpr double octree_rot[3] = { 5.0 * M_PI / 4.0, Geometry::deg2rad(215.264), M_PI / 6.0 };

Eigen::Quaterniond transform_to_world()
{
    return Eigen::AngleAxisd(octree_rot[2], Vec3d::UnitZ()) * Eigen::AngleAxisd(octree_rot[1], Vec3d::UnitY()) * Eigen::AngleAxisd(octree_rot[0], Vec3d::UnitX());
}

Eigen::Quaterniond transform_to_octree()
{
    return Eigen::AngleAxisd(- octree_rot[0], Vec3d::UnitX()) * Eigen::AngleAxisd(- octree_rot[1], Vec3d::UnitY()) * Eigen::AngleAxisd(- octree_rot[2], Vec3d::UnitZ());
}

#ifndef NDEBUG
// Verify that the traversal order of the octree children matches the line direction,
// therefore the infill line may get extended with O(1) time & space complexity.
static bool verify_traversal_order(
    FillContext  &context,
    const Cube   *cube,
    int           depth,
    const Vec2d  &line_from,
    const Vec2d  &line_to)
{
    std::array<Vec3d, 8> c;
    Eigen::Quaterniond to_world = transform_to_world();
    for (int i = 0; i < 8; ++i) {
        int j = context.traversal_order[i];
        Vec3d cntr = to_world * (cube->center_octree + (child_centers[j] * (context.cubes_properties[depth].edge_length / 4.)));
        assert(!cube->children[j] || cube->children[j]->center.isApprox(cntr));
        c[i] = cntr;
    }
    std::array<Vec3d, 10> dirs = {
        c[1] - c[0], c[2] - c[0], c[3] - c[1], c[3] - c[2], c[3] - c[0],
        c[5] - c[4], c[6] - c[4], c[7] - c[5], c[7] - c[6], c[7] - c[4]
    };
    assert(std::abs(dirs[4].z()) < 0.005);
    assert(std::abs(dirs[9].z()) < 0.005);
    assert(dirs[0].isApprox(dirs[3]));
    assert(dirs[1].isApprox(dirs[2]));
    assert(dirs[5].isApprox(dirs[8]));
    assert(dirs[6].isApprox(dirs[7]));
    Vec3d line_dir = Vec3d(line_to.x() - line_from.x(), line_to.y() - line_from.y(), 0.).normalized();
    for (auto& dir : dirs) {
        double d = dir.normalized().dot(line_dir);
        assert(d > 0.7);
    }
    return true;
}
#endif // NDEBUG

static void generate_infill_lines_recursive(
    FillContext     &context,
    const Cube      *cube,
    // Address of this wall in the octree,  used to address context.temp_lines.
    int              address,
    int              depth)
{
    assert(cube != nullptr);

    const std::vector<CubeProperties> &cubes_properties = context.cubes_properties;
    const double z_diff     = context.z_position - cube->center.z();
    const double z_diff_abs = std::abs(z_diff);

    if (z_diff_abs > cubes_properties[depth].height / 2.)
        return;

    if (z_diff_abs < cubes_properties[depth].line_z_distance) {
        // Discretize a single wall splitting the cube into two.
        const double zdist = cubes_properties[depth].line_z_distance;
        Vec2d from(
            0.5 * cubes_properties[depth].diagonal_length * (zdist - z_diff_abs) / zdist,
            cubes_properties[depth].line_xy_distance - (zdist + z_diff) / sqrt(2.));
        Vec2d to(-from.x(), from.y());
        from = context.rotate(from);
        to   = context.rotate(to);
        // Relative to cube center
        const Vec2d offset(cube->center.x(), cube->center.y());
        from += offset;
        to   += offset;
        // Verify that the traversal order of the octree children matches the line direction,
        // therefore the infill line may get extended with O(1) time & space complexity.
        assert(verify_traversal_order(context, cube, depth, from, to));
        // Either extend an existing line or start a new one.
        Line &last_line = context.temp_lines[address];
        Line  new_line(Point::new_scale(from), Point::new_scale(to));
        if (last_line.a.x() == std::numeric_limits<coord_t>::max()) {
            last_line.a = new_line.a;
        } else if ((new_line.a - last_line.b).cwiseAbs().maxCoeff() > 1000) { // SCALED_EPSILON is 100 and it is not enough
            context.output_lines.emplace_back(last_line);
            last_line.a = new_line.a;
        }
        last_line.b = new_line.b;
    }

    // left child index
    address = address * 2 + 1;
    -- depth;
    size_t i = 0;
    for (const int child_idx : context.traversal_order) {
        const Cube *child = cube->children[child_idx];
        if (child != nullptr)
            generate_infill_lines_recursive(context, child, address, depth);
        if (++ i == 4)
            // right child index
            ++ address;
    }
}

#ifndef NDEBUG
//    #define ADAPTIVE_CUBIC_INFILL_DEBUG_OUTPUT
#endif

#ifdef ADAPTIVE_CUBIC_INFILL_DEBUG_OUTPUT
static void export_infill_lines_to_svg(const ExPolygon &expoly, const Polylines &polylines, const std::string &path, const Points &pts = Points())
{
    BoundingBox bbox = get_extents(expoly);
    bbox.offset(scale_(3.));

    ::Slic3r::SVG svg(path, bbox);
    svg.draw(expoly);
    svg.draw_outline(expoly, "green");
    svg.draw(polylines, "red");
    static constexpr double trim_length = scale_(0.4);
    for (Polyline polyline : polylines)
        if (! polyline.empty()) {
        Vec2d a = polyline.points.front().cast<double>();
        Vec2d d = polyline.points.back().cast<double>();
        if (polyline.size() == 2) {
            Vec2d v = d - a;
            double l = v.norm();
            if (l > 2. * trim_length) {
                a += v * trim_length / l;
                d -= v * trim_length / l;
                polyline.points.front() = a.cast<coord_t>();
                polyline.points.back() = d.cast<coord_t>();
            } else
                polyline.points.clear();
        } else if (polyline.size() > 2) {
            Vec2d b = polyline.points[1].cast<double>();
            Vec2d c = polyline.points[polyline.points.size() - 2].cast<double>();
            Vec2d v = b - a;
            double l = v.norm();
            if (l > trim_length) {
                a += v * trim_length / l;
                polyline.points.front() = a.cast<coord_t>();
            } else
                polyline.points.erase(polyline.points.begin());
            v = d - c;
            l = v.norm();
            if (l > trim_length)
                polyline.points.back() = (d - v * trim_length / l).cast<coord_t>();
            else
                polyline.points.pop_back();
        }
        svg.draw(polyline, "black");
    }
    svg.draw(pts, "magenta");
}
#endif /* ADAPTIVE_CUBIC_INFILL_DEBUG_OUTPUT */

// Representing a T-joint (in general case) between two infill lines
// (between one end point of intersect_pl/intersect_line and 
struct Intersection
{
    // Closest line to intersect_point.
    const Line  *closest_line;

    // The line for which is computed closest line from intersect_point to closest_line
    const Line  *intersect_line;
    // Pointer to the polyline from which is computed closest_line
    Polyline    *intersect_pl;
    // Point for which is computed closest line (closest_line)
    Point        intersect_point;
    // Indicate if intersect_point is the first or the last point of intersect_pl
    bool         front;
    // Signum of intersect_line_dir.cross(closest_line.dir()):
    bool         left;

    // Indication if this intersection has been proceed
    bool         used = false;

    bool         fresh() const throw() { return ! used && ! intersect_pl->empty(); }

    Intersection(const Line &closest_line, const Line &intersect_line, Polyline *intersect_pl, const Point &intersect_point, bool front) :
        closest_line(&closest_line), intersect_line(&intersect_line), intersect_pl(intersect_pl), intersect_point(intersect_point), front(front)
    {
        // Calculate side of this intersection line of the closest line.
        Vec2d v1((this->closest_line->b - this->closest_line->a).cast<double>());
        Vec2d v2(this->intersect_line_dir());
#ifndef NDEBUG
        {
            Vec2d v1n = v1.normalized();
            Vec2d v2n = v2.normalized();
            double c = cross2(v1n, v2n);
            assert(std::abs(c) > sin(M_PI / 12.));
        }
#endif // NDEBUG
        this->left = cross2(v1, v2) > 0.;
    }

    std::optional<Line> other_hook() const {
        std::optional<Line> out;
        const Points &pts = intersect_pl->points;
        if (pts.size() >= 3)
            out = this->front ? Line(pts[1], pts[2]) : Line(pts[pts.size() - 2], pts[pts.size() - 3]);
        return out;
    }

    bool      other_hook_intersects(const Line &l, Point &pt) {
        std::optional<Line> h = other_hook();
        return h && h->intersection(l, &pt);
    }
    bool      other_hook_intersects(const Line &l) { Point pt; return this->other_hook_intersects(l, pt); }

    // Direction to intersect_point.
    Vec2d     intersect_line_dir() const throw() {
        return (this->intersect_point == intersect_line->a ? intersect_line->b - intersect_line->a : intersect_line->a - intersect_line->b).cast<double>();
    }
};

static inline Intersection* get_nearest_intersection(std::vector<std::pair<Intersection*, double>>& intersect_line, const size_t first_idx)
{
    assert(intersect_line.size() >= 2);
    bool take_next = false;
    if (first_idx == 0)
        take_next = true;
    else if (first_idx + 1 == intersect_line.size())
        take_next = false;
    else {
        // Has both prev and next.
        const std::pair<Intersection*, double> &ithis = intersect_line[first_idx];
        const std::pair<Intersection*, double> &iprev = intersect_line[first_idx - 1];
        const std::pair<Intersection*, double> &inext = intersect_line[first_idx + 1];
        take_next = iprev.first->fresh() && inext.first->fresh() ?
            inext.second - ithis.second < ithis.second - iprev.second :
            inext.first->fresh();
    }
    return intersect_line[take_next ? first_idx + 1 : first_idx - 1].first;
}

// Create a line representing the anchor aka hook extrusion based on line_to_offset 
// translated in the direction of the intersection line (intersection.intersect_line).
static Line create_offset_line(Line offset_line, const Intersection &intersection, const double scaled_offset)
{
    offset_line.translate((perp(intersection.closest_line->vector().cast<double>().normalized()) * (intersection.left ? scaled_offset : - scaled_offset)).cast<coord_t>());
    // Extend the line by a small value to guarantee a collision with adjacent lines
    offset_line.extend(coord_t(scaled_offset * 1.16)); // / cos(PI/6)
    return offset_line;
}

namespace bg  = boost::geometry;
namespace bgm = boost::geometry::model;
namespace bgi = boost::geometry::index;

// float is needed because for coord_t bgi::intersects throws "bad numeric conversion: positive overflow"
using rtree_point_t   = bgm::point<float, 2, boost::geometry::cs::cartesian>;
using rtree_segment_t = bgm::segment<rtree_point_t>;
using rtree_t         = bgi::rtree<std::pair<rtree_segment_t, size_t>, bgi::rstar<16, 4>>;

static inline rtree_point_t mk_rtree_point(const Point &pt) {
    return rtree_point_t(float(pt.x()), float(pt.y()));
}
static inline rtree_segment_t mk_rtree_seg(const Point &a, const Point &b) {
    return { mk_rtree_point(a), mk_rtree_point(b) };
}
static inline rtree_segment_t mk_rtree_seg(const Line &l) {
    return mk_rtree_seg(l.a, l.b);
}

// Create a hook based on hook_line and append it to the begin or end of the polyline in the intersection
static void add_hook(
    const Intersection &intersection, const double scaled_offset, 
    const coordf_t hook_length, double scaled_trim_distance, 
    const rtree_t &rtree, const Lines &lines_src)
{
    if (hook_length < SCALED_EPSILON)
        // Ignore open hooks.
        return;

#ifndef NDEBUG
    {
        const Vec2d  v  = (intersection.closest_line->b - intersection.closest_line->a).cast<double>();
        const Vec2d  va = (intersection.intersect_point - intersection.closest_line->a).cast<double>();
        const double l2 = v.squaredNorm();  // avoid a sqrt
        assert(l2 > 0.);
        const double t  = va.dot(v) / l2;
        assert(t > 0. && t < 1.);
        const double          d  = (t * v - va).norm();
        assert(d < 1000.);
    }
#endif // NDEBUG

    // Trim the hook start by the infill line it will connect to.
    Point hook_start;
    bool  intersection_found = intersection.intersect_line->intersection(
        create_offset_line(*intersection.closest_line, intersection, scaled_offset),
        &hook_start);
    assert(intersection_found);

    std::optional<Line> other_hook = intersection.other_hook();

    Vec2d   hook_vector_norm = intersection.closest_line->vector().cast<double>().normalized();
    // hook_vector is extended by the thickness of the infill line, so that a collision is found against
    // the infill centerline to be later trimmed by the thickened line.
    Vector  hook_vector      = ((hook_length + 1.16 * scaled_trim_distance) * hook_vector_norm).cast<coord_t>();
    Line    hook_forward(hook_start, hook_start + hook_vector);

    auto filter_itself = [&intersection, &lines_src](const auto &item) { return item.second != intersection.intersect_line - lines_src.data(); };

    std::vector<std::pair<rtree_segment_t, size_t>> hook_intersections;
    rtree.query(bgi::intersects(mk_rtree_seg(hook_forward)) && bgi::satisfies(filter_itself), std::back_inserter(hook_intersections));
    Point self_intersection_point;
    bool  self_intersection = other_hook && other_hook->intersection(hook_forward, &self_intersection_point);

    // Find closest intersection of a line segment starting with pt pointing in dir
    // with any of the hook_intersections, returns Euclidian distance.
    // dir is normalized.
    auto max_hook_length = [hook_length, scaled_trim_distance, &lines_src](
        const Vec2d &pt, const Vec2d &dir,
        const std::vector<std::pair<rtree_segment_t, size_t>> &hook_intersections,
        bool self_intersection, const std::optional<Line> &self_intersection_line, const Point &self_intersection_point) {
        // No hook is longer than hook_length, there shouldn't be any intersection closer than that.
        auto max_length = hook_length;
        auto update_max_length = [&max_length](double d) {
            if (d < max_length)
                max_length = d;
        };
        // Shift the trimming point away from the colliding thick line.
        auto shift_from_thick_line = [&dir, scaled_trim_distance](const Vec2d& dir2) {
            return scaled_trim_distance * std::abs(cross2(dir, dir2.normalized()));
        };

        for (const auto &hook_intersection : hook_intersections) {
            const rtree_segment_t &segment = hook_intersection.first;
            // Segment start and end points, segment vector.
            Vec2d pt2(bg::get<0, 0>(segment), bg::get<0, 1>(segment));
            Vec2d dir2 = Vec2d(bg::get<1, 0>(segment), bg::get<1, 1>(segment)) - pt2;
            // Find intersection of (pt, dir) with (pt2, dir2), where dir is normalized.
            double denom = cross2(dir, dir2);
            assert(std::abs(denom) > EPSILON);
            double t = cross2(pt2 - pt, dir2) / denom;
            if (hook_intersection.second < lines_src.size())
                // Trimming by another infill line. Reduce overlap.
                t -= shift_from_thick_line(dir2);
            update_max_length(t);
        }
        if (self_intersection) {
            double t = (self_intersection_point.cast<double>() - pt).dot(dir) - shift_from_thick_line((*self_intersection_line).vector().cast<double>());
            max_length = std::min(max_length, t);
        }
        return std::max(0., max_length);
    };

    Vec2d  hook_startf              = hook_start.cast<double>();
    double hook_forward_max_length  = max_hook_length(hook_startf, hook_vector_norm, hook_intersections, self_intersection, other_hook, self_intersection_point);
    double hook_backward_max_length = 0.;
    if (hook_forward_max_length < hook_length - SCALED_EPSILON) {
        // Try the other side.
        hook_intersections.clear();
        Line hook_backward(hook_start, hook_start - hook_vector);
        rtree.query(bgi::intersects(mk_rtree_seg(hook_backward)) && bgi::satisfies(filter_itself), std::back_inserter(hook_intersections));
        self_intersection = other_hook && other_hook->intersection(hook_backward, &self_intersection_point);
        hook_backward_max_length = max_hook_length(hook_startf, - hook_vector_norm, hook_intersections, self_intersection, other_hook, self_intersection_point);
    }

    // Take the longer hook.
    Vec2d hook_dir = (hook_forward_max_length > hook_backward_max_length ? hook_forward_max_length : - hook_backward_max_length) * hook_vector_norm;
    Point hook_end = hook_start + hook_dir.cast<coord_t>();

    Points &pl = intersection.intersect_pl->points;
    if (intersection.front) {
        pl.front() = hook_start;
        pl.emplace(pl.begin(), hook_end);
    } else {
        pl.back() = hook_start;
        pl.emplace_back(hook_end);
    }
}

#ifndef NDEBUG
bool validate_intersection_t_joint(const Intersection &intersection)
{
    const Vec2d  v = (intersection.closest_line->b - intersection.closest_line->a).cast<double>();
    const Vec2d  va = (intersection.intersect_point - intersection.closest_line->a).cast<double>();
    const double l2 = v.squaredNorm();  // avoid a sqrt
    assert(l2 > 0.);
    const double t = va.dot(v);
    assert(t > SCALED_EPSILON && t < l2 - SCALED_EPSILON);
    const double d = ((t / l2) * v - va).norm();
    assert(d < 1000.);
    return true;
}
bool validate_intersections(const std::vector<Intersection> &intersections)
{
    for (const Intersection& intersection : intersections)
        assert(validate_intersection_t_joint(intersection));
    return true;
}
#endif // NDEBUG

static Polylines connect_lines_using_hooks(Polylines &&lines, const ExPolygon &boundary, const double spacing, const coordf_t hook_length, const coordf_t hook_length_max)
{
    rtree_t rtree;
    size_t  poly_idx = 0;

    // 19% overlap, slightly lower than the allowed overlap in Fill::connect_infill()
    const float scaled_offset           = float(scale_(spacing) * 0.81);
    // 25% overlap
    const float scaled_trim_distance    = float(scale_(spacing) * 0.5 * 0.75);

    // Keeping the vector of closest points outside the loop, so the vector does not need to be reallocated.
    std::vector<std::pair<rtree_segment_t, size_t>> closest;
    // Pairs of lines touching at one end point. The pair is sorted to make the end point connection test symmetric.
    std::vector<std::pair<const Polyline*, const Polyline*>> lines_touching_at_endpoints;
    {
        // Insert infill lines into rtree, merge close collinear segments split by the infill boundary,
        // collect lines_touching_at_endpoints.
        double r2_close = Slic3r::sqr(1200.);
        for (Polyline &poly : lines) {
            assert(poly.points.size() == 2);
            if (&poly != lines.data()) {
                // Join collinear segments separated by a tiny gap. These gaps were likely created by clipping the infill lines with a concave dent in an infill boundary.
                auto collinear_segment = [&rtree, &closest, &lines, &lines_touching_at_endpoints, r2_close](const Point& pt, const Point& pt_other, const Polyline* polyline) -> std::pair<Polyline*, bool> {
                    closest.clear();
                    rtree.query(bgi::nearest(mk_rtree_point(pt), 1), std::back_inserter(closest));
                    const Polyline *other = &lines[closest.front().second];
                    double dist2_front = (other->points.front() - pt).cast<double>().squaredNorm();
                    double dist2_back  = (other->points.back() - pt).cast<double>().squaredNorm();
                    double dist2_min   = std::min(dist2_front, dist2_back);
                    if (dist2_min < r2_close) {
                        // Don't connect the segments in an opposite direction.
                        double dist2_min_other = std::min((other->points.front() - pt_other).cast<double>().squaredNorm(), (other->points.back() - pt_other).cast<double>().squaredNorm());
                        if (dist2_min_other > dist2_min) {
                            // End points of the two lines are very close, they should have been merged together if they are collinear.
                            Vec2d v1 = (pt_other - pt).cast<double>();
                            Vec2d v2 = (other->points.back() - other->points.front()).cast<double>();
                            Vec2d v1n = v1.normalized();
                            Vec2d v2n = v2.normalized();
                            // The vectors must not be collinear.
                            double d = v1n.dot(v2n);
                            if (std::abs(d) > 0.99f) {
                                // Lines are collinear, merge them.
                                rtree.remove(closest.front());
                                return std::make_pair(const_cast<Polyline*>(other), dist2_min == dist2_front);
                            } else {
                                if (polyline > other)
                                    std::swap(polyline, other);
                                lines_touching_at_endpoints.emplace_back(polyline, other);
                            }
                        }
                    }
                    return std::make_pair(static_cast<Polyline*>(nullptr), false);
                };
                auto collinear_front = collinear_segment(poly.points.front(), poly.points.back(),  &poly);
                auto collinear_back  = collinear_segment(poly.points.back(),  poly.points.front(), &poly);
                assert(! collinear_front.first || ! collinear_back.first || collinear_front.first != collinear_back.first);
                if (collinear_front.first) {
                    Polyline &other = *collinear_front.first;
                    assert(&other != &poly);
                    poly.points.front() = collinear_front.second ? other.points.back() : other.points.front();
                    other.points.clear();
                }
                if (collinear_back.first) {
                    Polyline &other = *collinear_back.first;
                    assert(&other != &poly);
                    poly.points.back() = collinear_back.second ? other.points.back() : other.points.front();
                    other.points.clear();
                }
            }
            rtree.insert(std::make_pair(mk_rtree_seg(poly.points.front(), poly.points.back()), poly_idx++));
        }
    }

    // Convert input polylines to lines_src after the colinear segments were merged.
    Lines lines_src;
    lines_src.reserve(lines.size());
    std::transform(lines.begin(), lines.end(), std::back_inserter(lines_src), [](const Polyline &pl) { 
        return pl.empty() ? Line(Point(0, 0), Point(0, 0)) : Line(pl.points.front(), pl.points.back()); });

    sort_remove_duplicates(lines_touching_at_endpoints);

    std::vector<Intersection> intersections;
    {
        // Minimum lenght of an infill line to anchor. Very short lines cannot be trimmed from both sides,
        // it does not help to anchor extremely short infill lines, it consumes too much plastic while not adding
        // to the object rigidity.
        assert(scaled_offset > scaled_trim_distance);
        const double line_len_threshold_drop_both_sides    = scaled_offset * (2. / cos(PI / 6.) + 0.5) + SCALED_EPSILON;
        const double line_len_threshold_anchor_both_sides  = line_len_threshold_drop_both_sides + scaled_offset;
        const double line_len_threshold_drop_single_side   = scaled_offset * (1. / cos(PI / 6.) + 1.5) + SCALED_EPSILON;
        const double line_len_threshold_anchor_single_side = line_len_threshold_drop_single_side + scaled_offset;
        for (size_t line_idx = 0; line_idx < lines.size(); ++ line_idx) {
            Polyline    &line        = lines[line_idx];
            if (line.points.empty())
                continue;

            Point &front_point = line.points.front();
            Point &back_point  = line.points.back();

            // Find the nearest line from the start point of the line.
            std::optional<size_t> tjoint_front, tjoint_back;
            {
                auto has_tjoint = [&closest, line_idx, &rtree, &lines, &lines_src](const Point &pt) {
                    auto filter_t_joint = [line_idx, &lines_src, pt](const auto &item) { 
                        if (item.second != line_idx) {
                            // Verify that the point projects onto the line.
                            const Line  &line = lines_src[item.second];
                            const Vec2d  v  = (line.b - line.a).cast<double>();
                            const Vec2d  va = (pt - line.a).cast<double>();
                            const double l2 = v.squaredNorm();  // avoid a sqrt
                            if (l2 > 0.) {
                                const double t = va.dot(v);
                                return t > SCALED_EPSILON && t < l2 - SCALED_EPSILON;
                            }
                        }
                        return false;
                    };
                    closest.clear();
                    rtree.query(bgi::nearest(mk_rtree_point(pt), 1) && bgi::satisfies(filter_t_joint), std::back_inserter(closest));
                    std::optional<size_t> out;
                    if (! closest.empty()) {
                        const Polyline &pl = lines[closest.front().second];
                        if (pl.points.empty()) {
                            // The closest infill line was already dropped as it was too short.
                            // Such an infill line should not make a T-joint anyways.
    #if 0 // #ifndef NDEBUG
                            const auto &seg = closest.front().first;
                            struct Linef { Vec2d a; Vec2d b; };
                            Linef l { { bg::get<0, 0>(seg), bg::get<0, 1>(seg) }, { bg::get<1, 0>(seg), bg::get<1, 1>(seg) } };
                            assert(line_alg::distance_to_squared(l, Vec2d(pt.cast<double>())) > 1000 * 1000);
    #endif // NDEBUG
                        } else if (((Line)pl).distance_to_squared(pt) <= 1000 * 1000)
                            out = closest.front().second;
                    }
                    return out;
                };
                // Refuse to create a T-joint if the infill lines touch at their ends.
                auto filter_end_point_connections = [&lines_touching_at_endpoints, &lines, &line](std::optional<size_t> in) {
                    std::optional<size_t> out;
                    if (in) {
                        const Polyline *lo = &line;
                        const Polyline *hi = &lines[*in];
                        if (lo > hi)
                            std::swap(lo, hi);
                        if (! std::binary_search(lines_touching_at_endpoints.begin(), lines_touching_at_endpoints.end(), std::make_pair(lo, hi)))
                            // Not an end-point connection, it is a valid T-joint.
                            out = in;
                    }
                    return out;
                };
                tjoint_front = filter_end_point_connections(has_tjoint(front_point));
                tjoint_back  = filter_end_point_connections(has_tjoint(back_point));
            }

            int num_tjoints = int(tjoint_front.has_value()) + int(tjoint_back.has_value());
            if (num_tjoints > 0) {
                double line_len   = line.length();
                bool   drop       = false;
                bool   anchor     = false;
                if (num_tjoints == 1) {
                    // Connected to perimeters on a single side only, connected to another infill line on the other side.
                    drop   = line_len < line_len_threshold_drop_single_side;
                    anchor = line_len > line_len_threshold_anchor_single_side;
                } else {
                    // Not connected to perimeters at all, connected to two infill lines.
                    assert(num_tjoints == 2);                    
                    drop   = line_len < line_len_threshold_drop_both_sides;
                    anchor = line_len > line_len_threshold_anchor_both_sides;
                }
                if (drop) {
                    // Drop a very short line if connected to another infill line.
                    // Lines shorter than spacing are skipped because it is needed to shrink a line by the value of spacing.
                    // A shorter line than spacing could produce a degenerate polyline.
                    line.points.clear();
                } else if (anchor) {
                    if (tjoint_front) {
                        // T-joint of line's front point with the 'closest' line.
                        intersections.emplace_back(lines_src[*tjoint_front], lines_src[line_idx], &line, front_point, true);
                        assert(validate_intersection_t_joint(intersections.back()));
                    }
                    if (tjoint_back) {
                        // T-joint of line's back point with the 'closest' line.
                        intersections.emplace_back(lines_src[*tjoint_back],  lines_src[line_idx], &line, back_point,  false);
                        assert(validate_intersection_t_joint(intersections.back()));
                    }
                } else {
                    if (tjoint_front)
                        // T joint at the front at a 60 degree angle, the line is very short.
                        // Trim the front side.
                        front_point += ((scaled_trim_distance * 1.155) * (back_point - front_point).cast<double>().normalized()).cast<coord_t>();
                    if (tjoint_back)
                        // T joint at the front at a 60 degree angle, the line is very short.
                        // Trim the front side.
                        back_point  += ((scaled_trim_distance * 1.155) * (front_point - back_point).cast<double>().normalized()).cast<coord_t>();
                }
            }
        }
        // Remove those intersections, that point to a dropped line.
        for (auto it = intersections.begin(); it != intersections.end(); ) {
            assert(! lines[it->intersect_line - lines_src.data()].points.empty());
            if (lines[it->closest_line - lines_src.data()].points.empty()) {
                *it = intersections.back();
                intersections.pop_back();
            } else
                ++ it;
        }
    }
    assert(validate_intersections(intersections));

#ifdef ADAPTIVE_CUBIC_INFILL_DEBUG_OUTPUT
    static int iRun = 0;
    int iStep = 0;
    {
        Points pts;
        for (const Intersection &i : intersections)
            pts.emplace_back(i.intersect_point);
        export_infill_lines_to_svg(boundary, lines, debug_out_path("FillAdaptive-Tjoints-%d.svg", iRun++), pts);
    }
#endif /* ADAPTIVE_CUBIC_INFILL_DEBUG_OUTPUT */

    // Sort lexicographically by closest_line_idx and left/right orientation.
    std::sort(intersections.begin(), intersections.end(),
      [](const Intersection &i1, const Intersection &i2) {
            return (i1.closest_line == i2.closest_line) ?
                int(i1.left) < int(i2.left) :
                i1.closest_line < i2.closest_line;
        });

    std::vector<size_t> merged_with(lines.size());
    std::iota(merged_with.begin(), merged_with.end(), 0);

    // Appends the boundary polygon with all holes to rtree for detection to check whether hooks are not crossing the boundary
    {
        Point prev = boundary.contour.points.back();
        for (const Point &point : boundary.contour.points) {
            rtree.insert(std::make_pair(mk_rtree_seg(prev, point), poly_idx++));
            prev = point;
        }
        for (const Polygon &polygon : boundary.holes) {
            Point prev = polygon.points.back();
            for (const Point &point : polygon.points) {
                rtree.insert(std::make_pair(mk_rtree_seg(prev, point), poly_idx++));
                prev = point;
            }
        }
    }

    auto update_merged_polyline_idx = [&merged_with](size_t pl_idx) {
        // Update the polyline index to index which is merged
        for (size_t last = pl_idx;;) {
            size_t lower = merged_with[last];
            if (lower == last) {
                merged_with[pl_idx] = lower;
                return lower;
            }
            last = lower;
        }
        assert(false);
        return size_t(0);
    };
    auto update_merged_polyline = [&lines, update_merged_polyline_idx](Intersection& intersection) {
        // Update the polyline index to index which is merged
        size_t intersect_pl_idx = update_merged_polyline_idx(intersection.intersect_pl - lines.data());
        intersection.intersect_pl = &lines[intersect_pl_idx];
        // After polylines are merged, it is necessary to update "forward" based on if intersect_point is the first or the last point of intersect_pl.
        if (intersection.fresh()) {
            assert(intersection.intersect_pl->points.front() == intersection.intersect_point ||
                   intersection.intersect_pl->points.back() == intersection.intersect_point);
            intersection.front = intersection.intersect_pl->points.front() == intersection.intersect_point;
        }
    };

    // Merge polylines touching at their ends. This should be a very rare case, but it happens surprisingly often.
    for (auto it = lines_touching_at_endpoints.rbegin(); it != lines_touching_at_endpoints.rend(); ++ it) {
        Polyline *pl1 = const_cast<Polyline*>(it->first);
        Polyline *pl2 = const_cast<Polyline*>(it->second);
        assert(pl1 < pl2);
        // pl1 was visited for the 1st time.
        // pl2 may have alread been merged with another polyline, even with this one.
        pl2 = &lines[update_merged_polyline_idx(pl2 - lines.data())];
        assert(pl1 <= pl2);
        // Avoid closing a loop, ignore dropped infill lines.
        if (pl1 != pl2 && ! pl1->points.empty() && ! pl2->points.empty()) {
            // Merge the polylines.
            assert(pl1 < pl2);
            assert(pl1->points.size() >= 2);
            assert(pl2->points.size() >= 2);
            double d11 = (pl1->points.front() - pl2->points.front()).cast<double>().squaredNorm();
            double d12 = (pl1->points.front() - pl2->points.back()) .cast<double>().squaredNorm();
            double d21 = (pl1->points.back()  - pl2->points.front()).cast<double>().squaredNorm();
            double d22 = (pl1->points.back()  - pl2->points.back()) .cast<double>().squaredNorm();
            double d1min = std::min(d11, d12);
            double d2min = std::min(d21, d22);
            if (d1min < d2min) {
                pl1->reverse();
                if (d12 == d1min)
                    pl2->reverse();
            } else if (d22 == d2min)
                pl2->reverse();
            pl1->points.back() = (pl1->points.back() + pl2->points.front()) / 2;
            pl1->append(pl2->points.begin() + 1, pl2->points.end());
            pl2->points.clear();
            merged_with[pl2 - lines.data()] = pl1 - lines.data();
        }
    }

    // Keep intersect_line outside the loop, so it does not get reallocated.
    std::vector<std::pair<Intersection*, double>> intersect_line;
    for (size_t min_idx = 0; min_idx < intersections.size();) {
        intersect_line.clear();
        // All the nearest points (T-joints) ending at the same line are projected onto this line. Because of it, it can easily find the nearest point.
        {
            const Vec2d line_dir = intersections[min_idx].closest_line->vector().cast<double>();
            size_t max_idx = min_idx;
            for (; max_idx < intersections.size() && 
                    intersections[min_idx].closest_line == intersections[max_idx].closest_line &&
                    intersections[min_idx].left         == intersections[max_idx].left;
                    ++ max_idx)
                intersect_line.emplace_back(&intersections[max_idx], line_dir.dot(intersections[max_idx].intersect_point.cast<double>()));
            min_idx = max_idx;
            assert(intersect_line.size() > 0);
            // Sort the intersections along line_dir.
            std::sort(intersect_line.begin(), intersect_line.end(), [](const auto &i1, const auto &i2) { return i1.second < i2.second; });
        }

        if (intersect_line.size() == 1) {
            // Simple case: The current intersection is the only one touching its adjacent line.
            Intersection &first_i = *intersect_line.front().first;
            update_merged_polyline(first_i);
            if (first_i.fresh()) {
                // Try to connect left or right. If not enough space for hook_length, take the longer side.
#ifdef ADAPTIVE_CUBIC_INFILL_DEBUG_OUTPUT
                export_infill_lines_to_svg(boundary, lines, debug_out_path("FillAdaptive-add_hook0-pre-%d-%d.svg", iRun, iStep), { first_i.intersect_point });
#endif // ADAPTIVE_CUBIC_INFILL_DEBUG_OUTPUT
                add_hook(first_i, scaled_offset, hook_length, scaled_trim_distance, rtree, lines_src);
#ifdef ADAPTIVE_CUBIC_INFILL_DEBUG_OUTPUT
                export_infill_lines_to_svg(boundary, lines, debug_out_path("FillAdaptive-add_hook0-pre-%d-%d.svg", iRun, iStep), { first_i.intersect_point });
                ++ iStep;
#endif // ADAPTIVE_CUBIC_INFILL_DEBUG_OUTPUT
                first_i.used = true;
            }
            continue;
        }

        for (size_t first_idx = 0; first_idx < intersect_line.size(); ++ first_idx) {
            Intersection &first_i = *intersect_line[first_idx].first;
            update_merged_polyline(first_i);
            if (! first_i.fresh())
                // The intersection has been processed, or the polyline has been merged to another polyline.
                continue;

            // Get the previous or next intersection on the same line, pick the closer one.
            if (first_idx > 0)
                update_merged_polyline(*intersect_line[first_idx - 1].first);
            if (first_idx + 1 < intersect_line.size())
                update_merged_polyline(*intersect_line[first_idx + 1].first);
            Intersection &nearest_i = *get_nearest_intersection(intersect_line, first_idx);
            assert(first_i.closest_line == nearest_i.closest_line);
            assert(first_i.intersect_line != nearest_i.intersect_line);
            assert(first_i.intersect_line != first_i.closest_line);
            assert(nearest_i.intersect_line != first_i.closest_line);
            // A line between two intersections points
            Line offset_line = create_offset_line(Line(first_i.intersect_point, nearest_i.intersect_point), first_i, scaled_offset);
            // Check if both intersections lie on the offset_line and simultaneously get their points of intersecting.
            // These points are used as start and end of the hook
            Point first_i_point, nearest_i_point;
            bool could_connect = false;
            if (nearest_i.fresh()) {
                could_connect = first_i.intersect_line->intersection(offset_line, &first_i_point) &&
                                nearest_i.intersect_line->intersection(offset_line, &nearest_i_point);
                assert(could_connect);
            }
            Points &first_points  = first_i.intersect_pl->points;
            Points &second_points = nearest_i.intersect_pl->points;
            could_connect &= (nearest_i_point - first_i_point).cast<double>().squaredNorm() <= Slic3r::sqr(hook_length_max);
            if (could_connect) {
                // Both intersections are so close that their polylines can be connected.
                // Verify that no other infill line intersects this anchor line.
                closest.clear();
                rtree.query(
                    bgi::intersects(mk_rtree_seg(first_i_point, nearest_i_point)) &&
                    bgi::satisfies([&first_i, &nearest_i, &lines_src](const auto &item) 
                        { return item.second != first_i.intersect_line - lines_src.data() && item.second != nearest_i.intersect_line - lines_src.data(); }),
                    std::back_inserter(closest));
                could_connect = closest.empty();
#if 0
                // Avoid self intersections. Maybe it is better to trim the self intersection after the connection?
                if (could_connect && first_i.intersect_pl != nearest_i.intersect_pl) {
                    Line l(first_i_point, nearest_i_point);
                    could_connect = ! first_i.other_hook_intersects(l) && ! nearest_i.other_hook_intersects(l);
                }
#endif
            }
            bool connected = false;
            if (could_connect) {
#ifdef ADAPTIVE_CUBIC_INFILL_DEBUG_OUTPUT
                export_infill_lines_to_svg(boundary, lines, debug_out_path("FillAdaptive-connecting-pre-%d-%d.svg", iRun, iStep), { first_i.intersect_point, nearest_i.intersect_point });
#endif // ADAPTIVE_CUBIC_INFILL_DEBUG_OUTPUT
                // No other infill line intersects this anchor line. Extrude it as a whole.
                if (first_i.intersect_pl == nearest_i.intersect_pl) {
                    // Both intersections are on the same polyline, that means a loop is being closed.
                    assert(first_i.front != nearest_i.front);
                    if (! first_i.front)
                        std::swap(first_i_point, nearest_i_point);
                    first_points.front() = first_i_point;
                    first_points.back()  = nearest_i_point;
                    //FIXME trim the end of a closed loop a bit?
                    first_points.emplace(first_points.begin(), nearest_i_point);
                } else {
                    // Both intersections are on different polylines
                    Line  l(first_i_point, nearest_i_point);
                    l.translate((perp(first_i.closest_line->vector().cast<double>().normalized()) * (first_i.left ? scaled_trim_distance : - scaled_trim_distance)).cast<coord_t>());
                    Point pt_start, pt_end;
                    bool  trim_start = first_i  .intersect_pl->points.size() == 3 && first_i  .other_hook_intersects(l, pt_start);
                    bool  trim_end   = nearest_i.intersect_pl->points.size() == 3 && nearest_i.other_hook_intersects(l, pt_end);
                    first_points.reserve(first_points.size() + second_points.size());
                    if (first_i.front)
                        std::reverse(first_points.begin(), first_points.end());
                    if (trim_start)
                        first_points.front() = pt_start;
                    first_points.back() = first_i_point;
                    first_points.emplace_back(nearest_i_point);
                    if (nearest_i.front)
                        first_points.insert(first_points.end(), second_points.begin() + 1, second_points.end());
                    else
                        first_points.insert(first_points.end(), second_points.rbegin() + 1, second_points.rend());
                    if (trim_end)
                        first_points.back() = pt_end;
                    // Keep the polyline at the lower index slot.
                    if (first_i.intersect_pl < nearest_i.intersect_pl) {
                        second_points.clear();
                        merged_with[nearest_i.intersect_pl - lines.data()] = first_i.intersect_pl - lines.data();
                    } else {
                        second_points = std::move(first_points);
                        first_points.clear();
                        merged_with[first_i.intersect_pl - lines.data()] = nearest_i.intersect_pl - lines.data();
                    }
                }
                nearest_i.used = true;
                connected = true;
#ifdef ADAPTIVE_CUBIC_INFILL_DEBUG_OUTPUT
                export_infill_lines_to_svg(boundary, lines, debug_out_path("FillAdaptive-connecting-post-%d-%d.svg", iRun, iStep), { first_i.intersect_point, nearest_i.intersect_point });
#endif // ADAPTIVE_CUBIC_INFILL_DEBUG_OUTPUT
            }
            if (! connected) {
                // Try to connect left or right. If not enough space for hook_length, take the longer side.
#ifdef ADAPTIVE_CUBIC_INFILL_DEBUG_OUTPUT
                export_infill_lines_to_svg(boundary, lines, debug_out_path("FillAdaptive-add_hook-pre-%d-%d.svg", iRun, iStep), { first_i.intersect_point });
#endif // ADAPTIVE_CUBIC_INFILL_DEBUG_OUTPUT
                add_hook(first_i, scaled_offset, hook_length, scaled_trim_distance, rtree, lines_src);
#ifdef ADAPTIVE_CUBIC_INFILL_DEBUG_OUTPUT
                export_infill_lines_to_svg(boundary, lines, debug_out_path("FillAdaptive-add_hook-post-%d-%d.svg", iRun, iStep), { first_i.intersect_point });
#endif // ADAPTIVE_CUBIC_INFILL_DEBUG_OUTPUT
            }
#ifdef ADAPTIVE_CUBIC_INFILL_DEBUG_OUTPUT
            ++ iStep;
#endif ADAPTIVE_CUBIC_INFILL_DEBUG_OUTPUT
            first_i.used = true;
        }
    }

    Polylines polylines_out;
    polylines_out.reserve(polylines_out.size() + std::count_if(lines.begin(), lines.end(), [](const Polyline &pl) { return !pl.empty(); }));
    for (Polyline &pl : lines)
        if (!pl.empty()) polylines_out.emplace_back(std::move(pl));
    return polylines_out;
}

#ifndef NDEBUG
bool has_no_collinear_lines(const Polylines &polylines)
{
    // Create line end point lookup.
    struct LineEnd {
        LineEnd(const Polyline *line, bool start) : line(line), start(start) {}
        const Polyline *line;
        // Is it the start or end point?
        bool            start;
        const Point&    point() const { return start ? line->points.front() : line->points.back(); }
        const Point&    other_point() const { return start ? line->points.back() : line->points.front(); }
        LineEnd         other_end() const { return LineEnd(line, !start); }
        Vec2d           vec() const { return Vec2d((this->other_point() - this->point()).cast<double>()); }
        bool operator==(const LineEnd &rhs) const { return this->line == rhs.line && this->start == rhs.start; }
    };
    struct LineEndAccessor {
        const Point* operator()(const LineEnd &pt) const { return &pt.point(); }
    };
    typedef ClosestPointInRadiusLookup<LineEnd, LineEndAccessor> ClosestPointLookupType;
    ClosestPointLookupType closest_end_point_lookup(coord_t(1001. * sqrt(2.)));
    for (const Polyline& pl : polylines) {
//        assert(pl.points.size() == 2);
        auto line_start = LineEnd(&pl, true);
        auto line_end   = LineEnd(&pl, false);

        auto assert_not_collinear = [&closest_end_point_lookup](const LineEnd &line_start) {
            std::vector<std::pair<const LineEnd*, double>> hits = closest_end_point_lookup.find_all(line_start.point());
            for (const std::pair<const LineEnd*, double> &hit : hits)
                if ((line_start.point() - hit.first->point()).cwiseAbs().maxCoeff() <= 1000) {
                    // End points of the two lines are very close, they should have been merged together if they are collinear.
                    Vec2d v1 = line_start.vec();
                    Vec2d v2 = hit.first->vec();
                    Vec2d v1n = v1.normalized();
                    Vec2d v2n = v2.normalized();
                    // The vectors must not be collinear.
                    assert(std::abs(v1n.dot(v2n)) < cos(M_PI / 12.));
                }
        };
        assert_not_collinear(line_start);
        assert_not_collinear(line_end);

        closest_end_point_lookup.insert(line_start);
        closest_end_point_lookup.insert(line_end);
    }

    return true;
}
#endif

void Filler::_fill_surface_single(
    const FillParams &             params,
    unsigned int                   thickness_layers,
    const std::pair<float, Point> &direction,
    ExPolygon                      expolygon,
    Polylines                     &polylines_out) const
{
    assert (this->adapt_fill_octree);

    Polylines all_polylines;
    {
        // 3 contexts for three directions of infill lines
        std::array<FillContext, 3> contexts { 
            FillContext { *adapt_fill_octree, this->z, 0 },
            FillContext { *adapt_fill_octree, this->z, 1 },
            FillContext { *adapt_fill_octree, this->z, 2 }
        };
        // Generate the infill lines along the octree cells, merge touching lines of the same direction.
        size_t num_lines = 0;
        for (auto &context : contexts) {
            generate_infill_lines_recursive(context, adapt_fill_octree->root_cube, 0, int(adapt_fill_octree->cubes_properties.size()) - 1);
            num_lines += context.output_lines.size() + context.temp_lines.size();
        }

#if 0
        // Collect the lines, trim them by the expolygon.
        all_polylines.reserve(num_lines);
        auto boundary = to_polygons(expolygon);
        for (auto &context : contexts) {
            Polylines lines;
            lines.reserve(context.output_lines.size() + context.temp_lines.size());
            std::transform(context.output_lines.begin(), context.output_lines.end(), std::back_inserter(lines), [](const Line& l) { return Polyline{ l.a, l.b }; });
            for (const Line &l : context.temp_lines)
                if (l.a.x() != std::numeric_limits<coord_t>::max())
                    lines.push_back({ l.a, l.b });
            // Crop all polylines
            append(all_polylines, intersection_pl(std::move(lines), boundary));
        }
//        assert(has_no_collinear_lines(all_polylines));        
#else
        // Collect the lines.
        std::vector<Line> lines;
        lines.reserve(num_lines);
        for (auto &context : contexts) {
            append(lines, context.output_lines);
            for (const Line &line : context.temp_lines)
                if (line.a.x() != std::numeric_limits<coord_t>::max())
                    lines.emplace_back(line);
        }
        // Convert lines to polylines.
        all_polylines.reserve(lines.size());
        std::transform(lines.begin(), lines.end(), std::back_inserter(all_polylines), [](const Line& l) { return Polyline{ l.a, l.b }; });
        // Crop all polylines
        all_polylines = intersection_pl(std::move(all_polylines), to_polygons(expolygon));
#endif
    }

    // After intersection_pl some polylines with only one line are split into more lines
    for (Polyline &polyline : all_polylines) {
        //FIXME assert that all the points are collinear and in between the start and end point.
        if (polyline.points.size() > 2)
            polyline.points.erase(polyline.points.begin() + 1, polyline.points.end() - 1);
    }
//    assert(has_no_collinear_lines(all_polylines));

#ifdef ADAPTIVE_CUBIC_INFILL_DEBUG_OUTPUT
    {
        static int iRun = 0;
        export_infill_lines_to_svg(expolygon, all_polylines, debug_out_path("FillAdaptive-initial-%d.svg", iRun++));
    }
#endif /* ADAPTIVE_CUBIC_INFILL_DEBUG_OUTPUT */

<<<<<<< HEAD
    const auto hook_length = coord_t(std::min(scale_(this->get_spacing() * 5), scale_(params.anchor_length)));

    Polylines all_polylines_with_hooks = all_polylines.size() > 1 ? connect_lines_using_hooks(std::move(all_polylines), expolygon, this->get_spacing(), hook_length) : std::move(all_polylines);
=======
    const auto hook_length     = coordf_t(std::min<float>(std::numeric_limits<coord_t>::max(), scale_(params.anchor_length)));
    const auto hook_length_max = coordf_t(std::min<float>(std::numeric_limits<coord_t>::max(), scale_(params.anchor_length_max)));

    Polylines all_polylines_with_hooks = all_polylines.size() > 1 ? connect_lines_using_hooks(std::move(all_polylines), expolygon, this->spacing, hook_length, hook_length_max) : std::move(all_polylines);
>>>>>>> 30d7ef2c

#ifdef ADAPTIVE_CUBIC_INFILL_DEBUG_OUTPUT
    {
        static int iRun = 0;
        export_infill_lines_to_svg(expolygon, all_polylines_with_hooks, debug_out_path("FillAdaptive-hooks-%d.svg", iRun++));
    }
#endif /* ADAPTIVE_CUBIC_INFILL_DEBUG_OUTPUT */

    if (params.connection == InfillConnection::icNotConnected || all_polylines_with_hooks.size() <= 1)
        append(polylines_out, chain_polylines(std::move(all_polylines_with_hooks)));
    else
        connect_infill(std::move(all_polylines_with_hooks), expolygon, polylines_out, this->get_spacing(), params);

#ifdef ADAPTIVE_CUBIC_INFILL_DEBUG_OUTPUT
    {
        static int iRun = 0;
        export_infill_lines_to_svg(expolygon, polylines_out, debug_out_path("FillAdaptive-final-%d.svg", iRun ++));
    }
#endif /* ADAPTIVE_CUBIC_INFILL_DEBUG_OUTPUT */
}

static double bbox_max_radius(const BoundingBoxf3 &bbox, const Vec3d &center)
{
    const auto p = (bbox.min - center);
    const auto s = bbox.size();
    double r2max = 0.;
    for (int i = 0; i < 8; ++ i)
        r2max = std::max(r2max, (p + Vec3d(s.x() * double(i & 1), s.y() * double(i & 2), s.z() * double(i & 4))).squaredNorm());
    return sqrt(r2max);
}

static std::vector<CubeProperties> make_cubes_properties(double max_cube_edge_length, double line_spacing)
{
    max_cube_edge_length += EPSILON;

    std::vector<CubeProperties> cubes_properties;
    for (double edge_length = line_spacing * 2.;; edge_length *= 2.)
    {
        CubeProperties props{};
        props.edge_length = edge_length;
        props.height = edge_length * sqrt(3);
        props.diagonal_length = edge_length * sqrt(2);
        props.line_z_distance = edge_length / sqrt(3);
        props.line_xy_distance = edge_length / sqrt(6);
        cubes_properties.emplace_back(props);
        if (edge_length > max_cube_edge_length)
            break;
    }
    return cubes_properties;
}

static inline bool is_overhang_triangle(const Vec3d &a, const Vec3d &b, const Vec3d &c, const Vec3d &up)
{
    // Calculate triangle normal.
    auto n = (b - a).cross(c - b);
    return n.dot(up) > 0.707 * n.norm();
}

static void transform_center(Cube *current_cube, const Eigen::Matrix3d &rot)
{
#ifndef NDEBUG
    current_cube->center_octree = current_cube->center;
#endif // NDEBUG
    current_cube->center = rot * current_cube->center;
    for (auto *child : current_cube->children)
        if (child)
            transform_center(child, rot);
}

OctreePtr build_octree(
    // Mesh is rotated to the coordinate system of the octree.
    const indexed_triangle_set  &triangle_mesh,
    // Overhang triangles extracted from fill surfaces with stInternalBridge type,
    // rotated to the coordinate system of the octree.
    const std::vector<Vec3d>    &overhang_triangles, 
    coordf_t                     line_spacing,
    bool                         support_overhangs_only)
{
    assert(line_spacing > 0);
    assert(! std::isnan(line_spacing));

    BoundingBox3Base<Vec3f>     bbox(triangle_mesh.vertices);
    Vec3d                       cube_center      = bbox.center().cast<double>();
    std::vector<CubeProperties> cubes_properties = make_cubes_properties(double(bbox.size().maxCoeff()), line_spacing);
    auto                        octree           = OctreePtr(new Octree(cube_center, cubes_properties));

    if (cubes_properties.size() > 1) {
        Octree *octree_ptr = octree.get();
        double edge_length_half = 0.5 * cubes_properties.back().edge_length;
        Vec3d  diag_half(edge_length_half, edge_length_half, edge_length_half);
        int    max_depth = int(cubes_properties.size()) - 1;
        auto process_triangle = [octree_ptr, max_depth, diag_half](const Vec3d &a, const Vec3d &b, const Vec3d &c) {
            octree_ptr->insert_triangle(
                a, b, c,
                octree_ptr->root_cube,
                BoundingBoxf3(octree_ptr->root_cube->center - diag_half, octree_ptr->root_cube->center + diag_half),
                max_depth);
        };
        auto up_vector = support_overhangs_only ? Vec3d(transform_to_octree() * Vec3d(0., 0., 1.)) : Vec3d();
        for (auto &tri : triangle_mesh.indices) {
            auto a = triangle_mesh.vertices[tri[0]].cast<double>();
            auto b = triangle_mesh.vertices[tri[1]].cast<double>();
            auto c = triangle_mesh.vertices[tri[2]].cast<double>();
            if (! support_overhangs_only || is_overhang_triangle(a, b, c, up_vector))
                process_triangle(a, b, c);
        }
        for (size_t i = 0; i < overhang_triangles.size(); i += 3)
            process_triangle(overhang_triangles[i], overhang_triangles[i + 1], overhang_triangles[i + 2]);
        {
            // Transform the octree to world coordinates to reduce computation when extracting infill lines.
            auto rot = transform_to_world().toRotationMatrix();
            transform_center(octree->root_cube, rot);
            octree->origin = rot * octree->origin;
        }
    }

    return octree;
}

void Octree::insert_triangle(const Vec3d &a, const Vec3d &b, const Vec3d &c, Cube *current_cube, const BoundingBoxf3 &current_bbox, int depth)
{
    assert(current_cube);
    assert(depth > 0);

    // Squared radius of a sphere around the child cube.
    const double r2_cube = Slic3r::sqr(0.5 * this->cubes_properties[-- depth].height + EPSILON);

    for (size_t i = 0; i < 8; ++ i) {
        const Vec3d &child_center_dir = child_centers[i];
        // Calculate a slightly expanded bounding box of a child cube to cope with triangles touching a cube wall and other numeric errors.
        // We will rather densify the octree a bit more than necessary instead of missing a triangle.
        BoundingBoxf3 bbox;
        for (int k = 0; k < 3; ++ k) {
            if (child_center_dir[k] == -1.) {
                bbox.min[k] = current_bbox.min[k];
                bbox.max[k] = current_cube->center[k] + EPSILON;
            } else {
                bbox.min[k] = current_cube->center[k] - EPSILON;
                bbox.max[k] = current_bbox.max[k];
            }
        }
        Vec3d child_center = current_cube->center + (child_center_dir * (this->cubes_properties[depth].edge_length / 2.));
        //if (dist2_to_triangle(a, b, c, child_center) < r2_cube) {
        if (triangle_AABB_intersects(a, b, c, bbox)) {
            if (! current_cube->children[i])
                current_cube->children[i] = this->pool.construct(child_center);
            if (depth > 0)
                this->insert_triangle(a, b, c, current_cube->children[i], bbox, depth);
        }
    }
}

} // namespace FillAdaptive
} // namespace Slic3r<|MERGE_RESOLUTION|>--- conflicted
+++ resolved
@@ -848,7 +848,7 @@
                     }
                     return std::make_pair(static_cast<Polyline*>(nullptr), false);
                 };
-                auto collinear_front = collinear_segment(poly.points.front(), poly.points.back(),  &poly);
+                auto collinear_front = collinear_segment(poly.points.front(), poly.points.back(), &poly);
                 auto collinear_back  = collinear_segment(poly.points.back(),  poly.points.front(), &poly);
                 assert(! collinear_front.first || ! collinear_back.first || collinear_front.first != collinear_back.first);
                 if (collinear_front.first) {
@@ -916,18 +916,18 @@
                     rtree.query(bgi::nearest(mk_rtree_point(pt), 1) && bgi::satisfies(filter_t_joint), std::back_inserter(closest));
                     std::optional<size_t> out;
                     if (! closest.empty()) {
-                        const Polyline &pl = lines[closest.front().second];
-                        if (pl.points.empty()) {
-                            // The closest infill line was already dropped as it was too short.
-                            // Such an infill line should not make a T-joint anyways.
-    #if 0 // #ifndef NDEBUG
-                            const auto &seg = closest.front().first;
-                            struct Linef { Vec2d a; Vec2d b; };
-                            Linef l { { bg::get<0, 0>(seg), bg::get<0, 1>(seg) }, { bg::get<1, 0>(seg), bg::get<1, 1>(seg) } };
-                            assert(line_alg::distance_to_squared(l, Vec2d(pt.cast<double>())) > 1000 * 1000);
-    #endif // NDEBUG
-                        } else if (((Line)pl).distance_to_squared(pt) <= 1000 * 1000)
-                            out = closest.front().second;
+                    const Polyline &pl = lines[closest.front().second];
+                    if (pl.points.empty()) {
+                        // The closest infill line was already dropped as it was too short.
+                        // Such an infill line should not make a T-joint anyways.
+#if 0 // #ifndef NDEBUG
+                        const auto &seg = closest.front().first;
+                        struct Linef { Vec2d a; Vec2d b; };
+                        Linef l { { bg::get<0, 0>(seg), bg::get<0, 1>(seg) }, { bg::get<1, 0>(seg), bg::get<1, 1>(seg) } };
+                        assert(line_alg::distance_to_squared(l, Vec2d(pt.cast<double>())) > 1000 * 1000);
+#endif // NDEBUG
+                    } else if (((Line)pl).distance_to_squared(pt) <= 1000 * 1000)
+                        out = closest.front().second;
                     }
                     return out;
                 };
@@ -1384,16 +1384,10 @@
     }
 #endif /* ADAPTIVE_CUBIC_INFILL_DEBUG_OUTPUT */
 
-<<<<<<< HEAD
-    const auto hook_length = coord_t(std::min(scale_(this->get_spacing() * 5), scale_(params.anchor_length)));
-
-    Polylines all_polylines_with_hooks = all_polylines.size() > 1 ? connect_lines_using_hooks(std::move(all_polylines), expolygon, this->get_spacing(), hook_length) : std::move(all_polylines);
-=======
     const auto hook_length     = coordf_t(std::min<float>(std::numeric_limits<coord_t>::max(), scale_(params.anchor_length)));
     const auto hook_length_max = coordf_t(std::min<float>(std::numeric_limits<coord_t>::max(), scale_(params.anchor_length_max)));
 
-    Polylines all_polylines_with_hooks = all_polylines.size() > 1 ? connect_lines_using_hooks(std::move(all_polylines), expolygon, this->spacing, hook_length, hook_length_max) : std::move(all_polylines);
->>>>>>> 30d7ef2c
+    Polylines all_polylines_with_hooks = all_polylines.size() > 1 ? connect_lines_using_hooks(std::move(all_polylines), expolygon, this->get_spacing(), hook_length, hook_length_max) : std::move(all_polylines);
 
 #ifdef ADAPTIVE_CUBIC_INFILL_DEBUG_OUTPUT
     {
