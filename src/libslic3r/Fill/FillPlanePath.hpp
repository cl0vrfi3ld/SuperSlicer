--- conflicted
+++ resolved
@@ -36,10 +36,6 @@
         Polylines                       &polylines_out) const override;
 
     float _layer_angle(size_t idx) const override { return 0.f; }
-<<<<<<< HEAD
-    virtual bool  _centered() const = 0;
-    virtual Pointfs _generate(coord_t min_x, coord_t min_y, coord_t max_x, coord_t max_y, const double resolution) const = 0;
-=======
     virtual bool centered() const = 0;
 
     friend class InfillPolylineClipper;
@@ -63,8 +59,7 @@
         double          m_scale_out;
     };
 
-    virtual void generate(coord_t min_x, coord_t min_y, coord_t max_x, coord_t max_y, const double resolution, InfillPolylineOutput &output) = 0;
->>>>>>> 3284959e
+    virtual void generate(coord_t min_x, coord_t min_y, coord_t max_x, coord_t max_y, const double resolution, InfillPolylineOutput &output) const = 0;
 };
 
 class FillArchimedeanChords : public FillPlanePath
@@ -74,13 +69,8 @@
     ~FillArchimedeanChords() override = default;
 
 protected:
-<<<<<<< HEAD
-    bool  _centered() const override { return true; }
-    Pointfs _generate(coord_t min_x, coord_t min_y, coord_t max_x, coord_t max_y, const double resolution) const override;
-=======
     bool centered() const override { return true; }
-    void generate(coord_t min_x, coord_t min_y, coord_t max_x, coord_t max_y, const double resolution, InfillPolylineOutput &output) override;
->>>>>>> 3284959e
+    void generate(coord_t min_x, coord_t min_y, coord_t max_x, coord_t max_y, const double resolution, InfillPolylineOutput &output) const override;
 };
 
 class FillHilbertCurve : public FillPlanePath
@@ -90,13 +80,8 @@
     ~FillHilbertCurve() override = default;
 
 protected:
-<<<<<<< HEAD
-    bool  _centered() const override { return false; }
-    Pointfs _generate(coord_t min_x, coord_t min_y, coord_t max_x, coord_t max_y, const double resolution) const override;
-=======
     bool centered() const override { return false; }
-    void generate(coord_t min_x, coord_t min_y, coord_t max_x, coord_t max_y, const double resolution, InfillPolylineOutput &output) override;
->>>>>>> 3284959e
+    void generate(coord_t min_x, coord_t min_y, coord_t max_x, coord_t max_y, const double resolution, InfillPolylineOutput &output) const override;
 };
 
 class FillOctagramSpiral : public FillPlanePath
@@ -106,13 +91,8 @@
     ~FillOctagramSpiral() override = default;
 
 protected:
-<<<<<<< HEAD
-    bool  _centered() const override { return true; }
-    Pointfs _generate(coord_t min_x, coord_t min_y, coord_t max_x, coord_t max_y, const double resolution) const override;
-=======
     bool centered() const override { return true; }
     void generate(coord_t min_x, coord_t min_y, coord_t max_x, coord_t max_y, const double resolution, InfillPolylineOutput &output) override;
->>>>>>> 3284959e
 };
 
 } // namespace Slic3r
