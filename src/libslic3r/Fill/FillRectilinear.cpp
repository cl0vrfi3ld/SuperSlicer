///|/ Copyright (c) Prusa Research 2016 - 2023 Vojtěch Bubník @bubnikv, Lukáš Hejl @hejllukas, Lukáš Matěna @lukasmatena
///|/ Copyright (c) 2017 Eyal Soha
///|/
///|/ ported from lib/Slic3r/Fill/PlanePath.pm:
///|/ Copyright (c) Prusa Research 2016 Vojtěch Bubník @bubnikv
///|/ Copyright (c) Slic3r 2011 - 2014 Alessandro Ranellucci @alranel
///|/
///|/ PrusaSlicer is released under the terms of the AGPLv3 or higher
///|/
#include <stdlib.h>
#include <stdint.h>

#include <algorithm>
#include <cmath>
#include <limits>
#include <random>

#include <boost/container/small_vector.hpp>
#include <boost/log/trivial.hpp>
#include <boost/static_assert.hpp>
#include <boost/random/mersenne_twister.hpp>
#include <boost/random/uniform_int_distribution.hpp>
#include <boost/random/uniform_real_distribution.hpp>

#include "../ExtrusionEntityCollection.hpp"
#include "../ClipperUtils.hpp"
#include "../ExPolygon.hpp"
#include "../Geometry.hpp"
#include "../ShortestPath.hpp"
#include "../Surface.hpp"

#include "FillRectilinear.hpp"

// #define SLIC3R_DEBUG
// #define INFILL_DEBUG_OUTPUT

// Make assert active if SLIC3R_DEBUG
#ifdef SLIC3R_DEBUG
    #undef NDEBUG
    #include "SVG.hpp"
#endif

#if defined(SLIC3R_DEBUG) || defined(INFILL_DEBUG_OUTPUT)
    #include "SVG.hpp"
#endif

#include <cassert>

// We want our version of assert.
#include "../libslic3r.h"

namespace Slic3r {

// Having a segment of a closed polygon, calculate its Euclidian length.
// The segment indices seg1 and seg2 signify an end point of an edge in the forward direction of the loop,
// therefore the point p1 lies on poly.points[seg1-1], poly.points[seg1] etc.
static inline coordf_t segment_length(const Polygon &poly, size_t seg1, const Point &p1, size_t seg2, const Point &p2)
{
#ifdef SLIC3R_DEBUG
    // Verify that p1 lies on seg1. This is difficult to verify precisely,
    // but at least verify, that p1 lies in the bounding box of seg1.
    for (size_t i = 0; i < 2; ++ i) {
        size_t seg = (i == 0) ? seg1 : seg2;
        Point  px  = (i == 0) ? p1   : p2;
        Point  pa  = poly.points[((seg == 0) ? poly.points.size() : seg) - 1];
        Point  pb  = poly.points[seg];
        if (pa(0) > pb(0))
            std::swap(pa(0), pb(0));
        if (pa(1) > pb(1))
            std::swap(pa(1), pb(1));
        assert(px(0) >= pa(0) && px(0) <= pb(0));
        assert(px(1) >= pa(1) && px(1) <= pb(1));
    }
#endif /* SLIC3R_DEBUG */
    const Point *pPrev = &p1;
    const Point *pThis = NULL;
    coordf_t len = 0;
    if (seg1 <= seg2) {
        for (size_t i = seg1; i < seg2; ++ i, pPrev = pThis)
           len += (*pPrev - *(pThis = &poly.points[i])).cast<double>().norm();
    } else {
        for (size_t i = seg1; i < poly.points.size(); ++ i, pPrev = pThis)
           len += (*pPrev - *(pThis = &poly.points[i])).cast<double>().norm();
        for (size_t i = 0; i < seg2; ++ i, pPrev = pThis)
           len += (*pPrev - *(pThis = &poly.points[i])).cast<double>().norm();
    }
    len += (*pPrev - p2).cast<double>().norm();
    return len;
}

// Append a segment of a closed polygon to a polyline.
// The segment indices seg1 and seg2 signify an end point of an edge in the forward direction of the loop.
// Only insert intermediate points between seg1 and seg2.
static inline void polygon_segment_append(Points &out, const Polygon &polygon, size_t seg1, size_t seg2)
{
    if (seg1 == seg2) {
        // Nothing to append from this segment.
    } else if (seg1 < seg2) {
        // Do not append a point pointed to by seg2.
        out.insert(out.end(), polygon.points.begin() + seg1, polygon.points.begin() + seg2);
    } else {
        out.reserve(out.size() + seg2 + polygon.points.size() - seg1);
        out.insert(out.end(), polygon.points.begin() + seg1, polygon.points.end());
        // Do not append a point pointed to by seg2.
        out.insert(out.end(), polygon.points.begin(), polygon.points.begin() + seg2);
    }
}

// Append a segment of a closed polygon to a polyline.
// The segment indices seg1 and seg2 signify an end point of an edge in the forward direction of the loop,
// but this time the segment is traversed backward.
// Only insert intermediate points between seg1 and seg2.
static inline void polygon_segment_append_reversed(Points &out, const Polygon &polygon, size_t seg1, size_t seg2)
{
    if (seg1 >= seg2) {
        out.reserve(seg1 - seg2);
        for (size_t i = seg1; i > seg2; -- i)
            out.push_back(polygon.points[i - 1]);
    } else {
        // it could be, that seg1 == seg2. In that case, append the complete loop.
        out.reserve(out.size() + seg2 + polygon.points.size() - seg1);
        for (size_t i = seg1; i > 0; -- i)
            out.push_back(polygon.points[i - 1]);
        for (size_t i = polygon.points.size(); i > seg2; -- i)
            out.push_back(polygon.points[i - 1]);
    }
}

// Intersection point of a vertical line with a polygon segment.
struct SegmentIntersection
{
    // Index of a contour in ExPolygonWithOffset, with which this vertical line intersects.
    size_t      iContour{ 0 };
    // Index of a segment in iContour, with which this vertical line intersects.
    size_t      iSegment{ 0 };
    // y position of the intersection, rational number.
    int64_t     pos_p{ 0 };
    uint32_t    pos_q{ 1 };

    bool        is_hole{ false };

    coord_t     pos() const {
        // Division rounds both positive and negative down to zero.
        // Add half of q for an arithmetic rounding effect.
        int64_t p = pos_p;
        if (p < 0)
            p -= int64_t(pos_q>>1);
        else
            p += int64_t(pos_q>>1);
        return coord_t(p / int64_t(pos_q)); 
    }

    // Left vertical line / contour intersection point.
    // null if next_on_contour_vertical.
    int32_t	prev_on_contour{ 0 };
    // Right vertical line / contour intersection point.
    // If next_on_contour_vertical, then then next_on_contour contains next contour point on the same vertical line.
    int32_t	next_on_contour{ 0 };

    // Kind of intersection. With the original contour, or with the inner offestted contour?
    // A vertical segment will be at least intersected by OUTER_LOW, OUTER_HIGH,
    // but it could be intersected with OUTER_LOW, INNER_LOW, INNER_HIGH, OUTER_HIGH,
    // and there may be more than one pair of INNER_LOW, INNER_HIGH between OUTER_LOW, OUTER_HIGH.
    enum SegmentIntersectionType : char {
        UNKNOWN,
        OUTER_LOW,
        OUTER_HIGH,
        INNER_LOW,
        INNER_HIGH,
    };
    SegmentIntersectionType type{ UNKNOWN };

    enum class LinkType : uint8_t {
        // Horizontal link (left or right).
        Horizontal,
        // Vertical link, up.
        Up,
        // Vertical link, down.
        Down,
        // Phony intersection point has no link.
        Phony,
    };

    enum class LinkQuality : uint8_t {
        Invalid,
        Valid,
        // Valid link, but too long to be followed.
        TooLong,
    };

    // Kept grouped with other booleans for smaller memory footprint.
    LinkType 		prev_on_contour_type{ LinkType::Horizontal };
    LinkType 		next_on_contour_type{ LinkType::Horizontal };
    LinkQuality 	prev_on_contour_quality{ LinkQuality::Valid };
    LinkQuality 	next_on_contour_quality{ LinkQuality::Valid };

    // Was this segment along the y axis consumed?
    // Up means up along the vertical segment.
    bool consumed_vertical_up{ false };
    // Was a segment of the inner perimeter contour consumed?
    // Right means right from the vertical segment.
    bool consumed_perimeter_right{ false };

    // For the INNER_LOW type, this point may be connected to another INNER_LOW point following a perimeter contour.
    // For the INNER_HIGH type, this point may be connected to another INNER_HIGH point following a perimeter contour.
    // If INNER_LOW is connected to INNER_HIGH or vice versa,
    // one has to make sure the vertical infill line does not overlap with the connecting perimeter line.
    bool is_inner() const { return type == INNER_LOW  || type == INNER_HIGH; }
    bool is_outer() const { return type == OUTER_LOW  || type == OUTER_HIGH; }
    bool is_low  () const { return type == INNER_LOW  || type == OUTER_LOW; }
    bool is_high () const { return type == INNER_HIGH || type == OUTER_HIGH; }

    enum class Side {
        Left,
        Right
    };
    enum class Direction {
        Up,
        Down
    };

    bool 	has_left_horizontal()    		 	const { return this->prev_on_contour_type == LinkType::Horizontal; }
    bool 	has_right_horizontal()   		 	const { return this->next_on_contour_type == LinkType::Horizontal; }
    bool 	has_horizontal(Side side)		 	const { return side == Side::Left ? this->has_left_horizontal() : this->has_right_horizontal(); }

    bool 	has_left_vertical_up()   		 	const { return this->prev_on_contour_type == LinkType::Up; }
    bool 	has_left_vertical_down() 		 	const { return this->prev_on_contour_type == LinkType::Down; }
    bool 	has_left_vertical(Direction dir) 	const { return dir == Direction::Up ? this->has_left_vertical_up() : this->has_left_vertical_down(); }
    bool 	has_left_vertical()    	 		 	const { return this->has_left_vertical_up() || this->has_left_vertical_down(); }
    bool 	has_left_vertical_outside()			const { return this->is_low() ? this->has_left_vertical_down() : this->has_left_vertical_up(); }

    bool 	has_right_vertical_up()   			const { return this->next_on_contour_type == LinkType::Up; }
    bool 	has_right_vertical_down() 			const { return this->next_on_contour_type == LinkType::Down; }
    bool 	has_right_vertical(Direction dir) 	const { return dir == Direction::Up ? this->has_right_vertical_up() : this->has_right_vertical_down(); }
    bool 	has_right_vertical()    			const { return this->has_right_vertical_up() || this->has_right_vertical_down(); }
    bool 	has_right_vertical_outside()		const { return this->is_low() ? this->has_right_vertical_down() : this->has_right_vertical_up(); }

    bool 	has_vertical()						const { return this->has_left_vertical() || this->has_right_vertical(); }
    bool 	has_vertical(Side side)				const { return side == Side::Left ? this->has_left_vertical() : this->has_right_vertical(); }
    bool 	has_vertical_up()					const { return this->has_left_vertical_up() || this->has_right_vertical_up(); }
    bool 	has_vertical_down()					const { return this->has_left_vertical_down() || this->has_right_vertical_down(); }
    bool 	has_vertical(Direction dir)			const { return dir == Direction::Up ? this->has_vertical_up() : this->has_vertical_down(); }

    int 	left_horizontal()  					const { return this->has_left_horizontal() ? this->prev_on_contour : -1; }
    int 	right_horizontal()  				const { return this->has_right_horizontal() ? this->next_on_contour : -1; }
    int 	horizontal(Side side)  				const { return side == Side::Left ? this->left_horizontal() : this->right_horizontal(); }
    LinkQuality horizontal_quality(Side side)	const {
        assert(this->has_horizontal(side));
        return side == Side::Left ? this->prev_on_contour_quality : this->next_on_contour_quality;
    }

    int 	left_vertical_up()   		 		const { return this->has_left_vertical_up() ? this->prev_on_contour : -1; }
    int 	left_vertical_down()   		 		const { return this->has_left_vertical_down() ? this->prev_on_contour : -1; }
    int 	left_vertical(Direction dir) 		const { return (dir == Direction::Up ? this->has_left_vertical_up() : this->has_left_vertical_down()) ? this->prev_on_contour : -1; }
    int 	left_vertical()   			 		const { return this->has_left_vertical() ? this->prev_on_contour : -1; }
    int 	left_vertical_outside()				const { return this->is_low() ? this->left_vertical_down() : this->left_vertical_up(); }
    int 	right_vertical_up()   		 		const { return this->has_right_vertical_up() ? this->next_on_contour : -1; }
    int 	right_vertical_down()   	 		const { return this->has_right_vertical_down() ? this->next_on_contour : -1; }
    int 	right_vertical(Direction dir) 		const { return (dir == Direction::Up ? this->has_right_vertical_up() : this->has_right_vertical_down()) ? this->next_on_contour : -1; }
    int 	right_vertical()   			 		const { return this->has_right_vertical() ? this->next_on_contour : -1; }
    int 	right_vertical_outside()			const { return this->is_low() ? this->right_vertical_down() : this->right_vertical_up(); }

    int 	vertical_up(Side side)				const { return side == Side::Left ? this->left_vertical_up() : this->right_vertical_up(); }
    int 	vertical_down(Side side)			const { return side == Side::Left ? this->left_vertical_down() : this->right_vertical_down(); }
    int 	vertical_outside(Side side)			const { return side == Side::Left ? this->left_vertical_outside() : this->right_vertical_outside(); }
    // Returns -1 if there is no link up.
    int 	vertical_up()						const {
        return this->has_left_vertical_up() ? this->left_vertical_up() : this->right_vertical_up();
    }
    LinkQuality vertical_up_quality()			const {
        return this->has_left_vertical_up() ? this->prev_on_contour_quality : this->next_on_contour_quality;
    }
    // Returns -1 if there is no link down.
    int 	vertical_down()						const {
        //    	assert(! this->has_left_vertical_down() || ! this->has_right_vertical_down());
        return this->has_left_vertical_down() ? this->left_vertical_down() : this->right_vertical_down();
    }
    LinkQuality vertical_down_quality()			const {
        return this->has_left_vertical_down() ? this->prev_on_contour_quality : this->next_on_contour_quality;
    }
    int 	vertical_outside()					const { return this->is_low() ? this->vertical_down() : this->vertical_up(); }
    LinkQuality vertical_outside_quality()		const { return this->is_low() ? this->vertical_down_quality() : this->vertical_up_quality(); }

    // Compare two y intersection points given by rational numbers.
    // Note that the rational number is given as pos_p/pos_q, where pos_p is int64 and pos_q is uint32.
    // This function calculates pos_p * other.pos_q < other.pos_p * pos_q as a 48bit number.
    // We don't use 128bit intrinsic data types as these are usually not supported by 32bit compilers and
    // we don't need the full 128bit precision anyway.
    bool operator<(const SegmentIntersection &other) const
    {
        assert(pos_q > 0);
        assert(other.pos_q > 0);
        if (pos_p == 0 || other.pos_p == 0) {
            // Because the denominators are positive and one of the nominators is zero,
            // following simple statement holds.
            return pos_p < other.pos_p;
        } else {
            // None of the nominators is zero.
            int sign1 = (pos_p > 0) ? 1 : -1;
            int sign2 = (other.pos_p > 0) ? 1 : -1;
            int signs = sign1 * sign2;
            assert(signs == 1 || signs == -1);
            if (signs < 0) {
                // The nominators have different signs.
                return sign1 < 0;
            } else {
                // The nominators have the same sign.
                // Absolute values
                uint64_t p1, p2;
                if (sign1 > 0) {
                    p1 = uint64_t(pos_p);
                    p2 = uint64_t(other.pos_p);
                } else {
                    p1 = uint64_t(- pos_p);
                    p2 = uint64_t(- other.pos_p);
                };
                // Multiply low and high 32bit words of p1 by other_pos.q
                // 32bit x 32bit => 64bit
                // l_hi and l_lo overlap by 32 bits.
                uint64_t l_hi = (p1 >> 32) * uint64_t(other.pos_q);
                uint64_t l_lo = (p1 & 0xffffffffll) * uint64_t(other.pos_q);
                l_hi += (l_lo >> 32);
                uint64_t r_hi = (p2 >> 32) * uint64_t(pos_q);
                uint64_t r_lo = (p2 & 0xffffffffll) * uint64_t(pos_q);
                r_hi += (r_lo >> 32);
                // Compare the high 64 bits.
                if (l_hi == r_hi) {
                    // Compare the low 32 bits.
                    l_lo &= 0xffffffffll;
                    r_lo &= 0xffffffffll;
                    return (sign1 < 0) ? (l_lo > r_lo) : (l_lo < r_lo);
                }
                return (sign1 < 0) ? (l_hi > r_hi) : (l_hi < r_hi);
            }
        }
    }

    bool operator==(const SegmentIntersection &other) const 
    {
        assert(pos_q > 0);
        assert(other.pos_q > 0);
        if (pos_p == 0 || other.pos_p == 0) {
            // Because the denominators are positive and one of the nominators is zero,
            // following simple statement holds.
            return pos_p == other.pos_p;
        }

        // None of the nominators is zero, none of the denominators is zero.
        bool positive = pos_p > 0;
        if (positive != (other.pos_p > 0))
            return false;
        // The nominators have the same sign.
        // Absolute values
        uint64_t p1 = positive ? uint64_t(pos_p) : uint64_t(- pos_p);
        uint64_t p2 = positive ? uint64_t(other.pos_p) : uint64_t(- other.pos_p);
        // Multiply low and high 32bit words of p1 by other_pos.q
        // 32bit x 32bit => 64bit
        // l_hi and l_lo overlap by 32 bits.
        uint64_t l_lo = (p1 & 0xffffffffll) * uint64_t(other.pos_q);
        uint64_t r_lo = (p2 & 0xffffffffll) * uint64_t(pos_q);
        if (l_lo != r_lo)
            return false;
        uint64_t l_hi = (p1 >> 32) * uint64_t(other.pos_q);
        uint64_t r_hi = (p2 >> 32) * uint64_t(pos_q);
        return l_hi + (l_lo >> 32) == r_hi + (r_lo >> 32);
    }
};
static_assert(sizeof(SegmentIntersection::pos_q) == 4, "SegmentIntersection::pos_q has to be 32bit long!");

// A vertical line with intersection points with polygons.
struct SegmentedIntersectionLine
{
    // Index of this vertical intersection line.
    size_t                              idx;
    // x position of this vertical intersection line.
    coord_t                             pos;
    // List of intersection points with polygons, sorted increasingly by the y axis.
    std::vector<SegmentIntersection>    intersections;
};

static SegmentIntersection phony_outer_intersection(SegmentIntersection::SegmentIntersectionType type, coord_t pos)
{
    assert(type == SegmentIntersection::OUTER_LOW || type == SegmentIntersection::OUTER_HIGH);
    SegmentIntersection out;
    // Invalid contour & segment.
    out.iContour                = std::numeric_limits<size_t>::max();
    out.iSegment                = std::numeric_limits<size_t>::max();
    out.pos_p                   = pos;
    out.type                    = type;
    // Invalid prev / next.
    out.prev_on_contour         = -1;
    out.next_on_contour         = -1;
    out.prev_on_contour_type    = SegmentIntersection::LinkType::Phony;
    out.next_on_contour_type    = SegmentIntersection::LinkType::Phony;
    out.prev_on_contour_quality = SegmentIntersection::LinkQuality::Invalid;
    out.next_on_contour_quality = SegmentIntersection::LinkQuality::Invalid;
    return out;
}

// A container maintaining an expolygon with its inner offsetted polygon.
// The purpose of the inner offsetted polygon is to provide segments to connect the infill lines.
struct ExPolygonWithOffset
{
public:
    ExPolygonWithOffset(
        const ExPolygon &expolygon,
        float   angle,
        coord_t aoffset1,
        // If the 2nd offset is zero, then it is ignored and only OUTER_LOW / OUTER_HIGH intersections are
        // populated into vertical intersection lines.
        coord_t aoffset2 = 0)
    {
        // Copy and rotate the source polygons.
        polygons_src = expolygon;
        if (angle != 0.f) {
            polygons_src.contour.rotate(angle);
            for (Polygon& hole : polygons_src.holes)
                hole.rotate(angle);
        }

        double miterLimit = DefaultMiterLimit;
        // for the infill pattern, don't cut the corners.
        // default miterLimt = 3
        //double miterLimit = 10.;
        // FIXME: Resolve properly the cases when it is constructed with aoffset1 = 0 and aoffset2 = 0,
        //        that is used in sample_grid_pattern() for Lightning infill.
        // assert(aoffset1 < 0);
        assert(aoffset2 <= 0);
        // assert(aoffset2 == 0 || aoffset2 < aoffset1);
//        bool sticks_removed = 
        remove_sticks(polygons_src);
<<<<<<< HEAD
        //        if (sticks_removed) BOOST_LOG_TRIVIAL(error) << "Sticks removed!";
        polygons_outer = aoffset1 == 0 ? polygons_src : offset(polygons_src, float(aoffset1), ClipperLib::jtMiter, miterLimit);
=======
//        if (sticks_removed) BOOST_LOG_TRIVIAL(error) << "Sticks removed!";
        polygons_outer = aoffset1 == 0 ? to_polygons(polygons_src) : offset(polygons_src, float(aoffset1), ClipperLib::jtMiter, miterLimit);
>>>>>>> 3284959e
        if (aoffset2 < 0)
            polygons_inner = shrink(polygons_outer, float(aoffset1 - aoffset2), ClipperLib::jtMiter, miterLimit);
        // Filter out contours with zero area or small area, contours with 2 points only.
        const double min_area_threshold = 0.01 * aoffset2 * aoffset2;
        remove_small(polygons_outer, min_area_threshold);
        remove_small(polygons_inner, min_area_threshold);
        remove_sticks(polygons_outer);
        remove_sticks(polygons_inner);
        n_contours_outer = polygons_outer.size();
        n_contours_inner = polygons_inner.size();
        n_contours = n_contours_outer + n_contours_inner;
        polygons_ccw.assign(n_contours, false);
        for (size_t i = 0; i < n_contours; ++ i) {
            contour(i).remove_duplicate_points();
            assert(! contour(i).has_duplicate_points());
            polygons_ccw[i] = Slic3r::Geometry::is_ccw(contour(i));
        }
    }

    ExPolygonWithOffset(const ExPolygonWithOffset& rhs, float angle) : ExPolygonWithOffset(rhs) {
        if (angle != 0.f) {
            this->polygons_src.contour.rotate(angle);
            for (Polygon& hole : this->polygons_src.holes)
                hole.rotate(angle);
            for (Polygon& poly : this->polygons_outer)
                poly.rotate(angle);
            for (Polygon& poly : this->polygons_inner)
                poly.rotate(angle);
        }
    }

    // Any contour with offset1
    bool             is_contour_outer(size_t idx) const { return idx < n_contours_outer; }
    // Any contour with offset2
    bool             is_contour_inner(size_t idx) const { return idx >= n_contours_outer; }

    const Polygon&   contour(size_t idx) const 
        { return is_contour_outer(idx) ? polygons_outer[idx] : polygons_inner[idx - n_contours_outer]; }

    Polygon&         contour(size_t idx)
        { return is_contour_outer(idx) ? polygons_outer[idx] : polygons_inner[idx - n_contours_outer]; }

    bool             is_contour_ccw(size_t idx) const { return polygons_ccw[idx]; }

    BoundingBox      bounding_box_src() const 
        { return get_extents(polygons_src); }
    BoundingBox      bounding_box_outer() const 
        { return get_extents(polygons_outer); }
    BoundingBox      bounding_box_inner() const 
        { return get_extents(polygons_inner); }

#ifdef SLIC3R_DEBUG
    void export_to_svg(Slic3r::SVG &svg) {
        svg.draw_outline(polygons_src,   "black");
        svg.draw_outline(polygons_outer, "green");
        svg.draw_outline(polygons_inner, "brown");
    }
#endif /* SLIC3R_DEBUG */

    ExPolygon        polygons_src;
    Polygons         polygons_outer;
    Polygons         polygons_inner;

    size_t           n_contours_outer;
    size_t           n_contours_inner;
    size_t           n_contours;

protected:
    // For each polygon of polygons_inner, remember its orientation.
    std::vector<unsigned char> polygons_ccw;
};

static inline int distance_of_segmens(const Polygon &poly, size_t seg1, size_t seg2, bool forward)
{
    int d = int(seg2) - int(seg1);
    if (! forward)
        d = - d;
    if (d < 0)
        d += int(poly.points.size());
    return d;
}
// Find an intersection on a previous line, but return -1, if the connecting segment of a perimeter was already extruded.
static inline bool intersection_on_prev_next_vertical_line_valid(
    const std::vector<SegmentedIntersectionLine>& segs,
    size_t                                         iVerticalLine,
    size_t                                         iIntersection,
    SegmentIntersection::Side                      side)
{
    const SegmentedIntersectionLine& vline_this = segs[iVerticalLine];
    const SegmentIntersection& it_this = vline_this.intersections[iIntersection];
    if (it_this.has_vertical(side))
        // Not the first intersection along the contor. This intersection point
        // has been preceded by an intersection point along the vertical line.
        return false;
    int iIntersectionOther = it_this.horizontal(side);
    if (iIntersectionOther == -1)
        return false;
    assert(side == SegmentIntersection::Side::Right ? (iVerticalLine + 1 < segs.size()) : (iVerticalLine > 0));
    const SegmentedIntersectionLine& vline_other = segs[side == SegmentIntersection::Side::Right ? (iVerticalLine + 1) : (iVerticalLine - 1)];
    const SegmentIntersection& it_other = vline_other.intersections[iIntersectionOther];
    assert(it_other.is_inner());
    assert(iIntersectionOther > 0 && size_t(iIntersectionOther + 1) < vline_other.intersections.size());
    // Is iIntersectionOther at the boundary of a vertical segment?
    const SegmentIntersection& it_other2 = vline_other.intersections[it_other.is_low() ? iIntersectionOther - 1 : iIntersectionOther + 1];
    if (it_other2.is_inner())
        // Cannot follow a perimeter segment into the middle of another vertical segment.
        // Only perimeter segments connecting to the end of a vertical segment are followed.
        return false;
    assert(it_other.is_low() == it_other2.is_low());
    if (it_this.horizontal_quality(side) != SegmentIntersection::LinkQuality::Valid)
        return false;
    if (side == SegmentIntersection::Side::Right ? it_this.consumed_perimeter_right : it_other.consumed_perimeter_right)
        // This perimeter segment was already consumed.
        return false;
    if (it_other.is_low() ? it_other.consumed_vertical_up : vline_other.intersections[iIntersectionOther - 1].consumed_vertical_up)
        // This vertical segment was already consumed.
        return false;
#if 0
    if (it_other.vertical_outside() != -1 && it_other.vertical_outside_quality() == SegmentIntersection::LinkQuality::Valid)
        // Landed inside a vertical run. Stop here.
        return false;
#endif
    return true;
}

static inline bool intersection_on_prev_vertical_line_valid(
    const std::vector<SegmentedIntersectionLine>& segs,
    size_t                                         iVerticalLine,
    size_t                                         iIntersection)
{
    return intersection_on_prev_next_vertical_line_valid(segs, iVerticalLine, iIntersection, SegmentIntersection::Side::Left);
}

static inline bool intersection_on_next_vertical_line_valid(
    const std::vector<SegmentedIntersectionLine>& segs,
    size_t                                         iVerticalLine,
    size_t                                         iIntersection)
{
    return intersection_on_prev_next_vertical_line_valid(segs, iVerticalLine, iIntersection, SegmentIntersection::Side::Right);
}

// Measure an Euclidian length of a perimeter segment when going from iIntersection to iIntersection2.
static inline coordf_t measure_perimeter_horizontal_segment_length(
    const ExPolygonWithOffset& poly_with_offset,
    const std::vector<SegmentedIntersectionLine>& segs,
    size_t                                         iVerticalLine,
    size_t                                         iIntersection,
    size_t                                         iIntersection2)
{
    size_t                           iVerticalLineOther = iVerticalLine + 1;
    assert(iVerticalLineOther < segs.size());
    const SegmentedIntersectionLine& vline = segs[iVerticalLine];
    const SegmentIntersection& it = vline.intersections[iIntersection];
    const SegmentedIntersectionLine& vline2 = segs[iVerticalLineOther];
    const SegmentIntersection& it2 = vline2.intersections[iIntersection2];
    assert(it.iContour == it2.iContour);
    const Polygon& poly = poly_with_offset.contour(it.iContour);
    //    const bool                       ccw    = poly_with_offset.is_contour_ccw(vline.iContour);
    assert(it.type == it2.type);
    assert(it.iContour == it2.iContour);

    Point p1(vline.pos, it.pos());
    Point p2(vline2.pos, it2.pos());
    return it.is_low() ?
        segment_length(poly, it.iSegment, p1, it2.iSegment, p2) :
        segment_length(poly, it2.iSegment, p2, it.iSegment, p1);
}

// Append the points of a perimeter segment when going from iIntersection to iIntersection2.
// The first point (the point of iIntersection) will not be inserted,
// the last point will be inserted.
static inline void emit_perimeter_prev_next_segment(
    const ExPolygonWithOffset                     &poly_with_offset,
    const std::vector<SegmentedIntersectionLine>  &segs,
    size_t                                         iVerticalLine,
    size_t                                         iInnerContour,
    size_t                                         iIntersection,
    size_t                                         iIntersection2,
    Polyline                                      &out,
    bool                                           dir_is_next)
{
    size_t iVerticalLineOther = iVerticalLine;
    if (dir_is_next) {
        ++ iVerticalLineOther;
        assert(iVerticalLineOther < segs.size());
    } else {
        assert(iVerticalLineOther > 0);
        -- iVerticalLineOther;
    }

    const SegmentedIntersectionLine &il     = segs[iVerticalLine];
    const SegmentIntersection       &itsct  = il.intersections[iIntersection];
    const SegmentedIntersectionLine &il2    = segs[iVerticalLineOther];
    const SegmentIntersection       &itsct2 = il2.intersections[iIntersection2];
    const Polygon                   &poly   = poly_with_offset.contour(iInnerContour);
//    const bool                       ccw    = poly_with_offset.is_contour_ccw(iInnerContour);
    assert(itsct.type == itsct2.type);
    assert(itsct.iContour == itsct2.iContour);
    assert(itsct.is_inner());
    const bool                       forward = itsct.is_low() == dir_is_next;
    // Do not append the first point.
    // out.points.push_back(Point(il.pos, itsct.pos));
    if (forward)
        polygon_segment_append(out.points, poly, itsct.iSegment, itsct2.iSegment);
    else
        polygon_segment_append_reversed(out.points, poly, itsct.iSegment, itsct2.iSegment);
    // Append the last point.
    out.points.push_back(Point(il2.pos, itsct2.pos()));
}

static inline coordf_t measure_perimeter_segment_on_vertical_line_length(
    const ExPolygonWithOffset& poly_with_offset,
    const std::vector<SegmentedIntersectionLine>& segs,
    size_t                                         iVerticalLine,
    size_t                                         iIntersection,
    size_t                                         iIntersection2,
    bool                                           forward)
{
    const SegmentedIntersectionLine& il = segs[iVerticalLine];
    const SegmentIntersection& itsct = il.intersections[iIntersection];
    const SegmentIntersection& itsct2 = il.intersections[iIntersection2];
    const Polygon& poly = poly_with_offset.contour(itsct.iContour);
    assert(itsct.is_inner() == itsct2.is_inner());
    assert(itsct.type != itsct2.type);
    assert(itsct.iContour == itsct2.iContour);
    Point p1(il.pos, itsct.pos());
    Point p2(il.pos, itsct2.pos());
    return forward ?
        segment_length(poly, itsct.iSegment, p1, itsct2.iSegment, p2) :
        segment_length(poly, itsct2.iSegment, p2, itsct.iSegment, p1);
}

// Append the points of a perimeter segment when going from iIntersection to iIntersection2.
// The first point (the point of iIntersection) will not be inserted,
// the last point will be inserted.
static inline void emit_perimeter_segment_on_vertical_line(
    const ExPolygonWithOffset                     &poly_with_offset,
    const std::vector<SegmentedIntersectionLine>  &segs,
    size_t                                         iVerticalLine,
    size_t                                         iInnerContour,
    size_t                                         iIntersection,
    size_t                                         iIntersection2,
    Polyline                                      &out,
    bool                                           forward)
{
    const SegmentedIntersectionLine &il = segs[iVerticalLine];
    const SegmentIntersection       &itsct = il.intersections[iIntersection];
    const SegmentIntersection       &itsct2 = il.intersections[iIntersection2];
    const Polygon                   &poly = poly_with_offset.contour(iInnerContour);
    assert(itsct.is_inner());
    assert(itsct2.is_inner());
    assert(itsct.type != itsct2.type);
    assert(itsct.iContour == iInnerContour);
    assert(itsct.iContour == itsct2.iContour);
    // Do not append the first point.
    // out.points.push_back(Point(il.pos, itsct.pos));
    if (forward)
        polygon_segment_append(out.points, poly, itsct.iSegment, itsct2.iSegment);
    else
        polygon_segment_append_reversed(out.points, poly, itsct.iSegment, itsct2.iSegment);
    // Append the last point.
    out.points.push_back(Point(il.pos, itsct2.pos()));
}

//TBD: For precise infill, measure the area of a slab spanned by an infill line.
/*
static inline float measure_outer_contour_slab(
    const ExPolygonWithOffset                     &poly_with_offset,
    const std::vector<SegmentedIntersectionLine>  &segs,
    size_t                                         i_vline,
    size_t                                         iIntersection)
{
    const SegmentedIntersectionLine &il     = segs[i_vline];
    const SegmentIntersection       &itsct  = il.intersections[i_vline];
    const SegmentIntersection       &itsct2 = il.intersections[iIntersection2];
    const Polygon                   &poly   = poly_with_offset.contour((itsct.iContour);
    assert(itsct.is_outer());
    assert(itsct2.is_outer());
    assert(itsct.type != itsct2.type);
    assert(itsct.iContour == itsct2.iContour);
    if (! itsct.is_outer() || ! itsct2.is_outer() || itsct.type == itsct2.type || itsct.iContour != itsct2.iContour)
        // Error, return zero area.
        return 0.f;

    // Find possible connection points on the previous / next vertical line.
    int iPrev = intersection_on_prev_vertical_line(poly_with_offset, segs, i_vline, itsct.iContour, i_intersection);
    int iNext = intersection_on_next_vertical_line(poly_with_offset, segs, i_vline, itsct.iContour, i_intersection);
    // Find possible connection points on the same vertical line.
    int iAbove = iBelow = -1;
    // Does the perimeter intersect the current vertical line above intrsctn?
    for (size_t i = i_intersection + 1; i + 1 < seg.intersections.size(); ++ i)
        if (seg.intersections[i].iContour == itsct.iContour)
            { iAbove = i; break; }
    // Does the perimeter intersect the current vertical line below intrsctn?
    for (int i = int(i_intersection) - 1; i > 0; -- i)
        if (seg.intersections[i].iContour == itsct.iContour)
            { iBelow = i; break; }

    if (iSegAbove != -1 && seg.intersections[iAbove].type == SegmentIntersection::OUTER_HIGH) {
        // Invalidate iPrev resp. iNext, if the perimeter crosses the current vertical line earlier than iPrev resp. iNext.
        // The perimeter contour orientation.
        const Polygon &poly = poly_with_offset.contour(itsct.iContour);
        {
            int d_horiz = (iPrev  == -1) ? std::numeric_limits<int>::max() :
                distance_of_segmens(poly, segs[i_vline-1].intersections[iPrev].iSegment, itsct.iSegment, true);
            int d_down  = (iBelow == -1) ? std::numeric_limits<int>::max() :
                distance_of_segmens(poly, iSegBelow, itsct.iSegment, true);
            int d_up    = (iAbove == -1) ? std::numeric_limits<int>::max() :
                distance_of_segmens(poly, iSegAbove, itsct.iSegment, true);
            if (intrsection_type_prev == INTERSECTION_TYPE_OTHER_VLINE_OK && d_horiz > std::min(d_down, d_up))
                // The vertical crossing comes eralier than the prev crossing.
                // Disable the perimeter going back.
                intrsection_type_prev = INTERSECTION_TYPE_OTHER_VLINE_NOT_FIRST;
            if (d_up > std::min(d_horiz, d_down))
                // The horizontal crossing comes earlier than the vertical crossing.
                vert_seg_dir_valid_mask &= ~DIR_BACKWARD;
        }
        {
            int d_horiz = (iNext     == -1) ? std::numeric_limits<int>::max() :
                distance_of_segmens(poly, itsct.iSegment, segs[i_vline+1].intersections[iNext].iSegment, true);
            int d_down  = (iSegBelow == -1) ? std::numeric_limits<int>::max() :
                distance_of_segmens(poly, itsct.iSegment, iSegBelow, true);
            int d_up    = (iSegAbove == -1) ? std::numeric_limits<int>::max() :
                distance_of_segmens(poly, itsct.iSegment, iSegAbove, true);
            if (d_up > std::min(d_horiz, d_down))
                // The horizontal crossing comes earlier than the vertical crossing.
                vert_seg_dir_valid_mask &= ~DIR_FORWARD;
        }
    }
}
*/

void
FillRectilinear::init_spacing(coordf_t spacing, const FillParams& params)
{
    Fill::init_spacing(spacing, params);
    //remove this code path becaus it's only really useful for squares at 45° and it override a setting
    // define flow spacing according to requested density
    //if (params.full_infill() && !params.dont_adjust) {
    //    this->spacing = unscaled(this->_adjust_solid_spacing(bounding_box.size()(0), _line_spacing_for_density(params.density)));
    //}
}

enum DirectionMask
{
    DIR_FORWARD  = 1,
    DIR_BACKWARD = 2
};

size_t compute_n_vlines(const BoundingBox& bounding_box, coord_t line_spacing)
{
    // n_vlines = ceil(bbox_width / line_spacing)
    return  1 + (bounding_box.max.x() - bounding_box.min.x() - 10) / line_spacing;
}
coord_t compute_x0(const FillParams& params, const BoundingBox& bounding_box, coord_t line_spacing)
{
    coord_t x0 = bounding_box.min.x();
    if (params.flow.bridge() && params.bridge_offset >= 0) {
        x0 += params.bridge_offset;
    } else if (params.full_infill())
        x0 += (line_spacing + coord_t(SCALED_EPSILON)) / 2;
    return x0;
}

// Intersect a set of equally spaced vertical lines with expolygon.
std::vector<SegmentedIntersectionLine> vert_lines_for_polygon(const ExPolygonWithOffset &poly_with_offset, const BoundingBox &bounding_box, size_t n_vlines, coord_t x0, coord_t line_spacing)
{

#ifdef SLIC3R_DEBUG
    static int iRun = 0;
    BoundingBox bbox_svg = poly_with_offset.bounding_box_outer();
    ::Slic3r::SVG svg(debug_out_path("FillRectilinear2-%d.svg", iRun), bbox_svg); // , scale_(1.));
    poly_with_offset.export_to_svg(svg);
    {
        ::Slic3r::SVG svg(debug_out_path("FillRectilinear2-initial-%d.svg", iRun), bbox_svg); // , scale_(1.));
        poly_with_offset.export_to_svg(svg);
    }
    iRun ++;
#endif /* SLIC3R_DEBUG */

    // For each contour
    // Allocate storage for the segments.
    std::vector<SegmentedIntersectionLine> segs(n_vlines, SegmentedIntersectionLine());
    for (size_t i = 0; i < n_vlines; ++ i) {
        segs[i].idx = i;
        segs[i].pos = x0 + i * line_spacing;
    }
    for (size_t iContour = 0; iContour < poly_with_offset.n_contours; ++ iContour) {
        const Points &contour = poly_with_offset.contour(iContour).points;
        bool is_hole = poly_with_offset.contour(iContour).is_clockwise();
        if (contour.size() < 2)
            continue;
        // For each segment
        for (size_t iSegment = 0; iSegment < contour.size(); ++ iSegment) {
            size_t iPrev = ((iSegment == 0) ? contour.size() : iSegment) - 1;
            const Point &p1 = contour[iPrev];
            const Point &p2 = contour[iSegment];
            // Which of the equally spaced vertical lines is intersected by this segment?
            coord_t l = p1(0);
            coord_t r = p2(0);
            if (l > r)
                std::swap(l, r);
            // il, ir are the left / right indices of vertical lines intersecting a segment
            int il = (l - x0) / line_spacing;
            while (il * line_spacing + x0 < l)
                ++ il;
            il = std::max(int(0), il);
            int ir = (r - x0 + line_spacing) / line_spacing;
            while (ir * line_spacing + x0 > r)
                -- ir;
            ir = std::min(int(segs.size()) - 1, ir);
            if (il > ir)
                // No vertical line intersects this segment.
                continue;
            assert(il >= 0 && size_t(il) < segs.size());
            assert(ir >= 0 && size_t(ir) < segs.size());
            for (int i = il; i <= ir; ++ i) {
                coord_t this_x = segs[i].pos;
                assert(this_x == i * line_spacing + x0);
                SegmentIntersection is;
                is.iContour = iContour;
                is.iSegment = iSegment;
                is.is_hole = is_hole;
                assert(l <= this_x);
                assert(r >= this_x);
                // Calculate the intersection position in y axis. x is known.
                if (p1.x() == this_x) {
                    if (p2.x() == this_x) {
                        // Ignore strictly vertical segments.
                        continue;
                    }
                    const Point &p0 = prev_value_modulo(iPrev, contour);
                    if (int64_t(p0.x() - p1.x()) * int64_t(p2.x() - p1.x()) > 0) {
                        // Ignore points of a contour touching the infill line from one side.
                        continue;
                    }
                    is.pos_p = p1.y();
                    is.pos_q = 1;
                } else if (p2.x() == this_x) {
                    const Point &p3 = next_value_modulo(iSegment, contour);
                    if (int64_t(p3.x() - p2.x()) * int64_t(p1.x() - p2.x()) > 0) {
                        // Ignore points of a contour touching the infill line from one side.
                        continue;
                    }
                    is.pos_p = p2.y();
                    is.pos_q = 1;
                } else {
                    // First calculate the intersection parameter 't' as a rational number with non negative denominator.
                    if (p2.x() > p1.x()) {
                        is.pos_p = this_x - p1.x();
                        is.pos_q = p2.x() - p1.x();
                    } else {
                        is.pos_p = p1.x() - this_x;
                        is.pos_q = p1.x() - p2.x();
                    }
                    assert(is.pos_q > 1);
                    assert(is.pos_p > 0 && is.pos_p < is.pos_q);
                    // Make an intersection point from the 't'.
                    is.pos_p *= int64_t(p2.y() - p1.y());
                    is.pos_p += p1.y() * int64_t(is.pos_q);
                }
                // +-1 to take rounding into account.
                assert(is.pos() + 1 >= std::min(p1.y(), p2.y()));
                assert(is.pos() <= std::max(p1.y(), p2.y()) + 1);
                segs[i].intersections.push_back(is);
            }
        }
    }

    return segs;
}
std::vector<SegmentedIntersectionLine> FillRectilinear::_vert_lines_for_polygon(const ExPolygonWithOffset& poly_with_offset, const BoundingBox& bounding_box, const FillParams& params, coord_t line_spacing) const
{
    size_t n_vlines = compute_n_vlines(bounding_box, line_spacing);
    coord_t x0 = compute_x0(params, bounding_box, line_spacing);
    return vert_lines_for_polygon(poly_with_offset, bounding_box, n_vlines, x0, line_spacing);
}


static void slice_region_by_vertical_lines(const FillRectilinear* filler, std::vector<SegmentedIntersectionLine>& segs,
    const ExPolygonWithOffset& poly_with_offset)//, size_t n_vlines, coord_t x0, coord_t line_spacing)
{
    // Sort the intersections along their segments, specify the intersection types.
    for (size_t i_seg = 0; i_seg < segs.size(); ++i_seg) {
        SegmentedIntersectionLine& sil = segs[i_seg];
        // Sort the intersection points using exact rational arithmetic.
        std::sort(sil.intersections.begin(), sil.intersections.end());
        // Assign the intersection types, remove duplicate or overlapping intersection points.
        // When a loop vertex touches a vertical line, intersection point is generated for both segments.
        // If such two segments are oriented equally, then one of them is removed.
        // Otherwise the vertex is tangential to the vertical line and both segments are removed.
        // The same rule applies, if the loop is pinched into a single point and this point touches the vertical line:
        // The loop has a zero vertical size at the vertical line, therefore the intersection point is removed.
        size_t j = 0;
        for (size_t i = 0; i < sil.intersections.size(); ++i) {
            // What is the orientation of the segment at the intersection point?
            SegmentIntersection       &is       = sil.intersections[i];
            const size_t               iContour = is.iContour;
            const Points              &contour  = poly_with_offset.contour(iContour).points;
            const size_t               iSegment = is.iSegment;
            const size_t               iPrev    = prev_idx_modulo(iSegment, contour);
            const coord_t              dir      = contour[iSegment].x() - contour[iPrev].x();
            const bool                 low      = dir > 0;
            is.type = poly_with_offset.is_contour_outer(iContour) ?
                (low ? SegmentIntersection::OUTER_LOW : SegmentIntersection::OUTER_HIGH) :
                (low ? SegmentIntersection::INNER_LOW : SegmentIntersection::INNER_HIGH);
            bool take_next = true;
            if (j > 0) {
                SegmentIntersection &is2 = sil.intersections[j - 1];
                if (iContour == is2.iContour && is.pos_q == 1 && is2.pos_q == 1) {
                    // Two successive intersection points on a vertical line with the same contour, both points are end points of their respective contour segments.
                    if (is.pos_p == is2.pos_p) {
                        // Two successive segments meet exactly at the vertical line.
                        // Verify that the segments of sil.intersections[i] and sil.intersections[j-1] are adjoint.
                        assert(iSegment == prev_idx_modulo(is2.iSegment, contour) || is2.iSegment == iPrev);
                        assert(is.type == is2.type);
                        // Two successive segments of the same direction (both to the right or both to the left)
                        // meet exactly at the vertical line.
                        // Remove the second intersection point.
                        take_next = false;
                    } else if (is.type == is2.type) {
                        // Two non successive segments of the same direction (both to the right or both to the left)
                        // meet exactly at the vertical line. That means there is a Z shaped path, where the center segment
                        // of the Z shaped path is aligned with this vertical line.
                        // Remove one of the intersection points while maximizing the vertical segment length.
                        if (low) {
                            // Remove the second intersection point, keep the first intersection point.
                        } else {
                            // Remove the first intersection point, keep the second intersection point.
                            sil.intersections[j-1] = sil.intersections[i];
                        }
                        take_next = false;
                    }
                }
            }
            if (take_next) {
                // Vertical line intersects a contour segment at a general position (not at one of its end points).
                if (j < i)
                    sil.intersections[j] = sil.intersections[i];
                ++j;
            }
        }
        // Shrink the list of intersections, if any of the intersection was removed during the classification.
        if (j < sil.intersections.size())
            sil.intersections.erase(sil.intersections.begin() + j, sil.intersections.end());
    }
    // TODO: delete this when the bug will be fixed (you can slice  InfillIssue.3mf)
    for (size_t i_seg = 0; i_seg < segs.size(); ++i_seg) {
        SegmentedIntersectionLine& sil = segs[i_seg];
        if ((sil.intersections.size() & 1) == 1 && sil.intersections.size() > 1) {
            BOOST_LOG_TRIVIAL(error) << "FillRectilinear::fill_surface() fail: impair number of intersections at layer " << (filler?filler->layer_id:-1) << " @z="<< (filler ? filler->z : -1);
            if (sil.intersections.back().iContour == sil.intersections[sil.intersections.size() - 2].iContour)
                sil.intersections.pop_back();
        }
        if (sil.intersections.size() == 1) {
            BOOST_LOG_TRIVIAL(error) << "FillRectilinear::fill_surface() fail: only one intersection at layer " << (filler ? filler->layer_id : -1) << " @z=" << (filler ? filler->z : -1);
            sil.intersections.clear();
        }
    }

    // Verify the segments. If something is wrong, give up.
#ifdef INFILL_DEBUG_OUTPUT
    #define INFILL_DEBUG_ASSERT(CONDITION)
    try {
#else // INFILL_DEBUG_OUTPUT
    #define INFILL_DEBUG_ASSERT(CONDITION) assert(CONDITION)
#endif // INFILL_DEBUG_OUTPUT
#define ASSERT_THROW(CONDITION) do { INFILL_DEBUG_ASSERT(CONDITION); if (! (CONDITION)) throw InfillFailedException(); } while (0)
    for (size_t i_seg = 0; i_seg < segs.size(); ++ i_seg) {
        SegmentedIntersectionLine &sil = segs[i_seg];
        // The intersection points have to be even.
        ASSERT_THROW((sil.intersections.size() & 1) == 0);
        for (size_t i = 0; i < sil.intersections.size();) {
            // An intersection segment crossing the bigger contour may cross the inner offsetted contour even number of times.
            ASSERT_THROW(sil.intersections[i].type == SegmentIntersection::OUTER_LOW);
            size_t j = i + 1;
            ASSERT_THROW(j < sil.intersections.size());
            ASSERT_THROW(sil.intersections[j].type == SegmentIntersection::INNER_LOW || sil.intersections[j].type == SegmentIntersection::OUTER_HIGH);
            for (; j < sil.intersections.size() && sil.intersections[j].is_inner(); ++ j) ;
            ASSERT_THROW(j < sil.intersections.size());
            ASSERT_THROW((j & 1) == 1);
            ASSERT_THROW(sil.intersections[j].type == SegmentIntersection::OUTER_HIGH);
            ASSERT_THROW(i + 1 == j || sil.intersections[j - 1].type == SegmentIntersection::INNER_HIGH);
            i = j + 1;
        }
    }
#undef ASSERT_THROW
#undef INFILL_DEBUG_ASSERT
#ifdef INFILL_DEBUG_OUTPUT
    } catch (const InfillFailedException & /* ex */) {
        // Export the buggy result into an SVG file.
        static int iRun = 0;
        BoundingBox bbox = get_extents(poly_with_offset.polygons_src);
        bbox.offset(scale_(3.));
        ::Slic3r::SVG svg(debug_out_path("slice_region_by_vertical_lines-failed-%d.svg", iRun ++), bbox);
        svg.draw(poly_with_offset.polygons_src);
        svg.draw_outline(poly_with_offset.polygons_src, "green");
        svg.draw_outline(poly_with_offset.polygons_outer, "green");
        svg.draw_outline(poly_with_offset.polygons_inner, "green");
        for (size_t i_seg = 0; i_seg < segs.size(); ++i_seg) {
            SegmentedIntersectionLine &sil = segs[i_seg];
            for (size_t i = 0; i < sil.intersections.size();) {
                // An intersection segment crossing the bigger contour may cross the inner offsetted contour even number of times.
                if (sil.intersections[i].type != SegmentIntersection::OUTER_LOW) {
                    svg.draw(Point(sil.pos, sil.intersections[i].pos()), "red");
                    break;
                }
                size_t j = i + 1;
                if (j == sil.intersections.size()) {
                    svg.draw(Point(sil.pos, sil.intersections[i].pos()), "magenta");
                    break;
                }
                if (! (sil.intersections[j].type == SegmentIntersection::INNER_LOW || sil.intersections[j].type == SegmentIntersection::OUTER_HIGH)) {
                    svg.draw(Point(sil.pos, sil.intersections[j].pos()), "blue");
                    break;
                }
                for (; j < sil.intersections.size() && sil.intersections[j].is_inner(); ++j);
                if (j == sil.intersections.size()) {
                    svg.draw(Point(sil.pos, sil.intersections[j - 1].pos()), "magenta");
                    break;
                }
                if ((j & 1) != 1 || sil.intersections[j].type != SegmentIntersection::OUTER_HIGH) {
                    svg.draw(Point(sil.pos, sil.intersections[j].pos()), "red");
                    break;
                }
                if (! (i + 1 == j || sil.intersections[j - 1].type == SegmentIntersection::INNER_HIGH)) {
                    svg.draw(Point(sil.pos, sil.intersections[j].pos()), "red");
                    break;
                }
                svg.draw(Line(Point(sil.pos, sil.intersections[i].pos()), Point(sil.pos, sil.intersections[j].pos())), "black");
                i = j + 1;
            }
        }
        assert(false);
        throw;
    }
#endif //INFILL_DEBUG_OUTPUT

}

#ifndef NDEBUG
bool validate_segment_intersection_connectivity(const std::vector<SegmentedIntersectionLine> &segs)
{
    // Validate the connectivity.
    for (size_t i_vline = 0; i_vline + 1 < segs.size(); ++ i_vline) {
        const SegmentedIntersectionLine &il_left  = segs[i_vline];
        const SegmentedIntersectionLine &il_right = segs[i_vline + 1];
        for (const SegmentIntersection &it : il_left.intersections) {
            if (it.has_right_horizontal()) {
                const SegmentIntersection &it_right = il_right.intersections[it.right_horizontal()];
                // For a right link there is a symmetric left link.
                assert(it.iContour == it_right.iContour);
                assert(it.type == it_right.type);
                assert(it_right.has_left_horizontal());
                assert(it_right.left_horizontal() == int(&it - il_left.intersections.data()));
            }
        }
        for (const SegmentIntersection &it : il_right.intersections) {
            if (it.has_left_horizontal()) {
                const SegmentIntersection &it_left = il_left.intersections[it.left_horizontal()];
                // For a right link there is a symmetric left link.
                assert(it.iContour == it_left.iContour);
                assert(it.type == it_left.type);
                assert(it_left.has_right_horizontal());
                assert(it_left.right_horizontal() == int(&it - il_right.intersections.data()));
            }
        }
    }
    for (size_t i_vline = 0; i_vline < segs.size(); ++ i_vline) {
        const SegmentedIntersectionLine &il = segs[i_vline];
        for (const SegmentIntersection &it : il.intersections) {
            auto i_it = int(&it - il.intersections.data());
            if (it.has_left_vertical_up()) {
                assert(il.intersections[it.left_vertical_up()].left_vertical_down() == i_it);
                assert(il.intersections[it.left_vertical_up()].prev_on_contour_quality == it.prev_on_contour_quality);
            }
            if (it.has_left_vertical_down()) {
                assert(il.intersections[it.left_vertical_down()].left_vertical_up() == i_it);
                assert(il.intersections[it.left_vertical_down()].prev_on_contour_quality == it.prev_on_contour_quality);
            }
            if (it.has_right_vertical_up()) {
                assert(il.intersections[it.right_vertical_up()].right_vertical_down() == i_it);
                assert(il.intersections[it.right_vertical_up()].next_on_contour_quality == it.next_on_contour_quality);
            }
            if (it.has_right_vertical_down()) {
                assert(il.intersections[it.right_vertical_down()].right_vertical_up() == i_it);
                assert(il.intersections[it.right_vertical_down()].next_on_contour_quality == it.next_on_contour_quality);
            }
        }
    }
    return true;
}
#endif /* NDEBUG */

// Connect each contour / vertical line intersection point with another two contour / vertical line intersection points.
// (fill in SegmentIntersection::{prev_on_contour, prev_on_contour_vertical, next_on_contour, next_on_contour_vertical}.
// These contour points are either on the same vertical line, or on the vertical line left / right to the current one.
static void connect_segment_intersections_by_contours(
    const ExPolygonWithOffset& poly_with_offset, std::vector<SegmentedIntersectionLine>& segs,
    const FillParams& params, const coord_t link_max_length)
{
    for (size_t i_vline = 0; i_vline < segs.size(); ++i_vline) {
        SegmentedIntersectionLine& il = segs[i_vline];
        const SegmentedIntersectionLine* il_prev = i_vline > 0 ? &segs[i_vline - 1] : nullptr;
        const SegmentedIntersectionLine* il_next = i_vline + 1 < segs.size() ? &segs[i_vline + 1] : nullptr;

        for (size_t i_intersection = 0; i_intersection < il.intersections.size(); ++i_intersection) {
            SegmentIntersection& itsct = il.intersections[i_intersection];
            const Polygon& poly = poly_with_offset.contour(itsct.iContour);
            const bool           forward = itsct.is_low(); // == poly_with_offset.is_contour_ccw(intrsctn->iContour);

            // 1) Find possible connection points on the previous / next vertical line.
            // Find an intersection point on il_prev, intersecting i_intersection
            // at the same orientation as i_intersection, and being closest to i_intersection
            // in the number of contour segments, when following the direction of the contour.
            //FIXME this has O(n) time complexity. Likely an O(log(n)) scheme is possible.
            int iprev = -1;
            int d_prev = std::numeric_limits<int>::max();
            if (il_prev) {
                for (int i = 0; i < il_prev->intersections.size(); ++i) {
                    const SegmentIntersection& itsct2 = il_prev->intersections[i];
                    if (itsct.iContour == itsct2.iContour && itsct.type == itsct2.type) {
                        // The intersection points lie on the same contour and have the same orientation.
                        // Find the intersection point with a shortest path in the direction of the contour.
                        int d = distance_of_segmens(poly, itsct2.iSegment, itsct.iSegment, forward);
                        if (d < d_prev) {
                            iprev = i;
                            d_prev = d;
                        }
                    }
                }
            }

            // The same for il_next.
            int inext = -1;
            int d_next = std::numeric_limits<int>::max();
            if (il_next) {
                for (size_t i = 0; i < il_next->intersections.size(); ++i) {
                    const SegmentIntersection& itsct2 = il_next->intersections[i];
                    if (itsct.iContour == itsct2.iContour && itsct.type == itsct2.type) {
                        // The intersection points lie on the same contour and have the same orientation.
                        // Find the intersection point with a shortest path in the direction of the contour.
                        int d = distance_of_segmens(poly, itsct.iSegment, itsct2.iSegment, forward);
                        if (d < d_next) {
                            inext = int(i);
                            d_next = d;
                        }
                    }
                }
            }

            // 2) Find possible connection points on the same vertical line.
            bool same_prev = false;
            bool same_next = false;
            // Does the perimeter intersect the current vertical line above intrsctn?
            for (size_t i = 0; i < il.intersections.size(); ++i)
                if (const SegmentIntersection& it2 = il.intersections[i];
                    i != i_intersection && it2.iContour == itsct.iContour && it2.type != itsct.type) {
                int d = distance_of_segmens(poly, it2.iSegment, itsct.iSegment, forward);
                if (d < d_prev) {
                    iprev = i;
                    d_prev = d;
                    same_prev = true;
                }
                d = distance_of_segmens(poly, itsct.iSegment, it2.iSegment, forward);
                if (d < d_next) {
                    inext = i;
                    d_next = d;
                    same_next = true;
                }
            }
            // note: here, an intersection can have its prev to vertical on the same line, but the other intersection can have its intersection on horizontal
            // it can be problematic...
            assert(iprev >= 0);
            assert(inext >= 0);

            itsct.prev_on_contour = iprev;
            itsct.prev_on_contour_type = same_prev ?
                (iprev < int(i_intersection) ? SegmentIntersection::LinkType::Down : SegmentIntersection::LinkType::Up) :
                SegmentIntersection::LinkType::Horizontal;
            itsct.next_on_contour = inext;
            itsct.next_on_contour_type = same_next ?
                (inext < int(i_intersection) ? SegmentIntersection::LinkType::Down : SegmentIntersection::LinkType::Up) :
                SegmentIntersection::LinkType::Horizontal;

            if (same_prev) {
                // Only follow a vertical perimeter segment if it skips just the outer intersections.
                SegmentIntersection* it = &itsct;
                SegmentIntersection* end = il.intersections.data() + iprev;
                assert(it != end);
                if (it > end)
                    std::swap(it, end);
                for (++it; it != end; ++it)
                    if (it->is_inner()) {
                        itsct.prev_on_contour_quality = SegmentIntersection::LinkQuality::Invalid;
                        break;
                    }
            }

            if (same_next) {
                // Only follow a vertical perimeter segment if it skips just the outer intersections.
                SegmentIntersection* it = &itsct;
                SegmentIntersection* end = il.intersections.data() + inext;
                assert(it != end);
                if (it > end)
                    std::swap(it, end);
                for (++it; it != end; ++it)
                    if (it->is_inner()) {
                        itsct.next_on_contour_quality = SegmentIntersection::LinkQuality::Invalid;
                        break;
                    }
            }

            // If both iprev and inext are on this vline, then there must not be any intersection with the previous or next contour and we will
            // not trace this contour when generating infill.
            if (same_prev && same_next) {
                assert(iprev != i_intersection);
                assert(inext != i_intersection);
                if ((iprev > i_intersection) == (inext > i_intersection)) {
                    // Both closest intersections of this contour are on the same vertical line and at the same side of this point.
                    // Ignore them when tracing the infill.
                    itsct.prev_on_contour_quality = SegmentIntersection::LinkQuality::Invalid;
                    itsct.next_on_contour_quality = SegmentIntersection::LinkQuality::Invalid;
                }
            }

            if (params.connection == icNotConnected
                || (params.connection == icOuterShell && itsct.is_hole) // not: don't work as expected because the algo only start from top and go bottom.
                || (params.connection == icHoles && !itsct.is_hole)
                ) {
                if (itsct.prev_on_contour_quality == SegmentIntersection::LinkQuality::Valid)
                    itsct.prev_on_contour_quality = SegmentIntersection::LinkQuality::TooLong;
                if (itsct.next_on_contour_quality == SegmentIntersection::LinkQuality::Valid)
                    itsct.next_on_contour_quality = SegmentIntersection::LinkQuality::TooLong;
            } else if (link_max_length > 0 && false /*FIXME SuperSlicer::2141*/) {
                // Measure length of the links.
                if (itsct.prev_on_contour_quality == SegmentIntersection::LinkQuality::Valid &&
                    (same_prev ?
                        measure_perimeter_segment_on_vertical_line_length(poly_with_offset, segs, i_vline, iprev, i_intersection, forward) :
                        measure_perimeter_horizontal_segment_length(poly_with_offset, segs, i_vline - 1, iprev, i_intersection)) > link_max_length)
                    itsct.prev_on_contour_quality = SegmentIntersection::LinkQuality::TooLong;
                if (itsct.next_on_contour_quality == SegmentIntersection::LinkQuality::Valid &&
                    (same_next ?
                        measure_perimeter_segment_on_vertical_line_length(poly_with_offset, segs, i_vline, i_intersection, inext, forward) :
                        measure_perimeter_horizontal_segment_length(poly_with_offset, segs, i_vline, i_intersection, inext)) > link_max_length)
                    itsct.next_on_contour_quality = SegmentIntersection::LinkQuality::TooLong;
                }
            }

        // Removed un-mirrored vertical connection.
        for (size_t i_intersection = 0; i_intersection < il.intersections.size(); ++i_intersection) {
            SegmentIntersection& it = il.intersections[i_intersection];
            if (it.has_left_vertical()) {
                SegmentIntersection& it2 = il.intersections[it.left_vertical()];
                if (it2.left_vertical() != i_intersection) {
                    // as it can happen that a vertical connection isn't symetric, if it happens, break the erroneous link
                    it.prev_on_contour = -1;
                    it.prev_on_contour_type = SegmentIntersection::LinkType::Phony;
                }
            }
            if (it.has_right_vertical()) {
                SegmentIntersection& it2 = il.intersections[it.right_vertical()];
                if (it2.right_vertical() != i_intersection) {
                    // as it can happen that a vertical connection isn't symetric, if it happens, break the erroneous link
                    it.next_on_contour = -1;
                    it.next_on_contour_type = SegmentIntersection::LinkType::Phony;
                }
            }
        }

        // Make the LinkQuality::Invalid symmetric on vertical connections.
        for (size_t i_intersection = 0; i_intersection < il.intersections.size(); ++i_intersection) {
            SegmentIntersection& it = il.intersections[i_intersection];
            if (it.has_left_vertical() && it.prev_on_contour_quality == SegmentIntersection::LinkQuality::Invalid) {
                SegmentIntersection& it2 = il.intersections[it.left_vertical()];
                assert(it2.left_vertical() == i_intersection);
                it2.prev_on_contour_quality = SegmentIntersection::LinkQuality::Invalid;
            }
            if (it.has_right_vertical() && it.next_on_contour_quality == SegmentIntersection::LinkQuality::Invalid) {
                SegmentIntersection& it2 = il.intersections[it.right_vertical()];
                assert(it2.right_vertical() == i_intersection);
                it2.next_on_contour_quality = SegmentIntersection::LinkQuality::Invalid;
            }
        }
    }

    assert(validate_segment_intersection_connectivity(segs));
}

static void pinch_contours_insert_phony_outer_intersections(std::vector<SegmentedIntersectionLine> &segs)
{
    // Keep the vector outside the loops, so they will not be reallocated.
    // Where to insert new outer points.
    std::vector<size_t>                 insert_after;
    // Mapping of indices of current intersection line after inserting new outer points.
    std::vector<int32_t>                map;
    std::vector<SegmentIntersection>    temp_intersections;

    for (size_t i_vline = 1; i_vline < segs.size(); ++ i_vline) {
        SegmentedIntersectionLine &il = segs[i_vline];
        assert(il.intersections.empty() || il.intersections.size() >= 2);
        if (il.intersections.size() > 2) {
            //these can trigger....(2 segments, high then low) but less if I check for il.intersections.size() > 2 instead of !empty()
            assert(il.intersections.front().type == SegmentIntersection::OUTER_LOW);
            assert(il.intersections.back().type == SegmentIntersection::OUTER_HIGH);
            auto end = il.intersections.end() - 1;
            insert_after.clear();
            size_t idx = 1;
            while(idx < il.intersections.size()) {
                if (il.intersections[idx].type == SegmentIntersection::OUTER_HIGH) {
                    if (idx + 1 < il.intersections.size()) {
                        assert(il.intersections[idx + 1].type == SegmentIntersection::OUTER_LOW);
                    }
                    idx += 2;
                } else {
                    size_t loidx = idx;
                    const SegmentIntersection& lo = il.intersections[loidx];
                    assert(lo.type == SegmentIntersection::INNER_LOW);
                    size_t hiidx = ++idx;
                    const SegmentIntersection& hi = il.intersections[hiidx];
                    assert(hi.type == SegmentIntersection::INNER_HIGH);
                    size_t lo2idx = ++idx;
                    if (lo2idx < il.intersections.size()) {
                        const SegmentIntersection& lo2 = il.intersections[lo2idx];
                        if (lo2.type == SegmentIntersection::INNER_LOW) {
                            // INNER_HIGH followed by INNER_LOW. The outer contour may have squeezed the inner contour into two separate loops.
                            // In that case one shall insert a phony OUTER_HIGH / OUTER_LOW pair.
                            int up = hi.vertical_up();
                            int dn = lo2.vertical_down();

                            assert(up == -1 || up > 0);
                            assert(dn == -1 || dn >= 0);
                            assert((up == -1 && dn == -1) || (dn + 1 == up));

                            bool pinched = dn + 1 != up;
                            if (pinched) {
                                // hi is not connected with its inner contour to lo2.
                                // Insert a phony OUTER_HIGH / OUTER_LOW pair.
#if 0
                                static int pinch_idx = 0;
                                printf("Pinched %d\n", pinch_idx++);
#endif
                                insert_after.emplace_back(hiidx);
                            }
                        }
                    }
                }
            }

            if (! insert_after.empty()) {
                // Insert phony OUTER_HIGH / OUTER_LOW pairs, adjust indices pointing to intersection points on this contour.
                map.clear();
                {
                    size_t i = 0;
                    temp_intersections.clear();
                    for (size_t idx_inset_after : insert_after) {
                        for (; i <= idx_inset_after; ++ i) {
                            map.emplace_back(temp_intersections.size());
                            temp_intersections.emplace_back(il.intersections[i]);
                        }
                        coord_t pos = (temp_intersections.back().pos() + il.intersections[i].pos()) / 2;
                        temp_intersections.emplace_back(phony_outer_intersection(SegmentIntersection::OUTER_HIGH, pos));
                        temp_intersections.emplace_back(phony_outer_intersection(SegmentIntersection::OUTER_LOW, pos));
                    }
                    for (; i < il.intersections.size(); ++ i) {
                        map.emplace_back(temp_intersections.size());
                        temp_intersections.emplace_back(il.intersections[i]);
                    }
                    temp_intersections.swap(il.intersections);
                }
                // Reindex references on current intersection line.
                for (SegmentIntersection &ip : il.intersections) {
                    if (ip.has_left_vertical())
                        ip.prev_on_contour = map[ip.prev_on_contour];
                    if (ip.has_right_vertical())
                        ip.next_on_contour = map[ip.next_on_contour];
                }
                // Reindex references on previous intersection line.
                for (SegmentIntersection &ip : segs[i_vline - 1].intersections)
                    if (ip.has_right_horizontal())
                        ip.next_on_contour = map[ip.next_on_contour];
                if (i_vline + 1 < segs.size()) {
                    // Reindex references on next intersection line.
                    for (SegmentIntersection &ip : segs[i_vline + 1].intersections)
                        if (ip.has_left_horizontal())
                            ip.prev_on_contour = map[ip.prev_on_contour];
                }
            }
        }
    }

    assert(validate_segment_intersection_connectivity(segs));
}

// Find the last INNER_HIGH intersection starting with INNER_LOW, that is followed by OUTER_HIGH intersection.
// Such intersection shall always exist.
static const SegmentIntersection& end_of_vertical_run_raw(const SegmentIntersection& start)
{
    assert(start.type == SegmentIntersection::INNER_LOW);
    // Step back to the beginning of the vertical segment to mark it as consumed.
    auto* it = &start;
    do {
        ++it;
    } while (it->type != SegmentIntersection::OUTER_HIGH);
    if ((it - 1)->is_inner()) {
        // Step back.
        --it;
        assert(it->type == SegmentIntersection::INNER_HIGH);
    }
    return *it;
}

// Find the last INNER_HIGH intersection starting with INNER_LOW, that is followed by OUTER_HIGH intersection, traversing vertical up contours if enabled.
// Such intersection shall always exist.
static const SegmentIntersection& end_of_vertical_run(const SegmentedIntersectionLine& il, const SegmentIntersection& start)
{
    assert(start.type == SegmentIntersection::INNER_LOW);
    const SegmentIntersection* end = &end_of_vertical_run_raw(start);
    assert(end->type == SegmentIntersection::INNER_HIGH);
    for (;;) {
        int up = end->vertical_up();
        if (up == -1 || (end->has_left_vertical_up() ? end->prev_on_contour_quality : end->next_on_contour_quality) != SegmentIntersection::LinkQuality::Valid)
            break;
        const SegmentIntersection& new_start = il.intersections[up];
        assert(end->iContour == new_start.iContour);
        assert(new_start.type == SegmentIntersection::INNER_LOW);
        end = &end_of_vertical_run_raw(new_start);
    }
    assert(end->type == SegmentIntersection::INNER_HIGH);
    return *end;
}
static SegmentIntersection& end_of_vertical_run(SegmentedIntersectionLine& il, SegmentIntersection& start)
{
    return const_cast<SegmentIntersection&>(end_of_vertical_run(std::as_const(il), std::as_const(start)));
}

static void traverse_graph_generate_polylines(
    const ExPolygonWithOffset& poly_with_offset, const FillParams& params, std::vector<SegmentedIntersectionLine>& segs, Polylines& polylines_out, coord_t spacing, bool inverted_dir = false)
{
    // For each outer only chords, measure their maximum distance to the bow of the outer contour.
    // Mark an outer only chord as consumed, if the distance is low.
    for (size_t i_vline = 0; i_vline < segs.size(); ++i_vline) {
        SegmentedIntersectionLine& vline = segs[i_vline];
        for (size_t i_intersection = 0; i_intersection + 1 < vline.intersections.size(); ++i_intersection) {
            if (vline.intersections[i_intersection].type == SegmentIntersection::OUTER_LOW &&
                vline.intersections[i_intersection + 1].type == SegmentIntersection::OUTER_HIGH) {
                bool consumed = false;
                //                if (params.full_infill()) {
                //                        measure_outer_contour_slab(poly_with_offset, segs, i_vline, i_ntersection);
                //                } else
                consumed = true;
                vline.intersections[i_intersection].consumed_vertical_up = consumed;
            }
        }
    }

    // Now construct a graph.
    // Find the first point.
    // Naively one would expect to achieve best results by chaining the paths by the shortest distance,
    // but that procedure does not create the longest continuous paths.
    // A simple "sweep left to right" procedure achieves better results.
    int    	  i_vline = 0;
    int    	  i_intersection = -1;
    // Follow the line, connect the lines into a graph.
    // Until no new line could be added to the output path:
    Point     pointLast;
    Polyline* polyline_current = nullptr;
    if (!polylines_out.empty())
        pointLast = polylines_out.back().points.back();
    for (;;) {
        if (i_intersection == -1) {
            if (!polylines_out.empty()) {
                // The path has been interrupted. Find a next starting point, closest to the previous extruder position.
                coordf_t dist2min = std::numeric_limits<coordf_t>().max();
                for (size_t i_vline2 = 0; i_vline2 < segs.size(); ++i_vline2) {
                    const SegmentedIntersectionLine& vline = segs[i_vline2];
                    if (!vline.intersections.empty()) {
                        assert(vline.intersections.size() > 1);
                        // Even number of intersections with the loops.
                        assert((vline.intersections.size() & 1) == 0);
                        assert(vline.intersections.front().type == SegmentIntersection::OUTER_LOW);
                        for (size_t i = 0; i < vline.intersections.size(); ++i) {
                            const SegmentIntersection& intrsctn = vline.intersections[i];
                            if (intrsctn.is_outer()) {
                                assert(intrsctn.is_low() || i > 0);
                                bool consumed = intrsctn.is_low() ?
                                    intrsctn.consumed_vertical_up :
                                    vline.intersections[i - 1].consumed_vertical_up;
                                if (!consumed) {
                                    coordf_t dist2 = sqr(coordf_t(pointLast(0) - vline.pos)) + sqr(coordf_t(pointLast(1) - intrsctn.pos()));
                                    if (dist2 < dist2min) {
                                        dist2min = dist2;
                                        i_vline = int(i_vline2);
                                        i_intersection = int(i);
                                        //FIXME We are taking the first left point always. Verify, that the caller chains the paths
                                        // by a shortest distance, while reversing the paths if needed.
                                        //if (polylines_out.empty())
                                            // Initial state, take the first line, which is the first from the left.
                                        goto found;
                                    }
                                }
                            }
                        }
                    }
                }
                if (i_intersection == -1)
                    // We are finished.
                    break;
            found:
                // Start a new path.
                polylines_out.push_back(Polyline());
                polyline_current = &polylines_out.back();
                // Emit the first point of a path.
                pointLast = Point(segs[i_vline].pos, segs[i_vline].intersections[i_intersection].pos());
                polyline_current->points.push_back(pointLast);

            } else {
                //find the starting intersection
                i_vline = 0;
                i_intersection = 0;
                bool found = false;
                while (!found) {
                    //go to next column if we don't found a suitable one in the current column
                    while (i_intersection >= segs[i_vline].intersections.size()) {
                        i_vline++;
                        i_intersection = 0;
                        if (i_vline >= segs.size()) {
                            // nothing to merge
                            return;
                        }
                    }
                    assert(segs[i_vline].intersections[i_intersection].is_low() || i_intersection > 0);
                    //does the current on is suitable?
                    bool consumed = segs[i_vline].intersections[i_intersection].is_low() ?
                        segs[i_vline].intersections[i_intersection].consumed_vertical_up :
                        segs[i_vline].intersections[i_intersection - 1].consumed_vertical_up;
                    //move
                    if (consumed)
                        i_intersection++;
                    else
                        found = true;
                }
                //if inverted dir, stay on the current column but try to start at the opposide side
                if (inverted_dir) {
                    int i_intersection_inv = segs[i_vline].intersections.size() - 1;
                    found = false;
                    while (!found) {
                        assert(segs[i_vline].intersections[i_intersection_inv].is_low() || i_intersection_inv > 0);
                        bool consumed_inv = segs[i_vline].intersections[i_intersection_inv].is_low() ?
                            segs[i_vline].intersections[i_intersection_inv].consumed_vertical_up :
                            segs[i_vline].intersections[i_intersection_inv - 1].consumed_vertical_up;
                        if (consumed_inv)
                            i_intersection_inv--;
                        else
                            found = true;
                        if (i_intersection_inv <= i_intersection) {
                            //can't use another start point, return so we can use the other path.
                            return;
                        }
                    }
                    i_intersection = i_intersection_inv;
                }
                // Start a new path with no previous position
                polylines_out.push_back(Polyline());
                polyline_current = &polylines_out.back();
                // Emit the first point of a path.
                pointLast = Point(segs[i_vline].pos, segs[i_vline].intersections[i_intersection].pos());
                polyline_current->points.push_back(pointLast);
            }
        }

        assert(i_vline >= 0);
        assert(i_intersection >= 0);
        // From the initial point (i_vline, i_intersection), follow a path.
        SegmentedIntersectionLine& vline = segs[i_vline];
        SegmentIntersection* it = &vline.intersections[i_intersection];
        bool 					   going_up = it->is_low();
        bool 					   try_connect = false;
        if (going_up) {
            assert(!it->consumed_vertical_up);
            assert(size_t(i_intersection + 1) < vline.intersections.size());
            // Step back to the beginning of the vertical segment to mark it as consumed.
            if (it->is_inner()) {
                assert(i_intersection > 0);
                --it;
                --i_intersection;
            }
            // Consume the complete vertical segment up to the outer contour.
            do {
                it->consumed_vertical_up = true;
                ++it;
                ++i_intersection;
                assert(size_t(i_intersection) < vline.intersections.size());
            } while (it->type != SegmentIntersection::OUTER_HIGH);
            if ((it - 1)->is_inner()) {
                // Step back.
                --it;
                --i_intersection;
                assert(it->type == SegmentIntersection::INNER_HIGH);
                try_connect = true;
            }
        } else {
            // Going down.
            assert(it->is_high());
            assert(i_intersection > 0);
            assert(!(it - 1)->consumed_vertical_up);
            // Consume the complete vertical segment up to the outer contour.
            if (it->is_inner())
                it->consumed_vertical_up = true;
            do {
                assert(i_intersection > 0);
                --it;
                --i_intersection;
                it->consumed_vertical_up = true;
            } while (it->type != SegmentIntersection::OUTER_LOW);
            if ((it + 1)->is_inner()) {
                // Step back.
                ++it;
                ++i_intersection;
                assert(it->type == SegmentIntersection::INNER_LOW);
                try_connect = true;
            }
        }
        if (try_connect) {
            // Decide, whether to finish the segment, or whether to follow the perimeter.
            // 1) Find possible connection points on the previous / next vertical line.
            int  i_prev = it->left_horizontal();
            int  i_next = it->right_horizontal();
            bool intersection_prev_valid = intersection_on_prev_vertical_line_valid(segs, i_vline, i_intersection);
            bool intersection_next_valid = intersection_on_next_vertical_line_valid(segs, i_vline, i_intersection);
            // special path for bridges: do not make long connection, as it's over-extruded.
            if (params.flow.bridge()) {
                coordf_t max_length = coordf_t(spacing) * 2.1;
                intersection_prev_valid = (intersection_prev_valid
                    && measure_perimeter_horizontal_segment_length(poly_with_offset, segs, i_vline - 1, i_prev, i_intersection) < max_length);
                intersection_next_valid = (intersection_next_valid
                    && measure_perimeter_horizontal_segment_length(poly_with_offset, segs, i_vline, i_intersection, i_next) < max_length);
            }
            bool intersection_horizontal_valid = intersection_prev_valid || intersection_next_valid;
            // Mark both the left and right connecting segment as consumed, because one cannot go to this intersection point as it has been consumed.
            if (i_prev != -1)
                segs[i_vline - 1].intersections[i_prev].consumed_perimeter_right = true;
            if (i_next != -1)
                it->consumed_perimeter_right = true;

            // Try to connect to a previous or next vertical line, making a zig-zag pattern.
            if (intersection_horizontal_valid) {
                // A horizontal connection along the perimeter line exists.
                assert(it->is_inner());
                bool take_next = intersection_next_valid;
                if (intersection_prev_valid && intersection_next_valid) {
                    // Take the shorter segment. This greedy heuristics may not be the best.
                    coordf_t dist_prev = measure_perimeter_horizontal_segment_length(poly_with_offset, segs, i_vline - 1, i_prev, i_intersection);
                    coordf_t dist_next = measure_perimeter_horizontal_segment_length(poly_with_offset, segs, i_vline, i_intersection, i_next);
                    take_next = dist_next < dist_prev;
                }
                polyline_current->points.emplace_back(vline.pos, it->pos());
                emit_perimeter_prev_next_segment(poly_with_offset, segs, i_vline, it->iContour, i_intersection, take_next ? i_next : i_prev, *polyline_current, take_next);
                //FIXME consume the left / right connecting segments at the other end of this line? Currently it is not critical because a perimeter segment is not followed if the vertical segment at the other side has already been consumed.
                // Advance to the neighbor line.
                if (take_next) {
                    ++i_vline;
                    i_intersection = i_next;
                } else {
                    --i_vline;
                    i_intersection = i_prev;
                }
                continue;
            }

            // Try to connect to a previous or next point on the same vertical line.
            int i_vertical = it->vertical_outside();
            auto vertical_link_quality = (i_vertical == -1 || vline.intersections[i_vertical + (going_up ? 0 : -1)].consumed_vertical_up) ?
                SegmentIntersection::LinkQuality::Invalid : it->vertical_outside_quality();
#if 0            	
            if (vertical_link_quality == SegmentIntersection::LinkQuality::Valid ||
                // Follow the link if there is no horizontal link available.
                (!intersection_horizontal_valid && vertical_link_quality != SegmentIntersection::LinkQuality::Invalid)) {
#else
            if (vertical_link_quality != SegmentIntersection::LinkQuality::Invalid) {
#endif
                assert(it->iContour == vline.intersections[i_vertical].iContour);
                polyline_current->points.emplace_back(vline.pos, it->pos());
                if (vertical_link_quality == SegmentIntersection::LinkQuality::Valid)
                    // Consume the connecting contour and the next segment.
                    emit_perimeter_segment_on_vertical_line(poly_with_offset, segs, i_vline, it->iContour, i_intersection, i_vertical,
                        *polyline_current, going_up ? it->has_left_vertical_up() : it->has_right_vertical_down());
                else {
                    // Just skip the connecting contour and start a new path.
                    polylines_out.emplace_back();
                    polyline_current = &polylines_out.back();
                    polyline_current->points.emplace_back(vline.pos, vline.intersections[i_vertical].pos());
                }
                // Mark both the left and right connecting segment as consumed, because one cannot go to this intersection point as it has been consumed.
                // If there are any outer intersection points skipped (bypassed) by the contour,
                // mark them as processed.
                if (going_up)
                    for (int i = i_intersection; i < i_vertical; ++i)
                        vline.intersections[i].consumed_vertical_up = true;
                else
                    for (int i = i_vertical; i < i_intersection; ++i)
                        vline.intersections[i].consumed_vertical_up = true;
                // seg.intersections[going_up ? i_intersection : i_intersection - 1].consumed_vertical_up = true;
                it->consumed_perimeter_right = true;
                (going_up ? ++it : --it)->consumed_perimeter_right = true;
                i_intersection = i_vertical;
                continue;
            }

            // No way to continue the current polyline. Take the rest of the line up to the outer contour.
            // This will finish the polyline, starting another polyline at a new point.
            going_up ? ++it : --it;
        }

        // Finish the current vertical line,
        // reset the current vertical line to pick a new starting point in the next round.
        assert(it->is_outer());
        assert(it->is_high() == going_up);
        pointLast = Point(vline.pos, it->pos());
        polyline_current->points.emplace_back(pointLast);
        // Handle duplicate points and zero length segments.
        polyline_current->remove_duplicate_points();
        assert(!polyline_current->has_duplicate_points());
        // Handle nearly zero length edges.
        if (polyline_current->points.size() <= 1 ||
            (polyline_current->points.size() == 2 &&
                std::abs(polyline_current->points.front()(0) - polyline_current->points.back()(0)) < SCALED_EPSILON &&
                std::abs(polyline_current->points.front()(1) - polyline_current->points.back()(1)) < SCALED_EPSILON))
        {
            polylines_out.pop_back();
        }
        it = nullptr;
        i_intersection = -1;
        polyline_current = nullptr;
    }
}

struct MonotonicRegion
{
    struct Boundary {
        int vline;
        int low;
        int high;
    };

    Boundary 	left;
    Boundary 	right;

    // Length when starting at left.low
    float 		len1{ 0.f };
    // Length when starting at left.high
    float 		len2{ 0.f };
    // If true, then when starting at left.low, then ending at right.high and vice versa.
    // If false, then ending at the same side as starting.
    bool 		flips{ false };

    float       length(bool region_flipped) const { return region_flipped ? len2 : len1; }
    int 		left_intersection_point(bool region_flipped) const { return region_flipped ? left.high : left.low; }
    int 		right_intersection_point(bool region_flipped) const { return (region_flipped == flips) ? right.low : right.high; }

#if NDEBUG
    // Left regions are used to track whether all regions left to this one have already been printed.
    boost::container::small_vector<MonotonicRegion*, 4>	left_neighbors;
    // Right regions are held to pick a next region to be extruded using the "Ant colony" heuristics.
    boost::container::small_vector<MonotonicRegion*, 4>	right_neighbors;
#else
    // For debugging, use the normal vector as it is better supported by debug visualizers.
    std::vector<MonotonicRegion*> left_neighbors;
    std::vector<MonotonicRegion*> right_neighbors;
#endif
};

struct AntPath
{
    float length{ -1. }; 		// Length of the link to the next region.
    float visibility{ -1. }; 		// 1 / length. Which length, just to the next region, or including the path accross the region?
    float pheromone{ 0 }; 		// <0, 1>
};

struct MonotonicRegionLink
{
    MonotonicRegion* region;
    bool 				 flipped;
    // Distance of right side of this region to left side of the next region, if the "flipped" flag of this region and the next region 
    // is applied as defined.
    AntPath* next;
    // Distance of right side of this region to left side of the next region, if the "flipped" flag of this region and the next region
    // is applied in reverse order as if the zig-zags were flipped.
    AntPath* next_flipped;
};

// Matrix of paths (AntPath) connecting ends of MontonousRegions.
// AntPath lengths and their derived visibilities refer to the length of the perimeter line if such perimeter segment exists.
class AntPathMatrix
{
public:
    AntPathMatrix(
        const std::vector<MonotonicRegion>& regions,
        const ExPolygonWithOffset& poly_with_offset,
        const std::vector<SegmentedIntersectionLine>& segs,
        const float 									 initial_pheromone) :
        m_regions(regions),
        m_poly_with_offset(poly_with_offset),
        m_segs(segs),
        // From end of one region to the start of another region, both flipped or not flipped.
        m_matrix(regions.size()* regions.size() * 4, AntPath{ -1., -1., initial_pheromone }) {}

    void update_inital_pheromone(float initial_pheromone)
    {
        for (AntPath& ap : m_matrix)
            ap.pheromone = initial_pheromone;
    }

    AntPath& operator()(const MonotonicRegion& region_from, bool flipped_from, const MonotonicRegion& region_to, bool flipped_to)
    {
        int row = 2 * int(&region_from - m_regions.data()) + flipped_from;
        int col = 2 * int(&region_to - m_regions.data()) + flipped_to;
        AntPath& path = m_matrix[row * m_regions.size() * 2 + col];
        if (path.length == -1.) {
            // This path is accessed for the first time. Update the length and cost.
            int i_from = region_from.right_intersection_point(flipped_from);
            int i_to = region_to.left_intersection_point(flipped_to);
            const SegmentedIntersectionLine& vline_from = m_segs[region_from.right.vline];
            const SegmentedIntersectionLine& vline_to = m_segs[region_to.left.vline];
            if (region_from.right.vline + 1 == region_from.left.vline) {
                int i_right = vline_from.intersections[i_from].right_horizontal();
                if (i_right == i_to && vline_from.intersections[i_from].next_on_contour_quality == SegmentIntersection::LinkQuality::Valid) {
                    // Measure length along the contour.
                    path.length = unscale<float>(measure_perimeter_horizontal_segment_length(m_poly_with_offset, m_segs, region_from.right.vline, i_from, i_to));
                }
            }
            if (path.length == -1.) {
                // Just apply the Eucledian distance of the end points.
                path.length = unscale<float>(Vec2f(vline_to.pos - vline_from.pos, vline_to.intersections[i_to].pos() - vline_from.intersections[i_from].pos()).norm());
            }
            path.visibility = 1.f / (path.length + float(EPSILON));
        }
        return path;
    }

    AntPath& operator()(const MonotonicRegionLink& region_from, const MonotonicRegion& region_to, bool flipped_to)
    {
        return (*this)(*region_from.region, region_from.flipped, region_to, flipped_to);
    }
    AntPath& operator()(const MonotonicRegion& region_from, bool flipped_from, const MonotonicRegionLink& region_to)
    {
        return (*this)(region_from, flipped_from, *region_to.region, region_to.flipped);
    }
    AntPath& operator()(const MonotonicRegionLink& region_from, const MonotonicRegionLink& region_to)
    {
        return (*this)(*region_from.region, region_from.flipped, *region_to.region, region_to.flipped);
    }

private:
    // Source regions, used for addressing and updating m_matrix.
    const std::vector<MonotonicRegion>& m_regions;
    // To calculate the intersection points and contour lengths.
    const ExPolygonWithOffset& m_poly_with_offset;
    const std::vector<SegmentedIntersectionLine>& m_segs;
    // From end of one region to the start of another region, both flipped or not flipped.
    //FIXME one may possibly use sparse representation of the matrix, likely using hashing.
    std::vector<AntPath>					         m_matrix;
};

static const SegmentIntersection& vertical_run_bottom(const SegmentedIntersectionLine & vline, const SegmentIntersection & start)
{
    assert(start.is_inner());
    const SegmentIntersection* it = &start;
    // Find the lowest SegmentIntersection::INNER_LOW starting with right.
    for (;;) {
        while (it->type != SegmentIntersection::INNER_LOW)
            --it;
        if ((it - 1)->type == SegmentIntersection::INNER_HIGH)
            --it;
        else {
            int down = it->vertical_down();
            if (down == -1 || it->vertical_down_quality() != SegmentIntersection::LinkQuality::Valid)
                break;
            it = &vline.intersections[down];
            assert(it->type == SegmentIntersection::INNER_HIGH);
        }
    }
    return *it;
}

static SegmentIntersection& vertical_run_bottom(SegmentedIntersectionLine & vline, SegmentIntersection & start)
{
    return const_cast<SegmentIntersection&>(vertical_run_bottom(std::as_const(vline), std::as_const(start)));
}

static const SegmentIntersection& vertical_run_top(const SegmentedIntersectionLine & vline, const SegmentIntersection & start)
{
    assert(start.is_inner());
    const SegmentIntersection* it = &start;
    // Find the lowest SegmentIntersection::INNER_LOW starting with right.
    for (;;) {
        while (it->type != SegmentIntersection::INNER_HIGH)
            ++it;
        if ((it + 1)->type == SegmentIntersection::INNER_LOW)
            ++it;
        else {
            int up = it->vertical_up();
            if (up == -1 || it->vertical_up_quality() != SegmentIntersection::LinkQuality::Valid)
                break;
            it = &vline.intersections[up];
            assert(it->type == SegmentIntersection::INNER_LOW);
        }
    }
    return *it;
}

static SegmentIntersection& vertical_run_top(SegmentedIntersectionLine & vline, SegmentIntersection & start)
{
    return const_cast<SegmentIntersection&>(vertical_run_top(std::as_const(vline), std::as_const(start)));
}

static SegmentIntersection* overlap_bottom(SegmentIntersection & start, SegmentIntersection & end, SegmentedIntersectionLine & vline_this, SegmentedIntersectionLine & vline_other, SegmentIntersection::Side side)
{
    SegmentIntersection* other = nullptr;
    assert(start.is_inner());
    assert(end.is_inner());
    const SegmentIntersection* it = &start;
    for (;;) {
        if (it->is_inner()) {
            int i = it->horizontal(side);
            if (i != -1) {
                other = &vline_other.intersections[i];
                break;
            }
            if (it == &end)
                break;
        }
        if (it->type != SegmentIntersection::INNER_HIGH)
            ++it;
        else if ((it + 1)->type == SegmentIntersection::INNER_LOW)
            ++it;
        else {
            int up = it->vertical_up();
            if (up == -1 || it->vertical_up_quality() != SegmentIntersection::LinkQuality::Valid)
                break;
            it = &vline_this.intersections[up];
            assert(it->type == SegmentIntersection::INNER_LOW);
        }
    }
    return other == nullptr ? nullptr : &vertical_run_bottom(vline_other, *other);
}

static SegmentIntersection* overlap_top(SegmentIntersection & start, SegmentIntersection & end, SegmentedIntersectionLine & vline_this, SegmentedIntersectionLine & vline_other, SegmentIntersection::Side side)
{
    SegmentIntersection* other = nullptr;
    assert(start.is_inner());
    assert(end.is_inner());
    const SegmentIntersection* it = &end;
    for (;;) {
        if (it->is_inner()) {
            int i = it->horizontal(side);
            if (i != -1) {
                other = &vline_other.intersections[i];
                break;
            }
            if (it == &start)
                break;
        }
        if (it->type != SegmentIntersection::INNER_LOW)
            --it;
        else if ((it - 1)->type == SegmentIntersection::INNER_HIGH)
            --it;
        else {
            int down = it->vertical_down();
            if (down == -1 || it->vertical_down_quality() != SegmentIntersection::LinkQuality::Valid)
                break;
            it = &vline_this.intersections[down];
            assert(it->type == SegmentIntersection::INNER_HIGH);
        }
    }
    return other == nullptr ? nullptr : &vertical_run_top(vline_other, *other);
}

static std::pair<SegmentIntersection*, SegmentIntersection*> left_overlap(SegmentIntersection & start, SegmentIntersection & end, SegmentedIntersectionLine & vline_this, SegmentedIntersectionLine & vline_left)
{
    std::pair<SegmentIntersection*, SegmentIntersection*> out(nullptr, nullptr);
    out.first = overlap_bottom(start, end, vline_this, vline_left, SegmentIntersection::Side::Left);
    if (out.first != nullptr)
        out.second = overlap_top(start, end, vline_this, vline_left, SegmentIntersection::Side::Left);
    assert((out.first == nullptr && out.second == nullptr) || out.first < out.second);
    return out;
}

static std::pair<SegmentIntersection*, SegmentIntersection*> left_overlap(std::pair<SegmentIntersection*, SegmentIntersection*> & start_end, SegmentedIntersectionLine & vline_this, SegmentedIntersectionLine & vline_left)
{
    assert((start_end.first == nullptr) == (start_end.second == nullptr));
    return start_end.first == nullptr ? start_end : left_overlap(*start_end.first, *start_end.second, vline_this, vline_left);
}

static std::pair<SegmentIntersection*, SegmentIntersection*> right_overlap(SegmentIntersection & start, SegmentIntersection & end, SegmentedIntersectionLine & vline_this, SegmentedIntersectionLine & vline_right)
{
    std::pair<SegmentIntersection*, SegmentIntersection*> out(nullptr, nullptr);
    out.first = overlap_bottom(start, end, vline_this, vline_right, SegmentIntersection::Side::Right);
    if (out.first != nullptr)
        out.second = overlap_top(start, end, vline_this, vline_right, SegmentIntersection::Side::Right);
    assert((out.first == nullptr && out.second == nullptr) || out.first < out.second);
    return out;
}

static std::pair<SegmentIntersection*, SegmentIntersection*> right_overlap(std::pair<SegmentIntersection*, SegmentIntersection*> & start_end, SegmentedIntersectionLine & vline_this, SegmentedIntersectionLine & vline_right)
{
    assert((start_end.first == nullptr) == (start_end.second == nullptr));
    return start_end.first == nullptr ? start_end : right_overlap(*start_end.first, *start_end.second, vline_this, vline_right);
}

static std::vector<MonotonicRegion> generate_montonous_regions(std::vector<SegmentedIntersectionLine> & segs)
{
    std::vector<MonotonicRegion> monotonic_regions;

#ifndef NDEBUG
#define SLIC3R_DEBUG_MONOTONIC_REGIONS
#endif

#ifdef SLIC3R_DEBUG_MONOTONIC_REGIONS
    std::vector<std::vector<std::pair<int, int>>> consumed(segs.size());
    auto test_overlap = [&consumed](int segment, int low, int high) {
        for (const std::pair<int, int>& interval : consumed[segment])
            if ((low >= interval.first && low <= interval.second) ||
                (interval.first >= low && interval.first <= high))
                return true;
        consumed[segment].emplace_back(low, high);
        return false;
    };
#else
    [[maybe_unused]] auto test_overlap = [](int, int, int) { return false; };
#endif

    for (size_t i_vline_seed = 0; i_vline_seed < segs.size(); ++i_vline_seed) {
        SegmentedIntersectionLine& vline_seed = segs[i_vline_seed];
        for (size_t i_intersection_seed = 1; i_intersection_seed + 1 < vline_seed.intersections.size(); ) {
            while (i_intersection_seed < vline_seed.intersections.size() &&
                vline_seed.intersections[i_intersection_seed].type != SegmentIntersection::INNER_LOW)
                ++i_intersection_seed;
            if (i_intersection_seed == vline_seed.intersections.size())
                break;
            SegmentIntersection* start = &vline_seed.intersections[i_intersection_seed];
            SegmentIntersection* end = &end_of_vertical_run(vline_seed, *start);
            if (!start->consumed_vertical_up) {
                // Draw a new monotonic region starting with this segment.
                // while there is only a single right neighbor
                size_t i_vline = i_vline_seed;
                std::pair<SegmentIntersection*, SegmentIntersection*> left(start, end);
                MonotonicRegion region;
                region.left.vline = int(i_vline);
                region.left.low = int(left.first - vline_seed.intersections.data());
                region.left.high = int(left.second - vline_seed.intersections.data());
                region.right = region.left;
                assert(!test_overlap(region.left.vline, region.left.low, region.left.high));
                start->consumed_vertical_up = true;
                int num_lines = 1;
                while (++i_vline < segs.size()) {
                    SegmentedIntersectionLine& vline_left = segs[i_vline - 1];
                    SegmentedIntersectionLine& vline_right = segs[i_vline];
                    std::pair<SegmentIntersection*, SegmentIntersection*> right = right_overlap(left, vline_left, vline_right);
                    if (right.first == nullptr)
                        // No neighbor at the right side of the current segment.
                        break;
                    SegmentIntersection* right_top_first = &vertical_run_top(vline_right, *right.first);
                    if (right_top_first != right.second)
                        // This segment overlaps with multiple segments at its right side.
                        break;
                    std::pair<SegmentIntersection*, SegmentIntersection*> right_left = left_overlap(right, vline_right, vline_left);
                    if (left != right_left)
                        // Left & right draws don't overlap exclusively, right neighbor segment overlaps with multiple segments at its left.
                        break;
                    region.right.vline = int(i_vline);
                    region.right.low = int(right.first - vline_right.intersections.data());
                    region.right.high = int(right.second - vline_right.intersections.data());
                    right.first->consumed_vertical_up = true;
                    assert(!test_overlap(region.right.vline, region.right.low, region.right.high));
                    ++num_lines;
                    left = right;
                }
                // Even number of lines makes the infill zig-zag to exit on the other side of the region than where it starts.
                region.flips = (num_lines & 1) != 0;
                monotonic_regions.emplace_back(region);
            }
            i_intersection_seed = int(end - vline_seed.intersections.data()) + 1;
        }
    }

    return monotonic_regions;
}

#ifdef INFILL_DEBUG_OUTPUT
static void export_monotonous_regions_to_svg(
    const ExPolygonWithOffset                       &poly_with_offset,
    const std::vector<SegmentedIntersectionLine>    &segs,
    const std::vector<MonotonicRegion>              &monotonic_regions,
    const std::string                               &path)
{
    BoundingBox bbox = get_extents(poly_with_offset.polygons_src);
    bbox.offset(scale_(3.));

    ::Slic3r::SVG svg(path, bbox);
    svg.draw(poly_with_offset.polygons_src);
    svg.draw_outline(poly_with_offset.polygons_src, "green");
    svg.draw_outline(poly_with_offset.polygons_outer, "green");
    svg.draw_outline(poly_with_offset.polygons_inner, "green");

    // Draw the infill line candidates in red.
    for (const SegmentedIntersectionLine &sil : segs) {
        for (size_t i = 0; i + 1 < sil.intersections.size(); ++ i)
            if (sil.intersections[i].type == SegmentIntersection::INNER_LOW && sil.intersections[i + 1].type == SegmentIntersection::INNER_HIGH) {
                Line l(Point(sil.pos, sil.intersections[i].pos()), Point(sil.pos, sil.intersections[i + 1].pos()));
                svg.draw(l, "blue");
            } else if (sil.intersections[i].type == SegmentIntersection::INNER_HIGH && sil.intersections[i].has_vertical_up()) {
                std::string color;
                const SegmentIntersection *it = &sil.intersections[i];
                switch (it->vertical_up_quality()) {
                case SegmentIntersection::LinkQuality::Invalid:     color = "red"; break;
                case SegmentIntersection::LinkQuality::Valid:       color = "blue"; break;
                case SegmentIntersection::LinkQuality::TooLong:
                default:                                            color = "yellow"; break;
                }
                Polyline polyline;
                polyline.points.push_back({ sil.pos, it->pos() });
                emit_perimeter_segment_on_vertical_line(poly_with_offset, segs, &sil - segs.data() , it->iContour, it - sil.intersections.data(), it->vertical_up(), polyline, it->has_left_vertical_up());
                svg.draw(polyline, color, scale_(0.05));
            }
    }

    // Draw the monotonic regions.
    for (const MonotonicRegion &region : monotonic_regions) {
        auto draw_boundary_line = [&poly_with_offset, &segs, &svg](const MonotonicRegion::Boundary &boundary) {
            const SegmentedIntersectionLine &sil = segs[boundary.vline];
            for (size_t i = boundary.low; i < boundary.high; ++ i)
                if (sil.intersections[i].type == SegmentIntersection::INNER_LOW && sil.intersections[i + 1].type == SegmentIntersection::INNER_HIGH) {
                    Line l(Point(sil.pos, sil.intersections[i].pos()), Point(sil.pos, sil.intersections[i + 1].pos()));
                    svg.draw(l, "red", scale_(0.05));
                }
        };
        draw_boundary_line(region.left);
        draw_boundary_line(region.right);
    }
}
#endif // INFILL_DEBUG_OUTPUT

// Traverse path, calculate length of the draw for the purpose of optimization.
// This function is very similar to polylines_from_paths() in the way how it traverses the path, but
// polylines_from_paths() emits a path, while this function just calculates the path length.
static float montonous_region_path_length(const MonotonicRegion& region, bool dir, const ExPolygonWithOffset& poly_with_offset, const std::vector<SegmentedIntersectionLine>& segs)
{
    // From the initial point (i_vline, i_intersection), follow a path.
    int   i_intersection = region.left_intersection_point(dir);
    int   i_vline = region.left.vline;
    float total_length = 0.;
    bool  no_perimeter = false;
    Vec2f last_point;

    for (;;) {
        const SegmentedIntersectionLine& vline = segs[i_vline];
        const SegmentIntersection* it = &vline.intersections[i_intersection];
        const bool                       going_up = it->is_low();

        if (no_perimeter) 
            total_length += (last_point - Vec2f(vline.pos, (it + (going_up ? -1 : 1))->pos())).norm();

        int iright = it->right_horizontal();
        if (going_up) {
            // Traverse the complete vertical segment up to the inner contour.
            for (;;) {
                do {
                    ++it;
                    iright = std::max(iright, it->right_horizontal());
                    assert(it->is_inner());
                } while (it->type != SegmentIntersection::INNER_HIGH || (it + 1)->type != SegmentIntersection::OUTER_HIGH);
                int inext = it->vertical_up();
                if (inext == -1 || it->vertical_up_quality() != SegmentIntersection::LinkQuality::Valid)
                    break;
                assert(it->iContour == vline.intersections[inext].iContour);
                it = vline.intersections.data() + inext;
            }
        } else {
            // Going down.
            assert(it->is_high());
            assert(i_intersection > 0);
            for (;;) {
                do {
                    --it;
                    if (int iright_new = it->right_horizontal(); iright_new != -1)
                        iright = iright_new;
                    assert(it->is_inner());
                } while (it->type != SegmentIntersection::INNER_LOW || (it - 1)->type != SegmentIntersection::OUTER_LOW);
                int inext = it->vertical_down();
                if (inext == -1 || it->vertical_down_quality() != SegmentIntersection::LinkQuality::Valid)
                    break;
                assert(it->iContour == vline.intersections[inext].iContour);
                it = vline.intersections.data() + inext;
            }
        }

        if (i_vline == region.right.vline)
            break;

        int inext = it->right_horizontal();
        assert(iright != -1);
        assert(inext == -1 || inext == iright);

        // Find the end of the next overlapping vertical segment.
        const SegmentedIntersectionLine &vline_right = segs[i_vline + 1];
        const SegmentIntersection       *right       = going_up ? 
            &vertical_run_top(vline_right, vline_right.intersections[iright]) : &vertical_run_bottom(vline_right, vline_right.intersections[iright]);
        i_intersection = int(right - vline_right.intersections.data());

        if (inext == i_intersection && it->next_on_contour_quality == SegmentIntersection::LinkQuality::Valid) {
            // Summarize length of the connection line along the perimeter.
            //FIXME should it be weighted with a lower weight than non-extruding connection line? What weight?
            // Taking half of the length.
            total_length += 0.5f * float(measure_perimeter_horizontal_segment_length(poly_with_offset, segs, i_vline, it - vline.intersections.data(), inext));
            // Don't add distance to the next vertical line start to the total length.
            no_perimeter = false;
        } else {
            // Finish the current vertical line,
            going_up ? ++it : --it;
            assert(it->is_outer());
            assert(it->is_high() == going_up);
            // Mark the end of this vertical line.
            last_point = Vec2f(vline.pos, it->pos());
            // Remember to add distance to the last point.
            no_perimeter = true;
        }

        ++i_vline;
    }

    return unscale<float>(total_length);
}

static void connect_monotonic_regions(std::vector<MonotonicRegion> &regions, const ExPolygonWithOffset &poly_with_offset, std::vector<SegmentedIntersectionLine> &segs)
{
	// Map from low intersection to left / right side of a monotonic region.
	using MapType = std::pair<SegmentIntersection*, MonotonicRegion*>;
	std::vector<MapType> map_intersection_to_region_start;
	std::vector<MapType> map_intersection_to_region_end;
	map_intersection_to_region_start.reserve(regions.size());
	map_intersection_to_region_end.reserve(regions.size());
	for (MonotonicRegion &region : regions) {
		map_intersection_to_region_start.emplace_back(&segs[region.left.vline].intersections[region.left.low], &region);
		map_intersection_to_region_end.emplace_back(&segs[region.right.vline].intersections[region.right.low], &region);
	}
	auto intersections_lower = [](const MapType &l, const MapType &r){ return l.first < r.first ; };
    std::sort(map_intersection_to_region_start.begin(), map_intersection_to_region_start.end(), intersections_lower);
	std::sort(map_intersection_to_region_end.begin(), map_intersection_to_region_end.end(), intersections_lower);

    // Scatter links to neighboring regions.
    for (MonotonicRegion& region : regions) {
        if (region.left.vline > 0) {
            auto& vline = segs[region.left.vline];
            auto& vline_left = segs[region.left.vline - 1];
            auto [lbegin, lend] = left_overlap(vline.intersections[region.left.low], vline.intersections[region.left.high], vline, vline_left);
            if (lbegin != nullptr) {
                for (;;) {
                    MapType key(lbegin, nullptr);
                    auto it = std::lower_bound(map_intersection_to_region_end.begin(), map_intersection_to_region_end.end(), key);
                    assert(it != map_intersection_to_region_end.end() && it->first == key.first);
                    it->second->right_neighbors.emplace_back(&region);
                    SegmentIntersection* lnext = &vertical_run_top(vline_left, *lbegin);
                    if (lnext == lend)
                        break;
                    while (lnext->type != SegmentIntersection::INNER_LOW)
                        ++lnext;
                    lbegin = lnext;
                }
            }
        }
        if (region.right.vline + 1 < int(segs.size())) {
            auto& vline = segs[region.right.vline];
            auto& vline_right = segs[region.right.vline + 1];
            auto [rbegin, rend] = right_overlap(vline.intersections[region.right.low], vline.intersections[region.right.high], vline, vline_right);
            if (rbegin != nullptr) {
                for (;;) {
                    MapType key(rbegin, nullptr);
                    auto it = std::lower_bound(map_intersection_to_region_start.begin(), map_intersection_to_region_start.end(), key);
                    assert(it != map_intersection_to_region_start.end() && it->first == key.first);
                    it->second->left_neighbors.emplace_back(&region);
                    SegmentIntersection* rnext = &vertical_run_top(vline_right, *rbegin);
                    if (rnext == rend)
                        break;
                    while (rnext->type != SegmentIntersection::INNER_LOW)
                        ++rnext;
                    rbegin = rnext;
                }
            }
        }
    }

    // Sometimes a segment may indicate that it connects to a segment on the other side while the other does not.
    // This may be a valid case if one side contains runs of OUTER_LOW, INNER_LOW, {INNER_HIGH, INNER_LOW}*, INNER_HIGH, OUTER_HIGH,
    // where the part in the middle does not connect to the other side, but it will be extruded through.
    for (MonotonicRegion& region : regions) {
        std::sort(region.left_neighbors.begin(), region.left_neighbors.end());
        std::sort(region.right_neighbors.begin(), region.right_neighbors.end());
    }
    for (MonotonicRegion& region : regions) {
        for (MonotonicRegion* neighbor : region.left_neighbors) {
            auto it = std::lower_bound(neighbor->right_neighbors.begin(), neighbor->right_neighbors.end(), &region);
            if (it == neighbor->right_neighbors.end() || *it != &region)
                neighbor->right_neighbors.insert(it, &region);
        }
        for (MonotonicRegion* neighbor : region.right_neighbors) {
            auto it = std::lower_bound(neighbor->left_neighbors.begin(), neighbor->left_neighbors.end(), &region);
            if (it == neighbor->left_neighbors.end() || *it != &region)
                neighbor->left_neighbors.insert(it, &region);
        }
    }

#ifndef NDEBUG
    // Verify symmetry of the left_neighbors / right_neighbors.
    for (MonotonicRegion& region : regions) {
        for (MonotonicRegion* neighbor : region.left_neighbors) {
            assert(std::count(region.left_neighbors.begin(), region.left_neighbors.end(), neighbor) == 1);
            assert(std::find(neighbor->right_neighbors.begin(), neighbor->right_neighbors.end(), &region) != neighbor->right_neighbors.end());
        }
        for (MonotonicRegion* neighbor : region.right_neighbors) {
            assert(std::count(region.right_neighbors.begin(), region.right_neighbors.end(), neighbor) == 1);
            assert(std::find(neighbor->left_neighbors.begin(), neighbor->left_neighbors.end(), &region) != neighbor->left_neighbors.end());
        }
    }
#endif /* NDEBUG */

    // Fill in sum length of connecting lines of a region. This length is used for optimizing the infill path for minimum length.
    for (MonotonicRegion& region : regions) {
        region.len1 = montonous_region_path_length(region, false, poly_with_offset, segs);
        region.len2 = montonous_region_path_length(region, true, poly_with_offset, segs);
        // Subtract the smaller length from the longer one, so we will optimize just with the positive difference of the two.
        if (region.len1 > region.len2) {
            region.len1 -= region.len2;
            region.len2 = 0;
        } else {
            region.len2 -= region.len1;
            region.len1 = 0;
        }
    }
}

// Raad Salman: Algorithms for the Precedence Constrained Generalized Travelling Salesperson Problem
// https://www.chalmers.se/en/departments/math/research/research-groups/optimization/OptimizationMasterTheses/MScThesis-RaadSalman-final.pdf
// Algorithm 6.1 Lexicographic Path Preserving 3-opt
// Optimize path while maintaining the ordering constraints.
void monotonic_3_opt(std::vector<MonotonicRegionLink> & path, const std::vector<SegmentedIntersectionLine> & segs)
{
    // When doing the 3-opt path preserving flips, one has to fulfill two constraints:
    //
    // 1) The new path should be shorter than the old path.
    // 2) The precedence constraints shall be satisified on the new path.
    //
    // Branch & bound with KD-tree may be used with the shorter path constraint, but the precedence constraint will have to be recalculated for each
    // shorter path candidate found, which has a quadratic cost for a dense precedence graph. For a sparse precedence graph the precedence
    // constraint verification will be cheaper.
    //
    // On the other side, if the full search space is traversed as in the diploma thesis by Raad Salman (page 24, Algorithm 6.1 Lexicographic Path Preserving 3-opt),
    // then the precedence constraint verification is amortized inside the O(n^3) loop. Now which is better for our task?
    //
    // It is beneficial to also try flipping of the infill zig-zags, for which a prefix sum of both flipped and non-flipped paths over
    // MonotonicRegionLinks may be utilized, however updating the prefix sum has a linear complexity, the same complexity as doing the 3-opt
    // exchange by copying the pieces.
}

// #define SLIC3R_DEBUG_ANTS

template<typename... TArgs>
inline void print_ant(const std::string & fmt, TArgs &&... args) {
#ifdef SLIC3R_DEBUG_ANTS
    std::cout << Slic3r::format(fmt, std::forward<TArgs>(args)...) << std::endl;
#endif
}

// Find a run through monotonic infill blocks using an 'Ant colony" optimization method.
// http://www.scholarpedia.org/article/Ant_colony_optimization
static std::vector<MonotonicRegionLink> chain_monotonic_regions(
    std::vector<MonotonicRegion> & regions, const ExPolygonWithOffset & poly_with_offset, const std::vector<SegmentedIntersectionLine> & segs, std::mt19937_64 & rng)
{
    // Number of left neighbors (regions that this region depends on, this region cannot be printed before the regions left of it are printed) + self.
    std::vector<int32_t>			left_neighbors_unprocessed(regions.size(), 1);
    // Queue of regions, which have their left neighbors already printed.
    std::vector<MonotonicRegion*> 	queue;
    queue.reserve(regions.size());
    for (MonotonicRegion& region : regions)
        if (region.left_neighbors.empty())
            queue.emplace_back(&region);
        else
            left_neighbors_unprocessed[&region - regions.data()] += int(region.left_neighbors.size());
    // Make copy of structures that need to be initialized at each ant iteration.
    auto left_neighbors_unprocessed_initial = left_neighbors_unprocessed;
    auto queue_initial = queue;

    std::vector<MonotonicRegionLink> path, best_path;
    path.reserve(regions.size());
    best_path.reserve(regions.size());
    float best_path_length = std::numeric_limits<float>::max();

	struct NextCandidate {
        MonotonicRegion    *region = nullptr;
        AntPath  	        *link;
        AntPath  	        *link_flipped;
        float                probability;
        bool 		         dir = false;
	};
	std::vector<NextCandidate> next_candidates;

    [[maybe_unused]]auto validate_unprocessed =
#ifdef NDEBUG
        []() { return true; };
#else
        [&regions, &left_neighbors_unprocessed, &path, &queue]() {
            std::vector<unsigned char> regions_processed(regions.size(), false);
            std::vector<unsigned char> regions_in_queue(regions.size(), false);
            for (const MonotonicRegion *region : queue) {
            	// This region is not processed yet, his predecessors are processed.
                assert(left_neighbors_unprocessed[region - regions.data()] == 1);
                regions_in_queue[region - regions.data()] = true;
            }
            for (const MonotonicRegionLink &link : path) {
                assert(left_neighbors_unprocessed[link.region - regions.data()] == 0);
                regions_processed[link.region - regions.data()] = true;
            }
            for (size_t i = 0; i < regions_processed.size(); ++ i) {
                assert(! regions_processed[i] || ! regions_in_queue[i]);
                const MonotonicRegion &region = regions[i];
                if (regions_processed[i] || regions_in_queue[i]) {
                    assert(left_neighbors_unprocessed[i] == (regions_in_queue[i] ? 1 : 0));
                    // All left neighbors should be processed already.
                    for (const MonotonicRegion *left : region.left_neighbors) {
                        assert(regions_processed[left - regions.data()]);
                        assert(left_neighbors_unprocessed[left - regions.data()] == 0);
                    }
                } else {
                    // Some left neihgbor should not be processed yet.
                    assert(left_neighbors_unprocessed[i] > 1);
                    int32_t num_predecessors_unprocessed = 0;
                    bool   has_left_last_on_path       = false;
                    for (const MonotonicRegion* left : region.left_neighbors) {
                        size_t iprev = left - regions.data();
                        if (regions_processed[iprev]) {
                        	assert(left_neighbors_unprocessed[iprev] == 0);
                            if (left == path.back().region) {
                                // This region should actually be on queue, but to optimize the queue management
                                // this item will be processed in the next round by traversing path.back().region->right_neighbors before processing the queue.
                                assert(! has_left_last_on_path);
                                has_left_last_on_path = true;
                                ++ num_predecessors_unprocessed;
                            }
                        } else {
                        	if (regions_in_queue[iprev])
	                    		assert(left_neighbors_unprocessed[iprev] == 1);
	                    	else 
	                    		assert(left_neighbors_unprocessed[iprev] > 1);
	                    	++ num_predecessors_unprocessed;
                        }
                    }
                    assert(num_predecessors_unprocessed > 0);
                    assert(left_neighbors_unprocessed[i] == num_predecessors_unprocessed + 1);
                }
            }
            return true;
        };
#endif /* NDEBUG */

	// How many times to repeat the ant simulation (number of ant generations).
	constexpr int const   num_rounds = 25;
	// After how many rounds without an improvement to exit?
	constexpr int const   num_rounds_no_change_exit = 8;
	// With how many ants each of the run will be performed?
	const int             num_ants = std::min(int(regions.size()), 10);
	// Base (initial) pheromone level. This value will be adjusted based on the length of the first greedy path found.
	float                 pheromone_initial_deposit = 0.5f;
	// Evaporation rate of pheromones.
	constexpr float const pheromone_evaporation = 0.1f;
    // Evaporation rate to diversify paths taken by individual ants.
    constexpr float const pheromone_diversification = 0.1f;
	// Probability at which to take the next best path. Otherwise take the the path based on the cost distribution.
	constexpr float const probability_take_best = 0.9f;
	// Exponents of the cost function.
	constexpr float const pheromone_alpha = 1.f; // pheromone exponent
	constexpr float const pheromone_beta  = 2.f; // attractiveness weighted towards edge length

    AntPathMatrix path_matrix(regions, poly_with_offset, segs, pheromone_initial_deposit);

    // Find an initial path in a greedy way, set the initial pheromone value to 10% of the cost of the greedy path.
    {
        // Construct the first path in a greedy way to calculate an initial value of the pheromone value.
        queue = queue_initial;
        left_neighbors_unprocessed = left_neighbors_unprocessed_initial;
        assert(validate_unprocessed());
        // Pick the last of the queue.
        MonotonicRegionLink path_end{ queue.back(), false };
        queue.pop_back();
        --left_neighbors_unprocessed[path_end.region - regions.data()];

        float total_length = path_end.region->length(false);
        while (!queue.empty() || !path_end.region->right_neighbors.empty()) {
            // Chain.
			MonotonicRegion 		    &region = *path_end.region;
			bool 			  			 dir    = path_end.flipped;
			NextCandidate 				 next_candidate;
			next_candidate.probability = 0;
			for (MonotonicRegion *next : region.right_neighbors) {
                assert(left_neighbors_unprocessed[next - regions.data()] > 1);
				if (left_neighbors_unprocessed[next - regions.data()] == 2) {
					// Dependencies of the successive blocks are satisfied.
                    AntPath &path1 = path_matrix(region, dir, *next, false);
                    AntPath &path2 = path_matrix(region, dir, *next, true);
                    if (path1.visibility > next_candidate.probability)
                        next_candidate = { next, &path1, &path1, path1.visibility, false };
                    if (path2.visibility > next_candidate.probability)
                        next_candidate = { next, &path2, &path2, path2.visibility, true };
                }
            }
            bool from_queue = next_candidate.probability == 0;
            if (from_queue) {
                for (MonotonicRegion *next : queue) {
                    AntPath &path1 = path_matrix(region, dir, *next, false);
                    AntPath &path2 = path_matrix(region, dir, *next, true);
                    if (path1.visibility > next_candidate.probability)
                        next_candidate = { next, &path1, &path1, path1.visibility, false };
                    if (path2.visibility > next_candidate.probability)
                        next_candidate = { next, &path2, &path2, path2.visibility, true  };
                }
            }
            // Move the other right neighbors with satisified constraints to the queue.
            for (MonotonicRegion* next : region.right_neighbors)
                if (--left_neighbors_unprocessed[next - regions.data()] == 1 && next_candidate.region != next)
                    queue.emplace_back(next);
            if (from_queue) {
                // Remove the selected path from the queue.
                auto it = std::find(queue.begin(), queue.end(), next_candidate.region);
                assert(it != queue.end());
                *it = queue.back();
                queue.pop_back();
            }
			// Extend the path.
            assert(next_candidate.region);
			MonotonicRegion *next_region = next_candidate.region;
			bool              next_dir    = next_candidate.dir;
            total_length += next_region->length(next_dir) + path_matrix(*path_end.region, path_end.flipped, *next_region, next_dir).length;
            path_end = { next_region, next_dir };
            assert(left_neighbors_unprocessed[next_region - regions.data()] == 1);
            left_neighbors_unprocessed[next_region - regions.data()] = 0;
        }

        // Set an initial pheromone value to 10% of the greedy path's value.
        pheromone_initial_deposit = 0.1f / total_length;
        path_matrix.update_inital_pheromone(pheromone_initial_deposit);
    }

    // Probability (unnormalized) of traversing a link between two monotonic regions.
	auto path_probability = [
#if !defined(__APPLE__) && !defined(__clang__)
        // clang complains when capturing constexpr constants.
        pheromone_alpha, pheromone_beta
#endif // __APPLE__
        ](AntPath &path) {
		return pow(path.pheromone, pheromone_alpha) * pow(path.visibility, pheromone_beta);
	};

#ifdef SLIC3R_DEBUG_ANTS
    static int irun = 0;
    ++irun;
#endif /* SLIC3R_DEBUG_ANTS */

    int num_rounds_no_change = 0;
    for (int round = 0; round < num_rounds && num_rounds_no_change < num_rounds_no_change_exit; ++round)
    {
        bool improved = false;
        for (int ant = 0; ant < num_ants; ++ant)
        {
            // Find a new path following the pheromones deposited by the previous ants.
            print_ant("Round %1% ant %2%", round, ant);
            path.clear();
            queue = queue_initial;
            left_neighbors_unprocessed = left_neighbors_unprocessed_initial;
            assert(validate_unprocessed());
            // Pick randomly the first from the queue at random orientation.
            //FIXME picking the 1st monotonic region should likely be done based on accumulated pheromone level as well,
            // but the inefficiency caused by the random pick of the 1st monotonic region is likely insignificant.
            int first_idx = std::uniform_int_distribution<>(0, int(queue.size()) - 1)(rng);
            path.emplace_back(MonotonicRegionLink{ queue[first_idx], rng() > rng.max() / 2 });
            *(queue.begin() + first_idx) = std::move(queue.back());
            queue.pop_back();
            --left_neighbors_unprocessed[path.back().region - regions.data()];
            assert(left_neighbors_unprocessed[path.back().region - regions.data()] == 0);
            assert(validate_unprocessed());
            print_ant("\tRegion (%1%:%2%,%3%) (%4%:%5%,%6%)",
                path.back().region->left.vline,
                path.back().flipped ? path.back().region->left.high : path.back().region->left.low,
                path.back().flipped ? path.back().region->left.low  : path.back().region->left.high,
                path.back().region->right.vline, 
                path.back().flipped == path.back().region->flips ? path.back().region->right.high : path.back().region->right.low,
                path.back().flipped == path.back().region->flips ? path.back().region->right.low : path.back().region->right.high);

            while (!queue.empty() || !path.back().region->right_neighbors.empty()) {
                // Chain.
                MonotonicRegion& region = *path.back().region;
                bool 			  			 dir = path.back().flipped;
                // Sort by distance to pt.
                next_candidates.clear();
                next_candidates.reserve(region.right_neighbors.size() * 2);
                for (MonotonicRegion* next : region.right_neighbors) {
                    int& unprocessed = left_neighbors_unprocessed[next - regions.data()];
                    assert(unprocessed > 1);
                    if (--unprocessed == 1) {
                        // Dependencies of the successive blocks are satisfied.
                        AntPath& path1 = path_matrix(region, dir, *next, false);
                        AntPath& path1_flipped = path_matrix(region, !dir, *next, true);
                        AntPath& path2 = path_matrix(region, dir, *next, true);
                        AntPath& path2_flipped = path_matrix(region, !dir, *next, false);
                        next_candidates.emplace_back(NextCandidate{ next, &path1, &path1_flipped, path_probability(path1), false });
                        next_candidates.emplace_back(NextCandidate{ next, &path2, &path2_flipped, path_probability(path2), true });
                    }
                }
                size_t num_direct_neighbors = next_candidates.size();
                //FIXME add the queue items to the candidates? These are valid moves as well.
                if (num_direct_neighbors == 0) {
                    // Add the queue candidates.
                    for (MonotonicRegion* next : queue) {
                        assert(left_neighbors_unprocessed[next - regions.data()] == 1);
                        AntPath& path1 = path_matrix(region, dir, *next, false);
                        AntPath& path1_flipped = path_matrix(region, !dir, *next, true);
                        AntPath& path2 = path_matrix(region, dir, *next, true);
                        AntPath& path2_flipped = path_matrix(region, !dir, *next, false);
                        next_candidates.emplace_back(NextCandidate{ next, &path1, &path1_flipped, path_probability(path1), false });
                        next_candidates.emplace_back(NextCandidate{ next, &path2, &path2_flipped, path_probability(path2), true });
                    }
                }
                float dice = float(rng()) / float(rng.max());
                std::vector<NextCandidate>::iterator take_path;
                if (dice < probability_take_best) {
                    // Take the highest probability path.
                    take_path = std::max_element(next_candidates.begin(), next_candidates.end(), [](auto& l, auto& r) { return l.probability < r.probability; });
                    print_ant("\tTaking best path at probability %1% below %2%", dice, probability_take_best);
                } else {
                    // Take the path based on the probability.
                    // Calculate the total probability.
                    float total_probability = std::accumulate(next_candidates.begin(), next_candidates.end(), 0.f, [](const float l, const NextCandidate& r) { return l + r.probability; });
                    // Take a random path based on the probability.
                    float probability_threshold = float(rng()) * total_probability / float(rng.max());
                    take_path = next_candidates.end();
                    --take_path;
                    for (auto it = next_candidates.begin(); it < next_candidates.end(); ++it)
                        if ((probability_threshold -= it->probability) <= 0.) {
                            take_path = it;
                            break;
                        }
                    print_ant("\tTaking path at probability threshold %1% of %2%", probability_threshold, total_probability);
                }
                // Move the other right neighbors with satisified constraints to the queue.
                for (std::vector<NextCandidate>::iterator it_next_candidate = next_candidates.begin(); it_next_candidate != next_candidates.begin() + num_direct_neighbors; ++it_next_candidate)
                    if ((queue.empty() || it_next_candidate->region != queue.back()) && it_next_candidate->region != take_path->region)
                        queue.emplace_back(it_next_candidate->region);
                if (size_t(take_path - next_candidates.begin()) >= num_direct_neighbors) {
                    // Remove the selected path from the queue.
                    auto it = std::find(queue.begin(), queue.end(), take_path->region);
                    assert(it != queue.end());
                    *it = queue.back();
                    queue.pop_back();
                }
                // Extend the path.
                MonotonicRegion* next_region = take_path->region;
                bool              next_dir = take_path->dir;
                path.back().next = take_path->link;
                path.back().next_flipped = take_path->link_flipped;
                path.emplace_back(MonotonicRegionLink{ next_region, next_dir });
                assert(left_neighbors_unprocessed[next_region - regions.data()] == 1);
                left_neighbors_unprocessed[next_region - regions.data()] = 0;
                print_ant("\tRegion (%1%:%2%,%3%) (%4%:%5%,%6%) length to prev %7%",
                    next_region->left.vline,
                    next_dir ? next_region->left.high : next_region->left.low,
                    next_dir ? next_region->left.low : next_region->left.high,
                    next_region->right.vline,
                    next_dir == next_region->flips ? next_region->right.high : next_region->right.low,
                    next_dir == next_region->flips ? next_region->right.low : next_region->right.high,
                    take_path->link->length);

                print_ant("\tRegion (%1%:%2%,%3%) (%4%:%5%,%6%)",
                    path.back().region->left.vline,
                    path.back().flipped ? path.back().region->left.high : path.back().region->left.low,
                    path.back().flipped ? path.back().region->left.low : path.back().region->left.high,
                    path.back().region->right.vline,
                    path.back().flipped == path.back().region->flips ? path.back().region->right.high : path.back().region->right.low,
                    path.back().flipped == path.back().region->flips ? path.back().region->right.low : path.back().region->right.high);

                // Update pheromones along this link, see Ant Colony System (ACS) update rule.
                // http://www.scholarpedia.org/article/Ant_colony_optimization
                // The goal here is to lower the pheromone trace for paths taken to diversify the next path picked in the same batch of ants.
                take_path->link->pheromone = (1.f - pheromone_diversification) * take_path->link->pheromone + pheromone_diversification * pheromone_initial_deposit;
                assert(validate_unprocessed());
            }

            // Perform 3-opt local optimization of the path.
            monotonic_3_opt(path, segs);

            // Measure path length.
            assert(!path.empty());
            float path_length = std::accumulate(path.begin(), path.end() - 1,
                path.back().region->length(path.back().flipped),
                [&path_matrix](const float l, const MonotonicRegionLink& r) {
                const MonotonicRegionLink& next = *(&r + 1);
                return l + r.region->length(r.flipped) + path_matrix(*r.region, r.flipped, *next.region, next.flipped).length;
            });
            // Save the shortest path.
            print_ant("\tThis length: %1%, shortest length: %2%", path_length, best_path_length);
            if (path_length < best_path_length) {
                best_path_length = path_length;
                std::swap(best_path, path);
#if 0 // #if ! defined(SLIC3R_DEBUG_ANTS) && ! defined(ndebug)
                if (round == 0 && ant == 0)
                    std::cout << std::endl;
                std::cout << Slic3r::format("round %1% ant %2% path length %3%", round, ant, path_length) << std::endl;
#endif
                if (path_length == 0)
                    // Perfect path found.
                    goto end;
                improved = true;
            }
        }

        // Reinforce the path pheromones with the best path.
        float total_cost = best_path_length + float(EPSILON);
        for (size_t i = 0; i + 1 < path.size(); ++i) {
            MonotonicRegionLink& link = path[i];
            link.next->pheromone = (1.f - pheromone_evaporation) * link.next->pheromone + pheromone_evaporation / total_cost;
        }

        if (improved)
            num_rounds_no_change = 0;
        else
            ++num_rounds_no_change;
    }

end:
    return best_path;
}

// Traverse path, produce polylines.
static void polylines_from_paths(const std::vector<MonotonicRegionLink>& path, const ExPolygonWithOffset& poly_with_offset, const std::vector<SegmentedIntersectionLine>& segs, Polylines& polylines_out)
{
    Polyline* polyline = nullptr;
    auto finish_polyline = [&polyline, &polylines_out]() {
        polyline->remove_duplicate_points();
        // Handle duplicate points and zero length segments.
        assert(!polyline->has_duplicate_points());
        // Handle nearly zero length edges.
        if (polyline->points.size() <= 1 ||
            (polyline->points.size() == 2 &&
                std::abs(polyline->points.front().x() - polyline->points.back().x()) < SCALED_EPSILON &&
                std::abs(polyline->points.front().y() - polyline->points.back().y()) < SCALED_EPSILON))
            polylines_out.pop_back();
        else if (polylines_out.size() >= 2) {
            assert(polyline->points.size() >= 2);
            // Merge the two last polylines. An extrusion may have been split by an introduction of phony outer points on intersection lines
            // to cope with pinching of inner offset contours.
            Polyline &pl_prev = polylines_out[polylines_out.size() - 2];
            if (std::abs(polyline->points.front().x() - pl_prev.points.back().x()) < SCALED_EPSILON &&
                std::abs(polyline->points.front().y() - pl_prev.points.back().y()) < SCALED_EPSILON) {
                pl_prev.points.back() = (pl_prev.points.back() + polyline->points.front()) / 2;
                pl_prev.points.insert(pl_prev.points.end(), polyline->points.begin() + 1, polyline->points.end());
                polylines_out.pop_back();
            }
        }
        polyline = nullptr;
    };

    for (const MonotonicRegionLink& path_segment : path) {
        MonotonicRegion& region = *path_segment.region;
        bool             dir    = path_segment.flipped;

        // From the initial point (i_vline, i_intersection), follow a path.
        int  i_intersection = region.left_intersection_point(dir);
        int  i_vline = region.left.vline;

        if (polyline != nullptr && &path_segment != path.data()) {
            // Connect previous path segment with the new one.
            const MonotonicRegionLink& path_segment_prev = *(&path_segment - 1);
            const MonotonicRegion& region_prev = *path_segment_prev.region;
            bool 			  			       dir_prev = path_segment_prev.flipped;
            int                                i_vline_prev = region_prev.right.vline;
            const SegmentedIntersectionLine& vline_prev = segs[i_vline_prev];
            int 		       				   i_intersection_prev = region_prev.right_intersection_point(dir_prev);
            const SegmentIntersection* ip_prev = &vline_prev.intersections[i_intersection_prev];
            bool 						       extended = false;
            if (i_vline_prev + 1 == i_vline) {
                if (ip_prev->right_horizontal() == i_intersection && ip_prev->next_on_contour_quality == SegmentIntersection::LinkQuality::Valid) {
                    // Emit a horizontal connection contour.
                    emit_perimeter_prev_next_segment(poly_with_offset, segs, i_vline_prev, ip_prev->iContour, i_intersection_prev, i_intersection, *polyline, true);
                    extended = true;
                }
            }
            if (!extended) {
                // Finish the current vertical line,
                assert(ip_prev->is_inner());
                ip_prev->is_low() ? --ip_prev : ++ip_prev;
                assert(ip_prev->is_outer());
                polyline->points.back() = Point(vline_prev.pos, ip_prev->pos());
                finish_polyline();
            }
        }

        for (;;) {
            const SegmentedIntersectionLine& vline = segs[i_vline];
            const SegmentIntersection* it = &vline.intersections[i_intersection];
            const bool                       going_up = it->is_low();
            if (polyline == nullptr) {
                polylines_out.emplace_back();
                polyline = &polylines_out.back();
                // Extend the infill line up to the outer contour.
                polyline->points.emplace_back(vline.pos, (it + (going_up ? -1 : 1))->pos());
            } else
                polyline->points.emplace_back(vline.pos, it->pos());

            int iright = it->right_horizontal();
            if (going_up) {
                // Consume the complete vertical segment up to the inner contour.
                for (;;) {
                    do {
                        ++it;
                        iright = std::max(iright, it->right_horizontal());
                        assert(it->is_inner());
                    } while (it->type != SegmentIntersection::INNER_HIGH || (it + 1)->type != SegmentIntersection::OUTER_HIGH);
                    polyline->points.emplace_back(vline.pos, it->pos());
                    int inext = it->vertical_up();
                    if (inext == -1 || it->vertical_up_quality() != SegmentIntersection::LinkQuality::Valid)
                        break;
                    assert(it->iContour == vline.intersections[inext].iContour);
                    emit_perimeter_segment_on_vertical_line(poly_with_offset, segs, i_vline, it->iContour, it - vline.intersections.data(), inext, *polyline, it->has_left_vertical_up());
                    it = vline.intersections.data() + inext;
                }
            } else {
                // Going down.
                assert(it->is_high());
                assert(i_intersection > 0);
                for (;;) {
                    do {
                        --it;
                        if (int iright_new = it->right_horizontal(); iright_new != -1)
                            iright = iright_new;
                        assert(it->is_inner());
                    } while (it->type != SegmentIntersection::INNER_LOW || (it - 1)->type != SegmentIntersection::OUTER_LOW);
                    polyline->points.emplace_back(vline.pos, it->pos());
                    int inext = it->vertical_down();
                    if (inext == -1 || it->vertical_down_quality() != SegmentIntersection::LinkQuality::Valid)
                        break;
                    assert(it->iContour == vline.intersections[inext].iContour);
                    emit_perimeter_segment_on_vertical_line(poly_with_offset, segs, i_vline, it->iContour, it - vline.intersections.data(), inext, *polyline, it->has_right_vertical_down());
                    it = vline.intersections.data() + inext;
                }
            }

            if (i_vline == region.right.vline)
                break;

            int inext = it->right_horizontal();
            assert(iright != -1);
            assert(inext == -1 || inext == iright);

            // Find the end of the next overlapping vertical segment.
            const SegmentedIntersectionLine &vline_right = segs[i_vline + 1];
            const SegmentIntersection       *right       = going_up ? 
                &vertical_run_top(vline_right, vline_right.intersections[iright]) : &vertical_run_bottom(vline_right, vline_right.intersections[iright]);
            i_intersection = int(right - vline_right.intersections.data());

	        if (inext == i_intersection && it->next_on_contour_quality == SegmentIntersection::LinkQuality::Valid) {
                // Emit a horizontal connection contour.
                emit_perimeter_prev_next_segment(poly_with_offset, segs, i_vline, it->iContour, it - vline.intersections.data(), inext, *polyline, true);
            } else {
                // Finish the current vertical line,
                going_up ? ++it : --it;
                assert(it->is_outer());
                assert(it->is_high() == going_up);
                polyline->points.back() = Point(vline.pos, it->pos());
                finish_polyline();
            }

            ++i_vline;
        }
    }

    if (polyline != nullptr) {
        // Finish the current vertical line,
        const MonotonicRegion& region = *path.back().region;
        const SegmentedIntersectionLine& vline = segs[region.right.vline];
        const SegmentIntersection* ip = &vline.intersections[region.right_intersection_point(path.back().flipped)];
        assert(ip->is_inner());
        ip->is_low() ? --ip : ++ip;
        assert(ip->is_outer());
        polyline->points.back() = Point(vline.pos, ip->pos());
        finish_polyline();
    }
}

bool FillRectilinear::fill_surface_by_lines(const Surface *surface, const FillParams &params, float angleBase, float pattern_shift, Polylines &polylines_out) const
{
    // At the end, only the new polylines will be rotated back.
    size_t n_polylines_out_initial = polylines_out.size();

    // Shrink the input polygon a bit first to not push the infill lines out of the perimeters.
//    const float INFILL_OVERLAP_OVER_SPACING = 0.3f;
    //const float INFILL_OVERLAP_OVER_SPACING = 0.45f; //merill: what is this value???
    //assert(INFILL_OVERLAP_OVER_SPACING > 0 && INFILL_OVERLAP_OVER_SPACING < 0.5f);

    // Rotate polygons so that we can work with vertical lines here
    std::pair<float, Point> rotate_vector = this->_infill_direction(surface);
    rotate_vector.first += angleBase;

    assert(params.density > 0.0001f);
    coord_t line_spacing = _line_spacing_for_density(params.density);

    // On the polygons of poly_with_offset, the infill lines will be connected.
    ExPolygonWithOffset poly_with_offset(
        surface->expolygon, 
        - rotate_vector.first, 
        (scale_t(0 /*this->overlap*/ - /*(0.5 - INFILL_OVERLAP_OVER_SPACING)*/ 0.05 * this->get_spacing())), // outer offset, have to be > to the inner one (less negative)
        // inner offset (don't put 0.5, as it will cut full-filled area when it's exactly at the right place)
        // Note: this will put the fill 2% too far into the perimeter.
        (scale_t(0 /*this->overlap*/ - 0.48f * this->get_spacing())));
    if (poly_with_offset.n_contours_inner == 0) {
        // Not a single infill line fits.
        //Prusa: maybe one shall trigger the gap fill here?
        //supermerill: not possible here, gapfill return a ThickPolyline, not a Polyline. Have to it after that, to fill un-exterded areas.
        return true;
    }

    BoundingBox bounding_box = poly_with_offset.bounding_box_src();

    // define flow spacing according to requested density
    if ((params.full_infill() && !params.dont_adjust) || line_spacing == 0 ) {
        //it's == this->_adjust_solid_spacing(bounding_box.size()(0), line_spacing) because of the init_spacing
        line_spacing = scale_(this->get_spacing());
    } else if (!params.full_infill()) {
        // extend bounding box so that our pattern will be aligned with other layers
        // Transform the reference point to the rotated coordinate system.
        Point refpt = rotate_vector.second.rotated(- rotate_vector.first);
        // align_to_grid will not work correctly with positive pattern_shift.
        coord_t pattern_shift_scaled = scale_t(pattern_shift) % line_spacing;
        refpt.x() -= (pattern_shift_scaled >= 0) ? pattern_shift_scaled : (line_spacing + pattern_shift_scaled);
        bounding_box.merge(align_to_grid(
            bounding_box.min, 
            Point(line_spacing, line_spacing), 
            refpt));
    }

#ifdef SLIC3R_DEBUG
    static int iRun = 0;
    BoundingBox bbox_svg = poly_with_offset.bounding_box_outer();
    ::Slic3r::SVG svg(debug_out_path("FillRectilinear-%d.svg", iRun), bbox_svg); // , scale_(1.));
    poly_with_offset.export_to_svg(svg);
    {
        ::Slic3r::SVG svg(debug_out_path("FillRectilinear-initial-%d.svg", iRun), bbox_svg); // , scale_(1.));
        poly_with_offset.export_to_svg(svg);
    }
    iRun++;
#endif /* SLIC3R_DEBUG */


    // Intersect a set of equally spaced vertical lines with expolygon.
    std::vector<SegmentedIntersectionLine> segs = _vert_lines_for_polygon(poly_with_offset, bounding_box, params, line_spacing);

    slice_region_by_vertical_lines(this, segs, poly_with_offset);

    //all the works is done HERE
    // Connect by horizontal / vertical links, classify the links based on link_max_length as too long.
    connect_segment_intersections_by_contours(poly_with_offset, segs, params, link_max_length);


#ifdef SLIC3R_DEBUG
    // Paint the segments and finalize the SVG file.
    for (size_t i_seg = 0; i_seg < segs.size(); ++ i_seg) {
        SegmentedIntersectionLine &sil = segs[i_seg];
        for (size_t i = 0; i < sil.intersections.size();) {
            size_t j = i + 1;
            for (; j < sil.intersections.size() && sil.intersections[j].is_inner(); ++ j) ;
            if (i + 1 == j) {
                svg.draw(Line(Point(sil.pos, sil.intersections[i].pos()), Point(sil.pos, sil.intersections[j].pos())), "blue");
            } else {
                svg.draw(Line(Point(sil.pos, sil.intersections[i].pos()), Point(sil.pos, sil.intersections[i+1].pos())), "green");
                svg.draw(Line(Point(sil.pos, sil.intersections[i+1].pos()), Point(sil.pos, sil.intersections[j-1].pos())), (j - i + 1 > 4) ? "yellow" : "magenta");
                svg.draw(Line(Point(sil.pos, sil.intersections[j-1].pos()), Point(sil.pos, sil.intersections[j].pos())), "green");
            }
            i = j + 1;
        }
    }
    svg.Close();
#endif /* SLIC3R_DEBUG */

    //FIXME this is a hack to get the monotonic infill rolling. We likely want a smarter switch, likely based on user decison.
    bool monotonic_infill = params.monotonic; // || params.density > 0.99;
    if (monotonic_infill) {
        // Sometimes the outer contour pinches the inner contour from both sides along a single vertical line.
        // This situation is not handled correctly by generate_montonous_regions().
        // Insert phony OUTER_HIGH / OUTER_LOW pairs at the position where the contour is pinched.
        pinch_contours_insert_phony_outer_intersections(segs);
        std::vector<MonotonicRegion> regions = generate_montonous_regions(segs);
#ifdef INFILL_DEBUG_OUTPUT
        {
            static int iRun;
            export_monotonous_regions_to_svg(poly_with_offset, segs, regions, debug_out_path("%s-%03d.svg", "MontonousRegions-initial", iRun ++));
        }
#endif // INFILL_DEBUG_OUTPUT
        connect_monotonic_regions(regions, poly_with_offset, segs);
        if (!regions.empty()) {
            std::mt19937_64 rng;
            std::vector<MonotonicRegionLink> path = chain_monotonic_regions(regions, poly_with_offset, segs, rng);
            polylines_from_paths(path, poly_with_offset, segs, polylines_out);
        }
    } else {
        std::vector<SegmentedIntersectionLine> segs_save = segs;
        if (polylines_out.size() > 0) {
            traverse_graph_generate_polylines(poly_with_offset, params, segs, polylines_out, line_spacing);
        } else {
            traverse_graph_generate_polylines(poly_with_offset, params, segs, polylines_out, line_spacing);
            if (polylines_out.size() > 1) {
                //try with inverted dir if the connection is better
                Polylines next_try;
                traverse_graph_generate_polylines(poly_with_offset, params, segs_save, next_try, line_spacing, true);
                if (next_try.size() > 0 && next_try.size() < polylines_out.size())
                    polylines_out = next_try;
            }
        }
    }


#ifdef SLIC3R_DEBUG
    {
        {
            ::Slic3r::SVG svg(debug_out_path("FillRectilinear-final-%03d.svg", iRun), bbox_svg); // , scale_(1.));
            poly_with_offset.export_to_svg(svg);
            for (size_t i = n_polylines_out_initial; i < polylines_out.size(); ++ i)
                svg.draw(polylines_out[i].lines(), "black");
        }
        // Paint a picture per polyline. This makes it easier to discover the order of the polylines and their overlap.
        for (size_t i_polyline = n_polylines_out_initial; i_polyline < polylines_out.size(); ++ i_polyline) {
            ::Slic3r::SVG svg(debug_out_path("FillRectilinear-final-%03d-%03d.svg", iRun, i_polyline), bbox_svg); // , scale_(1.));
            svg.draw(polylines_out[i_polyline].lines(), "black");
        }
    }
#endif /* SLIC3R_DEBUG */

    // paths must be rotated back
    for (Polylines::iterator it = polylines_out.begin() + n_polylines_out_initial; it != polylines_out.end(); ++ it) {
        // No need to translate, the absolute position is irrelevant.
        // it->translate(- rotate_vector.second(0), - rotate_vector.second(1));
        //assert(! it->has_duplicate_points());
        it->remove_duplicate_points();
        it->rotate(rotate_vector.first);
        //FIXME rather simplify the paths to avoid very short edges?
        //assert(! it->has_duplicate_points());
        it->remove_duplicate_points();
    }

#ifdef SLIC3R_DEBUG
    // Verify, that there are no duplicate points in the sequence.
    for (Polyline &polyline : polylines_out)
        assert(! polyline.has_duplicate_points());
#endif /* SLIC3R_DEBUG */

    return true;
}

void FillRectilinear::make_fill_lines(const ExPolygonWithOffset &poly_with_offset, Point refpt, double angle, coord_t x_margin, coord_t line_spacing, coord_t pattern_shift, Polylines &fill_lines, const FillParams& params) const
{
    BoundingBox bounding_box = poly_with_offset.bounding_box_src();
    // Don't produce infill lines, which fully overlap with the infill perimeter.
    coord_t     x_min = bounding_box.min.x() + x_margin;
    coord_t     x_max = bounding_box.max.x() - x_margin;
    // extend bounding box so that our pattern will be aligned with other layers
    // align_to_grid will not work correctly with positive pattern_shift.
    coord_t pattern_shift_scaled = pattern_shift % line_spacing;
    refpt.x() -= (pattern_shift_scaled >= 0) ? pattern_shift_scaled : (line_spacing + pattern_shift_scaled);
    bounding_box.merge(Slic3r::align_to_grid(bounding_box.min, Point(line_spacing, line_spacing), refpt));

    // Intersect a set of vertical lines wiht expolygon.
    const double cos_a    = cos(angle);
    const double sin_a    = sin(angle);
    std::vector<SegmentedIntersectionLine> segs = _vert_lines_for_polygon(poly_with_offset, bounding_box, params, line_spacing);
    slice_region_by_vertical_lines(this, segs, poly_with_offset);
    for (const SegmentedIntersectionLine &vline : segs)
        if (vline.pos >= x_min) {
            if (vline.pos > x_max)
                break;
            for (auto it = vline.intersections.begin(); it != vline.intersections.end();) {
                auto it_low  = it ++;
                assert(it_low->type == SegmentIntersection::OUTER_LOW);
                if (it_low->type != SegmentIntersection::OUTER_LOW)
                    continue;
                auto it_high = it;
                assert(it_high->type == SegmentIntersection::OUTER_HIGH);
                if (it_high->type == SegmentIntersection::OUTER_HIGH) {
                    if (angle == 0.)
                        fill_lines.emplace_back(Point(vline.pos, it_low->pos()), Point(vline.pos, it_high->pos()));
                    else
                        fill_lines.emplace_back(Point(vline.pos, it_low->pos()).rotated(cos_a, sin_a), Point(vline.pos, it_high->pos()).rotated(cos_a, sin_a));
                    ++ it;
                }
            }
        }
}

bool FillRectilinear::fill_surface_by_multilines(const Surface *surface, FillParams params, const std::initializer_list<SweepParams> &sweep_params, Polylines &polylines_out) const
{
    assert(sweep_params.size() > 1);
    assert(!params.full_infill());
    params.density /= float(sweep_params.size());
    assert(params.density > 0.0001f && params.density <= 1.f);

    ExPolygonWithOffset poly_with_offset_base(surface->expolygon, 0, scale_t(this->overlap - 0.5 * this->get_spacing()));
    if (poly_with_offset_base.n_contours == 0)
        // Not a single infill line fits.
        return true;

    Polylines fill_lines;
    coord_t line_width = scale_t(this->get_spacing());
    coord_t line_spacing = scale_t(this->get_spacing() / params.density);
    std::pair<float, Point> rotate_vector = this->_infill_direction(surface);
    for (const SweepParams& sweep : sweep_params) {
        // Rotate polygons so that we can work with vertical lines here
        float angle = rotate_vector.first + sweep.angle_base;
        make_fill_lines(
            ExPolygonWithOffset(poly_with_offset_base, - angle), 
            rotate_vector.second.rotated(-angle), 
            angle, 
            line_width + coord_t(SCALED_EPSILON), 
            line_spacing, 
            scale_t(sweep.pattern_shift), 
            fill_lines,
            params);
    }

    if (params.dont_connect() || fill_lines.size() <= 1) {
        if (fill_lines.size() > 1)
            fill_lines = chain_polylines(std::move(fill_lines));
        append(polylines_out, std::move(fill_lines));
    } else
        connect_infill(std::move(fill_lines), surface->expolygon, poly_with_offset_base.polygons_outer, polylines_out, this->get_spacing(), params);

    return true;
}

Polylines FillRectilinear::fill_surface(const Surface* surface, const FillParams& params) const
{
    Polylines polylines_out;
    if (!fill_surface_by_lines(surface, params, 0.f, 0.f, polylines_out))
        BOOST_LOG_TRIVIAL(error) << "FillRectilinear::fill_surface() failed to fill a region.";
    return polylines_out;
}

Polylines FillMonotonic::fill_surface(const Surface *surface, const FillParams &params) const
{
    FillParams params2 = params;
    params2.monotonic = true;
    Polylines polylines_out;
<<<<<<< HEAD
    if (!fill_surface_by_lines(surface, params2, 0.f, 0.f, polylines_out))
        BOOST_LOG_TRIVIAL(error) << "FillMonotonous::fill_surface() failed to fill a region.";
=======
    if (! fill_surface_by_lines(surface, params2, 0.f, 0.f, polylines_out))
        BOOST_LOG_TRIVIAL(error) << "FillMonotonic::fill_surface() failed to fill a region.";
    return polylines_out;
}

Polylines FillMonotonicLines::fill_surface(const Surface *surface, const FillParams &params)
{
    FillParams params2 = params;
    params2.monotonic = true;
    params2.anchor_length_max = 0.0f;
    Polylines polylines_out;
    if (! fill_surface_by_lines(surface, params2, 0.f, 0.f, polylines_out))
        BOOST_LOG_TRIVIAL(error) << "FillMonotonicLines::fill_surface() failed to fill a region.";
>>>>>>> 3284959e
    return polylines_out;
}

Polylines FillGrid::fill_surface(const Surface *surface, const FillParams &params) const
{
    Polylines polylines_out;
    if (!this->fill_surface_by_multilines(
        surface, params,
        { { 0.f, 0.f }, { float(M_PI / 2.), 0.f } },
        polylines_out))
        BOOST_LOG_TRIVIAL(error) << "FillGrid::fill_surface() failed to fill a region.";
    return polylines_out;
}

Polylines FillTriangles::fill_surface(const Surface *surface, const FillParams &params) const
{
    Polylines polylines_out;
    if (!this->fill_surface_by_multilines(
        surface, params,
        { { 0.f, 0.f }, { float(M_PI / 3.), 0.f }, { float(2. * M_PI / 3.), 0. } },
        polylines_out))
        BOOST_LOG_TRIVIAL(error) << "FillTriangles::fill_surface() failed to fill a region.";
    return polylines_out;
}

Polylines FillStars::fill_surface(const Surface *surface, const FillParams &params) const
{
    Polylines polylines_out;
    if (!this->fill_surface_by_multilines(
        surface, params,
        { { 0.f, 0.f }, { float(M_PI / 3.), 0.f }, { float(2. * M_PI / 3.), float((3. / 2.) * this->get_spacing() / params.density) } },
        polylines_out))
        BOOST_LOG_TRIVIAL(error) << "FillStars::fill_surface() failed to fill a region.";
    return polylines_out;
}

Polylines FillCubic::fill_surface(const Surface *surface, const FillParams &params) const
{
    Polylines polylines_out;
    coordf_t dx = sqrt(0.5) * z;
    if (!this->fill_surface_by_multilines(
        surface, params,
        { { 0.f, float(dx) }, { float(M_PI / 3.), -float(dx) }, { float(M_PI * 2. / 3.), float(dx) } },
        polylines_out))
        BOOST_LOG_TRIVIAL(error) << "FillCubic::fill_surface() failed to fill a region.";
    return polylines_out; 
}

Polylines FillSupportBase::fill_surface(const Surface *surface, const FillParams &params) const
{
    assert(! params.full_infill());

    Polylines polylines_out;
    std::pair<float, Point> rotate_vector = this->_infill_direction(surface);
    ExPolygonWithOffset poly_with_offset(surface->expolygon, - rotate_vector.first, scale_t(this->overlap - 0.5 * this->get_spacing()));
    if (poly_with_offset.n_contours > 0) {
        Polylines fill_lines;
        coord_t line_spacing = scale_t(this->get_spacing() / params.density);
        // Create infill lines, keep them vertical.
        make_fill_lines(poly_with_offset, rotate_vector.second.rotated(- rotate_vector.first), 0, 0, line_spacing, 0, fill_lines, params);
        // Both the poly_with_offset and polylines_out are rotated, so the infill lines are strictly vertical.
        connect_base_support(std::move(fill_lines), poly_with_offset.polygons_outer, poly_with_offset.bounding_box_outer(), polylines_out, this->get_spacing(), params);
        // Rotate back by rotate_vector.first
        const double cos_a = cos(rotate_vector.first);
        const double sin_a = sin(rotate_vector.first);
        for (Polyline &pl : polylines_out)
            for (Point &pt : pl.points)
                pt.rotate(cos_a, sin_a);
    }
    return polylines_out;
}


/* Returns a float uniformly distributed in the range [0..1.0) using the given integer as the seed
*
* N.B. calling this is super slow as it must rebuild the initial state for a Mersenne Twister with each call, so
* don't call this in a loop if you can avoid it.
*/
static float randomFloatFromSeed(uint32_t x)
{
    boost::random::mt19937 rng(x);
    boost::random::uniform_real_distribution<> dist;

    return (float) dist(rng);
}

float FillScatteredRectilinear::_layer_angle(size_t idx) const
{
    // Angle chosen at random using the layer index as a key
    return randomFloatFromSeed((uint32_t) idx) * (float) M_PI;
}

coord_t FillScatteredRectilinear::_line_spacing_for_density(float density) const
{
    /* The density argument is ignored, we first generate lines at 100% density, then prune some generated lines
     * later to achieve the target density
     */
    (void) density;

    return coord_t(scale_(this->get_spacing()) / 1.0);
}

Polylines FillScatteredRectilinear::fill_surface(const Surface *surface, const FillParams &params) const
{
    Polylines polylines_out;

    // Offset the pattern randomly using the current layer index as the generator
    float offset = (float)randomFloatFromSeed((uint32_t) layer_id) * 0.5f * this->get_spacing();

    if (!fill_surface_by_lines(surface, params, 0.f, offset, polylines_out)) {
        printf("FillScatteredRectilinear::fill_surface() failed to fill a region.\n");
    }
    return polylines_out;
}

std::vector<SegmentedIntersectionLine> FillScatteredRectilinear::_vert_lines_for_polygon(const ExPolygonWithOffset &poly_with_offset, const BoundingBox &bounding_box, const FillParams &params, coord_t line_spacing) const
{
    std::vector<SegmentedIntersectionLine> segs = FillRectilinear::_vert_lines_for_polygon(poly_with_offset, bounding_box, params, line_spacing);

    if (!params.full_infill()) {
        boost::random::mt19937 rng((uint32_t) layer_id);
        boost::random::uniform_real_distribution<> dist;

        // Remove generated lines with a probability that'll achieve the required density on average
        for (auto iter = segs.begin(); iter != segs.end(); ) {
            if (dist(rng) >= params.density) {
                iter = segs.erase(iter);
            } else {
                ++iter;
            }
        }
    }

    return segs;
}


void
FillRectilinearSawtooth::fill_surface_extrusion(const Surface *surface, const FillParams &params, ExtrusionEntitiesPtr &out) const {
    const coord_t scaled_nozzle_diam = scale_(params.flow.nozzle_diameter());
    const coord_t clearance = scaled_nozzle_diam * 2.5;
    const coord_t tooth_spacing_min = scaled_nozzle_diam;
    const coord_t tooth_spacing_max = scaled_nozzle_diam * 3;
    const coord_t tooth_zhop = scaled_nozzle_diam;
    Polylines polylines_out;
    if (!fill_surface_by_lines(surface, params, 0.f, 0.f, polylines_out)) {
        printf("FillRectilinear2::fill_surface() failed to fill a region.\n");
    }
    if (!polylines_out.empty()) {
        ExtrusionEntityCollection *eec = new ExtrusionEntityCollection();
        /// pass the no_sort attribute to the extrusion path
        eec->set_can_sort_reverse(!this->no_sort(), !this->no_sort());

        ExtrusionRole good_role = getRoleFromSurfaceType(params, surface);

        for (const Polyline &poly : polylines_out) {
            if (!poly.is_valid()) continue;

            ExtrusionMultiPath3D *extrusions = new ExtrusionMultiPath3D();
            extrusions->paths.push_back(ExtrusionPath3D(good_role, params.flow.mm3_per_mm() * params.flow_mult, params.flow.width() * params.flow_mult, params.flow.height(), false));
            ExtrusionPath3D *current_extrusion = &(extrusions->paths.back());
            const Points &pts = poly.points;
            coord_t next_zhop = tooth_spacing_min + (coord_t)abs((rand() / (float)RAND_MAX) * (tooth_spacing_max - tooth_spacing_min));
            size_t idx = 1;

            current_extrusion->push_back(pts[0], 0);
            Point last = pts[0];
            coord_t line_length = (coord_t)pts[idx - 1].distance_to(pts[idx]);
            coord_t maxLength = poly.length();
            while (idx < poly.size() && maxLength > tooth_spacing_max) {
                //go next hop line
                //do not use the "return" line nor the tangent ones.
                while (idx < poly.size() && maxLength > tooth_spacing_min && (next_zhop >= line_length || line_length < clearance
                    || (std::abs(std::abs((int)(this->angle * 180 / PI) % 180) - 90) > 45 ? pts[idx].y() < pts[idx - 1].y() : pts[idx].x() < pts[idx - 1].x()))) {
                    if (line_length < clearance 
                        || (std::abs(std::abs((int)(this->angle * 180 / PI) % 180) - 90) > 45 ? pts[idx].y() < pts[idx - 1].y() : pts[idx].x() < pts[idx - 1].x())) {
                        // not becasue of next_zhop too big, so don't reduce it.
                    } else {
                        next_zhop -= line_length;
                    }
                    //update maxlength
                    maxLength -= line_length;
                    //add the point
                    current_extrusion->push_back(pts[idx], 0);
                    //new point & recompute length to the new point
                    last = pts[idx];
                    idx++;
                    if (idx < poly.size()) line_length = (coord_t)last.distance_to(pts[idx]);
                }
                if (idx < poly.size() &&  maxLength > clearance /*&& line_length > scaled_nozzle_diam * 2.5*/) {
                    //do z-hop
                    //keep some room for the mouv
                    if (next_zhop > line_length - scaled_nozzle_diam * 2) 
                        next_zhop = line_length - scaled_nozzle_diam * 2.5;
                    last = last.interpolate(next_zhop / (double)line_length, pts[idx]);
                    //Create point at pos
                    if (last != pts[idx - 1]) {
                        current_extrusion->push_back(last, 0);
                    }

                    //add new extrusion that go up with nozzle_flow
                    extrusions->paths.push_back(ExtrusionPath3D(good_role, params.flow.nozzle_diameter() * params.flow.nozzle_diameter() * PI / 4, params.flow.nozzle_diameter(), params.flow.nozzle_diameter(), false));
                    current_extrusion = &(extrusions->paths.back());
                    current_extrusion->push_back(last, 0);
                    current_extrusion->push_back(last, tooth_zhop);

                    //add new extrusion that move a bit to let the place for the nozzle tip
                    extrusions->paths.push_back(ExtrusionPath3D(good_role, 0, params.flow.nozzle_diameter() / 10, params.flow.nozzle_diameter() / 10, false));
                    current_extrusion = &(extrusions->paths.back());
                    //add first point
                    current_extrusion->push_back(last, tooth_zhop);
                    //add next point at scaled_nozzle_diam distance
                    line_length = (coord_t)last.distance_to(pts[idx]);
                    last = last.interpolate(scaled_nozzle_diam / (double)line_length, pts[idx]);
                    current_extrusion->push_back(last, tooth_zhop);

                    // add new extrusion that go down with no nozzle_flow / sqrt(2)
                    extrusions->paths.push_back(ExtrusionPath3D(good_role, params.flow.mm3_per_mm() / std::sqrt(2), float(params.flow.width() / std::sqrt(2)), params.flow.height(), false));
                    current_extrusion = &(extrusions->paths.back());
                    current_extrusion->push_back(last, tooth_zhop);
                    //add next point at scaled_nozzle_diam distance
                    line_length = (coord_t)last.distance_to(pts[idx]);
                    last = last.interpolate(scaled_nozzle_diam / (double)line_length, pts[idx]);
                    current_extrusion->push_back(last, 0);

                    // now go back to normal flow
                    extrusions->paths.push_back(ExtrusionPath3D(good_role, params.flow.mm3_per_mm() * params.flow_mult, params.flow.width() * params.flow_mult, params.flow.height(), false));
                    current_extrusion = &(extrusions->paths.back());
                    //add first point
                    current_extrusion->push_back(last, 0);
                    line_length = (coord_t)last.distance_to(pts[idx]);

                    //re-init
                    next_zhop = tooth_spacing_min + (coord_t)abs((rand() / (float)RAND_MAX) * (tooth_spacing_max - tooth_spacing_min));
                }
            }
            while (idx < poly.size()) {
                current_extrusion->push_back(pts[idx], 0);
                idx++;
            }
            if (current_extrusion->size() < 2) extrusions->paths.pop_back();
            if (!extrusions->paths.empty()) eec->append(ExtrusionEntitiesPtr{ extrusions });
            else delete extrusions;
        }
        // === end ===
        if (!eec->empty()) {
            out.push_back(eec);
        } else {
            delete eec;
        }
    }


}


void
FillRectilinearWGapFill::split_polygon_gap_fill(const Surface &surface, const FillParams &params, ExPolygons &rectilinear, ExPolygons &gapfill) {

    // remove areas for gapfill 
    // factor=0.5 : remove area smaller than a spacing. factor=1 : max spacing for the gapfill (but not the width)
    //choose between 2 to avoid dotted line  effect.
    float factor1 = 0.99f;
    float factor2 = 0.7f;
    ExPolygons rectilinear_areas1 = offset2_ex(ExPolygons{ surface.expolygon }, -params.flow.scaled_spacing() * factor1, params.flow.scaled_spacing() * factor1);
    ExPolygons rectilinear_areas2 = offset2_ex(ExPolygons{ surface.expolygon }, -params.flow.scaled_spacing() * factor2, params.flow.scaled_spacing() * factor2);
    //choose the best one
    rectilinear = rectilinear_areas1.size() <= rectilinear_areas2.size() + 1 || rectilinear_areas2.empty() ? rectilinear_areas1 : rectilinear_areas2;
    //get gapfill
    gapfill = diff_ex(ExPolygons{ surface.expolygon }, rectilinear);
}

void
FillRectilinearWGapFill::fill_surface_extrusion(const Surface *surface, const FillParams &params, ExtrusionEntitiesPtr &out) const {
    ExtrusionEntityCollection *coll_nosort = new ExtrusionEntityCollection();
    coll_nosort->set_can_sort_reverse(false, false); //can be sorted inside the pass but thew two pass need to be done one after the other
    ExtrusionRole good_role = getRoleFromSurfaceType(params, surface);

    //// remove areas for gapfill 
    //// factor=0.5 : remove area smaller than a spacing. factor=1 : max spacing for the gapfill (but not the width)
    ////choose between 2 to avoid dotted line  effect.
    //float factor1 = 0.99f;
    //float factor2 = 0.7f;
    //ExPolygons rectilinear_areas1 = offset2_ex(ExPolygons{ surface->expolygon }, -params.flow.scaled_spacing() * factor1, params.flow.scaled_spacing() * factor1);
    //ExPolygons rectilinear_areas2 = offset2_ex(ExPolygons{ surface->expolygon }, -params.flow.scaled_spacing() * factor2, params.flow.scaled_spacing() * factor2);
    //std::cout << "FillRectilinear2WGapFill use " << (rectilinear_areas1.size() <= rectilinear_areas2.size() + 1 ? "1" : "2") << "\n";
    //ExPolygons &rectilinear_areas = rectilinear_areas1.size() <= rectilinear_areas2.size() + 1 ? rectilinear_areas1 : rectilinear_areas2;
    //ExPolygons gapfill_areas = diff_ex(ExPolygons{ surface->expolygon }, rectilinear_areas);
    ExPolygons rectilinear_areas, gapfill_areas;
    split_polygon_gap_fill(*surface, params, rectilinear_areas, gapfill_areas);
    double rec_area = 0;
    for (ExPolygon &p : rectilinear_areas)rec_area += p.area();
    double gf_area = 0;
    for (ExPolygon &p : gapfill_areas) gf_area += p.area();
    //std::cout << unscaled(unscaled(surface->expolygon.area())) << " = " << unscaled(unscaled(rec_area)) << " + " << unscaled(unscaled(gf_area)) << "\n";

    // rectilinear
    Polylines polylines_rectilinear;
    Surface rectilinear_surface{ *surface };
    FillParams params_monotonic = params;
    params_monotonic.monotonic = is_monotonic();
    for (const ExPolygon &rectilinear_area : rectilinear_areas) {
        rectilinear_surface.expolygon = rectilinear_area, 0 - 0.5 * params.flow.scaled_spacing();
        if (!fill_surface_by_lines(&rectilinear_surface, params_monotonic, 0.f, 0.f, polylines_rectilinear)) {
            printf("FillRectilinear2::fill_surface() failed to fill a region.\n");
        }
    }
    ExPolygons unextruded_areas;
    if (!polylines_rectilinear.empty()) {
        double flow_mult_exact_volume = 1;
        //check if not over-extruding
        if (!params.dont_adjust && params.full_infill() && !params.flow.bridge() && params.fill_exactly) {
            // compute the path of the nozzle -> extruded volume
            double length_tot = 0;
            int nb_lines = 0;
            for (const Polyline &pline : polylines_rectilinear) {
                Lines lines = pline.lines();
                for (auto line = lines.begin(); line != lines.end(); ++line) {
                    length_tot += unscaled(line->length());
                    nb_lines++;
                }
            }
            //compute flow to remove spacing_ratio from the equation
            double extruded_volume = 0;
            if (params.flow.spacing_ratio() < 1.f && !params.flow.bridge()) {
                // the spacing is larger than usual. get the flow from the current spacing
                Flow test_flow = Flow::new_from_spacing(params.flow.spacing(), params.flow.nozzle_diameter(), params.flow.height(), 1, params.flow.bridge());
                extruded_volume = test_flow.mm3_per_mm() * length_tot;
            } else
                extruded_volume = params.flow.mm3_per_mm() * length_tot;
            // compute real volume
            double polyline_volume = compute_unscaled_volume_to_fill(surface, params);
            if (extruded_volume != 0 && polyline_volume != 0) flow_mult_exact_volume = polyline_volume / extruded_volume;
            //failsafe, it can happen
            if (flow_mult_exact_volume > 1.3) flow_mult_exact_volume = 1.3;
            if (flow_mult_exact_volume < 0.8) flow_mult_exact_volume = 0.8;
            BOOST_LOG_TRIVIAL(info) << "Infill (without gapfil) process extrude " << extruded_volume << " mm3 for a volume of " << polyline_volume << " mm3 : we mult the flow by " << flow_mult_exact_volume;
        }

        //Create extrusions
        ExtrusionEntityCollection *eec = new ExtrusionEntityCollection();
        /// pass the no_sort attribute to the extrusion path
        //don't force monotonic if not top or bottom
        if (is_monotonic())
            eec->set_can_sort_reverse(false, false);
        else
            eec->set_can_sort_reverse(!this->no_sort(), !this->no_sort());

        extrusion_entities_append_paths(
            eec->set_entities(), polylines_rectilinear,
            good_role,
            params.flow.mm3_per_mm() * params.flow_mult * flow_mult_exact_volume,
            params.flow.width() * params.flow_mult * float(flow_mult_exact_volume),
            params.flow.height());

        coll_nosort->append(ExtrusionEntitiesPtr{ eec });

        unextruded_areas = diff_ex(rectilinear_areas, union_safety_offset_ex(eec->polygons_covered_by_spacing(params.flow.spacing_ratio(), 10)));
    }
    else
        unextruded_areas = rectilinear_areas;

    //gapfill
    gapfill_areas.insert(gapfill_areas.end(), unextruded_areas.begin(), unextruded_areas.end());
    gapfill_areas = union_safety_offset_ex(gapfill_areas);
    if (gapfill_areas.size() > 0) {
        const double minarea = scale_d(params.config->gap_fill_min_area.get_abs_value(params.flow.width())) * double(params.flow.scaled_width());
        for (int i = 0; i < gapfill_areas.size(); i++) {
            if (gapfill_areas[i].area() < minarea) {
                gapfill_areas.erase(gapfill_areas.begin() + i);
                i--;
            }
        }
        FillParams params2{ params };
        params2.role = good_role;

        do_gap_fill(intersection_ex(gapfill_areas, no_overlap_expolygons), params2, coll_nosort->set_entities());
    }

    // === end ===
    if (!coll_nosort->empty()) {
        out.push_back(coll_nosort);
    } else {
        delete coll_nosort;
    }

}

// Lightning infill assumes that the distance between any two sampled points is always
// at least equal to the value of spacing. To meet this assumption, we need to use
// BoundingBox for whole layers instead of bounding box just around processing ExPolygon.
// Using just BoundingBox around processing ExPolygon could produce two points closer
// than spacing (in cases where two ExPolygon are closer than spacing).
Points sample_grid_pattern(const ExPolygon &expolygon, coord_t spacing, const BoundingBox &global_bounding_box)
{
    ExPolygonWithOffset poly_with_offset(expolygon, 0, 0, 0);

    // we can use an empty FillPArams, as it's only used to get special x pos spacing from bridges or full infill
    std::vector<SegmentedIntersectionLine> segs = vert_lines_for_polygon(
        poly_with_offset,
        global_bounding_box,
        (global_bounding_box.max.x() - global_bounding_box.min.x() + spacing - 1) / spacing,
        global_bounding_box.min.x(),
        spacing);
    slice_region_by_vertical_lines(nullptr, segs, poly_with_offset);

    Points out;
    for (const SegmentedIntersectionLine &sil : segs) {
        for (size_t i = 0; i < sil.intersections.size(); i += 2) {
            coord_t a = sil.intersections[i].pos();
            coord_t b = sil.intersections[i + 1].pos();
            for (coord_t y = a - (a % spacing) - spacing; y < b; y += spacing)
                if (y > a)
                    out.emplace_back(sil.pos, y);
        }
    }
    return out;
}

Points sample_grid_pattern(const ExPolygons &expolygons, coord_t spacing, const BoundingBox &global_bounding_box)
{
    Points out;
    for (const ExPolygon &expoly : expolygons)
        append(out, sample_grid_pattern(expoly, spacing, global_bounding_box));
    return out;
}

Points sample_grid_pattern(const Polygons &polygons, coord_t spacing, const BoundingBox &global_bounding_box)
{
    return sample_grid_pattern(union_ex(polygons), spacing, global_bounding_box);
}

} // namespace Slic3r<|MERGE_RESOLUTION|>--- conflicted
+++ resolved
@@ -429,13 +429,8 @@
         // assert(aoffset2 == 0 || aoffset2 < aoffset1);
 //        bool sticks_removed = 
         remove_sticks(polygons_src);
-<<<<<<< HEAD
         //        if (sticks_removed) BOOST_LOG_TRIVIAL(error) << "Sticks removed!";
-        polygons_outer = aoffset1 == 0 ? polygons_src : offset(polygons_src, float(aoffset1), ClipperLib::jtMiter, miterLimit);
-=======
-//        if (sticks_removed) BOOST_LOG_TRIVIAL(error) << "Sticks removed!";
         polygons_outer = aoffset1 == 0 ? to_polygons(polygons_src) : offset(polygons_src, float(aoffset1), ClipperLib::jtMiter, miterLimit);
->>>>>>> 3284959e
         if (aoffset2 < 0)
             polygons_inner = shrink(polygons_outer, float(aoffset1 - aoffset2), ClipperLib::jtMiter, miterLimit);
         // Filter out contours with zero area or small area, contours with 2 points only.
@@ -3191,11 +3186,7 @@
     FillParams params2 = params;
     params2.monotonic = true;
     Polylines polylines_out;
-<<<<<<< HEAD
     if (!fill_surface_by_lines(surface, params2, 0.f, 0.f, polylines_out))
-        BOOST_LOG_TRIVIAL(error) << "FillMonotonous::fill_surface() failed to fill a region.";
-=======
-    if (! fill_surface_by_lines(surface, params2, 0.f, 0.f, polylines_out))
         BOOST_LOG_TRIVIAL(error) << "FillMonotonic::fill_surface() failed to fill a region.";
     return polylines_out;
 }
@@ -3208,7 +3199,6 @@
     Polylines polylines_out;
     if (! fill_surface_by_lines(surface, params2, 0.f, 0.f, polylines_out))
         BOOST_LOG_TRIVIAL(error) << "FillMonotonicLines::fill_surface() failed to fill a region.";
->>>>>>> 3284959e
     return polylines_out;
 }
 
