///|/ Copyright (c) Prusa Research 2016 - 2023 Lukáš Matěna @lukasmatena, Vojtěch Bubník @bubnikv, Pavel Mikuš @Godrak, Lukáš Hejl @hejllukas
///|/ Copyright (c) SuperSlicer 2023 Remi Durand @supermerill
///|/ Copyright (c) 2016 Sakari Kapanen @Flannelhead
///|/ Copyright (c) Slic3r 2011 - 2015 Alessandro Ranellucci @alranel
///|/ Copyright (c) 2013 Mark Hindess
///|/ Copyright (c) 2011 Michael Moon
///|/
///|/ PrusaSlicer is released under the terms of the AGPLv3 or higher
///|/
#include <assert.h>
#include <stdio.h>
#include <memory>

#include "../ClipperUtils.hpp"
#include "../Geometry.hpp"
#include "../Layer.hpp"
#include "../Print.hpp"
#include "../PrintConfig.hpp"
#include "../Surface.hpp"
// for Arachne based infills
#include "../PerimeterGenerator.hpp"

#include "FillBase.hpp"
#include "FillRectilinear.hpp"
#include "FillLightning.hpp"
#include "FillConcentric.hpp"
#include "FillEnsuring.hpp"
#include "Polygon.hpp"

namespace Slic3r {

struct SurfaceFillParams : FillParams
{
    // Infill pattern, adjusted for the density etc.
    InfillPattern   pattern = InfillPattern(0);

    // FillBase
    // in unscaled coordinates
    double        spacing = 0.;
    // infill / perimeter overlap, in unscaled coordinates
//    double        overlap = 0.;
    // Angle as provided by the region config, in radians.
    float           angle = 0.f;
    // If the region config allow, it's possible to rotate 90deg in odd layers
    bool            can_angle_cross =true;
    // Non-negative for a bridge.
    float           bridge_angle = 0.f;
    BridgeType      bridge_type = BridgeType::btFromNozzle;

    // Various print settings?

    // Index of this entry in a linear vector.
    size_t          idx = 0;


    bool operator<(const SurfaceFillParams &rhs) const {
#define RETURN_COMPARE_NON_EQUAL(KEY) if (this->KEY < rhs.KEY) return true; if (this->KEY > rhs.KEY) return false;
#define RETURN_COMPARE_NON_EQUAL_TYPED(TYPE, KEY) if (TYPE(this->KEY) < TYPE(rhs.KEY)) return true; if (TYPE(this->KEY) > TYPE(rhs.KEY)) return false;

        // Sort first by decreasing bridging angle, so that the bridges are processed with priority when trimming one layer by the other.
        if (this->bridge_angle > rhs.bridge_angle) return true; 
        if (this->bridge_angle < rhs.bridge_angle) return false;

        RETURN_COMPARE_NON_EQUAL(bridge_type);
        RETURN_COMPARE_NON_EQUAL(extruder);
        RETURN_COMPARE_NON_EQUAL_TYPED(unsigned, pattern);
        RETURN_COMPARE_NON_EQUAL(spacing);
//        RETURN_COMPARE_NON_EQUAL(overlap);
        RETURN_COMPARE_NON_EQUAL(angle);
        RETURN_COMPARE_NON_EQUAL(can_angle_cross);
        RETURN_COMPARE_NON_EQUAL(density);
        RETURN_COMPARE_NON_EQUAL(monotonic);
        RETURN_COMPARE_NON_EQUAL_TYPED(unsigned, connection);
        RETURN_COMPARE_NON_EQUAL_TYPED(unsigned, dont_adjust);

        RETURN_COMPARE_NON_EQUAL(anchor_length);
        RETURN_COMPARE_NON_EQUAL(fill_exactly);
        RETURN_COMPARE_NON_EQUAL(flow.width());
        RETURN_COMPARE_NON_EQUAL(flow.height());
        RETURN_COMPARE_NON_EQUAL(flow.nozzle_diameter());
        RETURN_COMPARE_NON_EQUAL_TYPED(unsigned, flow.bridge());
        RETURN_COMPARE_NON_EQUAL_TYPED(int32_t, priority);
<<<<<<< HEAD
        return this->role.lower(rhs.role);
        // return this->extrusion_role.lower(rhs.extrusion_role);
=======
        assert(this->config != nullptr);
        assert(rhs.config != nullptr);
        if (config != nullptr && rhs.config != nullptr) {
            RETURN_COMPARE_NON_EQUAL(config->infill_speed);
            RETURN_COMPARE_NON_EQUAL(config->solid_infill_speed);
            RETURN_COMPARE_NON_EQUAL(config->top_solid_infill_speed);
            RETURN_COMPARE_NON_EQUAL(config->ironing_speed);
            RETURN_COMPARE_NON_EQUAL(config->default_speed);
            RETURN_COMPARE_NON_EQUAL(config->bridge_speed);
            RETURN_COMPARE_NON_EQUAL(config->bridge_speed_internal);
            RETURN_COMPARE_NON_EQUAL(config->gap_fill_speed);
            RETURN_COMPARE_NON_EQUAL(config->print_extrusion_multiplier);
        }
        assert(*this == rhs);
        return false;
>>>>>>> 0670fbfb
    }

    bool operator==(const SurfaceFillParams &rhs) const {
        // first check speed via config
        if ((config != nullptr) != (rhs.config != nullptr))
            return false;
        if(config != nullptr && (
            config->infill_speed != rhs.config->infill_speed
            || config->solid_infill_speed != rhs.config->solid_infill_speed
            || config->top_solid_infill_speed != rhs.config->top_solid_infill_speed
            || config->ironing_speed != rhs.config->ironing_speed
            || config->default_speed != rhs.config->default_speed
            || config->bridge_speed != rhs.config->bridge_speed
            || config->bridge_speed_internal != rhs.config->bridge_speed_internal
            || config->gap_fill_speed != rhs.config->gap_fill_speed))
            return false;
        // then check params
        return  this->extruder              == rhs.extruder         &&
                this->pattern               == rhs.pattern          &&
                this->spacing               == rhs.spacing          &&
//                this->overlap               == rhs.overlap          &&
                this->angle                 == rhs.angle            &&
                this->can_angle_cross        == rhs.can_angle_cross   &&
                this->bridge_type           == rhs.bridge_type      &&
                this->density               == rhs.density          &&
                this->monotonic             == rhs.monotonic        &&
                this->connection            == rhs.connection       &&
                this->dont_adjust           == rhs.dont_adjust      &&
                this->anchor_length         == rhs.anchor_length    &&
                this->anchor_length_max     == rhs.anchor_length_max&&
                this->fill_exactly          == rhs.fill_exactly     &&
                this->flow                  == rhs.flow             &&
                this->role                  == rhs.role             &&
                this->priority              == rhs.priority;
    }
};

struct SurfaceFill {
    SurfaceFill(const SurfaceFillParams& params) : region_id(size_t(-1)), surface(stNone, ExPolygon()), params(params) {}

    size_t               region_id;
    Surface              surface;
    ExPolygons           expolygons;
    SurfaceFillParams    params;
};

float compute_fill_angle(const PrintRegionConfig &region_config, size_t layer_id)
{
    float angle = 0;
    if (!region_config.fill_angle_template.empty()) {
        // fill pattern: replace fill angle
        size_t idx   = layer_id % region_config.fill_angle_template.values.size();
        angle = region_config.fill_angle_template.values[idx];
    } else {
        angle = region_config.fill_angle.value;
    }
    angle += region_config.fill_angle_increment.value * layer_id;
    // make compute in degre, then normalize and convert into rad.
    angle = float(Geometry::deg2rad(angle));
    
    return angle;
}

std::vector<SurfaceFill> group_fills(const Layer &layer)
{
    std::vector<SurfaceFill> surface_fills;

    // Fill in a map of a region & surface to SurfaceFillParams.
    std::set<SurfaceFillParams>                         set_surface_params;
    std::vector<std::vector<const SurfaceFillParams*>>     region_to_surface_params(layer.regions().size(), std::vector<const SurfaceFillParams*>());
    SurfaceFillParams                                    params;
    bool                                                 has_internal_voids = false;
    for (size_t region_id = 0; region_id < layer.regions().size(); ++ region_id) {
        const LayerRegion  &layerm = *layer.regions()[region_id];
		region_to_surface_params[region_id].assign(layerm.fill_surfaces().size(), nullptr);
	    for (const Surface &surface : layerm.fill_surfaces())
            if (surface.surface_type == (stPosInternal | stDensVoid)) {
                has_internal_voids = true;
            } else {
                const PrintRegionConfig &region_config = layerm.region().config();
                FlowRole extrusion_role = surface.has_pos_top() ? frTopSolidInfill : (surface.has_fill_solid() ? frSolidInfill : frInfill);
                bool     is_bridge      = layer.id() > 0 && surface.has_mod_bridge();
                bool     is_denser      = false;
                params.extruder         = layerm.region().extruder(extrusion_role, *layer.object());
                params.pattern          = region_config.fill_pattern.value;
                params.density          = float(region_config.fill_density) / 100.f;
                params.dont_adjust      = false;
                params.connection       = region_config.infill_connection.value;
                params.priority         = 0;

                if (surface.has_fill_solid()) {
                    params.density = 1.f;
                    params.pattern = ipRectilinear;
                    params.connection = region_config.infill_connection_solid.value;
                    if (surface.has_pos_top()) {
                        params.connection = region_config.infill_connection_top.value;
                    }
                    if (surface.has_pos_bottom()) {
                        params.connection = region_config.infill_connection_bottom.value;
                    }
                    //FIXME for non-thick bridges, shall we allow a bottom surface pattern?
                    if (is_bridge) {
                        params.pattern = region_config.bridge_fill_pattern.value;
                        params.connection = region_config.infill_connection_bridge.value;
                        params.bridge_type = region_config.bridge_type.value;
                    }
                    if (surface.has_pos_external() && !is_bridge) {
                        params.pattern = surface.has_pos_top() ? region_config.top_fill_pattern.value : region_config.bottom_fill_pattern.value;
                    } else if (!is_bridge) {
                        params.pattern = region_config.solid_fill_pattern.value;
                    }
                } else {
                    if (is_bridge) {
                        params.pattern = region_config.bridge_fill_pattern.value;
                        params.connection = region_config.infill_connection_bridge.value;
                    }
                    if (region_config.infill_dense.get_bool()
                        && region_config.fill_density < 40
                        && surface.maxNbSolidLayersOnTop == 1) {
                        params.density = 0.42f;
                        is_denser = true;
                        is_bridge = true;
                        params.pattern = ipRectiWithPerimeter;
                        params.priority = surface.priority;
                        params.dont_adjust = true; // keep the 42% density
                        params.connection = InfillConnection::icConnected;
                    }
                    if (params.density <= 0 && !is_denser)
                        continue;
                }
                //adjust spacing/density (to over-extrude when needed)
                if (surface.has_mod_overBridge()) {
                    params.density = float(region_config.over_bridge_flow_ratio.get_abs_value(1));
                }

                //note: same as getRoleFromSurfaceType()
                params.role = ExtrusionRole::InternalInfill;
                if (is_bridge) {
                    if(surface.has_pos_bottom())
                        params.role = ExtrusionRole::BridgeInfill;
                    else
                        params.role = ExtrusionRole::InternalBridgeInfill;
                } else if (surface.has_fill_solid()) {
                    if (surface.has_pos_top()) {
                        params.role = ExtrusionRole::TopSolidInfill;
                    } else {
                        params.role = ExtrusionRole::SolidInfill;
                    }
                }
                params.fill_exactly = region_config.enforce_full_fill_volume.get_bool();
                params.bridge_angle = float(surface.bridge_angle);
                params.angle         = (is_denser) ? 0 : compute_fill_angle(region_config, layerm.layer()->id());
                params.can_angle_cross = region_config.fill_angle_cross;
		        params.anchor_length = std::min(params.anchor_length, params.anchor_length_max);

                //adjust flow (to over-extrude when needed)
                params.flow_mult = 1;
                if (surface.has_pos_top())
                    params.flow_mult *= float(region_config.fill_top_flow_ratio.get_abs_value(1));

                params.config = &layerm.region().config();

                // Calculate the actual flow we'll be using for this infill.
                // params.bridge = is_bridge || Fill::use_bridge_flow(params.pattern);
                // params.flow   = params.bridge ?
                //     // Always enable thick bridges for internal bridges.
                //     layerm.bridging_flow(extrusion_role, surface.is_bridge() && ! surface.is_external()) :
                //     layerm.flow(extrusion_role, (surface.thickness == -1) ? layer.height : surface.thickness);
                if (is_bridge) {
                    float nozzle_diameter = layer.object()->print()->config().nozzle_diameter.get_at(layerm.region().extruder(extrusion_role, *layer.object()) - 1);
                    double diameter = 0;
                    if (region_config.bridge_type == BridgeType::btFromFlow) {
                        Flow reference_flow = layerm.flow(FlowRole::frSolidInfill);
                        diameter = sqrt(4 * reference_flow.mm3_per_mm() / PI);
                    } else if (region_config.bridge_type == BridgeType::btFromHeight) {
                        diameter = layerm.layer()->height;
                    } else /*if (region_config.bridge_type == BridgeType::btFromNozzle)*/ {
                        diameter = nozzle_diameter;
                    }
                    params.flow = Flow::bridging_flow((float)(diameter * std::sqrt(region_config.bridge_flow_ratio.get_abs_value(1))), nozzle_diameter);
                } else {
                    params.flow = layerm.region().flow(
                        *layer.object(),
                        extrusion_role,
                        (surface.thickness == -1) ? layer.height : surface.thickness,   // extrusion height
                        layer.id()
                    );
                }
                
                // Calculate flow spacing for infill pattern generation.
                if (surface.has_fill_solid() || is_bridge) {
                    params.spacing = params.flow.spacing();
                    // Don't limit anchor length for solid or bridging infill.
                    // use old algo for bridging to prevent possible weird stuff from 'new' connections optimized for sparse stuff.
                    params.anchor_length = is_bridge ? 0 : 1000.f;
                    params.anchor_length_max = is_bridge ? 0 : 1000.f;
                } else {
                    //FIXME FLOW decide what to use
                    // Internal infill. Calculating infill line spacing independent of the current layer height and 1st layer status,
                    // so that internall infill will be aligned over all layers of the current region.
                    //params.spacing = layerm.region().flow(*layer.object(), frInfill, layer.object()->config().layer_height, false).spacing();
                    // it's internal infill, so we can calculate a generic flow spacing 
                    // for all layers, for avoiding the ugly effect of
                    // misaligned infill on first layer because of different extrusion width and
                    // layer height
                    params.spacing = layerm.region().flow(
                            *layer.object(),
                            frInfill,
                            layer.object()->config().layer_height.value,  // TODO: handle infill_every_layers?
                            layer.id()
                        ).spacing();

                    // Anchor a sparse infill to inner perimeters with the following anchor length:
                    params.anchor_length = float(region_config.infill_anchor);
                    if (region_config.infill_anchor.percent)
                        params.anchor_length = float(params.anchor_length * 0.01 * params.spacing);
                    params.anchor_length_max = float(region_config.infill_anchor_max);
                    if (region_config.infill_anchor_max.percent)
                        params.anchor_length_max = float(params.anchor_length_max * 0.01 * params.spacing);
                    params.anchor_length = std::min(params.anchor_length, params.anchor_length_max);
                }

                auto it_params = set_surface_params.find(params);
                if (it_params == set_surface_params.end())
                    it_params = set_surface_params.insert(it_params, params);
		        region_to_surface_params[region_id][&surface - &layerm.fill_surfaces().surfaces.front()] = &(*it_params);
            }
    }

    surface_fills.reserve(set_surface_params.size());
    for (const SurfaceFillParams &params : set_surface_params) {
        const_cast<SurfaceFillParams&>(params).idx = surface_fills.size();
        surface_fills.emplace_back(params);
    }

    for (size_t region_id = 0; region_id < layer.regions().size(); ++ region_id) {
        const LayerRegion &layerm = *layer.regions()[region_id];
	    for (const Surface &surface : layerm.fill_surfaces())
            if (surface.surface_type != (stPosInternal | stDensVoid)) {
	        	const SurfaceFillParams *params = region_to_surface_params[region_id][&surface - &layerm.fill_surfaces().surfaces.front()];
                if (params != nullptr) {
                    SurfaceFill &fill = surface_fills[params->idx];
                    if (fill.region_id == size_t(-1)) {
                        fill.region_id = region_id;
                        fill.surface = surface;
                        fill.expolygons.emplace_back(std::move(fill.surface.expolygon));
                    } else
                        fill.expolygons.emplace_back(surface.expolygon);
                }
            }
    }

    {
        Polygons all_polygons;
        for (SurfaceFill &fill : surface_fills)
            if (! fill.expolygons.empty()) {
                if (fill.params.priority > 0) {
                    append(all_polygons, to_polygons(fill.expolygons));
                }else if (fill.expolygons.size() > 1 || !all_polygons.empty()) {
                    Polygons polys = to_polygons(std::move(fill.expolygons));
                    // Make a union of polygons, use a safety offset, subtract the preceding polygons.
                    // Bridges are processed first (see SurfaceFill::operator<())
                    fill.expolygons = all_polygons.empty() ? union_safety_offset_ex(polys) : diff_ex(polys, all_polygons, ApplySafetyOffset::Yes);
                    append(all_polygons, std::move(polys));
                } else if (&fill != &surface_fills.back())
                    append(all_polygons, to_polygons(fill.expolygons));
            }
    }

    // we need to detect any narrow surfaces that might collapse
    // when adding spacing below
    // such narrow surfaces are often generated in sloping walls
    // by bridge_over_infill() and combine_infill() as a result of the
    // subtraction of the combinable area from the layer infill area,
    // which leaves small areas near the perimeters
    // we are going to grow such regions by overlapping them with the void (if any)
    // TODO: detect and investigate whether there could be narrow regions without
    // any void neighbors
    if (has_internal_voids) {
        // Internal voids are generated only if "infill_only_where_needed" or "infill_every_layers" are active.
        coord_t  distance_between_surfaces = 0;
        Polygons surfaces_polygons;
        Polygons voids;
        int      region_internal_infill = -1;
        int         region_solid_infill = -1;
        int         region_some_infill = -1;
        for (SurfaceFill &surface_fill : surface_fills)
            if (! surface_fill.expolygons.empty()) {
                distance_between_surfaces = std::max(distance_between_surfaces, surface_fill.params.flow.scaled_spacing());
                append((surface_fill.surface.surface_type == (stPosInternal | stDensVoid)) ? voids : surfaces_polygons, to_polygons(surface_fill.expolygons));
                if (surface_fill.surface.surface_type == (stPosInternal | stDensSolid))
                    region_internal_infill = (int)surface_fill.region_id;
                if (surface_fill.surface.has_fill_solid())
                    region_solid_infill = (int)surface_fill.region_id;
                if (surface_fill.surface.surface_type != (stPosInternal | stDensVoid))
                    region_some_infill = (int)surface_fill.region_id;
            }
        if (! voids.empty() && ! surfaces_polygons.empty()) {
            // First clip voids by the printing polygons, as the voids were ignored by the loop above during mutual clipping.
            voids = diff(voids, surfaces_polygons);
            // Corners of infill regions, which would not be filled with an extrusion path with a radius of distance_between_surfaces/2
            Polygons collapsed = diff(
                surfaces_polygons,
                //offset2(surfaces_polygons, (float)-distance_between_surfaces/2, (float)+distance_between_surfaces/2),
                opening(surfaces_polygons, float(distance_between_surfaces / 2), float(distance_between_surfaces / 2 + ClipperSafetyOffset)),
                ApplySafetyOffset::Yes);
            //FIXME why the voids are added to collapsed here? First it is expensive, second the result may lead to some unwanted regions being
            // added if two offsetted void regions merge.
            // polygons_append(voids, collapsed);
            //ExPolygons extensions = intersection_ex(offset(collapsed, (float)distance_between_surfaces), voids, true);
            ExPolygons extensions = intersection_ex(expand(collapsed, float(distance_between_surfaces)), voids, ApplySafetyOffset::Yes);
            // Now find an internal infill SurfaceFill to add these extrusions to.
            SurfaceFill *internal_solid_fill = nullptr;
            unsigned int region_id = 0;
            if (region_internal_infill != -1)
                region_id = region_internal_infill;
            else if (region_solid_infill != -1)
                region_id = region_solid_infill;
            else if (region_some_infill != -1)
                region_id = region_some_infill;
            const LayerRegion& layerm = *layer.regions()[region_id];
            for (SurfaceFill &surface_fill : surface_fills)
                if (surface_fill.surface.surface_type == (stPosInternal | stDensVoid) && std::abs(layer.height - surface_fill.params.flow.height()) < EPSILON) {
                    internal_solid_fill = &surface_fill;
                    break;
                }
            if (internal_solid_fill == nullptr) {
                // Produce another solid fill.
                params.extruder = layerm.region().extruder(frSolidInfill, *layer.object());
                params.pattern  = layerm.region().config().solid_fill_pattern.value;
                params.density  = 100.f;
<<<<<<< HEAD
                params.role     = ExtrusionRole::InternalInfill;
                params.angle    = float(Geometry::deg2rad(layerm.region().config().fill_angle.value));
=======
                params.role     = erInternalInfill;
                params.angle    = compute_fill_angle(layerm.region().config(), layerm.layer()->id());
>>>>>>> 0670fbfb
                //FIXME FLOW decide what to use
                //params.flow = layerm.flow(frSolidInfill);
                // calculate the actual flow we'll be using for this infill
                params.flow = layerm.region().flow(
                    *layer.object(),
                    frSolidInfill,
                    layer.height,         // extrusion height
                    layer.id()
                );
                params.spacing = params.flow.spacing();            
                surface_fills.emplace_back(params);
                surface_fills.back().surface.surface_type = (stPosInternal | stDensSolid);
                surface_fills.back().surface.thickness = layer.height;
                surface_fills.back().expolygons = std::move(extensions);
            } else {
                append(extensions, std::move(internal_solid_fill->expolygons));
                internal_solid_fill->expolygons = union_ex(extensions);
            }
        }
    }

    // Use ipEnsuring pattern for all internal Solids. TODO remove after merge.
    /*{
        for (size_t surface_fill_id = 0; surface_fill_id < surface_fills.size(); ++surface_fill_id)
            if (SurfaceFill &fill = surface_fills[surface_fill_id]; fill.surface.surface_type == stInternalSolid) {
                fill.params.pattern = ipEnsuring;
            }
    }*/

    return surface_fills;
}

#ifdef SLIC3R_DEBUG_SLICE_PROCESSING
void export_group_fills_to_svg(const char *path, const std::vector<SurfaceFill> &fills)
{
    BoundingBox bbox;
    for (const auto &fill : fills)
        for (const auto &expoly : fill.expolygons)
            bbox.merge(get_extents(expoly));
    Point legend_size = export_surface_type_legend_to_svg_box_size();
    Point legend_pos(bbox.min(0), bbox.max(1));
    bbox.merge(Point(std::max(bbox.min(0) + legend_size(0), bbox.max(0)), bbox.max(1) + legend_size(1)));

    SVG svg(path, bbox);
    const float transparency = 0.5f;
    for (const auto &fill : fills)
        for (const auto &expoly : fill.expolygons)
            svg.draw(expoly, surface_type_to_color_name(fill.surface.surface_type), transparency);
    export_surface_type_legend_to_svg(svg, legend_pos);
    svg.Close(); 
}
#endif

static void insert_fills_into_islands(Layer &layer, uint32_t fill_region_id, uint32_t fill_begin, uint32_t fill_end)
{
    if (fill_begin < fill_end) {
        // Sort the extrusion range into its LayerIsland.
        // Traverse the slices in an increasing order of bounding box size, so that the islands inside another islands are tested first,
        // so we can just test a point inside ExPolygon::contour and we may skip testing the holes.
        auto point_inside_surface = [&layer](const size_t lslice_idx, const Point &point) {
            const BoundingBox &bbox = layer.lslices_ex[lslice_idx].bbox;
            return point.x() >= bbox.min.x() && point.x() < bbox.max.x() && point.y() >= bbox.min.y() && point.y() < bbox.max.y() &&
                   layer.lslices[lslice_idx].contour.contains(point);
        };
        Point point      = layer.get_region(fill_region_id)->fills().entities()[fill_begin]->first_point();
        int   lslice_idx = int(layer.lslices_ex.size()) - 1;
        for (; lslice_idx >= 0; --lslice_idx)
            if (point_inside_surface(lslice_idx, point))
                break;
        assert(lslice_idx >= 0);
        if (lslice_idx >= 0) {
            LayerSlice &lslice = layer.lslices_ex[lslice_idx];
            // Find an island.
            LayerIsland *island = nullptr;
            if (lslice.islands.size() == 1) {
                // Cool, just save the extrusions in there.
                island = &lslice.islands.front();
            } else {
                // The infill was created for one of the infills.
                // In case of ironing, the infill may not fall into any of the infill expolygons either.
                // In case of some numerical error, the infill may not fall into any of the infill expolygons either.
                // 1) Try an exact test, it should be cheaper than a closest region test.
                for (LayerIsland &li : lslice.islands) {
                    const BoundingBoxes &bboxes     = li.fill_expolygons_composite() ?
                                                          layer.get_region(li.perimeters.region())->fill_expolygons_composite_bboxes() :
                                                          layer.get_region(li.fill_region_id)->fill_expolygons_bboxes();
                    const ExPolygons &   expolygons = li.fill_expolygons_composite() ?
                                                          layer.get_region(li.perimeters.region())->fill_expolygons_composite() :
                                                          layer.get_region(li.fill_region_id)->fill_expolygons();
                    for (uint32_t fill_expolygon_id : li.fill_expolygons)
                        if (bboxes[fill_expolygon_id].contains(point) && expolygons[fill_expolygon_id].contains(point)) {
                            island = &li;
                            goto found;
                        }
                }
                // 2) Find closest fill_expolygon, branch and bound by distance to bounding box.
                {
                    struct Island
                    {
                        uint32_t island_idx;
                        uint32_t expolygon_idx;
                        double   distance2;
                    };
                    std::vector<Island> islands_sorted;
                    for (uint32_t island_idx = 0; island_idx < uint32_t(lslice.islands.size()); ++island_idx) {
                        const LayerIsland &  li     = lslice.islands[island_idx];
                        const BoundingBoxes &bboxes = li.fill_expolygons_composite() ?
                                                          layer.get_region(li.perimeters.region())->fill_expolygons_composite_bboxes() :
                                                          layer.get_region(li.fill_region_id)->fill_expolygons_bboxes();
                        for (uint32_t fill_expolygon_id : li.fill_expolygons)
                            islands_sorted.push_back(
                                {island_idx, fill_expolygon_id, bbox_point_distance_squared(bboxes[fill_expolygon_id], point)});
                    }
                    std::sort(islands_sorted.begin(), islands_sorted.end(), [](auto &l, auto &r) { return l.distance2 < r.distance2; });
                    auto dist_min2 = std::numeric_limits<double>::max();
                    for (uint32_t sorted_bbox_idx = 0; sorted_bbox_idx < uint32_t(islands_sorted.size()); ++sorted_bbox_idx) {
                        const Island &isl = islands_sorted[sorted_bbox_idx];
                        if (isl.distance2 > dist_min2)
                            // Branch & bound condition.
                            break;
                        LayerIsland &     li         = lslice.islands[isl.island_idx];
                        const ExPolygons &expolygons = li.fill_expolygons_composite() ?
                                                           layer.get_region(li.perimeters.region())->fill_expolygons_composite() :
                                                           layer.get_region(li.fill_region_id)->fill_expolygons();
                        double            d2 = (expolygons[isl.expolygon_idx].point_projection(point) - point).cast<double>().squaredNorm();
                        if (d2 < dist_min2) {
                            dist_min2 = d2;
                            island    = &li;
                        }
                    }
                }
            found:;
            }
            assert(island);
            if (island)
                island->add_fill_range(LayerExtrusionRange{fill_region_id, {fill_begin, fill_end}});
        }
    }
}

static void insert_ironings_into_islands(Layer &layer, uint32_t region_id, uint32_t ironing_idx_begin, uint32_t ironing_idx_end)
{
	if (ironing_idx_begin < ironing_idx_end) {
    	// Sort the extrusion range into its LayerIsland.
	    // Traverse the slices in an increasing order of bounding box size, so that the islands inside another islands are tested first,
	    // so we can just test a point inside ExPolygon::contour and we may skip testing the holes.
	    auto point_inside_surface = [&layer](const size_t lslice_idx, const Point &point) {
	        const BoundingBox &bbox = layer.lslices_ex[lslice_idx].bbox;
	        return point.x() >= bbox.min.x() && point.x() < bbox.max.x() &&
	               point.y() >= bbox.min.y() && point.y() < bbox.max.y() &&
	               layer.lslices[lslice_idx].contour.contains(point);
	    };
	    Point point = layer.get_region(region_id)->ironings().entities()[ironing_idx_begin]->first_point();
	    int lslice_idx = int(layer.lslices_ex.size()) - 1;
	    for (; lslice_idx >= 0; -- lslice_idx)
	        if (point_inside_surface(lslice_idx, point))
	        	break;
	    assert(lslice_idx >= 0);
	    if (lslice_idx >= 0) {
	    	LayerSlice &lslice = layer.lslices_ex[lslice_idx];
	    	// Find an island.
	    	LayerIsland *island = nullptr;
	    	if (lslice.islands.size() == 1) {
	    		// Cool, just save the extrusions in there.
	    		island = &lslice.islands.front();
	    	} else {
	    		// The infill was created for one of the infills.
	    		// In case of ironing, the infill may not fall into any of the infill expolygons either.
	    		// In case of some numerical error, the infill may not fall into any of the infill expolygons either.
	    		// 1) Try an exact test, it should be cheaper than a closest region test.
	    		for (LayerIsland &li : lslice.islands) {
	    			const BoundingBoxes &bboxes     = li.fill_expolygons_composite() ?
	    				layer.get_region(li.perimeters.region())->fill_expolygons_composite_bboxes() :
	    				layer.get_region(li.fill_region_id)->fill_expolygons_bboxes();
	    			const ExPolygons 	&expolygons = li.fill_expolygons_composite() ? 
	    				layer.get_region(li.perimeters.region())->fill_expolygons_composite() :
	    				layer.get_region(li.fill_region_id)->fill_expolygons();
	    			for (uint32_t fill_expolygon_id : li.fill_expolygons)
	    				if (bboxes[fill_expolygon_id].contains(point) && expolygons[fill_expolygon_id].contains(point)) {
	    					island = &li;
	    					goto found;
	    				}
	    		}
	    		// 2) Find closest fill_expolygon, branch and bound by distance to bounding box.
				{
					struct Island {
						uint32_t island_idx;
						uint32_t expolygon_idx;
						double   distance2;
					};
	    			std::vector<Island> islands_sorted;
	    			for (uint32_t island_idx = 0; island_idx < uint32_t(lslice.islands.size()); ++ island_idx) {
	    				const LayerIsland   &li     = lslice.islands[island_idx];
	    				const BoundingBoxes &bboxes = li.fill_expolygons_composite() ?
	    					layer.get_region(li.perimeters.region())->fill_expolygons_composite_bboxes() :
	    					layer.get_region(li.fill_region_id)->fill_expolygons_bboxes();
	    				for (uint32_t fill_expolygon_id : li.fill_expolygons)
							islands_sorted.push_back({ island_idx, fill_expolygon_id, bbox_point_distance_squared(bboxes[fill_expolygon_id], point) });
	    			}
	    			std::sort(islands_sorted.begin(), islands_sorted.end(), [](auto &l, auto &r){ return l.distance2 < r.distance2; });
	    			auto dist_min2 = std::numeric_limits<double>::max();
	    			for (uint32_t sorted_bbox_idx = 0; sorted_bbox_idx < uint32_t(islands_sorted.size()); ++ sorted_bbox_idx) {
	    				const Island &isl = islands_sorted[sorted_bbox_idx];
	    				if (isl.distance2 > dist_min2)
							// Branch & bound condition.
	    					break;
	    				LayerIsland		  &li         = lslice.islands[isl.island_idx];
	    				const ExPolygons  &expolygons = li.fill_expolygons_composite() ?
	    					layer.get_region(li.perimeters.region())->fill_expolygons_composite() :
	    					layer.get_region(li.fill_region_id)->fill_expolygons();
	    				double d2 = (expolygons[isl.expolygon_idx].point_projection(point) - point).cast<double>().squaredNorm();
	    				if (d2 < dist_min2) {
	    					dist_min2 = d2;
	    					island = &li;
	    				}
	    			}
				}
	    	found:;
	    	}
	    	assert(island);
	    	if (island)
	    		island->add_ironing_range(LayerExtrusionRange{ region_id, { ironing_idx_begin, ironing_idx_end }});
	    }
    }
}

void Layer::clear_fills()
{
    for (LayerRegion *layerm : m_regions) {
        layerm->m_fills.clear();
        layerm->m_ironings.clear();
    }
    for (LayerSlice &lslice : lslices_ex) {
		for (LayerIsland &island : lslice.islands) {
			island.fills.clear();
			island.ironings.clear();
        }
    }
}

void Layer::make_fills(FillAdaptive::Octree* adaptive_fill_octree, FillAdaptive::Octree* support_fill_octree, FillLightning::Generator* lightning_generator)
{
	this->clear_fills();

#ifdef SLIC3R_DEBUG_SLICE_PROCESSING
//    this->export_region_fill_surfaces_to_svg_debug("10_fill-initial");
#endif /* SLIC3R_DEBUG_SLICE_PROCESSING */

    std::vector<SurfaceFill>  surface_fills  = group_fills(*this);
    const Slic3r::BoundingBox bbox           = this->object()->bounding_box();
    //const auto                resolution     = this->object()->print()->config().gcode_resolution.value;
    const auto                perimeter_generator = this->object()->config().perimeter_generator;

    //sort by priority. Needed for dense support, as the order is very important.
    std::sort(surface_fills.begin(), surface_fills.end(), [](SurfaceFill& s1, SurfaceFill& s2) {
        if (s1.region_id == s2.region_id)
            return s1.params.priority < s2.params.priority;
        return s1.region_id < s2.region_id;
        });

#ifdef SLIC3R_DEBUG_SLICE_PROCESSING
    {
        static int iRun = 0;
        export_group_fills_to_svg(debug_out_path("Layer-fill_surfaces-10_fill-final-%d.svg", iRun ++).c_str(), surface_fills);
    }
#endif /* SLIC3R_DEBUG_SLICE_PROCESSING */
    std::vector<ExtrusionEntityCollection*> fills_by_priority;
    auto store_fill = [&fills_by_priority, this](size_t region_id) {
        LayerRegion *layerm = this->m_regions[region_id];
        uint32_t     fill_begin = layerm->fills().size();
        if (fills_by_priority.size() == 1) {
            layerm->m_fills.append(fills_by_priority[0]->entities());
            insert_fills_into_islands(*this, uint32_t(region_id), fill_begin, uint32_t(layerm->fills().size()));
            delete fills_by_priority[0];
        } else {
            layerm->m_fills.set_can_sort_reverse(false, false);
            ExtrusionEntityCollection* eec = new ExtrusionEntityCollection();
            eec->set_can_sort_reverse(false, false);
            for (ExtrusionEntityCollection* per_priority : fills_by_priority) {
                if (!per_priority->entities().empty())
                    eec->append(ExtrusionEntitiesPtr{per_priority});
                else
                    delete per_priority;
            }
            layerm->m_fills.append(ExtrusionEntitiesPtr{ eec });
            insert_fills_into_islands(*this, uint32_t(region_id), fill_begin, uint32_t(layerm->fills().size()));
        }
        fills_by_priority.clear();
    };
    //surface_fills is sorted by region_id
    size_t current_region_id = -1;
	size_t first_object_layer_id = this->object()->get_layer(0)->id();
    for (SurfaceFill &surface_fill : surface_fills) {
        // store the region fill when changing region. 
        if (current_region_id != size_t(-1) && current_region_id != surface_fill.region_id) {
            store_fill(current_region_id);
        }
        current_region_id = surface_fill.region_id;
        const LayerRegion* layerm = this->m_regions[surface_fill.region_id];
        
        // Create the filler object.
        std::unique_ptr<Fill> f = std::unique_ptr<Fill>(Fill::new_from_type(surface_fill.params.pattern));
        f->set_bounding_box(bbox);
		// Layer ID is used for orienting the infill in alternating directions.
		// Layer::id() returns layer ID including raft layers, subtract them to make the infill direction independent
		// from raft.
        f->layer_id = this->id() - first_object_layer_id;
        f->z        = this->print_z;
        f->angle    = surface_fill.params.angle;
        f->can_angle_cross   = surface_fill.params.can_angle_cross;
        f->adapt_fill_octree = (surface_fill.params.pattern == ipSupportCubic) ? support_fill_octree : adaptive_fill_octree;
        f->set_config(&this->object()->print()->config(), &this->object()->config());

        if (surface_fill.params.pattern == ipLightning)
            dynamic_cast<FillLightning::Filler*>(f.get())->generator = lightning_generator;

        if (surface_fill.params.pattern == ipEnsuring) {
            auto *fill_ensuring = dynamic_cast<FillEnsuring *>(f.get());
            assert(fill_ensuring != nullptr);
            fill_ensuring->print_region_config = &m_regions[surface_fill.region_id]->region().config();
        }

        // calculate flow spacing for infill pattern generation
        //FIXME FLOW decide if using surface_fill.params.flow.bridge() or surface_fill.params.bridge (default but deleted)
        bool using_internal_flow = ! surface_fill.surface.has_fill_solid() && !surface_fill.params.flow.bridge();
        //init spacing, it may also use & modify a bit the surface_fill.params, so most of these should be set before.
        // note that the bridge overlap is applied here via the rectilinear init_spacing. 
        f->init_spacing(surface_fill.params.spacing, surface_fill.params);
        double link_max_length = 0.;
        //FIXME FLOW decide if using surface_fill.params.flow.bridge() or surface_fill.params.bridge (default but deleted)
        if (! surface_fill.params.flow.bridge()) {
#if 0
            link_max_length = layerm.region().config().get_abs_value(surface.is_external() ? "external_fill_link_max_length" : "fill_link_max_length", flow.spacing());
//            printf("flow spacing: %f,  is_external: %d, link_max_length: %lf\n", flow.spacing(), int(surface.is_external()), link_max_length);
#else
            if (surface_fill.params.density > .8) // 80%
                link_max_length = 3. * f->get_spacing();
#endif
        }

        // Maximum length of the perimeter segment linking two infill lines.
        f->link_max_length = (coord_t)scale_(link_max_length);

        //give the overlap size to let the infill do his overlap
        //add overlap if at least one perimeter
        float perimeter_spacing = 0;
        if(layerm->region().config().perimeters == 1)
            perimeter_spacing = layerm->flow(frExternalPerimeter).spacing();
        else if(layerm->region().config().only_one_perimeter_top)
            //note: use the min of the two to avoid overextrusion if only one perimeter top
            perimeter_spacing = std::min(layerm->flow(frPerimeter).spacing(), layerm->flow(frExternalPerimeter).spacing());
        else //if(layerm->region().config().perimeters > 1)
            perimeter_spacing = layerm->flow(frPerimeter).spacing();

        // Used by the concentric infill pattern to clip the loops to create extrusion paths.
        f->loop_clipping = scale_t(layerm->region().config().get_computed_value("seam_gap", surface_fill.params.extruder - 1) * surface_fill.params.flow.nozzle_diameter());

        // apply half spacing using this flow's own spacing and generate infill
        //FillParams params;
        //params.density           = float(0.01 * surface_fill.params.density);
        //params.dont_adjust       = false; //  surface_fill.params.dont_adjust;
        //params.anchor_length     = surface_fill.params.anchor_length;
        //params.anchor_length_max = surface_fill.params.anchor_length_max;
        //params.resolution        = resolution;
        //params.use_arachne       = (perimeter_generator == PerimeterGeneratorType::Arachne && surface_fill.params.pattern == ipConcentric) || surface_fill.params.pattern == ipEnsuring;
        //params.layer_height      = layerm->layer()->height;

        //union with safety offset to avoid separation from the appends of different surface with same settings.
        surface_fill.expolygons = union_safety_offset_ex(surface_fill.expolygons);

        //store default values, before modification.
        bool dont_adjust = surface_fill.params.dont_adjust;
        float density = surface_fill.params.density;
        for (ExPolygon &expoly : surface_fill.expolygons) {
            //set overlap polygons
            f->no_overlap_expolygons.clear();
            if (surface_fill.params.config->perimeters > 0) {
                f->overlap = surface_fill.params.config->infill_overlap.get_abs_value((perimeter_spacing + (f->get_spacing())) / 2);
                if (f->overlap != 0) {
                    f->no_overlap_expolygons = intersection_ex(layerm->fill_no_overlap_expolygons(), ExPolygons() = {expoly});
                } else {
                    f->no_overlap_expolygons.push_back(expoly);
                }
            } else {
                f->overlap = 0;
                f->no_overlap_expolygons.push_back(expoly);
            }

            //set default param (that can be modified by bridge thing)
            surface_fill.params.dont_adjust = dont_adjust;
            surface_fill.params.bridge_offset = 0;
            surface_fill.params.density = density;
            surface_fill.params.layer_height = m_regions[surface_fill.region_id]->layer()->height;
            surface_fill.params.use_arachne   = (perimeter_generator == PerimeterGeneratorType::Arachne &&
                                               surface_fill.params.pattern == ipConcentric) ||
                                              surface_fill.params.pattern == ipEnsuring;

            //init the surface with the current polygon
            if (!expoly.contour.empty()) {
                surface_fill.surface.expolygon = std::move(expoly);

                //adjust the bridge density
                if (surface_fill.params.flow.bridge() && surface_fill.params.density > 0.99 /*&& layerm->region()->config().bridge_overlap.get_abs_value(1) != 1*/) {
                    ////varies the overlap to have the best coverage for the bridge
                    //surface_fill.params.density *= float(layerm->region()->config().bridge_overlap.get_abs_value(1));
                    double min_spacing = 0.999 * surface_fill.params.spacing / surface_fill.params.config->bridge_overlap.get_abs_value(surface_fill.params.density);
                    double max_spacing = 1.001 * surface_fill.params.spacing / surface_fill.params.config->bridge_overlap_min.get_abs_value(surface_fill.params.density);
                    double factor = 1.00001;
                    if (min_spacing < max_spacing * 1.01) {
                        // create a bouding box of the rotated surface
                        coord_t bounding_box_size_x = 0;
                        coord_t bounding_box_min_x = 0;
                        ExPolygons expolys;
                        if (surface_fill.params.bridge_angle > 0 && !f->no_overlap_expolygons.empty()) {
                            //take only the no-overlap area
                            expolys = offset_ex(intersection_ex(ExPolygons{ ExPolygon{surface_fill.surface.expolygon.contour} }, f->no_overlap_expolygons), -scale_t(surface_fill.params.spacing) / 2 - 10);
                        } else {
                            expolys = offset_ex(ExPolygon{surface_fill.surface.expolygon.contour}, -scale_t(surface_fill.params.spacing) / 2 - 10);
                        }
                        // if nothing after collapse, then go to next surface_fill.expolygon
                        if (expolys.empty())
                            continue;

                        BoundingBox bb;
                        bool first = true;
                        for (ExPolygon& expoly : expolys) {
                            expoly.holes.clear();
                            expoly.rotate(PI / 2 + (surface_fill.params.bridge_angle < 0 ? surface_fill.params.angle : surface_fill.params.bridge_angle));
                            if (first) {
                                bb = expoly.contour.bounding_box();
                                first = false;
                            } else {
                                bb.merge(expoly.contour.points);
                            }
                        }
                        bounding_box_size_x = bb.size().x();
                        bounding_box_min_x = bb.min.x();

                        //compute the dist
                        double new_spacing = unscaled(f->_adjust_solid_spacing(bounding_box_size_x, scale_t(min_spacing), 2));
                        if (new_spacing <= max_spacing) {
                            surface_fill.params.density = factor * surface_fill.params.spacing / new_spacing;
                        } else {
                            double new_spacing2 = unscaled(f->_adjust_solid_spacing(bounding_box_size_x, scale_t(min_spacing * 1.999 - new_spacing), 2));
                            if (new_spacing2 < min_spacing) {
                                if (min_spacing - new_spacing2 < new_spacing - max_spacing) {
                                    surface_fill.params.density = surface_fill.params.config->bridge_overlap.get_abs_value(surface_fill.params.density);
                                } else {
                                    surface_fill.params.density = surface_fill.params.config->bridge_overlap_min.get_abs_value(surface_fill.params.density);
                                }
                            } else {
                                //use the highest density
                                surface_fill.params.density = surface_fill.params.config->bridge_overlap.get_abs_value(surface_fill.params.density);
                            }
                        }
                        Polygon poly = surface_fill.surface.expolygon.contour;
                        poly.rotate(PI / 2 + (surface_fill.params.bridge_angle < 0 ? surface_fill.params.angle : surface_fill.params.bridge_angle));
                        surface_fill.params.dont_adjust = true;
                        surface_fill.params.bridge_offset = std::abs(poly.bounding_box().min.x() - bounding_box_min_x);
                    }
                }

                //make fill
                while ((size_t)surface_fill.params.priority >= fills_by_priority.size())
                    fills_by_priority.push_back(new ExtrusionEntityCollection());
#if _DEBUG
                const size_t idx_start = fills_by_priority[(size_t)surface_fill.params.priority]->entities().size();
#endif
                f->fill_surface_extrusion(&surface_fill.surface, surface_fill.params, fills_by_priority[(size_t)surface_fill.params.priority]->set_entities());
#if _DEBUG
                //check no over or underextrusion if fill_exactly
                if(surface_fill.params.fill_exactly && surface_fill.params.density == 1) {
                    ExtrusionVolume compute_volume;
                    ExtrusionVolume compute_volume_no_gap_fill(false);
                    const size_t idx_end = fills_by_priority[(size_t)surface_fill.params.priority]->entities().size();
                    //check that it doesn't overextrude
                    for(size_t idx = idx_start; idx < idx_end; ++idx){
                        fills_by_priority[(size_t)surface_fill.params.priority]->entities()[idx]->visit(compute_volume);
                        fills_by_priority[(size_t)surface_fill.params.priority]->entities()[idx]->visit(compute_volume_no_gap_fill);
                    }
                    ExPolygons temp = f->no_overlap_expolygons.empty() ?
                                        ExPolygons{surface_fill.surface.expolygon} :
                                        intersection_ex(ExPolygons{surface_fill.surface.expolygon}, f->no_overlap_expolygons);
                    double real_surface = 0;
                    for(auto &t : temp) real_surface += t.area();
                    assert(compute_volume.volume < unscaled(unscaled(surface_fill.surface.area())) * surface_fill.params.layer_height + EPSILON);
                    double area = unscaled(unscaled(real_surface));
                    assert(compute_volume.volume <= area * surface_fill.params.layer_height * 1.001 || f->debug_verify_flow_mult <= 0.8);
                    if(compute_volume.volume > 0) //can fail for thin regions
                        assert(compute_volume.volume >= area * surface_fill.params.layer_height * 0.999 || f->debug_verify_flow_mult >= 1.3 || area < std::max(1.,surface_fill.params.config->solid_infill_below_area.value));
                }
#endif
            }
        }
    }
    if(current_region_id != size_t(-1))
        store_fill(current_region_id);

/*
    // add thin fill regions
    // Unpacks the collection, creates multiple collections per path.
    // The path type could be ExtrusionPath, ExtrusionLoop or ExtrusionEntityCollection.
    // Why the paths are unpacked?
    for (LayerRegion *layerm : m_regions) {
        for (const ExtrusionEntity *thin_fill : layerm->thin_fills.entities()) {
            ExtrusionEntityCollection *collection = new ExtrusionEntityCollection();
            if (!layerm->fills.can_sort() && layerm->fills.entities().size() > 0 && layerm->fills.entities()[0]->is_collection()) {
                //for dense_infill58c73b1, to print fills in the right sequence. Seems weird,  TODO: check & test it.
                ExtrusionEntityCollection* no_sort_fill = static_cast<ExtrusionEntityCollection*>(layerm->fills.entities()[0]);
                if (!no_sort_fill->can_sort() && no_sort_fill->entities().size() > 0 && no_sort_fill->entities()[0]->is_collection())
                    static_cast<ExtrusionEntityCollection*>(no_sort_fill->entities()[0])->append(ExtrusionEntitiesPtr{ collection });
                else
                    layerm->fills.append(ExtrusionEntitiesPtr{ collection });
            } else
                layerm->fills.append(ExtrusionEntitiesPtr{ collection });
            collection->append(*thin_fill);
<<<<<<< HEAD
        }*/

	for (LayerSlice &lslice : this->lslices_ex)
		for (LayerIsland &island : lslice.islands) {
			if (! island.thin_fills.empty()) {
				// Copy thin fills into fills packed as a collection.
				// Fills are always stored as collections, the rest of the pipeline (wipe into infill, G-code generator) relies on it.
				LayerRegion				  &layerm	  = *this->get_region(island.perimeters.region());
				ExtrusionEntityCollection &collection = *(new ExtrusionEntityCollection());
				layerm.m_fills.set_entities().push_back(&collection);
                collection.set_entities().reserve(island.thin_fills.size());
				for (uint32_t fill_id : island.thin_fills)
                    collection.set_entities().push_back(layerm.thin_fills().entities()[fill_id]->clone());
				island.add_fill_range({ island.perimeters.region(), { uint32_t(layerm.m_fills.entities().size() - 1), uint32_t(layerm.m_fills.entities().size()) } });
			}
			// Sort the fills by region ID.
			std::sort(island.fills.begin(), island.fills.end(), [](auto &l, auto &r){ return l.region() < r.region() || (l.region() == r.region() && *l.begin() < *r.begin()); });
			// Compress continuous fill ranges of the same region.
			{
				size_t k = 0;
				for (size_t i = 0; i < island.fills.size();) {
					uint32_t region_id = island.fills[i].region();
					uint32_t begin     = *island.fills[i].begin();
					uint32_t end       = *island.fills[i].end();
					size_t   j         = i + 1;
					for (; j < island.fills.size() && island.fills[j].region() == region_id && *island.fills[j].begin() == end; ++ j)
						end = *island.fills[j].end();
					island.fills[k ++] = { region_id, { begin, end } };
					i = j;
				}
				island.fills.erase(island.fills.begin() + k, island.fills.end());
			}
		}

#ifndef NDEBUG
    for (LayerRegion *layerm : m_regions)
        for (size_t i1 = 0; i1 < layerm->fills().entities().size(); ++i1) {
            assert(dynamic_cast<ExtrusionEntityCollection *>(layerm->fills().entities()[i1]) != nullptr);
            if (!layerm->fills().can_sort() && layerm->fills().entities().size() > 0 && i1 == 0) {
                ExtrusionEntityCollection *no_sort_fill = static_cast<ExtrusionEntityCollection *>(layerm->fills().entities()[0]);
                assert(no_sort_fill != nullptr);
                assert(!no_sort_fill->empty());
                for (size_t i2 = 0; i2 < no_sort_fill->entities().size(); ++i2) {
                    ExtrusionEntityCollection* priority_fill = dynamic_cast<ExtrusionEntityCollection*>(no_sort_fill->entities()[i2]);
                    assert(priority_fill != nullptr);
                    assert(!priority_fill->empty());
                    if (!no_sort_fill->can_sort()) {
                        for (size_t i3 = 0; i3 < priority_fill->entities().size(); ++i3)
                            assert(dynamic_cast<ExtrusionEntityCollection*>(priority_fill->entities()[i3]) != nullptr);
                    }
                }
            }
        }
#endif
=======
        }
    }

>>>>>>> 0670fbfb
}

//TODO: 
Polylines Layer::generate_sparse_infill_polylines_for_anchoring(FillAdaptive::Octree* adaptive_fill_octree, FillAdaptive::Octree* support_fill_octree,  FillLightning::Generator* lightning_generator) const
{
    std::vector<SurfaceFill>  surface_fills = group_fills(*this);
    const Slic3r::BoundingBox bbox          = this->object()->bounding_box();
    const auto                resolution    = this->object()->print()->config().gcode_resolution.value;

    Polylines sparse_infill_polylines{};

    for (SurfaceFill &surface_fill : surface_fills) {
		if (surface_fill.surface.surface_type != (stPosInternal | stDensSparse)) {
			continue;
		}

        switch (surface_fill.params.pattern) {
        case ipCount: continue; break;
        case ipSupportBase: continue; break;
        case ipEnsuring: continue; break;
        case ipLightning:
		case ipAdaptiveCubic:
        case ipSupportCubic:
        case ipRectilinear:
        case ipMonotonic:
        case ipMonotonicLines:
        case ipAlignedRectilinear:
        case ipGrid:
        case ipTriangles:
        case ipStars:
        case ipCubic:
        case ipLine:
        case ipConcentric:
        case ipHoneycomb:
        case ip3DHoneycomb:
        case ipGyroid:
        case ipHilbertCurve:
        case ipArchimedeanChords:
        case ipOctagramSpiral: break;
        }
        LayerRegion &layerm = *m_regions[surface_fill.region_id];

        // Create the filler object.
        std::unique_ptr<Fill> f = std::unique_ptr<Fill>(Fill::new_from_type(surface_fill.params.pattern));
        f->set_bounding_box(bbox);
        f->layer_id = this->id() - this->object()->get_layer(0)->id(); // We need to subtract raft layers.
        f->z        = this->print_z;
        f->angle    = surface_fill.params.angle;
        f->adapt_fill_octree   = (surface_fill.params.pattern == ipSupportCubic) ? support_fill_octree : adaptive_fill_octree;
        f->set_config(&this->object()->print()->config(), &this->object()->config());

        if (surface_fill.params.pattern == ipLightning)
            dynamic_cast<FillLightning::Filler *>(f.get())->generator = lightning_generator;

        f->init_spacing(surface_fill.params.spacing, surface_fill.params);

        // calculate flow spacing for infill pattern generation
        double link_max_length = 0.;
        if (!surface_fill.params.flow.bridge()) {
#if 0
            link_max_length = layerm.region()->config().get_abs_value(surface.is_external() ? "external_fill_link_max_length" : "fill_link_max_length", flow.spacing());
//            printf("flow spacing: %f,  is_external: %d, link_max_length: %lf\n", flow.spacing(), int(surface.is_external()), link_max_length);
#else
            if (surface_fill.params.density > .8) // 80%
                link_max_length = 3. * f->get_spacing();
#endif
        }

        // Maximum length of the perimeter segment linking two infill lines.
        f->link_max_length = scale_t(link_max_length);
        // Used by the concentric infill pattern to clip the loops to create extrusion paths.
        f->loop_clipping = scale_t(layerm.region().config().get_computed_value("seam_gap", surface_fill.params.extruder - 1) * surface_fill.params.flow.nozzle_diameter());


        // apply half spacing using this flow's own spacing and generate infill
        FillParams params;
        params.density           = float(0.01 * surface_fill.params.density);
        params.dont_adjust       = false; //  surface_fill.params.dont_adjust;
        params.anchor_length     = surface_fill.params.anchor_length;
        params.anchor_length_max = surface_fill.params.anchor_length_max;
        params.resolution        = resolution;
        params.use_arachne       = false;
        params.layer_height      = layerm.layer()->height;

        for (ExPolygon &expoly : surface_fill.expolygons) {
            surface_fill.surface.expolygon = std::move(expoly);
            try {
                Polylines polylines = f->fill_surface(&surface_fill.surface, params);
                sparse_infill_polylines.insert(sparse_infill_polylines.end(), polylines.begin(), polylines.end());
            } catch (InfillFailedException &) {}
        }
    }

    return sparse_infill_polylines;
}

// Create ironing extrusions over top surfaces.
void Layer::make_ironing()
{
    // LayerRegion::slices contains surfaces marked with SurfaceType.
    // Here we want to collect top surfaces extruded with the same extruder.
    // A surface will be ironed with the same extruder to not contaminate the print with another material leaking from the nozzle.

    // First classify regions based on the extruder used.
    struct IroningParams {
        int         extruder     = -1;
        bool         just_infill = false;
        // Spacing of the ironing lines, also to calculate the extrusion flow from.
        double         line_spacing;
        // Height of the extrusion, to calculate the extrusion flow from.
        double         height;
        double         speed;
        double         angle;
        IroningType    type;

        bool operator<(const IroningParams &rhs) const {
            if (this->extruder < rhs.extruder)
                return true;
            if (this->extruder > rhs.extruder)
                return false;
            if (int(this->just_infill) < int(rhs.just_infill))
                return true;
            if (int(this->just_infill) > int(rhs.just_infill))
                return false;
            if (this->line_spacing < rhs.line_spacing)
                return true;
            if (this->line_spacing > rhs.line_spacing)
                return false;
            if (this->height < rhs.height)
                return true;
            if (this->height > rhs.height)
                return false;
            if (this->speed < rhs.speed)
                return true;
            if (this->speed > rhs.speed)
                return false;
            if (this->angle < rhs.angle)
                return true;
            if (this->angle > rhs.angle)
                return false;
            return false;
        }

        bool operator==(const IroningParams &rhs) const {
            return this->extruder == rhs.extruder && this->just_infill == rhs.just_infill &&
                   this->line_spacing == rhs.line_spacing && this->height == rhs.height && this->speed == rhs.speed &&
                this->angle == rhs.angle &&
                this->type == rhs.type;
        }

		LayerRegion *layerm;
		uint32_t     region_id;

        // IdeaMaker: ironing
        // ironing flowrate (5% percent)
        // ironing speed (10 mm/sec)

        // Kisslicer: 
        // iron off, Sweep, Group
        // ironing speed: 15 mm/sec

        // Cura:
        // Pattern (zig-zag / concentric)
        // line spacing (0.1mm)
        // flow: from normal layer height. 10%
        // speed: 20 mm/sec
    };

    std::vector<IroningParams> by_extruder;
    double default_layer_height = this->object()->config().layer_height;
#if _DEBUG
	for (uint32_t region_id = 0; region_id < uint32_t(this->regions().size()); ++region_id)
		//if (LayerRegion *layerm = this->get_region(region_id); ! layerm->slices().empty()) {
        assert(this->get_region(region_id)->m_region->print_region_id() == region_id);
#endif
    for (LayerRegion *layerm : m_regions)
        if (! layerm->slices().empty()) {
            IroningParams ironing_params;
            const PrintRegionConfig &config = layerm->region().config();
            if (config.ironing && 
                (config.ironing_type == IroningType::AllSolid ||
                     (config.top_solid_layers > 0 && 
                        (config.ironing_type == IroningType::TopSurfaces ||
                         (config.ironing_type == IroningType::TopmostOnly && layerm->layer()->upper_layer == nullptr))))) {
                if (config.perimeter_extruder == config.solid_infill_extruder || config.perimeters == 0) {
                    // Iron the whole face.
                    ironing_params.extruder = config.solid_infill_extruder;
                } else {
                    // Iron just the infill.
                    ironing_params.extruder = config.solid_infill_extruder;
                }
            }
            if (ironing_params.extruder != -1) {
                //TODO just_infill is currently not used.
                ironing_params.type              = config.ironing_type;
                ironing_params.just_infill     = false;
                ironing_params.line_spacing = config.ironing_spacing;
                ironing_params.height         = default_layer_height * 0.01 * config.ironing_flowrate;
                ironing_params.speed         = config.ironing_speed;
                ironing_params.angle         = config.ironing_angle <0 ?
                    compute_fill_angle(config, layerm->layer()->id()) :
                    float(Geometry::deg2rad(config.ironing_angle.value));
                ironing_params.layerm         = layerm;
                ironing_params.region_id         = layerm->m_region->print_region_id();
                by_extruder.emplace_back(ironing_params);
            }
        }
    std::sort(by_extruder.begin(), by_extruder.end());

    FillRectilinear 	fill;
    FillParams             fill_params;
    fill.set_bounding_box(this->object()->bounding_box());
	// Layer ID is used for orienting the infill in alternating directions.
	// Layer::id() returns layer ID including raft layers, subtract them to make the infill direction independent
	// from raft.
	//FIXME ironing does not take fill angle into account. Shall it? Does it matter?
	fill.layer_id 			 = this->id() - this->object()->get_layer(0)->id();
    fill.z                  = this->print_z;
    fill.overlap            = 0;
    fill_params.density     = 1.;
    fill_params.connection  = InfillConnection::icConnected;
    fill_params.monotonic  = true;

    for (size_t i = 0; i < by_extruder.size();) {
        // Find span of regions equivalent to the ironing operation.
        IroningParams &ironing_params = by_extruder[i];
        size_t j = i;
        for (++ j; j < by_extruder.size() && ironing_params == by_extruder[j]; ++ j) ;

        // Create the ironing extrusions for regions <i, j)
        ExPolygons ironing_areas;
        double nozzle_dmr = this->object()->print()->config().nozzle_diameter.values[ironing_params.extruder - 1];
        const PrintRegionConfig& region_config = ironing_params.layerm->region().config();
        if (ironing_params.just_infill) {
			//TODO just_infill is currently not used.
            // Just infill.
        } else {
            // Infill and perimeter.
            // Merge top surfaces with the same ironing parameters.
            Polygons polys;
            Polygons infills;
            for (size_t k = i; k < j; ++k) {
                const IroningParams& ironing_params = by_extruder[k];
                bool					  iron_everything = region_config.ironing_type == IroningType::AllSolid;
                bool					  iron_completely = iron_everything;
                if (iron_everything) {
                    // Check whether there is any non-solid hole in the regions.
                    bool internal_infill_solid = region_config.fill_density.value > 95.;
					for (const Surface &surface : ironing_params.layerm->fill_surfaces())
                        // stInternal or stInternalBridge or stInternalVoid
                        if ((!internal_infill_solid && surface.surface_type == (stPosInternal | stDensSparse)) || surface.surface_type == (stPosInternal | stDensSolid | stModBridge) || surface.surface_type == (stPosInternal | stDensVoid)) {
                            // Some fill region is not quite solid. Don't iron over the whole surface.
                            iron_completely = false;
                            break;
                        }
                }
                if (iron_completely) {
                    // Iron everything. This is likely only good for solid transparent objects.
					for (const Surface &surface : ironing_params.layerm->slices())
                        polygons_append(polys, surface.expolygon);
                } else {
					for (const Surface &surface : ironing_params.layerm->slices())
                        if (surface.surface_type == (stPosTop | stDensSolid) || (iron_everything && surface.surface_type == (stPosBottom | stDensSolid)))
                            // stBottomBridge is not being ironed on purpose, as it would likely destroy the bridges.
                            polygons_append(polys, surface.expolygon);
                }
				if (iron_everything && ! iron_completely) {
                    // Add solid fill surfaces. This may not be ideal, as one will not iron perimeters touching these
                    // solid fill surfaces, but it is likely better than nothing.
					for (const Surface &surface : ironing_params.layerm->fill_surfaces())
                        if (surface.surface_type == (stPosInternal | stDensSolid))
                            polygons_append(infills, surface.expolygon);
                }
            }

            if (!infills.empty() || j > i + 1) {
                // Ironing over more than a single region or over solid internal infill.
                if (!infills.empty())
                    // For IroningType::AllSolid only:
                    // Add solid infill areas for layers, that contain some non-ironable infil (sparse infill, bridge infill).
                    append(polys, std::move(infills));
                polys = union_safety_offset(polys);
            }
            // Trim the top surfaces with half the nozzle diameter.
            ironing_areas = intersection_ex(polys, offset(this->lslices, -float(scale_(0.5 * nozzle_dmr))));
        }

        // Create the filler object.
        fill.init_spacing(ironing_params.line_spacing, fill_params);
        fill.angle = float(ironing_params.angle + 0.25 * M_PI);
        fill.link_max_length = (coord_t)scale_(3. * fill.get_spacing());
        double extrusion_height = ironing_params.height * fill.get_spacing() / nozzle_dmr;
        //FIXME FLOW decide if it's good
        double max_overlap = region_config.get_computed_value("filament_max_overlap", ironing_params.extruder - 1);
        double overlap = std::min(max_overlap, region_config.solid_infill_overlap.get_abs_value(1.));
        float  extrusion_width = Flow::rounded_rectangle_extrusion_width_from_spacing(float(nozzle_dmr), float(extrusion_height), float(overlap));
        double flow_mm3_per_mm = nozzle_dmr * extrusion_height;
        //Flow flow = Flow::new_from_spacing(float(nozzle_dmr), 0., float(height), 1.f, false);
        //double flow_mm3_per_mm = flow.mm3_per_mm();
        Surface surface_fill((stPosTop | stDensSolid), ExPolygon());
        for (ExPolygon &expoly : ironing_areas) {
            surface_fill.expolygon = std::move(expoly);
            Polylines polylines;
            try {
                assert(!fill_params.use_arachne);
                polylines = fill.fill_surface(&surface_fill, fill_params);
            } catch (InfillFailedException &) {
            }
            if (! polylines.empty()) {
                // Save into layer.
				uint32_t ironing_begin = uint32_t(ironing_params.layerm->ironings().size());
				ExtrusionEntityCollection *eec = nullptr;
		        ironing_params.layerm->m_ironings.set_entities().push_back(eec = new ExtrusionEntityCollection());
                // Don't sort the ironing infill lines as they are monotonicly ordered.
                eec->set_can_sort_reverse(false, false);
                extrusion_entities_append_paths(
<<<<<<< HEAD
                    eec->set_entities(), std::move(polylines),
					ExtrusionAttributes{ ExtrusionRole::Ironing,
                        //TODO check FLOW, decide if it's good for an ironing?
						ExtrusionFlow{ flow_mm3_per_mm, extrusion_width, float(extrusion_height) }
					});
                // set the ironing indexes into the island tree, but it may doesn't belong to a region anyway...
				insert_ironings_into_islands(*this, ironing_params.region_id, ironing_begin, uint32_t(ironing_params.layerm->ironings().size()));
=======
                    *eec, std::move(polylines),
                    erIroning,
                    //FIXME FLOW decide if it's good
                    flow_mm3_per_mm, extrusion_width/*float(flow.width())*/, float(extrusion_height)/*float(height)*/);
>>>>>>> 0670fbfb
            }
        }
        // Regions up to j were processed.
        i = j;
    }
}

} // namespace Slic3r<|MERGE_RESOLUTION|>--- conflicted
+++ resolved
@@ -80,10 +80,6 @@
         RETURN_COMPARE_NON_EQUAL(flow.nozzle_diameter());
         RETURN_COMPARE_NON_EQUAL_TYPED(unsigned, flow.bridge());
         RETURN_COMPARE_NON_EQUAL_TYPED(int32_t, priority);
-<<<<<<< HEAD
-        return this->role.lower(rhs.role);
-        // return this->extrusion_role.lower(rhs.extrusion_role);
-=======
         assert(this->config != nullptr);
         assert(rhs.config != nullptr);
         if (config != nullptr && rhs.config != nullptr) {
@@ -98,8 +94,8 @@
             RETURN_COMPARE_NON_EQUAL(config->print_extrusion_multiplier);
         }
         assert(*this == rhs);
-        return false;
->>>>>>> 0670fbfb
+        return this->role.lower(rhs.role);
+        // return this->extrusion_role.lower(rhs.extrusion_role);
     }
 
     bool operator==(const SurfaceFillParams &rhs) const {
@@ -431,13 +427,8 @@
                 params.extruder = layerm.region().extruder(frSolidInfill, *layer.object());
                 params.pattern  = layerm.region().config().solid_fill_pattern.value;
                 params.density  = 100.f;
-<<<<<<< HEAD
                 params.role     = ExtrusionRole::InternalInfill;
-                params.angle    = float(Geometry::deg2rad(layerm.region().config().fill_angle.value));
-=======
-                params.role     = erInternalInfill;
                 params.angle    = compute_fill_angle(layerm.region().config(), layerm.layer()->id());
->>>>>>> 0670fbfb
                 //FIXME FLOW decide what to use
                 //params.flow = layerm.flow(frSolidInfill);
                 // calculate the actual flow we'll be using for this infill
@@ -935,28 +926,10 @@
     }
     if(current_region_id != size_t(-1))
         store_fill(current_region_id);
-
-/*
+    
     // add thin fill regions
-    // Unpacks the collection, creates multiple collections per path.
-    // The path type could be ExtrusionPath, ExtrusionLoop or ExtrusionEntityCollection.
-    // Why the paths are unpacked?
-    for (LayerRegion *layerm : m_regions) {
-        for (const ExtrusionEntity *thin_fill : layerm->thin_fills.entities()) {
-            ExtrusionEntityCollection *collection = new ExtrusionEntityCollection();
-            if (!layerm->fills.can_sort() && layerm->fills.entities().size() > 0 && layerm->fills.entities()[0]->is_collection()) {
-                //for dense_infill58c73b1, to print fills in the right sequence. Seems weird,  TODO: check & test it.
-                ExtrusionEntityCollection* no_sort_fill = static_cast<ExtrusionEntityCollection*>(layerm->fills.entities()[0]);
-                if (!no_sort_fill->can_sort() && no_sort_fill->entities().size() > 0 && no_sort_fill->entities()[0]->is_collection())
-                    static_cast<ExtrusionEntityCollection*>(no_sort_fill->entities()[0])->append(ExtrusionEntitiesPtr{ collection });
-                else
-                    layerm->fills.append(ExtrusionEntitiesPtr{ collection });
-            } else
-                layerm->fills.append(ExtrusionEntitiesPtr{ collection });
-            collection->append(*thin_fill);
-<<<<<<< HEAD
-        }*/
-
+    // i.e, move from layerm.m_thin_fills to layerm.m_fills
+    // note: if some need to be ordered, please put them into an unsaortable collection before.
 	for (LayerSlice &lslice : this->lslices_ex)
 		for (LayerIsland &island : lslice.islands) {
 			if (! island.thin_fills.empty()) {
@@ -989,31 +962,6 @@
 			}
 		}
 
-#ifndef NDEBUG
-    for (LayerRegion *layerm : m_regions)
-        for (size_t i1 = 0; i1 < layerm->fills().entities().size(); ++i1) {
-            assert(dynamic_cast<ExtrusionEntityCollection *>(layerm->fills().entities()[i1]) != nullptr);
-            if (!layerm->fills().can_sort() && layerm->fills().entities().size() > 0 && i1 == 0) {
-                ExtrusionEntityCollection *no_sort_fill = static_cast<ExtrusionEntityCollection *>(layerm->fills().entities()[0]);
-                assert(no_sort_fill != nullptr);
-                assert(!no_sort_fill->empty());
-                for (size_t i2 = 0; i2 < no_sort_fill->entities().size(); ++i2) {
-                    ExtrusionEntityCollection* priority_fill = dynamic_cast<ExtrusionEntityCollection*>(no_sort_fill->entities()[i2]);
-                    assert(priority_fill != nullptr);
-                    assert(!priority_fill->empty());
-                    if (!no_sort_fill->can_sort()) {
-                        for (size_t i3 = 0; i3 < priority_fill->entities().size(); ++i3)
-                            assert(dynamic_cast<ExtrusionEntityCollection*>(priority_fill->entities()[i3]) != nullptr);
-                    }
-                }
-            }
-        }
-#endif
-=======
-        }
-    }
-
->>>>>>> 0670fbfb
 }
 
 //TODO: 
@@ -1089,7 +1037,7 @@
 
 
         // apply half spacing using this flow's own spacing and generate infill
-        FillParams params;
+        FillParams params = surface_fill.params;
         params.density           = float(0.01 * surface_fill.params.density);
         params.dont_adjust       = false; //  surface_fill.params.dont_adjust;
         params.anchor_length     = surface_fill.params.anchor_length;
@@ -1330,20 +1278,13 @@
                 // Don't sort the ironing infill lines as they are monotonicly ordered.
                 eec->set_can_sort_reverse(false, false);
                 extrusion_entities_append_paths(
-<<<<<<< HEAD
-                    eec->set_entities(), std::move(polylines),
+                    *eec, std::move(polylines),
 					ExtrusionAttributes{ ExtrusionRole::Ironing,
                         //TODO check FLOW, decide if it's good for an ironing?
 						ExtrusionFlow{ flow_mm3_per_mm, extrusion_width, float(extrusion_height) }
 					});
                 // set the ironing indexes into the island tree, but it may doesn't belong to a region anyway...
 				insert_ironings_into_islands(*this, ironing_params.region_id, ironing_begin, uint32_t(ironing_params.layerm->ironings().size()));
-=======
-                    *eec, std::move(polylines),
-                    erIroning,
-                    //FIXME FLOW decide if it's good
-                    flow_mm3_per_mm, extrusion_width/*float(flow.width())*/, float(extrusion_height)/*float(height)*/);
->>>>>>> 0670fbfb
             }
         }
         // Regions up to j were processed.
