#include "../ClipperUtils.hpp"
#include "../ShortestPath.hpp"
#include "../Surface.hpp"
#include <cmath>
#include <algorithm>
#include <iostream>

#include "FillGyroid.hpp"

namespace Slic3r {

static inline double f(double x, double z_sin, double z_cos, bool vertical, bool flip)
{
    if (vertical) {
        double phase_offset = (z_cos < 0 ? M_PI : 0) + M_PI;
        double a   = sin(x + phase_offset);
        double b   = - z_cos;
        double res = z_sin * cos(x + phase_offset + (flip ? M_PI : 0.));
        double r   = sqrt(sqr(a) + sqr(b));
        return asin(a/r) + asin(res/r) + M_PI;
    } else {
        double phase_offset = z_sin < 0 ? M_PI : 0.;
        double a   = cos(x + phase_offset);
        double b   = - z_sin;
        double res = z_cos * sin(x + phase_offset + (flip ? 0 : M_PI));
        double r   = sqrt(sqr(a) + sqr(b));
        return (asin(a/r) + asin(res/r) + 0.5 * M_PI);
    }
}

static inline Polyline make_wave(
    const std::vector<Vec2d>& one_period, double width, double height, double offset, double scaleFactor,
    double z_cos, double z_sin, bool vertical, bool flip)
{
    std::vector<Vec2d> points = one_period;
    double period = points.back()(0);
    if (width != period) // do not extend if already truncated
    {
        points.reserve(one_period.size() * size_t(floor(width / period)));
        points.pop_back();

        size_t n = points.size();
        do {
            points.emplace_back(points[points.size()-n].x() + period, points[points.size()-n].y());
        } while (points.back()(0) < width - EPSILON);

        points.emplace_back(Vec2d(width, f(width, z_sin, z_cos, vertical, flip)));
    }

    // and construct the final polyline to return:
    Polyline polyline;
    polyline.points.reserve(points.size());
    for (auto& point : points) {
        point(1) += offset;
        point(1) = clamp(0., height, double(point(1)));
        if (vertical)
            std::swap(point(0), point(1));
        polyline.points.emplace_back((point * scaleFactor).cast<coord_t>());
    }

    return polyline;
}

static std::vector<Vec2d> make_one_period(double width, double scaleFactor, double z_cos, double z_sin, bool vertical, bool flip, double tolerance)
{
    std::vector<Vec2d> points;
    double dx = M_PI_2; // exact coordinates on main inflexion lobes
    double limit = std::min(2*M_PI, width);
    points.reserve(size_t(ceil(limit / tolerance / 3)));

    for (double x = 0.; x < limit - EPSILON; x += dx) {
        points.emplace_back(Vec2d(x, f(x, z_sin, z_cos, vertical, flip)));
    }
    points.emplace_back(Vec2d(limit, f(limit, z_sin, z_cos, vertical, flip)));

    // piecewise increase in resolution up to requested tolerance
    for(;;)
    {
        size_t size = points.size();
        for (unsigned int i = 1;i < size; ++i) {
            auto& lp = points[i-1]; // left point
            auto& rp = points[i];   // right point
            double x = lp(0) + (rp(0) - lp(0)) / 2;
            double y = f(x, z_sin, z_cos, vertical, flip);
            Vec2d ip = {x, y};
            if (std::abs(cross2(Vec2d(ip - lp), Vec2d(ip - rp))) > sqr(tolerance)) {
                points.emplace_back(std::move(ip));
            }
        }

        if (size == points.size())
            break;
        else
        {
            // insert new points in order
            std::sort(points.begin(), points.end(),
                      [](const Vec2d &lhs, const Vec2d &rhs) { return lhs(0) < rhs(0); });
        }
    }

    return points;
}

static Polylines make_gyroid_waves(double gridZ, double density_adjusted, double line_spacing, double width, double height)
{
    const double scaleFactor = scale_(line_spacing) / density_adjusted;

    // tolerance in scaled units. clamp the maximum tolerance as there's
    // no processing-speed benefit to do so beyond a certain point
    const double tolerance = std::min(line_spacing / 2, FillGyroid::PatternTolerance) / unscale<double>(scaleFactor);

    //scale factor for 5% : 8 712 388
    // 1z = 10^-6 mm ?
    const double z     = gridZ / scaleFactor;
    const double z_sin = sin(z);
    const double z_cos = cos(z);

    bool vertical = (std::abs(z_sin) <= std::abs(z_cos));
    double lower_bound = 0.;
    double upper_bound = height;
    bool flip = true;
    if (vertical) {
        flip = false;
        lower_bound = -M_PI;
        upper_bound = width - M_PI_2;
        std::swap(width,height);
    }

    std::vector<Vec2d> one_period_odd = make_one_period(width, scaleFactor, z_cos, z_sin, vertical, flip, tolerance); // creates one period of the waves, so it doesn't have to be recalculated all the time
    flip = !flip;                                                                   // even polylines are a bit shifted
    std::vector<Vec2d> one_period_even = make_one_period(width, scaleFactor, z_cos, z_sin, vertical, flip, tolerance);
    Polylines result;

    for (double y0 = lower_bound; y0 < upper_bound + EPSILON; y0 += M_PI) {
        // creates odd polylines
        result.emplace_back(make_wave(one_period_odd, width, height, y0, scaleFactor, z_cos, z_sin, vertical, flip));
        // creates even polylines
        y0 += M_PI;
        if (y0 < upper_bound + EPSILON) {
            result.emplace_back(make_wave(one_period_even, width, height, y0, scaleFactor, z_cos, z_sin, vertical, flip));
        }
    }

    return result;
}

// FIXME: needed to fix build on Mac on buildserver
constexpr double FillGyroid::PatternTolerance;

void FillGyroid::_fill_surface_single(
    const FillParams                &params, 
    unsigned int                     thickness_layers,
    const std::pair<float, Point>   &direction, 
    ExPolygon                        expolygon, 
    Polylines                       &polylines_out) const
{
    float infill_angle = float(this->angle + (CorrectionAngle * 2 * M_PI) / 360.f);
    if(std::abs(infill_angle) >= EPSILON)
        expolygon.rotate(-infill_angle);

    BoundingBox bb = expolygon.contour.bounding_box();
    // Density adjusted to have a good %of weight.
    double      density_adjusted = std::max(0., params.density * DensityAdjust);
    // Distance between the gyroid waves in scaled coordinates.
    coord_t     distance = coord_t(scale_(this->get_spacing()) / density_adjusted);

    // align bounding box to a multiple of our grid module
    bb.merge(_align_to_grid(bb.min, Point(2*M_PI*distance, 2*M_PI*distance)));

    // generate pattern
    Polylines polylines = make_gyroid_waves(
        (double)scale_(this->z),
        density_adjusted,
        this->get_spacing(),
        ceil(bb.size()(0) / distance) + 1.,
        ceil(bb.size()(1) / distance) + 1.);

	// shift the polyline to the grid origin
	for (Polyline &pl : polylines)
		pl.translate(bb.min);

	polylines = intersection_pl(polylines, to_polygons(expolygon));

    if (! polylines.empty()) {
		// Remove very small bits, but be careful to not remove infill lines connecting thin walls!
        // The infill perimeter lines should be separated by around a single infill line width.
        const double minlength = scale_(0.8 * this->spacing);
		polylines.erase(
<<<<<<< HEAD
			//FIXME what is the small size? Removing tiny extrusions disconnects walls!
			std::remove_if(polylines.begin(), polylines.end(), [this](const Polyline &pl) { return pl.length() < scale_(this->get_spacing() * 3); }),
=======
			std::remove_if(polylines.begin(), polylines.end(), [minlength](const Polyline &pl) { return pl.length() < minlength; }),
>>>>>>> 30d7ef2c
			polylines.end());
    }

	if (! polylines.empty()) {
		// connect lines
		size_t polylines_out_first_idx = polylines_out.size();
        if (params.connection == icNotConnected){
            append(polylines_out, chain_polylines(polylines));
        } else {
            this->connect_infill(chain_polylines(polylines), expolygon, polylines_out, this->get_spacing(), params);
        }
        // new paths must be rotated back
        if (std::abs(infill_angle) >= EPSILON) {
            for (auto it = polylines_out.begin() + polylines_out_first_idx; it != polylines_out.end(); ++ it)
                it->rotate(infill_angle);
        }
    }
}

} // namespace Slic3r<|MERGE_RESOLUTION|>--- conflicted
+++ resolved
@@ -175,29 +175,24 @@
         ceil(bb.size()(0) / distance) + 1.,
         ceil(bb.size()(1) / distance) + 1.);
 
-	// shift the polyline to the grid origin
-	for (Polyline &pl : polylines)
-		pl.translate(bb.min);
-
-	polylines = intersection_pl(polylines, to_polygons(expolygon));
+    // shift the polyline to the grid origin
+    for (Polyline &pl : polylines)
+        pl.translate(bb.min);
+
+    polylines = intersection_pl(polylines, to_polygons(expolygon));
 
     if (! polylines.empty()) {
-		// Remove very small bits, but be careful to not remove infill lines connecting thin walls!
+        // Remove very small bits, but be careful to not remove infill lines connecting thin walls!
         // The infill perimeter lines should be separated by around a single infill line width.
-        const double minlength = scale_(0.8 * this->spacing);
-		polylines.erase(
-<<<<<<< HEAD
-			//FIXME what is the small size? Removing tiny extrusions disconnects walls!
-			std::remove_if(polylines.begin(), polylines.end(), [this](const Polyline &pl) { return pl.length() < scale_(this->get_spacing() * 3); }),
-=======
-			std::remove_if(polylines.begin(), polylines.end(), [minlength](const Polyline &pl) { return pl.length() < minlength; }),
->>>>>>> 30d7ef2c
-			polylines.end());
-    }
-
-	if (! polylines.empty()) {
-		// connect lines
-		size_t polylines_out_first_idx = polylines_out.size();
+        const double minlength = scale_(0.8 * this->get_spacing());
+        polylines.erase(
+            std::remove_if(polylines.begin(), polylines.end(), [minlength](const Polyline &pl) { return pl.length() < minlength; }),
+            polylines.end());
+    }
+
+    if (! polylines.empty()) {
+        // connect lines
+        size_t polylines_out_first_idx = polylines_out.size();
         if (params.connection == icNotConnected){
             append(polylines_out, chain_polylines(polylines));
         } else {
