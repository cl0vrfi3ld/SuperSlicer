///|/ Copyright (c) Prusa Research 2016 - 2022 Vojtěch Bubník @bubnikv, Lukáš Matěna @lukasmatena
///|/
///|/ ported from lib/Slic3r/Fill/Concentric.pm:
///|/ Copyright (c) Prusa Research 2016 Vojtěch Bubník @bubnikv
///|/ Copyright (c) Slic3r 2011 - 2015 Alessandro Ranellucci @alranel
///|/ Copyright (c) 2012 Mark Hindess
///|/
///|/ PrusaSlicer is released under the terms of the AGPLv3 or higher
///|/
#include "../ClipperUtils.hpp"
#include "../ShortestPath.hpp"
#include "../Surface.hpp"

#include "FillPlanePath.hpp"

namespace Slic3r {

class InfillPolylineClipper : public FillPlanePath::InfillPolylineOutput {
public:
    InfillPolylineClipper(const BoundingBox bbox, const double scale_out) : FillPlanePath::InfillPolylineOutput(scale_out), m_bbox(bbox) {}

    void            add_point(const Vec2d &pt);
    Points&&        result() { return std::move(m_out); }
    bool            clips() const override { return true; }

private:
    enum class Side {
        Left   = 1,
        Right  = 2,
        Top    = 4,
        Bottom = 8
    };

    int sides(const Point &p) const {
        return int(p.x() < m_bbox.min.x()) * int(Side::Left) +
               int(p.x() > m_bbox.max.x()) * int(Side::Right) +
               int(p.y() < m_bbox.min.y()) * int(Side::Bottom) +
               int(p.y() > m_bbox.max.y()) * int(Side::Top);
    };

    // Bounding box to clip the polyline with.
    BoundingBox m_bbox;

    // Classification of the two last points processed.
    int         m_sides_prev;
    int         m_sides_this;
};

void InfillPolylineClipper::add_point(const Vec2d &fpt)
{
    const Point pt{ this->scaled(fpt) };

    if (m_out.size() < 2) {
        // Collect the two first points and their status.
        (m_out.empty() ? m_sides_prev : m_sides_this) = sides(pt);
        m_out.emplace_back(pt);
    } else {
        // Classify the last inserted point, possibly remove it.
        int sides_next = sides(pt);
        if (// This point is inside. Take it.
            m_sides_this == 0 ||
            // Either this point is outside and previous or next is inside, or
            // the edge possibly cuts corner of the bounding box.
            (m_sides_prev & m_sides_this & sides_next) == 0) {
            // Keep the last point.
            m_sides_prev = m_sides_this;
        } else {
            // All the three points (this, prev, next) are outside at the same side.
            // Ignore the last point.
            m_out.pop_back();
        }
        // And save the current point.
        m_out.emplace_back(pt);
        m_sides_this = sides_next;
    }
}

void FillPlanePath::_fill_surface_single(
    const FillParams                &params, 
    unsigned int                     thickness_layers,
    const std::pair<float, Point>   &direction, 
    ExPolygon                        expolygon,
    Polylines                       &polylines_out) const
{
<<<<<<< HEAD
    expolygon.rotate(- direction.first);

	coord_t distance_between_lines = coord_t(scale_(this->get_spacing()) / params.density);
    
    // align infill across layers using the object's bounding box
    // Rotated bounding box of the whole object.
    BoundingBox bounding_box = this->bounding_box.rotated(- direction.first);
    
    Point shift = this->_centered() ? 
=======
    expolygon.rotate(-direction.first);

    //FIXME Vojtech: We are not sure whether the user expects the fill patterns on visible surfaces to be aligned across all the islands of a single layer.
    // One may align for this->centered() to align the patterns for Archimedean Chords and Octagram Spiral patterns.
    const bool align = params.density < 0.995;

    BoundingBox snug_bounding_box = get_extents(expolygon).inflated(SCALED_EPSILON);

    // Rotated bounding box of the area to fill in with the pattern.
    BoundingBox bounding_box = align ?
        // Sparse infill needs to be aligned across layers. Align infill across layers using the object's bounding box.
        this->bounding_box.rotated(-direction.first) :
        // Solid infill does not need to be aligned across layers, generate the infill pattern
        // around the clipping expolygon only.
        snug_bounding_box;

    Point shift = this->centered() ? 
>>>>>>> 3284959e
        bounding_box.center() :
        bounding_box.min;
    expolygon.translate(-double(shift.x()), -double(shift.y()));
    bounding_box.translate(-double(shift.x()), -double(shift.y()));

<<<<<<< HEAD
    Pointfs pts = _generate(
        coord_t(ceil(coordf_t(bounding_box.min.x()) / distance_between_lines)),
        coord_t(ceil(coordf_t(bounding_box.min.y()) / distance_between_lines)),
        coord_t(ceil(coordf_t(bounding_box.max.x()) / distance_between_lines)),
        coord_t(ceil(coordf_t(bounding_box.max.y()) / distance_between_lines)),
        params.resolution);

    // doing intersection_pl(polylines, expolygon); on >200k points is too inneficient.
    // new version: with a "is_inside" for each point, in parallel
    //note: seems like there is no need to parallelize now, too quick.
    Polylines all_poly;
    for (size_t istart = 0; istart < pts.size(); istart += 1000) {
        const size_t iend = istart + 1000 < pts.size() ? istart + 1001 : pts.size();
        // Convert points to a polyline, upscale.
        Polylines polylines(1, Polyline());
        Polyline &polyline = polylines.front();
        polyline.points.reserve(iend - istart);
        //for (const Vec2d &pt : pts)
        for(size_t ip = istart ; ip < iend; ++ip)
            polyline.points.emplace_back(coord_t(floor(pts[ip].x() * distance_between_lines + 0.5)),
                                         coord_t(floor(pts[ip].y() * distance_between_lines + 0.5)));
        polylines = intersection_pl(polylines, expolygon);
        if (!polylines.empty()) {
            assert(!polylines.front().empty());
            if (!all_poly.empty() && polylines.front().front().coincides_with_epsilon(all_poly.back().back())) {
                // it continue the last polyline, so just append to it
                append(all_poly.back().points, std::move(polylines.front().points));
                //append other polylines
                if (polylines.size() > 1) {
                    all_poly.insert(all_poly.end(), polylines.begin() + 1, polylines.end());
                }
            } else {
                append(all_poly, std::move(polylines));
            }
=======
    Polyline polyline;
    {
        auto distance_between_lines = scaled<double>(this->spacing) / params.density;
        auto min_x = coord_t(ceil(coordf_t(bounding_box.min.x()) / distance_between_lines));
        auto min_y = coord_t(ceil(coordf_t(bounding_box.min.y()) / distance_between_lines));
        auto max_x = coord_t(ceil(coordf_t(bounding_box.max.x()) / distance_between_lines));
        auto max_y = coord_t(ceil(coordf_t(bounding_box.max.y()) / distance_between_lines));
        auto resolution = scaled<double>(params.resolution) / distance_between_lines;
        if (align) {
            // Filling in a bounding box over the whole object, clip generated polyline against the snug bounding box.
            snug_bounding_box.translate(-shift.x(), -shift.y());
            InfillPolylineClipper output(snug_bounding_box, distance_between_lines);
            this->generate(min_x, min_y, max_x, max_y, resolution, output);
            polyline.points = std::move(output.result());
        } else {
            // Filling in a snug bounding box, no need to clip.
            InfillPolylineOutput output(distance_between_lines);
            this->generate(min_x, min_y, max_x, max_y, resolution, output);
            polyline.points = std::move(output.result());
        }
    }

    if (polyline.size() >= 2) {
        Polylines polylines = intersection_pl(polyline, expolygon);
        Polylines chained;
        if (params.dont_connect() || params.density > 0.5 || polylines.size() <= 1)
            chained = chain_polylines(std::move(polylines));
        else
            connect_infill(std::move(polylines), expolygon, chained, this->spacing, params);
        // paths must be repositioned and rotated back
        for (Polyline &pl : chained) {
            pl.translate(shift.x(), shift.y());
            pl.rotate(direction.first);
>>>>>>> 3284959e
        }
    }
    Polylines chained;
    if (params.dont_connect() || params.density > 0.5 || all_poly.size() <= 1)
        chained = chain_polylines(std::move(all_poly));
    else
        connect_infill(std::move(all_poly), expolygon, chained, this->get_spacing(), params);
    // paths must be repositioned and rotated back
    for (Polyline &pl : chained) {
        pl.translate(double(shift.x()), double(shift.y()));
        pl.rotate(direction.first);
    }
    append(polylines_out, std::move(chained));
}

// Follow an Archimedean spiral, in polar coordinates: r=a+b\theta
<<<<<<< HEAD
Pointfs FillArchimedeanChords::_generate(coord_t min_x, coord_t min_y, coord_t max_x, coord_t max_y, const double resolution) const
=======
template<typename Output>
static void generate_archimedean_chords(coord_t min_x, coord_t min_y, coord_t max_x, coord_t max_y, const double resolution, Output &output)
>>>>>>> 3284959e
{
    // Radius to achieve.
    coordf_t rmax = std::sqrt(coordf_t(max_x)*coordf_t(max_x)+coordf_t(max_y)*coordf_t(max_y)) * std::sqrt(2.) + 1.5;
    // Now unwind the spiral.
    coordf_t a = 1.;
    coordf_t b = 1./(2.*M_PI);
    coordf_t theta = 0.;
    coordf_t r = 1;
    Pointfs out;
    //FIXME Vojtech: If used as a solid infill, there is a gap left at the center.
    output.add_point({ 0, 0 });
    output.add_point({ 1, 0 });
    while (r < rmax) {
        // Discretization angle to achieve a discretization error lower than resolution.
        theta += 2. * acos(1. - resolution / r);
        r = a + b * theta;
        output.add_point({ r * cos(theta), r * sin(theta) });
    }
}

void FillArchimedeanChords::generate(coord_t min_x, coord_t min_y, coord_t max_x, coord_t max_y, const double resolution, InfillPolylineOutput &output)
{
    if (output.clips())
        generate_archimedean_chords(min_x, min_y, max_x, max_y, resolution, static_cast<InfillPolylineClipper&>(output));
    else
        generate_archimedean_chords(min_x, min_y, max_x, max_y, resolution, output);
}

// Adapted from 
// http://cpansearch.perl.org/src/KRYDE/Math-PlanePath-122/lib/Math/PlanePath/HilbertCurve.pm
//
// state=0    3--2   plain
//               |
//            0--1
//
// state=4    1--2  transpose
//            |  |
//            0  3
//
// state=8
//
// state=12   3  0  rot180 + transpose
//            |  |
//            2--1
//
static inline Point hilbert_n_to_xy(const size_t n)
{
    static constexpr const int next_state[16] { 4,0,0,12, 0,4,4,8, 12,8,8,4, 8,12,12,0 };
    static constexpr const int digit_to_x[16] { 0,1,1,0, 0,0,1,1, 1,0,0,1, 1,1,0,0 };
    static constexpr const int digit_to_y[16] { 0,0,1,1, 0,1,1,0, 1,1,0,0, 1,0,0,1 };

    // Number of 2 bit digits.
    size_t ndigits = 0;
    {
        size_t nc = n;
        while(nc > 0) {
            nc >>= 2;
            ++ ndigits;
        }
    }
    int state    = (ndigits & 1) ? 4 : 0;
    coord_t x = 0;
    coord_t y = 0;
    for (int i = (int)ndigits - 1; i >= 0; -- i) {
        int digit = (n >> (i * 2)) & 3;
        state += digit;
        x |= digit_to_x[state] << i;
        y |= digit_to_y[state] << i;
        state = next_state[state];
    }
    return Point(x, y);
}

<<<<<<< HEAD
Pointfs FillHilbertCurve::_generate(coord_t min_x, coord_t min_y, coord_t max_x, coord_t max_y, const double /* resolution */) const
=======
template<typename Output>
static void generate_hilbert_curve(coord_t min_x, coord_t min_y, coord_t max_x, coord_t max_y, Output &output)
>>>>>>> 3284959e
{
    // Minimum power of two square to fit the domain.
    size_t sz = 2;
    size_t pw = 1;
    {
        size_t sz0 = std::max(max_x + 1 - min_x, max_y + 1 - min_y);
        while (sz < sz0) {
            sz = sz << 1;
            ++ pw;
        }
    }

    size_t sz2 = sz * sz;
    output.reserve(sz2);
    for (size_t i = 0; i < sz2; ++ i) {
        Point p = hilbert_n_to_xy(i);
        output.add_point({ p.x() + min_x, p.y() + min_y });
    }
}

<<<<<<< HEAD
Pointfs FillOctagramSpiral::_generate(coord_t min_x, coord_t min_y, coord_t max_x, coord_t max_y, const double /* resolution */) const
=======
void FillHilbertCurve::generate(coord_t min_x, coord_t min_y, coord_t max_x, coord_t max_y, const double /* resolution */, InfillPolylineOutput &output)
{
    if (output.clips())
        generate_hilbert_curve(min_x, min_y, max_x, max_y, static_cast<InfillPolylineClipper&>(output));
    else
        generate_hilbert_curve(min_x, min_y, max_x, max_y, output);
}

template<typename Output>
static void generate_octagram_spiral(coord_t min_x, coord_t min_y, coord_t max_x, coord_t max_y, Output &output)
>>>>>>> 3284959e
{
    // Radius to achieve.
    coordf_t rmax = std::sqrt(coordf_t(max_x)*coordf_t(max_x)+coordf_t(max_y)*coordf_t(max_y)) * std::sqrt(2.) + 1.5;
    // Now unwind the spiral.
    coordf_t r = 0;
    coordf_t r_inc = sqrt(2.);
    output.add_point({ 0., 0. });
    while (r < rmax) {
        r += r_inc;
        coordf_t rx = r / sqrt(2.);
        coordf_t r2 = r + rx;
        output.add_point({ r,   0. });
        output.add_point({ r2,  rx });
        output.add_point({ rx,  rx });
        output.add_point({ rx,  r2 });
        output.add_point({ 0.,  r  });
        output.add_point({-rx,  r2 });
        output.add_point({-rx,  rx });
        output.add_point({-r2,  rx });
        output.add_point({- r,  0. });
        output.add_point({-r2, -rx });
        output.add_point({-rx, -rx });
        output.add_point({-rx, -r2 });
        output.add_point({ 0., -r  });
        output.add_point({ rx, -r2 });
        output.add_point({ rx, -rx });
        output.add_point({ r2+r_inc, -rx });
    }
}

void FillOctagramSpiral::generate(coord_t min_x, coord_t min_y, coord_t max_x, coord_t max_y, const double /* resolution */, InfillPolylineOutput &output)
{
    if (output.clips())
        generate_octagram_spiral(min_x, min_y, max_x, max_y, static_cast<InfillPolylineClipper&>(output));
    else
        generate_octagram_spiral(min_x, min_y, max_x, max_y, output);
}

} // namespace Slic3r<|MERGE_RESOLUTION|>--- conflicted
+++ resolved
@@ -82,17 +82,6 @@
     ExPolygon                        expolygon,
     Polylines                       &polylines_out) const
 {
-<<<<<<< HEAD
-    expolygon.rotate(- direction.first);
-
-	coord_t distance_between_lines = coord_t(scale_(this->get_spacing()) / params.density);
-    
-    // align infill across layers using the object's bounding box
-    // Rotated bounding box of the whole object.
-    BoundingBox bounding_box = this->bounding_box.rotated(- direction.first);
-    
-    Point shift = this->_centered() ? 
-=======
     expolygon.rotate(-direction.first);
 
     //FIXME Vojtech: We are not sure whether the user expects the fill patterns on visible surfaces to be aligned across all the islands of a single layer.
@@ -110,35 +99,44 @@
         snug_bounding_box;
 
     Point shift = this->centered() ? 
->>>>>>> 3284959e
         bounding_box.center() :
         bounding_box.min;
     expolygon.translate(-double(shift.x()), -double(shift.y()));
     bounding_box.translate(-double(shift.x()), -double(shift.y()));
 
-<<<<<<< HEAD
-    Pointfs pts = _generate(
-        coord_t(ceil(coordf_t(bounding_box.min.x()) / distance_between_lines)),
-        coord_t(ceil(coordf_t(bounding_box.min.y()) / distance_between_lines)),
-        coord_t(ceil(coordf_t(bounding_box.max.x()) / distance_between_lines)),
-        coord_t(ceil(coordf_t(bounding_box.max.y()) / distance_between_lines)),
-        params.resolution);
+    Polyline polyline;
+    {
+        coordf_t distance_between_lines = scale_d(this->get_spacing()) / params.density;
+        coord_t  min_x = coord_t(ceil(coordf_t(bounding_box.min.x()) / distance_between_lines));
+        coord_t  min_y = coord_t(ceil(coordf_t(bounding_box.min.y()) / distance_between_lines));
+        coord_t  max_x = coord_t(ceil(coordf_t(bounding_box.max.x()) / distance_between_lines));
+        coord_t  max_y = coord_t(ceil(coordf_t(bounding_box.max.y()) / distance_between_lines));
+        coordf_t resolution = scale_d(params.resolution) / distance_between_lines;
+        if (align) {
+            // Filling in a bounding box over the whole object, clip generated polyline against the snug bounding box.
+            snug_bounding_box.translate(-shift.x(), -shift.y());
+            InfillPolylineClipper output(snug_bounding_box, distance_between_lines);
+            this->generate(min_x, min_y, max_x, max_y, resolution, output);
+            polyline.points = std::move(output.result());
+        } else {
+            // Filling in a snug bounding box, no need to clip.
+            InfillPolylineOutput output(distance_between_lines);
+            this->generate(min_x, min_y, max_x, max_y, resolution, output);
+            polyline.points = std::move(output.result());
+        }
+    }
 
     // doing intersection_pl(polylines, expolygon); on >200k points is too inneficient.
     // new version: with a "is_inside" for each point, in parallel
     //note: seems like there is no need to parallelize now, too quick.
     Polylines all_poly;
-    for (size_t istart = 0; istart < pts.size(); istart += 1000) {
-        const size_t iend = istart + 1000 < pts.size() ? istart + 1001 : pts.size();
+    for (size_t istart = 0; istart < polyline.size(); istart += 1000) {
+        const size_t iend = istart + 1000 < polyline.size() ? istart + 1001 : polyline.size();
         // Convert points to a polyline, upscale.
-        Polylines polylines(1, Polyline());
-        Polyline &polyline = polylines.front();
-        polyline.points.reserve(iend - istart);
-        //for (const Vec2d &pt : pts)
-        for(size_t ip = istart ; ip < iend; ++ip)
-            polyline.points.emplace_back(coord_t(floor(pts[ip].x() * distance_between_lines + 0.5)),
-                                         coord_t(floor(pts[ip].y() * distance_between_lines + 0.5)));
-        polylines = intersection_pl(polylines, expolygon);
+        Polyline mini_polyline;
+        mini_polyline.points.reserve(iend - istart);
+        mini_polyline.points.insert(mini_polyline.points.end(), polyline.points.begin()+istart, polyline.points.begin()+iend);
+        Polylines polylines = intersection_pl(polylines, expolygon);
         if (!polylines.empty()) {
             assert(!polylines.front().empty());
             if (!all_poly.empty() && polylines.front().front().coincides_with_epsilon(all_poly.back().back())) {
@@ -151,41 +149,6 @@
             } else {
                 append(all_poly, std::move(polylines));
             }
-=======
-    Polyline polyline;
-    {
-        auto distance_between_lines = scaled<double>(this->spacing) / params.density;
-        auto min_x = coord_t(ceil(coordf_t(bounding_box.min.x()) / distance_between_lines));
-        auto min_y = coord_t(ceil(coordf_t(bounding_box.min.y()) / distance_between_lines));
-        auto max_x = coord_t(ceil(coordf_t(bounding_box.max.x()) / distance_between_lines));
-        auto max_y = coord_t(ceil(coordf_t(bounding_box.max.y()) / distance_between_lines));
-        auto resolution = scaled<double>(params.resolution) / distance_between_lines;
-        if (align) {
-            // Filling in a bounding box over the whole object, clip generated polyline against the snug bounding box.
-            snug_bounding_box.translate(-shift.x(), -shift.y());
-            InfillPolylineClipper output(snug_bounding_box, distance_between_lines);
-            this->generate(min_x, min_y, max_x, max_y, resolution, output);
-            polyline.points = std::move(output.result());
-        } else {
-            // Filling in a snug bounding box, no need to clip.
-            InfillPolylineOutput output(distance_between_lines);
-            this->generate(min_x, min_y, max_x, max_y, resolution, output);
-            polyline.points = std::move(output.result());
-        }
-    }
-
-    if (polyline.size() >= 2) {
-        Polylines polylines = intersection_pl(polyline, expolygon);
-        Polylines chained;
-        if (params.dont_connect() || params.density > 0.5 || polylines.size() <= 1)
-            chained = chain_polylines(std::move(polylines));
-        else
-            connect_infill(std::move(polylines), expolygon, chained, this->spacing, params);
-        // paths must be repositioned and rotated back
-        for (Polyline &pl : chained) {
-            pl.translate(shift.x(), shift.y());
-            pl.rotate(direction.first);
->>>>>>> 3284959e
         }
     }
     Polylines chained;
@@ -202,12 +165,8 @@
 }
 
 // Follow an Archimedean spiral, in polar coordinates: r=a+b\theta
-<<<<<<< HEAD
-Pointfs FillArchimedeanChords::_generate(coord_t min_x, coord_t min_y, coord_t max_x, coord_t max_y, const double resolution) const
-=======
 template<typename Output>
 static void generate_archimedean_chords(coord_t min_x, coord_t min_y, coord_t max_x, coord_t max_y, const double resolution, Output &output)
->>>>>>> 3284959e
 {
     // Radius to achieve.
     coordf_t rmax = std::sqrt(coordf_t(max_x)*coordf_t(max_x)+coordf_t(max_y)*coordf_t(max_y)) * std::sqrt(2.) + 1.5;
@@ -228,7 +187,7 @@
     }
 }
 
-void FillArchimedeanChords::generate(coord_t min_x, coord_t min_y, coord_t max_x, coord_t max_y, const double resolution, InfillPolylineOutput &output)
+void FillArchimedeanChords::generate(coord_t min_x, coord_t min_y, coord_t max_x, coord_t max_y, const double resolution, InfillPolylineOutput &output) const
 {
     if (output.clips())
         generate_archimedean_chords(min_x, min_y, max_x, max_y, resolution, static_cast<InfillPolylineClipper&>(output));
@@ -281,12 +240,8 @@
     return Point(x, y);
 }
 
-<<<<<<< HEAD
-Pointfs FillHilbertCurve::_generate(coord_t min_x, coord_t min_y, coord_t max_x, coord_t max_y, const double /* resolution */) const
-=======
 template<typename Output>
 static void generate_hilbert_curve(coord_t min_x, coord_t min_y, coord_t max_x, coord_t max_y, Output &output)
->>>>>>> 3284959e
 {
     // Minimum power of two square to fit the domain.
     size_t sz = 2;
@@ -307,10 +262,7 @@
     }
 }
 
-<<<<<<< HEAD
-Pointfs FillOctagramSpiral::_generate(coord_t min_x, coord_t min_y, coord_t max_x, coord_t max_y, const double /* resolution */) const
-=======
-void FillHilbertCurve::generate(coord_t min_x, coord_t min_y, coord_t max_x, coord_t max_y, const double /* resolution */, InfillPolylineOutput &output)
+void FillHilbertCurve::generate(coord_t min_x, coord_t min_y, coord_t max_x, coord_t max_y, const double /* resolution */, InfillPolylineOutput &output) const
 {
     if (output.clips())
         generate_hilbert_curve(min_x, min_y, max_x, max_y, static_cast<InfillPolylineClipper&>(output));
@@ -320,7 +272,6 @@
 
 template<typename Output>
 static void generate_octagram_spiral(coord_t min_x, coord_t min_y, coord_t max_x, coord_t max_y, Output &output)
->>>>>>> 3284959e
 {
     // Radius to achieve.
     coordf_t rmax = std::sqrt(coordf_t(max_x)*coordf_t(max_x)+coordf_t(max_y)*coordf_t(max_y)) * std::sqrt(2.) + 1.5;
@@ -351,7 +302,7 @@
     }
 }
 
-void FillOctagramSpiral::generate(coord_t min_x, coord_t min_y, coord_t max_x, coord_t max_y, const double /* resolution */, InfillPolylineOutput &output)
+void FillOctagramSpiral::generate(coord_t min_x, coord_t min_y, coord_t max_x, coord_t max_y, const double /* resolution */, InfillPolylineOutput &output) const
 {
     if (output.clips())
         generate_octagram_spiral(min_x, min_y, max_x, max_y, static_cast<InfillPolylineClipper&>(output));
