--- conflicted
+++ resolved
@@ -37,11 +37,7 @@
     Tool(mill_id, config)
 {
     m_mill_id = mill_id;
-<<<<<<< HEAD
-    m_id = mill_id + (uint16_t)config->retract_length.size();
-=======
-    m_id = mill_id + (uint16_t)config.retract_length.values.size();
->>>>>>> 3c0b9e04
+    m_id = mill_id + (uint16_t)config.retract_length.size();
 }
 
 std::pair<double, double> Tool::extrude(double dE)
