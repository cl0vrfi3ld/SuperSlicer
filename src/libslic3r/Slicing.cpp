--- conflicted
+++ resolved
@@ -334,14 +334,6 @@
     // 2) Convert the trimmed ranges to a height profile, fill in the undefined intervals between z=0 and z=slicing_params.object_print_z_max()
     // with slicing_params.layer_height
     std::vector<coordf_t> layer_height_profile;
-<<<<<<< HEAD
-    for (std::vector<std::pair<t_layer_height_range,coordf_t>>::const_iterator it_range = ranges_non_overlapping.begin(); it_range != ranges_non_overlapping.end(); ++ it_range) {
-        coordf_t lo = it_range->first.first;
-        coordf_t hi = it_range->first.second;
-        coordf_t height = it_range->second;
-        coordf_t last_z = layer_height_profile.empty() ? 0. : layer_height_profile[layer_height_profile.size() - 2];
-        if (lo > last_z + EPSILON) {
-=======
     auto last_z = [&layer_height_profile]() {
         return layer_height_profile.empty() ? 0. : *(layer_height_profile.end() - 2);
     };
@@ -370,7 +362,6 @@
         coordf_t hi = non_overlapping_range.first.second;
         coordf_t height = non_overlapping_range.second;
         if (coordf_t z = last_z(); lo > z + EPSILON) {
->>>>>>> 3284959e
             // Insert a step of normal layer height.
             lh_append(z,  slicing_params.layer_height);
             lh_append(lo, slicing_params.layer_height);
@@ -380,12 +371,7 @@
         lh_append(hi, height);
     }
 
-<<<<<<< HEAD
-    coordf_t last_z = layer_height_profile.empty() ? 0. : layer_height_profile[layer_height_profile.size() - 2];
-    if (last_z + EPSILON < slicing_params.object_print_z_height()) {
-=======
-    if (coordf_t z = last_z(); z < slicing_params.object_print_z_height()) {
->>>>>>> 3284959e
+    if (coordf_t z = last_z(); z + EPSILON < slicing_params.object_print_z_height()) {
         // Insert a step of normal layer height up to the object top.
         lh_append(z,                                      slicing_params.layer_height);
         lh_append(slicing_params.object_print_z_height(), slicing_params.layer_height);
@@ -717,7 +703,7 @@
             profile_new.push_back(height);
         }
         // Limit zz to the object height, so the next iteration the last profile point will be set.
-		zz = std::min(zz + z_step_adjust, z_span_variable.second);
+        zz = std::min(zz + z_step_adjust, z_span_variable.second);
         idx = next;
         while (idx < layer_height_profile.size() && layer_height_profile[idx] < zz)
             idx += 2;
