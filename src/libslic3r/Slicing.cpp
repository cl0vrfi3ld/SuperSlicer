#include <limits>

#include "libslic3r.h"
#include "Slicing.hpp"
#include "SlicingAdaptive.hpp"
#include "PrintConfig.hpp"
#include "Model.hpp"

// #define SLIC3R_DEBUG

// Make assert active if SLIC3R_DEBUG
#ifdef SLIC3R_DEBUG
    #undef NDEBUG
    #define DEBUG
    #define _DEBUG
    #include "SVG.hpp"
    #undef assert 
    #include <cassert>
#endif

namespace Slic3r
{

static const coordf_t MIN_LAYER_HEIGHT = 0.01;
static const coordf_t MIN_LAYER_HEIGHT_DEFAULT = 0.07;

// Minimum layer height for the variable layer height algorithm.
inline coordf_t min_layer_height_from_nozzle(const PrintConfig &print_config, int idx_nozzle)
{
    coordf_t min_layer_height = print_config.min_layer_height.get_at(idx_nozzle - 1);
    return (min_layer_height == 0.) ? MIN_LAYER_HEIGHT_DEFAULT : std::max(MIN_LAYER_HEIGHT, min_layer_height);
}

// Maximum layer height for the variable layer height algorithm, 3/4 of a nozzle dimaeter by default,
// it should not be smaller than the minimum layer height.
inline coordf_t max_layer_height_from_nozzle(const PrintConfig &print_config, int idx_nozzle)
{
    coordf_t min_layer_height = min_layer_height_from_nozzle(print_config, idx_nozzle);
    coordf_t max_layer_height = print_config.max_layer_height.get_at(idx_nozzle - 1);
    coordf_t nozzle_dmr       = print_config.nozzle_diameter.get_at(idx_nozzle - 1);
    return std::max(min_layer_height, (max_layer_height == 0.) ? (0.75 * nozzle_dmr) : max_layer_height);
}

SlicingParameters SlicingParameters::create_from_config(
	const PrintConfig 		&print_config, 
	const PrintObjectConfig &object_config,
	coordf_t				 object_height,
	const std::vector<unsigned int> &object_extruders)
{
    //first layer height is got from the first_layer_height setting unless the value was garbage.
    // if the first_layer_height setting depends of the nozzle width, use the first one.
    coordf_t first_layer_height = (object_config.first_layer_height.get_abs_value(print_config.nozzle_diameter.empty() ? 0. : print_config.nozzle_diameter.get_at(0)) <= 0) ?
        object_config.layer_height.value : 
        object_config.first_layer_height.get_abs_value(print_config.nozzle_diameter.get_at(0));
    // If object_config.support_material_extruder == 0 resp. object_config.support_material_interface_extruder == 0,
    // print_config.nozzle_diameter.get_at(size_t(-1)) returns the 0th nozzle diameter,
    // which is consistent with the requirement that if support_material_extruder == 0 resp. support_material_interface_extruder == 0,
    // support will not trigger tool change, but it will use the current nozzle instead.
    // In that case all the nozzles have to be of the same diameter.
    coordf_t support_material_extruder_dmr           = print_config.nozzle_diameter.get_at(object_config.support_material_extruder.value - 1);
    coordf_t support_material_interface_extruder_dmr = print_config.nozzle_diameter.get_at(object_config.support_material_interface_extruder.value - 1);
    bool     soluble_interface                       = object_config.support_material_contact_distance_type.value == zdNone;

    SlicingParameters params;
    params.layer_height = object_config.layer_height.value;
    params.layer_height_adaptive = object_config.layer_height_adaptive.value;
    params.first_print_layer_height = first_layer_height;
    params.first_object_layer_height = first_layer_height;
    params.object_print_z_min = 0.;
    params.object_print_z_max = object_height;
    params.base_raft_layers = object_config.raft_layers.value;
    params.soluble_interface = soluble_interface;

    // Miniumum/maximum of the minimum layer height over all extruders.
    params.min_layer_height = MIN_LAYER_HEIGHT;
    params.max_layer_height = std::numeric_limits<double>::max();
    params.exact_last_layer_height = object_config.exact_last_layer_height.value;
    if (object_config.support_material.value || params.base_raft_layers > 0) {
        // Has some form of support. Add the support layers to the minimum / maximum layer height limits.
        params.min_layer_height = std::max(
            min_layer_height_from_nozzle(print_config, object_config.support_material_extruder), 
            min_layer_height_from_nozzle(print_config, object_config.support_material_interface_extruder));
        params.max_layer_height = std::min(
            max_layer_height_from_nozzle(print_config, object_config.support_material_extruder), 
            max_layer_height_from_nozzle(print_config, object_config.support_material_interface_extruder));
        params.max_suport_layer_height = params.max_layer_height;
    }
    if (object_extruders.empty()) {
        params.min_layer_height = std::max(params.min_layer_height, min_layer_height_from_nozzle(print_config, 0));
        params.max_layer_height = std::min(params.max_layer_height, max_layer_height_from_nozzle(print_config, 0));
    } else {
        for (unsigned int extruder_id : object_extruders) {
            params.min_layer_height = std::max(params.min_layer_height, min_layer_height_from_nozzle(print_config, extruder_id));
            params.max_layer_height = std::min(params.max_layer_height, max_layer_height_from_nozzle(print_config, extruder_id));
        }
    }
    params.min_layer_height = std::min(params.min_layer_height, params.layer_height);
    params.max_layer_height = std::max(params.max_layer_height, params.layer_height);

    if (! soluble_interface) {
        params.gap_raft_object = object_config.support_material_contact_distance_top.get_abs_value(support_material_interface_extruder_dmr);
        params.gap_object_support = object_config.support_material_contact_distance_bottom.get_abs_value(support_material_interface_extruder_dmr);
        params.gap_support_object = params.gap_raft_object;
    }

    if (params.base_raft_layers > 0) {
		params.interface_raft_layers = (params.base_raft_layers + 1) / 2;
        params.base_raft_layers -= params.interface_raft_layers;
        // Use as large as possible layer height for the intermediate raft layers.
        params.base_raft_layer_height       = std::max(params.layer_height, 0.75 * support_material_extruder_dmr);
        params.interface_raft_layer_height  = std::max(params.layer_height, 0.75 * support_material_interface_extruder_dmr);
        params.contact_raft_layer_height_bridging = false;
        params.first_object_layer_bridging  = false;
        #if 1
        params.contact_raft_layer_height    = std::max(params.layer_height, 0.75 * support_material_interface_extruder_dmr);
        if (! soluble_interface) {
            // Compute the average of all nozzles used for printing the object over a raft.
            //FIXME It is expected, that the 1st layer of the object is printed with a bridging flow over a full raft. Shall it not be vice versa?
            coordf_t average_object_extruder_dmr = 0.;
            if (! object_extruders.empty()) {
                for (unsigned int extruder_id : object_extruders)
                    average_object_extruder_dmr += print_config.nozzle_diameter.get_at(extruder_id);
                average_object_extruder_dmr /= coordf_t(object_extruders.size());
            }
            params.first_object_layer_height   = average_object_extruder_dmr;
            params.first_object_layer_bridging = true;
        }
        #else
        params.contact_raft_layer_height    = soluble_interface ? support_material_interface_extruder_dmr : 0.75 * support_material_interface_extruder_dmr;
        params.contact_raft_layer_height_bridging = ! soluble_interface;
        ...
        #endif
    }

    if (params.has_raft()) {
        // Raise first object layer Z by the thickness of the raft itself plus the extra distance required by the support material logic.
        //FIXME The last raft layer is the contact layer, which shall be printed with a bridging flow for ease of separation. Currently it is not the case.
		if (params.raft_layers() == 1) {
            // There is only the contact layer.
			params.contact_raft_layer_height = first_layer_height;
            params.raft_contact_top_z = first_layer_height;
		} else {
            assert(params.base_raft_layers > 0);
            assert(params.interface_raft_layers > 0);
            // Number of the base raft layers is decreased by the first layer.
            params.raft_base_top_z       = first_layer_height + coordf_t(params.base_raft_layers - 1) * params.base_raft_layer_height;
            // Number of the interface raft layers is decreased by the contact layer.
            params.raft_interface_top_z  = params.raft_base_top_z + coordf_t(params.interface_raft_layers - 1) * params.interface_raft_layer_height;
			params.raft_contact_top_z    = params.raft_interface_top_z + params.contact_raft_layer_height;
		}
        coordf_t print_z = params.raft_contact_top_z + params.gap_raft_object;
        params.object_print_z_min  = print_z;
        params.object_print_z_max += print_z;
    }

    params.valid = true;
    return params;
}

std::vector<std::pair<t_layer_height_range, coordf_t>> layer_height_ranges(const t_layer_config_ranges &config_ranges)
{
	std::vector<std::pair<t_layer_height_range, coordf_t>> out;
	out.reserve(config_ranges.size());
	for (const auto &kvp : config_ranges)
		out.emplace_back(kvp.first, kvp.second.option("layer_height")->getFloat());
	return out;
}

// Convert layer_config_ranges to layer_height_profile. Both are referenced to z=0, meaning the raft layers are not accounted for
// in the height profile and the printed object may be lifted by the raft thickness at the time of the G-code generation.
std::vector<coordf_t> layer_height_profile_from_ranges(
	const SlicingParameters 	&slicing_params,
	const t_layer_config_ranges &layer_config_ranges)                           // #ys_FIXME_experiment
{
    // 1) If there are any height ranges, trim one by the other to make them non-overlapping. Insert the 1st layer if fixed.
    std::vector<std::pair<t_layer_height_range,coordf_t>> ranges_non_overlapping;
    ranges_non_overlapping.reserve(layer_config_ranges.size() * 4);             // #ys_FIXME_experiment
    if (slicing_params.first_object_layer_height_fixed())
        ranges_non_overlapping.push_back(std::pair<t_layer_height_range,coordf_t>(
            t_layer_height_range(0., slicing_params.first_object_layer_height), 
            slicing_params.first_object_layer_height));
    // The height ranges are sorted lexicographically by low / high layer boundaries.
    for (t_layer_config_ranges::const_iterator it_range = layer_config_ranges.begin(); it_range != layer_config_ranges.end(); ++ it_range) {
        coordf_t lo = it_range->first.first;
        coordf_t hi = std::min(it_range->first.second, slicing_params.object_print_z_height());
        coordf_t height = it_range->second.option("layer_height")->getFloat();
        if (! ranges_non_overlapping.empty())
            // Trim current low with the last high.
            lo = std::max(lo, ranges_non_overlapping.back().first.second);
        if (lo + EPSILON < hi)
            // Ignore too narrow ranges.
            ranges_non_overlapping.push_back(std::pair<t_layer_height_range,coordf_t>(t_layer_height_range(lo, hi), height));
    }

    // 2) Convert the trimmed ranges to a height profile, fill in the undefined intervals between z=0 and z=slicing_params.object_print_z_max()
    // with slicing_params.layer_height
    std::vector<coordf_t> layer_height_profile;
    for (std::vector<std::pair<t_layer_height_range,coordf_t>>::const_iterator it_range = ranges_non_overlapping.begin(); it_range != ranges_non_overlapping.end(); ++ it_range) {
        coordf_t lo = it_range->first.first;
        coordf_t hi = it_range->first.second;
        coordf_t height = it_range->second;
        coordf_t last_z      = layer_height_profile.empty() ? 0. : layer_height_profile[layer_height_profile.size() - 2];
        if (lo > last_z + EPSILON) {
            // Insert a step of normal layer height.
            layer_height_profile.push_back(last_z);
            layer_height_profile.push_back(slicing_params.layer_height);
            layer_height_profile.push_back(lo);
            layer_height_profile.push_back(slicing_params.layer_height);
        }
        // Insert a step of the overriden layer height.
        layer_height_profile.push_back(lo);
        layer_height_profile.push_back(height);
        layer_height_profile.push_back(hi);
        layer_height_profile.push_back(height);
    }

    coordf_t last_z      = layer_height_profile.empty() ? 0. : layer_height_profile[layer_height_profile.size() - 2];
    if (last_z < slicing_params.object_print_z_height()) {
        // Insert a step of normal layer height up to the object top.
        layer_height_profile.push_back(last_z);
        layer_height_profile.push_back(slicing_params.layer_height);
        layer_height_profile.push_back(slicing_params.object_print_z_height());
        layer_height_profile.push_back(slicing_params.layer_height);
    }

   	return layer_height_profile;
}

// Based on the work of @platsch
// Fill layer_height_profile by heights ensuring a prescribed maximum cusp height.
<<<<<<< HEAD
// @Deprecated not used anymore (see PrintObject::update_layer_height_profile)
=======
#if ENABLE_ADAPTIVE_LAYER_HEIGHT_PROFILE
std::vector<double> layer_height_profile_adaptive(const SlicingParameters& slicing_params,
    const ModelObject& object, float cusp_value)
#else
>>>>>>> 5e3e5492
std::vector<coordf_t> layer_height_profile_adaptive(
    const SlicingParameters     &slicing_params,
    const t_layer_config_ranges & /* layer_config_ranges */,
    const ModelVolumePtrs		&volumes)
#endif // ENABLE_ADAPTIVE_LAYER_HEIGHT_PROFILE
{
#if ENABLE_ADAPTIVE_LAYER_HEIGHT_PROFILE
    // 1) Initialize the SlicingAdaptive class with the object meshes.
    SlicingAdaptive as;
    as.set_slicing_parameters(slicing_params);
    as.set_object(object);
#else
    // 1) Initialize the SlicingAdaptive class with the object meshes.
    SlicingAdaptive as;
    as.set_slicing_parameters(slicing_params);
    for (const ModelVolume* volume : volumes)
        if (volume->is_model_part())
            as.add_mesh(&volume->mesh());
#endif // ENABLE_ADAPTIVE_LAYER_HEIGHT_PROFILE

    as.prepare();

    // 2) Generate layers using the algorithm of @platsch 
    // loop until we have at least one layer and the max slice_z reaches the object height
#if !ENABLE_ADAPTIVE_LAYER_HEIGHT_PROFILE
    double cusp_value = 0.2;
#endif // !ENABLE_ADAPTIVE_LAYER_HEIGHT_PROFILE

    std::vector<double> layer_height_profile;
    layer_height_profile.push_back(0.0);
    layer_height_profile.push_back(slicing_params.first_object_layer_height);
    if (slicing_params.first_object_layer_height_fixed()) {
        layer_height_profile.push_back(slicing_params.first_object_layer_height);
        layer_height_profile.push_back(slicing_params.first_object_layer_height);
    }
    double slice_z = slicing_params.first_object_layer_height;
    int current_facet = 0;
#if ENABLE_ADAPTIVE_LAYER_HEIGHT_PROFILE
    while (slice_z <= slicing_params.object_print_z_height()) {
        double height = slicing_params.max_layer_height;
#else
    double height = slicing_params.first_object_layer_height;
    while ((slice_z - height) <= slicing_params.object_print_z_height()) {
        height = 999.0;
#endif // ENABLE_ADAPTIVE_LAYER_HEIGHT_PROFILE
        // Slic3r::debugf "\n Slice layer: %d\n", $id;
        // determine next layer height
        double cusp_height = as.cusp_height((float)slice_z, cusp_value, current_facet);

        // check for horizontal features and object size
        /*
        if($self->config->get_value('match_horizontal_surfaces')) {
            my $horizontal_dist = $adaptive_slicing[$region_id]->horizontal_facet_distance(scale $slice_z+$cusp_height, $min_height);
            if(($horizontal_dist < $min_height) && ($horizontal_dist > 0)) {
                Slic3r::debugf "Horizontal feature ahead, distance: %f\n", $horizontal_dist;
                # can we shrink the current layer a bit?
                if($cusp_height-($min_height-$horizontal_dist) > $min_height) {
                    # yes we can
                    $cusp_height = $cusp_height-($min_height-$horizontal_dist);
                    Slic3r::debugf "Shrink layer height to %f\n", $cusp_height;
                }else{
                    # no, current layer would become too thin
                    $cusp_height = $cusp_height+$horizontal_dist;
                    Slic3r::debugf "Widen layer height to %f\n", $cusp_height;
                }
            }
        }
        */
        height = std::min(cusp_height, height);

        // apply z-gradation
        /*
        my $gradation = $self->config->get_value('adaptive_slicing_z_gradation');
        if($gradation > 0) {
            $height = $height - unscale((scale($height)) % (scale($gradation)));
        }
        */
    
        // look for an applicable custom range
        /*
        if (my $range = first { $_->[0] <= $slice_z && $_->[1] > $slice_z } @{$self->layer_height_ranges}) {
            $height = $range->[2];
    
            # if user set custom height to zero we should just skip the range and resume slicing over it
            if ($height == 0) {
                $slice_z += $range->[1] - $range->[0];
                next;
            }
        }
        */
        
        layer_height_profile.push_back(slice_z);
        layer_height_profile.push_back(height);
        slice_z += height;
#if !ENABLE_ADAPTIVE_LAYER_HEIGHT_PROFILE
        layer_height_profile.push_back(slice_z);
        layer_height_profile.push_back(height);
#endif // !ENABLE_ADAPTIVE_LAYER_HEIGHT_PROFILE
    }

#if ENABLE_ADAPTIVE_LAYER_HEIGHT_PROFILE
    double z_gap = slicing_params.object_print_z_height() - layer_height_profile[layer_height_profile.size() - 2];
    if (z_gap > 0.0)
    {
        layer_height_profile.push_back(slicing_params.object_print_z_height());
        layer_height_profile.push_back(clamp(slicing_params.min_layer_height, slicing_params.max_layer_height, z_gap));
    }
#else
    double last = std::max(slicing_params.first_object_layer_height, layer_height_profile[layer_height_profile.size() - 2]);
    layer_height_profile.push_back(last);
    layer_height_profile.push_back(slicing_params.first_object_layer_height);
    layer_height_profile.push_back(slicing_params.object_print_z_height());
    layer_height_profile.push_back(slicing_params.first_object_layer_height);
#endif // ENABLE_ADAPTIVE_LAYER_HEIGHT_PROFILE

    return layer_height_profile;
}

std::vector<double> smooth_height_profile(const std::vector<double>& profile, const SlicingParameters& slicing_params, const HeightProfileSmoothingParams& smoothing_params)
{
    auto gauss_blur = [&slicing_params](const std::vector<double>& profile, const HeightProfileSmoothingParams& smoothing_params) -> std::vector<double> {
        auto gauss_kernel = [] (unsigned int radius) -> std::vector<double> {
            unsigned int size = 2 * radius + 1;
            std::vector<double> ret;
            ret.reserve(size);

            // Reworked from static inline int getGaussianKernelSize(float sigma) taken from opencv-4.1.2\modules\features2d\src\kaze\AKAZEFeatures.cpp
            double sigma = 0.3 * (double)(radius - 1) + 0.8;
            double two_sq_sigma = 2.0 * sigma * sigma;
            double inv_root_two_pi_sq_sigma = 1.0 / ::sqrt(M_PI * two_sq_sigma);

            for (unsigned int i = 0; i < size; ++i)
            {
                double x = (double)i - (double)radius;
                ret.push_back(inv_root_two_pi_sq_sigma * ::exp(-x * x / two_sq_sigma));
            }

            return ret;
        };

        // skip first layer ?
        size_t skip_count = slicing_params.first_object_layer_height_fixed() ? 4 : 0;

        // not enough data to smmoth
        if ((int)profile.size() - (int)skip_count < 6)
            return profile;
        
        unsigned int radius = std::max(smoothing_params.radius, (unsigned int)1);
        std::vector<double> kernel = gauss_kernel(radius);
        int two_radius = 2 * (int)radius;

        std::vector<double> ret;
        size_t size = profile.size();
        ret.reserve(size);

        // leave first layer untouched
        for (size_t i = 0; i < skip_count; ++i)
        {
            ret.push_back(profile[i]);
        }

        // smooth the rest of the profile by biasing a gaussian blur
        // the bias moves the smoothed profile closer to the min_layer_height
        double delta_h = slicing_params.max_layer_height - slicing_params.min_layer_height;
        double inv_delta_h = (delta_h != 0.0) ? 1.0 / delta_h : 1.0;

        double max_dz_band = (double)radius * slicing_params.layer_height;
        for (size_t i = skip_count; i < size; i += 2)
        {
            double zi = profile[i];
            double hi = profile[i + 1];
            ret.push_back(zi);
            ret.push_back(0.0);
            double& height = ret.back();
            int begin = std::max((int)i - two_radius, (int)skip_count);
            int end = std::min((int)i + two_radius, (int)size - 2);
            double weight_total = 0.0;
            for (int j = begin; j <= end; j += 2)
            {
                int kernel_id = radius + (j - (int)i) / 2;
                double dz = std::abs(zi - profile[j]);
                if (dz * slicing_params.layer_height <= max_dz_band)
                {
                    double dh = std::abs(slicing_params.max_layer_height - profile[j + 1]);
                    double weight = kernel[kernel_id] * sqrt(dh * inv_delta_h);
                    height += weight * profile[j + 1];
                    weight_total += weight;
                }
            }

            height = clamp(slicing_params.min_layer_height, slicing_params.max_layer_height, (weight_total != 0.0) ? height /= weight_total : hi);
            if (smoothing_params.keep_min)
                height = std::min(height, hi);
        }

        return ret;
    };

    return gauss_blur(profile, smoothing_params);
}

void adjust_layer_height_profile(
    const SlicingParameters     &slicing_params,
    std::vector<coordf_t> 		&layer_height_profile,
    coordf_t 					 z,
    coordf_t 					 layer_thickness_delta,
    coordf_t 					 band_width,
    LayerHeightEditActionType    action)
{
     // Constrain the profile variability by the 1st layer height.
    std::pair<coordf_t, coordf_t> z_span_variable = 
        std::pair<coordf_t, coordf_t>(
            slicing_params.first_object_layer_height_fixed() ? slicing_params.first_object_layer_height : 0.,
            slicing_params.object_print_z_height());
    if (z < z_span_variable.first || z > z_span_variable.second)
        return;

	assert(layer_height_profile.size() >= 2);
    assert(std::abs(layer_height_profile[layer_height_profile.size() - 2] - slicing_params.object_print_z_height()) < EPSILON);

    // 1) Get the current layer thickness at z.
    coordf_t current_layer_height = slicing_params.layer_height;
    for (size_t i = 0; i < layer_height_profile.size(); i += 2) {
        if (i + 2 == layer_height_profile.size()) {
            current_layer_height = layer_height_profile[i + 1];
            break;
        } else if (layer_height_profile[i + 2] > z) {
            coordf_t z1 = layer_height_profile[i];
            coordf_t h1 = layer_height_profile[i + 1];
            coordf_t z2 = layer_height_profile[i + 2];
            coordf_t h2 = layer_height_profile[i + 3];
            current_layer_height = lerp(h1, h2, (z - z1) / (z2 - z1));
			break;
        }
    }

    // 2) Is it possible to apply the delta?
    switch (action) {
        case LAYER_HEIGHT_EDIT_ACTION_DECREASE:
            layer_thickness_delta = - layer_thickness_delta;
            // fallthrough
        case LAYER_HEIGHT_EDIT_ACTION_INCREASE:
            if (layer_thickness_delta > 0) {
                if (current_layer_height >= slicing_params.max_layer_height - EPSILON)
                    return;
                layer_thickness_delta = std::min(layer_thickness_delta, slicing_params.max_layer_height - current_layer_height);
            } else {
                if (current_layer_height <= slicing_params.min_layer_height + EPSILON)
                    return;
                layer_thickness_delta = std::max(layer_thickness_delta, slicing_params.min_layer_height - current_layer_height);
            }
            break;
        case LAYER_HEIGHT_EDIT_ACTION_REDUCE:
        case LAYER_HEIGHT_EDIT_ACTION_SMOOTH:
            layer_thickness_delta = std::abs(layer_thickness_delta);
            layer_thickness_delta = std::min(layer_thickness_delta, std::abs(slicing_params.layer_height - current_layer_height));
            if (layer_thickness_delta < EPSILON)
                return;
            break;
        default:
            assert(false);
            break;
    }

    // 3) Densify the profile inside z +- band_width/2, remove duplicate Zs from the height profile inside the band.
	coordf_t lo = std::max(z_span_variable.first,  z - 0.5 * band_width);
    // Do not limit the upper side of the band, so that the modifications to the top point of the profile will be allowed.
    coordf_t hi = z + 0.5 * band_width;
    coordf_t z_step = 0.1;
    size_t idx = 0;
    while (idx < layer_height_profile.size() && layer_height_profile[idx] < lo)
        idx += 2;
    idx -= 2;

    std::vector<double> profile_new;
    profile_new.reserve(layer_height_profile.size());
	assert(idx >= 0 && idx + 1 < layer_height_profile.size());
	profile_new.insert(profile_new.end(), layer_height_profile.begin(), layer_height_profile.begin() + idx + 2);
    coordf_t zz = lo;
    size_t i_resampled_start = profile_new.size();
    while (zz < hi) {
        size_t next = idx + 2;
        coordf_t z1 = layer_height_profile[idx];
        coordf_t h1 = layer_height_profile[idx + 1];
        coordf_t height = h1;
        if (next < layer_height_profile.size()) {
            coordf_t z2 = layer_height_profile[next];
            coordf_t h2 = layer_height_profile[next + 1];
            height = lerp(h1, h2, (zz - z1) / (z2 - z1));
        }
        // Adjust height by layer_thickness_delta.
        coordf_t weight = std::abs(zz - z) < 0.5 * band_width ? (0.5 + 0.5 * cos(2. * M_PI * (zz - z) / band_width)) : 0.;
        switch (action) {
            case LAYER_HEIGHT_EDIT_ACTION_INCREASE:
            case LAYER_HEIGHT_EDIT_ACTION_DECREASE:
                height += weight * layer_thickness_delta;
                break;
            case LAYER_HEIGHT_EDIT_ACTION_REDUCE:
            {
                coordf_t delta = height - slicing_params.layer_height;
                coordf_t step  = weight * layer_thickness_delta;
                step = (std::abs(delta) > step) ?
                    (delta > 0) ? -step : step :
                    -delta;
                height += step;
                break;
            }
            case LAYER_HEIGHT_EDIT_ACTION_SMOOTH:
            {
                // Don't modify the profile during resampling process, do it at the next step.
                break;
            }
            default:
                assert(false);
                break;
        }
        height = clamp(slicing_params.min_layer_height, slicing_params.max_layer_height, height);
        if (zz == z_span_variable.second) {
            // This is the last point of the profile.
            if (profile_new[profile_new.size() - 2] + EPSILON > zz) {
                profile_new.pop_back();
                profile_new.pop_back();
            }
            profile_new.push_back(zz);
            profile_new.push_back(height);
			idx = layer_height_profile.size();
            break;
        }
        // Avoid entering a too short segment.
        if (profile_new[profile_new.size() - 2] + EPSILON < zz) {
            profile_new.push_back(zz);
            profile_new.push_back(height);
        }
        // Limit zz to the object height, so the next iteration the last profile point will be set.
		zz = std::min(zz + z_step, z_span_variable.second);
        idx = next;
        while (idx < layer_height_profile.size() && layer_height_profile[idx] < zz)
            idx += 2;
        idx -= 2;
    }

    idx += 2;
    assert(idx > 0);
    size_t i_resampled_end = profile_new.size();
	if (idx < layer_height_profile.size()) {
        assert(zz >= layer_height_profile[idx - 2]);
        assert(zz <= layer_height_profile[idx]);
		profile_new.insert(profile_new.end(), layer_height_profile.begin() + idx, layer_height_profile.end());
	}
	else if (profile_new[profile_new.size() - 2] + 0.5 * EPSILON < z_span_variable.second) { 
		profile_new.insert(profile_new.end(), layer_height_profile.end() - 2, layer_height_profile.end());
	}
    layer_height_profile = std::move(profile_new);

    if (action == LAYER_HEIGHT_EDIT_ACTION_SMOOTH) {
        if (i_resampled_start == 0)
            ++ i_resampled_start;
		if (i_resampled_end == layer_height_profile.size())
			i_resampled_end -= 2;
        size_t n_rounds = 6;
        for (size_t i_round = 0; i_round < n_rounds; ++ i_round) {
            profile_new = layer_height_profile;
            for (size_t i = i_resampled_start; i < i_resampled_end; i += 2) {
                coordf_t zz = profile_new[i];
                coordf_t t = std::abs(zz - z) < 0.5 * band_width ? (0.25 + 0.25 * cos(2. * M_PI * (zz - z) / band_width)) : 0.;
                assert(t >= 0. && t <= 0.5000001);
                if (i == 0)
                    layer_height_profile[i + 1] = (1. - t) * profile_new[i + 1] + t * profile_new[i + 3];
                else if (i + 1 == profile_new.size())
                    layer_height_profile[i + 1] = (1. - t) * profile_new[i + 1] + t * profile_new[i - 1];
                else
                    layer_height_profile[i + 1] = (1. - t) * profile_new[i + 1] + 0.5 * t * (profile_new[i - 1] + profile_new[i + 3]);
            }
        }
    }

	assert(layer_height_profile.size() > 2);
	assert(layer_height_profile.size() % 2 == 0);
	assert(layer_height_profile[0] == 0.);
    assert(std::abs(layer_height_profile[layer_height_profile.size() - 2] - slicing_params.object_print_z_height()) < EPSILON);
#ifdef _DEBUG
	for (size_t i = 2; i < layer_height_profile.size(); i += 2)
		assert(layer_height_profile[i - 2] <= layer_height_profile[i]);
	for (size_t i = 1; i < layer_height_profile.size(); i += 2) {
		assert(layer_height_profile[i] > slicing_params.min_layer_height - EPSILON);
		assert(layer_height_profile[i] < slicing_params.max_layer_height + EPSILON);
	}
#endif /* _DEBUG */
}

// Produce object layers as pairs of low / high layer boundaries, stored into a linear vector.
std::vector<coordf_t> generate_object_layers(
	const SlicingParameters 	&slicing_params,
	const std::vector<coordf_t> &layer_height_profile)
{
    assert(! layer_height_profile.empty());

    coordf_t print_z = 0;
    coordf_t height  = 0;

    std::vector<coordf_t> out;

    if (slicing_params.first_object_layer_height_fixed()) {
        out.push_back(0);
        print_z = slicing_params.first_object_layer_height;
        out.push_back(print_z);
    }

    size_t idx_layer_height_profile = 0;
    // loop until we have at least one layer and the max slice_z reaches the object height
    coordf_t slice_z = print_z + 0.5 * slicing_params.min_layer_height;
    while (slice_z < slicing_params.object_print_z_height()) {
        height = slicing_params.min_layer_height;
        if (idx_layer_height_profile < layer_height_profile.size()) {
            size_t next = idx_layer_height_profile + 2;
            for (;;) {
                if (next >= layer_height_profile.size() || slice_z < layer_height_profile[next])
                    break;
                idx_layer_height_profile = next;
                next += 2;
            }
            coordf_t z1 = layer_height_profile[idx_layer_height_profile];
            coordf_t h1 = layer_height_profile[idx_layer_height_profile + 1];
            height = h1;
            if (next < layer_height_profile.size()) {
                coordf_t z2 = layer_height_profile[next];
                coordf_t h2 = layer_height_profile[next + 1];
                height = lerp(h1, h2, (slice_z - z1) / (z2 - z1));
                assert(height >= slicing_params.min_layer_height - EPSILON && height <= slicing_params.max_layer_height + EPSILON);
            }
        }
        slice_z = print_z + 0.5 * height;
        if (slice_z >= slicing_params.object_print_z_height())
            break;
        assert(height > slicing_params.min_layer_height - EPSILON);
        assert(height < slicing_params.max_layer_height + EPSILON);
        out.push_back(print_z);
        print_z += height;
        slice_z = print_z + 0.5 * slicing_params.min_layer_height;
        out.push_back(print_z);
    }

    // Adjust the last layer to align with the top object layer exactly
    if (out.size() > 0 && slicing_params.object_print_z_height() != out[out.size() - 1] && slicing_params.exact_last_layer_height) {
        float neededPrintZ = slicing_params.object_print_z_height();
        int idx_layer = out.size() / 2 - 1;
        float diffZ = neededPrintZ - out[idx_layer * 2 + 1];
        while (diffZ > EPSILON || diffZ < -EPSILON && idx_layer >= 0){
            float newH = out[idx_layer * 2 + 1] - out[idx_layer * 2];
            if (diffZ > 0){
                newH = std::min((float)slicing_params.max_layer_height, newH + diffZ);
            } else{
                newH = std::max((float)slicing_params.min_layer_height, newH + diffZ);
            }
            out[idx_layer * 2 + 1] = neededPrintZ;
            out[idx_layer * 2] = neededPrintZ - newH;

            //next item
            neededPrintZ = out[idx_layer * 2];
            idx_layer--;
            if (idx_layer >= 0){
                diffZ = neededPrintZ - out[idx_layer * 2 + 1];
            } else{
                //unlikely to happen. note: can create a layer outside the min/max bounds. 
                diffZ = 0;
                out[idx_layer * 2] = 0;
            }
        }
    }

    return out;
}

int generate_layer_height_texture(
	const SlicingParameters 	&slicing_params,
	const std::vector<coordf_t> &layers,
	void *data, int rows, int cols, bool level_of_detail_2nd_level)
{
// https://github.com/aschn/gnuplot-colorbrewer
    std::vector<Vec3i32> palette_raw;
    palette_raw.push_back(Vec3i32(0x01A, 0x098, 0x050));
    palette_raw.push_back(Vec3i32(0x066, 0x0BD, 0x063));
    palette_raw.push_back(Vec3i32(0x0A6, 0x0D9, 0x06A));
    palette_raw.push_back(Vec3i32(0x0D9, 0x0F1, 0x0EB));
    palette_raw.push_back(Vec3i32(0x0FE, 0x0E6, 0x0EB));
    palette_raw.push_back(Vec3i32(0x0FD, 0x0AE, 0x061));
    palette_raw.push_back(Vec3i32(0x0F4, 0x06D, 0x043));
    palette_raw.push_back(Vec3i32(0x0D7, 0x030, 0x027));

    // Clear the main texture and the 2nd LOD level.
//	memset(data, 0, rows * cols * (level_of_detail_2nd_level ? 5 : 4));
    // 2nd LOD level data start
    unsigned char *data1 = reinterpret_cast<unsigned char*>(data) + rows * cols * 4;
    int ncells  = std::min((cols-1) * rows, int(ceil(16. * (slicing_params.object_print_z_height() / slicing_params.min_layer_height))));
    int ncells1 = ncells / 2;
    int cols1   = cols / 2;
    coordf_t z_to_cell = coordf_t(ncells-1) / slicing_params.object_print_z_height();
    coordf_t cell_to_z = slicing_params.object_print_z_height() / coordf_t(ncells-1);
    coordf_t z_to_cell1 = coordf_t(ncells1-1) / slicing_params.object_print_z_height();
    // for color scaling
	coordf_t hscale = 2.f * std::max(slicing_params.max_layer_height - slicing_params.layer_height, slicing_params.layer_height - slicing_params.min_layer_height);
	if (hscale == 0)
		// All layers have the same height. Provide some height scale to avoid division by zero.
		hscale = slicing_params.layer_height;
    for (size_t idx_layer = 0; idx_layer < layers.size(); idx_layer += 2) {
        coordf_t lo  = layers[idx_layer];
		coordf_t hi  = layers[idx_layer + 1];
        coordf_t mid = 0.5f * (lo + hi);
		assert(mid <= slicing_params.object_print_z_height());
		coordf_t h = hi - lo;
		hi = std::min(hi, slicing_params.object_print_z_height());
        int cell_first = clamp(0, ncells-1, int(ceil(lo * z_to_cell)));
        int cell_last  = clamp(0, ncells-1, int(floor(hi * z_to_cell)));
        for (int cell = cell_first; cell <= cell_last; ++ cell) {
            coordf_t idxf = (0.5 * hscale + (h - slicing_params.layer_height)) * coordf_t(palette_raw.size()-1) / hscale;
            int idx1 = clamp(0, int(palette_raw.size() - 1), int(floor(idxf)));
            int idx2 = std::min(int(palette_raw.size() - 1), idx1 + 1);
			coordf_t t = idxf - coordf_t(idx1);
            const Vec3i32 &color1 = palette_raw[idx1];
            const Vec3i32 &color2 = palette_raw[idx2];
            coordf_t z = cell_to_z * coordf_t(cell);
#if ENABLE_ADAPTIVE_LAYER_HEIGHT_PROFILE
            assert((lo - EPSILON <= z) && (z <= hi + EPSILON));
#else
            assert(z >= lo && z <= hi);
#endif // ENABLE_ADAPTIVE_LAYER_HEIGHT_PROFILE
            // Intensity profile to visualize the layers.
            coordf_t intensity = cos(M_PI * 0.7 * (mid - z) / h);
            // Color mapping from layer height to RGB.
            Vec3d color(
                intensity * lerp(coordf_t(color1(0)), coordf_t(color2(0)), t), 
                intensity * lerp(coordf_t(color1(1)), coordf_t(color2(1)), t),
                intensity * lerp(coordf_t(color1(2)), coordf_t(color2(2)), t));
            int row = cell / (cols - 1);
            int col = cell - row * (cols - 1);
			assert(row >= 0 && row < rows);
			assert(col >= 0 && col < cols);
            unsigned char *ptr = (unsigned char*)data + (row * cols + col) * 4;
            ptr[0] = (unsigned char)clamp<int>(0, 255, int(floor(color(0) + 0.5)));
            ptr[1] = (unsigned char)clamp<int>(0, 255, int(floor(color(1) + 0.5)));
            ptr[2] = (unsigned char)clamp<int>(0, 255, int(floor(color(2) + 0.5)));
            ptr[3] = 255;
            if (col == 0 && row > 0) {
                // Duplicate the first value in a row as a last value of the preceding row.
                ptr[-4] = ptr[0];
                ptr[-3] = ptr[1];
                ptr[-2] = ptr[2];
                ptr[-1] = ptr[3];
            }
        }
        if (level_of_detail_2nd_level) {
            cell_first = clamp(0, ncells1-1, int(ceil(lo * z_to_cell1))); 
            cell_last  = clamp(0, ncells1-1, int(floor(hi * z_to_cell1)));
            for (int cell = cell_first; cell <= cell_last; ++ cell) {
                coordf_t idxf = (0.5 * hscale + (h - slicing_params.layer_height)) * coordf_t(palette_raw.size()-1) / hscale;
                int idx1 = clamp(0, int(palette_raw.size() - 1), int(floor(idxf)));
                int idx2 = std::min(int(palette_raw.size() - 1), idx1 + 1);
    			coordf_t t = idxf - coordf_t(idx1);
                const Vec3i32 &color1 = palette_raw[idx1];
                const Vec3i32 &color2 = palette_raw[idx2];
                // Color mapping from layer height to RGB.
                Vec3d color(
                    lerp(coordf_t(color1(0)), coordf_t(color2(0)), t), 
                    lerp(coordf_t(color1(1)), coordf_t(color2(1)), t),
                    lerp(coordf_t(color1(2)), coordf_t(color2(2)), t));
                int row = cell / (cols1 - 1);
                int col = cell - row * (cols1 - 1);
    			assert(row >= 0 && row < rows/2);
    			assert(col >= 0 && col < cols/2);
                unsigned char *ptr = data1 + (row * cols1 + col) * 4;
                ptr[0] = (unsigned char)clamp<int>(0, 255, int(floor(color(0) + 0.5)));
                ptr[1] = (unsigned char)clamp<int>(0, 255, int(floor(color(1) + 0.5)));
                ptr[2] = (unsigned char)clamp<int>(0, 255, int(floor(color(2) + 0.5)));
                ptr[3] = 255;
                if (col == 0 && row > 0) {
                    // Duplicate the first value in a row as a last value of the preceding row.
                    ptr[-4] = ptr[0];
                    ptr[-3] = ptr[1];
                    ptr[-2] = ptr[2];
                    ptr[-1] = ptr[3];
                }
            }
        }
    }

    // Returns number of cells of the 0th LOD level.
    return ncells;
}

}; // namespace Slic3r<|MERGE_RESOLUTION|>--- conflicted
+++ resolved
@@ -228,14 +228,10 @@
 
 // Based on the work of @platsch
 // Fill layer_height_profile by heights ensuring a prescribed maximum cusp height.
-<<<<<<< HEAD
-// @Deprecated not used anymore (see PrintObject::update_layer_height_profile)
-=======
 #if ENABLE_ADAPTIVE_LAYER_HEIGHT_PROFILE
 std::vector<double> layer_height_profile_adaptive(const SlicingParameters& slicing_params,
     const ModelObject& object, float cusp_value)
 #else
->>>>>>> 5e3e5492
 std::vector<coordf_t> layer_height_profile_adaptive(
     const SlicingParameters     &slicing_params,
     const t_layer_config_ranges & /* layer_config_ranges */,
@@ -251,7 +247,7 @@
     // 1) Initialize the SlicingAdaptive class with the object meshes.
     SlicingAdaptive as;
     as.set_slicing_parameters(slicing_params);
-    for (const ModelVolume* volume : volumes)
+    for (const ModelVolume *volume : volumes)
         if (volume->is_model_part())
             as.add_mesh(&volume->mesh());
 #endif // ENABLE_ADAPTIVE_LAYER_HEIGHT_PROFILE
@@ -354,6 +350,7 @@
     return layer_height_profile;
 }
 
+#if ENABLE_ADAPTIVE_LAYER_HEIGHT_PROFILE
 std::vector<double> smooth_height_profile(const std::vector<double>& profile, const SlicingParameters& slicing_params, const HeightProfileSmoothingParams& smoothing_params)
 {
     auto gauss_blur = [&slicing_params](const std::vector<double>& profile, const HeightProfileSmoothingParams& smoothing_params) -> std::vector<double> {
@@ -436,6 +433,7 @@
 
     return gauss_blur(profile, smoothing_params);
 }
+#endif
 
 void adjust_layer_height_profile(
     const SlicingParameters     &slicing_params,
@@ -760,7 +758,7 @@
 #if ENABLE_ADAPTIVE_LAYER_HEIGHT_PROFILE
             assert((lo - EPSILON <= z) && (z <= hi + EPSILON));
 #else
-            assert(z >= lo && z <= hi);
+			assert(z >= lo && z <= hi);
 #endif // ENABLE_ADAPTIVE_LAYER_HEIGHT_PROFILE
             // Intensity profile to visualize the layers.
             coordf_t intensity = cos(M_PI * 0.7 * (mid - z) / h);
