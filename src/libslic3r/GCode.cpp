#include "libslic3r.h"
#include "I18N.hpp"
#include "GCode.hpp"
#include "Exception.hpp"
#include "ExtrusionEntity.hpp"
#include "EdgeGrid.hpp"
#include "Geometry.hpp"
#include "GCode/Analyzer.hpp"
#include "GCode/PrintExtents.hpp"
#include "GCode/WipeTower.hpp"
#include "ShortestPath.hpp"
#include "Utils.hpp"
#include "libslic3r.h"
#include "PrintConfig.hpp"

#include <algorithm>
#include <cstdlib>
#include <math.h>
#include <string_view>

#include <boost/algorithm/string.hpp>
#include <boost/algorithm/string/find.hpp>
#include <boost/foreach.hpp>
#include <boost/filesystem.hpp>
#include <boost/log/trivial.hpp>
#include <boost/beast/core/detail/base64.hpp>

#include <boost/nowide/iostream.hpp>
#include <boost/nowide/cstdio.hpp>
#include <boost/nowide/cstdlib.hpp>

#include "SVG.hpp"

#include <tbb/parallel_for.h>

#include <Shiny/Shiny.h>

#include "miniz_extension.hpp"

using namespace std::literals::string_view_literals;

#if 0
// Enable debugging and asserts, even in the release build.
#define DEBUG
#define _DEBUG
#undef NDEBUG
#endif

#include <assert.h>

namespace Slic3r {

    //! macro used to mark string used at localization,
    //! return same string
#define L(s) (s)
#define _(s) Slic3r::I18N::translate(s)

// Only add a newline in case the current G-code does not end with a newline.
    static inline void check_add_eol(std::string& gcode)
    {
        if (!gcode.empty() && gcode.back() != '\n')
            gcode += '\n';
    }
    

    // Return true if tch_prefix is found in custom_gcode
    static bool custom_gcode_changes_tool(const std::string& custom_gcode, const std::string& tch_prefix, unsigned next_extruder)
    {
    bool ok = false;
    size_t from_pos = 0;
    size_t pos = 0;
    while ((pos = custom_gcode.find(tch_prefix, from_pos)) != std::string::npos) {
            if (pos + 1 == custom_gcode.size())
            break;
            from_pos = pos + 1;
        // only whitespace is allowed before the command
        while (--pos < custom_gcode.size() && custom_gcode[pos] != '\n') {
                if (!std::isspace(custom_gcode[pos]))
                goto NEXT;
        }
        {
            // we should also check that the extruder changes to what was expected
            std::istringstream ss(custom_gcode.substr(from_pos, std::string::npos));
            unsigned num = 0;
            if (ss >> num)
                ok = (num == next_extruder);
        }
        NEXT:;
    }
    return ok;
    }

    void AvoidCrossingPerimeters::init_external_mp(const Print& print)
    {
	m_external_mp = Slic3r::make_unique<MotionPlanner>(union_ex(this->collect_contours_all_layers(print.objects())));
    }

    // Plan a travel move while minimizing the number of perimeter crossings.
    // point is in unscaled coordinates, in the coordinate system of the current active object
    // (set by gcodegen.set_origin()).
    Polyline AvoidCrossingPerimeters::travel_to(const GCode& gcodegen, const Point& point)
    {
    // If use_external, then perform the path planning in the world coordinate system (correcting for the gcodegen offset).
    // Otherwise perform the path planning in the coordinate system of the active object.
    bool  use_external  = this->use_external_mp || this->use_external_mp_once;
    Point scaled_origin = use_external ? Point::new_scale(gcodegen.origin()(0), gcodegen.origin()(1)) : Point(0, 0);
    Polyline result = (use_external ? m_external_mp.get() : m_layer_mp.get())->
        shortest_path(gcodegen.last_pos() + scaled_origin, point + scaled_origin);
    if (use_external)
            result.translate(-scaled_origin);
    return result;
    }

    // Collect outer contours of all objects over all layers.
    // Discard objects only containing thin walls (offset would fail on an empty polygon).
    // Used by avoid crossing perimeters feature.
    Polygons AvoidCrossingPerimeters::collect_contours_all_layers(const PrintObjectPtrs& objects)
    {
    Polygons islands;
        for (const PrintObject* object : objects) {
        // Reducing all the object slices into the Z projection in a logarithimc fashion.
        // First reduce to half the number of layers.
        std::vector<Polygons> polygons_per_layer((object->layers().size() + 1) / 2);
         tbb::parallel_for(tbb::blocked_range<size_t>(0, object->layers().size() / 2),
                [&object, &polygons_per_layer](const tbb::blocked_range<size_t>& range) {
                    for (size_t i = range.begin(); i < range.end(); ++i) {
                     const Layer* layer1 = object->layers()[i * 2];
                     const Layer* layer2 = object->layers()[i * 2 + 1];
                     Polygons polys;
                     polys.reserve(layer1->lslices.size() + layer2->lslices.size());
                        for (const ExPolygon& expoly : layer1->lslices)
                        //FIXME no holes?
                        polys.emplace_back(expoly.contour);
                        for (const ExPolygon& expoly : layer2->lslices)
                        //FIXME no holes?
                        polys.emplace_back(expoly.contour);
                     polygons_per_layer[i] = union_(polys);
                 }
             });
         if (object->layers().size() & 1) {
                const Layer* layer = object->layers().back();
            Polygons polys;
            polys.reserve(layer->lslices.size());
                for (const ExPolygon& expoly : layer->lslices)
                //FIXME no holes?
                polys.emplace_back(expoly.contour);
             polygons_per_layer.back() = union_(polys);
         }
         // Now reduce down to a single layer.
         size_t cnt = polygons_per_layer.size();
         while (cnt > 1) {
             tbb::parallel_for(tbb::blocked_range<size_t>(0, cnt / 2),
                    [&polygons_per_layer](const tbb::blocked_range<size_t>& range) {
                        for (size_t i = range.begin(); i < range.end(); ++i) {
<<<<<<< HEAD
                         Polygons polys;
                         polys.reserve(polygons_per_layer[i * 2].size() + polygons_per_layer[i * 2 + 1].size());
                         polygons_append(polys, polygons_per_layer[i * 2]);
                         polygons_append(polys, polygons_per_layer[i * 2 + 1]);
                         polygons_per_layer[i * 2] = union_(polys);
                     }
                 });
                for (size_t i = 0; i < cnt / 2; ++i)
                 polygons_per_layer[i] = std::move(polygons_per_layer[i * 2]);
             if (cnt & 1)
                 polygons_per_layer[cnt / 2] = std::move(polygons_per_layer[cnt - 1]);
             cnt = (cnt + 1) / 2;
         }
         // And collect copies of the objects.
=======
                            Polygons polys;
                            polys.reserve(polygons_per_layer[i * 2].size() + polygons_per_layer[i * 2 + 1].size());
                            polygons_append(polys, polygons_per_layer[i * 2]);
                            polygons_append(polys, polygons_per_layer[i * 2 + 1]);
                            polygons_per_layer[i * 2] = union_(polys);
                        }
                    });
                for (size_t i = 1; i < cnt / 2; ++i)
                    polygons_per_layer[i] = std::move(polygons_per_layer[i * 2]);
                if (cnt & 1)
                    polygons_per_layer[cnt / 2] = std::move(polygons_per_layer[cnt - 1]);
                cnt = (cnt + 1) / 2;
            }
            // And collect copies of the objects.
>>>>>>> bb79966d
            for (const PrintInstance& instance : object->instances()) {
            // All the layers were reduced to the 1st item of polygons_per_layer.
             size_t i = islands.size();
             polygons_append(islands, polygons_per_layer.front());
                for (; i < islands.size(); ++i)
                islands[i].translate(instance.shift);
        }
    }
    return islands;
    }


    std::string OozePrevention::pre_toolchange(GCode& gcodegen)
    {
    std::string gcode;

    // move to the nearest standby point
    if (!this->standby_points.empty()) {
        // get current position in print coordinates
        Vec3d writer_pos = gcodegen.writer().get_position();
        Point pos = Point::new_scale(writer_pos(0), writer_pos(1));

        // find standby point
        Point standby_point;
        pos.nearest_point(this->standby_points, &standby_point);

        /*  We don't call gcodegen.travel_to() because we don't need retraction (it was already
            triggered by the caller) nor avoid_crossing_perimeters and also because the coordinates
            of the destination point must not be transformed by origin nor current extruder offset.  */
            gcode += gcodegen.writer().travel_to_xy(unscale(standby_point),
            "move to standby position");
    }

    if (gcodegen.config().standby_temperature_delta.value != 0 && gcodegen.writer().tool_is_extruder()) {
        // we assume that heating is always slower than cooling, so no need to block
        gcode += gcodegen.writer().set_temperature
            (this->_get_temp(gcodegen) + gcodegen.config().standby_temperature_delta.value, false, gcodegen.writer().tool()->id());
    }

    return gcode;
    }

    std::string OozePrevention::post_toolchange(GCode& gcodegen)
    {
    return (gcodegen.config().standby_temperature_delta.value != 0 && gcodegen.writer().tool_is_extruder()) ?
        gcodegen.writer().set_temperature(this->_get_temp(gcodegen), true, gcodegen.writer().tool()->id()) :
        std::string();
    }

    int
        OozePrevention::_get_temp(GCode& gcodegen)
    {
    if (gcodegen.writer().tool_is_extruder())
        return (gcodegen.layer() != NULL && gcodegen.layer()->id() == 0)
            ? gcodegen.config().first_layer_temperature.get_at(gcodegen.writer().tool()->id())
            : gcodegen.config().temperature.get_at(gcodegen.writer().tool()->id());
    else
        return 0;
    }

    std::string Wipe::wipe(GCode& gcodegen, bool toolchange)
    {
    std::string gcode;

    /*  Reduce feedrate a bit; travel speed is often too high to move on existing material.
        Too fast = ripping of existing material; too slow = short wipe path, thus more blob.  */
    double wipe_speed = gcodegen.writer().config.travel_speed.value * 0.8;

    // get the retraction length
    double length = gcodegen.writer().tool()->retract_length();
    if (toolchange) {
        length = gcodegen.writer().tool()->retract_length_toolchange();
    } else if (gcodegen.writer().config_region && gcodegen.writer().config_region->print_retract_length.value >= 0) {
        length = gcodegen.writer().config_region->print_retract_length.value;
    }
    // Shorten the retraction length by the amount already retracted before wipe.
    length *= (1. - gcodegen.writer().tool()->retract_before_wipe());

    if (length > 0 && gcodegen.writer().tool()->retract_speed() > 0) {
        /*  Calculate how long we need to travel in order to consume the required
            amount of retraction. In other words, how far do we move in XY at wipe_speed
            for the time needed to consume retract_length at retract_speed?  */
        double wipe_dist = scale_(length / gcodegen.writer().tool()->retract_speed() * wipe_speed);

        /*  Take the stored wipe path and replace first point with the current actual position
            (they might be different, for example, in case of loop clipping).  */
        Polyline wipe_path;
        wipe_path.append(gcodegen.last_pos());
        wipe_path.append(
            this->path.points.begin() + 1,
            this->path.points.end()
        );

        wipe_path.clip_end(wipe_path.length() - wipe_dist);

        // subdivide the retraction in segments
            if (!wipe_path.empty()) {
                for (const Line& line : wipe_path.lines()) {
                double segment_length = line.length();
                /*  Reduce retraction length a bit to avoid effective retraction speed to be greater than the configured one
                    due to rounding (TODO: test and/or better math for this)  */
                double dE = length * (segment_length / wipe_dist) * 0.95;
                //FIXME one shall not generate the unnecessary G1 Fxxx commands, here wipe_speed is a constant inside this cycle.
                // Is it here for the cooling markers? Or should it be outside of the cycle?
                    gcode += gcodegen.writer().set_speed(wipe_speed * 60, "", gcodegen.enable_cooling_markers() ? ";_WIPE" : "");
                gcode += gcodegen.writer().extrude_to_xy(
                    gcodegen.point_to_gcode(line.b),
                    -dE,
                    "wipe and retract"
                );
            }
			gcodegen.set_last_pos(wipe_path.points.back());
        }

        // prevent wiping again on same path
        this->reset_path();
    }

    return gcode;
    }

//if first layer, ask for a bigger lift for travel to object, to be on the safe side
static inline void set_extra_lift(const Layer& layer, const Print& print, GCodeWriter & writer, int extruder_id) {
    //if first layer, ask for a bigger lift for travel to object, to be on the safe side
    if (layer.id() == 0 && print.config().retract_lift.get_at(extruder_id) != 0) {
        //get biggest first layer height and set extra lift for first travel, to be safe.
        double extra_lift_value = 0;
        for (const PrintObject* obj : print.objects())
            extra_lift_value = std::max(extra_lift_value, obj->config().first_layer_height.get_abs_value(print.config().nozzle_diameter.get_at(0)));
        writer.set_extra_lift(extra_lift_value * 2);
    }
}

    static inline Point wipe_tower_point_to_object_point(GCode &gcodegen, const Vec2f &wipe_tower_pt)
    {
        return Point(scale_(wipe_tower_pt.x() - gcodegen.origin()(0)), scale_(wipe_tower_pt.y() - gcodegen.origin()(1)));
    }

    std::string WipeTowerIntegration::append_tcr(GCode& gcodegen, const WipeTower::ToolChangeResult& tcr, int new_extruder_id, double z) const
    {
    if (new_extruder_id != -1 && new_extruder_id != tcr.new_tool)
            throw Slic3r::InvalidArgument("Error: WipeTowerIntegration::append_tcr was asked to do a toolchange it didn't expect.");

    std::string gcode;

    // Toolchangeresult.gcode assumes the wipe tower corner is at the origin (except for priming lines)
    // We want to rotate and shift all extrusions (gcode postprocessing) and starting and ending position
        float alpha = m_wipe_tower_rotation / 180.f * float(M_PI);

        auto transform_wt_pt = [&alpha, this](const Vec2f& pt) -> Vec2f {
            Vec2f out = Eigen::Rotation2Df(alpha) * pt;
            out += m_wipe_tower_pos;
            return out;
        };

    Vec2f start_pos = tcr.start_pos;
    Vec2f end_pos = tcr.end_pos;
        if (! tcr.priming) {
            start_pos = transform_wt_pt(start_pos);
            end_pos = transform_wt_pt(end_pos);
    }

    Vec2f wipe_tower_offset = tcr.priming ? Vec2f::Zero() : m_wipe_tower_pos;
    float wipe_tower_rotation = tcr.priming ? 0.f : alpha;

    std::string tcr_rotated_gcode = post_process_wipe_tower_moves(tcr, wipe_tower_offset, wipe_tower_rotation);

        if (! tcr.priming) {
        // Move over the wipe tower.
        // Retract for a tool change, using the toolchange retract value and setting the priming extra length.
        gcode += gcodegen.retract(true);
        gcodegen.m_avoid_crossing_perimeters.use_external_mp_once = true;
        gcode += gcodegen.travel_to(
            wipe_tower_point_to_object_point(gcodegen, start_pos),
            erMixed,
            "Travel to a Wipe Tower");
        gcode += gcodegen.unretract();
    }

    double current_z = gcodegen.writer().get_position().z();
    if (z == -1.) // in case no specific z was provided, print at current_z pos
        z = current_z;
    if (! is_approx(z, current_z)) {
        gcode += gcodegen.writer().retract();
        gcode += gcodegen.writer().travel_to_z(z, "Travel down to the last wipe tower layer.");
        gcode += gcodegen.writer().unretract();
    }


    // Process the end filament gcode.
    std::string end_filament_gcode_str;
    if (gcodegen.writer().tool() != nullptr && gcodegen.writer().tool_is_extruder()) {
        // Process the custom end_filament_gcode in case of single_extruder_multi_material.
        unsigned int        old_extruder_id     = gcodegen.writer().tool()->id();
        const std::string& end_filament_gcode  = gcodegen.config().end_filament_gcode.get_at(old_extruder_id);
        if (gcodegen.writer().tool() != nullptr && ! end_filament_gcode.empty()) {
            DynamicConfig config;
            int previous_extruder_id = gcodegen.writer().tool() ? (int)gcodegen.writer().tool()->id() : -1;
            config.set_key_value("previous_extruder", new ConfigOptionInt(previous_extruder_id));
            config.set_key_value("next_extruder", new ConfigOptionInt((int)new_extruder_id));
            config.set_key_value("layer_num", new ConfigOptionInt(gcodegen.m_layer_index));
            config.set_key_value("layer_z", new ConfigOptionFloat(tcr.print_z));
            end_filament_gcode_str = gcodegen.placeholder_parser_process("end_filament_gcode", end_filament_gcode, old_extruder_id, &config);
            check_add_eol(end_filament_gcode_str);
        }
    }

    // Process the custom toolchange_gcode. If it is empty, provide a simple Tn command to change the filament.
    // Otherwise, leave control to the user completely.
    std::string toolchange_gcode_str;
        const std::string& toolchange_gcode = gcodegen.config().toolchange_gcode.value;
        if (! toolchange_gcode.empty()) {
            DynamicConfig config;
            int previous_extruder_id = gcodegen.writer().tool() ? (int)gcodegen.writer().tool()->id() : -1;
            config.set_key_value("previous_extruder", new ConfigOptionInt(previous_extruder_id));
            config.set_key_value("next_extruder",     new ConfigOptionInt((int)new_extruder_id));
            config.set_key_value("layer_num",         new ConfigOptionInt(gcodegen.m_layer_index));
            config.set_key_value("layer_z",           new ConfigOptionFloat(tcr.print_z));
            toolchange_gcode_str = gcodegen.placeholder_parser_process("toolchange_gcode", toolchange_gcode, new_extruder_id, &config);
            check_add_eol(toolchange_gcode_str);
        }

        std::string toolchange_command;
        if (tcr.priming || (new_extruder_id >= 0 && gcodegen.writer().need_toolchange(new_extruder_id)))
            toolchange_command = gcodegen.writer().toolchange(new_extruder_id);
        if (!custom_gcode_changes_tool(toolchange_gcode_str, gcodegen.writer().toolchange_prefix(), new_extruder_id))
            toolchange_gcode_str += toolchange_command;
        else {
            // We have informed the m_writer about the current extruder_id, we can ignore the generated G-code.
        }

    gcodegen.placeholder_parser().set("current_extruder", new_extruder_id);

    // Process the start filament gcode.
    std::string start_filament_gcode_str;
        const std::string& start_filament_gcode = gcodegen.config().start_filament_gcode.get_at(new_extruder_id);
        if (!start_filament_gcode.empty()) {
        // Process the start_filament_gcode for the active filament only.
        DynamicConfig config;
        config.set_key_value("filament_extruder_id", new ConfigOptionInt(new_extruder_id));
        config.set_key_value("previous_extruder", new ConfigOptionInt(gcodegen.writer().tool() ? (int)gcodegen.writer().tool()->id() : -1));
        config.set_key_value("next_extruder", new ConfigOptionInt(new_extruder_id));
        config.set_key_value("layer_num", new ConfigOptionInt(0));
        config.set_key_value("layer_z", new ConfigOptionFloat(z));
        start_filament_gcode_str = gcodegen.placeholder_parser_process("start_filament_gcode", start_filament_gcode, new_extruder_id, &config);
        check_add_eol(start_filament_gcode_str);
    }

    // Insert the end filament, toolchange, and start filament gcode into the generated gcode.
    DynamicConfig config;
    config.set_key_value("end_filament_gcode",   new ConfigOptionString(end_filament_gcode_str));
    config.set_key_value("toolchange_gcode",     new ConfigOptionString(toolchange_gcode_str));
    config.set_key_value("start_filament_gcode", new ConfigOptionString(start_filament_gcode_str));
    std::string tcr_gcode, tcr_escaped_gcode = gcodegen.placeholder_parser_process("tcr_rotated_gcode", tcr_rotated_gcode, new_extruder_id, &config);
    unescape_string_cstyle(tcr_escaped_gcode, tcr_gcode);
    gcode += tcr_gcode;
    check_add_eol(toolchange_gcode_str);

    if (gcodegen.writer().tool() && gcodegen.m_config.filament_enable_toolchange_part_fan.values[gcodegen.writer().tool()->id()]) {
        //if the fan may ahve been changed silently by the wipetower, recover it.
        gcode += gcodegen.m_writer.set_fan(gcodegen.m_writer.get_fan(), true);
    }

    // A phony move to the end position at the wipe tower.
    gcodegen.writer().travel_to_xy(end_pos.cast<double>());
    gcodegen.set_last_pos(wipe_tower_point_to_object_point(gcodegen, end_pos));
        if (!is_approx(z, current_z)) {
        gcode += gcodegen.writer().retract();
        gcode += gcodegen.writer().travel_to_z(current_z, "Travel back up to the topmost object layer.");
        gcode += gcodegen.writer().unretract();
    } else {
        // Prepare a future wipe.
            gcodegen.m_wipe.reset_path();
            for (const Vec2f& wipe_pt : tcr.wipe_path)
                gcodegen.m_wipe.path.points.emplace_back(wipe_tower_point_to_object_point(gcodegen, transform_wt_pt(wipe_pt)));
        }

    // Let the planner know we are traveling between objects.
    gcodegen.m_avoid_crossing_perimeters.use_external_mp_once = true;
    return gcode;
    }

    // This function postprocesses gcode_original, rotates and moves all G1 extrusions and returns resulting gcode
    // Starting position has to be supplied explicitely (otherwise it would fail in case first G1 command only contained one coordinate)
    std::string WipeTowerIntegration::post_process_wipe_tower_moves(const WipeTower::ToolChangeResult& tcr, const Vec2f& translation, float angle) const
    {
    Vec2f extruder_offset = m_extruder_offsets[tcr.initial_tool].cast<float>();

    std::istringstream gcode_str(tcr.gcode);
    std::string gcode_out;
    std::string line;
    Vec2f pos = tcr.start_pos;
    Vec2f transformed_pos = pos;
    Vec2f old_pos(-1000.1f, -1000.1f);

    while (gcode_str) {
        std::getline(gcode_str, line);  // we read the gcode line by line

        // All G1 commands should be translated and rotated. X and Y coords are
        // only pushed to the output when they differ from last time.
        // WT generator can override this by appending the never_skip_tag
        if (line.find("G1 ") == 0) {
            bool never_skip = false;
                auto it = line.find(WipeTower::never_skip_tag());
            if (it != std::string::npos) {
                // remove the tag and remember we saw it
                never_skip = true;
                    line.erase(it, it + WipeTower::never_skip_tag().size());
            }
            std::ostringstream line_out;
            std::istringstream line_str(line);
            line_str >> std::noskipws;  // don't skip whitespace
            char ch = 0;
            while (line_str >> ch) {
                    if (ch == 'X' || ch == 'Y')
                    line_str >> (ch == 'X' ? pos.x() : pos.y());
                else
                        line_out << ch;
            }

            transformed_pos = Eigen::Rotation2Df(angle) * pos + translation;

            if (transformed_pos != old_pos || never_skip) {
                line = line_out.str();
                std::ostringstream oss;
                oss << std::fixed << std::setprecision(3) << "G1 ";
                if (transformed_pos.x() != old_pos.x() || never_skip)
                    oss << " X" << transformed_pos.x() - extruder_offset.x();
                if (transformed_pos.y() != old_pos.y() || never_skip)
                    oss << " Y" << transformed_pos.y() - extruder_offset.y();
                oss << " ";
                line.replace(line.find("G1 "), 3, oss.str());
                old_pos = transformed_pos;
            }
        }

        gcode_out += line + "\n";

        // If this was a toolchange command, we should change current extruder offset
        if (line == "[toolchange_gcode]") {
            extruder_offset = m_extruder_offsets[tcr.new_tool].cast<float>();

            // If the extruder offset changed, add an extra move so everything is continuous
            if (extruder_offset != m_extruder_offsets[tcr.initial_tool].cast<float>()) {
                std::ostringstream oss;
                oss << std::fixed << std::setprecision(3)
                    << "G1 X" << transformed_pos.x() - extruder_offset.x()
                    << " Y"   << transformed_pos.y() - extruder_offset.y()
                    << "\n";
                gcode_out += oss.str();
            }
        }
    }
    return gcode_out;
    }


    std::string WipeTowerIntegration::prime(GCode& gcodegen)
    {
    std::string gcode;

    for (const WipeTower::ToolChangeResult& tcr : m_priming) {
            if (! tcr.extrusions.empty())
            gcode += append_tcr(gcodegen, tcr, tcr.new_tool);
    }

    return gcode;
    }

    std::string WipeTowerIntegration::tool_change(GCode& gcodegen, int extruder_id, bool finish_layer)
    {
    std::string gcode;
    assert(m_layer_idx >= 0);
        if (!m_brim_done || gcodegen.writer().need_toolchange(extruder_id) || finish_layer) {
		if (m_layer_idx < (int)m_tool_changes.size()) {
                if (!(size_t(m_tool_change_idx) < m_tool_changes[m_layer_idx].size()))
                    throw Slic3r::RuntimeError("Wipe tower generation failed, possibly due to empty first layer.");


            // Calculate where the wipe tower layer will be printed. -1 means that print z will not change,
            // resulting in a wipe tower with sparse layers.
            double wipe_tower_z = -1;
            bool ignore_sparse = false;
            if (gcodegen.config().wipe_tower_no_sparse_layers.value) {
                wipe_tower_z = m_last_wipe_tower_print_z;
                ignore_sparse = (m_brim_done && m_tool_changes[m_layer_idx].size() == 1 && m_tool_changes[m_layer_idx].front().initial_tool == m_tool_changes[m_layer_idx].front().new_tool);
                    if (m_tool_change_idx == 0 && !ignore_sparse)
                       wipe_tower_z = m_last_wipe_tower_print_z + m_tool_changes[m_layer_idx].front().layer_height;
                }

                if (!ignore_sparse) {
                gcode += append_tcr(gcodegen, m_tool_changes[m_layer_idx][m_tool_change_idx++], extruder_id, wipe_tower_z);
                m_last_wipe_tower_print_z = wipe_tower_z;
            }
		}
        m_brim_done = true;
    }
    return gcode;
    }

    // Print is finished. Now it remains to unload the filament safely with ramming over the wipe tower.
    std::string WipeTowerIntegration::finalize(GCode& gcodegen)
    {
        std::string gcode;
        if (std::abs(gcodegen.writer().get_position()(2) - m_final_purge.print_z) > EPSILON)
            gcode += gcodegen.change_layer(m_final_purge.print_z);
        gcode += append_tcr(gcodegen, m_final_purge, -1);
        return gcode;
    }

#if ENABLE_GCODE_VIEWER
    const std::vector<std::string> ColorPrintColors::Colors = { "#C0392B", "#E67E22", "#F1C40F", "#27AE60", "#1ABC9C", "#2980B9", "#9B59B6" };
#endif // ENABLE_GCODE_VIEWER

#define EXTRUDER_CONFIG(OPT) m_config.OPT.get_at(m_writer.extruder()->id())
#define EXTRUDER_CONFIG_WITH_DEFAULT(OPT,DEF) (m_writer.tool_is_extruder()?m_config.OPT.get_at(m_writer.tool()->id()):DEF)
#define BOOL_EXTRUDER_CONFIG(OPT) m_writer.tool_is_extruder() && m_config.OPT.get_at(m_writer.tool()->id())

// Collect pairs of object_layer + support_layer sorted by print_z.
// object_layer & support_layer are considered to be on the same print_z, if they are not further than EPSILON.
std::vector<GCode::LayerToPrint> GCode::collect_layers_to_print(const PrintObject& object)
{
    std::vector<GCode::LayerToPrint> layers_to_print;
    layers_to_print.reserve(object.layers().size() + object.support_layers().size());

    // Calculate a minimum support layer height as a minimum over all extruders, but not smaller than 10um.
    // This is the same logic as in support generator.
    //FIXME should we use the printing extruders instead?
    double gap_over_supports = object.config().support_material_contact_distance_top;
    // FIXME should we test object.config().support_material_synchronize_layers ? IN prusa code, the support layers are synchronized with object layers iff soluble supports.
    assert(!object.config().support_material || gap_over_supports != 0. || object.config().support_material_synchronize_layers);
    if (gap_over_supports != 0.) {
        gap_over_supports = std::max(0., gap_over_supports);
        // Not a soluble support,
        double support_layer_height_min = 1000000.;
        for (auto lh : object.print()->config().min_layer_height.values)
            support_layer_height_min = std::min(support_layer_height_min, std::max(0.01, lh));
        gap_over_supports += support_layer_height_min;
    }

    // Pair the object layers with the support layers by z.
    size_t idx_object_layer  = 0;
    size_t idx_support_layer = 0;
    const LayerToPrint* last_extrusion_layer = nullptr;
    while (idx_object_layer < object.layers().size() || idx_support_layer < object.support_layers().size()) {
        LayerToPrint layer_to_print;
        layer_to_print.object_layer = (idx_object_layer < object.layers().size()) ? object.layers()[idx_object_layer++] : nullptr;
        layer_to_print.support_layer = (idx_support_layer < object.support_layers().size()) ? object.support_layers()[idx_support_layer++] : nullptr;
        if (layer_to_print.object_layer && layer_to_print.support_layer) {
            if (layer_to_print.object_layer->print_z < layer_to_print.support_layer->print_z - EPSILON) {
                layer_to_print.support_layer = nullptr;
                --idx_support_layer;
            }
            else if (layer_to_print.support_layer->print_z < layer_to_print.object_layer->print_z - EPSILON) {
                layer_to_print.object_layer = nullptr;
                --idx_object_layer;
            }
        }

        layers_to_print.emplace_back(layer_to_print);

        bool has_extrusions = (layer_to_print.object_layer && layer_to_print.object_layer->has_extrusions())
            || (layer_to_print.support_layer && layer_to_print.support_layer->has_extrusions());

        // Check that there are extrusions on the very first layer.
        if (layers_to_print.size() == 1u) {
            if (!has_extrusions)
                throw Slic3r::SlicingError(_(L("There is an object with no extrusions on the first layer.")));
        }

        // In case there are extrusions on this layer, check there is a layer to lay it on.
        if ((layer_to_print.object_layer && layer_to_print.object_layer->has_extrusions())
            // Allow empty support layers, as the support generator may produce no extrusions for non-empty support regions.
         || (layer_to_print.support_layer /* && layer_to_print.support_layer->has_extrusions() */)) {
            double support_contact_z = (last_extrusion_layer && last_extrusion_layer->support_layer)
                                       ? gap_over_supports
                                       : 0.;
            double maximal_print_z = (last_extrusion_layer ? last_extrusion_layer->print_z() : 0.)
                                    + layer_to_print.layer()->height
                                    + support_contact_z;
            // Negative support_contact_z is not taken into account, it can result in false positives in cases
            // where previous layer has object extrusions too (https://github.com/prusa3d/PrusaSlicer/issues/2752)

            if (has_extrusions && !object.print()->config().allow_empty_layers && layer_to_print.print_z() > maximal_print_z + 2. * EPSILON) {
                const_cast<Print*>(object.print())->active_step_add_warning(PrintStateBase::WarningLevel::CRITICAL,
                    _(L("Empty layers detected, the output would not be printable.")) + "\n\n" +
                    _(L("Object name")) + ": " + object.model_object()->name + "\n" + _(L("Print z")) + ": " +
                    std::to_string(layers_to_print.back().print_z()) + "\n\n" + _(L("This is "
                    "usually caused by negligibly small extrusions or by a faulty model. Try to repair "
                    "the model or change its orientation on the bed.")));
            }

            // Remember last layer with extrusions.
            if (has_extrusions)
            last_extrusion_layer = &layers_to_print.back();
    }
    }

    return layers_to_print;
}

// Prepare for non-sequential printing of multiple objects: Support resp. object layers with nearly identical print_z
// will be printed for  all objects at once.
// Return a list of <print_z, per object LayerToPrint> items.
std::vector<std::pair<coordf_t, std::vector<GCode::LayerToPrint>>> GCode::collect_layers_to_print(const Print& print)
{
    struct OrderingItem {
        coordf_t    print_z;
        size_t      object_idx;
        size_t      layer_idx;
    };

    std::vector<std::vector<LayerToPrint>>  per_object(print.objects().size(), std::vector<LayerToPrint>());
    std::vector<OrderingItem>               ordering;
    for (size_t i = 0; i < print.objects().size(); ++i) {
        per_object[i] = collect_layers_to_print(*print.objects()[i]);
        OrderingItem ordering_item;
        ordering_item.object_idx = i;
        ordering.reserve(ordering.size() + per_object[i].size());
        const LayerToPrint& front = per_object[i].front();
        for (const LayerToPrint& ltp : per_object[i]) {
            ordering_item.print_z   = ltp.print_z();
            ordering_item.layer_idx = &ltp - &front;
            ordering.emplace_back(ordering_item);
        }
    }

    std::sort(ordering.begin(), ordering.end(), [](const OrderingItem& oi1, const OrderingItem& oi2) { return oi1.print_z < oi2.print_z; });

    std::vector<std::pair<coordf_t, std::vector<LayerToPrint>>> layers_to_print;

    // Merge numerically very close Z values.
    for (size_t i = 0; i < ordering.size();) {
        // Find the last layer with roughly the same print_z.
        size_t j = i + 1;
        coordf_t zmax = ordering[i].print_z + EPSILON;
        for (; j < ordering.size() && ordering[j].print_z <= zmax; ++j);
        // Merge into layers_to_print.
        std::pair<coordf_t, std::vector<LayerToPrint>> merged;
        // Assign an average print_z to the set of layers with nearly equal print_z.
        merged.first = 0.5 * (ordering[i].print_z + ordering[j - 1].print_z);
        merged.second.assign(print.objects().size(), LayerToPrint());
        for (; i < j; ++ i) {
            const OrderingItem& oi = ordering[i];
            assert(merged.second[oi.object_idx].layer() == nullptr);
            merged.second[oi.object_idx] = std::move(per_object[oi.object_idx][oi.layer_idx]);
        }
        layers_to_print.emplace_back(std::move(merged));
    }

    return layers_to_print;
}

#if ENABLE_GCODE_VIEWER
// free functions called by GCode::do_export()
namespace DoExport {
    static void update_print_estimated_times_stats(const GCodeProcessor& processor, PrintStatistics& print_statistics)
    {
        const GCodeProcessor::Result& result = processor.get_result();
        print_statistics.estimated_normal_print_time = get_time_dhms(result.time_statistics.modes[static_cast<size_t>(PrintEstimatedTimeStatistics::ETimeMode::Normal)].time);
        print_statistics.estimated_silent_print_time = processor.is_stealth_time_estimator_enabled() ?
            get_time_dhms(result.time_statistics.modes[static_cast<size_t>(PrintEstimatedTimeStatistics::ETimeMode::Stealth)].time) : "N/A";
    }
} // namespace DoExport

void GCode::do_export(Print* print, const char* path, GCodeProcessor::Result* result, ThumbnailsGeneratorCallback thumbnail_cb)
#else
void GCode::do_export(Print* print, const char* path, GCodePreviewData* preview_data, ThumbnailsGeneratorCallback thumbnail_cb)
#endif // ENABLE_GCODE_VIEWER
{
    PROFILE_CLEAR();

    // Does the file exist? If so, we hope that it is still valid.
    if (print->is_step_done(psGCodeExport) && boost::filesystem::exists(boost::filesystem::path(path)))
        return;

	print->set_started(psGCodeExport);

    BOOST_LOG_TRIVIAL(info) << "Exporting G-code..." << log_memory_info();

    // Remove the old g-code if it exists.
    boost::nowide::remove(path);

    std::string path_tmp(path);
    path_tmp += ".tmp";

    FILE *file = boost::nowide::fopen(path_tmp.c_str(), "wb");
    if (file == nullptr)
        throw Slic3r::RuntimeError(std::string("G-code export to ") + path + " failed.\nCannot open the file for writing.\n");

#if !ENABLE_GCODE_VIEWER
    m_enable_analyzer = preview_data != nullptr;
#endif // !ENABLE_GCODE_VIEWER

    try {
        m_placeholder_parser_failed_templates.clear();
        this->_do_export(*print, file, thumbnail_cb);
        fflush(file);
        if (ferror(file)) {
            fclose(file);
            boost::nowide::remove(path_tmp.c_str());
            throw Slic3r::RuntimeError(std::string("G-code export to ") + path + " failed\nIs the disk full?\n");
        }
    } catch (std::exception & /* ex */) {
        // Rethrow on any exception. std::runtime_exception and CanceledException are expected to be thrown.
        // Close and remove the file.
        fclose(file);
        boost::nowide::remove(path_tmp.c_str());
        throw;
    }
    fclose(file);

    if (! m_placeholder_parser_failed_templates.empty()) {
        // G-code export proceeded, but some of the PlaceholderParser substitutions failed.
        std::string msg = std::string("G-code export to ") + path + " failed due to invalid custom G-code sections:\n\n";
        for (const std::string &name : m_placeholder_parser_failed_templates)
            msg += std::string("\t") + name + "\n";
        msg += "\nPlease inspect the file ";
        msg += path_tmp + " for error messages enclosed between\n";
        msg += "        !!!!! Failed to process the custom G-code template ...\n";
        msg += "and\n";
        msg += "        !!!!! End of an error report for the custom G-code template ...\n";
        throw Slic3r::RuntimeError(msg);
    }

#if ENABLE_GCODE_VIEWER
    BOOST_LOG_TRIVIAL(debug) << "Start processing gcode, " << log_memory_info();
    m_processor.process_file(path_tmp, [print]() { print->throw_if_canceled(); });
    DoExport::update_print_estimated_times_stats(m_processor, print->m_print_statistics);
    if (result != nullptr)
        *result = std::move(m_processor.extract_result());
    BOOST_LOG_TRIVIAL(debug) << "Finished processing gcode, " << log_memory_info();
#else
    GCodeTimeEstimator::PostProcessData normal_data = m_normal_time_estimator.get_post_process_data();
    GCodeTimeEstimator::PostProcessData silent_data = m_silent_time_estimator.get_post_process_data();

    bool remaining_times_enabled = print->config().remaining_times.value;

    BOOST_LOG_TRIVIAL(debug) << "Time estimator post processing" << log_memory_info();
    GCodeTimeEstimator::post_process(path_tmp, 60.0f, remaining_times_enabled ? &normal_data : nullptr, 
        (remaining_times_enabled && m_silent_time_estimator_enabled) ? &silent_data : nullptr);

    // starts analyzer calculations
    if (m_enable_analyzer) {
        BOOST_LOG_TRIVIAL(debug) << "Preparing G-code preview data" << log_memory_info();
        m_analyzer.calc_gcode_preview_data(*preview_data, m_normal_time_estimator, [print]() { print->throw_if_canceled(); });
        m_analyzer.reset();
    }

    if (remaining_times_enabled)
    {
        m_normal_time_estimator.reset();
        if (m_silent_time_estimator_enabled)
            m_silent_time_estimator.reset();
    }


#endif // ENABLE_GCODE_VIEWER    if (rename_file(path_tmp, path))
        throw Slic3r::RuntimeError(
            std::string("Failed to rename the output G-code file from ") + path_tmp + " to " + path + '\n' +
            "Is " + path_tmp + " locked?" + '\n');

    BOOST_LOG_TRIVIAL(info) << "Exporting G-code finished" << log_memory_info();
	print->set_done(psGCodeExport);

    // Write the profiler measurements to file
    PROFILE_UPDATE();
    PROFILE_OUTPUT(debug_out_path("gcode-export-profile.txt").c_str());
}

// free functions called by GCode::_do_export()
namespace DoExport {
#if !ENABLE_GCODE_VIEWER
	static void init_time_estimators(const PrintConfig &config, GCodeTimeEstimator &normal_time_estimator, GCodeTimeEstimator &silent_time_estimator, bool &silent_time_estimator_enabled)
	{
	    // resets time estimators
	    normal_time_estimator.reset();
	    normal_time_estimator.set_dialect(config.gcode_flavor);
	    normal_time_estimator.set_extrusion_axis(config.get_extrusion_axis()[0]);
	    silent_time_estimator_enabled = (config.gcode_flavor == gcfMarlin) && config.silent_mode;

	    // Until we have a UI support for the other firmwares than the Marlin, use the hardcoded default values
	    // and let the user to enter the G-code limits into the start G-code.
	    // If the following block is enabled for other firmwares than the Marlin, then the function
	    // this->print_machine_envelope(file, print);
	    // shall be adjusted as well to produce a G-code block compatible with the particular firmware flavor.
<<<<<<< HEAD
        // supermerill: done
	    if (true) {
	    	if (config.machine_limits_type.value != MachineLimitsUsage::Ignore) {
	        normal_time_estimator.set_max_acceleration((float)config.machine_max_acceleration_extruding.values[0]);
	        normal_time_estimator.set_retract_acceleration((float)config.machine_max_acceleration_retracting.values[0]);
            normal_time_estimator.set_max_travel_acceleration((float)config.machine_max_acceleration_travel.values[0]);
	        normal_time_estimator.set_minimum_feedrate((float)config.machine_min_extruding_rate.values[0]);
	        normal_time_estimator.set_minimum_travel_feedrate((float)config.machine_min_travel_rate.values[0]);
	        normal_time_estimator.set_axis_max_acceleration(GCodeTimeEstimator::X, (float)config.machine_max_acceleration_x.values[0]);
	        normal_time_estimator.set_axis_max_acceleration(GCodeTimeEstimator::Y, (float)config.machine_max_acceleration_y.values[0]);
	        normal_time_estimator.set_axis_max_acceleration(GCodeTimeEstimator::Z, (float)config.machine_max_acceleration_z.values[0]);
	        normal_time_estimator.set_axis_max_acceleration(GCodeTimeEstimator::E, (float)config.machine_max_acceleration_e.values[0]);
	        normal_time_estimator.set_axis_max_feedrate(GCodeTimeEstimator::X, (float)config.machine_max_feedrate_x.values[0]);
	        normal_time_estimator.set_axis_max_feedrate(GCodeTimeEstimator::Y, (float)config.machine_max_feedrate_y.values[0]);
	        normal_time_estimator.set_axis_max_feedrate(GCodeTimeEstimator::Z, (float)config.machine_max_feedrate_z.values[0]);
	        normal_time_estimator.set_axis_max_feedrate(GCodeTimeEstimator::E, (float)config.machine_max_feedrate_e.values[0]);
	        normal_time_estimator.set_axis_max_jerk(GCodeTimeEstimator::X, (float)config.machine_max_jerk_x.values[0]);
	        normal_time_estimator.set_axis_max_jerk(GCodeTimeEstimator::Y, (float)config.machine_max_jerk_y.values[0]);
	        normal_time_estimator.set_axis_max_jerk(GCodeTimeEstimator::Z, (float)config.machine_max_jerk_z.values[0]);
	        normal_time_estimator.set_axis_max_jerk(GCodeTimeEstimator::E, (float)config.machine_max_jerk_e.values[0]);
=======
	    if (config.gcode_flavor.value == gcfMarlin) {
            if (config.machine_limits_usage.value != MachineLimitsUsage::Ignore) {
		        normal_time_estimator.set_max_acceleration((float)config.machine_max_acceleration_extruding.values[0]);
		        normal_time_estimator.set_retract_acceleration((float)config.machine_max_acceleration_retracting.values[0]);
		        normal_time_estimator.set_minimum_feedrate((float)config.machine_min_extruding_rate.values[0]);
		        normal_time_estimator.set_minimum_travel_feedrate((float)config.machine_min_travel_rate.values[0]);
		        normal_time_estimator.set_axis_max_acceleration(GCodeTimeEstimator::X, (float)config.machine_max_acceleration_x.values[0]);
		        normal_time_estimator.set_axis_max_acceleration(GCodeTimeEstimator::Y, (float)config.machine_max_acceleration_y.values[0]);
		        normal_time_estimator.set_axis_max_acceleration(GCodeTimeEstimator::Z, (float)config.machine_max_acceleration_z.values[0]);
		        normal_time_estimator.set_axis_max_acceleration(GCodeTimeEstimator::E, (float)config.machine_max_acceleration_e.values[0]);
		        normal_time_estimator.set_axis_max_feedrate(GCodeTimeEstimator::X, (float)config.machine_max_feedrate_x.values[0]);
		        normal_time_estimator.set_axis_max_feedrate(GCodeTimeEstimator::Y, (float)config.machine_max_feedrate_y.values[0]);
		        normal_time_estimator.set_axis_max_feedrate(GCodeTimeEstimator::Z, (float)config.machine_max_feedrate_z.values[0]);
		        normal_time_estimator.set_axis_max_feedrate(GCodeTimeEstimator::E, (float)config.machine_max_feedrate_e.values[0]);
		        normal_time_estimator.set_axis_max_jerk(GCodeTimeEstimator::X, (float)config.machine_max_jerk_x.values[0]);
		        normal_time_estimator.set_axis_max_jerk(GCodeTimeEstimator::Y, (float)config.machine_max_jerk_y.values[0]);
		        normal_time_estimator.set_axis_max_jerk(GCodeTimeEstimator::Z, (float)config.machine_max_jerk_z.values[0]);
		        normal_time_estimator.set_axis_max_jerk(GCodeTimeEstimator::E, (float)config.machine_max_jerk_e.values[0]);
>>>>>>> bb79966d
		    }
 
	        if (silent_time_estimator_enabled)
	        {
	            silent_time_estimator.reset();
	            silent_time_estimator.set_dialect(config.gcode_flavor);
	            silent_time_estimator.set_extrusion_axis(config.get_extrusion_axis()[0]);

<<<<<<< HEAD
		    	if (config.machine_limits_type.value != MachineLimitsUsage::Ignore) {
	            /* "Stealth mode" values can be just a copy of "normal mode" values
	            * (when they aren't input for a printer preset).
	            * Thus, use back value from values, instead of second one, which could be absent
	            */
	            silent_time_estimator.set_max_acceleration((float)config.machine_max_acceleration_extruding.values.back());
	            silent_time_estimator.set_retract_acceleration((float)config.machine_max_acceleration_retracting.values.back());
	            silent_time_estimator.set_minimum_feedrate((float)config.machine_min_extruding_rate.values.back());
	            silent_time_estimator.set_minimum_travel_feedrate((float)config.machine_min_travel_rate.values.back());
	            silent_time_estimator.set_axis_max_acceleration(GCodeTimeEstimator::X, (float)config.machine_max_acceleration_x.values.back());
	            silent_time_estimator.set_axis_max_acceleration(GCodeTimeEstimator::Y, (float)config.machine_max_acceleration_y.values.back());
	            silent_time_estimator.set_axis_max_acceleration(GCodeTimeEstimator::Z, (float)config.machine_max_acceleration_z.values.back());
	            silent_time_estimator.set_axis_max_acceleration(GCodeTimeEstimator::E, (float)config.machine_max_acceleration_e.values.back());
	            silent_time_estimator.set_axis_max_feedrate(GCodeTimeEstimator::X, (float)config.machine_max_feedrate_x.values.back());
	            silent_time_estimator.set_axis_max_feedrate(GCodeTimeEstimator::Y, (float)config.machine_max_feedrate_y.values.back());
	            silent_time_estimator.set_axis_max_feedrate(GCodeTimeEstimator::Z, (float)config.machine_max_feedrate_z.values.back());
	            silent_time_estimator.set_axis_max_feedrate(GCodeTimeEstimator::E, (float)config.machine_max_feedrate_e.values.back());
	            silent_time_estimator.set_axis_max_jerk(GCodeTimeEstimator::X, (float)config.machine_max_jerk_x.values.back());
	            silent_time_estimator.set_axis_max_jerk(GCodeTimeEstimator::Y, (float)config.machine_max_jerk_y.values.back());
	            silent_time_estimator.set_axis_max_jerk(GCodeTimeEstimator::Z, (float)config.machine_max_jerk_z.values.back());
	            silent_time_estimator.set_axis_max_jerk(GCodeTimeEstimator::E, (float)config.machine_max_jerk_e.values.back());
=======
                if (config.machine_limits_usage.value != MachineLimitsUsage::Ignore) {
		            /* "Stealth mode" values can be just a copy of "normal mode" values
		            * (when they aren't input for a printer preset).
		            * Thus, use back value from values, instead of second one, which could be absent
		            */
		            silent_time_estimator.set_max_acceleration((float)config.machine_max_acceleration_extruding.values.back());
		            silent_time_estimator.set_retract_acceleration((float)config.machine_max_acceleration_retracting.values.back());
		            silent_time_estimator.set_minimum_feedrate((float)config.machine_min_extruding_rate.values.back());
		            silent_time_estimator.set_minimum_travel_feedrate((float)config.machine_min_travel_rate.values.back());
		            silent_time_estimator.set_axis_max_acceleration(GCodeTimeEstimator::X, (float)config.machine_max_acceleration_x.values.back());
		            silent_time_estimator.set_axis_max_acceleration(GCodeTimeEstimator::Y, (float)config.machine_max_acceleration_y.values.back());
		            silent_time_estimator.set_axis_max_acceleration(GCodeTimeEstimator::Z, (float)config.machine_max_acceleration_z.values.back());
		            silent_time_estimator.set_axis_max_acceleration(GCodeTimeEstimator::E, (float)config.machine_max_acceleration_e.values.back());
		            silent_time_estimator.set_axis_max_feedrate(GCodeTimeEstimator::X, (float)config.machine_max_feedrate_x.values.back());
		            silent_time_estimator.set_axis_max_feedrate(GCodeTimeEstimator::Y, (float)config.machine_max_feedrate_y.values.back());
		            silent_time_estimator.set_axis_max_feedrate(GCodeTimeEstimator::Z, (float)config.machine_max_feedrate_z.values.back());
		            silent_time_estimator.set_axis_max_feedrate(GCodeTimeEstimator::E, (float)config.machine_max_feedrate_e.values.back());
		            silent_time_estimator.set_axis_max_jerk(GCodeTimeEstimator::X, (float)config.machine_max_jerk_x.values.back());
		            silent_time_estimator.set_axis_max_jerk(GCodeTimeEstimator::Y, (float)config.machine_max_jerk_y.values.back());
		            silent_time_estimator.set_axis_max_jerk(GCodeTimeEstimator::Z, (float)config.machine_max_jerk_z.values.back());
		            silent_time_estimator.set_axis_max_jerk(GCodeTimeEstimator::E, (float)config.machine_max_jerk_e.values.back());
>>>>>>> bb79966d
		        }

	            if (config.single_extruder_multi_material) {
	                // As of now the fields are shown at the UI dialog in the same combo box as the ramming values, so they
	                // are considered to be active for the single extruder multi-material printers only.
	                silent_time_estimator.set_filament_load_times(config.filament_load_time.values);
	                silent_time_estimator.set_filament_unload_times(config.filament_unload_time.values);
	            }
	        }
	    }
	    // Filament load / unload times are not specific to a firmware flavor. Let anybody use it if they find it useful.
	    if (config.single_extruder_multi_material) {
	        // As of now the fields are shown at the UI dialog in the same combo box as the ramming values, so they
	        // are considered to be active for the single extruder multi-material printers only.
	        normal_time_estimator.set_filament_load_times(config.filament_load_time.values);
	        normal_time_estimator.set_filament_unload_times(config.filament_unload_time.values);
	    }
	}
#endif // !ENABLE_GCODE_VIEWER

#if ENABLE_GCODE_VIEWER
    static void init_gcode_processor(const PrintConfig& config, GCodeProcessor& processor, bool& silent_time_estimator_enabled)
    {
        silent_time_estimator_enabled = (config.gcode_flavor == gcfMarlin) && config.silent_mode;
        processor.reset();
        processor.apply_config(config);
        processor.enable_stealth_time_estimator(silent_time_estimator_enabled);
    }
#else
	static void init_gcode_analyzer(const PrintConfig &config, GCodeAnalyzer &analyzer)
	{
	    // resets analyzer
	    analyzer.reset();

	    // send extruder offset data to analyzer
	    GCodeAnalyzer::ExtruderOffsetsMap extruder_offsets;
	    unsigned int num_extruders = static_cast<unsigned int>(config.nozzle_diameter.values.size());
        for (unsigned int extruder_id = 0; extruder_id < num_extruders; ++extruder_id)
        {
            Vec2d offset = config.extruder_offset.get_at(extruder_id);
            if (!offset.isApprox(Vec2d::Zero()))
                extruder_offsets[extruder_id] = offset;
        }
	    analyzer.set_extruder_offsets(extruder_offsets);

	    // tell analyzer about the extrusion axis
	    analyzer.set_extrusion_axis(config.get_extrusion_axis()[0]);

	    // send extruders count to analyzer to allow it to detect invalid extruder idxs
	    analyzer.set_extruders_count(num_extruders);

	    // tell analyzer about the gcode flavor
	    analyzer.set_gcode_flavor(config.gcode_flavor);
	}
#endif // ENABLE_GCODE_VIEWER

	static double autospeed_volumetric_limit(const Print &print)
	{
	    // get the minimum cross-section used in the print
	    std::vector<double> mm3_per_mm;
	    for (auto object : print.objects()) {
	        for (size_t region_id = 0; region_id < object->region_volumes.size(); ++ region_id) {
	            const PrintRegion* region = print.regions()[region_id];
	            for (auto layer : object->layers()) {
	                const LayerRegion* layerm = layer->regions()[region_id];
	                if (region->config().get_abs_value("perimeter_speed") == 0 ||
	                    region->config().get_abs_value("small_perimeter_speed") == 0 ||
	                    region->config().get_abs_value("external_perimeter_speed") == 0 ||
	                    region->config().get_abs_value("bridge_speed") == 0)
	                    mm3_per_mm.push_back(layerm->perimeters.min_mm3_per_mm());
	                if (region->config().get_abs_value("infill_speed") == 0 ||
	                    region->config().get_abs_value("solid_infill_speed") == 0 ||
	                    region->config().get_abs_value("top_solid_infill_speed") == 0 ||
	                    region->config().get_abs_value("bridge_speed") == 0)
	                    mm3_per_mm.push_back(layerm->fills.min_mm3_per_mm());
	            }
	        }
	        if (object->config().get_abs_value("support_material_speed") == 0 ||
	            object->config().get_abs_value("support_material_interface_speed") == 0)
	            for (auto layer : object->support_layers())
	                mm3_per_mm.push_back(layer->support_fills.min_mm3_per_mm());
	    }
	    // filter out 0-width segments
	    mm3_per_mm.erase(std::remove_if(mm3_per_mm.begin(), mm3_per_mm.end(), [](double v) { return v < 0.000001; }), mm3_per_mm.end());
	    double volumetric_speed = 0.;
	    if (! mm3_per_mm.empty()) {
	        // In order to honor max_print_speed we need to find a target volumetric
	        // speed that we can use throughout the print. So we define this target 
	        // volumetric speed as the volumetric speed produced by printing the 
	        // smallest cross-section at the maximum speed: any larger cross-section
	        // will need slower feedrates.
	        volumetric_speed = *std::min_element(mm3_per_mm.begin(), mm3_per_mm.end()) * print.config().max_print_speed.value;
	        // limit such volumetric speed with max_volumetric_speed if set
	        if (print.config().max_volumetric_speed.value > 0)
	            volumetric_speed = std::min(volumetric_speed, print.config().max_volumetric_speed.value);
	    }
	    return volumetric_speed;
	}


	static void init_ooze_prevention(const Print &print, OozePrevention &ooze_prevention)
	{
	    // Calculate wiping points if needed
	    if (print.config().ooze_prevention.value && ! print.config().single_extruder_multi_material) {
	        Points skirt_points;
	        for (const ExtrusionEntity *ee : print.skirt().entities)
	            for (const ExtrusionPath &path : dynamic_cast<const ExtrusionLoop*>(ee)->paths)
	                append(skirt_points, path.polyline.points);
	        if (! skirt_points.empty()) {
	            Polygon outer_skirt = Slic3r::Geometry::convex_hull(skirt_points);
	            Polygons skirts;
	            for (unsigned int extruder_id : print.extruders()) {
	                const Vec2d &extruder_offset = print.config().extruder_offset.get_at(extruder_id);
	                Polygon s(outer_skirt);
	                s.translate(Point::new_scale(-extruder_offset(0), -extruder_offset(1)));
	                skirts.emplace_back(std::move(s));
	            }
	            ooze_prevention.enable = true;
	            ooze_prevention.standby_points = offset(Slic3r::Geometry::convex_hull(skirts), float(scale_(3.))).front().equally_spaced_points(float(scale_(10.)));
	#if 0
	                require "Slic3r/SVG.pm";
	                Slic3r::SVG::output(
	                    "ooze_prevention.svg",
	                    red_polygons    => \@skirts,
	                    polygons        => [$outer_skirt],
	                    points          => $gcodegen->ooze_prevention->standby_points,
	                );
	#endif
	        }
	    }
	}

	template<typename WriteToOutput, typename ThrowIfCanceledCallback>
	static void export_thumbnails_to_file(ThumbnailsGeneratorCallback &thumbnail_cb, const std::vector<Vec2d> &sizes, bool thumbnails_with_bed, WriteToOutput output, ThrowIfCanceledCallback throw_if_canceled)
	{
	    // Write thumbnails using base64 encoding
	    if (thumbnail_cb != nullptr)
	    {
            std::vector<Vec2d> good_sizes;
            for (const Vec2d &size : sizes)
                if (size.x() > 0 && size.y() > 0)
                    good_sizes.push_back(size);

	        const size_t max_row_length = 78;
	        ThumbnailsList thumbnails;
	        thumbnail_cb(thumbnails, good_sizes, true, true, thumbnails_with_bed, true);
	        for (const ThumbnailData& data : thumbnails)
	        {
	            if (data.is_valid())
	            {
	                size_t png_size = 0;
	                void* png_data = tdefl_write_image_to_png_file_in_memory_ex((const void*)data.pixels.data(), data.width, data.height, 4, &png_size, MZ_DEFAULT_LEVEL, 1);
	                if (png_data != nullptr)
	                {
	                    std::string encoded;
	                    encoded.resize(boost::beast::detail::base64::encoded_size(png_size));
	                    encoded.resize(boost::beast::detail::base64::encode((void*)&encoded[0], (const void*)png_data, png_size));

	                    output((boost::format("\n;\n; thumbnail begin %dx%d %d\n") % data.width % data.height % encoded.size()).str().c_str());

	                    unsigned int row_count = 0;
	                    while (encoded.size() > max_row_length)
	                    {
	                        output((boost::format("; %s\n") % encoded.substr(0, max_row_length)).str().c_str());
	                        encoded = encoded.substr(max_row_length);
	                        ++row_count;
	                    }

	                    if (encoded.size() > 0)
	                    	output((boost::format("; %s\n") % encoded).str().c_str());

	                    output("; thumbnail end\n;\n");

	                    mz_free(png_data);
	                }
	            }
	            throw_if_canceled();
	        }
	    }
	}

	// Fill in print_statistics and return formatted string containing filament statistics to be inserted into G-code comment section.
	static std::string update_print_stats_and_format_filament_stats(
#if !ENABLE_GCODE_VIEWER
	    const GCodeTimeEstimator    &normal_time_estimator,
	    const GCodeTimeEstimator    &silent_time_estimator,
	    const bool                   silent_time_estimator_enabled,
#endif // !ENABLE_GCODE_VIEWER
	    const bool                   has_wipe_tower,
	    const WipeTowerData         &wipe_tower_data,
	    const std::vector<Extruder> &extruders,
		PrintStatistics 		    &print_statistics)
	{
		std::string filament_stats_string_out;

	    print_statistics.clear();
#if !ENABLE_GCODE_VIEWER
	    print_statistics.estimated_normal_print_time = normal_time_estimator.get_time_dhm/*s*/();
	    print_statistics.estimated_silent_print_time = silent_time_estimator_enabled ? silent_time_estimator.get_time_dhm/*s*/() : "N/A";
	    print_statistics.estimated_normal_custom_gcode_print_times = normal_time_estimator.get_custom_gcode_times();
	    if (silent_time_estimator_enabled)
	        print_statistics.estimated_silent_custom_gcode_print_times = silent_time_estimator.get_custom_gcode_times();
#endif // !ENABLE_GCODE_VIEWER
	    print_statistics.total_toolchanges = std::max(0, wipe_tower_data.number_of_toolchanges);
	    if (! extruders.empty()) {
	        std::pair<std::string, unsigned int> out_filament_used_mm ("; filament used [mm] = ", 0);
	        std::pair<std::string, unsigned int> out_filament_used_cm3("; filament used [cm3] = ", 0);
	        std::pair<std::string, unsigned int> out_filament_used_g  ("; filament used [g] = ", 0);
	        std::pair<std::string, unsigned int> out_filament_cost    ("; filament cost = ", 0);
	        for (const Extruder &extruder : extruders) {
	            double used_filament   = extruder.used_filament() + (has_wipe_tower ? wipe_tower_data.used_filament[extruder.id()] : 0.f);
	            double extruded_volume = extruder.extruded_volume() + (has_wipe_tower ? wipe_tower_data.used_filament[extruder.id()] * 2.4052f : 0.f); // assumes 1.75mm filament diameter
	            double filament_weight = extruded_volume * extruder.filament_density() * 0.001;
	            double filament_cost   = filament_weight * extruder.filament_cost()    * 0.001;
	            auto append = [&extruder, &extruders](std::pair<std::string, unsigned int> &dst, const char *tmpl, double value) {
	                while (dst.second < extruder.id()) {
	                    // Fill in the non-printing extruders with zeros.
	                    dst.first += (dst.second > 0) ? ", 0" : "0";
	                    ++ dst.second;
	                }
	                if (dst.second > 0)
	                    dst.first += ", ";
	                char buf[64];
					sprintf(buf, tmpl, value);
	                dst.first += buf;
	                ++ dst.second;
	            };
	            print_statistics.filament_stats.insert(std::pair<size_t, float>{extruder.id(), (float)used_filament});
	            append(out_filament_used_mm,  "%.1lf", used_filament);
	            append(out_filament_used_cm3, "%.1lf", extruded_volume * 0.001);
	            if (filament_weight > 0.) {
	                print_statistics.total_weight = print_statistics.total_weight + filament_weight;
	                append(out_filament_used_g, "%.1lf", filament_weight);
	                if (filament_cost > 0.) {
	                    print_statistics.total_cost = print_statistics.total_cost + filament_cost;
	                    append(out_filament_cost, "%.1lf", filament_cost);
	                }
	            }
	            print_statistics.total_used_filament += used_filament;
	            print_statistics.total_extruded_volume += extruded_volume;
	            print_statistics.total_wipe_tower_filament += has_wipe_tower ? used_filament - extruder.used_filament() : 0.;
	            print_statistics.total_wipe_tower_cost += has_wipe_tower ? (extruded_volume - extruder.extruded_volume())* extruder.filament_density() * 0.001 * extruder.filament_cost() * 0.001 : 0.;
	        }
	        filament_stats_string_out += out_filament_used_mm.first;
            filament_stats_string_out += "\n" + out_filament_used_cm3.first;
			if (out_filament_used_g.second)
                filament_stats_string_out += "\n" + out_filament_used_g.first;
			if (out_filament_cost.second)
                filament_stats_string_out += "\n" + out_filament_cost.first;
	    }
	    return filament_stats_string_out;
	}
}

// Sort the PrintObjects by their increasing Z, likely useful for avoiding colisions on Deltas during sequential prints.
static inline std::vector<const PrintInstance*> sort_object_instances_by_max_z(const Print& print)
{
    std::vector<const PrintObject*> objects(print.objects().begin(), print.objects().end());
    std::sort(objects.begin(), objects.end(), [](const PrintObject* po1, const PrintObject* po2) { return po1->height() < po2->height(); });
    std::vector<const PrintInstance*> instances;
    instances.reserve(objects.size());
    for (const PrintObject* object : objects)
        for (size_t i = 0; i < object->instances().size(); ++i)
            instances.emplace_back(&object->instances()[i]);
    return instances;
}

// Sort the PrintObjects by their increasing Y, likely useful for avoiding colisions on printer with a x-bar during sequential prints.
static inline std::vector<const PrintInstance*> sort_object_instances_by_max_y(const Print& print)
{
    std::vector<const PrintObject*> objects(print.objects().begin(), print.objects().end());
    std::sort(objects.begin(), objects.end(), [](const PrintObject* po1, const PrintObject* po2) { return po1->height() < po2->height(); });
    std::vector<const PrintInstance*> instances;
    instances.reserve(objects.size());
    std::map<const PrintInstance*, coord_t> map_min_y;
    for (const PrintObject* object : objects) {
        for (size_t i = 0; i < object->instances().size(); ++i) {
            instances.emplace_back(&object->instances()[i]);
            // Calculate the convex hull of a printable object. 
            Polygon poly = object->model_object()->convex_hull_2d(
                Geometry::assemble_transform(Vec3d::Zero(),
                    object->instances()[i].model_instance->get_rotation(), 
                    object->instances()[i].model_instance->get_scaling_factor(), 
                    object->instances()[i].model_instance->get_mirror()));
            poly.translate(object->instances()[i].shift - object->center_offset());
            coord_t min_y = poly.first_point().y();
            for (const Point& point : poly.points)
                if (point.y() < min_y)
                    min_y = point.y();
            map_min_y[instances.back()] = min_y;
        }
    }
    std::sort(instances.begin(), instances.end(), [&map_min_y](const PrintInstance* po1, const PrintInstance* po2) { return map_min_y[po1] < map_min_y[po2]; });
    return instances;
}

// Produce a vector of PrintObjects in the order of their respective ModelObjects in print.model().
std::vector<const PrintInstance*> sort_object_instances_by_model_order(const Print& print)
{
    // Build up map from ModelInstance* to PrintInstance*
    std::vector<std::pair<const ModelInstance*, const PrintInstance*>> model_instance_to_print_instance;
    model_instance_to_print_instance.reserve(print.num_object_instances());
    for (const PrintObject *print_object : print.objects())
        for (const PrintInstance &print_instance : print_object->instances())
            model_instance_to_print_instance.emplace_back(print_instance.model_instance, &print_instance);
    std::sort(model_instance_to_print_instance.begin(), model_instance_to_print_instance.end(), [](auto &l, auto &r) { return l.first < r.first; });

    std::vector<const PrintInstance*> instances;
    instances.reserve(model_instance_to_print_instance.size());
    for (const ModelObject *model_object : print.model().objects)
        for (const ModelInstance *model_instance : model_object->instances) {
            auto it = std::lower_bound(model_instance_to_print_instance.begin(), model_instance_to_print_instance.end(), std::make_pair(model_instance, nullptr), [](auto &l, auto &r) { return l.first < r.first; });
            if (it != model_instance_to_print_instance.end() && it->first == model_instance)
                instances.emplace_back(it->second);
        }
    return instances;
}

// set standby temp for extruders
// Parse the custom G-code, try to find T, and add it if not present
static void init_multiextruders(FILE *file, Print &print, GCodeWriter & writer,  ToolOrdering &tool_ordering, const std::string &custom_gcode )
{

    //set standby temp for reprap
    if (std::set<uint8_t>{gcfRepRap}.count(print.config().gcode_flavor.value) > 0) {
        for (uint16_t tool_id : tool_ordering.all_extruders()) {
            fprintf(file, "G10 P%d R%d S%d ; sets the standby temperature\n",
                tool_id,
                int(print.config().filament_toolchange_temp.get_at(tool_id)),
                int(print.config().temperature.get_at(tool_id)));
        }
    }
}


void GCode::_do_export(Print& print, FILE* file, ThumbnailsGeneratorCallback thumbnail_cb)
{
    PROFILE_FUNC();

#if ENABLE_GCODE_VIEWER
    // modifies m_silent_time_estimator_enabled
    DoExport::init_gcode_processor(print.config(), m_processor, m_silent_time_estimator_enabled);
#else
    DoExport::init_time_estimators(print.config(),
    	// modifies the following:
    	m_normal_time_estimator, m_silent_time_estimator, m_silent_time_estimator_enabled);
    DoExport::init_gcode_analyzer(print.config(), m_analyzer);
#endif // ENABLE_GCODE_VIEWER

    // resets analyzer's tracking data
#if ENABLE_GCODE_VIEWER
    m_last_height = 0.0f;
    m_last_layer_z = 0.0f;
#if ENABLE_GCODE_VIEWER_DATA_CHECKING
    m_last_mm3_per_mm = 0.0;
    m_last_width = 0.0f;
#endif // ENABLE_GCODE_VIEWER_DATA_CHECKING
#else
    m_last_mm3_per_mm = GCodeAnalyzer::Default_mm3_per_mm;
    m_last_width = GCodeAnalyzer::Default_Width;
    m_last_height = GCodeAnalyzer::Default_Height;

#endif // ENABLE_GCODE_VIEWER    print.m_print_statistics.color_extruderid_to_used_filament.clear();
    print.m_print_statistics.color_extruderid_to_used_weight.clear();

    // How many times will be change_layer() called?
    // change_layer() in turn increments the progress bar status.
    m_layer_count = 0;
    if (print.config().complete_objects.value) {
        // Add each of the object's layers separately.
        for (auto object : print.objects()) {
            std::vector<coordf_t> zs;
            zs.reserve(object->layers().size() + object->support_layers().size());
            for (auto layer : object->layers())
                zs.push_back(layer->print_z);
            for (auto layer : object->support_layers())
                zs.push_back(layer->print_z);
            std::sort(zs.begin(), zs.end());
            m_layer_count += (unsigned int)(object->instances().size() * (std::unique(zs.begin(), zs.end()) - zs.begin()));
        }
    } else {
        // Print all objects with the same print_z together.
        std::vector<coordf_t> zs;
        for (auto object : print.objects()) {
            zs.reserve(zs.size() + object->layers().size() + object->support_layers().size());
            for (auto layer : object->layers())
                zs.push_back(layer->print_z);
            for (auto layer : object->support_layers())
                zs.push_back(layer->print_z);
        }
        std::sort(zs.begin(), zs.end());
        m_layer_count = (unsigned int)(std::unique(zs.begin(), zs.end()) - zs.begin());
    }
    print.throw_if_canceled();

    m_enable_cooling_markers = true;
    this->apply_print_config(print.config());

    m_volumetric_speed = DoExport::autospeed_volumetric_limit(print);
    print.throw_if_canceled();

    m_cooling_buffer = make_unique<CoolingBuffer>(*this);
    if (print.config().spiral_vase.value)
        m_spiral_vase = make_unique<SpiralVase>(print.config());
#ifdef HAS_PRESSURE_EQUALIZER
    if (print.config().max_volumetric_extrusion_rate_slope_positive.value > 0 ||
        print.config().max_volumetric_extrusion_rate_slope_negative.value > 0)
        m_pressure_equalizer = make_unique<PressureEqualizer>(&print.config());
    m_enable_extrusion_role_markers = (bool)m_pressure_equalizer;
#else /* HAS_PRESSURE_EQUALIZER */
    m_enable_extrusion_role_markers = false;
#endif /* HAS_PRESSURE_EQUALIZER */

    // Write information on the generator.
    _write_format(file, "; %s\n\n", Slic3r::header_slic3r_generated().c_str());


    const ConfigOptionBool *thumbnails_with_bed = print.full_print_config().option<ConfigOptionBool>("thumbnails_with_bed");
    DoExport::export_thumbnails_to_file(thumbnail_cb, 
        print.full_print_config().option<ConfigOptionPoints>("thumbnails")->values,
        thumbnails_with_bed==nullptr? false:thumbnails_with_bed->value,
        [this, file](const char* sz) { this->_write(file, sz); }, 
        [&print]() { print.throw_if_canceled(); });

    // Write notes (content of the Print Settings tab -> Notes)
    {
        std::list<std::string> lines;
        boost::split(lines, print.config().notes.value, boost::is_any_of("\n"), boost::token_compress_off);
        for (auto line : lines) {
            // Remove the trailing '\r' from the '\r\n' sequence.
            if (! line.empty() && line.back() == '\r')
                line.pop_back();
            _write_format(file, "; %s\n", line.c_str());
        }
        if (! lines.empty())
            _write(file, "\n");
    }
    print.throw_if_canceled();

    // Write some terse information on the slicing parameters.
    const PrintObject *first_object         = print.objects().front();
    const double       layer_height         = first_object->config().layer_height.value;
    const double       first_layer_height   = first_object->config().first_layer_height.get_abs_value(m_config.nozzle_diameter.empty()?0.:m_config.nozzle_diameter.get_at(0));
    for (const PrintRegion* region : print.regions()) {
        _write_format(file, "; external perimeters extrusion width = %.2fmm\n", region->flow(frExternalPerimeter, layer_height, false, false, -1., *first_object).width);
        _write_format(file, "; perimeters extrusion width = %.2fmm\n",          region->flow(frPerimeter,         layer_height, false, false, -1., *first_object).width);
        _write_format(file, "; infill extrusion width = %.2fmm\n",              region->flow(frInfill,            layer_height, false, false, -1., *first_object).width);
        _write_format(file, "; solid infill extrusion width = %.2fmm\n",        region->flow(frSolidInfill,       layer_height, false, false, -1., *first_object).width);
        _write_format(file, "; top infill extrusion width = %.2fmm\n",          region->flow(frTopSolidInfill,    layer_height, false, false, -1., *first_object).width);
        if (print.has_support_material())
            _write_format(file, "; support material extrusion width = %.2fmm\n", support_material_flow(first_object).width);
        if (print.config().first_layer_extrusion_width.value > 0)
            _write_format(file, "; first layer extrusion width = %.2fmm\n",   region->flow(frPerimeter, first_layer_height, false, true, -1., *first_object).width);
        _write_format(file, "\n");
    }
    BoundingBoxf3 global_bounding_box;
    for (PrintObject *print_object : print.objects()) {
        this->m_ordered_objects.push_back(print_object);
        unsigned int copy_id = 0;
        for (const PrintInstance &print_instance : print_object->instances()) {
            std::string object_name = print_object->model_object()->name;
            size_t pos_dot = object_name.find(".", 0);
            if (pos_dot != std::string::npos && pos_dot > 0)
                object_name = object_name.substr(0, pos_dot);
            //get bounding box for the instance
            BoundingBoxf3 raw_bbox = print_object->model_object()->raw_mesh_bounding_box();
            BoundingBoxf3 m_bounding_box = print_instance.model_instance->transform_bounding_box(raw_bbox);
            if (global_bounding_box.size().norm() == 0) {
                global_bounding_box = m_bounding_box;
            } else {
                global_bounding_box.merge(m_bounding_box);
            }
            if (this->config().gcode_label_objects) {
                _write_format(file, "; object:{\"name\":\"%s\",\"id\":\"%s id:%d copy %d\",\"object_center\":[%f,%f,%f],\"boundingbox_center\":[%f,%f,%f],\"boundingbox_size\":[%f,%f,%f]}\n",
                    object_name.c_str(), print_object->model_object()->name.c_str(), this->m_ordered_objects.size() - 1, copy_id,
                    m_bounding_box.center().x(), m_bounding_box.center().y(), 0.,
                    m_bounding_box.center().x(), m_bounding_box.center().y(), m_bounding_box.center().z(),
                    m_bounding_box.size().x(), m_bounding_box.size().y(), m_bounding_box.size().z()
                );
            }
            copy_id++;
        }
    }
    if (this->config().gcode_label_objects) {
        _write_format(file, "; plater:{\"center\":[%f,%f,%f],\"boundingbox_center\":[%f,%f,%f],\"boundingbox_size\":[%f,%f,%f]}\n",
            global_bounding_box.center().x(), global_bounding_box.center().y(), 0.,
            global_bounding_box.center().x(), global_bounding_box.center().y(), global_bounding_box.center().z(),
            global_bounding_box.size().x(), global_bounding_box.size().y(), global_bounding_box.size().z()
        );
    }
    _write_format(file, "\n");

    print.throw_if_canceled();

    // adds tags for time estimators
#if ENABLE_GCODE_VIEWER
    if (print.config().remaining_times.value)
        _writeln(file, GCodeProcessor::First_Line_M73_Placeholder_Tag);
#else
    if (print.config().remaining_times.value) {
        _writeln(file, GCodeTimeEstimator::Normal_First_M73_Output_Placeholder_Tag);
        if (m_silent_time_estimator_enabled)
            _writeln(file, GCodeTimeEstimator::Silent_First_M73_Output_Placeholder_Tag);
    }
#endif // ENABLE_GCODE_VIEWER

    // Prepare the helper object for replacing placeholders in custom G-code and output filename.
    m_placeholder_parser = print.placeholder_parser();
    m_placeholder_parser.update_timestamp();
    print.update_object_placeholders(m_placeholder_parser.config_writable(), ".gcode");

    // Get optimal tool ordering to minimize tool switches of a multi-exruder print.
    // For a print by objects, find the 1st printing object.
    ToolOrdering tool_ordering;
    unsigned int initial_extruder_id = (unsigned int)-1;
    unsigned int final_extruder_id   = (unsigned int)-1;
    bool         has_wipe_tower      = false;
    std::vector<const PrintInstance*> 					print_object_instances_ordering;
    std::vector<const PrintInstance*>::const_iterator 	print_object_instance_sequential_active;
    bool has_milling = false;
    if (!config().milling_diameter.values.empty()) {
        for (const PrintObject* obj : print.objects()) {
            for (const Layer *layer : obj->layers()) {
                for (const LayerRegion *lr : layer->regions()) {
                    if (!lr->milling.empty()) {
                        has_milling = true;
                        break;
                    }
                }
            }
        }
    }
    if (print.config().complete_objects.value) {
        // Order object instances for sequential print.
        if(print.config().complete_objects_sort.value == cosObject)
            print_object_instances_ordering = sort_object_instances_by_model_order(print);
        else if (print.config().complete_objects_sort.value == cosZ)
            print_object_instances_ordering = sort_object_instances_by_max_z(print);
        else if (print.config().complete_objects_sort.value == cosY)
            print_object_instances_ordering = sort_object_instances_by_max_y(print);
        // Find the 1st printing object, find its tool ordering and the initial extruder ID.
        print_object_instance_sequential_active = print_object_instances_ordering.begin();
        for (; print_object_instance_sequential_active != print_object_instances_ordering.end(); ++ print_object_instance_sequential_active) {
            tool_ordering = ToolOrdering(*(*print_object_instance_sequential_active)->print_object, initial_extruder_id);
            if ((initial_extruder_id = tool_ordering.first_extruder()) != static_cast<unsigned int>(-1))
                break;
        }
        // We don't allow switching of extruders per layer by Model::custom_gcode_per_print_z in sequential mode.
        // Use the extruder IDs collected from Regions.
    	this->set_extruders(print.extruders());
        if(has_milling)
            m_writer.set_mills(std::vector<uint16_t>() = { 0 });
    } else {
        // Find tool ordering for all the objects at once, and the initial extruder ID.
        // If the tool ordering has been pre-calculated by Print class for wipe tower already, reuse it.
		tool_ordering = print.tool_ordering();
		tool_ordering.assign_custom_gcodes(print);
        has_wipe_tower = print.has_wipe_tower() && tool_ordering.has_wipe_tower();
        initial_extruder_id = (has_wipe_tower && ! print.config().single_extruder_multi_material_priming) ?
            // The priming towers will be skipped.
            tool_ordering.all_extruders().back() :
            // Don't skip the priming towers.
            tool_ordering.first_extruder();
        // In non-sequential print, the printing extruders may have been modified by the extruder switches stored in Model::custom_gcode_per_print_z.
        // Therefore initialize the printing extruders from there.
    	this->set_extruders(tool_ordering.all_extruders());
        if (has_milling)
            m_writer.set_mills(std::vector<uint16_t>() = { 0 });
        // Order object instances using a nearest neighbor search.
        print_object_instances_ordering = chain_print_object_instances(print);
    }
    if (initial_extruder_id == (unsigned int)-1) {
        // Nothing to print!
        initial_extruder_id = 0;
        final_extruder_id   = 0;
    } else {
        final_extruder_id = tool_ordering.last_extruder();
        assert(final_extruder_id != (unsigned int)-1);
    }
    print.throw_if_canceled();

    m_cooling_buffer->set_current_extruder(initial_extruder_id);
    m_writer.toolchange(initial_extruder_id);

    // Emit machine envelope limits for the Marlin firmware.
    this->print_machine_envelope(file, print);

    // Disable fan.
    if ( print.config().disable_fan_first_layers.get_at(initial_extruder_id)
        && config().gcode_flavor != gcfKlipper)
        _write(file, m_writer.set_fan(0, true));

    // Let the start-up script prime the 1st printing tool.
    m_placeholder_parser.set("initial_tool", initial_extruder_id);
    m_placeholder_parser.set("initial_extruder", initial_extruder_id);
    m_placeholder_parser.set("current_extruder", initial_extruder_id);
    //Set variable for total layer count so it can be used in custom gcode.
    m_placeholder_parser.set("total_layer_count", m_layer_count);
    // Useful for sequential prints.
    m_placeholder_parser.set("current_object_idx", 0);
    // For the start / end G-code to do the priming and final filament pull in case there is no wipe tower provided.
    m_placeholder_parser.set("has_wipe_tower", has_wipe_tower);
    m_placeholder_parser.set("has_single_extruder_multi_material_priming", has_wipe_tower && print.config().single_extruder_multi_material_priming);
    m_placeholder_parser.set("total_toolchanges", std::max(0, print.wipe_tower_data().number_of_toolchanges)); // Check for negative toolchanges (single extruder mode) and set to 0 (no tool change).
    m_placeholder_parser.set("bounding_box", new ConfigOptionFloats({ global_bounding_box.min.x(), global_bounding_box.min.y(), global_bounding_box.max.x(), global_bounding_box.max.y() }));
    {
        BoundingBoxf bbox(print.config().bed_shape.values);
        m_placeholder_parser.set("print_bed_min",  new ConfigOptionFloats({ bbox.min.x(), bbox.min.y() }));
        m_placeholder_parser.set("print_bed_max",  new ConfigOptionFloats({ bbox.max.x(), bbox.max.y() }));
        m_placeholder_parser.set("print_bed_size", new ConfigOptionFloats({ bbox.size().x(), bbox.size().y() }));
    }
    {
        // Convex hull of the 1st layer extrusions, for bed leveling and placing the initial purge line.
        // It encompasses the object extrusions, support extrusions, skirt, brim, wipe tower.
        // It does NOT encompass user extrusions generated by custom G-code,
        // therefore it does NOT encompass the initial purge line.
        // It does NOT encompass MMU/MMU2 starting (wipe) areas.
        auto pts = std::make_unique<ConfigOptionPoints>();
        pts->values.reserve(print.first_layer_convex_hull().size());
        for (const Point &pt : print.first_layer_convex_hull().points)
            pts->values.emplace_back(unscale(pt));
        BoundingBoxf bbox(pts->values);
        m_placeholder_parser.set("first_layer_print_convex_hull", pts.release());
        m_placeholder_parser.set("first_layer_print_min",  new ConfigOptionFloats({ bbox.min.x(), bbox.min.y() }));
        m_placeholder_parser.set("first_layer_print_max",  new ConfigOptionFloats({ bbox.max.x(), bbox.max.y() }));
        m_placeholder_parser.set("first_layer_print_size", new ConfigOptionFloats({ bbox.size().x(), bbox.size().y() }));
    }

    std::string start_gcode = this->placeholder_parser_process("start_gcode", print.config().start_gcode.value, initial_extruder_id);
    // Set bed temperature if the start G-code does not contain any bed temp control G-codes.
    this->_print_first_layer_bed_temperature(file, print, start_gcode, initial_extruder_id, true);

    //init extruders
    init_multiextruders(file, print, m_writer, tool_ordering, start_gcode);

    // Set extruder(s) temperature before and after start G-code.
    this->_print_first_layer_extruder_temperatures(file, print, start_gcode, initial_extruder_id, false);

#if ENABLE_GCODE_VIEWER
    // adds tag for processor
    _write_format(file, ";%s%s\n", GCodeProcessor::Extrusion_Role_Tag.c_str(), ExtrusionEntity::role_to_string(erCustom).c_str());
#else
    if (m_enable_analyzer)
        // adds tag for analyzer
        _write_format(file, ";%s%d\n", GCodeAnalyzer::Extrusion_Role_Tag.c_str(), erCustom);
#endif // ENABLE_GCODE_VIEWER

    // Write the custom start G-code
    _writeln(file, start_gcode);

    // Process filament-specific gcode.
   /* if (has_wipe_tower) {
        // Wipe tower will control the extruder switching, it will call the start_filament_gcode.
    } else {
            DynamicConfig config;
            config.set_key_value("filament_extruder_id", new ConfigOptionInt(int(initial_extruder_id)));
            _writeln(file, this->placeholder_parser_process("start_filament_gcode", print.config().start_filament_gcode.values[initial_extruder_id], initial_extruder_id, &config));
    }
*/
    this->_print_first_layer_extruder_temperatures(file, print, start_gcode, initial_extruder_id, true);
    print.throw_if_canceled();

    // Set other general things.
    _write(file, this->preamble());

    // Initialize a motion planner for object-to-object travel moves.
    m_avoid_crossing_perimeters.reset();
    if (print.config().avoid_crossing_perimeters.value) {
        m_avoid_crossing_perimeters.init_external_mp(print);
        print.throw_if_canceled();
    }

    // Calculate wiping points if needed
    DoExport::init_ooze_prevention(print, m_ooze_prevention);
    print.throw_if_canceled();

    // Collect custom seam data from all objects.
    m_seam_placer.init(print);

    //activate first extruder is multi-extruder and not in start-gcode
    if (m_writer.multiple_extruders) {
        //if not in gcode
        bool find = false;
        if (!start_gcode.empty()) {
            const char *ptr = start_gcode.data();
            while (*ptr != 0) {
                // Skip whitespaces.
                for (; *ptr == ' ' || *ptr == '\t'; ++ptr);
                if (*ptr == 'T') {
                    // TX for most of the firmwares
                    find = true;
                    break;
                } else if (*ptr == 'A' && print.config().gcode_flavor.value == gcfKlipper) {
                    // ACTIVATE_EXTRUDER for klipper (if used)
                    if (std::string::npos != start_gcode.find("ACTIVATE_EXTRUDER", size_t(ptr - start_gcode.data()))) {
                        find = true;
                        break;
                    }
                }
                // Skip the rest of the line.
                for (; *ptr != 0 && *ptr != '\r' && *ptr != '\n'; ++ptr);
                // Skip the end of line indicators.
                for (; *ptr == '\r' || *ptr == '\n'; ++ptr);
            }
        }
        if (!find) {
            // Set initial extruder only after custom start G-code.
            // Ugly hack: Do not set the initial extruder if the extruder is primed using the MMU priming towers at the edge of the print bed.
            if (!(has_wipe_tower && print.config().single_extruder_multi_material_priming)) {
                _write(file, this->set_extruder(initial_extruder_id, 0.));
            } else {
                m_writer.toolchange(initial_extruder_id);
            }
        } else {
            // set writer to the tool as should be set in the start_gcode.
            _write(file, this->set_extruder(initial_extruder_id, 0., true));
        }
    } else {
        // if we are running a single-extruder setup, just set the extruder and "return nothing"
        _write(file, this->set_extruder(initial_extruder_id, 0.));
    }

    // Do all objects for each layer.
    if (print.config().complete_objects.value) {
        size_t finished_objects = 0;
        const PrintObject *prev_object = (*print_object_instance_sequential_active)->print_object;
        for (; print_object_instance_sequential_active != print_object_instances_ordering.end(); ++ print_object_instance_sequential_active) {
            const PrintObject &object = *(*print_object_instance_sequential_active)->print_object;
            if (&object != prev_object || tool_ordering.first_extruder() != final_extruder_id) {
                tool_ordering = ToolOrdering(object, final_extruder_id);
                unsigned int new_extruder_id = tool_ordering.first_extruder();
                if (new_extruder_id == (unsigned int)-1)
                    // Skip this object.
                    continue;
                initial_extruder_id = new_extruder_id;
                final_extruder_id   = tool_ordering.last_extruder();
                assert(final_extruder_id != (unsigned int)-1);
            }
            print.throw_if_canceled();
            this->set_origin(unscale((*print_object_instance_sequential_active)->shift));
            if (finished_objects > 0) {
                // Move to the origin position for the copy we're going to print.
                // This happens before Z goes down to layer 0 again, so that no collision happens hopefully.
                m_enable_cooling_markers = false; // we're not filtering these moves through CoolingBuffer
                m_avoid_crossing_perimeters.use_external_mp_once = true;
                _write(file, this->retract());
                _write(file, this->travel_to(Point(0, 0), erNone, "move to origin position for next object"));
                m_enable_cooling_markers = true;
                // Disable motion planner when traveling to first object point.
                m_avoid_crossing_perimeters.disable_once = true;
                // Ff we are printing the bottom layer of an object, and we have already finished
                // another one, set first layer temperatures. This happens before the Z move
                // is triggered, so machine has more time to reach such temperatures.
                m_placeholder_parser.set("current_object_idx", int(finished_objects));
                std::string between_objects_gcode = this->placeholder_parser_process("between_objects_gcode", print.config().between_objects_gcode.value, initial_extruder_id);
                // Set first layer bed and extruder temperatures, don't wait for it to reach the temperature.
                this->_print_first_layer_bed_temperature(file, print, between_objects_gcode, initial_extruder_id, false);
                this->_print_first_layer_extruder_temperatures(file, print, between_objects_gcode, initial_extruder_id, false);
                _writeln(file, between_objects_gcode);
            }
            // Reset the cooling buffer internal state (the current position, feed rate, accelerations).
            m_cooling_buffer->reset();
            m_cooling_buffer->set_current_extruder(initial_extruder_id);
            // Pair the object layers with the support layers by z, extrude them.
            std::vector<LayerToPrint> layers_to_print = collect_layers_to_print(object);
            for (const LayerToPrint &ltp : layers_to_print) {
                std::vector<LayerToPrint> lrs;
                lrs.emplace_back(std::move(ltp));
                this->process_layer(file, print, print.m_print_statistics, lrs, tool_ordering.tools_for_layer(ltp.print_z()), nullptr, *print_object_instance_sequential_active - object.instances().data());
                print.throw_if_canceled();
            }
#ifdef HAS_PRESSURE_EQUALIZER
            if (m_pressure_equalizer)
                _write(file, m_pressure_equalizer->process("", true));
#endif /* HAS_PRESSURE_EQUALIZER */
            ++ finished_objects;
            // Flag indicating whether the nozzle temperature changes from 1st to 2nd layer were performed.
            // Reset it when starting another object from 1st layer.
            m_second_layer_things_done = false;
            prev_object = &object;
        }
    } else {
        // Sort layers by Z.
        // All extrusion moves with the same top layer height are extruded uninterrupted.
        std::vector<std::pair<coordf_t, std::vector<LayerToPrint>>> layers_to_print = collect_layers_to_print(print);
        // Prusa Multi-Material wipe tower.
        if (has_wipe_tower && ! layers_to_print.empty()) {
            m_wipe_tower.reset(new WipeTowerIntegration(print.config(), *print.wipe_tower_data().priming.get(), print.wipe_tower_data().tool_changes, *print.wipe_tower_data().final_purge.get()));
            _write(file, m_writer.travel_to_z(first_layer_height + m_config.z_offset.value, "Move to the first layer height"));
            if (print.config().single_extruder_multi_material_priming) {
                _write(file, m_wipe_tower->prime(*this));
                // Verify, whether the print overaps the priming extrusions.
                BoundingBoxf bbox_print(get_print_extrusions_extents(print));
                coordf_t twolayers_printz = ((layers_to_print.size() == 1) ? layers_to_print.front() : layers_to_print[1]).first + EPSILON;
                for (const PrintObject *print_object : print.objects())
                    bbox_print.merge(get_print_object_extrusions_extents(*print_object, twolayers_printz));
                bbox_print.merge(get_wipe_tower_extrusions_extents(print, twolayers_printz));
                BoundingBoxf bbox_prime(get_wipe_tower_priming_extrusions_extents(print));
                bbox_prime.offset(0.5f);
                // Beep for 500ms, tone 800Hz. Yet better, play some Morse.
                _write(file, this->retract());
                if(print.config().gcode_flavor.value != gcfKlipper)
                    _write(file, "M300 S800 P500\n");
                if (bbox_prime.overlap(bbox_print)) {
                    // Wait for the user to remove the priming extrusions, otherwise they would
                    // get covered by the print.
                    _write(file, "M1 Remove priming towers and click button.\n");
                }
                else {
                    // Just wait for a bit to let the user check, that the priming succeeded.
                    //TODO Add a message explaining what the printer is waiting for. This needs a firmware fix.
                    _write(file, "M1 S10\n");
                }
            }
            print.throw_if_canceled();
        }
        // Extrude the layers.
        for (auto &layer : layers_to_print) {
            const LayerTools &layer_tools = tool_ordering.tools_for_layer(layer.first);
            if (m_wipe_tower && layer_tools.has_wipe_tower)
                m_wipe_tower->next_layer();
            this->process_layer(file, print, print.m_print_statistics, layer.second, layer_tools, &print_object_instances_ordering, size_t(-1));
            print.throw_if_canceled();
        }
#ifdef HAS_PRESSURE_EQUALIZER
        if (m_pressure_equalizer)
            _write(file, m_pressure_equalizer->process("", true));
#endif /* HAS_PRESSURE_EQUALIZER */
        if (m_wipe_tower)
            // Purge the extruder, pull out the active filament.
            _write(file, m_wipe_tower->finalize(*this));
    }

    // Write end commands to file.
    _write(file, this->retract());
    _write(file, m_writer.set_fan(false));

#if ENABLE_GCODE_VIEWER
    // adds tag for processor
    _write_format(file, ";%s%s\n", GCodeProcessor::Extrusion_Role_Tag.c_str(), ExtrusionEntity::role_to_string(erCustom).c_str());
#else
    if (m_enable_analyzer)
        // adds tag for analyzer
        _write_format(file, ";%s%d\n", GCodeAnalyzer::Extrusion_Role_Tag.c_str(), erCustom);
#endif // ENABLE_GCODE_VIEWER

    // Process filament-specific gcode in extruder order.
    {
        DynamicConfig config;
        config.set_key_value("layer_num", new ConfigOptionInt(m_layer_index));
        config.set_key_value("layer_z", new ConfigOptionFloat(m_writer.get_position()(2) - m_config.z_offset.value));
        config.set_key_value("current_extruder_id", new ConfigOptionInt((int)m_writer.tool()->id()));
        if (m_writer.tool_is_extruder()) {
            if (print.config().single_extruder_multi_material) {
                // Process the end_filament_gcode for the active filament only.
                int extruder_id = m_writer.tool()->id();
                config.set_key_value("filament_extruder_id", new ConfigOptionInt(extruder_id));
                _writeln(file, this->placeholder_parser_process("end_filament_gcode", print.config().end_filament_gcode.get_at(extruder_id), extruder_id, &config));
            } else {
                for (const std::string& end_gcode : print.config().end_filament_gcode.values) {
                    int extruder_id = (unsigned int)(&end_gcode - &print.config().end_filament_gcode.values.front());
                    config.set_key_value("filament_extruder_id", new ConfigOptionInt(extruder_id));
                    config.set_key_value("previous_extruder", new ConfigOptionInt(extruder_id));
                    config.set_key_value("next_extruder", new ConfigOptionInt(0));
                    _writeln(file, this->placeholder_parser_process("end_filament_gcode", end_gcode, extruder_id, &config));
                }
            }
        }
        _writeln(file, this->placeholder_parser_process("end_gcode", print.config().end_gcode, m_writer.tool()->id(), &config));
    }
    _write(file, m_writer.update_progress(m_layer_count, m_layer_count, true)); // 100%
    _write(file, m_writer.postamble());

    // adds tags for time estimators
#if ENABLE_GCODE_VIEWER
    if (print.config().remaining_times.value)
        _writeln(file, GCodeProcessor::Last_Line_M73_Placeholder_Tag);
#else
    if (print.config().remaining_times.value) {
        _writeln(file, GCodeTimeEstimator::Normal_Last_M73_Output_Placeholder_Tag);
        if (m_silent_time_estimator_enabled)
            _writeln(file, GCodeTimeEstimator::Silent_Last_M73_Output_Placeholder_Tag);
    }
#endif // ENABLE_GCODE_VIEWER

    print.throw_if_canceled();

    // calculates estimated printing time
#if !ENABLE_GCODE_VIEWER
    m_normal_time_estimator.calculate_time(false);
    if (m_silent_time_estimator_enabled)
        m_silent_time_estimator.calculate_time(false);
    if (config().time_estimation_compensation.get_abs_value(1) != 1) {
        m_normal_time_estimator.scale_time(config().time_estimation_compensation.get_abs_value(1));
        if (m_silent_time_estimator_enabled)
            m_silent_time_estimator.scale_time(config().time_estimation_compensation.get_abs_value(1));
    }
    //try to compensate fora random bug #364
    if (m_normal_time_estimator.get_time() < 0) {
        std::cerr << "error, negative time estimation : " << m_normal_time_estimator.get_time() << ", retry.\n";
        m_normal_time_estimator.calculate_time(true);
        if (m_silent_time_estimator_enabled)
            m_silent_time_estimator.calculate_time(true);
        if (config().time_estimation_compensation.get_abs_value(1) != 1) {
            m_normal_time_estimator.scale_time(config().time_estimation_compensation.get_abs_value(1));
            if (m_silent_time_estimator_enabled)
                m_silent_time_estimator.scale_time(config().time_estimation_compensation.get_abs_value(1));
        }
    }
#endif // !ENABLE_GCODE_VIEWER

    // Get filament stats.
    _write(file, DoExport::update_print_stats_and_format_filament_stats(
    	// Const inputs
#if !ENABLE_GCODE_VIEWER
        m_normal_time_estimator, m_silent_time_estimator, m_silent_time_estimator_enabled,
#endif // !ENABLE_GCODE_VIEWER
        has_wipe_tower, print.wipe_tower_data(),
        m_writer.extruders(),
        // Modifies
        print.m_print_statistics));
    _write(file, "\n");
    _write_format(file, "; total filament used [g] = %.1lf\n", print.m_print_statistics.total_weight);
    _write_format(file, "; total filament cost = %.1lf\n", print.m_print_statistics.total_cost);
    if (print.m_print_statistics.total_toolchanges > 0)
    	_write_format(file, "; total toolchanges = %i\n", print.m_print_statistics.total_toolchanges);
#if ENABLE_GCODE_VIEWER
    _writeln(file, GCodeProcessor::Estimated_Printing_Time_Placeholder_Tag);
#else
    _write_format(file, "; estimated printing time (normal mode) = %s\n", m_normal_time_estimator.get_time_dhms().c_str());
    if (m_silent_time_estimator_enabled)
        _write_format(file, "; estimated printing time (silent mode) = %s\n", m_silent_time_estimator.get_time_dhms().c_str());
#endif // ENABLE_GCODE_VIEWER

    // Append full config.
    _write(file, "\n");
    {
        std::string full_config = "";
        append_full_config(print, full_config);
        if (!full_config.empty())
            _write(file, full_config);
    }
    print.throw_if_canceled();
}

std::string GCode::placeholder_parser_process(const std::string &name, const std::string &templ, unsigned int current_extruder_id, const DynamicConfig *config_override)
{
    try {
        return m_placeholder_parser.process(templ, current_extruder_id, config_override);
    } catch (std::runtime_error &err) {
        // Collect the names of failed template substitutions for error reporting.
        m_placeholder_parser_failed_templates.insert(name);
        // Insert the macro error message into the G-code.
        return
            std::string("\n!!!!! Failed to process the custom G-code template ") + name + "\n" +
            err.what() +
            "!!!!! End of an error report for the custom G-code template " + name + "\n\n";
    }
}

// Parse the custom G-code, try to find mcode_set_temp_dont_wait and mcode_set_temp_and_wait or optionally G10 with temperature inside the custom G-code.
// Returns true if one of the temp commands are found, and try to parse the target temperature value into temp_out.
static bool custom_gcode_sets_temperature(const std::string &gcode, const int mcode_set_temp_dont_wait, const int mcode_set_temp_and_wait, const bool include_g10, int &temp_out)
{
    temp_out = -1;
    if (gcode.empty())
        return false;

    const char *ptr = gcode.data();
    bool temp_set_by_gcode = false;
    while (*ptr != 0) {
        // Skip whitespaces.
        for (; *ptr == ' ' || *ptr == '\t'; ++ ptr);
        if (*ptr == 'M') {
            // Line starts with 'M'. It is a machine command.
            ++ ptr;
            // Parse the M code value.
            char *endptr = nullptr;
            int mcode = int(strtol(ptr, &endptr, 10));
            if (endptr != nullptr && endptr != ptr && (mcode == mcode_set_temp_dont_wait || mcode == mcode_set_temp_and_wait)) {
                // M104/M109 or M140/M190 found.
				ptr = endptr;
                // Let the caller know that the custom G-code sets the temperature.
                temp_set_by_gcode = true;
                // Now try to parse the temperature value.
				// While not at the end of the line:
				while (strchr(";\r\n\0", *ptr) == nullptr) {
                    // Skip whitespaces.
                    for (; *ptr == ' ' || *ptr == '\t'; ++ ptr);
                    if (*ptr == 'S') {
                        // Skip whitespaces.
                        for (++ ptr; *ptr == ' ' || *ptr == '\t'; ++ ptr);
                        // Parse an int.
                        endptr = nullptr;
                        long temp_parsed = strtol(ptr, &endptr, 10);
						if (endptr > ptr) {
							ptr = endptr;
							temp_out = temp_parsed;
						}
                    } else {
                        // Skip this word.
						for (; strchr(" \t;\r\n\0", *ptr) == nullptr; ++ ptr);
                    }
                }
            }
        } else if (*ptr == 'G' && include_g10) { // Only check for G10 if requested
            // Line starts with 'G'.
            ++ ptr;
            // Parse the G code value.
            char *endptr = nullptr;
            int gcode = int(strtol(ptr, &endptr, 10));
            if (endptr != nullptr && endptr != ptr && gcode == 10 /* G10 */) {
                // G10 code found
                ptr = endptr;
                // Now try to parse the temperature value.
                // While not at the end of the line:
                while (strchr(";\r\n\0", *ptr) == nullptr) {
                    // Skip whitespaces.
                    for (; *ptr == ' ' || *ptr == '\t'; ++ ptr);
                    if (*ptr == 'S') {
                        // Skip whitespaces.
                        for (++ ptr; *ptr == ' ' || *ptr == '\t'; ++ ptr);
                        // Parse an int.
                        endptr = nullptr;
                        long temp_parsed = strtol(ptr, &endptr, 10);
                        if (endptr > ptr) {
                            ptr = endptr;
                            temp_out = temp_parsed;
                            // Let the caller know that the custom G-code sets the temperature
                            // Only do this after successfully parsing temperature since G10
                            // can be used for other reasons
                            temp_set_by_gcode = true;
                        }
                    } else {
                        // Skip this word.
                        for (; strchr(" \t;\r\n\0", *ptr) == nullptr; ++ ptr);
                    }
                }
            }
        }
        // Skip the rest of the line.
        for (; *ptr != 0 && *ptr != '\r' && *ptr != '\n'; ++ ptr);
		// Skip the end of line indicators.
        for (; *ptr == '\r' || *ptr == '\n'; ++ ptr);
	}
    return temp_set_by_gcode;
}

// Print the machine envelope G-code for the Marlin firmware based on the "machine_max_xxx" parameters.
// Do not process this piece of G-code by the time estimator, it already knows the values through another sources.
void GCode::print_machine_envelope(FILE *file, Print &print)
{
<<<<<<< HEAD
   // gcfRepRap, gcfRepetier, gcfTeacup, gcfMakerWare, gcfMarlin, gcfKlipper, gcfSailfish, gcfSprinter, gcfMach3, gcfMachinekit,
   ///     gcfSmoothie, gcfNoExtrusion, gcfLerdge,
    if (print.config().machine_limits_type.value == MachineLimitsUsage::EmitToGCode) {
        if (std::set<uint8_t>{gcfMarlin, gcfLerdge, gcfRepetier, gcfRepRap,  gcfSprinter}.count(print.config().gcode_flavor.value) > 0)
            fprintf(file, "M201 X%d Y%d Z%d E%d ; sets maximum accelerations, mm/sec^2\n",
                int(print.config().machine_max_acceleration_x.values.front() + 0.5),
                int(print.config().machine_max_acceleration_y.values.front() + 0.5),
                int(print.config().machine_max_acceleration_z.values.front() + 0.5),
                int(print.config().machine_max_acceleration_e.values.front() + 0.5));
        if (std::set<uint8_t>{gcfRepetier}.count(print.config().gcode_flavor.value) > 0)
            fprintf(file, "M202 X%d Y%d ; sets maximum travel speed\n",
                int(print.config().machine_max_acceleration_travel.values.front() + 0.5),
                int(print.config().machine_max_acceleration_travel.values.front() + 0.5));
        if (std::set<uint8_t>{gcfMarlin, gcfLerdge, gcfRepetier, gcfRepRap, gcfSmoothie, gcfSprinter}.count(print.config().gcode_flavor.value) > 0)
            fprintf(file, "M203 X%d Y%d Z%d E%d ; sets maximum feedrates, mm/sec\n",
                int(print.config().machine_max_feedrate_x.values.front() + 0.5),
                int(print.config().machine_max_feedrate_y.values.front() + 0.5),
                int(print.config().machine_max_feedrate_z.values.front() + 0.5),
                int(print.config().machine_max_feedrate_e.values.front() + 0.5));
        if (std::set<uint8_t>{gcfMarlin, gcfLerdge}.count(print.config().gcode_flavor.value) > 0)
            fprintf(file, "M204 P%d R%d T%d ; sets acceleration (P, T) and retract acceleration (R), mm/sec^2\n",
                int(print.config().machine_max_acceleration_extruding.values.front() + 0.5),
                int(print.config().machine_max_acceleration_retracting.values.front() + 0.5),
                int(print.config().machine_max_acceleration_travel.values.front() + 0.5));
        if (std::set<uint8_t>{gcfRepRap, gcfKlipper, gcfSprinter}.count(print.config().gcode_flavor.value) > 0)
            fprintf(file, "M204 P%d T%d ; sets acceleration (P, T), mm/sec^2\n",
                int(print.config().machine_max_acceleration_extruding.values.front() + 0.5),
                int(print.config().machine_max_acceleration_travel.values.front() + 0.5));
        if (std::set<uint8_t>{gcfRepRap}.count(print.config().gcode_flavor.value) > 0)
            fprintf(file, "M566 X%.2lf Y%.2lf Z%.2lf E%.2lf ; sets the jerk limits, mm/sec\n",
                print.config().machine_max_jerk_x.values.front(),
                print.config().machine_max_jerk_y.values.front(),
                print.config().machine_max_jerk_z.values.front(),
                print.config().machine_max_jerk_e.values.front());
        if (std::set<uint8_t>{gcfMarlin, gcfLerdge, gcfRepetier}.count(print.config().gcode_flavor.value) > 0)
            fprintf(file, "M205 X%.2lf Y%.2lf Z%.2lf E%.2lf ; sets the jerk limits, mm/sec\n",
                print.config().machine_max_jerk_x.values.front(),
                print.config().machine_max_jerk_y.values.front(),
                print.config().machine_max_jerk_z.values.front(),
                print.config().machine_max_jerk_e.values.front());
        if (std::set<uint8_t>{gcfSmoothie}.count(print.config().gcode_flavor.value) > 0)
            fprintf(file, "M205 X%.2lf Z%.2lf ; sets the jerk limits, mm/sec\n",
                std::min(print.config().machine_max_jerk_x.values.front(),
                print.config().machine_max_jerk_y.values.front()),
                print.config().machine_max_jerk_z.values.front());
        if (std::set<uint8_t>{gcfMarlin, gcfLerdge, gcfRepetier}.count(print.config().gcode_flavor.value) > 0)
            fprintf(file, "M205 S%d T%d ; sets the minimum extruding and travel feed rate, mm/sec\n",
                int(print.config().machine_min_extruding_rate.values.front() + 0.5),
                int(print.config().machine_min_travel_rate.values.front() + 0.5));
=======
    if (print.config().gcode_flavor.value == gcfMarlin && print.config().machine_limits_usage.value == MachineLimitsUsage::EmitToGCode) {
        fprintf(file, "M201 X%d Y%d Z%d E%d ; sets maximum accelerations, mm/sec^2\n",
            int(print.config().machine_max_acceleration_x.values.front() + 0.5),
            int(print.config().machine_max_acceleration_y.values.front() + 0.5),
            int(print.config().machine_max_acceleration_z.values.front() + 0.5),
            int(print.config().machine_max_acceleration_e.values.front() + 0.5));
        fprintf(file, "M203 X%d Y%d Z%d E%d ; sets maximum feedrates, mm/sec\n",
            int(print.config().machine_max_feedrate_x.values.front() + 0.5),
            int(print.config().machine_max_feedrate_y.values.front() + 0.5),
            int(print.config().machine_max_feedrate_z.values.front() + 0.5),
            int(print.config().machine_max_feedrate_e.values.front() + 0.5));
        fprintf(file, "M204 P%d R%d T%d ; sets acceleration (P, T) and retract acceleration (R), mm/sec^2\n",
            int(print.config().machine_max_acceleration_extruding.values.front() + 0.5),
            int(print.config().machine_max_acceleration_retracting.values.front() + 0.5),
            int(print.config().machine_max_acceleration_extruding.values.front() + 0.5));
        fprintf(file, "M205 X%.2lf Y%.2lf Z%.2lf E%.2lf ; sets the jerk limits, mm/sec\n",
            print.config().machine_max_jerk_x.values.front(),
            print.config().machine_max_jerk_y.values.front(),
            print.config().machine_max_jerk_z.values.front(),
            print.config().machine_max_jerk_e.values.front());
        fprintf(file, "M205 S%d T%d ; sets the minimum extruding and travel feed rate, mm/sec\n",
            int(print.config().machine_min_extruding_rate.values.front() + 0.5),
            int(print.config().machine_min_travel_rate.values.front() + 0.5));
>>>>>>> bb79966d
    }
}

// Write 1st layer bed temperatures into the G-code.
// Only do that if the start G-code does not already contain any M-code controlling an extruder temperature.
// M140 - Set Bed Temperature
// M190 - Set Bed Temperature and Wait
void GCode::_print_first_layer_bed_temperature(FILE *file, Print &print, const std::string &gcode, unsigned int first_printing_extruder_id, bool wait)
{
    // Initial bed temperature based on the first extruder.
    int  temp = print.config().first_layer_bed_temperature.get_at(first_printing_extruder_id);
    // Is the bed temperature set by the provided custom G-code?
    int  temp_by_gcode     = -1;
    bool temp_set_by_gcode = custom_gcode_sets_temperature(gcode, 140, 190, false, temp_by_gcode);
    if (temp_set_by_gcode && temp_by_gcode >= 0 && temp_by_gcode < 1000)
        temp = temp_by_gcode;
    // Always call m_writer.set_bed_temperature() so it will set the internal "current" state of the bed temp as if
    // the custom start G-code emited these.
    std::string set_temp_gcode = m_writer.set_bed_temperature(temp, wait);
    if ( !temp_set_by_gcode && this->config().gcode_flavor != gcfKlipper)
        _write(file, set_temp_gcode);
}

// Write 1st layer extruder temperatures into the G-code.
// Only do that if the start G-code does not already contain any M-code controlling an extruder temperature.
// M104 - Set Extruder Temperature
// M109 - Set Extruder Temperature and Wait
void GCode::_print_first_layer_extruder_temperatures(FILE *file, Print &print, const std::string &gcode, unsigned int first_printing_extruder_id, bool wait)
{
    // Is the bed temperature set by the provided custom G-code?
    int  temp_by_gcode     = -1;
    if (custom_gcode_sets_temperature(gcode, 104, 109, true, temp_by_gcode)) {
        // Set the extruder temperature at m_writer, but throw away the generated G-code as it will be written with the custom G-code.
        int temp = print.config().first_layer_temperature.get_at(first_printing_extruder_id);
        if (temp_by_gcode >= 0 && temp_by_gcode < 1000)
            temp = temp_by_gcode;
        m_writer.set_temperature(temp, wait, first_printing_extruder_id);
    } else if(this->config().gcode_flavor != gcfKlipper || print.config().start_gcode.value.empty()){
        // Custom G-code does not set the extruder temperature. Do it now.
        if (print.config().single_extruder_multi_material.value) {
            // Set temperature of the first printing extruder only.
            int temp = print.config().first_layer_temperature.get_at(first_printing_extruder_id);
            if (temp > 0)
                _write(file, m_writer.set_temperature(temp, wait, first_printing_extruder_id));
        } else {
            // Set temperatures of all the printing extruders.
            for (unsigned int tool_id : print.extruders()) {
                int temp = print.config().first_layer_temperature.get_at(tool_id);
                if (print.config().ooze_prevention.value)
                    temp += print.config().standby_temperature_delta.value;
                if (temp > 0)
                    _write(file, m_writer.set_temperature(temp, wait, tool_id));
            }
        }
    }
}

inline GCode::ObjectByExtruder& object_by_extruder(
    std::map<unsigned int, std::vector<GCode::ObjectByExtruder>> &by_extruder,
    unsigned int                                                  extruder_id,
    size_t                                                        object_idx,
    size_t                                                        num_objects)
{
    std::vector<GCode::ObjectByExtruder> &objects_by_extruder = by_extruder[extruder_id];
    if (objects_by_extruder.empty())
        objects_by_extruder.assign(num_objects, GCode::ObjectByExtruder());
    return objects_by_extruder[object_idx];
}

inline std::vector<GCode::ObjectByExtruder::Island>& object_islands_by_extruder(
    std::map<unsigned int, std::vector<GCode::ObjectByExtruder>>  &by_extruder,
    unsigned int                                                   extruder_id,
    size_t                                                         object_idx,
    size_t                                                         num_objects,
    size_t                                                         num_islands)
{
    std::vector<GCode::ObjectByExtruder::Island> &islands = object_by_extruder(by_extruder, extruder_id, object_idx, num_objects).islands;
    if (islands.empty())
        islands.assign(num_islands, GCode::ObjectByExtruder::Island());
    return islands;
}

std::vector<GCode::InstanceToPrint> GCode::sort_print_object_instances(
	std::vector<GCode::ObjectByExtruder> 		&objects_by_extruder,
	const std::vector<LayerToPrint> 			&layers,
	// Ordering must be defined for normal (non-sequential print).
	const std::vector<const PrintInstance*> 	*ordering,
	// For sequential print, the instance of the object to be printing has to be defined.
	const size_t                     		 	 single_object_instance_idx)
{
    std::vector<InstanceToPrint> out;

    if (ordering == nullptr) {
    	// Sequential print, single object is being printed.
		for (ObjectByExtruder &object_by_extruder : objects_by_extruder) {
		    const size_t       layer_id     = &object_by_extruder - objects_by_extruder.data();
		    const PrintObject *print_object = layers[layer_id].object();
		    if (print_object)
		    	out.emplace_back(object_by_extruder, layer_id, *print_object, single_object_instance_idx);
		}
    } else {
		// Create mapping from PrintObject* to ObjectByExtruder*.
		std::vector<std::pair<const PrintObject*, ObjectByExtruder*>> sorted;
		sorted.reserve(objects_by_extruder.size());
		for (ObjectByExtruder &object_by_extruder : objects_by_extruder) {
		    const size_t       layer_id     = &object_by_extruder - objects_by_extruder.data();
		    const PrintObject *print_object = layers[layer_id].object();
		    if (print_object)
		    	sorted.emplace_back(print_object, &object_by_extruder);
		}
		std::sort(sorted.begin(), sorted.end());

		if (! sorted.empty()) {
		    out.reserve(sorted.size());
		    for (const PrintInstance *instance : *ordering) {
		    	const PrintObject &print_object = *instance->print_object;
		    	std::pair<const PrintObject*, ObjectByExtruder*> key(&print_object, nullptr);
		    	auto it = std::lower_bound(sorted.begin(), sorted.end(), key);
		    	if (it != sorted.end() && it->first == &print_object)
		    		// ObjectByExtruder for this PrintObject was found.
					out.emplace_back(*it->second, it->second - objects_by_extruder.data(), print_object, instance - print_object.instances().data());
		    }
		}
	}
	return out;
}

std::string GCode::emit_custom_gcode_per_print_z(
    const CustomGCode::Item                                 *custom_gcode,
    // ID of the first extruder printing this layer.
    unsigned int                                            first_extruder_id,
    const Print                                             &print,
    PrintStatistics                                         &stats)
{
    std::string gcode;
    bool single_extruder_printer = print.config().nozzle_diameter.size() == 1;

    if (custom_gcode != nullptr) {
        // Extruder switches are processed by LayerTools, they should be filtered out.
        assert(custom_gcode->type != CustomGCode::ToolChange);

        CustomGCode::Type   gcode_type = custom_gcode->type;
        bool  				color_change = gcode_type == CustomGCode::ColorChange;
        bool 				tool_change = gcode_type == CustomGCode::ToolChange;
        // Tool Change is applied as Color Change for a single extruder printer only.
        assert(!tool_change || single_extruder_printer);

        std::string pause_print_msg;
        int m600_extruder_before_layer = -1;
        if (color_change && custom_gcode->extruder > 0)
            m600_extruder_before_layer = custom_gcode->extruder - 1;
        else if (gcode_type == CustomGCode::PausePrint)
            pause_print_msg = custom_gcode->extra;

        if (color_change) {
            //update stats : weight
            double previously_extruded = 0;
            for (const auto& tuple : stats.color_extruderid_to_used_weight)
                if (tuple.first == this->m_writer.tool()->id())
                    previously_extruded += tuple.second;
            double extruded = this->m_writer.tool()->filament_density() * this->m_writer.tool()->extruded_volume();
            stats.color_extruderid_to_used_weight.emplace_back(this->m_writer.tool()->id(), extruded - previously_extruded);

            //update stats : length
            previously_extruded = 0;
            for (const auto& tuple : stats.color_extruderid_to_used_filament)
                if (tuple.first == this->m_writer.tool()->id())
                    previously_extruded += tuple.second;
            stats.color_extruderid_to_used_filament.emplace_back(this->m_writer.tool()->id(), this->m_writer.tool()->used_filament() - previously_extruded);
        }

        // we should add or not colorprint_change in respect to nozzle_diameter count instead of really used extruders count
        if (color_change || tool_change)
        {
            assert(m600_extruder_before_layer >= 0);
            // Color Change or Tool Change as Color Change.
#if ENABLE_GCODE_VIEWER
                // add tag for processor
            gcode += "; " + GCodeProcessor::Color_Change_Tag + ",T" + std::to_string(m600_extruder_before_layer) + "\n";
#else
                // add tag for analyzer
            gcode += "; " + GCodeAnalyzer::Color_Change_Tag + ",T" + std::to_string(m600_extruder_before_layer) + "\n";
            // add tag for time estimator
            gcode += "; " + GCodeTimeEstimator::Color_Change_Tag + "\n";
#endif // ENABLE_GCODE_VIEWER

            if (!single_extruder_printer && m600_extruder_before_layer >= 0 && first_extruder_id != (unsigned)m600_extruder_before_layer
                // && !MMU1
                ) {
                //! FIXME_in_fw show message during print pause
                gcode += print.config().pause_print_gcode;// pause print
                gcode += "\n";
                gcode += "M117 Change filament for Extruder " + std::to_string(m600_extruder_before_layer) + "\n";
            } else {
                gcode += print.config().color_change_gcode;//ColorChangeCode;
                gcode += "\n";
            }
        } else {
            if (gcode_type == CustomGCode::PausePrint) // Pause print
            {
#if ENABLE_GCODE_VIEWER
                // add tag for processor
                gcode += "; " + GCodeProcessor::Pause_Print_Tag + "\n";
#else
                // add tag for analyzer
                gcode += "; " + GCodeAnalyzer::Pause_Print_Tag + "\n";
#endif // ENABLE_GCODE_VIEWER
                //! FIXME_in_fw show message during print pause
                if (!pause_print_msg.empty())
                    gcode += "M117 " + pause_print_msg + "\n";
#if !ENABLE_GCODE_VIEWER
                // add tag for time estimator
                gcode += "; " + GCodeTimeEstimator::Pause_Print_Tag + "\n";
#endif // !ENABLE_GCODE_VIEWER
                gcode += print.config().pause_print_gcode;
            } else {
#if ENABLE_GCODE_VIEWER
                // add tag for processor
                gcode += "; " + GCodeProcessor::Custom_Code_Tag + "\n";
#else
                // add tag for analyzer
                gcode += "; " + GCodeAnalyzer::Custom_Code_Tag + "\n";
#endif // ENABLE_GCODE_VIEWER
                // add tag for time estimator
                //gcode += "; " + GCodeTimeEstimator::Custom_Code_Tag + "\n";
                if (gcode_type == CustomGCode::Template)    // Template Cistom Gcode
                    gcode += print.config().template_custom_gcode;
                else                                        // custom Gcode
                    gcode += custom_gcode->extra;

            }
            gcode += "\n";
        }
    }

    return gcode;
}

namespace Skirt {
	static void skirt_loops_per_extruder_all_printing(const Print &print, const LayerTools &layer_tools, std::map<unsigned int, std::pair<size_t, size_t>> &skirt_loops_per_extruder_out)
	{
        // Prime all extruders printing over the 1st layer over the skirt lines.
        size_t n_loops = print.skirt().entities.size();
        size_t n_tools = layer_tools.extruders.size();
        size_t lines_per_extruder = (n_loops + n_tools - 1) / n_tools;
        for (size_t i = 0; i < n_loops; i += lines_per_extruder)
            skirt_loops_per_extruder_out[layer_tools.extruders[i / lines_per_extruder]] = std::pair<size_t, size_t>(i, std::min(i + lines_per_extruder, n_loops));
	}

    static std::map<unsigned int, std::pair<size_t, size_t>> make_skirt_loops_per_extruder_1st_layer(
        const Print             				&print,
	    const std::vector<GCode::LayerToPrint> 	& /*layers */,
	    const LayerTools                		&layer_tools,
        // Heights (print_z) at which the skirt has already been extruded.
        std::vector<coordf_t>  			    	&skirt_done)
    {
        // Extrude skirt at the print_z of the raft layers and normal object layers
        // not at the print_z of the interlaced support material layers.
        std::map<unsigned int, std::pair<size_t, size_t>> skirt_loops_per_extruder_out;
        if (skirt_done.empty() && print.has_skirt() && ! print.skirt().entities.empty()) {
        	skirt_loops_per_extruder_all_printing(print, layer_tools, skirt_loops_per_extruder_out);
            skirt_done.emplace_back(layer_tools.print_z);
        }
        return skirt_loops_per_extruder_out;
    }

    static std::map<unsigned int, std::pair<size_t, size_t>> make_skirt_loops_per_extruder_other_layers(
        const Print 							&print,
	    const std::vector<GCode::LayerToPrint> 	&layers,
	    const LayerTools                		&layer_tools,
	    // First non-empty support layer.
	    const SupportLayer  					*support_layer,
	    // Heights (print_z) at which the skirt has already been extruded.
        std::vector<coordf_t>			    	&skirt_done)
    {
        // Extrude skirt at the print_z of the raft layers and normal object layers
        // not at the print_z of the interlaced support material layers.
        std::map<unsigned int, std::pair<size_t, size_t>> skirt_loops_per_extruder_out;
        if (print.has_skirt() && ! print.skirt().entities.empty() &&
            // Not enough skirt layers printed yet.
            //FIXME infinite or high skirt does not make sense for sequential print!
            (skirt_done.size() < (size_t)print.config().skirt_height.value || print.has_infinite_skirt()) &&
            // This print_z has not been extruded yet (sequential print)
            skirt_done.back() < layer_tools.print_z - EPSILON &&
            // and this layer is an object layer, or it is a raft layer.
            (layer_tools.has_object || support_layer->id() < (size_t)support_layer->object()->config().raft_layers.value)) {
#if 0
            // Prime just the first printing extruder. This is original Slic3r's implementation.
            skirt_loops_per_extruder_out[layer_tools.extruders.front()] = std::pair<size_t, size_t>(0, print.config().skirts.value);
#else
            // Prime all extruders planned for this layer, see
            // https://github.com/prusa3d/PrusaSlicer/issues/469#issuecomment-322450619
            skirt_loops_per_extruder_all_printing(print, layer_tools, skirt_loops_per_extruder_out);
#endif
            assert(!skirt_done.empty());
            skirt_done.emplace_back(layer_tools.print_z);
        }
        return skirt_loops_per_extruder_out;
    }

} // namespace Skirt

// In sequential mode, process_layer is called once per each object and its copy,
// therefore layers will contain a single entry and single_object_instance_idx will point to the copy of the object.
// In non-sequential mode, process_layer is called per each print_z height with all object and support layers accumulated.
// For multi-material prints, this routine minimizes extruder switches by gathering extruder specific extrusion paths
// and performing the extruder specific extrusions together.
void GCode::process_layer(
    // Write into the output file.
    FILE                                    *file,
    const Print                             &print,
    PrintStatistics                         &print_stat,
    // Set of object & print layers of the same PrintObject and with the same print_z.
    const std::vector<LayerToPrint>         &layers,
    const LayerTools                        &layer_tools,
	// Pairs of PrintObject index and its instance index.
	const std::vector<const PrintInstance*> *ordering,
    // If set to size_t(-1), then print all copies of all objects.
    // Otherwise print a single copy of a single object.
    const size_t                     		 single_object_instance_idx)
{
    assert(! layers.empty());
    // Either printing all copies of all objects, or just a single copy of a single object.
    assert(single_object_instance_idx == size_t(-1) || layers.size() == 1);

    if (layer_tools.extruders.empty())
        // Nothing to extrude.
        return;

    // Extract 1st object_layer and support_layer of this set of layers with an equal print_z.
    const Layer         *object_layer  = nullptr;
    const SupportLayer  *support_layer = nullptr;
    for (const LayerToPrint &l : layers) {
        if (l.object_layer != nullptr && object_layer == nullptr)
            object_layer = l.object_layer;
        if (l.support_layer != nullptr && support_layer == nullptr)
            support_layer = l.support_layer;
    }
    const Layer         &layer         = (object_layer != nullptr) ? *object_layer : *support_layer;
    coordf_t             print_z       = layer.print_z;
    bool                 first_layer   = layer.id() == 0;
    unsigned int         first_extruder_id = layer_tools.extruders.front();

    // Initialize config with the 1st object to be printed at this layer.
    m_config.apply(layer.object()->config(), true);

    // Check whether it is possible to apply the spiral vase logic for this layer.
    // Just a reminder: A spiral vase mode is allowed for a single object, single material print only.
    if (m_spiral_vase && layers.size() == 1 && support_layer == nullptr) {
        bool enable = (layer.id() > 0 || layer.object()->config().brim_width.value == 0.) && (layer.id() >= (size_t)print.config().skirt_height.value && ! print.has_infinite_skirt());
        if (enable) {
            for (const LayerRegion *layer_region : layer.regions())
                if (size_t(layer_region->region()->config().bottom_solid_layers.value) > layer.id() ||
                    layer_region->perimeters.items_count() > 1u ||
                    layer_region->fills.items_count() > 0) {
                    enable = false;
                    break;
                }
        }
        m_spiral_vase->enable = enable;
    }
    // If we're going to apply spiralvase to this layer, disable loop clipping
    m_enable_loop_clipping = !m_spiral_vase || !m_spiral_vase->enable;

    std::string gcode;

#if ENABLE_GCODE_VIEWER
    // add tag for processor
    gcode += "; " + GCodeProcessor::Layer_Change_Tag + "\n";
    // export layer z
    char buf[64];
    sprintf(buf, ";Z:%g\n", print_z);
    gcode += buf;
    // export layer height
    float height = first_layer ? static_cast<float>(print_z) : static_cast<float>(print_z) - m_last_layer_z;
    sprintf(buf, ";%s%g\n", GCodeProcessor::Height_Tag.c_str(), height);
    gcode += buf;
    // update caches
    m_last_layer_z = static_cast<float>(print_z);
    m_last_height = height;
#endif // ENABLE_GCODE_VIEWER

    // Set new layer - this will change Z and force a retraction if retract_layer_change is enabled.
    coordf_t previous_print_z = m_layer != nullptr ? m_layer->print_z : 0;
    if (! print.config().before_layer_gcode.value.empty()) {
        DynamicConfig config;
        config.set_key_value("previous_layer_z", new ConfigOptionFloat(previous_print_z));
        config.set_key_value("layer_num", new ConfigOptionInt(m_layer_index + 1));
        config.set_key_value("layer_z", new ConfigOptionFloat(print_z));
        gcode += this->placeholder_parser_process("before_layer_gcode",
            print.config().before_layer_gcode.value, m_writer.tool()->id(), &config)
            + "\n";
    }
    gcode += this->change_layer(print_z);  // this will increase m_layer_index
	m_layer = &layer;
    if (! print.config().layer_gcode.value.empty()) {
        DynamicConfig config;
        config.set_key_value("previous_layer_z", new ConfigOptionFloat(previous_print_z));
        config.set_key_value("layer_num", new ConfigOptionInt(m_layer_index));
        config.set_key_value("layer_z",   new ConfigOptionFloat(print_z));
        gcode += this->placeholder_parser_process("layer_gcode",
            print.config().layer_gcode.value, m_writer.tool()->id(), &config)
            + "\n";
    }

    if (! first_layer && ! m_second_layer_things_done) {
        // Transition from 1st to 2nd layer. Adjust nozzle temperatures as prescribed by the nozzle dependent
        // first_layer_temperature vs. temperature settings.
        for (const Extruder &extruder : m_writer.extruders()) {
            if (print.config().single_extruder_multi_material.value && extruder.id() != m_writer.tool()->id())
                // In single extruder multi material mode, set the temperature for the current extruder only.
                continue;
            int temperature = print.config().temperature.get_at(extruder.id());
            if (temperature > 0 && temperature != print.config().first_layer_temperature.get_at(extruder.id()))
                gcode += m_writer.set_temperature(temperature, false, extruder.id());
        }
        gcode += m_writer.set_bed_temperature(print.config().bed_temperature.get_at(first_extruder_id));
        // Mark the temperature transition from 1st to 2nd layer to be finished.
        m_second_layer_things_done = true;
    }

    // Map from extruder ID to <begin, end> index of skirt loops to be extruded with that extruder.
    std::map<unsigned int, std::pair<size_t, size_t>> skirt_loops_per_extruder;

    if (single_object_instance_idx == size_t(-1)) {
        // Normal (non-sequential) print.
        gcode += this->emit_custom_gcode_per_print_z(layer_tools.custom_gcode, first_extruder_id, print, print_stat);
    }
    // Extrude skirt at the print_z of the raft layers and normal object layers
    // not at the print_z of the interlaced support material layers.
    skirt_loops_per_extruder = first_layer ?
        Skirt::make_skirt_loops_per_extruder_1st_layer(print, layers, layer_tools, m_skirt_done) :
        Skirt::make_skirt_loops_per_extruder_other_layers(print, layers, layer_tools, support_layer, m_skirt_done);

    // Group extrusions by an extruder, then by an object, an island and a region.
    std::map<unsigned int, std::vector<ObjectByExtruder>> by_extruder;
    bool is_anything_overridden = const_cast<LayerTools&>(layer_tools).wiping_extrusions().is_anything_overridden();
    for (const LayerToPrint &layer_to_print : layers) {
        if (layer_to_print.support_layer != nullptr) {
            const SupportLayer &support_layer = *layer_to_print.support_layer;
            const PrintObject  &object = *support_layer.object();
            if (! support_layer.support_fills.entities.empty()) {
                ExtrusionRole   role               = support_layer.support_fills.role();
                bool            has_support        = role == erMixed || role == erSupportMaterial;
                bool            has_interface      = role == erMixed || role == erSupportMaterialInterface;
                // Extruder ID of the support base. -1 if "don't care".
                unsigned int    support_extruder   = object.config().support_material_extruder.value - 1;
                // Shall the support be printed with the active extruder, preferably with non-soluble, to avoid tool changes?
                bool            support_dontcare   = object.config().support_material_extruder.value == 0;
                // Extruder ID of the support interface. -1 if "don't care".
                unsigned int    interface_extruder = object.config().support_material_interface_extruder.value - 1;
                // Shall the support interface be printed with the active extruder, preferably with non-soluble, to avoid tool changes?
                bool            interface_dontcare = object.config().support_material_interface_extruder.value == 0;
                if (support_dontcare || interface_dontcare) {
                    // Some support will be printed with "don't care" material, preferably non-soluble.
                    // Is the current extruder assigned a soluble filament?
                    unsigned int dontcare_extruder = first_extruder_id;
                    if (print.config().filament_soluble.get_at(dontcare_extruder)) {
                        // The last extruder printed on the previous layer extrudes soluble filament.
                        // Try to find a non-soluble extruder on the same layer.
                        for (unsigned int extruder_id : layer_tools.extruders)
                            if (! print.config().filament_soluble.get_at(extruder_id)) {
                                dontcare_extruder = extruder_id;
                                break;
                            }
                    }
                    if (support_dontcare)
                        support_extruder = dontcare_extruder;
                    if (interface_dontcare)
                        interface_extruder = dontcare_extruder;
                }
                // Both the support and the support interface are printed with the same extruder, therefore
                // the interface may be interleaved with the support base.
                bool single_extruder = ! has_support || support_extruder == interface_extruder;
                // Assign an extruder to the base.
                ObjectByExtruder &obj = object_by_extruder(by_extruder, has_support ? support_extruder : interface_extruder, &layer_to_print - layers.data(), layers.size());
                obj.support = &support_layer.support_fills;
                obj.support_extrusion_role = single_extruder ? erMixed : erSupportMaterial;
                if (! single_extruder && has_interface) {
                    ObjectByExtruder &obj_interface = object_by_extruder(by_extruder, interface_extruder, &layer_to_print - layers.data(), layers.size());
                    obj_interface.support = &support_layer.support_fills;
                    obj_interface.support_extrusion_role = erSupportMaterialInterface;
                }
            }
        }
        if (layer_to_print.object_layer != nullptr) {
            const Layer &layer = *layer_to_print.object_layer;
            // We now define a strategy for building perimeters and fills. The separation
            // between regions doesn't matter in terms of printing order, as we follow
            // another logic instead:
            // - we group all extrusions by extruder so that we minimize toolchanges
            // - we start from the last used extruder
            // - for each extruder, we group extrusions by island
            // - for each island, we extrude perimeters first, unless user set the infill_first
            //   option
            // (Still, we have to keep track of regions because we need to apply their config)
            size_t n_slices = layer.lslices.size();
            const std::vector<BoundingBox> &layer_surface_bboxes = layer.lslices_bboxes;
            // Traverse the slices in an increasing order of bounding box size, so that the islands inside another islands are tested first,
            // so we can just test a point inside ExPolygon::contour and we may skip testing the holes.
            std::vector<size_t> slices_test_order;
            slices_test_order.reserve(n_slices);
            for (size_t i = 0; i < n_slices; ++ i)
            	slices_test_order.emplace_back(i);
            std::sort(slices_test_order.begin(), slices_test_order.end(), [&layer_surface_bboxes](size_t i, size_t j) {
            	const Vec2d s1 = layer_surface_bboxes[i].size().cast<double>();
            	const Vec2d s2 = layer_surface_bboxes[j].size().cast<double>();
            	return s1.x() * s1.y() < s2.x() * s2.y();
            });
            auto point_inside_surface = [&layer, &layer_surface_bboxes](const size_t i, const Point &point) {
                const BoundingBox &bbox = layer_surface_bboxes[i];
                return point(0) >= bbox.min(0) && point(0) < bbox.max(0) &&
                       point(1) >= bbox.min(1) && point(1) < bbox.max(1) &&
                       layer.lslices[i].contour.contains(point);
            };

            for (size_t region_id = 0; region_id < layer.regions().size(); ++ region_id) {
                const LayerRegion *layerm = layer.regions()[region_id];
                if (layerm == nullptr)
                    continue;
                const PrintRegion &region = *print.regions()[region_id];

                // Now we must process perimeters and infills and create islands of extrusions in by_region std::map.
                // It is also necessary to save which extrusions are part of MM wiping and which are not.
                // The process is almost the same for perimeters and infills - we will do it in a cycle that repeats twice:
                std::vector<unsigned int> printing_extruders;
                for (const ObjectByExtruder::Island::Region::Type entity_type : { ObjectByExtruder::Island::Region::INFILL, ObjectByExtruder::Island::Region::PERIMETERS }) {
                    for (const ExtrusionEntity *ee : (entity_type == ObjectByExtruder::Island::Region::INFILL) ? layerm->fills.entities : layerm->perimeters.entities) {
                        // extrusions represents infill or perimeter extrusions of a single island.
                        assert(dynamic_cast<const ExtrusionEntityCollection*>(ee) != nullptr);
                        const auto *extrusions = static_cast<const ExtrusionEntityCollection*>(ee);
                        if (extrusions->entities.empty()) // This shouldn't happen but first_point() would fail.
                            continue;

                        // This extrusion is part of certain Region, which tells us which extruder should be used for it:
                        int correct_extruder_id = layer_tools.extruder(*extrusions, region);

                        // Let's recover vector of extruder overrides:
                        const WipingExtrusions::ExtruderPerCopy *entity_overrides = nullptr;
                        if (! layer_tools.has_extruder(correct_extruder_id)) {
							// this entity is not overridden, but its extruder is not in layer_tools - we'll print it
                            // by last extruder on this layer (could happen e.g. when a wiping object is taller than others - dontcare extruders are eradicated from layer_tools)
                            correct_extruder_id = layer_tools.extruders.back();
                        }
                        printing_extruders.clear();
                        if (is_anything_overridden) {
                        	entity_overrides = const_cast<LayerTools&>(layer_tools).wiping_extrusions().get_extruder_overrides(extrusions, correct_extruder_id, layer_to_print.object()->instances().size());
	                        if (entity_overrides == nullptr) {
		                    	printing_extruders.emplace_back(correct_extruder_id);
	                        } else {
	                        	printing_extruders.reserve(entity_overrides->size());
	                        	for (int extruder : *entity_overrides)
                                    printing_extruders.emplace_back(extruder >= 0 ?
	                        			// at least one copy is overridden to use this extruder
                                        extruder :
	                        			// at least one copy would normally be printed with this extruder (see get_extruder_overrides function for explanation)
	                        			static_cast<unsigned int>(- extruder - 1));
		                        Slic3r::sort_remove_duplicates(printing_extruders);
	                        }
	                    } else
	                    	printing_extruders.emplace_back(correct_extruder_id);

                        // Now we must add this extrusion into the by_extruder map, once for each extruder that will print it:
                        for (unsigned int extruder : printing_extruders)
                        {
                            std::vector<ObjectByExtruder::Island> &islands = object_islands_by_extruder(
                                by_extruder,
                                extruder,
                                &layer_to_print - layers.data(),
                                layers.size(), n_slices+1);
                            for (size_t i = 0; i <= n_slices; ++ i) {
								bool   last = i == n_slices;
                            	size_t island_idx = last ? n_slices : slices_test_order[i];
                                if (// extrusions->first_point does not fit inside any slice
									last ||
                                    // extrusions->first_point fits inside ith slice
                                    point_inside_surface(island_idx, extrusions->first_point())) {
                                    if (islands[island_idx].by_region.empty())
                                        islands[island_idx].by_region.assign(print.regions().size(), ObjectByExtruder::Island::Region());
                                    islands[island_idx].by_region[region_id].append(entity_type, extrusions, entity_overrides);
                                    break;
                                }
                            }
                        }
                    }
                }
            } // for regions
        }
    } // for objects

    // Extrude the skirt, brim, support, perimeters, infill ordered by the extruders.
    std::vector<std::unique_ptr<EdgeGrid::Grid>> lower_layer_edge_grids(layers.size());
    for (unsigned int extruder_id : layer_tools.extruders)
    {
        gcode += (layer_tools.has_wipe_tower && m_wipe_tower) ?
            m_wipe_tower->tool_change(*this, extruder_id, extruder_id == layer_tools.extruders.back()) :
            this->set_extruder(extruder_id, print_z);

#if ENABLE_GCODE_VIEWER
        // let analyzer tag generator aware of a role type change
        if (layer_tools.has_wipe_tower && m_wipe_tower)
            m_last_processor_extrusion_role = erWipeTower;
#else
        // let analyzer tag generator aware of a role type change
        if (m_enable_analyzer && layer_tools.has_wipe_tower && m_wipe_tower)
            m_last_analyzer_extrusion_role = erWipeTower;
#endif // ENABLE_GCODE_VIEWER

        //if first layer, ask for a bigger lift for travel to object, to be on the safe side
        set_extra_lift(layer, print, m_writer, extruder_id);

        if (auto loops_it = skirt_loops_per_extruder.find(extruder_id); loops_it != skirt_loops_per_extruder.end()) {
            const std::pair<size_t, size_t> loops = loops_it->second;
            this->set_origin(0., 0.);
            m_avoid_crossing_perimeters.use_external_mp = true;
            Flow layer_skirt_flow(print.skirt_flow(extruder_id));
            layer_skirt_flow.height = float(m_skirt_done.back() - (m_skirt_done.size() == 1 ? 0. : m_skirt_done[m_skirt_done.size() - 2]));
            double mm3_per_mm = layer_skirt_flow.mm3_per_mm();
            for (size_t i = loops.first; i < loops.second; ++i) {
                // Adjust flow according to this layer's layer height.
                ExtrusionLoop loop = *dynamic_cast<const ExtrusionLoop*>(print.skirt().entities[i]);
                for (ExtrusionPath &path : loop.paths) {
                    path.height = layer_skirt_flow.height;
                    path.mm3_per_mm = mm3_per_mm;
                }
                //FIXME using the support_material_speed of the 1st object printed.
                gcode += this->extrude_loop(loop, "skirt", m_config.support_material_speed.value);
            }
            m_avoid_crossing_perimeters.use_external_mp = false;
            // Allow a straight travel move to the first object point if this is the first layer (but don't in next layers).
            if (first_layer && loops.first == 0)
                m_avoid_crossing_perimeters.disable_once = true;
        }

        // Extrude brim with the extruder of the 1st region.
        if (! m_brim_done) {
            //if first layer, ask for a bigger lift for travel to object, to be on the safe side
            set_extra_lift(layer, print, m_writer, extruder_id);

            this->set_origin(0., 0.);
            m_avoid_crossing_perimeters.use_external_mp = true;
            gcode += this->extrude_entity(print.brim(), "brim", m_config.support_material_speed.value);
            m_brim_done = true;
            m_avoid_crossing_perimeters.use_external_mp = false;
            // Allow a straight travel move to the first object point.
            m_avoid_crossing_perimeters.disable_once = true;
        }
        //extrude object-only skirt
        if (single_object_instance_idx != size_t(-1) && !layers.front().object()->skirt().empty()
            && extruder_id == layer_tools.extruders.front()) {
            //if first layer, ask for a bigger lift for travel to object, to be on the safe side
            set_extra_lift(layer, print, m_writer, extruder_id);

            const PrintObject *print_object = layers.front().object();
            this->set_origin(unscale(print_object->instances()[single_object_instance_idx].shift));
            if (this->m_layer != nullptr && this->m_layer->id() < m_config.skirt_height) {
                for (const ExtrusionEntity *ee : print_object->skirt().entities)
                    gcode += this->extrude_entity(*ee, "skirt", m_config.support_material_speed.value);
            }
        }
        //extrude object-only brim
        if (single_object_instance_idx != size_t(-1) && !layers.front().object()->brim().empty()
            && extruder_id == layer_tools.extruders.front()) {
            //if first layer, ask for a bigger lift for travel to object, to be on the safe side
            set_extra_lift(layer, print, m_writer, extruder_id);

            const PrintObject *print_object = layers.front().object();
            this->set_origin(unscale(print_object->instances()[single_object_instance_idx].shift));
            if (this->m_layer != nullptr && this->m_layer->id() == 0) {
                m_avoid_crossing_perimeters.use_external_mp = true;
                for (const ExtrusionEntity *ee : print_object->brim().entities)
                    gcode += this->extrude_entity(*ee, "brim", m_config.support_material_speed.value);
                m_avoid_crossing_perimeters.use_external_mp = false;
                m_avoid_crossing_perimeters.disable_once = true;
            }
        }


        auto objects_by_extruder_it = by_extruder.find(extruder_id);
        if (objects_by_extruder_it == by_extruder.end())
            continue;

		std::vector<InstanceToPrint> instances_to_print = sort_print_object_instances(objects_by_extruder_it->second, layers, ordering, single_object_instance_idx);

        // We are almost ready to print. However, we must go through all the objects twice to print the the overridden extrusions first (infill/perimeter wiping feature):
		std::vector<ObjectByExtruder::Island::Region> by_region_per_copy_cache;
        for (int print_wipe_extrusions = is_anything_overridden; print_wipe_extrusions>=0; --print_wipe_extrusions) {
            if (is_anything_overridden && print_wipe_extrusions == 0)
                gcode+="; PURGING FINISHED\n";

            for (InstanceToPrint &instance_to_print : instances_to_print) {
                m_config.apply(instance_to_print.print_object.config(), true);
                m_layer = layers[instance_to_print.layer_id].layer();
                if (m_config.avoid_crossing_perimeters)
                    m_avoid_crossing_perimeters.init_layer_mp(union_ex(m_layer->lslices, true));

                if (this->config().gcode_label_objects)
                    gcode += std::string("; printing object ") + instance_to_print.print_object.model_object()->name 
                        + " id:" + std::to_string(std::find(this->m_ordered_objects.begin(), this->m_ordered_objects.end(), &instance_to_print.print_object) - this->m_ordered_objects.begin()) 
                        + " copy " + std::to_string(instance_to_print.instance_id) + "\n";
                //if first layer, ask for a bigger lift for travel to object, to be on the safe side
                set_extra_lift(layer, print, m_writer, extruder_id);
                // When starting a new object, use the external motion planner for the first travel move.
                const Point &offset = instance_to_print.print_object.instances()[instance_to_print.instance_id].shift;
                std::pair<const PrintObject*, Point> this_object_copy(&instance_to_print.print_object, offset);
                if (m_last_obj_copy != this_object_copy)
                    m_avoid_crossing_perimeters.use_external_mp_once = true;
                m_last_obj_copy = this_object_copy;
                this->set_origin(unscale(offset));
                if (instance_to_print.object_by_extruder.support != nullptr && !print_wipe_extrusions) {
                    m_layer = layers[instance_to_print.layer_id].support_layer;
                    gcode += m_writer.set_temperature(m_config.temperature.get_at(m_writer.tool()->id()), false, m_writer.tool()->id());
                    gcode += this->extrude_support(
                        // support_extrusion_role is erSupportMaterial, erSupportMaterialInterface or erMixed for all extrusion paths.
                    instance_to_print.object_by_extruder.support->chained_path_from(m_last_pos, instance_to_print.object_by_extruder.support_extrusion_role));
                    m_layer = layers[instance_to_print.layer_id].layer();
                }
                for (ObjectByExtruder::Island &island : instance_to_print.object_by_extruder.islands) {
                    const std::vector<ObjectByExtruder::Island::Region>& by_region_specific =
                        is_anything_overridden ? 
                        island.by_region_per_copy(by_region_per_copy_cache, 
                            static_cast<unsigned int>(instance_to_print.instance_id), 
                            extruder_id, 
                            print_wipe_extrusions != 0) : 
                        island.by_region;
                    gcode += this->extrude_infill(print, by_region_specific, true, false);
                    gcode += this->extrude_perimeters(print, by_region_specific, lower_layer_edge_grids[instance_to_print.layer_id]);
                    gcode += this->extrude_infill(print, by_region_specific, false, false);

                    // ironing
                    gcode += this->extrude_infill(print,by_region_specific, false, true);
                }
                if (this->config().gcode_label_objects)
                    gcode += std::string("; stop printing object ") + instance_to_print.print_object.model_object()->name 
                        + " id:" + std::to_string((std::find(this->m_ordered_objects.begin(), this->m_ordered_objects.end(), &instance_to_print.print_object) - this->m_ordered_objects.begin())) 
                        + " copy " + std::to_string(instance_to_print.instance_id) + "\n";
            }
        }
    }

    // Apply spiral vase post-processing if this layer contains suitable geometry
    // (we must feed all the G-code into the post-processor, including the first
    // bottom non-spiral layers otherwise it will mess with positions)
    // we apply spiral vase at this stage because it requires a full layer.
    // Just a reminder: A spiral vase mode is allowed for a single object per layer, single material print only.
    if (m_spiral_vase)
        gcode = m_spiral_vase->process_layer(gcode);


    //add milling post-process if enabled
    if (!config().milling_diameter.values.empty()) {
        bool milling_ok = false;
        for (const LayerToPrint& ltp : layers) {
            if (ltp.object_layer != nullptr) {
                for (const LayerRegion* lr : ltp.object_layer->regions()) {
                    if (!lr->milling.empty()) {
                        milling_ok = true;
                        break;
                    }
                }
            }
        }
        if (milling_ok) {
            //switch to mill
            gcode += "; milling ok\n";
            uint32_t current_extruder_filament = m_writer.tool()->id();
            uint32_t milling_extruder_id = uint32_t(config().nozzle_diameter.values.size());
            gcode += "; toolchange:\n";
            gcode += m_writer.toolchange(milling_extruder_id);
            gcode += "; toolchange done\n";
            m_placeholder_parser.set("current_extruder", milling_extruder_id);
            // Append the filament start G-code.
            const std::string& start_mill_gcode = m_config.milling_toolchange_start_gcode.get_at(0);
            if (!start_mill_gcode.empty()) {
                DynamicConfig config;
                config.set_key_value("previous_extruder", new ConfigOptionInt((int)current_extruder_filament));
                config.set_key_value("next_extruder", new ConfigOptionInt((int)milling_extruder_id));
                config.set_key_value("layer_num", new ConfigOptionInt(m_layer_index));
                config.set_key_value("previous_layer_z", new ConfigOptionFloat(previous_print_z));
                config.set_key_value("layer_z", new ConfigOptionFloat(print_z));
                // Process the start_mill_gcode for the new filament.
                gcode += this->placeholder_parser_process("milling_toolchange_start_gcode", start_mill_gcode, current_extruder_filament, &config);
                check_add_eol(gcode);
            }

            gcode += "\n; began print:";
            for (const LayerToPrint& ltp : layers) {
                if (ltp.object_layer != nullptr) {
                    for (const PrintInstance& print_instance : ltp.object()->instances()){
                        this->set_origin(unscale(print_instance.shift));
                        for (const LayerRegion* lr : ltp.object_layer->regions()) {
                            if (!lr->milling.empty()) {
                                //EXTRUDE MOVES
                                gcode += "; extrude lr->milling\n";
                                gcode += this->extrude_entity(lr->milling, "; milling post-process");
                            }
                        }
                    }
                }
            }

            //switch to extruder
            m_placeholder_parser.set("current_extruder", milling_extruder_id);
            // Append the filament start G-code.
            const std::string& end_mill_gcode = m_config.milling_toolchange_end_gcode.get_at(0);
            if (!end_mill_gcode.empty()) {
                DynamicConfig config;
                config.set_key_value("previous_extruder", new ConfigOptionInt((int)milling_extruder_id));
                config.set_key_value("next_extruder", new ConfigOptionInt((int)current_extruder_filament));
                config.set_key_value("layer_num", new ConfigOptionInt(m_layer_index));
                config.set_key_value("previous_layer_z", new ConfigOptionFloat(previous_print_z));
                config.set_key_value("layer_z", new ConfigOptionFloat(print_z));
                // Process the end_mill_gcode for the new filament.
                gcode += this->placeholder_parser_process("milling_toolchange_start_gcode", end_mill_gcode, current_extruder_filament, &config);
                check_add_eol(gcode);
            }
            gcode += "; will go back to normal extruder\n";
            //TODO: change wipetower code to add an other filament change per layer.
            gcode += (layer_tools.has_wipe_tower && m_wipe_tower) ?
                m_wipe_tower->tool_change(*this, current_extruder_filament, current_extruder_filament == layer_tools.extruders.back()) :
                this->set_extruder(current_extruder_filament, print_z);
        }
    }


    // Apply cooling logic; this may alter speeds.
    if (m_cooling_buffer)
        gcode = m_cooling_buffer->process_layer(gcode, layer.id());

#if !ENABLE_GCODE_VIEWER
    // add tag for analyzer
    if (gcode.find(GCodeAnalyzer::Pause_Print_Tag) != gcode.npos)
        gcode += "\n; " + GCodeAnalyzer::End_Pause_Print_Or_Custom_Code_Tag + "\n";
    else if (gcode.find(GCodeAnalyzer::Custom_Code_Tag) != gcode.npos)
        gcode += "\n; " + GCodeAnalyzer::End_Pause_Print_Or_Custom_Code_Tag + "\n";
#endif // !ENABLE_GCODE_VIEWER

#ifdef HAS_PRESSURE_EQUALIZER
    // Apply pressure equalization if enabled;
    // printf("G-code before filter:\n%s\n", gcode.c_str());
    if (m_pressure_equalizer)
        gcode = m_pressure_equalizer->process(gcode.c_str(), false);
    // printf("G-code after filter:\n%s\n", out.c_str());
#endif /* HAS_PRESSURE_EQUALIZER */

    _write(file, gcode);
#if ENABLE_GCODE_VIEWER
    BOOST_LOG_TRIVIAL(trace) << "Exported layer " << layer.id() << " print_z " << print_z <<
        log_memory_info();
#else
    BOOST_LOG_TRIVIAL(trace) << "Exported layer " << layer.id() << " print_z " << print_z <<
        ", time estimator memory: " <<
            format_memsize_MB(m_normal_time_estimator.memory_used() + (m_silent_time_estimator_enabled ? m_silent_time_estimator.memory_used() : 0)) <<
        ", analyzer memory: " <<
            format_memsize_MB(m_analyzer.memory_used()) <<
        log_memory_info();
#endif // ENABLE_GCODE_VIEWER
}

void GCode::apply_print_config(const PrintConfig &print_config)
{
    m_writer.apply_print_config(print_config);
    m_config.apply(print_config);
}

void GCode::append_full_config(const Print &print, std::string &str)
{
	const DynamicPrintConfig &cfg = print.full_print_config();
    // Sorted list of config keys, which shall not be stored into the G-code. Initializer list.
    const std::vector<std::string> banned_keys { 
        "compatible_printers",
        "compatible_prints",
        "print_host",
        "printhost_apikey",
        "printhost_cafile"
    };
    assert(std::is_sorted(banned_keys.begin(), banned_keys.end()));
    auto is_banned = [banned_keys](const std::string &key) {
        return std::binary_search(banned_keys.begin(), banned_keys.end(), key);
    };
    for (const std::string &key : cfg.keys())
        if (! is_banned(key) && ! cfg.option(key)->is_nil())
            str += "; " + key + " = " + cfg.opt_serialize(key) + "\n";
}

void GCode::set_extruders(const std::vector<uint16_t>& extruder_ids)
{
    m_writer.set_extruders(extruder_ids);

    // enable wipe path generation if any extruder has wipe enabled
    m_wipe.enable = false;
    for (auto id : extruder_ids)
        if (m_config.wipe.get_at(id)) {
            m_wipe.enable = true;
            break;
        }
}

void GCode::set_origin(const Vec2d &pointf)
{
    // if origin increases (goes towards right), last_pos decreases because it goes towards left
    const Point translate(
        scale_(m_origin(0) - pointf(0)),
        scale_(m_origin(1) - pointf(1))
    );
    m_last_pos += translate;
    m_wipe.path.translate(translate);
    m_origin = pointf;
}

std::string GCode::preamble()
{
    std::string gcode = m_writer.preamble();

    /*  Perform a *silent* move to z_offset: we need this to initialize the Z
        position of our writer object so that any initial lift taking place
        before the first layer change will raise the extruder from the correct
        initial Z instead of 0.  */
    m_writer.travel_to_z(m_config.z_offset.value);

    return gcode;
}

// called by GCode::process_layer()
std::string GCode::change_layer(coordf_t print_z)
{
    std::string gcode;
    if (m_layer_count > 0)
        // Increment a progress bar indicator.
        gcode += m_writer.update_progress(++ m_layer_index, m_layer_count);
    coordf_t z = print_z + m_config.z_offset.value;  // in unscaled coordinates
    if (BOOL_EXTRUDER_CONFIG(retract_layer_change) && m_writer.will_move_z(z))
        gcode += this->retract();

    {
        std::ostringstream comment;
        comment << "move to next layer (" << m_layer_index << ")";
        gcode += m_writer.travel_to_z(z, comment.str());
    }

    // forget last wiping path as wiping after raising Z is pointless
    m_wipe.reset_path();

    return gcode;
}



//like extrude_loop but with varying z and two full round
std::string GCode::extrude_loop_vase(const ExtrusionLoop &original_loop, const std::string &description, double speed, std::unique_ptr<EdgeGrid::Grid> *lower_layer_edge_grid)
{
    //don't keep the speed
    speed = -1;
    // get a copy; don't modify the orientation of the original loop object otherwise
    // next copies (if any) would not detect the correct orientation
    ExtrusionLoop loop = original_loop;

    if (m_layer->lower_layer != nullptr && lower_layer_edge_grid != nullptr) {
        if (!*lower_layer_edge_grid) {
            // Create the distance field for a layer below.
            const coord_t distance_field_resolution = coord_t(scale_(1.) + 0.5);
            *lower_layer_edge_grid = make_unique<EdgeGrid::Grid>();
            (*lower_layer_edge_grid)->create(m_layer->lower_layer->lslices, distance_field_resolution);
            (*lower_layer_edge_grid)->calculate_sdf();
#if 0
            {
                static int iRun = 0;
                BoundingBox bbox = (*lower_layer_edge_grid)->bbox();
                bbox.min(0) -= scale_(5.f);
                bbox.min(1) -= scale_(5.f);
                bbox.max(0) += scale_(5.f);
                bbox.max(1) += scale_(5.f);
                EdgeGrid::save_png(*(*lower_layer_edge_grid), bbox, scale_(0.1f), debug_out_path("GCode_extrude_loop_edge_grid-%d.png", iRun++));
            }
#endif
        }
    }

    // extrude all loops ccw
    //no! this was decided in perimeter_generator
    bool is_hole_loop = (loop.loop_role() & ExtrusionLoopRole::elrHole) != 0;// loop.make_counter_clockwise();
    bool reverse_turn = loop.polygon().is_clockwise() ^ is_hole_loop;

    split_at_seam_pos(loop, lower_layer_edge_grid, reverse_turn);

    // clip the path to avoid the extruder to get exactly on the first point of the loop;
    // if polyline was shorter than the clipping distance we'd get a null polyline, so
    // we discard it in that case
    double clip_length = m_enable_loop_clipping ?
        scale_(EXTRUDER_CONFIG_WITH_DEFAULT(nozzle_diameter,0)) * LOOP_CLIPPING_LENGTH_OVER_NOZZLE_DIAMETER :
        0;

    // get paths
    ExtrusionPaths paths;
    loop.clip_end(clip_length, &paths);
    if (paths.empty()) return "";

    // apply the small/external? perimeter speed
    if (is_perimeter(paths.front().role()) && loop.length() <= SMALL_PERIMETER_LENGTH && speed == -1)
        speed = m_config.external_perimeter_speed.get_abs_value(m_config.perimeter_speed);

    //get extrusion length
    coordf_t length = 0;
    for (ExtrusionPaths::iterator path = paths.begin(); path != paths.end(); ++path) {
        //path->simplify(SCALED_RESOLUTION); //not useful, this should have been done before.
        length += path->length() * SCALING_FACTOR;
    }

    //all in unscaled coordinates (hence why it's coordf_t and not coord_t)
    const coordf_t min_height = EXTRUDER_CONFIG_WITH_DEFAULT(min_layer_height, this->m_layer->height);
    const coordf_t bot_init_z = - this->m_layer->height;
    //const coordf_t bot_last_z = bot_init_z + this->m_layer->height - EXTRUDER_CONFIG(min_layer_height);
    const coordf_t init_z = bot_init_z + min_height;
    //const coordf_t last_z = bot_init_z + this->m_layer->height;

    Point inward_point;
    //move the seam point inward a little bit
    if (paths.back().role() == erExternalPerimeter && m_layer != NULL && m_config.perimeters.value > 1 && paths.front().size() >= 2 && paths.back().polyline.points.size() >= 3) {
        // detect angle between last and first segment
        // the side depends on the original winding order of the polygon (left for contours, right for holes)
        //FIXME improve the algorithm in case the loop is tiny.
        //FIXME improve the algorithm in case the loop is split into segments with a low number of points (see the Point b query).
        Point a = paths.front().polyline.points[1];  // second point
        Point b = *(paths.back().polyline.points.end() - 3);       // second to last point
        if (reverse_turn) {
            // swap points
            Point c = a; a = b; b = c;
        }

        double angle = paths.front().first_point().ccw_angle(a, b)*2 / 3;

        // turn left if contour, turn right if hole
        if (reverse_turn) angle *= -1;

        // create the destination point along the first segment and rotate it
        // we make sure we don't exceed the segment length because we don't know
        // the rotation of the second segment so we might cross the object boundary
        Vec2d  p1 = paths.front().polyline.points.front().cast<double>();
        Vec2d  p2 = paths.front().polyline.points[1].cast<double>();
        Vec2d  v = p2 - p1;
        double nd = scale_(EXTRUDER_CONFIG_WITH_DEFAULT(nozzle_diameter, paths.front().width));
        double l2 = v.squaredNorm();
        // Shift by no more than a nozzle diameter.
        //FIXME Hiding the seams will not work nicely for very densely discretized contours!
        inward_point = ((nd * nd >= l2) ? p2 : (p1 + v * (nd / sqrt(l2)))).cast<coord_t>();
        inward_point.rotate(angle, paths.front().polyline.points.front());
    }

    coordf_t current_pos_in_length = 0;
    coordf_t current_z = 0; // over init_z
    coordf_t current_height = min_height;
    coordf_t starting_height = min_height;
    enum Step {
        INCR = 0,
        FLAT = 1
    };
    std::string gcode;
    for (int step = 0; step < 2; step++) {
        current_pos_in_length = 0;
        current_z = 0;
        const coordf_t z_per_length = (step == Step::INCR) ? ((this->m_layer->height - (min_height + min_height)) / length) : 0;
        const coordf_t height_per_length = (step == Step::INCR) ? ((this->m_layer->height- (min_height + min_height)) / length) : ((-this->m_layer->height + (min_height + min_height)) / length);
        if (step == Step::FLAT) {
            current_height = this->m_layer->height - min_height;
            starting_height = this->m_layer->height - min_height;
        }
        Vec3d previous;
        for (ExtrusionPaths::iterator path = paths.begin(); path != paths.end(); ++path) {
            if (path == paths.begin() ){
                if (step == Step::INCR) {
                    if (paths.back().role() == erExternalPerimeter && m_layer != NULL && m_config.perimeters.value > 1 && paths.front().size() >= 2 && paths.back().polyline.points.size() >= 3) {
                        paths[0].polyline.points.insert(paths[0].polyline.points.begin(), inward_point);
                    }
                    this->m_writer.travel_to_z(this->m_layer->print_z + init_z);
                } else {
                    //ensure we're at the right height
                    this->m_writer.travel_to_z(this->m_layer->print_z);
                }
            }
            gcode += this->_before_extrude(*path, description, speed);
            if (path == paths.begin() && step == Step::INCR){
                if (paths.back().role() == erExternalPerimeter && m_layer != NULL && m_config.perimeters.value > 1 && paths.front().size() >= 2 && paths.back().polyline.points.size() >= 3) {
                    paths[0].polyline.points.erase(paths[0].polyline.points.begin());
                    gcode += m_writer.extrude_to_xy(this->point_to_gcode(paths[0].polyline.points.front()), 0);
                }
            }

            // calculate extrusion length per distance unit
            double e_per_mm_per_height = (path->mm3_per_mm / this->m_layer->height)
                * m_writer.tool()->e_per_mm3()
                * this->config().print_extrusion_multiplier.get_abs_value(1);
            if (m_writer.extrusion_axis().empty()) e_per_mm_per_height = 0;
            {
                std::string comment = m_config.gcode_comments ? description : "";
                for (const Line &line : path->polyline.lines()) {
                    const coordf_t line_length = line.length() * SCALING_FACTOR;
                    //don't go (much) more than a nozzle_size without a refresh of the z & extrusion rate
                    const int nb_sections = std::max(1,int(line_length / EXTRUDER_CONFIG_WITH_DEFAULT(nozzle_diameter, paths.front().width)));
                    const coordf_t height_increment = height_per_length * line_length / nb_sections;
                    Vec3d last_point{ this->point_to_gcode(line.a).x(), this->point_to_gcode(line.a).y(), current_z };
                    const Vec3d pos_increment{ (this->point_to_gcode(line.b).x() - last_point.x()) / nb_sections,
                        (this->point_to_gcode(line.b).y() - last_point.y()) / nb_sections,
                        z_per_length * line_length / nb_sections };
                    coordf_t current_height_internal = current_height + height_increment / 2;
                    //ensure you go to the good xyz
                    if( (last_point - previous).norm() > EPSILON)
                        gcode += m_writer.extrude_to_xyz(last_point, 0, description);
                    //extrusions
                    for (int i = 0; i < nb_sections - 1; i++) {
                        Vec3d new_point = last_point + pos_increment;
                        gcode += m_writer.extrude_to_xyz(new_point,
                            e_per_mm_per_height * (line_length / nb_sections) * current_height_internal,
                            description);
                        current_height_internal += height_increment;
                        last_point = new_point;
                    }
                    //last bit will go to the exact last pos
                    last_point.x() = this->point_to_gcode(line.b).x();
                    last_point.y() = this->point_to_gcode(line.b).y();
                    last_point.z() = current_z + z_per_length * line_length;
                    gcode += m_writer.extrude_to_xyz(
                        last_point,
                        e_per_mm_per_height * (line_length / nb_sections) * current_height_internal,
                        comment);
                    previous = last_point;

                    //update vars for next line
                    current_pos_in_length += line_length;
                    current_z = current_pos_in_length * z_per_length;//last_point.z();
                    current_height = starting_height + current_pos_in_length * height_per_length;
                }
            }
            gcode += this->_after_extrude(*path);
        }
    }

    // reset acceleration
    m_writer.set_acceleration((unsigned int)(m_config.default_acceleration.value + 0.5));

    //don't wipe here
    //if (m_wipe.enable)
    //    m_wipe.path = paths.front().polyline;  // TODO: don't limit wipe to last path

    //just continue on the perimeter a bit while retracting
    //FIXME this doesn't work work, hence why it's commented
    //coordf_t travel_length = std::min(length, EXTRUDER_CONFIG(nozzle_diameter) * 10);
    //for (auto & path : paths){
    //    for (const Line &line : path.polyline.lines()) {
    //        if (unscaled(line.length()) > travel_length) {
    //            // generate the travel move
    //            gcode += m_writer.travel_to_xy(this->point_to_gcode(line.b), "move inwards before travel");
    //            travel_length -= unscaled(line.length());
    //        }
    //        else
    //        {
    //            gcode += m_writer.travel_to_xy(this->point_to_gcode(line.a) + (this->point_to_gcode(line.b) - this->point_to_gcode(line.a)) * (travel_length / unscaled(line.length())), "move before travel");
    //            travel_length = 0;
    //            //double break;
    //            goto FINISH_MOVE;
    //        }
    //    }
    //}
    //FINISH_MOVE:

    // make a little move inwards before leaving loop
    if (paths.back().role() == erExternalPerimeter && m_layer != NULL && m_config.perimeters.value > 1 && paths.front().size() >= 2 && paths.back().polyline.points.size() >= 3) {
        // detect angle between last and first segment
        // the side depends on the original winding order of the polygon (left for contours, right for holes)
        //FIXME improve the algorithm in case the loop is tiny.
        //FIXME improve the algorithm in case the loop is split into segments with a low number of points (see the Point b query).
        Point a = paths.front().polyline.points[1];  // second point
        Point b = *(paths.back().polyline.points.end() - 3);       // second to last point
        if (reverse_turn) {
            // swap points
            Point c = a; a = b; b = c;
        }

        double angle = paths.front().first_point().ccw_angle(a, b) / 3;

        // turn left if contour, turn right if hole
        if (reverse_turn) angle *= -1;

        // create the destination point along the first segment and rotate it
        // we make sure we don't exceed the segment length because we don't know
        // the rotation of the second segment so we might cross the object boundary
        Vec2d  p1 = paths.front().polyline.points.front().cast<double>();
        Vec2d  p2 = paths.front().polyline.points[1].cast<double>();
        Vec2d  v = p2 - p1;
        double nd = scale_(EXTRUDER_CONFIG_WITH_DEFAULT(nozzle_diameter, paths.front().width));
        double l2 = v.squaredNorm();
        // Shift by no more than a nozzle diameter.
        //FIXME Hiding the seams will not work nicely for very densely discretized contours!
        inward_point = ((nd * nd >= l2) ? p2 : (p1 + v * (nd / sqrt(l2)))).cast<coord_t>();
        inward_point.rotate(angle, paths.front().polyline.points.front());
        
        // generate the travel move
        gcode += m_writer.travel_to_xy(this->point_to_gcode(inward_point), "move inwards before travel");
    }

    return gcode;
}

void GCode::split_at_seam_pos(ExtrusionLoop& loop, std::unique_ptr<EdgeGrid::Grid>* lower_layer_edge_grid, bool was_clockwise)
{
    if (loop.paths.empty())
        return;

    SeamPosition seam_position = m_config.seam_position;
    if (loop.loop_role() == elrSkirt)
        seam_position = spNearest;

    // find the point of the loop that is closest to the current extruder position
    // or randomize if requested
    Point last_pos = this->last_pos();
    if (m_config.spiral_vase) {
        loop.split_at(last_pos, false);
    } else {
        const EdgeGrid::Grid* edge_grid_ptr = (lower_layer_edge_grid && *lower_layer_edge_grid)
            ? lower_layer_edge_grid->get()
            : nullptr;
        //TODO modify m_seam_placer to takers into account extra options.
        Point seam = m_seam_placer.get_seam(m_layer->id(), seam_position, loop,
            last_pos, EXTRUDER_CONFIG_WITH_DEFAULT(nozzle_diameter, 0),
            (m_layer == NULL ? nullptr : m_layer->object()),
            was_clockwise, edge_grid_ptr);
        // Split the loop at the point with a minium penalty.
        if (!loop.split_at_vertex(seam))
            // The point is not in the original loop. Insert it.
            loop.split_at(seam, true);
    }
}


std::string GCode::extrude_loop(const ExtrusionLoop &original_loop, const std::string &description, double speed, std::unique_ptr<EdgeGrid::Grid> *lower_layer_edge_grid)
{
#if DEBUG_EXTRUSION_OUTPUT
    std::cout << "extrude loop_" << (original_loop.polygon().is_counter_clockwise() ? "ccw" : "clw") << ": ";
    for (const ExtrusionPath &path : original_loop.paths) {
        std::cout << ", path{ ";
        for (const Point &pt : path.polyline.points) {
            std::cout << ", " << floor(100 * unscale<double>(pt.x())) / 100.0 << ":" << floor(100 * unscale<double>(pt.y())) / 100.0;
        }
        std::cout << "}";
    }
    std::cout << "\n";
#endif

    //no-seam code path redirect
    if (original_loop.role() == ExtrusionRole::erExternalPerimeter && (original_loop.loop_role() & elrVase) != 0 && !this->m_config.spiral_vase
        //but not for the first layer
        && this->m_layer->id() > 0
        //exclude if min_layer_height * 2 > layer_height (increase from 2 to 3 because it's working but uses in-between)
        && this->m_layer->height >= EXTRUDER_CONFIG_WITH_DEFAULT(min_layer_height, 0) * 2 - EPSILON
        ) {
        return extrude_loop_vase(original_loop, description, speed, lower_layer_edge_grid);
    }

    // get a copy; don't modify the orientation of the original loop object otherwise
    // next copies (if any) would not detect the correct orientation
    ExtrusionLoop loop = original_loop;

    if (m_layer->lower_layer != nullptr && lower_layer_edge_grid != nullptr) {
        if (! *lower_layer_edge_grid) {
            // Create the distance field for a layer below.
            const coord_t distance_field_resolution = coord_t(scale_(1.) + 0.5);
            *lower_layer_edge_grid = make_unique<EdgeGrid::Grid>();
            (*lower_layer_edge_grid)->create(m_layer->lower_layer->lslices, distance_field_resolution);
            (*lower_layer_edge_grid)->calculate_sdf();
            #if 0
            {
                static int iRun = 0;
                BoundingBox bbox = (*lower_layer_edge_grid)->bbox();
                bbox.min(0) -= scale_(5.f);
                bbox.min(1) -= scale_(5.f);
                bbox.max(0) += scale_(5.f);
                bbox.max(1) += scale_(5.f);
                EdgeGrid::save_png(*(*lower_layer_edge_grid), bbox, scale_(0.1f), debug_out_path("GCode_extrude_loop_edge_grid-%d.png", iRun++));
            }
            #endif
        }
    }

    // extrude all loops ccw
    //no! this was decided in perimeter_generator
    //but we need to know where is "inside", so we will use is_hole_loop. if is_hole_loop, then we need toconsider that the right direction is clockwise, else counter clockwise. 
    bool is_hole_loop = (loop.loop_role() & ExtrusionLoopRole::elrHole) != 0;// loop.make_counter_clockwise();

    //if spiral vase, we have to ensure that all loops are in the same orientation.
    if (this->m_config.spiral_vase) {
        loop.make_counter_clockwise();
        is_hole_loop = false;
    }

    split_at_seam_pos(loop, lower_layer_edge_grid, is_hole_loop);
    
    // clip the path to avoid the extruder to get exactly on the first point of the loop;
    // if polyline was shorter than the clipping distance we'd get a null polyline, so
    // we discard it in that case
    double clip_length = m_enable_loop_clipping ? 
        scale_(EXTRUDER_CONFIG_WITH_DEFAULT(nozzle_diameter,0)) * LOOP_CLIPPING_LENGTH_OVER_NOZZLE_DIAMETER :
        0;

    // get paths
    ExtrusionPaths paths;
    loop.clip_end(clip_length, &paths);
    if (paths.empty()) return "";

    // apply the small perimeter speed
    if (is_perimeter(paths.front().role()) && loop.length() <= SMALL_PERIMETER_LENGTH && speed == -1)
        speed = m_config.small_perimeter_speed.get_abs_value(m_config.perimeter_speed);

    // extrude along the path
    std::string gcode;
    for (ExtrusionPaths::iterator path = paths.begin(); path != paths.end(); ++path) {
        path->simplify(SCALED_RESOLUTION);
        gcode += this->_extrude(*path, description, speed);
    }

    // reset acceleration
    m_writer.set_acceleration((unsigned int)(m_config.default_acceleration.value + 0.5));

    if (m_wipe.enable)
        m_wipe.path = paths.front().polyline;  // TODO: don't limit wipe to last path

    //wipe for External Perimeter
    if (paths.back().role() == erExternalPerimeter && m_layer != NULL && m_config.perimeters.value > 1 && paths.front().size() >= 2 && paths.back().polyline.points.size() >= 2) {
        //get points for wipe
        Point prev_point = *(paths.back().polyline.points.end() - 2);       // second to last point
        // *(paths.back().polyline.points.end() - 2) this is the same as (or should be) as paths.front().first_point();
        Point current_point = paths.front().first_point();
        Point next_point = paths.front().polyline.points[1];  // second point

        //extra wipe before the little move.
        if (EXTRUDER_CONFIG_WITH_DEFAULT(wipe_extra_perimeter, 0) > 0) {
            coord_t wipe_dist = scale_(EXTRUDER_CONFIG_WITH_DEFAULT(wipe_extra_perimeter,0));
            ExtrusionPaths paths_wipe;
            for (int i = 0; i < paths.size(); i++) {
                ExtrusionPath& path = paths[i];
                if (path.length() < wipe_dist) {
                    wipe_dist -= path.length();
                    paths_wipe.push_back(path);
                } else {
                    paths_wipe.push_back(path);
                    paths_wipe.back().clip_end(path.length() - wipe_dist);

                    ExtrusionPath next_point_path = path;
                    next_point_path.reverse();
                    next_point_path.clip_end(wipe_dist);
                    next_point_path.reverse();
                    if (next_point_path.size() > 1) {
                        next_point = next_point_path.polyline.points[1];
                    } else if (i + 1 < paths.size()) {
                        next_point = paths[i + 1].first_point();
                    } else {
                        next_point = paths[0].first_point();
                    }
                    break;
                }
            }
            //move
            for (ExtrusionPath& path : paths_wipe) {
                for (Point& pt : path.polyline.points) {
                    prev_point = current_point;
                    current_point = pt;
                    gcode += m_writer.travel_to_xy(this->point_to_gcode(pt), config().gcode_comments ? "; extra wipe" : "");
                }
            }
        }

        // make a little move inwards before leaving loop

        // detect angle between last and first segment
        // the side depends on the original winding order of the polygon (left for contours, right for holes)
        //FIXME improve the algorithm in case the loop is tiny.
        //FIXME improve the algorithm in case the loop is split into segments with a low number of points (see the Point b query).
        Point a = next_point;  // second point
        Point b = prev_point;  // second to last point
        if (is_hole_loop ? loop.polygon().is_counter_clockwise() : loop.polygon().is_clockwise()) {
            // swap points
            Point c = a; a = b; b = c;
        }
        double angle = current_point.ccw_angle(a, b) / 3;
        
        // turn left if contour, turn right if hole
        if (is_hole_loop ? loop.polygon().is_counter_clockwise() : loop.polygon().is_clockwise()) angle *= -1;

        // create the destination point along the first segment and rotate it
        // we make sure we don't exceed the segment length because we don't know
        // the rotation of the second segment so we might cross the object boundary
        Vec2d  current_pos = current_point.cast<double>();
        Vec2d  next_pos = next_point.cast<double>();
        Vec2d  vec_dist  = next_pos - current_pos;
        double nd = scale_(EXTRUDER_CONFIG_WITH_DEFAULT(nozzle_diameter,0));
        double l2 = vec_dist.squaredNorm();
        // Shift by no more than a nozzle diameter.
        //FIXME Hiding the seams will not work nicely for very densely discretized contours!
        Point  pt = ((nd * nd >= l2) ? next_pos : (current_pos + vec_dist * (nd / sqrt(l2)))).cast<coord_t>();
        pt.rotate(angle, current_point);
        // generate the travel move
        gcode += m_writer.travel_to_xy(this->point_to_gcode(pt), "move inwards before travel");
    }

    return gcode;
}

std::string GCode::extrude_multi_path(const ExtrusionMultiPath &multipath, const std::string &description, double speed) {
    // extrude along the path
    std::string gcode;
    for (ExtrusionPath path : multipath.paths) {
        path.simplify(SCALED_RESOLUTION);
        gcode += this->_extrude(path, description, speed);
    }
    if (m_wipe.enable) {
        m_wipe.path = std::move(multipath.paths.back().polyline);  // TODO: don't limit wipe to last path
        m_wipe.path.reverse();
    }
    // reset acceleration
    m_writer.set_acceleration((unsigned int)floor(m_config.default_acceleration.value + 0.5));
    return gcode;
}

std::string GCode::extrude_multi_path3D(const ExtrusionMultiPath3D &multipath3D, const std::string &description, double speed) {
    // extrude along the path
    std::string gcode;
    for (const ExtrusionPath3D &path : multipath3D.paths) {

        gcode += this->_before_extrude(path, description, speed);

        // calculate extrusion length per distance unit
        double e_per_mm = path.mm3_per_mm
            * m_writer.tool()->e_per_mm3()
            * this->config().print_extrusion_multiplier.get_abs_value(1);
        if (m_writer.extrusion_axis().empty()) e_per_mm = 0;
        double path_length = 0.;
        {
            std::string comment = m_config.gcode_comments ? description : "";
            //for (const Line &line : path.polyline.lines()) {
            for (size_t i = 0; i < path.polyline.points.size() - 1; i++) {
                Line line(path.polyline.points[i], path.polyline.points[i + 1]);
                const double line_length = line.length() * SCALING_FACTOR;
                path_length += line_length;
                gcode += m_writer.extrude_to_xyz(
                    this->point_to_gcode(line.b, path.z_offsets.size()>i+1 ? path.z_offsets[i+1] : 0),
                    e_per_mm * line_length,
                    comment);
            }
        }
        gcode += this->_after_extrude(path);
    }
    if (m_wipe.enable) {
        m_wipe.path = std::move(multipath3D.paths.back().polyline);  // TODO: don't limit wipe to last path
        m_wipe.path.reverse();
    }
    // reset acceleration
    m_writer.set_acceleration((unsigned int)floor(m_config.default_acceleration.value + 0.5));
    return gcode;
}

std::string GCode::extrude_entity(const ExtrusionEntity &entity, const std::string &description, double speed, std::unique_ptr<EdgeGrid::Grid> *lower_layer_edge_grid)
{
    this->visitor_gcode.clear();
    this->visitor_comment = description;
    this->visitor_speed = speed;
    this->visitor_lower_layer_edge_grid = lower_layer_edge_grid;
    entity.visit(*this);
    return this->visitor_gcode;
}

void GCode::use(const ExtrusionEntityCollection &collection) {
    if (collection.no_sort || collection.role() == erMixed) {
        for (const ExtrusionEntity* next_entity : collection.entities) {
            next_entity->visit(*this);
        }
    } else {
        ExtrusionEntityCollection chained = collection.chained_path_from(m_last_pos);
        for (const ExtrusionEntity* next_entity : chained.entities) {
            next_entity->visit(*this);
        }
    }
}

std::string extrusion_role_2_string(const ExtrusionRole &er) {
    switch (er) {
        case erNone: return "none";
        case erPerimeter: return "perimeter";
        case erExternalPerimeter: return "perimeter external";
        case erOverhangPerimeter: return "perimeter overhang";
        case erInternalInfill: return "infill internal";
        case erSolidInfill: return "infill solid";
        case erTopSolidInfill: return "infill solid top";
        case erBridgeInfill: return "infill bridge";
        case erThinWall: return "thin_wall";
        case erGapFill: return "gap_fill";
        case erSkirt: return "skirt";
        case erSupportMaterial: return "support_material";
        case erSupportMaterialInterface: return "support_material_interface";
        case erWipeTower: return "wipe_tower";
        case erMilling: return "milling";
        case erCustom: return "custom";
        case erMixed: return "mixed";
        case erCount: return "count";
    }
    return " unkown";
}

std::string GCode::extrude_path(const ExtrusionPath &path, const std::string &description, double speed) {

    ExtrusionPath simplifed_path = path;
    if (this->config().min_length.value != 0 && !m_last_too_small.empty()) {
        //descr += " trys fusion " + std::to_string(unscaled(m_last_too_small.last_point().x())) + " , " + std::to_string(unscaled(path.first_point().x()));
        //ensure that it's a continous thing
        if (m_last_too_small.last_point().distance_to_square(path.first_point()) < scale_(this->config().min_length)) {
            //descr += " ! fusion " + std::to_string(simplifed_path.polyline.points.size());
            simplifed_path.height = (m_last_too_small.height * m_last_too_small.length() + path.height * path.length()) / (m_last_too_small.length() + path.length());
            simplifed_path.mm3_per_mm = (m_last_too_small.mm3_per_mm * m_last_too_small.length() + path.mm3_per_mm * path.length()) / (m_last_too_small.length() + path.length());
            simplifed_path.polyline.points.insert(simplifed_path.polyline.points.begin(), m_last_too_small.polyline.points.begin(), m_last_too_small.polyline.points.end()-1);
        }
        m_last_too_small.polyline.points.clear();
    }
    simplifed_path.simplify(this->config().min_length.value != 0 ? scale_(this->config().min_length) : SCALED_RESOLUTION);
    if (this->config().min_length.value != 0 && simplifed_path.length() < scale_(this->config().min_length)) {
        m_last_too_small = simplifed_path;
        return "";
            //"; "+ descr+" .... too small for extrude: "+std::to_string(simplifed_path.length())+" < "+ std::to_string(scale_(this->config().min_length))
            //+ " ; " + std::to_string(unscaled(path.first_point().x())) + " : " + std::to_string(unscaled(path.last_point().x()))
            //+" =;=> " + std::to_string(unscaled(simplifed_path.first_point().x())) + " : " + std::to_string(unscaled(simplifed_path.last_point().x()))
            //+ "\n";
    }

    std::string gcode = this->_extrude(simplifed_path, description, speed);

    //gcode += " ; " + std::to_string(unscaled(path.first_point().x())) + " : " + std::to_string(unscaled(path.last_point().x()));
    //gcode += " =;=> " + std::to_string(unscaled(simplifed_path.first_point().x())) + " : " + std::to_string(unscaled(simplifed_path.last_point().x()));

    if (m_wipe.enable) {
        m_wipe.path = std::move(simplifed_path.polyline);
        m_wipe.path.reverse();
    }
    // reset acceleration
    m_writer.set_acceleration((unsigned int)floor(m_config.default_acceleration.value + 0.5));
    return gcode;
}

std::string GCode::extrude_path_3D(const ExtrusionPath3D &path, const std::string &description, double speed) {
    //path.simplify(SCALED_RESOLUTION);
    std::string gcode = this->_before_extrude(path, description, speed);

    // calculate extrusion length per distance unit
    double e_per_mm = path.mm3_per_mm
        * m_writer.tool()->e_per_mm3()
        * this->config().print_extrusion_multiplier.get_abs_value(1);
    if (m_writer.extrusion_axis().empty()) e_per_mm = 0;
    double path_length = 0.;
    {
        std::string comment = m_config.gcode_comments ? description : "";
        //for (const Line &line : path.polyline.lines()) {
        for (size_t i = 0; i < path.polyline.points.size()-1;i++) {
            Line line(path.polyline.points[i], path.polyline.points[i + 1]);
            const double line_length = line.length() * SCALING_FACTOR;
            path_length += line_length;
            gcode += m_writer.extrude_to_xyz(
                this->point_to_gcode(line.b, path.z_offsets.size()>i ? path.z_offsets[i] : 0),
                e_per_mm * line_length,
                comment);
        }
    }
    gcode += this->_after_extrude(path);

    if (m_wipe.enable) {
        m_wipe.path = std::move(path.polyline);
        m_wipe.path.reverse();
    }
    // reset acceleration
    m_writer.set_acceleration((unsigned int)floor(m_config.default_acceleration.value + 0.5));
    return gcode;
}

// Extrude perimeters: Decide where to put seams (hide or align seams).
std::string GCode::extrude_perimeters(const Print &print, const std::vector<ObjectByExtruder::Island::Region> &by_region, std::unique_ptr<EdgeGrid::Grid> &lower_layer_edge_grid)
{
    std::string gcode;
    for (const ObjectByExtruder::Island::Region &region : by_region)
        if (!region.perimeters.empty()) {
            m_config.apply(print.regions()[&region - &by_region.front()]->config());
            m_writer.apply_print_region_config(print.regions()[&region - &by_region.front()]->config());
            if (m_config.print_temperature > 0)
                gcode += m_writer.set_temperature(m_config.print_temperature.value, false, m_writer.tool()->id());
            else
                gcode += m_writer.set_temperature(m_config.temperature.get_at(m_writer.tool()->id()), false, m_writer.tool()->id());
            for (const ExtrusionEntity *ee : region.perimeters)
                gcode += this->extrude_entity(*ee, "", -1., &lower_layer_edge_grid);
        }
    return gcode;
}

// Chain the paths hierarchically by a greedy algorithm to minimize a travel distance.
std::string GCode::extrude_infill(const Print &print, const std::vector<ObjectByExtruder::Island::Region> &by_region, bool is_infill_first, bool ironing)
{
    std::string gcode;
    ExtrusionEntitiesPtr extrusions;
    for (const ObjectByExtruder::Island::Region &region : by_region) {
        if (!region.infills.empty() && 
                ( ironing || print.regions()[&region - &by_region.front()]->config().infill_first == is_infill_first) ) {
            extrusions.clear();
            extrusions.reserve(region.infills.size());
            for (ExtrusionEntity *ee : region.infills)
                if ((ee->role() == erIroning) == ironing)
                    extrusions.emplace_back(ee);
            if (! extrusions.empty()) {
                m_config.apply(print.regions()[&region - &by_region.front()]->config());
                m_writer.apply_print_region_config(print.regions()[&region - &by_region.front()]->config());
                if (m_config.print_temperature > 0)
                    gcode += m_writer.set_temperature(m_config.print_temperature.value, false, m_writer.tool()->id());
                else
                    gcode += m_writer.set_temperature(m_config.temperature.get_at(m_writer.tool()->id()), false, m_writer.tool()->id());
                ExtrusionEntitiesPtr extrusions { region.infills };
                chain_and_reorder_extrusion_entities(extrusions, &m_last_pos);
                for (const ExtrusionEntity* fill : extrusions) {
                    gcode += extrude_entity(*fill, "");
                }
            }
        }
    }
    return gcode;
}

std::string GCode::extrude_support(const ExtrusionEntityCollection &support_fills)
{
    std::string gcode;
    if (! support_fills.entities.empty()) {
        const char   *support_label            = "support material";
        const char   *support_interface_label  = "support material interface";
        const double  support_speed            = m_config.support_material_speed.value;
        const double  support_interface_speed  = m_config.support_material_interface_speed.get_abs_value(support_speed);
        for (const ExtrusionEntity *ee : support_fills.entities) {
            ExtrusionRole role = ee->role();
            assert(role == erSupportMaterial || role == erSupportMaterialInterface || role == erMixed);
            if (const ExtrusionEntityCollection* coll = dynamic_cast<const ExtrusionEntityCollection*>(ee)) {
                gcode += extrude_support(*coll);
                continue;
            }
            const char  *label = (role == erSupportMaterial) ? support_label : support_interface_label;
            const double speed = (role == erSupportMaterial) ? support_speed : support_interface_speed;
            visitor_gcode = "";
            visitor_comment = label;
            visitor_speed = speed;
            visitor_lower_layer_edge_grid = nullptr;
            ee->visit(*this); // will call extrude_thing()
            gcode += visitor_gcode;
        }
    }
    return gcode;
}


void GCode::_post_process(std::string& what) {
    //TODO reactivate it by a way or another
#if !ENABLE_GCODE_VIEWER
    //if enabled, move the fan startup earlier.
    if (this->config().fan_speedup_time.value != 0) {
        Slic3r::FanMover fen_post_process(std::abs(this->config().fan_speedup_time.value), this->config().fan_speedup_time.value>0);
        what = fen_post_process.process_gcode(what);
    }
#endif // !ENABLE_GCODE_VIEWER
}

void GCode::_write(FILE* file, const char *what)
{
    if (what != nullptr) {
        
#if ENABLE_GCODE_VIEWER
        const char* gcode = what;
#else
        //const char * gcode_pp = _post_process(what).c_str();
        std::string str_preproc{ what };
        _post_process(str_preproc);

        const std::string str_ana = m_analyzer.process_gcode(str_preproc);

        // apply analyzer, if enabled
        const char * gcode = m_enable_analyzer ? str_ana.c_str() : str_preproc.c_str();
#endif // !ENABLE_GCODE_VIEWER

        // writes string to file
        fwrite(gcode, 1, ::strlen(gcode), file);
#if !ENABLE_GCODE_VIEWER
        // updates time estimator and gcode lines vector
        m_normal_time_estimator.add_gcode_block(gcode);
        if (m_silent_time_estimator_enabled)
            m_silent_time_estimator.add_gcode_block(gcode);
#endif // !ENABLE_GCODE_VIEWER
    }
}

void GCode::_writeln(FILE* file, const std::string &what)
{
    if (! what.empty())
        _write(file, (what.back() == '\n') ? what : (what + '\n'));
}

void GCode::_write_format(FILE* file, const char* format, ...)
{
    va_list args;
    va_start(args, format);

    int buflen;
    {
        va_list args2;
        va_copy(args2, args);
        buflen =
    #ifdef _MSC_VER
            ::_vscprintf(format, args2)
    #else
            ::vsnprintf(nullptr, 0, format, args2)
    #endif
            + 1;
        va_end(args2);
    }

    char buffer[1024];
    bool buffer_dynamic = buflen > 1024;
    char *bufptr = buffer_dynamic ? (char*)malloc(buflen) : buffer;
    int res = ::vsnprintf(bufptr, buflen, format, args);
    if (res > 0)
        _write(file, bufptr);

    if (buffer_dynamic)
        free(bufptr);

    va_end(args);
}

//external_perimeter_cut_corners cache, from 30deg to 145deg (115 deg)
std::vector<double> cut_corner_cache = {
    0.001537451157993,0.001699627500179,0.001873176359929,0.002058542095754,0.002256177154906,0.002466542444994,0.002690107718482,0.002927351970781,0.003178763852686,0.003444842097951,
    0.003726095966834,0.004023045706492,0.004336223029152,0.00466617160904,0.005013447599101,0.005378620168593,0.005762272062727,0.006165000185567,0.006587416207474,0.007030147198493,
    0.007493836289104,0.007979143359902,0.008486745761834,0.009017339068734,0.00957163786399,0.010150376563326,0.010754310275767,0.011384215705013,0.012040892093603,0.012725162212361,
    0.013437873397832,0.01417989864057,0.01495213772733,0.01575551844043,0.016590997817786,0.017459563477334,0.018362235009846,0.019300065444398,0.020274142791089,0.021285591665892,
    0.022335575002924,0.023425295859755,0.024555999321851,0.025728974512639,0.026945556716223,0.028207129620272,0.029515127687218,0.030871038662503,0.032276406229305,0.033732832819934,
    0.035241982594887,0.036805584601441,0.038425436124638,0.040103406244574,0.041841439615055,0.043641560479958,0.045505876945025,0.047436585524337,0.049435975982392,0.051506436494553,
    0.053650459150638,0.055870645828676,0.058169714468295,0.0605505057759,0.063015990396837,0.065569276592991,0.068213618467979,0.070952424786126,0.073789268435947,0.076727896593837,
    0.079772241649261,0.082926432958949,0.086194809504486,0.089581933535469,0.093092605289007,0.096731878886046,0.100505079515854,0.10441782203221,0.108476031098559,0.112685963034856,
    0.117054229536308,0.121587823453898,0.126294146848979,0.131181041559526,0.136256822544454,0.141530314305188,0.147010890721085,0.152708518678027,0.158633805918466,0.164798053597366,
    0.17121331409307,0.17789245469658,0.184849227888721,0.192098349014236,0.199655582277462,0.207537836118677,0.215763269187181,0.224351408310655,0.233323280075731,0.242701557887958,
    0.252510726678311,0.262777267777188,0.27352986689699,0.284799648665007,0.296620441746888,0.309029079319231,0.322065740515038,0.335774339512048,0.350202970204428,0.365404415947691,
    0.381436735764648,0.398363940736199,0.416256777189962,0.435193636891737,0.455261618934834 };

std::string GCode::_extrude(const ExtrusionPath &path, const std::string &description, double speed) {

    std::string descr = description + extrusion_role_2_string(path.role());
    std::string gcode = this->_before_extrude(path, descr, speed);
    
    // calculate extrusion length per distance unit
    double e_per_mm = path.mm3_per_mm
        * m_writer.tool()->e_per_mm3()
        * this->config().print_extrusion_multiplier.get_abs_value(1);
    if (std::abs(this->m_layer->height - this->m_layer->print_z) < EPSILON) e_per_mm *= this->config().first_layer_flow_ratio.get_abs_value(1);
    if (m_writer.extrusion_axis().empty()) e_per_mm = 0;
    if (path.polyline.lines().size() > 0) {
        //get last direction //TODO: save it
        {
            std::string comment = m_config.gcode_comments ? descr : "";
            if (path.role() != erExternalPerimeter || config().external_perimeter_cut_corners.value == 0) {
                // normal & legacy pathcode
                for (const Line& line : path.polyline.lines()) {
                    if (line.a == line.b) continue; //todo: investigate if it happens (it happens in perimeters)
                    gcode += m_writer.extrude_to_xy(
                        this->point_to_gcode(line.b),
                        e_per_mm * unscaled(line.length()),
                        comment);
                }
            } else {
                // external_perimeter_cut_corners pathcode
                Point last_pos = path.polyline.lines()[0].a;
                for (const Line& line : path.polyline.lines()) {
                    if (line.a == line.b) continue; //todo: investigate if it happens (it happens in perimeters)
                    //check the angle
                    double angle = line.a == last_pos ? PI : line.a.ccw_angle(last_pos, line.b);
                    //convert the angle from the angle of the line to the angle of the "joint" (Circular segment)
                    if (angle > PI) angle = angle - PI;
                    else angle = PI - angle;
                    int idx_angle = int(180 * angle / PI);
                    // the coeff is below 0.01 i the angle is higher than 125, so it's not useful
                    if (idx_angle > 60) {
                        //don't compensate if the angle is under 35, as it's already a 50% compensation, it's enough! 
                        if (idx_angle > 144) idx_angle = 144;
                        //surface extruded in path.width is path.width * path.width
                        // define R = path.width/2 and a = angle/2
                        // then i have to print only 4RR + RR(2a-sin(2a))/2 - RR*sina*sina*tana if i want to remove the bits out of the external curve, if the internal overlap go to the exterior.
                        // so over RR, i have to multiply the extrudion per 1 + (2a-sin(2a))/8 - (sina*sina*tana)/4
                        //double R = scale_(path.width) / 2;
                        //double A = (PI - angle) / 2;
                        //double added = (A - std::sin(A + A) / 2);
                        //double removed = std::sin(A); removed = removed * removed * std::tan(A) / 4;
                        //double coeff = 1. + added - removed;
                        //we have to remove coeff percentage on path.width length
                        double coeff = cut_corner_cache[idx_angle-30];
                        //the length, do half of the work on width/4 and the other half on width/2
                        coordf_t length1 = (path.width) / 4;
                        coordf_t line_length = unscaled(line.length());
                        if (line_length > length1) {
                            double mult1 = 1 - coeff * 2;
                            double length2 = (path.width) / 2;
                            double mult2 = 1 - coeff;
                            double sum = 0;
                            //Create a point
                            Point inter_point1 = line.point_at(scale_(length1));
                            //extrude very reduced
                            gcode += m_writer.extrude_to_xy(
                                this->point_to_gcode(inter_point1),
                                e_per_mm * (length1) * mult1,
                                comment);
                            sum += e_per_mm * (length1) * mult1;

                            if (line_length - length1 > length2) {
                                Point inter_point2 = line.point_at(scale_(length2));
                                //extrude reduced
                                gcode += m_writer.extrude_to_xy(
                                    this->point_to_gcode(inter_point2),
                                    e_per_mm * (length2) * mult2,
                                    comment);
                                sum += e_per_mm * (length2) * mult2;

                                //extrude normal
                                gcode += m_writer.extrude_to_xy(
                                    this->point_to_gcode(line.b),
                                    e_per_mm * (line_length - (length1 + length2)),
                                    comment);
                                sum += e_per_mm * (line_length - (length1 + length2));
                            } else {
                                mult2 = 1 - coeff * (length2 / (line_length - length1));
                                gcode += m_writer.extrude_to_xy(
                                    this->point_to_gcode(line.b),
                                    e_per_mm * (line_length - length1) * mult2,
                                    comment);
                                sum += e_per_mm * (line_length - length1) * mult2;
                            }
                        } else {
                            double mult = std::max(0.1, 1 - coeff * (scale_(path.width) / line_length));
                            gcode += m_writer.extrude_to_xy(
                                this->point_to_gcode(line.b),
                                e_per_mm * line_length * mult,
                                comment);
                        }
                    } else {
                        // nothing special, angle is too shallow to have any impact.
                        gcode += m_writer.extrude_to_xy(
                            this->point_to_gcode(line.b),
                            e_per_mm * unscaled(line.length()),
                            comment);
                    }

                    //relance
                    last_pos = line.a;
                }
            }
        }
    }
    gcode += this->_after_extrude(path);

    return gcode;
}

std::string GCode::_before_extrude(const ExtrusionPath &path, const std::string &description_in, double speed) {
    std::string gcode;
    std::string description{ description_in };
    if (is_bridge(path.role()))
        description += " (bridge)";

    // go to first point of extrusion path
    if (!m_last_pos_defined || m_last_pos != path.first_point()) {
        gcode += this->travel_to(
            path.first_point(),
            path.role(),
            "move to first " + description + " point"
        );
    }

    // compensate retraction
    gcode += this->unretract();

    // adjust acceleration
    {
        double acceleration;
        if (this->on_first_layer() && m_config.first_layer_acceleration.value > 0) {
            acceleration = m_config.first_layer_acceleration.value;
        } else if (m_config.perimeter_acceleration.value > 0 && is_perimeter(path.role())) {
            acceleration = m_config.perimeter_acceleration.value;
        } else if (m_config.bridge_acceleration.value > 0 && is_bridge(path.role())) {
            acceleration = m_config.bridge_acceleration.value;
        } else if (m_config.infill_acceleration.value > 0 && is_infill(path.role())) {
            acceleration = m_config.infill_acceleration.value;
        } else {
            acceleration = m_config.default_acceleration.value;
        }//TODO: add travel accel?
        m_writer.set_acceleration((unsigned int)floor(acceleration + 0.5));
    }


    // set speed
    if (speed == -1) {
        if (path.role() == erPerimeter) {
            speed = m_config.get_abs_value("perimeter_speed");
        } else if (path.role() == erExternalPerimeter) {
            speed = m_config.get_abs_value("external_perimeter_speed");
        } else if (path.role() == erOverhangPerimeter || path.role() == erBridgeInfill) {
            speed = m_config.get_abs_value("bridge_speed");
        } else if (path.role() == erInternalInfill) {
            speed = m_config.get_abs_value("infill_speed");
        } else if (path.role() == erSolidInfill) {
            speed = m_config.get_abs_value("solid_infill_speed");
        } else if (path.role() == erTopSolidInfill) {
            speed = m_config.get_abs_value("top_solid_infill_speed");
        } else if (path.role() == erThinWall) {
            speed = m_config.get_abs_value("thin_walls_speed");
        } else if (path.role() == erGapFill) {
            speed = m_config.get_abs_value("gap_fill_speed");
        } else if (path.role() == erIroning) {
            speed = m_config.get_abs_value("ironing_speed");
        } else if (path.role() == erNone) {
            speed = m_config.get_abs_value("travel_speed");
        } else if (path.role() == erMilling) {
            speed = m_config.get_abs_value("milling_speed");
        } else {
            throw Slic3r::InvalidArgument("Invalid speed");
        }
    }
    if (m_volumetric_speed != 0. && speed == 0)
        speed = m_volumetric_speed / path.mm3_per_mm;
    if (speed == 0) // this code shouldn't trigger as if it's 0, you have to get a m_volumetric_speed
        speed = m_config.max_print_speed.value;
    if (this->on_first_layer())
        if (path.role() == erInternalInfill || path.role() == erSolidInfill)
            speed = std::min(m_config.get_abs_value("first_layer_infill_speed", speed), speed);
        else
            speed = std::min(m_config.get_abs_value("first_layer_speed", speed), speed);
    if (m_config.max_volumetric_speed.value > 0) {
        // cap speed with max_volumetric_speed anyway (even if user is not using autospeed)
        speed = std::min(
            speed,
            m_config.max_volumetric_speed.value / path.mm3_per_mm
            );
    }
    if (EXTRUDER_CONFIG_WITH_DEFAULT(filament_max_volumetric_speed, 0) > 0) {
        // cap speed with max_volumetric_speed anyway (even if user is not using autospeed)
        speed = std::min(
            speed,
            EXTRUDER_CONFIG_WITH_DEFAULT(filament_max_volumetric_speed, speed) / path.mm3_per_mm
        );
    }
    if (EXTRUDER_CONFIG_WITH_DEFAULT(filament_max_speed, 0) > 0) {
        speed = std::min(
            speed,
            EXTRUDER_CONFIG_WITH_DEFAULT(filament_max_speed, speed));
    }
    double F = speed * 60;  // convert mm/sec to mm/min

    // extrude arc or line
    if (path.role() != m_last_extrusion_role && !m_config.feature_gcode.value.empty()) {
        DynamicConfig config;
        config.set_key_value("extrusion_role", new ConfigOptionString(extrusion_role_to_string_for_parser(path.role())));
        config.set_key_value("layer_num", new ConfigOptionInt(m_layer_index + 1));
        config.set_key_value("layer_z", new ConfigOptionFloat(m_config.z_offset.value));
        gcode += this->placeholder_parser_process("feature_gcode",
            m_config.feature_gcode.value, m_writer.tool()->id(), &config)
            + "\n";
    }
    if (m_enable_extrusion_role_markers) {
        if (path.role() != m_last_extrusion_role) {
            char buf[32];
            sprintf(buf, ";_EXTRUSION_ROLE:%d\n", int(path.role()));
            gcode += buf;
        }
    }
    m_last_extrusion_role = path.role();

    // adds processor tags and updates processor tracking data
#if ENABLE_GCODE_VIEWER
    // PrusaMultiMaterial::Writer may generate GCodeProcessor::Height_Tag lines without updating m_last_height
    // so, if the last role was erWipeTower we force export of GCodeProcessor::Height_Tag lines
    bool last_was_wipe_tower = (m_last_processor_extrusion_role == erWipeTower);
#else
    if (m_enable_analyzer) {
        // PrusaMultiMaterial::Writer may generate GCodeAnalyzer::Height_Tag and GCodeAnalyzer::Width_Tag lines without updating m_last_height and m_last_width
        // so, if the last role was erWipeTower we force export of GCodeAnalyzer::Height_Tag and GCodeAnalyzer::Width_Tag lines
        bool last_was_wipe_tower = (m_last_analyzer_extrusion_role == erWipeTower);
#endif // ENABLE_GCODE_VIEWER
        char buf[64];

#if ENABLE_GCODE_VIEWER
        if (path.role() != m_last_processor_extrusion_role) {
            m_last_processor_extrusion_role = path.role();
            sprintf(buf, ";%s%s\n", GCodeProcessor::Extrusion_Role_Tag.c_str(), ExtrusionEntity::role_to_string(m_last_processor_extrusion_role).c_str());
            gcode += buf;
        }

#if ENABLE_GCODE_VIEWER_DATA_CHECKING
        if (last_was_wipe_tower || (m_last_mm3_per_mm != path.mm3_per_mm)) {
            m_last_mm3_per_mm = path.mm3_per_mm;
            sprintf(buf, ";%s%f\n", GCodeProcessor::Mm3_Per_Mm_Tag.c_str(), m_last_mm3_per_mm);
            gcode += buf;
        }

        if (last_was_wipe_tower || m_last_width != path.width) {
            m_last_width = path.width;
            sprintf(buf, ";%s%g\n", GCodeProcessor::Width_Tag.c_str(), m_last_width);
            gcode += buf;
        }
#endif // ENABLE_GCODE_VIEWER_DATA_CHECKING

        if (last_was_wipe_tower || std::abs(m_last_height - path.height) > EPSILON) {
            m_last_height = path.height;
            sprintf(buf, ";%s%g\n", GCodeProcessor::Height_Tag.c_str(), m_last_height);
            gcode += buf;
        }
#else
        if (path.role() != m_last_analyzer_extrusion_role) {
            m_last_analyzer_extrusion_role = path.role();
            sprintf(buf, ";%s%d\n", GCodeAnalyzer::Extrusion_Role_Tag.c_str(), int(m_last_analyzer_extrusion_role));
            gcode += buf;
        }

        if (last_was_wipe_tower || (m_last_mm3_per_mm != path.mm3_per_mm)) {
            m_last_mm3_per_mm = path.mm3_per_mm;
            sprintf(buf, ";%s%f\n", GCodeAnalyzer::Mm3_Per_Mm_Tag.c_str(), m_last_mm3_per_mm);
            gcode += buf;
        }

        if (last_was_wipe_tower || m_last_width != path.width) {
            m_last_width = path.width;
            sprintf(buf, ";%s%f\n", GCodeAnalyzer::Width_Tag.c_str(), m_last_width);
            gcode += buf;
        }

        if (last_was_wipe_tower || m_last_height != path.height) {
            m_last_height = path.height;
            sprintf(buf, ";%s%f\n", GCodeAnalyzer::Height_Tag.c_str(), m_last_height);
            gcode += buf;
        }
    }
#endif // ENABLE_GCODE_VIEWER

    std::string comment;
    if (m_enable_cooling_markers) {
        if (is_bridge(path.role()))
            gcode += ";_BRIDGE_FAN_START\n";
        else if (ExtrusionRole::erTopSolidInfill == path.role())
            gcode += ";_TOP_FAN_START\n";
        else
            comment = ";_EXTRUDE_SET_SPEED";
        if (path.role() == erExternalPerimeter)
            comment += ";_EXTERNAL_PERIMETER";
        if (path.role() == erThinWall)
            comment += ";_EXTERNAL_PERIMETER";
    }
    // F is mm per minute.
    gcode += m_writer.set_speed(F, "", comment);

    return gcode;
}
std::string GCode::_after_extrude(const ExtrusionPath &path) {
    std::string gcode;
    if (m_enable_cooling_markers)
        if (is_bridge(path.role()))
            gcode += ";_BRIDGE_FAN_END\n";
        else if (ExtrusionRole::erTopSolidInfill == path.role())
            gcode += ";_TOP_FAN_END\n";
        else
            gcode += ";_EXTRUDE_END\n";


    this->set_last_pos(path.last_point());
    return gcode;
}

// This method accepts &point in print coordinates.
std::string GCode::travel_to(const Point &point, ExtrusionRole role, std::string comment)
{
    /*  Define the travel move as a line between current position and the taget point.
        This is expressed in print coordinates, so it will need to be translated by
        this->origin in order to get G-code coordinates.  */
    Polyline travel;
    travel.append(this->last_pos());
    travel.append(point);

    // check whether a straight travel move would need retraction
    bool needs_retraction = this->needs_retraction(travel, role);

    // if a retraction would be needed, try to use avoid_crossing_perimeters to plan a
    // multi-hop travel path inside the configuration space
    if (needs_retraction
        && m_config.avoid_crossing_perimeters
        && ! m_avoid_crossing_perimeters.disable_once
        && m_avoid_crossing_perimeters.is_init()
        && !(m_config.avoid_crossing_not_first_layer && this->on_first_layer())) {
        travel = m_avoid_crossing_perimeters.travel_to(*this, point);

        // check again whether the new travel path still needs a retraction
        needs_retraction = this->needs_retraction(travel, role);
        //if (needs_retraction && m_layer_index > 1) exit(0);
    }

    // Re-allow avoid_crossing_perimeters for the next travel moves
    m_avoid_crossing_perimeters.disable_once = false;
    m_avoid_crossing_perimeters.use_external_mp_once = false;

    // generate G-code for the travel move
    std::string gcode;
    if (needs_retraction)
        gcode += this->retract();
    else
        // Reset the wipe path when traveling, so one would not wipe along an old path.
        m_wipe.reset_path();

    // use G1 because we rely on paths being straight (G0 may make round paths)
    Lines lines = travel.lines();
    if (! lines.empty()) {
        for (const Line &line : lines)
            gcode += m_writer.travel_to_xy(this->point_to_gcode(line.b), comment);
        this->set_last_pos(lines.back().b);
    }
    return gcode;
}

bool GCode::needs_retraction(const Polyline &travel, ExtrusionRole role)
{
    if (travel.length() < scale_(EXTRUDER_CONFIG_WITH_DEFAULT(retract_before_travel, 0))) {
        // skip retraction if the move is shorter than the configured threshold
        return false;
    }

    if (role == erSupportMaterial) {
        const SupportLayer* support_layer = dynamic_cast<const SupportLayer*>(m_layer);
        //FIXME support_layer->support_islands.contains should use some search structure!
        if (support_layer != NULL && support_layer->support_islands.contains(travel))
            // skip retraction if this is a travel move inside a support material island
            //FIXME not retracting over a long path may cause oozing, which in turn may result in missing material
            // at the end of the extrusion path!
            return false;
    }

    if (m_config.only_retract_when_crossing_perimeters && m_layer != nullptr &&
        m_config.fill_density.value > 0 && m_layer->any_internal_region_slice_contains(travel))
        // Skip retraction if travel is contained in an internal slice *and*
        // internal infill is enabled (so that stringing is entirely not visible).
        //FIXME any_internal_region_slice_contains() is potentionally very slow, it shall test for the bounding boxes first.
        return false;

    // retract if only_retract_when_crossing_perimeters is disabled or doesn't apply
    return true;
}

std::string GCode::retract(bool toolchange)
{
    std::string gcode;

    if (m_writer.tool() == nullptr)
        return gcode;

    // We need to reset e before any extrusion or wipe to allow the reset to happen at the real 
    // begining of an object gcode
    gcode += m_writer.reset_e();
    
    // wipe (if it's enabled for this extruder and we have a stored wipe path)
    if (BOOL_EXTRUDER_CONFIG(wipe) && m_wipe.has_path()) {
        gcode += toolchange ? m_writer.retract_for_toolchange(true) : m_writer.retract(true);
        gcode += m_wipe.wipe(*this, toolchange);
    }

    /*  The parent class will decide whether we need to perform an actual retraction
        (the extruder might be already retracted fully or partially). We call these
        methods even if we performed wipe, since this will ensure the entire retraction
        length is honored in case wipe path was too short.  */
    gcode += toolchange ? m_writer.retract_for_toolchange() : m_writer.retract();
    if (toolchange 
        || !(BOOL_EXTRUDER_CONFIG(retract_lift_not_last_layer) && (this->m_last_extrusion_role == ExtrusionRole::erTopSolidInfill ))
        || !m_writer.tool_is_extruder()
        )
        if (m_writer.tool()->retract_length() > 0 
            || m_config.use_firmware_retraction 
            || (!m_writer.tool_is_extruder() && m_writer.tool()->retract_lift() != 0)
            )
            gcode += m_writer.lift();

    return gcode;
}

std::string GCode::set_extruder(unsigned int extruder_id, double print_z, bool no_toolchange /*=false*/)
{
    if (!m_writer.need_toolchange(extruder_id))
        return "";

    // if we are running a single-extruder setup, just set the extruder and return nothing
    if (!m_writer.multiple_extruders) {
        m_placeholder_parser.set("current_extruder", extruder_id);

        std::string gcode;
        // Append the filament start G-code.
        const std::string &start_filament_gcode = m_config.start_filament_gcode.get_at(extruder_id);
        if (! start_filament_gcode.empty()) {
            DynamicConfig config;
            config.set_key_value("previous_extruder", new ConfigOptionInt((int)extruder_id));
            config.set_key_value("next_extruder", new ConfigOptionInt((int)extruder_id));
            config.set_key_value("layer_num", new ConfigOptionInt(m_layer_index));
            config.set_key_value("layer_z", new ConfigOptionFloat(print_z));
            // Process the start_filament_gcode for the new filament.
            gcode += this->placeholder_parser_process("start_filament_gcode", start_filament_gcode, extruder_id, &config);
            check_add_eol(gcode);
        }
        gcode += m_writer.toolchange(extruder_id);
        return gcode;
    }

    // prepend retraction on the current extruder
    std::string gcode = this->retract(true);

    // Always reset the extrusion path, even if the tool change retract is set to zero.
    m_wipe.reset_path();

    if (m_writer.tool() != nullptr) {
        // Process the custom end_filament_gcode. set_extruder() is only called if there is no wipe tower
        // so it should not be injected twice.
        unsigned int        old_extruder_id     = m_writer.tool()->id();
        const std::string  &end_filament_gcode  = m_config.end_filament_gcode.get_at(old_extruder_id);
        if (! end_filament_gcode.empty()) {
            DynamicConfig config;
            config.set_key_value("previous_extruder", new ConfigOptionInt((int)(m_writer.tool() != nullptr ? m_writer.tool()->id() : -1)));
            config.set_key_value("next_extruder", new ConfigOptionInt((int)extruder_id));
            config.set_key_value("layer_num", new ConfigOptionInt(m_layer_index));
            config.set_key_value("layer_z", new ConfigOptionFloat(print_z));
            gcode += placeholder_parser_process("end_filament_gcode", end_filament_gcode, old_extruder_id, &config);
            check_add_eol(gcode);
        }
    }


    // If ooze prevention is enabled, park current extruder in the nearest
    // standby point and set it to the standby temperature.
    if (m_ooze_prevention.enable && m_writer.tool() != nullptr)
        gcode += m_ooze_prevention.pre_toolchange(*this);

    const std::string& toolchange_gcode = m_config.toolchange_gcode.value;
    std::string toolchange_gcode_parsed;

    // Process the custom toolchange_gcode. If it is empty, insert just a Tn command.
    if (!toolchange_gcode.empty()) {
        DynamicConfig config;
        config.set_key_value("previous_extruder", new ConfigOptionInt((int)(m_writer.tool() != nullptr ? m_writer.tool()->id() : -1 )));
        config.set_key_value("next_extruder",     new ConfigOptionInt((int)extruder_id));
        config.set_key_value("layer_num",         new ConfigOptionInt(m_layer_index));
        config.set_key_value("layer_z",           new ConfigOptionFloat(print_z));
        toolchange_gcode_parsed = placeholder_parser_process("toolchange_gcode", toolchange_gcode, extruder_id, &config);
        gcode += toolchange_gcode_parsed;
        check_add_eol(gcode);
    }

    // We inform the writer about what is happening, but we may not use the resulting gcode.
    std::string toolchange_command = m_writer.toolchange(extruder_id);
    if (! custom_gcode_changes_tool(toolchange_gcode_parsed, m_writer.toolchange_prefix(), extruder_id) && !no_toolchange)
        gcode += toolchange_command;
    else {
        // user provided his own toolchange gcode, no need to do anything
    }

    // Set the temperature if the wipe tower didn't (not needed for non-single extruder MM)
    // supermerill change: try to set the good temp, because the wipe tower don't use the gcode writer and so can write wrong stuff.
    if (m_config.single_extruder_multi_material /*&& !m_config.wipe_tower*/) {
        int temp = (m_layer_index <= 0 ? m_config.first_layer_temperature.get_at(extruder_id) :
                                         m_config.temperature.get_at(extruder_id));

        gcode += m_writer.set_temperature(temp, false);
    }

    m_placeholder_parser.set("current_extruder", extruder_id);

    // Append the filament start G-code.
    const std::string &start_filament_gcode = m_config.start_filament_gcode.get_at(extruder_id);
    if (! start_filament_gcode.empty()) {
        DynamicConfig config;
        config.set_key_value("previous_extruder", new ConfigOptionInt((int)(m_writer.tool() != nullptr ? m_writer.tool()->id() : -1)));
        config.set_key_value("next_extruder", new ConfigOptionInt((int)extruder_id));
        config.set_key_value("layer_num", new ConfigOptionInt(m_layer_index));
        config.set_key_value("layer_z", new ConfigOptionFloat(print_z));
        // Process the start_filament_gcode for the new filament.
        gcode += this->placeholder_parser_process("start_filament_gcode", start_filament_gcode, extruder_id, &config);
        check_add_eol(gcode);
    }
    // Set the new extruder to the operating temperature.
    if (m_ooze_prevention.enable)
        gcode += m_ooze_prevention.post_toolchange(*this);

    return gcode;
}

// convert a model-space scaled point into G-code coordinates
Vec2d GCode::point_to_gcode(const Point &point) const
{
    Vec2d extruder_offset = EXTRUDER_CONFIG_WITH_DEFAULT(extruder_offset, Vec2d(0, 0)); //FIXME : mill ofsset
    return unscale(point) + m_origin - extruder_offset;
}

// convert a model-space scaled point into G-code coordinates
Vec3d GCode::point_to_gcode(const Point &point, const coord_t z_offset) const {
    Vec2d extruder_offset = EXTRUDER_CONFIG_WITH_DEFAULT(extruder_offset, Vec2d(0, 0)); //FIXME : mill ofsset
    Vec3d ret_vec(unscale_(point.x()) + m_origin.x() - extruder_offset.x(),
        unscale_(point.y()) + m_origin.y() - extruder_offset.y(),
        unscale_(z_offset));
    return ret_vec;
}

// convert a model-space scaled point into G-code coordinates
Point GCode::gcode_to_point(const Vec2d &point) const
{
    Vec2d extruder_offset = EXTRUDER_CONFIG_WITH_DEFAULT(extruder_offset, Vec2d(0, 0)); //FIXME : mill ofsset
    return Point(
        scale_(point(0) - m_origin(0) + extruder_offset(0)),
        scale_(point(1) - m_origin(1) + extruder_offset(1)));
}

// Goes through by_region std::vector and returns reference to a subvector of entities, that are to be printed
// during infill/perimeter wiping, or normally (depends on wiping_entities parameter)
// Fills in by_region_per_copy_cache and returns its reference.
const std::vector<GCode::ObjectByExtruder::Island::Region>& GCode::ObjectByExtruder::Island::by_region_per_copy(std::vector<Region> &by_region_per_copy_cache, unsigned int copy, unsigned int extruder, bool wiping_entities) const
{
    bool has_overrides = false;
    for (const auto& reg : by_region)
    	if (! reg.infills_overrides.empty() || ! reg.perimeters_overrides.empty()) {
    		has_overrides = true;
    		break;
    	}

	// Data is cleared, but the memory is not.
    by_region_per_copy_cache.clear();

    if (! has_overrides)
    	// Simple case. No need to copy the regions.
    	return wiping_entities ? by_region_per_copy_cache : this->by_region;

    // Complex case. Some of the extrusions of some object instances are to be printed first - those are the wiping extrusions.
    // Some of the extrusions of some object instances are printed later - those are the clean print extrusions.
    // Filter out the extrusions based on the infill_overrides / perimeter_overrides:

    for (const auto& reg : by_region) {
        by_region_per_copy_cache.emplace_back(); // creates a region in the newly created Island

        // Now we are going to iterate through perimeters and infills and pick ones that are supposed to be printed
        // References are used so that we don't have to repeat the same code
        for (int iter = 0; iter < 2; ++iter) {
            const ExtrusionEntitiesPtr&										entities    = (iter ? reg.infills : reg.perimeters);
            ExtrusionEntitiesPtr&   										target_eec  = (iter ? by_region_per_copy_cache.back().infills : by_region_per_copy_cache.back().perimeters);
            const std::vector<const WipingExtrusions::ExtruderPerCopy*>& 	overrides   = (iter ? reg.infills_overrides : reg.perimeters_overrides);

            // Now the most important thing - which extrusion should we print.
            // See function ToolOrdering::get_extruder_overrides for details about the negative numbers hack.
            if (wiping_entities) {
            	// Apply overrides for this region.
	            for (unsigned int i = 0; i < overrides.size(); ++ i) {
            		const WipingExtrusions::ExtruderPerCopy *this_override = overrides[i];
            		// This copy (aka object instance) should be printed with this extruder, which overrides the default one.
	                if (this_override != nullptr && (*this_override)[copy] == int(extruder))
	                    target_eec.emplace_back(entities[i]);
            	}
	        } else {
	        	// Apply normal extrusions (non-overrides) for this region.
				unsigned int i = 0;
	            for (; i < overrides.size(); ++ i) {
            		const WipingExtrusions::ExtruderPerCopy *this_override = overrides[i];
            		// This copy (aka object instance) should be printed with this extruder, which shall be equal to the default one.
            		if (this_override == nullptr || (*this_override)[copy] == -int(extruder)-1)
	                    target_eec.emplace_back(entities[i]);
	            }
	            for (; i < entities.size(); ++ i)
                    target_eec.emplace_back(entities[i]);
		    }
        }
    }
    return by_region_per_copy_cache;
}

// This function takes the eec and appends its entities to either perimeters or infills of this Region (depending on the first parameter)
// It also saves pointer to ExtruderPerCopy struct (for each entity), that holds information about which extruders should be used for which copy.
void GCode::ObjectByExtruder::Island::Region::append(const Type type, const ExtrusionEntityCollection* eec, const WipingExtrusions::ExtruderPerCopy* copies_extruder)
{
    // We are going to manipulate either perimeters or infills, exactly in the same way. Let's create pointers to the proper structure to not repeat ourselves:
    ExtrusionEntitiesPtr*									perimeters_or_infills;
    std::vector<const WipingExtrusions::ExtruderPerCopy*>* 	perimeters_or_infills_overrides;

    switch (type) {
    case PERIMETERS:
        perimeters_or_infills 			= &perimeters;
        perimeters_or_infills_overrides = &perimeters_overrides;
        break;
    case INFILL:
    	perimeters_or_infills 			= &infills;
    	perimeters_or_infills_overrides = &infills_overrides;
        break;
    default:
    	throw Slic3r::InvalidArgument("Unknown parameter!");
    }

    // First we append the entities, there are eec->entities.size() of them:
    //don't do fill->entities because it will discard no_sort, we must use flatten(preserve_ordering = true)
    // this method will encapsulate every no_sort into an other collection, so we can get the entities directly.
    ExtrusionEntitiesPtr entities = eec->flatten(true).entities;
    size_t old_size = perimeters_or_infills->size();
    size_t new_size = old_size + entities.size();
    perimeters_or_infills->reserve(new_size);
    for (auto* ee : entities)
        perimeters_or_infills->emplace_back(ee);

    if (copies_extruder != nullptr) {
    	// Don't reallocate overrides if not needed.
    	// Missing overrides are implicitely considered non-overridden.
        perimeters_or_infills_overrides->reserve(new_size);
        perimeters_or_infills_overrides->resize(old_size, nullptr);
        perimeters_or_infills_overrides->resize(new_size, copies_extruder);
	}
}

std::string
GCode::extrusion_role_to_string_for_parser(const ExtrusionRole & role) {
    switch (role) {
    case erPerimeter:
        return "Perimeter";
    case erExternalPerimeter:
        return "ExternalPerimeter";
    case erOverhangPerimeter:
        return "OverhangPerimeter";
    case erInternalInfill:
        return "InternalInfill";
    case erSolidInfill:
        return "SolidInfill";
    case erTopSolidInfill:
        return "TopSolidInfill";
    case erBridgeInfill:
        return "BridgeInfill";
    case erThinWall:
        return "ThinWall";
    case erGapFill:
        return "GapFill";
    case erIroning:
        return "Ironing";
    case erSkirt:
        return "Skirt";
    case erSupportMaterial:
        return "SupportMaterial";
    case erSupportMaterialInterface:
        return "SupportMaterialInterface";
    case erWipeTower:
        return "WipeTower";
    case erMilling:
        return "Mill";
    case erCustom:
    case erMixed:
    case erCount:
    case erNone:
    default:
        return "Mixed";
    }
}

}   // namespace Slic3r<|MERGE_RESOLUTION|>--- conflicted
+++ resolved
@@ -152,7 +152,6 @@
              tbb::parallel_for(tbb::blocked_range<size_t>(0, cnt / 2),
                     [&polygons_per_layer](const tbb::blocked_range<size_t>& range) {
                         for (size_t i = range.begin(); i < range.end(); ++i) {
-<<<<<<< HEAD
                          Polygons polys;
                          polys.reserve(polygons_per_layer[i * 2].size() + polygons_per_layer[i * 2 + 1].size());
                          polygons_append(polys, polygons_per_layer[i * 2]);
@@ -160,29 +159,13 @@
                          polygons_per_layer[i * 2] = union_(polys);
                      }
                  });
-                for (size_t i = 0; i < cnt / 2; ++i)
+                for (size_t i = 1; i < cnt / 2; ++i)
                  polygons_per_layer[i] = std::move(polygons_per_layer[i * 2]);
              if (cnt & 1)
                  polygons_per_layer[cnt / 2] = std::move(polygons_per_layer[cnt - 1]);
              cnt = (cnt + 1) / 2;
          }
          // And collect copies of the objects.
-=======
-                            Polygons polys;
-                            polys.reserve(polygons_per_layer[i * 2].size() + polygons_per_layer[i * 2 + 1].size());
-                            polygons_append(polys, polygons_per_layer[i * 2]);
-                            polygons_append(polys, polygons_per_layer[i * 2 + 1]);
-                            polygons_per_layer[i * 2] = union_(polys);
-                        }
-                    });
-                for (size_t i = 1; i < cnt / 2; ++i)
-                    polygons_per_layer[i] = std::move(polygons_per_layer[i * 2]);
-                if (cnt & 1)
-                    polygons_per_layer[cnt / 2] = std::move(polygons_per_layer[cnt - 1]);
-                cnt = (cnt + 1) / 2;
-            }
-            // And collect copies of the objects.
->>>>>>> bb79966d
             for (const PrintInstance& instance : object->instances()) {
             // All the layers were reduced to the 1st item of polygons_per_layer.
              size_t i = islands.size();
@@ -840,10 +823,14 @@
     }
 
 
-#endif // ENABLE_GCODE_VIEWER    if (rename_file(path_tmp, path))
-        throw Slic3r::RuntimeError(
-            std::string("Failed to rename the output G-code file from ") + path_tmp + " to " + path + '\n' +
-            "Is " + path_tmp + " locked?" + '\n');
+#endif // ENABLE_GCODE_VIEWER
+
+    std::error_code err_code;
+    if (rename_file(path_tmp, path))
+        if (copy_file(path_tmp, path, true) != SUCCESS)
+            throw Slic3r::RuntimeError(
+                std::string("Failed to rename the output G-code file from ") + path_tmp + " to " + path + '\n' +
+                "Is " + path_tmp + " locked? " + err_code.message() + '\n');
 
     BOOST_LOG_TRIVIAL(info) << "Exporting G-code finished" << log_memory_info();
 	print->set_done(psGCodeExport);
@@ -869,10 +856,9 @@
 	    // If the following block is enabled for other firmwares than the Marlin, then the function
 	    // this->print_machine_envelope(file, print);
 	    // shall be adjusted as well to produce a G-code block compatible with the particular firmware flavor.
-<<<<<<< HEAD
         // supermerill: done
 	    if (true) {
-	    	if (config.machine_limits_type.value != MachineLimitsUsage::Ignore) {
+            if (config.machine_limits_usage.value != MachineLimitsUsage::Ignore) {
 	        normal_time_estimator.set_max_acceleration((float)config.machine_max_acceleration_extruding.values[0]);
 	        normal_time_estimator.set_retract_acceleration((float)config.machine_max_acceleration_retracting.values[0]);
             normal_time_estimator.set_max_travel_acceleration((float)config.machine_max_acceleration_travel.values[0]);
@@ -890,26 +876,6 @@
 	        normal_time_estimator.set_axis_max_jerk(GCodeTimeEstimator::Y, (float)config.machine_max_jerk_y.values[0]);
 	        normal_time_estimator.set_axis_max_jerk(GCodeTimeEstimator::Z, (float)config.machine_max_jerk_z.values[0]);
 	        normal_time_estimator.set_axis_max_jerk(GCodeTimeEstimator::E, (float)config.machine_max_jerk_e.values[0]);
-=======
-	    if (config.gcode_flavor.value == gcfMarlin) {
-            if (config.machine_limits_usage.value != MachineLimitsUsage::Ignore) {
-		        normal_time_estimator.set_max_acceleration((float)config.machine_max_acceleration_extruding.values[0]);
-		        normal_time_estimator.set_retract_acceleration((float)config.machine_max_acceleration_retracting.values[0]);
-		        normal_time_estimator.set_minimum_feedrate((float)config.machine_min_extruding_rate.values[0]);
-		        normal_time_estimator.set_minimum_travel_feedrate((float)config.machine_min_travel_rate.values[0]);
-		        normal_time_estimator.set_axis_max_acceleration(GCodeTimeEstimator::X, (float)config.machine_max_acceleration_x.values[0]);
-		        normal_time_estimator.set_axis_max_acceleration(GCodeTimeEstimator::Y, (float)config.machine_max_acceleration_y.values[0]);
-		        normal_time_estimator.set_axis_max_acceleration(GCodeTimeEstimator::Z, (float)config.machine_max_acceleration_z.values[0]);
-		        normal_time_estimator.set_axis_max_acceleration(GCodeTimeEstimator::E, (float)config.machine_max_acceleration_e.values[0]);
-		        normal_time_estimator.set_axis_max_feedrate(GCodeTimeEstimator::X, (float)config.machine_max_feedrate_x.values[0]);
-		        normal_time_estimator.set_axis_max_feedrate(GCodeTimeEstimator::Y, (float)config.machine_max_feedrate_y.values[0]);
-		        normal_time_estimator.set_axis_max_feedrate(GCodeTimeEstimator::Z, (float)config.machine_max_feedrate_z.values[0]);
-		        normal_time_estimator.set_axis_max_feedrate(GCodeTimeEstimator::E, (float)config.machine_max_feedrate_e.values[0]);
-		        normal_time_estimator.set_axis_max_jerk(GCodeTimeEstimator::X, (float)config.machine_max_jerk_x.values[0]);
-		        normal_time_estimator.set_axis_max_jerk(GCodeTimeEstimator::Y, (float)config.machine_max_jerk_y.values[0]);
-		        normal_time_estimator.set_axis_max_jerk(GCodeTimeEstimator::Z, (float)config.machine_max_jerk_z.values[0]);
-		        normal_time_estimator.set_axis_max_jerk(GCodeTimeEstimator::E, (float)config.machine_max_jerk_e.values[0]);
->>>>>>> bb79966d
 		    }
  
 	        if (silent_time_estimator_enabled)
@@ -918,8 +884,7 @@
 	            silent_time_estimator.set_dialect(config.gcode_flavor);
 	            silent_time_estimator.set_extrusion_axis(config.get_extrusion_axis()[0]);
 
-<<<<<<< HEAD
-		    	if (config.machine_limits_type.value != MachineLimitsUsage::Ignore) {
+                if (config.machine_limits_usage.value != MachineLimitsUsage::Ignore) {
 	            /* "Stealth mode" values can be just a copy of "normal mode" values
 	            * (when they aren't input for a printer preset).
 	            * Thus, use back value from values, instead of second one, which could be absent
@@ -940,29 +905,6 @@
 	            silent_time_estimator.set_axis_max_jerk(GCodeTimeEstimator::Y, (float)config.machine_max_jerk_y.values.back());
 	            silent_time_estimator.set_axis_max_jerk(GCodeTimeEstimator::Z, (float)config.machine_max_jerk_z.values.back());
 	            silent_time_estimator.set_axis_max_jerk(GCodeTimeEstimator::E, (float)config.machine_max_jerk_e.values.back());
-=======
-                if (config.machine_limits_usage.value != MachineLimitsUsage::Ignore) {
-		            /* "Stealth mode" values can be just a copy of "normal mode" values
-		            * (when they aren't input for a printer preset).
-		            * Thus, use back value from values, instead of second one, which could be absent
-		            */
-		            silent_time_estimator.set_max_acceleration((float)config.machine_max_acceleration_extruding.values.back());
-		            silent_time_estimator.set_retract_acceleration((float)config.machine_max_acceleration_retracting.values.back());
-		            silent_time_estimator.set_minimum_feedrate((float)config.machine_min_extruding_rate.values.back());
-		            silent_time_estimator.set_minimum_travel_feedrate((float)config.machine_min_travel_rate.values.back());
-		            silent_time_estimator.set_axis_max_acceleration(GCodeTimeEstimator::X, (float)config.machine_max_acceleration_x.values.back());
-		            silent_time_estimator.set_axis_max_acceleration(GCodeTimeEstimator::Y, (float)config.machine_max_acceleration_y.values.back());
-		            silent_time_estimator.set_axis_max_acceleration(GCodeTimeEstimator::Z, (float)config.machine_max_acceleration_z.values.back());
-		            silent_time_estimator.set_axis_max_acceleration(GCodeTimeEstimator::E, (float)config.machine_max_acceleration_e.values.back());
-		            silent_time_estimator.set_axis_max_feedrate(GCodeTimeEstimator::X, (float)config.machine_max_feedrate_x.values.back());
-		            silent_time_estimator.set_axis_max_feedrate(GCodeTimeEstimator::Y, (float)config.machine_max_feedrate_y.values.back());
-		            silent_time_estimator.set_axis_max_feedrate(GCodeTimeEstimator::Z, (float)config.machine_max_feedrate_z.values.back());
-		            silent_time_estimator.set_axis_max_feedrate(GCodeTimeEstimator::E, (float)config.machine_max_feedrate_e.values.back());
-		            silent_time_estimator.set_axis_max_jerk(GCodeTimeEstimator::X, (float)config.machine_max_jerk_x.values.back());
-		            silent_time_estimator.set_axis_max_jerk(GCodeTimeEstimator::Y, (float)config.machine_max_jerk_y.values.back());
-		            silent_time_estimator.set_axis_max_jerk(GCodeTimeEstimator::Z, (float)config.machine_max_jerk_z.values.back());
-		            silent_time_estimator.set_axis_max_jerk(GCodeTimeEstimator::E, (float)config.machine_max_jerk_e.values.back());
->>>>>>> bb79966d
 		        }
 
 	            if (config.single_extruder_multi_material) {
@@ -2015,10 +1957,9 @@
 // Do not process this piece of G-code by the time estimator, it already knows the values through another sources.
 void GCode::print_machine_envelope(FILE *file, Print &print)
 {
-<<<<<<< HEAD
    // gcfRepRap, gcfRepetier, gcfTeacup, gcfMakerWare, gcfMarlin, gcfKlipper, gcfSailfish, gcfSprinter, gcfMach3, gcfMachinekit,
    ///     gcfSmoothie, gcfNoExtrusion, gcfLerdge,
-    if (print.config().machine_limits_type.value == MachineLimitsUsage::EmitToGCode) {
+    if (print.config().machine_limits_usage.value == MachineLimitsUsage::EmitToGCode) {
         if (std::set<uint8_t>{gcfMarlin, gcfLerdge, gcfRepetier, gcfRepRap,  gcfSprinter}.count(print.config().gcode_flavor.value) > 0)
             fprintf(file, "M201 X%d Y%d Z%d E%d ; sets maximum accelerations, mm/sec^2\n",
                 int(print.config().machine_max_acceleration_x.values.front() + 0.5),
@@ -2065,31 +2006,6 @@
             fprintf(file, "M205 S%d T%d ; sets the minimum extruding and travel feed rate, mm/sec\n",
                 int(print.config().machine_min_extruding_rate.values.front() + 0.5),
                 int(print.config().machine_min_travel_rate.values.front() + 0.5));
-=======
-    if (print.config().gcode_flavor.value == gcfMarlin && print.config().machine_limits_usage.value == MachineLimitsUsage::EmitToGCode) {
-        fprintf(file, "M201 X%d Y%d Z%d E%d ; sets maximum accelerations, mm/sec^2\n",
-            int(print.config().machine_max_acceleration_x.values.front() + 0.5),
-            int(print.config().machine_max_acceleration_y.values.front() + 0.5),
-            int(print.config().machine_max_acceleration_z.values.front() + 0.5),
-            int(print.config().machine_max_acceleration_e.values.front() + 0.5));
-        fprintf(file, "M203 X%d Y%d Z%d E%d ; sets maximum feedrates, mm/sec\n",
-            int(print.config().machine_max_feedrate_x.values.front() + 0.5),
-            int(print.config().machine_max_feedrate_y.values.front() + 0.5),
-            int(print.config().machine_max_feedrate_z.values.front() + 0.5),
-            int(print.config().machine_max_feedrate_e.values.front() + 0.5));
-        fprintf(file, "M204 P%d R%d T%d ; sets acceleration (P, T) and retract acceleration (R), mm/sec^2\n",
-            int(print.config().machine_max_acceleration_extruding.values.front() + 0.5),
-            int(print.config().machine_max_acceleration_retracting.values.front() + 0.5),
-            int(print.config().machine_max_acceleration_extruding.values.front() + 0.5));
-        fprintf(file, "M205 X%.2lf Y%.2lf Z%.2lf E%.2lf ; sets the jerk limits, mm/sec\n",
-            print.config().machine_max_jerk_x.values.front(),
-            print.config().machine_max_jerk_y.values.front(),
-            print.config().machine_max_jerk_z.values.front(),
-            print.config().machine_max_jerk_e.values.front());
-        fprintf(file, "M205 S%d T%d ; sets the minimum extruding and travel feed rate, mm/sec\n",
-            int(print.config().machine_min_extruding_rate.values.front() + 0.5),
-            int(print.config().machine_min_travel_rate.values.front() + 0.5));
->>>>>>> bb79966d
     }
 }
 
