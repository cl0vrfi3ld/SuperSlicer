--- conflicted
+++ resolved
@@ -1143,107 +1143,10 @@
 {
     PROFILE_FUNC();
 
-<<<<<<< HEAD
-    // resets time estimators
-    m_normal_time_estimator.reset();
-    m_normal_time_estimator.set_dialect(print.config().gcode_flavor);
-    m_normal_time_estimator.set_extrusion_axis(print.config().get_extrusion_axis()[0]);
-    m_silent_time_estimator_enabled = (print.config().gcode_flavor == gcfMarlin) && print.config().silent_mode;
-
-    // Until we have a UI support for the other firmwares than the Marlin, use the hardcoded default values
-    // and let the user to enter the G-code limits into the start G-code.
-    // If the following block is enabled for other firmwares than the Marlin, then the function
-    // this->print_machine_envelope(file, print);
-    // shall be adjusted as well to produce a G-code block compatible with the particular firmware flavor.
-    if (print.config().gcode_flavor.value == gcfMarlin) {
-        m_normal_time_estimator.set_max_acceleration((float)print.config().machine_max_acceleration_extruding.values[0]);
-		m_normal_time_estimator.set_retract_acceleration((float)print.config().machine_max_acceleration_retracting.values[0]);
-		m_normal_time_estimator.set_minimum_feedrate((float)print.config().machine_min_extruding_rate.values[0]);
-		m_normal_time_estimator.set_minimum_travel_feedrate((float)print.config().machine_min_travel_rate.values[0]);
-		m_normal_time_estimator.set_axis_max_acceleration(GCodeTimeEstimator::X, (float)print.config().machine_max_acceleration_x.values[0]);
-		m_normal_time_estimator.set_axis_max_acceleration(GCodeTimeEstimator::Y, (float)print.config().machine_max_acceleration_y.values[0]);
-		m_normal_time_estimator.set_axis_max_acceleration(GCodeTimeEstimator::Z, (float)print.config().machine_max_acceleration_z.values[0]);
-		m_normal_time_estimator.set_axis_max_acceleration(GCodeTimeEstimator::E, (float)print.config().machine_max_acceleration_e.values[0]);
-		m_normal_time_estimator.set_axis_max_feedrate(GCodeTimeEstimator::X, (float)print.config().machine_max_feedrate_x.values[0]);
-		m_normal_time_estimator.set_axis_max_feedrate(GCodeTimeEstimator::Y, (float)print.config().machine_max_feedrate_y.values[0]);
-		m_normal_time_estimator.set_axis_max_feedrate(GCodeTimeEstimator::Z, (float)print.config().machine_max_feedrate_z.values[0]);
-		m_normal_time_estimator.set_axis_max_feedrate(GCodeTimeEstimator::E, (float)print.config().machine_max_feedrate_e.values[0]);
-		m_normal_time_estimator.set_axis_max_jerk(GCodeTimeEstimator::X, (float)print.config().machine_max_jerk_x.values[0]);
-		m_normal_time_estimator.set_axis_max_jerk(GCodeTimeEstimator::Y, (float)print.config().machine_max_jerk_y.values[0]);
-		m_normal_time_estimator.set_axis_max_jerk(GCodeTimeEstimator::Z, (float)print.config().machine_max_jerk_z.values[0]);
-		m_normal_time_estimator.set_axis_max_jerk(GCodeTimeEstimator::E, (float)print.config().machine_max_jerk_e.values[0]);
-
-        //fix for "silent time_estimator" when enabled but does not exist => CTD
-        if (m_silent_time_estimator_enabled && print.config().machine_max_acceleration_extruding.values.size() > 1)
-        {
-            m_silent_time_estimator.reset();
-            m_silent_time_estimator.set_dialect(print.config().gcode_flavor);
-            m_silent_time_estimator.set_extrusion_axis(print.config().get_extrusion_axis()[0]);
-            /* "Stealth mode" values can be just a copy of "normal mode" values
-            * (when they aren't input for a printer preset).
-            * Thus, use back value from values, instead of second one, which could be absent
-            */
-            m_silent_time_estimator.set_max_acceleration((float)print.config().machine_max_acceleration_extruding.values.back());
-            m_silent_time_estimator.set_retract_acceleration((float)print.config().machine_max_acceleration_retracting.values.back());
-            m_silent_time_estimator.set_minimum_feedrate((float)print.config().machine_min_extruding_rate.values.back());
-            m_silent_time_estimator.set_minimum_travel_feedrate((float)print.config().machine_min_travel_rate.values.back());
-            m_silent_time_estimator.set_axis_max_acceleration(GCodeTimeEstimator::X, (float)print.config().machine_max_acceleration_x.values.back());
-            m_silent_time_estimator.set_axis_max_acceleration(GCodeTimeEstimator::Y, (float)print.config().machine_max_acceleration_y.values.back());
-            m_silent_time_estimator.set_axis_max_acceleration(GCodeTimeEstimator::Z, (float)print.config().machine_max_acceleration_z.values.back());
-            m_silent_time_estimator.set_axis_max_acceleration(GCodeTimeEstimator::E, (float)print.config().machine_max_acceleration_e.values.back());
-            m_silent_time_estimator.set_axis_max_feedrate(GCodeTimeEstimator::X, (float)print.config().machine_max_feedrate_x.values.back());
-            m_silent_time_estimator.set_axis_max_feedrate(GCodeTimeEstimator::Y, (float)print.config().machine_max_feedrate_y.values.back());
-            m_silent_time_estimator.set_axis_max_feedrate(GCodeTimeEstimator::Z, (float)print.config().machine_max_feedrate_z.values.back());
-            m_silent_time_estimator.set_axis_max_feedrate(GCodeTimeEstimator::E, (float)print.config().machine_max_feedrate_e.values.back());
-            m_silent_time_estimator.set_axis_max_jerk(GCodeTimeEstimator::X, (float)print.config().machine_max_jerk_x.values.back());
-            m_silent_time_estimator.set_axis_max_jerk(GCodeTimeEstimator::Y, (float)print.config().machine_max_jerk_y.values.back());
-            m_silent_time_estimator.set_axis_max_jerk(GCodeTimeEstimator::Z, (float)print.config().machine_max_jerk_z.values.back());
-            m_silent_time_estimator.set_axis_max_jerk(GCodeTimeEstimator::E, (float)print.config().machine_max_jerk_e.values.back());
-            if (print.config().single_extruder_multi_material) {
-                // As of now the fields are shown at the UI dialog in the same combo box as the ramming values, so they
-                // are considered to be active for the single extruder multi-material printers only.
-                m_silent_time_estimator.set_filament_load_times(print.config().filament_load_time.values);
-                m_silent_time_estimator.set_filament_unload_times(print.config().filament_unload_time.values);
-            }
-        }
-    }
-    // Filament load / unload times are not specific to a firmware flavor. Let anybody use it if they find it useful.
-    if (print.config().single_extruder_multi_material) {
-        // As of now the fields are shown at the UI dialog in the same combo box as the ramming values, so they
-        // are considered to be active for the single extruder multi-material printers only.
-        m_normal_time_estimator.set_filament_load_times(print.config().filament_load_time.values);
-        m_normal_time_estimator.set_filament_unload_times(print.config().filament_unload_time.values);
-    }
-
-    // resets analyzer
-    m_analyzer.reset();
-
-    // send extruder offset data to analyzer
-    GCodeAnalyzer::ExtruderOffsetsMap extruder_offsets;
-    for (unsigned int extruder_id : print.extruders())
-    {
-        Vec2d offset = print.config().extruder_offset.get_at(extruder_id);
-        if (!offset.isApprox(Vec2d::Zero()))
-            extruder_offsets[extruder_id] = offset;
-    }
-    m_analyzer.set_extruder_offsets(extruder_offsets);
-
-    // tell analyzer about the extrusion axis
-    m_analyzer.set_extrusion_axis(print.config().get_extrusion_axis()[0]);
-
-    // send extruders count to analyzer to allow it to detect invalid extruder idxs
-    const ConfigOptionStrings* extruders_opt = dynamic_cast<const ConfigOptionStrings*>(print.config().option("extruder_colour"));
-    const ConfigOptionStrings* filamemts_opt = dynamic_cast<const ConfigOptionStrings*>(print.config().option("filament_colour"));
-    m_analyzer.set_extruders_count(std::max((unsigned int)extruders_opt->values.size(), (unsigned int)filamemts_opt->values.size()));
-
-    // tell analyzer about the gcode flavor
-    m_analyzer.set_gcode_flavor(print.config().gcode_flavor);
-=======
     DoExport::init_time_estimators(print.config(), 
     	// modifies the following:
     	m_normal_time_estimator, m_silent_time_estimator, m_silent_time_estimator_enabled);
     DoExport::init_gcode_analyzer(print.config(), m_analyzer);
->>>>>>> d5bcddee
 
     // resets analyzer's tracking data
     m_last_mm3_per_mm = GCodeAnalyzer::Default_mm3_per_mm;
@@ -1282,60 +1185,10 @@
 
     m_enable_cooling_markers = true;
     this->apply_print_config(print.config());
-<<<<<<< HEAD
-    this->set_extruders(print.extruders());
-    
-    // Initialize custom gcode
-    Model* model = print.get_object(0)->model_object()->get_model();
-    m_custom_gcode_per_print_z = model->custom_gcode_per_print_z;
-
-    // Initialize autospeed.
-    {
-        // get the minimum cross-section used in the print
-        std::vector<double> mm3_per_mm;
-        for (auto object : print.objects()) {
-            for (size_t region_id = 0; region_id < object->region_volumes.size(); ++ region_id) {
-                const PrintRegion* region = print.regions()[region_id];
-                for (auto layer : object->layers()) {
-                    const LayerRegion* layerm = layer->regions()[region_id];
-                    if (region->config().get_abs_value("perimeter_speed"          ) == 0 || 
-                        region->config().get_abs_value("small_perimeter_speed"    ) == 0 || 
-                        region->config().get_abs_value("external_perimeter_speed" ) == 0 || 
-                        region->config().get_abs_value("bridge_speed"             ) == 0)
-                        mm3_per_mm.push_back(layerm->perimeters.min_mm3_per_mm());
-                    if (region->config().get_abs_value("infill_speed"             ) == 0 || 
-                        region->config().get_abs_value("solid_infill_speed"       ) == 0 || 
-                        region->config().get_abs_value("top_solid_infill_speed"   ) == 0 || 
-                        region->config().get_abs_value("bridge_speed"             ) == 0)
-                        mm3_per_mm.push_back(layerm->fills.min_mm3_per_mm());
-                }
-            }
-            if (object->config().get_abs_value("support_material_speed"           ) == 0 || 
-                object->config().get_abs_value("support_material_interface_speed" ) == 0)
-                for (auto layer : object->support_layers())
-                    mm3_per_mm.push_back(layer->support_fills.min_mm3_per_mm());
-        }
-        print.throw_if_canceled();
-        // filter out 0-width segments
-        mm3_per_mm.erase(std::remove_if(mm3_per_mm.begin(), mm3_per_mm.end(), [](double v) { return v < 0.000001; }), mm3_per_mm.end());
-        if (! mm3_per_mm.empty()) {
-            // In order to honor max_print_speed we need to find a target volumetric
-            // speed that we can use throughout the print. So we define this target 
-            // volumetric speed as the volumetric speed produced by printing the 
-            // smallest cross-section at the maximum speed: any larger cross-section
-            // will need slower feedrates.
-            m_volumetric_speed = *std::min_element(mm3_per_mm.begin(), mm3_per_mm.end()) * print.config().max_print_speed.value;
-            // limit such volumetric speed with max_volumetric_speed if set
-            if (print.config().max_volumetric_speed.value > 0)
-                m_volumetric_speed = std::min(m_volumetric_speed, print.config().max_volumetric_speed.value);
-        }
-    }
-=======
 
     m_volumetric_speed = DoExport::autospeed_volumetric_limit(print);
->>>>>>> d5bcddee
     print.throw_if_canceled();
-    
+
     m_cooling_buffer = make_unique<CoolingBuffer>(*this);
     if (print.config().spiral_vase.value)
         m_spiral_vase = make_unique<SpiralVase>(print.config());
@@ -1351,9 +1204,11 @@
     // Write information on the generator.
     _write_format(file, "; %s\n\n", Slic3r::header_slic3r_generated().c_str());
 
+#if ENABLE_THUMBNAIL_GENERATOR
     DoExport::export_thumbnails_to_file(thumbnail_cb, print.full_print_config().option<ConfigOptionPoints>("thumbnails")->values, 
         [this, file](const char* sz) { this->_write(file, sz); }, 
         [&print]() { print.throw_if_canceled(); });
+#endif // ENABLE_THUMBNAIL_GENERATOR
 
     // Write notes (content of the Print Settings tab -> Notes)
     {
@@ -1390,7 +1245,8 @@
         for (PrintObject *print_object : print.objects()) {
             this->m_ordered_objects.push_back(print_object);
             unsigned int copy_id = 0;
-            for (const Point &pos : print_object->copies()) {
+            for (const PrintInstance &print_instance : print_object->instances()) {
+                const Point &pos = print_instance.shift;
                 std::string object_name = print_object->model_object()->name;
                 size_t pos_dot = object_name.find(".", 0);
                 if (pos_dot != std::string::npos && pos_dot > 0)
@@ -1447,14 +1303,8 @@
     } else {
         // Find tool ordering for all the objects at once, and the initial extruder ID.
         // If the tool ordering has been pre-calculated by Print class for wipe tower already, reuse it.
-<<<<<<< HEAD
-        tool_ordering = print.wipe_tower_data().tool_ordering.empty() ?
-            ToolOrdering(print, initial_extruder_id) :
-            print.wipe_tower_data().tool_ordering;
-=======
 		tool_ordering = print.tool_ordering();
 		tool_ordering.assign_custom_gcodes(print);
->>>>>>> d5bcddee
         has_wipe_tower = print.has_wipe_tower() && tool_ordering.has_wipe_tower();
         initial_extruder_id = (has_wipe_tower && ! print.config().single_extruder_multi_material_priming) ?
             // The priming towers will be skipped.
@@ -1533,7 +1383,7 @@
         m_avoid_crossing_perimeters.init_external_mp(print);
         print.throw_if_canceled();
     }
-    
+
     // Calculate wiping points if needed
     DoExport::init_ooze_prevention(print, m_ooze_prevention);
     print.throw_if_canceled();
@@ -1794,7 +1644,7 @@
         // Skip the rest of the line.
         for (; *ptr != 0 && *ptr != '\r' && *ptr != '\n'; ++ ptr);
 		// Skip the end of line indicators.
-		for (; *ptr == '\r' || *ptr == '\n'; ++ ptr);
+        for (; *ptr == '\r' || *ptr == '\n'; ++ ptr);
 	}
     return temp_set_by_gcode;
 }
@@ -2194,82 +2044,12 @@
         m_second_layer_things_done = true;
     }
 
-<<<<<<< HEAD
-    // Let's issue a filament change command if requested at this layer.
-    // In case there are more toolchange requests that weren't done yet and should happen simultaneously, erase them all.
-    // (Layers can be close to each other, model could have been resliced with bigger layer height, ...).
-    bool colorprint_change = false;
-
-    std::string custom_code = "";
-    std::string pause_print_msg = "";
-    int m600_before_extruder = -1;
-    while (!m_custom_gcode_per_print_z.empty() && m_custom_gcode_per_print_z.front().print_z - EPSILON < layer.print_z) {
-        custom_code = m_custom_gcode_per_print_z.front().gcode;
-
-        if (custom_code == ColorChangeCode && m_custom_gcode_per_print_z.front().extruder > 0)
-            m600_before_extruder = m_custom_gcode_per_print_z.front().extruder - 1;
-        if (custom_code == GCodeWriter::PausePrintCode)
-            pause_print_msg = m_custom_gcode_per_print_z.front().color;
-
-        m_custom_gcode_per_print_z.erase(m_custom_gcode_per_print_z.begin());
-        colorprint_change = true;
-    }
-
-    // we should add or not colorprint_change in respect to nozzle_diameter count instead of really used extruders count
-
-    // don't save "tool_change"(ExtruderChangeCode) code to GCode
-    if (colorprint_change && custom_code != ExtruderChangeCode) {
-        const bool single_material_print = print.config().nozzle_diameter.size() == 1;
-        
-        if (custom_code == ColorChangeCode) // color change
-    {
-        // add tag for analyzer
-            gcode += "; " + GCodeAnalyzer::Color_Change_Tag + ",T" + std::to_string(m600_before_extruder) + "\n";
-        // add tag for time estimator
-        gcode += "; " + GCodeTimeEstimator::Color_Change_Tag + "\n";
-
-            if (!single_material_print && m600_before_extruder >= 0 && first_extruder_id != m600_before_extruder
-                // && !MMU1
-                ) {
-                //! FIXME_in_fw show message during print pause
-                if (print.config().gcode_flavor.value == gcfKlipper)
-                    gcode += "PAUSE\n";
-                else
-                    gcode += "M601\n"; // pause print
-                gcode += "M117 Change filament for Extruder " + std::to_string(m600_before_extruder) + "\n";
-    }
-            else 
-                gcode += custom_code + "\n";
-        } 
-        else
-        {
-            if (custom_code == GCodeWriter::PausePrintCode) // Pause print
-            {
-                // add tag for analyzer
-                gcode += "; " + GCodeAnalyzer::Pause_Print_Tag + "\n";
-                //! FIXME_in_fw show message during print pause
-                if (!pause_print_msg.empty())
-                    gcode += "M117 " + pause_print_msg + "\n";
-                // add tag for time estimator
-                //gcode += "; " + GCodeTimeEstimator::Pause_Print_Tag + "\n";
-            }
-            else // custom Gcode
-            {
-                // add tag for analyzer
-                gcode += "; " + GCodeAnalyzer::Custom_Code_Tag + "\n";
-                // add tag for time estimator
-                //gcode += "; " + GCodeTimeEstimator::Custom_Code_Tag + "\n";
-            }
-            gcode += custom_code + "\n";
-        }
-=======
     // Map from extruder ID to <begin, end> index of skirt loops to be extruded with that extruder.
     std::map<unsigned int, std::pair<size_t, size_t>> skirt_loops_per_extruder;
 
     if (single_object_instance_idx == size_t(-1)) {
         // Normal (non-sequential) print.
         gcode += ProcessLayer::emit_custom_gcode_per_print_z(layer_tools.custom_gcode, first_extruder_id, print.config().nozzle_diameter.size() == 1);
->>>>>>> d5bcddee
     }
     // Extrude skirt at the print_z of the raft layers and normal object layers
     // not at the print_z of the interlaced support material layers.
@@ -2364,12 +2144,7 @@
                 if (layerm == nullptr)
                     continue;
                 const PrintRegion &region = *print.regions()[region_id];
-<<<<<<< HEAD
-                
-                
-=======
-
->>>>>>> d5bcddee
+
                 // Now we must process perimeters and infills and create islands of extrusions in by_region std::map.
                 // It is also necessary to save which extrusions are part of MM wiping and which are not.
                 // The process is almost the same for perimeters and infills - we will do it in a cycle that repeats twice:
@@ -2413,31 +2188,6 @@
                         // Now we must add this extrusion into the by_extruder map, once for each extruder that will print it:
                         for (unsigned int extruder : printing_extruders)
                         {
-<<<<<<< HEAD
-                            // Init by_extruder item only if we actually use the extruder:
-                            if (std::find(entity_overrides->begin(), entity_overrides->end(), extruder) != entity_overrides->end() ||      // at least one copy is overridden to use this extruder
-                                std::find(entity_overrides->begin(), entity_overrides->end(), -extruder-1) != entity_overrides->end() ||   // at least one copy would normally be printed with this extruder (see get_extruder_overrides function for explanation)
-                                (std::find(layer_tools.extruders.begin(), layer_tools.extruders.end(), correct_extruder_id) == layer_tools.extruders.end() && extruder == layer_tools.extruders.back())) // this entity is not overridden, but its extruder is not in layer_tools - we'll print it
-                                                                                                                                            //by last extruder on this layer (could happen e.g. when a wiping object is taller than others - dontcare extruders are eradicated from layer_tools)
-                            {
-                                std::vector<ObjectByExtruder::Island> &islands = object_islands_by_extruder(
-                                    by_extruder,
-                                    extruder,
-                                    &layer_to_print - layers.data(),
-                                    layers.size(), n_slices+1);
-                                for (size_t i = 0; i <= n_slices; ++ i) {
-                                    bool   last = i == n_slices;
-                                    size_t island_idx = last ? n_slices : slices_test_order[i];
-                                    if (// fill->first_point does not fit inside any slice
-                                        last ||
-                                        // fill->first_point fits inside ith slice
-                                        point_inside_surface(island_idx, fill->first_point())) {
-                                        if (islands[island_idx].by_region.empty())
-                                            islands[island_idx].by_region.assign(print.regions().size(), ObjectByExtruder::Island::Region());
-                                        islands[island_idx].by_region[region_id].append(entity_type, fill, entity_overrides, layer_to_print.object()->copies().size());
-                                        break;
-                                    }
-=======
                             std::vector<ObjectByExtruder::Island> &islands = object_islands_by_extruder(
                                 by_extruder,
                                 extruder,
@@ -2454,7 +2204,6 @@
                                         islands[island_idx].by_region.assign(print.regions().size(), ObjectByExtruder::Island::Region());
                                     islands[island_idx].by_region[region_id].append(entity_type, extrusions, entity_overrides);
                                     break;
->>>>>>> d5bcddee
                                 }
                             }
                         }
@@ -2467,7 +2216,7 @@
     // Extrude the skirt, brim, support, perimeters, infill ordered by the extruders.
     std::vector<std::unique_ptr<EdgeGrid::Grid>> lower_layer_edge_grids(layers.size());
     for (unsigned int extruder_id : layer_tools.extruders)
-    {   
+    {
         gcode += (layer_tools.has_wipe_tower && m_wipe_tower) ?
             m_wipe_tower->tool_change(*this, extruder_id, extruder_id == layer_tools.extruders.back()) :
             this->set_extruder(extruder_id, print_z);
@@ -2476,27 +2225,6 @@
         if (m_enable_analyzer && layer_tools.has_wipe_tower && m_wipe_tower)
             m_last_analyzer_extrusion_role = erWipeTower;
 
-<<<<<<< HEAD
-        // Extrude skirt with the extruder of the 1st region.
-        if (extrude_skirt) {
-            auto loops_it = skirt_loops_per_extruder.find(extruder_id);
-            if (loops_it != skirt_loops_per_extruder.end()) {
-                const std::pair<size_t, size_t> loops = loops_it->second;
-                this->set_origin(0.,0.);
-                m_avoid_crossing_perimeters.use_external_mp = true;
-                Flow skirt_flow = print.skirt_flow();
-                for (size_t i = loops.first; i < loops.second; ++ i) {
-                    // Adjust flow according to this layer's layer height.
-                    ExtrusionLoop loop = *dynamic_cast<const ExtrusionLoop*>(print.skirt().entities[i]);
-                    Flow layer_skirt_flow(skirt_flow);
-                    layer_skirt_flow.height = (float)skirt_height;
-                    double mm3_per_mm = layer_skirt_flow.mm3_per_mm();
-                    for (ExtrusionPath &path : loop.paths) {
-                        path.height     = (float)layer.height;
-                        path.mm3_per_mm = mm3_per_mm;
-                    }
-                    gcode += this->extrude_loop(loop, "skirt", m_config.support_material_speed.value);
-=======
         if (auto loops_it = skirt_loops_per_extruder.find(extruder_id); loops_it != skirt_loops_per_extruder.end()) {
             const std::pair<size_t, size_t> loops = loops_it->second;
             this->set_origin(0., 0.);
@@ -2510,7 +2238,6 @@
                 for (ExtrusionPath &path : loop.paths) {
                     path.height = layer_skirt_flow.height;
                     path.mm3_per_mm = mm3_per_mm;
->>>>>>> d5bcddee
                 }
                 //FIXME using the support_material_speed of the 1st object printed.
                 gcode += this->extrude_loop(loop, "skirt", m_config.support_material_speed.value);
@@ -2520,9 +2247,9 @@
             if (first_layer && loops.first == 0)
                 m_avoid_crossing_perimeters.disable_once = true;
         }
-        
+
         // Extrude brim with the extruder of the 1st region.
-        if (!m_brim_done) {
+        if (! m_brim_done) {
             this->set_origin(0., 0.);
             m_avoid_crossing_perimeters.use_external_mp = true;
             for (const ExtrusionEntity *ee : print.brim().entities) {
@@ -2537,7 +2264,7 @@
         if (single_object_instance_idx != size_t(-1) && !layers.front().object()->skirt().empty()
             && extruder_id == layer_tools.extruders.front()) {
             const PrintObject *print_object = layers.front().object();
-            this->set_origin(unscale(print_object->copies()[single_object_instance_idx]));
+            this->set_origin(unscale(print_object->instances()[single_object_instance_idx].shift));
             if (this->m_layer != nullptr && this->m_layer->id() < m_config.skirt_height) {
                 for (const ExtrusionEntity *ee : print_object->skirt().entities)
                     gcode += this->extrude_entity(*ee, "skirt", m_config.support_material_speed.value);
@@ -2547,7 +2274,7 @@
         if (single_object_instance_idx != size_t(-1) && !layers.front().object()->brim().empty()
             && extruder_id == layer_tools.extruders.front()) {
             const PrintObject *print_object = layers.front().object();
-            this->set_origin(unscale(print_object->copies()[single_object_instance_idx]));
+            this->set_origin(unscale(print_object->instances()[single_object_instance_idx].shift));
             if (this->m_layer != nullptr && this->m_layer->id() == 0) {
                 m_avoid_crossing_perimeters.use_external_mp = true;
                 for (const ExtrusionEntity *ee : print_object->brim().entities)
@@ -2574,13 +2301,8 @@
                 m_config.apply(instance_to_print.print_object.config(), true);
                 m_layer = layers[instance_to_print.layer_id].layer();
                 if (m_config.avoid_crossing_perimeters)
-<<<<<<< HEAD
-                    m_avoid_crossing_perimeters.init_layer_mp(union_ex(m_layer->slices, true));
-                
-=======
                     m_avoid_crossing_perimeters.init_layer_mp(union_ex(m_layer->lslices, true));
 
->>>>>>> d5bcddee
                 if (this->config().gcode_label_objects)
                     gcode += std::string("; printing object ") + instance_to_print.print_object.model_object()->name 
                         + " id:" + std::to_string(std::find(this->m_ordered_objects.begin(), this->m_ordered_objects.end(), &instance_to_print.print_object) - this->m_ordered_objects.begin()) 
@@ -2600,24 +2322,18 @@
                     m_layer = layers[instance_to_print.layer_id].layer();
                 }
                 for (ObjectByExtruder::Island &island : instance_to_print.object_by_extruder.islands) {
-<<<<<<< HEAD
-                    const std::vector<GCode::ObjectByExtruder::Island::Region>& by_region_specific = is_anything_overridden ? island.by_region_per_copy(instance_to_print.instance_id, extruder_id, print_wipe_extrusions) : island.by_region;
+                    const auto& by_region_specific = 
+                        is_anything_overridden ? 
+                        island.by_region_per_copy(by_region_per_copy_cache, 
+                            static_cast<unsigned int>(instance_to_print.instance_id), 
+                            extruder_id, 
+                            print_wipe_extrusions != 0) : 
+                        island.by_region;
                     if (m_layer_index == 110)
                         std::cout << "test point\n";
                     gcode += this->extrude_infill(print, by_region_specific, true);
                     gcode += this->extrude_perimeters(print, by_region_specific, lower_layer_edge_grids[instance_to_print.layer_id]);
                     gcode += this->extrude_infill(print, by_region_specific, false);
-=======
-                    const auto& by_region_specific = is_anything_overridden ? island.by_region_per_copy(by_region_per_copy_cache, static_cast<unsigned int>(instance_to_print.instance_id), extruder_id, print_wipe_extrusions != 0) : island.by_region;
-                	//FIXME the following code prints regions in the order they are defined, the path is not optimized in any way.
-                    if (print.config().infill_first) {
-                        gcode += this->extrude_infill(print, by_region_specific);
-                        gcode += this->extrude_perimeters(print, by_region_specific, lower_layer_edge_grids[instance_to_print.layer_id]);
-                    } else {
-                        gcode += this->extrude_perimeters(print, by_region_specific, lower_layer_edge_grids[instance_to_print.layer_id]);
-                        gcode += this->extrude_infill(print,by_region_specific);
-                    }
->>>>>>> d5bcddee
                 }
                 if (this->config().gcode_label_objects)
                     gcode += std::string("; stop printing object ") + instance_to_print.print_object.model_object()->name 
@@ -2672,15 +2388,15 @@
 {
 	const DynamicPrintConfig &cfg = print.full_print_config();
     // Sorted list of config keys, which shall not be stored into the G-code. Initializer list.
-	static constexpr auto banned_keys = { 
-		"compatible_printers"sv,
-		"compatible_prints"sv,
-		"print_host"sv,
-		"printhost_apikey"sv,
-		"printhost_cafile"sv
+	const std::vector<std::string> banned_keys { 
+		"compatible_printers",
+		"compatible_prints",
+		"print_host",
+		"printhost_apikey",
+		"printhost_cafile"
 	};
     assert(std::is_sorted(banned_keys.begin(), banned_keys.end()));
-	auto is_banned = [](const std::string &key) {
+	auto is_banned = [banned_keys](const std::string &key) {
 		return std::binary_search(banned_keys.begin(), banned_keys.end(), key);
 	};
     for (const std::string &key : cfg.keys())
@@ -3194,19 +2910,12 @@
                 last_pos = m_seam_position[m_layer->object()];
                 last_pos_weight = 1.f;
             }
-<<<<<<< HEAD
         } else if (seam_position == spNearest) {
             last_pos_weight = 5.f;
         } else if (seam_position == spRear) {
-            last_pos = m_layer->object()->bounding_box().center();
-            last_pos(1) += coord_t(3. * m_layer->object()->bounding_box().radius());
-=======
-        }
-        else if (seam_position == spRear) {
             // Object is centered around (0,0) in its current coordinate system.
             last_pos.x() = 0;
             last_pos.y() += coord_t(3. * m_layer->object()->bounding_box().radius());
->>>>>>> d5bcddee
             last_pos_weight = 5.f;
         } else if (seam_position == spHidden) {
             last_pos_weight = 1.f;
@@ -3398,7 +3107,7 @@
             // Create the distance field for a layer below.
             const coord_t distance_field_resolution = coord_t(scale_(1.) + 0.5);
             *lower_layer_edge_grid = make_unique<EdgeGrid::Grid>();
-            (*lower_layer_edge_grid)->create(m_layer->lower_layer->slices, distance_field_resolution);
+            (*lower_layer_edge_grid)->create(m_layer->lower_layer->lslices, distance_field_resolution);
             (*lower_layer_edge_grid)->calculate_sdf();
             #if 0
             {
@@ -3491,7 +3200,7 @@
         // generate the travel move
         gcode += m_writer.travel_to_xy(this->point_to_gcode(pt), "move inwards before travel");
     }
-
+    
     return gcode;
 }
 
@@ -3632,28 +3341,16 @@
 std::string GCode::extrude_infill(const Print &print, const std::vector<ObjectByExtruder::Island::Region> &by_region, bool is_infill_first)
 {
     std::string gcode;
-<<<<<<< HEAD
     for (const ObjectByExtruder::Island::Region &region : by_region) {
         if (print.regions()[&region - &by_region.front()]->config().infill_first == is_infill_first) {
             m_config.apply(print.regions()[&region - &by_region.front()]->config());
-            ExtrusionEntityCollection chained = region.infills.chained_path_from(m_last_pos);
-            gcode += extrude_entity(chained, "infill");
-=======
-    for (const ObjectByExtruder::Island::Region &region : by_region)
-        if (! region.infills.empty()) {
-            m_config.apply(print.regions()[&region - &by_region.front()]->config());
-		    ExtrusionEntitiesPtr extrusions { region.infills };
-		    chain_and_reorder_extrusion_entities(extrusions, &m_last_pos);
+            ExtrusionEntitiesPtr extrusions { region.infills };
+            chain_and_reorder_extrusion_entities(extrusions, &m_last_pos);
             for (const ExtrusionEntity *fill : extrusions) {
-                auto *eec = dynamic_cast<const ExtrusionEntityCollection*>(fill);
-                if (eec) {
-				    for (ExtrusionEntity *ee : eec->chained_path_from(m_last_pos).entities)
-                        gcode += this->extrude_entity(*ee, "infill");
-                } else
-                    gcode += this->extrude_entity(*fill, "infill");
+                gcode += extrude_entity(*fill, "infill");
             }
->>>>>>> d5bcddee
-        }
+        }
+    }
     return gcode;
 }
 
@@ -3791,12 +3488,12 @@
             path.first_point(),
             path.role(),
             "move to first " + description + " point"
-            );
-    }
-
+        );
+    }
+    
     // compensate retraction
     gcode += this->unretract();
-
+    
     // adjust acceleration
     {
         double acceleration;
@@ -3859,7 +3556,7 @@
             );
     }
     double F = speed * 60;  // convert mm/sec to mm/min
-
+    
     // extrude arc or line
     if (path.role() != m_last_extrusion_role && !m_config.feature_gcode.value.empty()) {
         DynamicConfig config;
@@ -4265,18 +3962,12 @@
     }
 
     // First we append the entities, there are eec->entities.size() of them:
-<<<<<<< HEAD
     //don't do fill->entities because it will discard no_sort, we must use flatten(preserve_ordering = true)
     ExtrusionEntitiesPtr entities = eec->flatten(true).entities;
-    perimeters_or_infills->append(entities);
-
-    for (unsigned int i = 0; i<entities.size(); ++i)
-        perimeters_or_infills_overrides->push_back(copies_extruder);
-=======
     size_t old_size = perimeters_or_infills->size();
-    size_t new_size = old_size + eec->entities.size();
+    size_t new_size = old_size + entities.size();
     perimeters_or_infills->reserve(new_size);
-    for (auto* ee : eec->entities)
+    for (auto* ee : entities)
         perimeters_or_infills->emplace_back(ee);
 
     if (copies_extruder != nullptr) {
@@ -4286,7 +3977,6 @@
         perimeters_or_infills_overrides->resize(old_size, nullptr);
         perimeters_or_infills_overrides->resize(new_size, copies_extruder);
 	}
->>>>>>> d5bcddee
 }
 
 std::string
