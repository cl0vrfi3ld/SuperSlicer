#include "libslic3r.h"
#include "I18N.hpp"
#include "GCode.hpp"
#include "Exception.hpp"
#include "ExtrusionEntity.hpp"
#include "EdgeGrid.hpp"
#include "Geometry/ConvexHull.hpp"
#include "GCode/FanMover.hpp"
#include "GCode/PrintExtents.hpp"
#include "GCode/Thumbnails.hpp"
#include "GCode/WipeTower.hpp"
#include "ShortestPath.hpp"
#include "PrintConfig.hpp"
#include "Utils.hpp"
#include "ClipperUtils.hpp"
#include "libslic3r.h"
#include "LocalesUtils.hpp"
#include "libslic3r/format.hpp"

#include <algorithm>
#include <cstdlib>
#include <chrono>
#include <map>
#include <math.h>
#include <unordered_set>
#include <string_view>

#include <boost/algorithm/string.hpp>
#include <boost/algorithm/string/find.hpp>
#include <boost/foreach.hpp>
#include <boost/filesystem.hpp>
#include <boost/log/trivial.hpp>
#include <boost/beast/core/detail/base64.hpp>
#include <boost/regex.hpp>

#include <boost/nowide/iostream.hpp>
#include <boost/nowide/cstdio.hpp>
#include <boost/nowide/cstdlib.hpp>

#include "SVG.hpp"

#include <tbb/parallel_for.h>

// Intel redesigned some TBB interface considerably when merging TBB with their oneAPI set of libraries, see GH #7332.
// We are using quite an old TBB 2017 U7. Before we update our build servers, let's use the old API, which is deprecated in up to date TBB.
#if ! defined(TBB_VERSION_MAJOR)
    #include <tbb/version.h>
#endif
#if ! defined(TBB_VERSION_MAJOR)
    static_assert(false, "TBB_VERSION_MAJOR not defined");
#endif
#if TBB_VERSION_MAJOR >= 2021
    #include <tbb/parallel_pipeline.h>
    using slic3r_tbb_filtermode = tbb::filter_mode;
#else
    #include <tbb/pipeline.h>
    using slic3r_tbb_filtermode = tbb::filter;
#endif

#include <Shiny/Shiny.h>

using namespace std::literals::string_view_literals;

#if 0
// Enable debugging and asserts, even in the release build.
#define DEBUG
#define _DEBUG
#undef NDEBUG
#endif

#include <assert.h>

namespace Slic3r {

    //! macro used to mark string used at localization,
    //! return same string
#define L(s) (s)
#define _(s) Slic3r::I18N::translate(s)

// Only add a newline in case the current G-code does not end with a newline.
static inline void check_add_eol(std::string& gcode)
{
    if (!gcode.empty() && gcode.back() != '\n')
        gcode += '\n';
}
    

// Return true if tch_prefix is found in custom_gcode
static bool custom_gcode_changes_tool(const std::string& custom_gcode, const std::string& tch_prefix, unsigned next_extruder)
{
bool ok = false;
size_t from_pos = 0;
size_t pos = 0;
while ((pos = custom_gcode.find(tch_prefix, from_pos)) != std::string::npos) {
        if (pos + 1 == custom_gcode.size())
        break;
        from_pos = pos + 1;
    // only whitespace is allowed before the command
    while (--pos < custom_gcode.size() && custom_gcode[pos] != '\n') {
            if (!std::isspace(custom_gcode[pos]))
            goto NEXT;
    }
    {
        // we should also check that the extruder changes to what was expected
        std::istringstream ss(custom_gcode.substr(from_pos, std::string::npos));
        unsigned num = 0;
        if (ss >> num)
            ok = (num == next_extruder);
    }
    NEXT:;
    }
    return ok;
}

double get_default_acceleration(PrintConfig& config) {
    double max = 0;
    max = config.machine_max_acceleration_extruding.get_at(0);
    // on 2.3, check for enable/disable if(config.machine_limits_usage)
    if (config.machine_limits_usage <= MachineLimitsUsage::Limits)
        return std::min(config.get_computed_value("default_acceleration"), max);
    else
        return config.get_computed_value("default_acceleration");
}

double get_travel_acceleration(PrintConfig& config) {
    double max = 0;
    max = config.machine_max_acceleration_travel.get_at(0);
    // on 2.3, check for enable/disable if(config.machine_limits_usage)
    if (config.machine_limits_usage <= MachineLimitsUsage::Limits)
        return std::min(config.get_computed_value("travel_acceleration"), max);
    else
        return config.get_computed_value("travel_acceleration");
}

std::string OozePrevention::pre_toolchange(GCode& gcodegen)
{
    std::string gcode;

    // move to the nearest standby point
    if (!this->standby_points.empty()) {
        // get current position in print coordinates
        Vec3d writer_pos = gcodegen.writer().get_position();
        Point pos = Point::new_scale(writer_pos(0), writer_pos(1));

        // find standby point
        Point standby_point;
        pos.nearest_point(this->standby_points, &standby_point);

        /*  We don't call gcodegen.travel_to() because we don't need retraction (it was already
            triggered by the caller) nor avoid_crossing_perimeters and also because the coordinates
            of the destination point must not be transformed by origin nor current extruder offset.  */
            gcode += gcodegen.writer().travel_to_xy(unscale(standby_point), 0.0, "move to standby position");
    }

    if (gcodegen.config().standby_temperature_delta.value != 0 && gcodegen.writer().tool_is_extruder() && this->_get_temp(gcodegen) > 0) {
        // we assume that heating is always slower than cooling, so no need to block
        gcode += gcodegen.writer().set_temperature
            (this->_get_temp(gcodegen) + gcodegen.config().standby_temperature_delta.value, false, gcodegen.writer().tool()->id());
    }

    return gcode;
}

std::string OozePrevention::post_toolchange(GCode& gcodegen)
{
    if (gcodegen.config().standby_temperature_delta.value != 0 && gcodegen.writer().tool_is_extruder()){
        int temp = this->_get_temp(gcodegen);
        if (temp > 0)
            return gcodegen.writer().set_temperature(temp, true, gcodegen.writer().tool()->id());
    }
    return std::string();
}

int OozePrevention::_get_temp(GCode& gcodegen)
{
    if (gcodegen.writer().tool_is_extruder())
        return (gcodegen.layer() == NULL || gcodegen.layer()->id() == 0) && gcodegen.config().first_layer_temperature.get_at(gcodegen.writer().tool()->id()) > 0
            ? gcodegen.config().first_layer_temperature.get_at(gcodegen.writer().tool()->id())
            : gcodegen.config().temperature.get_at(gcodegen.writer().tool()->id());
    else
        return 0;
}

std::string Wipe::wipe(GCode& gcodegen, bool toolchange)
{
    std::string gcode;

    /*  Reduce feedrate a bit; travel speed is often too high to move on existing material.
        Too fast = ripping of existing material; too slow = short wipe path, thus more blob.  */
    double wipe_speed = gcodegen.writer().config.get_computed_value("travel_speed") * 0.8;
    if(gcodegen.writer().tool_is_extruder() && gcodegen.writer().config.wipe_speed.get_at(gcodegen.writer().tool()->id()) > 0)
        wipe_speed = gcodegen.writer().config.wipe_speed.get_at(gcodegen.writer().tool()->id());

    // get the retraction length
    double length = gcodegen.writer().tool()->retract_length();
    if (toolchange) {
        length = gcodegen.writer().tool()->retract_length_toolchange();
    } else if (gcodegen.writer().config_region && gcodegen.writer().config_region->print_retract_length.value >= 0) {
        length = gcodegen.writer().config_region->print_retract_length.value;
    }
    // Shorten the retraction length by the amount already retracted before wipe.
    length *= (1. - gcodegen.writer().tool()->retract_before_wipe());

    if (length > 0 && gcodegen.writer().tool()->retract_speed() > 0) {
        /*  Calculate how long we need to travel in order to consume the required
            amount of retraction. In other words, how far do we move in XY at wipe_speed
            for the time needed to consume retract_length at retract_speed?  */
        coordf_t wipe_dist = scale_d(length / gcodegen.writer().tool()->retract_speed() * wipe_speed);

        /*  Take the stored wipe path and replace first point with the current actual position
            (they might be different, for example, in case of loop clipping).  */
        Polyline wipe_path;
        wipe_path.append(gcodegen.last_pos());
        wipe_path.append(
            this->path.points.begin() + 1,
            this->path.points.end()
        );

        wipe_path.clip_end(wipe_path.length() - wipe_dist);

        // subdivide the retraction in segments
            if (!wipe_path.empty()) {
                // add tag for processor
                gcode += ";" + GCodeProcessor::reserved_tag(GCodeProcessor::ETags::Wipe_Start) + "\n";
            for (const Line& line : wipe_path.lines()) {
                double segment_length = line.length();
                /*  Reduce retraction length a bit to avoid effective retraction speed to be greater than the configured one
                    due to rounding (TODO: test and/or better math for this)  */
                double dE = length * (segment_length / wipe_dist) * 0.95;
                //FIXME one shall not generate the unnecessary G1 Fxxx commands, here wipe_speed is a constant inside this cycle.
                // Is it here for the cooling markers? Or should it be outside of the cycle?
                    gcode += gcodegen.writer().set_speed(wipe_speed, "", gcodegen.enable_cooling_markers() ? ";_WIPE" : "");
                gcode += gcodegen.writer().extrude_to_xy(
                    gcodegen.point_to_gcode(line.b),
                    -dE,
                    "wipe and retract"
                );
            }
                // add tag for processor
                gcode += ";" + GCodeProcessor::reserved_tag(GCodeProcessor::ETags::Wipe_End) + "\n";
			gcodegen.set_last_pos(wipe_path.points.back());
        }

        // prevent wiping again on same path
        this->reset_path();
    }

    return gcode;
}

//if first layer, ask for a bigger lift for travel to object, to be on the safe side
static inline void set_extra_lift(const float previous_print_z, const int layer_id, const PrintConfig& print_config, GCodeWriter & writer, int extruder_id) {
    //if first layer, ask for a bigger lift for travel to object, to be on the safe side
    double extra_lift_value = 0;
    if (print_config.lift_min.value > 0) {
        double retract_lift = 0;
        //get the current lift (imo, should be given by the writer... i'm duplicating stuff here)
        if(//(previous_print_z == 0 && print_config.retract_lift_above.get_at(writer.tool()->id()) == 0) ||
            print_config.retract_lift_above.get_at(writer.tool()->id()) <= previous_print_z + EPSILON
            || (layer_id == 0 && print_config.retract_lift_first_layer.get_at(writer.tool()->id())))
            retract_lift = writer.tool()->retract_lift();
        // see if it's positive
        if (previous_print_z + extra_lift_value + retract_lift < print_config.lift_min.value) {
            extra_lift_value = print_config.lift_min.value - previous_print_z - retract_lift;
        }
    }
    if(extra_lift_value > 0)
        writer.set_extra_lift(extra_lift_value);
}

    static inline Point wipe_tower_point_to_object_point(GCode &gcodegen, const Vec2f &wipe_tower_pt)
    {
        return Point(scale_(wipe_tower_pt.x() - gcodegen.origin()(0)), scale_(wipe_tower_pt.y() - gcodegen.origin()(1)));
    }

    std::string WipeTowerIntegration::append_tcr(GCode& gcodegen, const WipeTower::ToolChangeResult& tcr, int new_extruder_id, double z) const
    {
        if (new_extruder_id != -1 && new_extruder_id != tcr.new_tool)
            throw Slic3r::InvalidArgument("Error: WipeTowerIntegration::append_tcr was asked to do a toolchange it didn't expect.");

        std::string gcode;

        // Toolchangeresult.gcode assumes the wipe tower corner is at the origin (except for priming lines)
        // We want to rotate and shift all extrusions (gcode postprocessing) and starting and ending position
        float alpha = m_wipe_tower_rotation / 180.f * float(M_PI);

        auto transform_wt_pt = [&alpha, this](const Vec2f& pt) -> Vec2f {
            Vec2f out = Eigen::Rotation2Df(alpha) * pt;
            out += m_wipe_tower_pos;
            return out;
        };

        Vec2f start_pos = tcr.start_pos;
        Vec2f end_pos = tcr.end_pos;
        if (! tcr.priming) {
            start_pos = transform_wt_pt(start_pos);
            end_pos = transform_wt_pt(end_pos);
        }

        Vec2f wipe_tower_offset = tcr.priming ? Vec2f::Zero() : m_wipe_tower_pos;
        float wipe_tower_rotation = tcr.priming ? 0.f : alpha;

        std::string tcr_rotated_gcode = post_process_wipe_tower_moves(tcr, wipe_tower_offset, wipe_tower_rotation);

        //if needed, write the gcode_label_objects_end then priming tower
        if (!gcodegen.m_gcode_label_objects_end.empty()) {
            gcode += gcodegen.m_gcode_label_objects_end;
            gcodegen.m_gcode_label_objects_end = "";
        }

        bool need_unretract = false;
        if (! tcr.priming) {
            // Move over the wipe tower.
            gcode += gcodegen.retract();
            gcodegen.m_avoid_crossing_perimeters.use_external_mp_once();
            Polyline polyline = gcodegen.travel_to(
                gcode,
                wipe_tower_point_to_object_point(gcodegen, start_pos),
                erMixed);
            gcodegen.write_travel_to(gcode, polyline, "Travel to a Wipe Tower");
            need_unretract = true;
        }

        double current_z = gcodegen.writer().get_unlifted_position().z();
        if (z == -1.) // in case no specific z was provided, print at current_z pos
            z = current_z;
        if (! is_approx(z, current_z)) {
            if (!need_unretract)
                gcode += gcodegen.writer().retract();
            gcode += gcodegen.writer().travel_to_z(z, "Travel down to the last wipe tower layer.");
            need_unretract = true;
        }
        // only unretract when travel is finished
        if(need_unretract)
            gcode += gcodegen.unretract();


        // Process the end filament gcode.
        std::string end_filament_gcode_str;
        if (gcodegen.writer().tool() != nullptr && gcodegen.writer().tool_is_extruder()) {
            // Process the custom end_filament_gcode in case of single_extruder_multi_material.
            uint16_t            old_extruder_id     = gcodegen.writer().tool()->id();
            const std::string& end_filament_gcode  = gcodegen.config().end_filament_gcode.get_at(old_extruder_id);
            if (gcodegen.writer().tool() != nullptr && ! end_filament_gcode.empty()) {
                DynamicConfig config;
                int previous_extruder_id = gcodegen.writer().tool() ? (int)gcodegen.writer().tool()->id() : -1;
                config.set_key_value("previous_extruder", new ConfigOptionInt(previous_extruder_id));
                config.set_key_value("next_extruder", new ConfigOptionInt((int)new_extruder_id));
                config.set_key_value("layer_num", new ConfigOptionInt(gcodegen.m_layer_index));
                config.set_key_value("layer_z", new ConfigOptionFloat(tcr.print_z));
                config.set_key_value("toolchange_z", new ConfigOptionFloat(z));
                end_filament_gcode_str = gcodegen.placeholder_parser_process("end_filament_gcode", end_filament_gcode, old_extruder_id, &config);
                check_add_eol(end_filament_gcode_str);
            }
        }

        // Process the custom toolchange_gcode. If it is empty, provide a simple Tn command to change the filament.
        // Otherwise, leave control to the user completely.
        std::string toolchange_gcode_str;

        if (tcr.priming || (new_extruder_id >= 0 && gcodegen.writer().need_toolchange(new_extruder_id)))
            toolchange_gcode_str += gcodegen.toolchange(new_extruder_id, tcr.print_z);

        gcodegen.placeholder_parser().set("current_extruder", new_extruder_id);

        // Process the start filament gcode.
        std::string start_filament_gcode_str;
        const std::string& start_filament_gcode = gcodegen.config().start_filament_gcode.get_at(new_extruder_id);
        if (!start_filament_gcode.empty()) {
            // Process the start_filament_gcode for the active filament only.
            DynamicConfig config;
            config.set_key_value("filament_extruder_id", new ConfigOptionInt(new_extruder_id));
            config.set_key_value("previous_extruder", new ConfigOptionInt(gcodegen.writer().tool() ? (int)gcodegen.writer().tool()->id() : -1));
            config.set_key_value("next_extruder", new ConfigOptionInt(new_extruder_id));
            config.set_key_value("layer_num", new ConfigOptionInt(0));
            config.set_key_value("layer_z", new ConfigOptionFloat(z));
            start_filament_gcode_str = gcodegen.placeholder_parser_process("start_filament_gcode", start_filament_gcode, new_extruder_id, &config);
            check_add_eol(start_filament_gcode_str);
        }

        // Insert the end filament, toolchange, and start filament gcode into the generated gcode.
        DynamicConfig config;
        config.set_key_value("end_filament_gcode",   new ConfigOptionString(end_filament_gcode_str));
        config.set_key_value("toolchange_gcode",     new ConfigOptionString(toolchange_gcode_str));
        config.set_key_value("start_filament_gcode", new ConfigOptionString(start_filament_gcode_str));
        std::string tcr_gcode, tcr_escaped_gcode = gcodegen.placeholder_parser_process("tcr_rotated_gcode", tcr_rotated_gcode, new_extruder_id, &config);
        unescape_string_cstyle(tcr_escaped_gcode, tcr_gcode);
        gcode += tcr_gcode;
        check_add_eol(toolchange_gcode_str);

        if (gcodegen.writer().tool() && gcodegen.m_config.filament_enable_toolchange_part_fan.values[gcodegen.writer().tool()->id()]) {
            //if the fan may have been changed silently by the wipetower, recover it.
            gcode += gcodegen.m_writer.set_fan(gcodegen.m_writer.get_fan(), true);
        }

        // A phony move to the end position at the wipe tower.
        gcodegen.writer().travel_to_xy(end_pos.cast<double>());
        gcodegen.set_last_pos(wipe_tower_point_to_object_point(gcodegen, end_pos));
        if (!is_approx(z, current_z)) {
            gcode += gcodegen.writer().retract();
            gcode += gcodegen.writer().travel_to_z(current_z, "Travel back up to the topmost object layer.");
            //gcode += gcodegen.writer().unretract(); //why? it's done automatically later, where needed!
        } else {
        // Prepare a future wipe.
            gcodegen.m_wipe.reset_path();
            for (const Vec2f& wipe_pt : tcr.wipe_path)
                gcodegen.m_wipe.path.points.emplace_back(wipe_tower_point_to_object_point(gcodegen, transform_wt_pt(wipe_pt)));
        }

        // Let the planner know we are traveling between objects.
        gcodegen.m_avoid_crossing_perimeters.use_external_mp_once();
        return gcode;
    }

// This function postprocesses gcode_original, rotates and moves all G1 extrusions and returns resulting gcode
// Starting position has to be supplied explicitely (otherwise it would fail in case first G1 command only contained one coordinate)
std::string WipeTowerIntegration::post_process_wipe_tower_moves(const WipeTower::ToolChangeResult& tcr, const Vec2f& translation, float angle) const
{
    Vec2f extruder_offset = m_extruder_offsets[tcr.initial_tool].cast<float>();

    std::istringstream gcode_str(tcr.gcode);
    std::string gcode_out;
    std::string line;
    Vec2f pos = tcr.start_pos;
    Vec2f transformed_pos = pos;
    Vec2f old_pos(-1000.1f, -1000.1f);

    while (gcode_str) {
        std::getline(gcode_str, line);  // we read the gcode line by line

        // All G1 commands should be translated and rotated. X and Y coords are
        // only pushed to the output when they differ from last time.
        // WT generator can override this by appending the never_skip_tag
        if (line.find("G1 ") == 0) {
            bool never_skip = false;
            auto it = line.find(WipeTower::never_skip_tag());
            if (it != std::string::npos) {
                // remove the tag and remember we saw it
                never_skip = true;
                    line.erase(it, it + WipeTower::never_skip_tag().size());
            }
            std::ostringstream line_out;
            std::istringstream line_str(line);
            line_str >> std::noskipws;  // don't skip whitespace
            char ch = 0;
            while (line_str >> ch) {
                if (ch == 'X' || ch == 'Y')
                    line_str >> (ch == 'X' ? pos.x() : pos.y());
                else
                        line_out << ch;
            }

            transformed_pos = Eigen::Rotation2Df(angle) * pos + translation;

            if (transformed_pos != old_pos || never_skip) {
                line = line_out.str();
                std::ostringstream oss;
                oss << std::fixed << std::setprecision(3) << "G1 ";
                if (transformed_pos.x() != old_pos.x() || never_skip)
                    oss << " X" << transformed_pos.x() - extruder_offset.x();
                if (transformed_pos.y() != old_pos.y() || never_skip)
                    oss << " Y" << transformed_pos.y() - extruder_offset.y();
                oss << " ";
                line.replace(line.find("G1 "), 3, oss.str());
                old_pos = transformed_pos;
            }
        }

        gcode_out += line + "\n";

        // If this was a toolchange command, we should change current extruder offset
        if (line == "[toolchange_gcode]") {
            extruder_offset = m_extruder_offsets[tcr.new_tool].cast<float>();

            // If the extruder offset changed, add an extra move so everything is continuous
            if (extruder_offset != m_extruder_offsets[tcr.initial_tool].cast<float>()) {
                std::ostringstream oss;
                oss << std::fixed << std::setprecision(3)
                    << "G1 X" << transformed_pos.x() - extruder_offset.x()
                    << " Y"   << transformed_pos.y() - extruder_offset.y()
                    << "\n";
                gcode_out += oss.str();
            }
        }
    }
    return gcode_out;
}


    std::string WipeTowerIntegration::prime(GCode& gcodegen)
    {
        std::string gcode;
        for (const WipeTower::ToolChangeResult& tcr : m_priming) {
            if (! tcr.extrusions.empty())
                gcode += append_tcr(gcodegen, tcr, tcr.new_tool);
        }
        return gcode;
    }

    std::string WipeTowerIntegration::tool_change(GCode& gcodegen, int extruder_id, bool finish_layer)
    {
        std::string gcode;
        assert(m_layer_idx >= 0);
        if (gcodegen.writer().need_toolchange(extruder_id) || finish_layer) {
            if (m_layer_idx < (int)m_tool_changes.size()) {
                if (!(size_t(m_tool_change_idx) < m_tool_changes[m_layer_idx].size()))
                    throw Slic3r::RuntimeError("Wipe tower generation failed, possibly due to empty first layer.");

                // Calculate where the wipe tower layer will be printed. -1 means that print z will not change,
                // resulting in a wipe tower with sparse layers.
                double wipe_tower_z = -1;
                bool ignore_sparse = false;
                if (gcodegen.config().wipe_tower_no_sparse_layers.value) {
                    wipe_tower_z = m_last_wipe_tower_print_z;
                    ignore_sparse = (m_tool_changes[m_layer_idx].size() == 1 && m_tool_changes[m_layer_idx].front().initial_tool == m_tool_changes[m_layer_idx].front().new_tool);
                    if (m_tool_change_idx == 0 && !ignore_sparse)
                        wipe_tower_z = m_last_wipe_tower_print_z + m_tool_changes[m_layer_idx].front().layer_height;
                }

                if (!ignore_sparse) {
                    gcode += append_tcr(gcodegen, m_tool_changes[m_layer_idx][m_tool_change_idx++], extruder_id, wipe_tower_z);
                    m_last_wipe_tower_print_z = wipe_tower_z;
                }
            }
        }
        return gcode;
    }

    // Print is finished. Now it remains to unload the filament safely with ramming over the wipe tower.
    std::string WipeTowerIntegration::finalize(GCode& gcodegen)
    {
        std::string gcode;
        if (std::abs(gcodegen.writer().get_position()(2) - m_final_purge.print_z) > EPSILON)
            gcode += gcodegen.change_layer(m_final_purge.print_z);
        gcode += append_tcr(gcodegen, m_final_purge, -1);
        return gcode;
    }

    const std::vector<std::string> ColorPrintColors::Colors = { "#C0392B", "#E67E22", "#F1C40F", "#27AE60", "#1ABC9C", "#2980B9", "#9B59B6" };

#define EXTRUDER_CONFIG_WITH_DEFAULT(OPT,DEF) (m_writer.tool_is_extruder()?m_config.OPT.get_at(m_writer.tool()->id()):DEF)
#define BOOL_EXTRUDER_CONFIG(OPT) m_writer.tool_is_extruder() && m_config.OPT.get_at(m_writer.tool()->id())

constexpr float SMALL_PERIMETER_SPEED_RATIO_OFFSET = (-10);

// Collect pairs of object_layer + support_layer sorted by print_z.
// object_layer & support_layer are considered to be on the same print_z, if they are not further than EPSILON.
std::vector<GCode::LayerToPrint> GCode::collect_layers_to_print(const PrintObject& object)
{
    std::vector<GCode::LayerToPrint> layers_to_print;
    layers_to_print.reserve(object.layers().size() + object.support_layers().size());

    /*
    // Calculate a minimum support layer height as a minimum over all extruders, but not smaller than 10um.
    // This is the same logic as in support generator.
    //FIXME should we use the printing extruders instead?
    double gap_over_supports = object.config().support_material_contact_distance_top;
    // FIXME should we test object.config().support_material_synchronize_layers ? IN prusa code, the support layers are synchronized with object layers iff soluble supports.
    //assert(!object.config().object.has_support() || gap_over_supports != 0. || object.config().support_material_synchronize_layers);
    if (gap_over_supports != 0.) {
        gap_over_supports = std::max(0., gap_over_supports);
        // Not a soluble support,
        double support_layer_height_min = 1000000.;
        const ConfigOptionFloatsOrPercents& min_layer_height = object.print()->config().min_layer_height;
        const ConfigOptionFloats& nozzle_diameter = object.print()->config().nozzle_diameter;
        for(int extr_id = 0; extr_id < min_layer_height.values.size(); ++extr_id)
            support_layer_height_min = std::min(support_layer_height_min, std::max(nozzle_diameter.values[extr_id]/40, min_layer_height.get_abs_value(extr_id, nozzle_diameter.values[extr_id])));
        gap_over_supports += support_layer_height_min;
    }*/

    std::vector<std::pair<double, double>> warning_ranges;

    // Pair the object layers with the support layers by z.
    size_t idx_object_layer  = 0;
    size_t idx_support_layer = 0;
    const LayerToPrint* last_extrusion_layer = nullptr;
    while (idx_object_layer < object.layers().size() || idx_support_layer < object.support_layers().size()) {
        LayerToPrint layer_to_print;
        layer_to_print.object_layer = (idx_object_layer < object.layers().size()) ? object.layers()[idx_object_layer++] : nullptr;
        layer_to_print.support_layer = (idx_support_layer < object.support_layers().size()) ? object.support_layers()[idx_support_layer++] : nullptr;
        if (layer_to_print.object_layer && layer_to_print.support_layer) {
            if (layer_to_print.object_layer->print_z < layer_to_print.support_layer->print_z - EPSILON) {
                layer_to_print.support_layer = nullptr;
                --idx_support_layer;
            }
            else if (layer_to_print.support_layer->print_z < layer_to_print.object_layer->print_z - EPSILON) {
                layer_to_print.object_layer = nullptr;
                --idx_object_layer;
            }
        }

        layers_to_print.emplace_back(layer_to_print);

        bool has_extrusions = (layer_to_print.object_layer && layer_to_print.object_layer->has_extrusions())
            || (layer_to_print.support_layer && layer_to_print.support_layer->has_extrusions());

        // Check that there are extrusions on the very first layer. The case with empty
        // first layer may result in skirt/brim in the air and maybe other issues.
        if (layers_to_print.size() == 1u && !object.print()->config().allow_empty_layers.value) {
            if (!has_extrusions)
                throw Slic3r::SlicingError(_(L("There is an object with no extrusions in the first layer.")) + "\n" +
                                           _(L("Object name")) + ": " + object.model_object()->name);
        }

        // In case there are extrusions on this layer, check there is a layer to lay it on.
        if ((layer_to_print.object_layer && layer_to_print.object_layer->has_extrusions())
            // Allow empty support layers, as the support generator may produce no extrusions for non-empty support regions.
         || (layer_to_print.support_layer /* && layer_to_print.support_layer->has_extrusions() */)) {
            //check for max nozzle diameter
            const std::vector<double>& nozzle_diameters = object.print()->config().nozzle_diameter.values;
            std::set<uint16_t> exctruder_ids = object.object_extruders();
            double max_nozzle = 0;
            for (uint16_t id : exctruder_ids) {
                max_nozzle = std::max(max_nozzle, nozzle_diameters[id]);
            }
            if (max_nozzle == 0)
                max_nozzle = nozzle_diameters.front();

            double top_cd = object.config().support_material_contact_distance.get_abs_value(max_nozzle);
            double bottom_cd = object.config().support_material_bottom_contact_distance.value == 0. ? top_cd : object.config().support_material_bottom_contact_distance.get_abs_value(max_nozzle);

            double extra_gap = (layer_to_print.support_layer ? bottom_cd : top_cd);

            double maximal_print_z = (last_extrusion_layer ? last_extrusion_layer->print_z() : 0.)
                + layer_to_print.layer()->height
                + std::max(0., extra_gap);
            // Negative support_contact_z is not taken into account, it can result in false positives in cases
            // where previous layer has object extrusions too (https://github.com/prusa3d/PrusaSlicer/issues/2752)

            if (has_extrusions && !object.print()->config().allow_empty_layers && layer_to_print.print_z() > maximal_print_z + 2. * EPSILON)
                warning_ranges.emplace_back(std::make_pair((last_extrusion_layer ? last_extrusion_layer->print_z() : 0.), layers_to_print.back().print_z()));
        }
        // Remember last layer with extrusions.
        if (has_extrusions)
            last_extrusion_layer = &layers_to_print.back();
    }

    if (! warning_ranges.empty()) {
        std::string warning;
        size_t i = 0;
        for (i = 0; i < std::min(warning_ranges.size(), size_t(3)); ++i)
            warning += Slic3r::format(_(L("Empty layer between %1% and %2%.")),
                                      warning_ranges[i].first, warning_ranges[i].second) + "\n";
        if (i < warning_ranges.size())
            warning += _(L("(Some lines not shown)")) + "\n";
        warning += "\n";
        warning += Slic3r::format(_(L("Object name: %1%")), object.model_object()->name) + "\n\n"
            + _(L("Make sure the object is printable. This is usually caused by negligibly small extrusions or by a faulty model. "
                "Try to repair the model or change its orientation on the bed."));

        const_cast<Print*>(object.print())->active_step_add_warning(
            PrintStateBase::WarningLevel::CRITICAL, warning);
    }

    return layers_to_print;
}

// Prepare for non-sequential printing of multiple objects: Support resp. object layers with nearly identical print_z
// will be printed for  all objects at once.
// Return a list of <print_z, per object LayerToPrint> items.
std::vector<std::pair<coordf_t, std::vector<GCode::LayerToPrint>>> GCode::collect_layers_to_print(const Print& print)
{
    struct OrderingItem {
        coordf_t    print_z;
        size_t      object_idx;
        size_t      layer_idx;
    };

    std::vector<std::vector<LayerToPrint>>  per_object(print.objects().size(), std::vector<LayerToPrint>());
    std::vector<OrderingItem>               ordering;
    for (size_t i = 0; i < print.objects().size(); ++i) {
        per_object[i] = collect_layers_to_print(*print.objects()[i]);
        OrderingItem ordering_item;
        ordering_item.object_idx = i;
        ordering.reserve(ordering.size() + per_object[i].size());
        const LayerToPrint& front = per_object[i].front();
        for (const LayerToPrint& ltp : per_object[i]) {
            ordering_item.print_z   = ltp.print_z();
            ordering_item.layer_idx = &ltp - &front;
            ordering.emplace_back(ordering_item);
        }
    }

    std::sort(ordering.begin(), ordering.end(), [](const OrderingItem& oi1, const OrderingItem& oi2) { return oi1.print_z < oi2.print_z; });

    std::vector<std::pair<coordf_t, std::vector<LayerToPrint>>> layers_to_print;

    // Merge numerically very close Z values.
    for (size_t i = 0; i < ordering.size();) {
        // Find the last layer with roughly the same print_z.
        size_t j = i + 1;
        coordf_t zmax = ordering[i].print_z + EPSILON;
        for (; j < ordering.size() && ordering[j].print_z <= zmax; ++j);
        // Merge into layers_to_print.
        std::pair<coordf_t, std::vector<LayerToPrint>> merged;
        // Assign an average print_z to the set of layers with nearly equal print_z.
        merged.first = 0.5 * (ordering[i].print_z + ordering[j - 1].print_z);
        merged.second.assign(print.objects().size(), LayerToPrint());
        for (; i < j; ++ i) {
            const OrderingItem& oi = ordering[i];
            assert(merged.second[oi.object_idx].layer() == nullptr);
            merged.second[oi.object_idx] = std::move(per_object[oi.object_idx][oi.layer_idx]);
        }
        layers_to_print.emplace_back(std::move(merged));
    }

    return layers_to_print;
}

// free functions called by GCode::do_export()
namespace DoExport {
//    static void update_print_estimated_times_stats(const GCodeProcessor& processor, PrintStatistics& print_statistics)
//    {
//        const GCodeProcessorResult& result = processor.get_result();
//        print_statistics.estimated_normal_print_time = get_time_dhms(result.print_statistics.modes[static_cast<size_t>(PrintEstimatedStatistics::ETimeMode::Normal)].time);
//        print_statistics.estimated_silent_print_time = processor.is_stealth_time_estimator_enabled() ?
//            get_time_dhms(result.print_statistics.modes[static_cast<size_t>(PrintEstimatedStatistics::ETimeMode::Stealth)].time) : "N/A";
//    }

    static void update_print_estimated_stats(const GCodeProcessor& processor, const std::vector<Extruder>& extruders, PrintStatistics& print_statistics)
    {
        const GCodeProcessorResult& result = processor.get_result();
        print_statistics.estimated_normal_print_time = get_time_dhms(result.print_statistics.modes[static_cast<size_t>(PrintEstimatedStatistics::ETimeMode::Normal)].time);
        print_statistics.estimated_silent_print_time = processor.is_stealth_time_estimator_enabled() ?
            get_time_dhms(result.print_statistics.modes[static_cast<size_t>(PrintEstimatedStatistics::ETimeMode::Stealth)].time) : "N/A";

        // update filament statictics
        double total_extruded_volume = 0.0;
        double total_used_filament   = 0.0;
        double total_weight          = 0.0;
        double total_cost            = 0.0;
        for (auto volume : result.print_statistics.volumes_per_extruder) {
            total_extruded_volume += volume.second;

            size_t extruder_id = volume.first;
            auto extruder = std::find_if(extruders.begin(), extruders.end(), [extruder_id](const Extruder& extr) { return extr.id() == extruder_id; });
            if (extruder == extruders.end())
                continue;

            double s = PI * sqr(0.5* extruder->filament_diameter());
            double weight = volume.second * extruder->filament_density() * 0.001;
            total_used_filament += volume.second/s;
            total_weight        += weight;
            total_cost          += weight * extruder->filament_cost() * 0.001;
        }

        print_statistics.total_extruded_volume = total_extruded_volume;
        print_statistics.total_used_filament   = total_used_filament;
        print_statistics.total_weight          = total_weight;
        print_statistics.total_cost            = total_cost;

        print_statistics.filament_stats        = result.print_statistics.volumes_per_extruder;
    }

    // if any reserved keyword is found, returns a std::vector containing the first MAX_COUNT keywords found
    // into pairs containing:
    // first: source
    // second: keyword
    // to be shown in the warning notification
    // The returned vector is empty if no keyword has been found
    static std::vector<std::pair<std::string, std::string>> validate_custom_gcode(const Print& print) {
        static const unsigned int MAX_TAGS_COUNT = 5;
        std::vector<std::pair<std::string, std::string>> ret;

        auto check = [&ret](const std::string& source, const std::string& gcode) {
            std::vector<std::string> tags;
            if (GCodeProcessor::contains_reserved_tags(gcode, MAX_TAGS_COUNT, tags)) {
                if (!tags.empty()) {
                    size_t i = 0;
                    while (ret.size() < MAX_TAGS_COUNT && i < tags.size()) {
                        ret.push_back({ source, tags[i] });
                        ++i;
                    }
                }
            }
        };

        const GCodeConfig& config = print.config();
        check(_(L("Start G-code")), config.start_gcode.value);
        if (ret.size() < MAX_TAGS_COUNT) check(_(L("End G-code")), config.end_gcode.value);
        if (ret.size() < MAX_TAGS_COUNT) check(_(L("Before layer change G-code")), config.before_layer_gcode.value);
        if (ret.size() < MAX_TAGS_COUNT) check(_(L("After layer change G-code")), config.layer_gcode.value);
        if (ret.size() < MAX_TAGS_COUNT) check(_(L("Extrusion type change G-code")), config.feature_gcode.value);
        if (ret.size() < MAX_TAGS_COUNT) check(_(L("Tool change G-code")), config.toolchange_gcode.value);
        if (ret.size() < MAX_TAGS_COUNT) check(_(L("Between objects G-code (for sequential printing)")), config.between_objects_gcode.value);
        if (ret.size() < MAX_TAGS_COUNT) check(_(L("Color Change G-code")), config.color_change_gcode.value);
        if (ret.size() < MAX_TAGS_COUNT) check(_(L("Pause Print G-code")), config.pause_print_gcode.value);
        if (ret.size() < MAX_TAGS_COUNT) check(_(L("Template Custom G-code")), config.template_custom_gcode.value);
        if (ret.size() < MAX_TAGS_COUNT) {
            for (const std::string& value : config.start_filament_gcode.values) {
                check(_(L("Filament Start G-code")), value);
                if (ret.size() == MAX_TAGS_COUNT)
                    break;
            }
        }
        if (ret.size() < MAX_TAGS_COUNT) {
            for (const std::string& value : config.end_filament_gcode.values) {
                check(_(L("Filament End G-code")), value);
                if (ret.size() == MAX_TAGS_COUNT)
                    break;
            }
        }
        if (ret.size() < MAX_TAGS_COUNT) {
            for (const std::string& value : print.config().milling_toolchange_start_gcode.values) {
                check(_(L("Milling Start G-code")), value);
                if (ret.size() == MAX_TAGS_COUNT)
                    break;
            }
        }
        if (ret.size() < MAX_TAGS_COUNT) {
            for (const std::string& value : print.config().milling_toolchange_end_gcode.values) {
                check(_(L("Milling End G-code")), value);
                if (ret.size() == MAX_TAGS_COUNT)
                    break;
            }
        }
        if (ret.size() < MAX_TAGS_COUNT) {
            const CustomGCode::Info& custom_gcode_per_print_z = print.model().custom_gcode_per_print_z;
            for (const auto& gcode : custom_gcode_per_print_z.gcodes) {
                check(_(L("Custom G-code")), gcode.extra);
                if (ret.size() == MAX_TAGS_COUNT)
                    break;
            }
        }

        return ret;
    }
} // namespace DoExport

void GCode::do_export(Print* print, const char* path, GCodeProcessorResult* result, ThumbnailsGeneratorCallback thumbnail_cb)
{
    PROFILE_CLEAR();

    CNumericLocalesSetter locales_setter;

    // Does the file exist? If so, we hope that it is still valid.
    if (print->is_step_done(psGCodeExport) && boost::filesystem::exists(boost::filesystem::path(path)))
        return;

    print->set_started(psGCodeExport);

    // check if any custom gcode contains keywords used by the gcode processor to
    // produce time estimation and gcode toolpaths
    std::vector<std::pair<std::string, std::string>> validation_res = DoExport::validate_custom_gcode(*print);
    if (!validation_res.empty()) {
        std::string reports;
        for (const auto& [source, keyword] : validation_res) {
            reports += source + ": \"" + keyword + "\"\n";
        }
        print->active_step_add_warning(PrintStateBase::WarningLevel::NON_CRITICAL,
            _(L("In the custom G-code were found reserved keywords:")) + "\n" +
            reports +
            _(L("This may cause problems in g-code visualization and printing time estimation.")));
    }

    BOOST_LOG_TRIVIAL(info) << "Exporting G-code..." << log_memory_info();

    // Remove the old g-code if it exists.
    boost::nowide::remove(path);

    std::string path_tmp(path);
    path_tmp += ".tmp";

    m_processor.initialize(path_tmp);
    GCodeOutputStream file(boost::nowide::fopen(path_tmp.c_str(), "wb"), m_processor, *this);
    if (! file.is_open())
        throw Slic3r::RuntimeError(std::string("G-code export to ") + path + " failed.\nCannot open the file for writing.\n");

    //klipper can hide gcode into a macro, so add guessed init gcode to the processor.
    if (this->config().start_gcode_manual) {
        std::string gcode = m_writer.preamble();
        m_processor.process_string(gcode, [print]() { print->throw_if_canceled(); });
    }

    try {
        m_placeholder_parser.reset();
        m_placeholder_parser_failed_templates.clear();
        this->_do_export(*print, file, thumbnail_cb);
        file.flush();
        if (file.is_error()) {
            file.close();
            boost::nowide::remove(path_tmp.c_str());
            throw Slic3r::RuntimeError(std::string("G-code export to ") + path + " failed\nIs the disk full?\n");
        }
    } catch (std::exception & /* ex */) {
        // Rethrow on any exception. std::runtime_exception and CanceledException are expected to be thrown.
        // Close and remove the file.
        file.close();
        boost::nowide::remove(path_tmp.c_str());
        throw;
    }
    file.close();

    if (! m_placeholder_parser_failed_templates.empty()) {
        // G-code export proceeded, but some of the PlaceholderParser substitutions failed.
        //FIXME localize!
        std::string msg = std::string("G-code export to ") + path + " failed due to invalid custom G-code sections:\n\n";
        for (const auto &name_and_error : m_placeholder_parser_failed_templates)
            msg += name_and_error.first + "\n" + name_and_error.second + "\n";
        msg += "\nPlease inspect the file ";
        msg += path_tmp + " for error messages enclosed between\n";
        msg += "        !!!!! Failed to process the custom G-code template ...\n";
        msg += "and\n";
        msg += "        !!!!! End of an error report for the custom G-code template ...\n";
        msg += "for all macro processing errors.";
        throw Slic3r::PlaceholderParserError(msg);
    }

    BOOST_LOG_TRIVIAL(debug) << "Start processing gcode, " << log_memory_info();
    // Post-process the G-code to update time stamps.
    m_processor.finalize(true);
//    DoExport::update_print_estimated_times_stats(m_processor, print->m_print_statistics);
    DoExport::update_print_estimated_stats(m_processor, m_writer.extruders(), print->m_print_statistics);
    if (result != nullptr) {
        *result = std::move(m_processor.extract_result());
        // set the filename to the correct value
        result->filename = path;
    }
    BOOST_LOG_TRIVIAL(debug) << "Finished processing gcode, " << log_memory_info();

    if (rename_file(path_tmp, path)) {
        std::string err_msg = ("Failed to rename the output G-code file from " + path_tmp + " to " + path + '\n' + "Is " + path_tmp + " locked?" + '\n');
        if (copy_file(path_tmp, path, err_msg, true) != CopyFileResult::SUCCESS)
            throw Slic3r::RuntimeError(err_msg);
    }

    BOOST_LOG_TRIVIAL(info) << "Exporting G-code finished" << log_memory_info();
	print->set_done(psGCodeExport);
    //notify gui that the gcode is ready to be drawed
    print->set_status(100, "", PrintBase::SlicingStatus::DEFAULT | PrintBase::SlicingStatus::SECONDARY_STATE);
    print->set_status(100, L("Gcode done"), PrintBase::SlicingStatus::FlagBits::GCODE_ENDED);

    // Write the profiler measurements to file
    PROFILE_UPDATE();
    PROFILE_OUTPUT(debug_out_path("gcode-export-profile.txt").c_str());
}

// free functions called by GCode::_do_export()
namespace DoExport {

    class ExtrusionMinMM : public ExtrusionVisitorConst {
        double min = std::numeric_limits<double>::max();
        std::unordered_set<ExtrusionRole> excluded;
    public:
        ExtrusionMinMM(const ConfigBase* config) {
            excluded.insert(erIroning);
            excluded.insert(erMilling);
            excluded.insert(erCustom);
            excluded.insert(erMixed);
            excluded.insert(erNone);
            excluded.insert(erWipeTower);
            if (config->option("perimeter_speed") != nullptr && config->get_computed_value("perimeter_speed") != 0) {
                excluded.insert(erPerimeter);
                excluded.insert(erSkirt);
            }
            if (config->option("external_perimeter_speed") != nullptr && config->get_computed_value("external_perimeter_speed") != 0)
                excluded.insert(erExternalPerimeter);
            if (config->option("overhangs_speed") != nullptr && config->get_computed_value("overhangs_speed") != 0)
                excluded.insert(erOverhangPerimeter);
            if (config->option("gap_fill_speed") != nullptr && config->get_computed_value("gap_fill_speed") != 0)
                excluded.insert(erGapFill);
            if (config->option("thin_walls_speed") != nullptr && config->get_computed_value("thin_walls_speed") != 0)
                excluded.insert(erThinWall);
            if (config->option("infill_speed") != nullptr && config->get_computed_value("infill_speed") != 0)
                excluded.insert(erInternalInfill);
            if (config->option("solid_infill_speed") != nullptr && config->get_computed_value("solid_infill_speed") != 0)
                excluded.insert(erSolidInfill);
            if (config->option("top_solid_infill_speed") != nullptr && config->get_computed_value("top_solid_infill_speed") != 0)
                excluded.insert(erTopSolidInfill);
            if (config->option("bridge_speed") != nullptr && config->get_computed_value("bridge_speed") != 0)
                excluded.insert(erBridgeInfill);
            if (config->option("bridge_speed_internal") != nullptr && config->get_computed_value("bridge_speed_internal") != 0)
                excluded.insert(erInternalBridgeInfill);
            if (config->option("support_material_speed") != nullptr && config->get_computed_value("support_material_speed") != 0)
                excluded.insert(erSupportMaterial);
            if (config->option("support_material_interface_speed") != nullptr && config->get_computed_value("support_material_interface_speed") != 0)
                excluded.insert(erSupportMaterialInterface);
        }
        virtual void use(const ExtrusionPath& path) override {
            if (excluded.find(path.role()) == excluded.end())
                min = std::min(min, path.mm3_per_mm);
        }
        virtual void use(const ExtrusionPath3D& path3D) override {
            if (excluded.find(path3D.role()) == excluded.end())
                min = std::min(min, path3D.mm3_per_mm);
        }
        virtual void use(const ExtrusionMultiPath& multipath) override {
            for (const ExtrusionPath& path : multipath.paths)
                use(path);
        }
        virtual void use(const ExtrusionMultiPath3D& multipath) override {
            for (const ExtrusionPath& path : multipath.paths)
                use(path);
        }
        virtual void use(const ExtrusionLoop& loop) override {
            for (const ExtrusionPath& path : loop.paths)
                use(path);
        }
        virtual void use(const ExtrusionEntityCollection& collection) override {
            for (const ExtrusionEntity* entity : collection.entities())
                entity->visit(*this);
        }
        double reset_use_get(const ExtrusionEntityCollection entity) { reset(); use(entity); return get(); }
        double get() { return min; }
        void reset() { min = std::numeric_limits<double>::max(); }
        //test if at least a ExtrusionRole from tests is used for min computation
        bool is_compatible(std::initializer_list<ExtrusionRole> tests) { 
            for (ExtrusionRole test : tests)
                if (excluded.find(test) == excluded.end())
                    return true;
            return false;
        }
    };

    static void init_gcode_processor(const PrintConfig& config, GCodeProcessor& processor, bool& silent_time_estimator_enabled)
    {
        silent_time_estimator_enabled = (config.gcode_flavor.value == gcfMarlinLegacy || config.gcode_flavor.value == gcfMarlinFirmware)
                                        && config.silent_mode;
        processor.reset();
        processor.apply_config(config);
        processor.enable_stealth_time_estimator(silent_time_estimator_enabled);
    }

	static double autospeed_volumetric_limit(const Print &print)
	{
        ExtrusionMinMM compute_min_mm3_per_mm{ &print.full_print_config() };
	    // get the minimum cross-section used in the print
	    std::vector<double> mm3_per_mm;
	    for (auto object : print.objects()) {
	        for (size_t region_id = 0; region_id < object->num_printing_regions(); ++ region_id) {
	            const PrintRegion &region = object->printing_region(region_id);
	            for (auto layer : object->layers()) {
	                const LayerRegion* layerm = layer->regions()[region_id];
                    if (compute_min_mm3_per_mm.is_compatible({ erPerimeter, erExternalPerimeter, erOverhangPerimeter }))
                        mm3_per_mm.push_back(compute_min_mm3_per_mm.reset_use_get(layerm->perimeters));
                    if (compute_min_mm3_per_mm.is_compatible({ erInternalInfill, erSolidInfill, erTopSolidInfill,erBridgeInfill,erInternalBridgeInfill }))
                        mm3_per_mm.push_back(compute_min_mm3_per_mm.reset_use_get(layerm->fills));
	            }
	        }
            if (compute_min_mm3_per_mm.is_compatible({ erSupportMaterial, erSupportMaterialInterface }))
	            for (auto layer : object->support_layers())
                    mm3_per_mm.push_back(compute_min_mm3_per_mm.reset_use_get(layer->support_fills));
	    }
        if (compute_min_mm3_per_mm.is_compatible({ erSkirt })) {
            mm3_per_mm.push_back(compute_min_mm3_per_mm.reset_use_get(print.skirt()));
            if(print.skirt_first_layer())
                mm3_per_mm.push_back(compute_min_mm3_per_mm.reset_use_get(*print.skirt_first_layer()));
            mm3_per_mm.push_back(compute_min_mm3_per_mm.reset_use_get(print.brim()));
        }
	    // filter out 0-width segments
	    mm3_per_mm.erase(std::remove_if(mm3_per_mm.begin(), mm3_per_mm.end(), [](double v) { return v < 0.000001; }), mm3_per_mm.end());
	    double volumetric_speed = 0.;
	    if (! mm3_per_mm.empty()) {
	        // In order to honor max_print_speed we need to find a target volumetric
	        // speed that we can use throughout the print. So we define this target 
	        // volumetric speed as the volumetric speed produced by printing the 
	        // smallest cross-section at the maximum speed: any larger cross-section
	        // will need slower feedrates.
	        volumetric_speed = *std::min_element(mm3_per_mm.begin(), mm3_per_mm.end()) * print.config().max_print_speed.value;
	        // limit such volumetric speed with max_volumetric_speed if set
	        if (print.config().max_volumetric_speed.value > 0)
	            volumetric_speed = std::min(volumetric_speed, print.config().max_volumetric_speed.value);
	    }
	    return volumetric_speed;
	}


	static void init_ooze_prevention(const Print &print, OozePrevention &ooze_prevention)
	{
	    // Calculate wiping points if needed
	    if (print.config().ooze_prevention.value && ! print.config().single_extruder_multi_material) {
	        Points skirt_points;
	        for (const ExtrusionEntity *ee : print.skirt().entities())
	            for (const ExtrusionPath &path : dynamic_cast<const ExtrusionLoop*>(ee)->paths)
	                append(skirt_points, path.polyline.points);
	        if (! skirt_points.empty()) {
	            Polygon outer_skirt = Slic3r::Geometry::convex_hull(skirt_points);
	            Polygons skirts;
	            for (uint16_t extruder_id : print.extruders()) {
	                const Vec2d &extruder_offset = print.config().extruder_offset.get_at(extruder_id);
	                Polygon s(outer_skirt);
	                s.translate(Point::new_scale(-extruder_offset(0), -extruder_offset(1)));
	                skirts.emplace_back(std::move(s));
	            }
	            ooze_prevention.enable = true;
	            ooze_prevention.standby_points = offset(Slic3r::Geometry::convex_hull(skirts), float(scale_(3.))).front().equally_spaced_points(float(scale_(10.)));
	#if 0
	                require "Slic3r/SVG.pm";
	                Slic3r::SVG::output(
	                    "ooze_prevention.svg",
	                    red_polygons    => \@skirts,
	                    polygons        => [$outer_skirt],
	                    points          => $gcodegen->ooze_prevention->standby_points,
	                );
	#endif
	        }
	    }
	}

	// Fill in print_statistics and return formatted string containing filament statistics to be inserted into G-code comment section.
	static std::string update_print_stats_and_format_filament_stats(
	    const bool                   has_wipe_tower,
	    const WipeTowerData         &wipe_tower_data,
        const FullPrintConfig       &config,
	    const std::vector<Extruder> &extruders,
        unsigned int                 initial_extruder_id,
		PrintStatistics 		    &print_statistics)
	{
		std::string filament_stats_string_out;

	    print_statistics.clear();
	    print_statistics.total_toolchanges = std::max(0, wipe_tower_data.number_of_toolchanges);
        print_statistics.initial_extruder_id = initial_extruder_id;
        std::vector<std::string> filament_types;
	    if (! extruders.empty()) {
	        std::pair<std::string, unsigned int> out_filament_used_mm ("; filament used [mm] = ", 0);
	        std::pair<std::string, unsigned int> out_filament_used_cm3("; filament used [cm3] = ", 0);
	        std::pair<std::string, unsigned int> out_filament_used_g  ("; filament used [g] = ", 0);
	        std::pair<std::string, unsigned int> out_filament_cost    ("; filament cost = ", 0);
	        for (const Extruder &extruder : extruders) {
                print_statistics.printing_extruders.emplace_back(extruder.id());
                filament_types.emplace_back(config.filament_type.get_at(extruder.id()));

	            double used_filament   = extruder.used_filament() + (has_wipe_tower ? wipe_tower_data.used_filament[extruder.id()] : 0.f);
	            double extruded_volume = extruder.extruded_volume() + (has_wipe_tower ? wipe_tower_data.used_filament[extruder.id()] * 2.4052f : 0.f); // assumes 1.75mm filament diameter
	            double filament_weight = extruded_volume * extruder.filament_density() * 0.001;
	            double filament_cost   = filament_weight * extruder.filament_cost()    * 0.001;
                auto append = [&extruder](std::pair<std::string, unsigned int> &dst, const char *tmpl, double value) {
                    assert(is_decimal_separator_point());
	                while (dst.second < extruder.id()) {
	                    // Fill in the non-printing extruders with zeros.
	                    dst.first += (dst.second > 0) ? ", 0" : "0";
	                    ++ dst.second;
	                }
	                if (dst.second > 0)
	                    dst.first += ", ";
	                char buf[64];
					sprintf(buf, tmpl, value);
	                dst.first += buf;
	                ++ dst.second;
	            };
	            append(out_filament_used_mm,  "%.2lf", used_filament);
	            append(out_filament_used_cm3, "%.2lf", extruded_volume * 0.001);
	            if (filament_weight > 0.) {
	                print_statistics.total_weight = print_statistics.total_weight + filament_weight;
	                append(out_filament_used_g, "%.2lf", filament_weight);
	                if (filament_cost > 0.) {
	                    print_statistics.total_cost = print_statistics.total_cost + filament_cost;
	                    append(out_filament_cost, "%.2lf", filament_cost);
	                }
	            }
	            print_statistics.total_used_filament += used_filament;
	            print_statistics.total_extruded_volume += extruded_volume;
	            print_statistics.total_wipe_tower_filament += has_wipe_tower ? used_filament - extruder.used_filament() : 0.;
	            print_statistics.total_wipe_tower_cost += has_wipe_tower ? (extruded_volume - extruder.extruded_volume())* extruder.filament_density() * 0.001 * extruder.filament_cost() * 0.001 : 0.;
	        }
	        filament_stats_string_out += out_filament_used_mm.first;
            filament_stats_string_out += "\n" + out_filament_used_cm3.first;
            if (out_filament_used_g.second)
                filament_stats_string_out += "\n" + out_filament_used_g.first;
            if (out_filament_cost.second)
                filament_stats_string_out += "\n" + out_filament_cost.first;
            print_statistics.initial_filament_type = config.filament_type.get_at(initial_extruder_id);
            std::sort(filament_types.begin(), filament_types.end());
            print_statistics.printing_filament_types = filament_types.front();
            for (size_t i = 1; i < filament_types.size(); ++ i) {
                print_statistics.printing_filament_types += ",";
                print_statistics.printing_filament_types += filament_types[i];
            }
        }
        return filament_stats_string_out;
    }
}


// Sort the PrintObjects by their increasing Z, likely useful for avoiding colisions on Deltas during sequential prints.
static inline std::vector<const PrintInstance*> sort_object_instances_by_max_z(const Print& print)
{
    std::vector<const PrintObject*> objects(print.objects().begin(), print.objects().end());
    std::sort(objects.begin(), objects.end(), [](const PrintObject* po1, const PrintObject* po2) { return po1->height() < po2->height(); });
    std::vector<const PrintInstance*> instances;
    instances.reserve(objects.size());
    for (const PrintObject* object : objects)
        for (size_t i = 0; i < object->instances().size(); ++i)
            instances.emplace_back(&object->instances()[i]);
    return instances;
}


// Sort the PrintObjects by their increasing Y, likely useful for avoiding colisions on printer with a x-bar during sequential prints.
static inline std::vector<const PrintInstance*> sort_object_instances_by_max_y(const Print& print)
{
    std::vector<const PrintObject*> objects(print.objects().begin(), print.objects().end());
    std::sort(objects.begin(), objects.end(), [](const PrintObject* po1, const PrintObject* po2) { return po1->height() < po2->height(); });
    std::vector<const PrintInstance*> instances;
    instances.reserve(objects.size());
    std::map<const PrintInstance*, coord_t> map_min_y;
    for (const PrintObject* object : objects) {
        for (size_t i = 0; i < object->instances().size(); ++i) {
            instances.emplace_back(&object->instances()[i]);
            // Calculate the convex hull of a printable object. 
            Polygon poly = object->model_object()->convex_hull_2d(
                Geometry::assemble_transform(Vec3d::Zero(),
                    object->instances()[i].model_instance->get_rotation(), 
                    object->instances()[i].model_instance->get_scaling_factor(), 
                    object->instances()[i].model_instance->get_mirror()));
            poly.translate(object->instances()[i].shift - object->center_offset());
            coord_t min_y = poly.first_point().y();
            for (const Point& point : poly.points)
                if (point.y() < min_y)
                    min_y = point.y();
            map_min_y[instances.back()] = min_y;
        }
    }
    std::sort(instances.begin(), instances.end(), [&map_min_y](const PrintInstance* po1, const PrintInstance* po2) { return map_min_y[po1] < map_min_y[po2]; });
    return instances;
}

// Produce a vector of PrintObjects in the order of their respective ModelObjects in print.model().
std::vector<const PrintInstance*> sort_object_instances_by_model_order(const Print& print)
{
    // Build up map from ModelInstance* to PrintInstance*
    std::vector<std::pair<const ModelInstance*, const PrintInstance*>> model_instance_to_print_instance;
    model_instance_to_print_instance.reserve(print.num_object_instances());
    for (const PrintObject *print_object : print.objects())
        for (const PrintInstance &print_instance : print_object->instances())
            model_instance_to_print_instance.emplace_back(print_instance.model_instance, &print_instance);
    std::sort(model_instance_to_print_instance.begin(), model_instance_to_print_instance.end(), [](auto &l, auto &r) { return l.first < r.first; });

    std::vector<const PrintInstance*> instances;
    instances.reserve(model_instance_to_print_instance.size());
    for (const ModelObject *model_object : print.model().objects)
        for (const ModelInstance *model_instance : model_object->instances) {
            auto it = std::lower_bound(model_instance_to_print_instance.begin(), model_instance_to_print_instance.end(), std::make_pair(model_instance, nullptr), [](auto &l, auto &r) { return l.first < r.first; });
            if (it != model_instance_to_print_instance.end() && it->first == model_instance)
                instances.emplace_back(it->second);
        }
    return instances;
}

// set standby temp for extruders
// Parse the custom G-code, try to find T, and add it if not present
void GCode::_init_multiextruders(Print& print, GCodeOutputStream& file, GCodeWriter & writer,  ToolOrdering &tool_ordering, const std::string &custom_gcode )
{

    //set standby temp for reprap
    if (std::set<uint8_t>{gcfRepRap}.count(print.config().gcode_flavor.value) > 0) {
        for (uint16_t tool_id : tool_ordering.all_extruders()) {
            int standby_temp = int(print.config().temperature.get_at(tool_id));
            if (standby_temp > 0) {
                if (print.config().ooze_prevention.value)
                    standby_temp += print.config().standby_temperature_delta.value;
                file.write_format("G10 P%d R%d ; sets the standby temperature\n",
                    tool_id,
                    standby_temp);
            }
        }
    }
}

void GCode::_do_export(Print& print, GCodeOutputStream &file, ThumbnailsGeneratorCallback thumbnail_cb)
{
    PROFILE_FUNC();

    // modifies m_silent_time_estimator_enabled
    DoExport::init_gcode_processor(print.config(), m_processor, m_silent_time_estimator_enabled);

    if (! print.config().gcode_substitutions.values.empty()) {
        m_find_replace = make_unique<GCodeFindReplace>(print.config());
        file.set_find_replace(m_find_replace.get(), false);
    }

    // resets analyzer's tracking data
    m_last_height  = 0.f;
    m_last_layer_z = 0.f;
    m_max_layer_z  = 0.f;
    m_last_width = 0.f;
#if ENABLE_GCODE_VIEWER_DATA_CHECKING
    m_last_mm3_per_mm = 0.;
#endif // ENABLE_GCODE_VIEWER_DATA_CHECKING
    m_fan_mover.release();

    print.m_print_statistics.color_extruderid_to_used_filament.clear();
    print.m_print_statistics.color_extruderid_to_used_weight.clear();

    // How many times will be change_layer() called?
    // change_layer() in turn increments the progress bar status.
    m_layer_count = 0;
    if (print.config().complete_objects.value) {
        // Add each of the object's layers separately.
        for (auto object : print.objects()) {
            std::vector<coordf_t> zs;
            zs.reserve(object->layers().size() + object->support_layers().size());
            for (auto layer : object->layers())
                zs.push_back(layer->print_z);
            for (auto layer : object->support_layers())
                zs.push_back(layer->print_z);
            std::sort(zs.begin(), zs.end());
            m_layer_count += (uint32_t)(object->instances().size() * (std::unique(zs.begin(), zs.end()) - zs.begin()));
        }
    } else {
        // Print all objects with the same print_z together.
        std::vector<coordf_t> zs;
        for (auto object : print.objects()) {
            zs.reserve(zs.size() + object->layers().size() + object->support_layers().size());
            for (auto layer : object->layers())
                zs.push_back(layer->print_z);
            for (auto layer : object->support_layers())
                zs.push_back(layer->print_z);
        }
        std::sort(zs.begin(), zs.end());
        m_layer_count = (uint32_t)(std::unique(zs.begin(), zs.end()) - zs.begin());
    }
    print.throw_if_canceled();

    m_enable_cooling_markers = true;
    this->apply_print_config(print.config());

    m_volumetric_speed = DoExport::autospeed_volumetric_limit(print);
    print.throw_if_canceled();

    if (print.config().spiral_vase.value)
        m_spiral_vase = make_unique<SpiralVase>(print.config());
#ifdef HAS_PRESSURE_EQUALIZER
    if (print.config().max_volumetric_extrusion_rate_slope_positive.value > 0 ||
        print.config().max_volumetric_extrusion_rate_slope_negative.value > 0)
        m_pressure_equalizer = make_unique<PressureEqualizer>(&print.config());
    m_enable_extrusion_role_markers = (bool)m_pressure_equalizer;
#else /* HAS_PRESSURE_EQUALIZER */
    m_enable_extrusion_role_markers = false;
#endif /* HAS_PRESSURE_EQUALIZER */

    // Write information on the generator.
    file.write_format("; %s\n\n", Slic3r::header_slic3r_generated().c_str());


    //print thumbnails at the start unless requested at the end.
    const ConfigOptionBool* thumbnails_end_file = print.full_print_config().option<ConfigOptionBool>("thumbnails_end_file");
    if(!thumbnails_end_file || !thumbnails_end_file->value) {
        const ConfigOptionBool* thumbnails_with_bed = print.full_print_config().option<ConfigOptionBool>("thumbnails_with_bed");
        const ConfigOptionEnum<GCodeThumbnailsFormat>* thumbnails_format = print.full_print_config().option<ConfigOptionEnum<GCodeThumbnailsFormat>>("thumbnails_format");
        GCodeThumbnails::export_thumbnails_to_file(thumbnail_cb,
            print.full_print_config().option<ConfigOptionPoints>("thumbnails")->values,
            thumbnails_with_bed == nullptr ? false : thumbnails_with_bed->value,
            thumbnails_format ? thumbnails_format->value : GCodeThumbnailsFormat::PNG,
            [&file](const char* sz) { file.write(sz); },
            [&print]() { print.throw_if_canceled(); });
    }

    // Write notes (content of the Print Settings tab -> Notes)
    {
        std::list<std::string> lines;
        boost::split(lines, print.config().notes.value, boost::is_any_of("\n"), boost::token_compress_off);
        for (auto line : lines) {
            // Remove the trailing '\r' from the '\r\n' sequence.
            if (! line.empty() && line.back() == '\r')
                line.pop_back();
            file.write_format("; %s\n", line.c_str());
        }
        if (! lines.empty())
            file.write("\n");
    }
    print.throw_if_canceled();

    // Write some terse information on the slicing parameters.
    const PrintObject *first_object         = print.objects().front();
    const double       layer_height         = first_object->config().layer_height.value;

    const double       first_layer_height   = print.get_first_layer_height();
    for (size_t region_id = 0; region_id < print.num_print_regions(); ++ region_id) {
        const PrintRegion &region = print.get_print_region(region_id);
        file.write_format("; external perimeters extrusion width = %.2fmm\n", region.flow(*first_object, frExternalPerimeter, layer_height).width());
        file.write_format("; perimeters extrusion width = %.2fmm\n",          region.flow(*first_object, frPerimeter,         layer_height).width());
        file.write_format("; infill extrusion width = %.2fmm\n",              region.flow(*first_object, frInfill,            layer_height).width());
        file.write_format("; solid infill extrusion width = %.2fmm\n",        region.flow(*first_object, frSolidInfill,       layer_height).width());
        file.write_format("; top infill extrusion width = %.2fmm\n",          region.flow(*first_object, frTopSolidInfill,    layer_height).width());
//TODO add others
        if (print.has_support_material())
            file.write_format("; support material extrusion width = %.2fmm\n", support_material_flow(first_object).width());
        if (first_object->config().first_layer_extrusion_width.value > 0)
            file.write_format("; first layer extrusion width = %.2fmm\n",   region.flow(*first_object, frPerimeter, first_layer_height, true).width());
        file.write_format("\n");
    }
    BoundingBoxf3 global_bounding_box;
    size_t nb_items = 0;
    for (PrintObject *print_object : print.objects()) {
        this->m_ordered_objects.push_back(print_object);
        uint32_t copy_id = 0;
        for (const PrintInstance &print_instance : print_object->instances()) {
            std::string object_name = print_object->model_object()->name;
            size_t pos_dot = object_name.find(".", 0);
            if (pos_dot != std::string::npos && pos_dot > 0)
                object_name = object_name.substr(0, pos_dot);
            //get bounding box for the instance
            //BoundingBoxf3 raw_bbox = print_object->model_object()->raw_mesh_bounding_box();
            //BoundingBoxf3 bounding_box;// = print_instance.model_instance->transform_bounding_box(raw_bbox);
            BoundingBoxf3 bounding_box = print_object->model_object()->instance_bounding_box(*print_instance.model_instance, false);
            if (global_bounding_box.size().norm() == 0) {
                global_bounding_box = bounding_box;
            } else {
                global_bounding_box.merge(bounding_box);
            }
            if (this->config().gcode_label_objects) {
                file.write_format("; object:{\"name\":\"%s\",\"id\":\"%s id:%d copy %d\",\"object_center\":[%f,%f,%f],\"boundingbox_center\":[%f,%f,%f],\"boundingbox_size\":[%f,%f,%f]}\n",
                    object_name.c_str(), print_object->model_object()->name.c_str(), this->m_ordered_objects.size() - 1, copy_id,
                    bounding_box.center().x(), bounding_box.center().y(), 0.,
                    bounding_box.center().x(), bounding_box.center().y(), bounding_box.center().z(),
                    bounding_box.size().x(), bounding_box.size().y(), bounding_box.size().z()
                );
            }
            copy_id++;
            nb_items++;
        }
    }
    if (this->config().gcode_label_objects && (print.config().gcode_flavor.value == gcfMarlinLegacy || print.config().gcode_flavor.value == gcfMarlinFirmware || print.config().gcode_flavor.value == gcfRepRap)) {
        file.write("; Total objects to print: " + std::to_string(nb_items) + "\n");
        file.write("M486 T" + std::to_string(nb_items) + "\n");
    }
    if (this->config().gcode_label_objects) {
        file.write_format( "; plater:{\"center\":[%f,%f,%f],\"boundingbox_center\":[%f,%f,%f],\"boundingbox_size\":[%f,%f,%f]}\n",
            global_bounding_box.center().x(), global_bounding_box.center().y(), 0.,
            global_bounding_box.center().x(), global_bounding_box.center().y(), global_bounding_box.center().z(),
            global_bounding_box.size().x(), global_bounding_box.size().y(), global_bounding_box.size().z()
        );
    }
    file.write_format( "\n");

    print.throw_if_canceled();

    // Starting now, the G-code find / replace post-processor will be enabled.
    file.find_replace_enable();

    // adds tags for time estimators
    if (print.config().remaining_times.value)
        file.write_format(";%s\n", GCodeProcessor::reserved_tag(GCodeProcessor::ETags::First_Line_M73_Placeholder).c_str());

    // Prepare the helper object for replacing placeholders in custom G-code and output filename.
    m_placeholder_parser = print.placeholder_parser();
    m_placeholder_parser.update_timestamp();
    m_placeholder_parser_context.rng = std::mt19937(std::chrono::high_resolution_clock::now().time_since_epoch().count());
    print.update_object_placeholders(m_placeholder_parser.config_writable(), ".gcode");

    // Get optimal tool ordering to minimize tool switches of a multi-exruder print.
    // For a print by objects, find the 1st printing object.
    ToolOrdering tool_ordering;
    uint16_t initial_extruder_id     = (uint16_t)-1;
    uint16_t final_extruder_id       = (uint16_t)-1;
    bool         has_wipe_tower      = false;
    std::vector<const PrintInstance*> 					print_object_instances_ordering;
    std::vector<const PrintInstance*>::const_iterator 	print_object_instance_sequential_active;
    bool has_milling = false;
    if (!config().milling_diameter.values.empty()) {
        for (const PrintObject* obj : print.objects()) {
            for (const Layer *layer : obj->layers()) {
                for (const LayerRegion *lr : layer->regions()) {
                    if (!lr->milling.empty()) {
                        has_milling = true;
                        break;
                    }
                }
            }
        }
    }
    if (print.config().complete_objects.value) {
        // Order object instances for sequential print.
        if(print.config().complete_objects_sort.value == cosObject)
            print_object_instances_ordering = sort_object_instances_by_model_order(print);
        else if (print.config().complete_objects_sort.value == cosZ)
            print_object_instances_ordering = sort_object_instances_by_max_z(print);
        else if (print.config().complete_objects_sort.value == cosY)
            print_object_instances_ordering = sort_object_instances_by_max_y(print);
        // Find the 1st printing object, find its tool ordering and the initial extruder ID.
        print_object_instance_sequential_active = print_object_instances_ordering.begin();
        for (; print_object_instance_sequential_active != print_object_instances_ordering.end(); ++ print_object_instance_sequential_active) {
            tool_ordering = ToolOrdering(*(*print_object_instance_sequential_active)->print_object, initial_extruder_id);
            if ((initial_extruder_id = tool_ordering.first_extruder()) != static_cast<uint16_t>(-1))
                break;
        }
        if (initial_extruder_id == static_cast<unsigned int>(-1))
            // No object to print was found, cancel the G-code export.
            throw Slic3r::SlicingError(_(L("No extrusions were generated for objects.")));
        // We don't allow switching of extruders per layer by Model::custom_gcode_per_print_z in sequential mode.
        // Use the extruder IDs collected from Regions.
        std::set<uint16_t> extruder_set = print.extruders();
    	this->set_extruders(std::vector<uint16_t>(extruder_set.begin(), extruder_set.end()));
        if(has_milling)
            m_writer.set_mills(std::vector<uint16_t>() = { 0 });
    } else {
        // Find tool ordering for all the objects at once, and the initial extruder ID.
        // If the tool ordering has been pre-calculated by Print class for wipe tower already, reuse it.
		tool_ordering = print.tool_ordering();
		tool_ordering.assign_custom_gcodes(print);
        if (tool_ordering.all_extruders().empty())
            // No object to print was found, cancel the G-code export.
            throw Slic3r::SlicingError(_(L("No extrusions were generated for objects.")));
        has_wipe_tower = print.has_wipe_tower() && tool_ordering.has_wipe_tower();
        initial_extruder_id = (has_wipe_tower && ! print.config().single_extruder_multi_material_priming) ?
            // The priming towers will be skipped.
            tool_ordering.all_extruders().back() :
            // Don't skip the priming towers.
            tool_ordering.first_extruder();
        // In non-sequential print, the printing extruders may have been modified by the extruder switches stored in Model::custom_gcode_per_print_z.
        // Therefore initialize the printing extruders from there.
    	this->set_extruders(tool_ordering.all_extruders());
        if (has_milling)
            m_writer.set_mills(std::vector<uint16_t>() = { 0 });
        // Order object instances using a nearest neighbor search.
        print_object_instances_ordering = chain_print_object_instances(print);
    }
    if (initial_extruder_id == (uint16_t)-1) {
        // Nothing to print!
        //initial_extruder_id = 0;
        //final_extruder_id   = 0;
    } else {
        final_extruder_id = tool_ordering.last_extruder();
        assert(final_extruder_id != (uint16_t)-1);
    }
    print.throw_if_canceled();

    m_cooling_buffer = make_unique<CoolingBuffer>(*this);
    m_cooling_buffer->set_current_extruder(initial_extruder_id);

    // Emit machine envelope limits for the Marlin firmware.
    this->print_machine_envelope(file, print);

    //add variables from filament_custom_variables
    m_placeholder_parser.parse_custom_variables(m_config.print_custom_variables);
    m_placeholder_parser.parse_custom_variables(m_config.printer_custom_variables);
    m_placeholder_parser.parse_custom_variables(m_config.filament_custom_variables);

    // Let the start-up script prime the 1st printing tool.
    m_placeholder_parser.set("initial_tool", initial_extruder_id);
    m_placeholder_parser.set("initial_extruder", initial_extruder_id);
    m_placeholder_parser.set("current_extruder", initial_extruder_id);
    //Set variable for total layer count so it can be used in custom gcode.
    m_placeholder_parser.set("total_layer_count", m_layer_count);
    // Useful for sequential prints.
    m_placeholder_parser.set("current_object_idx", 0);
    // For the start / end G-code to do the priming and final filament pull in case there is no wipe tower provided.
    m_placeholder_parser.set("has_wipe_tower", has_wipe_tower);
    m_placeholder_parser.set("has_single_extruder_multi_material_priming", has_wipe_tower && print.config().single_extruder_multi_material_priming);
    m_placeholder_parser.set("total_toolchanges", std::max(0, print.wipe_tower_data().number_of_toolchanges)); // Check for negative toolchanges (single extruder mode) and set to 0 (no tool change).
    m_placeholder_parser.set("bounding_box", new ConfigOptionFloats({ global_bounding_box.min.x(), global_bounding_box.min.y(), global_bounding_box.min.z(), global_bounding_box.max.x(), global_bounding_box.max.y(), global_bounding_box.max.z() }));
    {
        BoundingBoxf bbox(print.config().bed_shape.values);
        m_placeholder_parser.set("print_bed_min",  new ConfigOptionFloats({ bbox.min.x(), bbox.min.y() }));
        m_placeholder_parser.set("print_bed_max",  new ConfigOptionFloats({ bbox.max.x(), bbox.max.y() }));
        m_placeholder_parser.set("print_bed_size", new ConfigOptionFloats({ bbox.size().x(), bbox.size().y() }));
    }
    if(!print.config().complete_objects.value){
        // Convex hull of the 1st layer extrusions, for bed leveling and placing the initial purge line.
        // It encompasses the object extrusions, support extrusions, skirt, brim, wipe tower.
        // It does NOT encompass user extrusions generated by custom G-code,
        // therefore it does NOT encompass the initial purge line.
        // It does NOT encompass MMU/MMU2 starting (wipe) areas.
        auto pts = std::make_unique<ConfigOptionPoints>();
        pts->values.reserve(print.first_layer_convex_hull().size());
        for (const Point &pt : print.first_layer_convex_hull().points)
            pts->values.emplace_back(unscale(pt));
        BoundingBoxf bbox(pts->values);
        m_placeholder_parser.set("first_layer_print_convex_hull", pts.release());
        m_placeholder_parser.set("first_layer_print_min",  new ConfigOptionFloats({ bbox.min.x(), bbox.min.y() }));
        m_placeholder_parser.set("first_layer_print_max",  new ConfigOptionFloats({ bbox.max.x(), bbox.max.y() }));
        m_placeholder_parser.set("first_layer_print_size", new ConfigOptionFloats({ bbox.size().x(), bbox.size().y() }));
    } else {
        //have to compute it ourself :-/
        class BoundingBoxVisitor : public ExtrusionVisitorRecursiveConst {
        public:
            Point offset;
            Points hull;
            virtual void use(const ExtrusionPath& path) override {
                for (Point pt : path.polyline.points) {
                    pt += offset;
                    hull.emplace_back(std::move(pt));
                }
            }
            virtual void use(const ExtrusionPath3D& path3D) override {
                for (Point pt : path3D.polyline.points) {
                    pt += offset;
                    hull.emplace_back(std::move(pt));
                }
            }
            BoundingBoxf get_bb() {
                BoundingBox bbox(hull);
                return BoundingBoxf(unscaled(bbox.min), unscaled(bbox.max));
            }
            Polygon get_hull() { return Geometry::convex_hull(hull); }
        } bbvisitor;
        if (print.skirt_first_layer().has_value()) {
            print.skirt_first_layer()->visit(bbvisitor);
        } else if (print.skirt().entities().size() > 0) {
            print.skirt().visit(bbvisitor);
        } else if (print.config().complete_objects_one_brim.value && !print.brim().empty()) {
            print.brim().visit(bbvisitor);
        } else {
            print.brim().visit(bbvisitor);
            for (const PrintObject* po : print.objects()) {
                for (const PrintInstance& inst : po->instances()) {
                    bbvisitor.offset = inst.shift;
                    if (po->skirt_first_layer().has_value()) {
                        po->skirt_first_layer()->visit(bbvisitor);
                    } else if (po->skirt().entities().size() > 0) {
                        po->skirt().visit(bbvisitor);
                    } else {
                        po->brim().visit(bbvisitor);
                        if (po->layers().empty()) continue;
                        const Layer* l = po->layers().front();
                        if (l->id() != 0) continue;
                        for (const LayerRegion* lr : l->regions()) {
                            lr->perimeters.visit(bbvisitor);
                            lr->fills.visit(bbvisitor);
                        }
                    }
                }
            }
        }
        BoundingBoxf bbox = bbvisitor.get_bb();
        Polygon first_layer_hull = bbvisitor.get_hull();
        auto pts = std::make_unique<ConfigOptionPoints>();
        pts->values.reserve(first_layer_hull.size());
        for (const Point& pt : first_layer_hull.points)
            pts->values.emplace_back(unscale(pt));
        m_placeholder_parser.set("first_layer_print_convex_hull", pts.release());
        m_placeholder_parser.set("first_layer_print_min", new ConfigOptionFloats({ bbox.min.x(), bbox.min.y() }));
        m_placeholder_parser.set("first_layer_print_max", new ConfigOptionFloats({ bbox.max.x(), bbox.max.y() }));
        m_placeholder_parser.set("first_layer_print_size", new ConfigOptionFloats({ bbox.size().x(), bbox.size().y() }));
    }
    //misc
    if (config().thumbnails_color.value.length() == 7) {
        m_placeholder_parser.set("thumbnails_color_int", new ConfigOptionInt((int)strtol(config().thumbnails_color.value.substr(1, 6).c_str(), NULL, 16)));
    }

    std::string start_gcode = this->placeholder_parser_process("start_gcode", print.config().start_gcode.value, initial_extruder_id);
    // Set bed temperature if the start G-code does not contain any bed temp control G-codes.
    if((initial_extruder_id != (uint16_t)-1) && !this->config().start_gcode_manual && this->config().gcode_flavor != gcfKlipper && print.config().first_layer_bed_temperature.get_at(initial_extruder_id) != 0)
        this->_print_first_layer_bed_temperature(file, print, start_gcode, initial_extruder_id, false);

    //init extruders
    if (!this->config().start_gcode_manual)
        this->_init_multiextruders(print, file, m_writer, tool_ordering, start_gcode);

    // Set extruder(s) temperature before and after start G-code.
    if ((initial_extruder_id != (uint16_t)-1) && !this->config().start_gcode_manual && (this->config().gcode_flavor != gcfKlipper || print.config().start_gcode.value.empty()) && print.config().first_layer_temperature.get_at(initial_extruder_id) != 0)
        this->_print_first_layer_extruder_temperatures(file, print, start_gcode, initial_extruder_id, false);

    // adds tag for processor
    file.write_format(";%s%s\n", GCodeProcessor::reserved_tag(GCodeProcessor::ETags::Role).c_str(), ExtrusionEntity::role_to_string(erCustom).c_str());

    // Write the custom start G-code
    file.writeln(start_gcode);
    m_last_pos_defined = false;

    //flush FanMover buffer to avoid modifying the start gcode if it's manual.
    if (this->config().start_gcode_manual && this->m_fan_mover.get() != nullptr) {
        file.write(this->m_fan_mover.get()->process_gcode("", true));
    }

    // Process filament-specific gcode.
   /* if (has_wipe_tower) {
        // Wipe tower will control the extruder switching, it will call the start_filament_gcode.
    } else {
            DynamicConfig config;
            config.set_key_value("filament_extruder_id", new ConfigOptionInt(int(initial_extruder_id)));
            file.writeln(this->placeholder_parser_process("start_filament_gcode", print.config().start_filament_gcode.values[initial_extruder_id], initial_extruder_id, &config));
    }
*/

    // Disable fan.
    if ((initial_extruder_id != (uint16_t)-1) && !this->config().start_gcode_manual && print.config().disable_fan_first_layers.get_at(initial_extruder_id))
        file.write(m_writer.set_fan(uint8_t(0), initial_extruder_id));

    print.throw_if_canceled();

    // Set other general things.
    file.write(this->preamble());

    // Calculate wiping points if needed
    DoExport::init_ooze_prevention(print, m_ooze_prevention);
    print.throw_if_canceled();

    // Collect custom seam data from all objects.
    m_seam_placer.init(print);

    //activate first extruder is multi-extruder and not in start-gcode
    if ((initial_extruder_id != (uint16_t)-1)) {
        if (m_writer.multiple_extruders) {
            //if not in gcode
            bool find = false;
            if (!start_gcode.empty()) {
                const char* ptr = start_gcode.data();
                while (*ptr != 0) {
                    // Skip whitespaces.
                    for (; *ptr == ' ' || *ptr == '\t'; ++ptr);
                    if (*ptr == 'T') {
                        // TX for most of the firmwares
                        find = true;
                        break;
                    } else if (*ptr == 'A' && print.config().gcode_flavor.value == gcfKlipper) {
                        // ACTIVATE_EXTRUDER for klipper (if used)
                        if (std::string::npos != start_gcode.find("ACTIVATE_EXTRUDER", size_t(ptr - start_gcode.data()))) {
                            find = true;
                            break;
                        }
                    }
                    // Skip the rest of the line.
                    for (; *ptr != 0 && *ptr != '\r' && *ptr != '\n'; ++ptr);
                    // Skip the end of line indicators.
                    for (; *ptr == '\r' || *ptr == '\n'; ++ptr);
                }
            }
            if (!find) {
                // Set initial extruder only after custom start G-code.
                // Ugly hack: Do not set the initial extruder if the extruder is primed using the MMU priming towers at the edge of the print bed.
                if (!(has_wipe_tower && print.config().single_extruder_multi_material_priming)) {
                    file.write(this->set_extruder(initial_extruder_id, 0.));
                } else {
                    m_writer.toolchange(initial_extruder_id);
                }
            } else {
                // set writer to the tool as should be set in the start_gcode.
                file.write(this->set_extruder(initial_extruder_id, 0., true));
            }
        } else {
            // if we are running a single-extruder setup, just set the extruder and "return nothing"
            file.write(this->set_extruder(initial_extruder_id, 0.));
        }
    } else {
        // the right tool should have been set by the user.
        m_writer.toolchange(initial_extruder_id);
    }

    // ensure the first tool doesn't "extra_retract"
    m_writer.tool()->reset_retract();

    //write temps after custom gcodes to ensure the temperature are good. (after tool selection)
    if ((initial_extruder_id != (uint16_t)-1) && !this->config().start_gcode_manual && print.config().first_layer_temperature.get_at(initial_extruder_id) != 0)
        this->_print_first_layer_extruder_temperatures(file, print, start_gcode, initial_extruder_id, true);
    if ((initial_extruder_id != (uint16_t)-1) && !this->config().start_gcode_manual && print.config().first_layer_bed_temperature.get_at(initial_extruder_id) != 0)
        this->_print_first_layer_bed_temperature(file, print, start_gcode, initial_extruder_id, true);

    // Do all objects for each layer.
    if (initial_extruder_id != (uint16_t)-1)
        if (print.config().complete_objects.value) {
            size_t finished_objects = 0;
            const PrintObject *prev_object = (*print_object_instance_sequential_active)->print_object;
            for (; print_object_instance_sequential_active != print_object_instances_ordering.end(); ++ print_object_instance_sequential_active) {
                const PrintObject &object = *(*print_object_instance_sequential_active)->print_object;
                if (&object != prev_object || tool_ordering.first_extruder() != final_extruder_id) {
                    tool_ordering = ToolOrdering(object, final_extruder_id);
                    uint16_t new_extruder_id = tool_ordering.first_extruder();
                    if (new_extruder_id == (uint16_t)-1)
                        // Skip this object.
                        continue;
                    initial_extruder_id = new_extruder_id;
                    final_extruder_id   = tool_ordering.last_extruder();
                    assert(final_extruder_id != (uint16_t)-1);
                }
                print.throw_if_canceled();
                this->set_origin(unscale((*print_object_instance_sequential_active)->shift));
                if (finished_objects > 0) {
                    // Move to the origin position for the copy we're going to print.
                    // This happens before Z goes down to layer 0 again, so that no collision happens hopefully.
                    m_enable_cooling_markers = false; // we're not filtering these moves through CoolingBuffer
                    m_avoid_crossing_perimeters.use_external_mp_once();
                    set_extra_lift(m_last_layer_z, 0, print.config(), m_writer, initial_extruder_id);
                    file.write(this->retract());
                    std::string gcode;
                    //go to origin of the next object (it's 0,0 because we shifted the origin to it)
                    Polyline polyline = this->travel_to(gcode, Point(0, 0), erNone);
                    this->write_travel_to(gcode, polyline, "move to origin position for next object");
                    file.write(gcode);
                    m_enable_cooling_markers = true;
                    // Disable motion planner when traveling to first object point.
                    m_avoid_crossing_perimeters.disable_once();
                    // Ff we are printing the bottom layer of an object, and we have already finished
                    // another one, set first layer temperatures. This happens before the Z move
                    // is triggered, so machine has more time to reach such temperatures.
                    m_placeholder_parser.set("current_object_idx", int(finished_objects));
                    std::string between_objects_gcode = this->placeholder_parser_process("between_objects_gcode", print.config().between_objects_gcode.value, initial_extruder_id);
                    // Set first layer bed and extruder temperatures, don't wait for it to reach the temperature.
                    this->_print_first_layer_bed_temperature(file, print, between_objects_gcode, initial_extruder_id, false);
                    this->_print_first_layer_extruder_temperatures(file, print, between_objects_gcode, initial_extruder_id, false);
                    file.writeln(between_objects_gcode);
                } else {
                    set_extra_lift(0, 0, print.config(), m_writer, initial_extruder_id);
                }
                //reinit the seam placer on the new object
                m_seam_placer.init(print);
                // Reset the cooling buffer internal state (the current position, feed rate, accelerations).
                m_cooling_buffer->reset(this->writer().get_position());
                m_cooling_buffer->set_current_extruder(initial_extruder_id);
                // Process all layers of a single object instance (sequential mode) with a parallel pipeline:
                // Generate G-code, run the filters (vase mode, cooling buffer), run the G-code analyser
                // and export G-code into file.
                this->process_layers(print, print.m_print_statistics, tool_ordering, collect_layers_to_print(object), *print_object_instance_sequential_active - object.instances().data(), file);
#ifdef HAS_PRESSURE_EQUALIZER
                if (m_pressure_equalizer)
                    file.write(m_pressure_equalizer->process("", true));
#endif /* HAS_PRESSURE_EQUALIZER */
                ++ finished_objects;
                // Flag indicating whether the nozzle temperature changes from 1st to 2nd layer were performed.
                // Reset it when starting another object from 1st layer.
                m_second_layer_things_done = false;
                prev_object = &object;
            }
            set_extra_lift(m_last_layer_z, prev_object->layers().back()->id(), print.config(), m_writer, initial_extruder_id /* osef, it's only for the lift_min */);
        } else {
            // Sort layers by Z.
            // All extrusion moves with the same top layer height are extruded uninterrupted.
            std::vector<std::pair<coordf_t, std::vector<LayerToPrint>>> layers_to_print = collect_layers_to_print(print);
            // Prusa Multi-Material wipe tower.
            if (has_wipe_tower && ! layers_to_print.empty()) {
                m_wipe_tower.reset(new WipeTowerIntegration(print.config(), *print.wipe_tower_data().priming.get(), print.wipe_tower_data().tool_changes, *print.wipe_tower_data().final_purge.get()));
                file.write(m_writer.travel_to_z(first_layer_height + m_config.z_offset.value, "Move to the first layer height"));
                if (print.config().single_extruder_multi_material_priming) {
                    file.write(m_wipe_tower->prime(*this));
                    // Verify, whether the print overaps the priming extrusions.
                    BoundingBoxf bbox_print(get_print_extrusions_extents(print));
                    coordf_t twolayers_printz = ((layers_to_print.size() == 1) ? layers_to_print.front() : layers_to_print[1]).first + EPSILON;
                    for (const PrintObject *print_object : print.objects())
                        bbox_print.merge(get_print_object_extrusions_extents(*print_object, twolayers_printz));
                    bbox_print.merge(get_wipe_tower_extrusions_extents(print, twolayers_printz));
                    BoundingBoxf bbox_prime(get_wipe_tower_priming_extrusions_extents(print));
                    bbox_prime.offset(0.5f);
                    bool overlap = bbox_prime.overlap(bbox_print);

                    if (print.config().gcode_flavor.value == gcfMarlinLegacy || print.config().gcode_flavor.value == gcfMarlinFirmware) {
                        file.write(this->retract());
                        file.write("M300 S800 P500\n"); // Beep for 500ms, tone 800Hz.
                        if (overlap) {
                            // Wait for the user to remove the priming extrusions.
                            file.write("M1 Remove priming towers and click button.\n");
                        } else {
                            // Just wait for a bit to let the user check, that the priming succeeded.
                            //TODO Add a message explaining what the printer is waiting for. This needs a firmware fix.
                            file.write("M1 S10\n");
                        }
                    } else {
                        // This is not Marlin, M1 command is probably not supported.
                        // (See https://github.com/prusa3d/PrusaSlicer/issues/5441.)
                        if (overlap) {
                            print.active_step_add_warning(PrintStateBase::WarningLevel::CRITICAL,
                                _(L("Your print is very close to the priming regions. "
                                  "Make sure there is no collision.")));
                        } else {
                            // Just continue printing, no action necessary.
                        }

                    }
                }
                print.throw_if_canceled();
            }
            // Process all layers of all objects (non-sequential mode) with a parallel pipeline:
            // Generate G-code, run the filters (vase mode, cooling buffer), run the G-code analyser
            // and export G-code into file.
            this->process_layers(print, print.m_print_statistics, tool_ordering, print_object_instances_ordering, layers_to_print, file);
#ifdef HAS_PRESSURE_EQUALIZER
            if (m_pressure_equalizer)
                _file.write(m_pressure_equalizer->process("", true));
#endif /* HAS_PRESSURE_EQUALIZER */
            if (m_wipe_tower)
                // Purge the extruder, pull out the active filament.
                file.write(m_wipe_tower->finalize(*this));
        }

    // Write end commands to file.
    file.write(this->retract());
    //if needed, write the gcode_label_objects_end
    {
        std::string gcode;
        _add_object_change_labels(gcode);
        file.write(gcode);
    }
    file.write(m_writer.set_fan(uint8_t(0)));

    // adds tag for processor
    file.write_format(";%s%s\n", GCodeProcessor::reserved_tag(GCodeProcessor::ETags::Role).c_str(), ExtrusionEntity::role_to_string(erCustom).c_str());

    // Process filament-specific gcode in extruder order.
    if (initial_extruder_id != (uint16_t)-1) {
        DynamicConfig config;
        config.set_key_value("layer_num", new ConfigOptionInt(m_layer_index));
        config.set_key_value("layer_z", new ConfigOptionFloat(m_writer.get_position()(2) - m_config.z_offset.value));
        config.set_key_value("max_layer_z", new ConfigOptionFloat(m_max_layer_z));
        config.set_key_value("current_extruder_id", new ConfigOptionInt((int)m_writer.tool()->id()));
        if (m_writer.tool_is_extruder()) {
            if (print.config().single_extruder_multi_material) {
                // Process the end_filament_gcode for the active filament only.
                int extruder_id = m_writer.tool()->id();
                config.set_key_value("filament_extruder_id", new ConfigOptionInt(extruder_id));
                file.writeln(this->placeholder_parser_process("end_filament_gcode", print.config().end_filament_gcode.get_at(extruder_id), extruder_id, &config));
            } else {
                for (const std::string& end_gcode : print.config().end_filament_gcode.values) {
                    int extruder_id = (uint16_t)(&end_gcode - &print.config().end_filament_gcode.get_at(0));
                    config.set_key_value("filament_extruder_id", new ConfigOptionInt(extruder_id));
                    config.set_key_value("previous_extruder", new ConfigOptionInt(extruder_id));
                    config.set_key_value("next_extruder", new ConfigOptionInt(0));
                    file.writeln(this->placeholder_parser_process("end_filament_gcode", end_gcode, extruder_id, &config));
                }
            }
        }
        file.writeln(this->placeholder_parser_process("end_gcode", print.config().end_gcode, m_writer.tool()->id(), &config));
    }
    file.write(m_writer.update_progress(m_layer_count, m_layer_count, true)); // 100%
    file.write(m_writer.postamble());

    // adds tags for time estimators
    if (print.config().remaining_times.value)
        file.write_format(";%s\n", GCodeProcessor::reserved_tag(GCodeProcessor::ETags::Last_Line_M73_Placeholder).c_str());

    print.throw_if_canceled();

    // Get filament stats.
    file.write(DoExport::update_print_stats_and_format_filament_stats(
        // Const inputs
        has_wipe_tower, print.wipe_tower_data(),
        this->config(),
        m_writer.extruders(),
        initial_extruder_id,
        // Modifies
        print.m_print_statistics));
    file.write("\n");
    file.write_format("; total filament used [g] = %.2lf\n", print.m_print_statistics.total_weight);
    file.write_format("; total filament cost = %.2lf\n", print.m_print_statistics.total_cost);
    if (print.m_print_statistics.total_toolchanges > 0)
    	file.write_format("; total toolchanges = %i\n", print.m_print_statistics.total_toolchanges);
    file.write_format("; total layers count = %i\n", m_layer_count);
    file.write_format(";%s\n", GCodeProcessor::reserved_tag(GCodeProcessor::ETags::Estimated_Printing_Time_Placeholder).c_str());

<<<<<<< HEAD
    // Append full config, delimited by two 'phony' configuration keys slic3r_config = begin and slic3r_config = end.
=======
    // From now to the end of G-code, the G-code find / replace post-processor will be disabled.
    // Thus the PrusaSlicer generated config will NOT be processed by the G-code post-processor, see GH issue #7952.
    file.find_replace_supress();

    // Append full config, delimited by two 'phony' configuration keys prusaslicer_config = begin and prusaslicer_config = end.
>>>>>>> 54b2c67e
    // The delimiters are structured as configuration key / value pairs to be parsable by older versions of PrusaSlicer G-code viewer.
    file.flush();
    {
        file.write("\n; " SLIC3R_APP_NAME "_config = begin\n");
        std::string full_config;
        append_full_config(print, full_config);
        if (!full_config.empty())
            file.write(full_config);
        file.write("; " SLIC3R_APP_NAME "_config = end\n");
    }
    print.throw_if_canceled();

    //print thumbnails at the end instead of the start if requested
    if (thumbnails_end_file && thumbnails_end_file->value) {
        const ConfigOptionBool* thumbnails_with_bed = print.full_print_config().option<ConfigOptionBool>("thumbnails_with_bed");
        const ConfigOptionEnum<GCodeThumbnailsFormat>* thumbnails_format = print.full_print_config().option<ConfigOptionEnum<GCodeThumbnailsFormat>>("thumbnails_format");
        GCodeThumbnails::export_thumbnails_to_file(thumbnail_cb, 
            print.full_print_config().option<ConfigOptionPoints>("thumbnails")->values,
            thumbnails_with_bed==nullptr? false:thumbnails_with_bed->value,
            thumbnails_format ? thumbnails_format->value : GCodeThumbnailsFormat::PNG,
            [&file](const char* sz) { file.write(sz); },
            [&print]() { print.throw_if_canceled(); });
    }
    print.throw_if_canceled();
}

// Process all layers of all objects (non-sequential mode) with a parallel pipeline:
// Generate G-code, run the filters (vase mode, cooling buffer), run the G-code analyser
// and export G-code into file.
void GCode::process_layers(
    const Print                                                         &print,
    PrintStatistics                                                     &print_stat,
    const ToolOrdering                                                  &tool_ordering,
    const std::vector<const PrintInstance*>                             &print_object_instances_ordering,
    const std::vector<std::pair<coordf_t, std::vector<LayerToPrint>>>   &layers_to_print,
    GCodeOutputStream                                                   &output_stream)
{
    // The pipeline is variable: The vase mode filter is optional.
    size_t layer_to_print_idx = 0;
    const auto generator = tbb::make_filter<void, GCode::LayerResult>(slic3r_tbb_filtermode::serial_in_order,
        [this, &print, &print_stat, &tool_ordering, &print_object_instances_ordering, &layers_to_print, &layer_to_print_idx](tbb::flow_control& fc) -> GCode::LayerResult {
            if (layer_to_print_idx == layers_to_print.size()) {
                fc.stop();
                return {};
            } else {
                const std::pair<coordf_t, std::vector<LayerToPrint>>& layer = layers_to_print[layer_to_print_idx++];
                const LayerTools& layer_tools = tool_ordering.tools_for_layer(layer.first);
                if (m_wipe_tower && layer_tools.has_wipe_tower)
                    m_wipe_tower->next_layer();
                print.throw_if_canceled();
                return this->process_layer(print, print_stat, layer.second, layer_tools, &layer == &layers_to_print.back(), &print_object_instances_ordering, size_t(-1));
            }
        });
    const auto spiral_vase = tbb::make_filter<GCode::LayerResult, GCode::LayerResult>(slic3r_tbb_filtermode::serial_in_order,
        [&spiral_vase = *this->m_spiral_vase.get()](GCode::LayerResult in) -> GCode::LayerResult {
            spiral_vase.enable(in.spiral_vase_enable);
            return { spiral_vase.process_layer(std::move(in.gcode)), in.layer_id, in.spiral_vase_enable, in.cooling_buffer_flush };
        });
    const auto cooling = tbb::make_filter<GCode::LayerResult, std::string>(slic3r_tbb_filtermode::serial_in_order,
        [&cooling_buffer = *this->m_cooling_buffer.get()](GCode::LayerResult in) -> std::string {
            return cooling_buffer.process_layer(std::move(in.gcode), in.layer_id, in.cooling_buffer_flush);
        });
    const auto find_replace = tbb::make_filter<std::string, std::string>(slic3r_tbb_filtermode::serial_in_order,
        [&self = *this->m_find_replace.get()](std::string s) -> std::string {
            return self.process_layer(std::move(s));
        });
    const auto output = tbb::make_filter<std::string, void>(slic3r_tbb_filtermode::serial_in_order,
        [&output_stream](std::string s) { 
            output_stream.write(s); 
        }
    );

    const auto fan_mover = tbb::make_filter<std::string, std::string>(slic3r_tbb_filtermode::serial_in_order,
            [&fan_mover = this->m_fan_mover, &config = this->config(), &writer = this->m_writer](std::string in)->std::string {

        if (config.fan_speedup_time.value != 0 || config.fan_kickstart.value > 0) {
            if (fan_mover.get() == nullptr)
                fan_mover.reset(new Slic3r::FanMover(
                    writer,
                    std::abs((float)config.fan_speedup_time.value),
                    config.fan_speedup_time.value > 0,
                    config.use_relative_e_distances.value,
                    config.fan_speedup_overhangs.value,
                    (float)config.fan_kickstart.value));
            //flush as it's a whole layer
            return fan_mover->process_gcode(in, true);
        }
        return in;
    });

    // The pipeline elements are joined using const references, thus no copying is performed.
    output_stream.find_replace_supress();
    if (m_spiral_vase && m_find_replace)
        tbb::parallel_pipeline(12, generator & spiral_vase & cooling & fan_mover & find_replace & output);
    else if (m_spiral_vase)
        tbb::parallel_pipeline(12, generator &  spiral_vase & cooling & fan_mover & output);
    else if (m_find_replace)
        tbb::parallel_pipeline(12, generator & cooling & fan_mover & find_replace & output);
    else
<<<<<<< HEAD
        tbb::parallel_pipeline(12, generator & cooling & fan_mover & output);
    output_stream.set_find_replace(m_find_replace.get());
=======
        tbb::parallel_pipeline(12, generator & cooling & output);
    output_stream.find_replace_enable();
>>>>>>> 54b2c67e
}

// Process all layers of a single object instance (sequential mode) with a parallel pipeline:
// Generate G-code, run the filters (vase mode, cooling buffer), run the G-code analyser
// and export G-code into file.
void GCode::process_layers(
    const Print                             &print,
    PrintStatistics                         &print_stat,
    const ToolOrdering                      &tool_ordering,
    std::vector<LayerToPrint>                layers_to_print,
    const size_t                             single_object_idx,
    GCodeOutputStream                       &output_stream)
{
    // The pipeline is variable: The vase mode filter is optional.
    size_t layer_to_print_idx = 0;
    const auto generator = tbb::make_filter<void, GCode::LayerResult>(slic3r_tbb_filtermode::serial_in_order,
        [this, &print, &print_stat, &tool_ordering, &layers_to_print, &layer_to_print_idx, single_object_idx](tbb::flow_control& fc) -> GCode::LayerResult {
            if (layer_to_print_idx == layers_to_print.size()) {
                fc.stop();
                return {};
            } else {
                LayerToPrint &layer = layers_to_print[layer_to_print_idx ++];
                print.throw_if_canceled();
                return this->process_layer(print, print_stat, { std::move(layer) }, tool_ordering.tools_for_layer(layer.print_z()), &layer == &layers_to_print.back(), nullptr, single_object_idx);
            }
        });
    const auto spiral_vase = tbb::make_filter<GCode::LayerResult, GCode::LayerResult>(slic3r_tbb_filtermode::serial_in_order,
        [&spiral_vase = *this->m_spiral_vase.get()](GCode::LayerResult in)->GCode::LayerResult {
            spiral_vase.enable(in.spiral_vase_enable);
            return { spiral_vase.process_layer(std::move(in.gcode)), in.layer_id, in.spiral_vase_enable, in.cooling_buffer_flush };
        });
    const auto cooling = tbb::make_filter<GCode::LayerResult, std::string>(slic3r_tbb_filtermode::serial_in_order,
        [&cooling_buffer = *this->m_cooling_buffer.get()](GCode::LayerResult in)->std::string {
            return cooling_buffer.process_layer(std::move(in.gcode), in.layer_id, in.cooling_buffer_flush);
        });
    const auto find_replace = tbb::make_filter<std::string, std::string>(slic3r_tbb_filtermode::serial_in_order,
        [&self = *this->m_find_replace.get()](std::string s) -> std::string {
            return self.process_layer(std::move(s));
        });
    const auto output = tbb::make_filter<std::string, void>(slic3r_tbb_filtermode::serial_in_order,
        [&output_stream](std::string s) { 
            output_stream.write(s); 
        }
    );

    const auto fan_mover = tbb::make_filter<std::string, std::string>(slic3r_tbb_filtermode::serial_in_order,
        [&fan_mover = this->m_fan_mover, &config = this->config(), &writer = this->m_writer](std::string in)->std::string {

        if (config.fan_speedup_time.value != 0 || config.fan_kickstart.value > 0) {
            if (fan_mover.get() == nullptr)
                fan_mover.reset(new Slic3r::FanMover(
                    writer,
                    std::abs((float)config.fan_speedup_time.value),
                    config.fan_speedup_time.value > 0,
                    config.use_relative_e_distances.value,
                    config.fan_speedup_overhangs.value,
                    (float)config.fan_kickstart.value));
            //flush as it's a whole layer
            return fan_mover->process_gcode(in, true);
        }
        return in;
    });

    // The pipeline elements are joined using const references, thus no copying is performed.
    output_stream.find_replace_supress();
    if (m_spiral_vase && m_find_replace)
        tbb::parallel_pipeline(12, generator & spiral_vase & cooling & fan_mover & find_replace & output);
    else if (m_spiral_vase)
        tbb::parallel_pipeline(12, generator & spiral_vase & cooling & fan_mover & output);
    else if (m_find_replace)
        tbb::parallel_pipeline(12, generator & cooling & fan_mover & find_replace & output);
    else
<<<<<<< HEAD
        tbb::parallel_pipeline(12, generator & cooling & fan_mover & output);
    output_stream.set_find_replace(m_find_replace.get());
=======
        tbb::parallel_pipeline(12, generator & cooling & output);
    output_stream.find_replace_enable();
>>>>>>> 54b2c67e
}

std::string GCode::placeholder_parser_process(const std::string &name, const std::string &templ, uint16_t current_extruder_id, const DynamicConfig *config_override)
{
    DynamicConfig default_config;
    if (config_override != nullptr)
        default_config = *config_override;
    try {
        //add some config conversion for colors
        auto func_add_colour = [&default_config](std::string key, std::string colour) {
            if (colour.length() == 7) {
                default_config.set_key_value(key, new ConfigOptionInt((int)strtol(colour.substr(1, 6).c_str(), NULL, 16)));
            }
        };
        if (current_extruder_id >= 0 && current_extruder_id < config().filament_colour.size()) {
            func_add_colour("filament_colour_int", config().filament_colour.values[current_extruder_id]);
            func_add_colour("extruder_colour_int", config().extruder_colour.values[current_extruder_id]);
        }
        default_config.set_key_value("current_position", new ConfigOptionFloats({ unscaled(m_last_pos.x()), unscaled(m_last_pos.y()) }));

        std::string gcode = m_placeholder_parser.process(templ, current_extruder_id, &default_config, &m_placeholder_parser_context);
        if (!gcode.empty() && (m_config.gcode_comments || m_config.fan_speedup_time.value != 0 || m_config.fan_kickstart.value != 0 )) {
            gcode = "; custom gcode: " + name + "\n" + gcode;
            check_add_eol(gcode);
            gcode += "; custom gcode end: "+ name + "\n";
        }
        return gcode;
    } catch (std::runtime_error &err) {
        // Collect the names of failed template substitutions for error reporting.
        auto it = m_placeholder_parser_failed_templates.find(name);
        if (it == m_placeholder_parser_failed_templates.end())
            // Only if there was no error reported for this template, store the first error message into the map to be reported.
            // We don't want to collect error message for each and every occurence of a single custom G-code section.
            m_placeholder_parser_failed_templates.insert(it, std::make_pair(name, std::string(err.what())));
        // Insert the macro error message into the G-code.
        return
            std::string("\n!!!!! Failed to process the custom G-code template ") + name + "\n" +
            err.what() +
            "!!!!! End of an error report for the custom G-code template " + name + "\n\n";
    }
}

// Parse the custom G-code, try to find mcode_set_temp_dont_wait and mcode_set_temp_and_wait or optionally G10 with temperature inside the custom G-code.
// Returns true if one of the temp commands are found, and try to parse the target temperature value into temp_out.
static bool custom_gcode_sets_temperature(const std::string &gcode, const int mcode_set_temp_dont_wait, const int mcode_set_temp_and_wait, const bool include_g10, int &temp_out)
{
    temp_out = -1;
    if (gcode.empty())
        return false;

    const char *ptr = gcode.data();
    bool temp_set_by_gcode = false;
    while (*ptr != 0) {
        // Skip whitespaces.
        for (; *ptr == ' ' || *ptr == '\t'; ++ ptr);
        if (*ptr == 'M' || // Line starts with 'M'. It is a machine command.
            (*ptr == 'G' && include_g10)) { // Only check for G10 if requested
            bool is_gcode = *ptr == 'G';
            ++ ptr;
            // Parse the M or G code value.
            char *endptr = nullptr;
            int mgcode = int(strtol(ptr, &endptr, 10));
            if (endptr != nullptr && endptr != ptr && 
                (is_gcode ?
                    // G10 found
                    (mgcode == 10) :
                // M104/M109 or M140/M190 found.
                    (mgcode == mcode_set_temp_dont_wait || mgcode == mcode_set_temp_and_wait))) {
				ptr = endptr;
                if (! is_gcode)
                    // Let the caller know that the custom M-code sets the temperature.
                temp_set_by_gcode = true;
                // Now try to parse the temperature value.
				// While not at the end of the line:
				while (strchr(";\r\n\0", *ptr) == nullptr) {
                    // Skip whitespaces.
                    for (; *ptr == ' ' || *ptr == '\t'; ++ ptr);
                    if (*ptr == 'S') {
                        // Skip whitespaces.
                        for (++ ptr; *ptr == ' ' || *ptr == '\t'; ++ ptr);
                        // Parse an int.
                        endptr = nullptr;
                        long temp_parsed = strtol(ptr, &endptr, 10);
						if (endptr > ptr) {
							ptr = endptr;
							temp_out = temp_parsed;
                            // Let the caller know that the custom G-code sets the temperature
                            // Only do this after successfully parsing temperature since G10
                            // can be used for other reasons
                            temp_set_by_gcode = true;
						}
                    } else {
                        // Skip this word.
						for (; strchr(" \t;\r\n\0", *ptr) == nullptr; ++ ptr);
                    }
                }
            }
        }
        // Skip the rest of the line.
        for (; *ptr != 0 && *ptr != '\r' && *ptr != '\n'; ++ ptr);
		// Skip the end of line indicators.
        for (; *ptr == '\r' || *ptr == '\n'; ++ ptr);
	}
    return temp_set_by_gcode;
}

// Print the machine envelope G-code for the Marlin firmware based on the "machine_max_xxx" parameters.
// Do not process this piece of G-code by the time estimator, it already knows the values through another sources.
void GCode::print_machine_envelope(GCodeOutputStream &file, Print &print)
{
   // gcfRepRap, gcfRepetier, gcfTeacup, gcfMakerWare, gcfMarlinLegacy, gcfMarlinFirmware, gcfKlipper, gcfSailfish, gcfSprinter, gcfMach3, gcfMachinekit,
   ///     gcfSmoothie, gcfNoExtrusion, gcfLerdge,
    if (print.config().machine_limits_usage.value == MachineLimitsUsage::EmitToGCode) {
        // some firmware are using mm/sec and some others mm/min for M203 and M566
        int factor = (std::set<uint8_t>{gcfMarlinLegacy, gcfMarlinFirmware, gcfLerdge, gcfSmoothie}.count(print.config().gcode_flavor.value) > 0) ? 1 : 60;
        if (std::set<uint8_t>{gcfMarlinLegacy, gcfMarlinFirmware, gcfLerdge, gcfRepetier, gcfRepRap,  gcfSprinter}.count(print.config().gcode_flavor.value) > 0)
            file.write_format("M201 X%d Y%d Z%d E%d ; sets maximum accelerations, mm/sec^2\n",
                int(print.config().machine_max_acceleration_x.get_at(0) + 0.5),
                int(print.config().machine_max_acceleration_y.get_at(0) + 0.5),
                int(print.config().machine_max_acceleration_z.get_at(0) + 0.5),
                int(print.config().machine_max_acceleration_e.get_at(0) + 0.5));
        if (std::set<uint8_t>{gcfRepetier}.count(print.config().gcode_flavor.value) > 0)
            file.write_format("M202 X%d Y%d ; sets maximum travel acceleration\n",
                int(print.config().machine_max_acceleration_travel.get_at(0) + 0.5),
                int(print.config().machine_max_acceleration_travel.get_at(0) + 0.5));
        if (std::set<uint8_t>{gcfMarlinLegacy, gcfMarlinFirmware, gcfLerdge, gcfRepetier, gcfSmoothie, gcfSprinter}.count(print.config().gcode_flavor.value) > 0)
            file.write_format("M203 X%d Y%d Z%d E%d ; sets maximum feedrates, %s\n",
                int(print.config().machine_max_feedrate_x.get_at(0) * factor + 0.5),
                int(print.config().machine_max_feedrate_y.get_at(0) * factor + 0.5),
                int(print.config().machine_max_feedrate_z.get_at(0) * factor + 0.5),
                int(print.config().machine_max_feedrate_e.get_at(0) * factor + 0.5),
                factor == 60 ? "mm / min" : "mm / sec");
        if (print.config().gcode_flavor.value == gcfRepRap) {
            file.write_format("M203 X%d Y%d Z%d E%d I%d; sets maximum feedrates, mm/min\n",
                int(print.config().machine_max_feedrate_x.get_at(0) * factor + 0.5),
                int(print.config().machine_max_feedrate_y.get_at(0) * factor + 0.5),
                int(print.config().machine_max_feedrate_z.get_at(0) * factor + 0.5),
                int(print.config().machine_max_feedrate_e.get_at(0) * factor + 0.5),
                int(print.config().machine_min_extruding_rate.get_at(0) * factor + 0.5));
        }
        // Now M204 - acceleration. This one is quite hairy thanks to how Marlin guys care about
        // backwards compatibility: https://github.com/prusa3d/PrusaSlicer/issues/1089
        // Legacy Marlin should export travel acceleration the same as printing acceleration.
        // MarlinFirmware has the two separated.
        if (gcfMarlinLegacy == print.config().gcode_flavor)
            file.write_format("M204 P%d R%d T%d ; sets acceleration (P, T) and retract acceleration (R), mm/sec^2\n",
                int(print.config().machine_max_acceleration_extruding.get_at(0) + 0.5),
                int(print.config().machine_max_acceleration_retracting.get_at(0) + 0.5),
                int(print.config().machine_max_acceleration_extruding.get_at(0) + 0.5));
        if (std::set<uint8_t>{gcfMarlinFirmware, gcfLerdge}.count(print.config().gcode_flavor.value) > 0)
            file.write_format("M204 P%d R%d T%d ; sets acceleration (P, T) and retract acceleration (R), mm/sec^2\n",
                int(print.config().machine_max_acceleration_extruding.get_at(0) + 0.5),
                int(print.config().machine_max_acceleration_retracting.get_at(0) + 0.5),
                int(print.config().machine_max_acceleration_travel.get_at(0) + 0.5));
        if (std::set<uint8_t>{gcfRepRap, gcfKlipper, gcfSprinter}.count(print.config().gcode_flavor.value) > 0)
            file.write_format("M204 P%d T%d ; sets acceleration (P, T), mm/sec^2\n",
                int(print.config().machine_max_acceleration_extruding.get_at(0) + 0.5),
                int(print.config().machine_max_acceleration_travel.get_at(0) + 0.5));
        if (std::set<uint8_t>{gcfRepRap}.count(print.config().gcode_flavor.value) > 0)
            file.write_format("M566 X%.2lf Y%.2lf Z%.2lf E%.2lf ; sets the jerk limits, mm/min\n",
                print.config().machine_max_jerk_x.get_at(0) * factor,
                print.config().machine_max_jerk_y.get_at(0) * factor,
                print.config().machine_max_jerk_z.get_at(0) * factor,
                print.config().machine_max_jerk_e.get_at(0) * factor);
        if (std::set<uint8_t>{gcfMarlinLegacy, gcfMarlinFirmware, gcfLerdge, gcfRepetier}.count(print.config().gcode_flavor.value) > 0)
            file.write_format("M205 X%.2lf Y%.2lf Z%.2lf E%.2lf ; sets the jerk limits, mm/sec\n",
                print.config().machine_max_jerk_x.get_at(0),
                print.config().machine_max_jerk_y.get_at(0),
                print.config().machine_max_jerk_z.get_at(0),
                print.config().machine_max_jerk_e.get_at(0));
        if (std::set<uint8_t>{gcfSmoothie}.count(print.config().gcode_flavor.value) > 0)
            file.write_format("M205 X%.2lf Z%.2lf ; sets the jerk limits, mm/sec\n",
                std::min(print.config().machine_max_jerk_x.get_at(0),
                print.config().machine_max_jerk_y.get_at(0)),
                print.config().machine_max_jerk_z.get_at(0));
        if (std::set<uint8_t>{gcfMarlinLegacy, gcfMarlinFirmware, gcfLerdge, gcfRepetier}.count(print.config().gcode_flavor.value) > 0)
            file.write_format("M205 S%d T%d ; sets the minimum extruding and travel feed rate, mm/sec\n",
                int(print.config().machine_min_extruding_rate.get_at(0) + 0.5),
                int(print.config().machine_min_travel_rate.get_at(0) + 0.5));
    }
}

// Write 1st layer bed temperatures into the G-code.
// Only do that if the start G-code does not already contain any M-code controlling an extruder temperature.
// M140 - Set Bed Temperature
// M190 - Set Bed Temperature and Wait
void GCode::_print_first_layer_bed_temperature(GCodeOutputStream &file, Print &print, const std::string &gcode, uint16_t first_printing_extruder_id, bool wait)
{
    // Initial bed temperature based on the first extruder.
    int  temp = print.config().first_layer_bed_temperature.get_at(first_printing_extruder_id);
    //disable bed temp control if 0
    if (temp == 0) return;
    // Is the bed temperature set by the provided custom G-code?
    int  temp_by_gcode     = -1;
    bool temp_set_by_gcode = custom_gcode_sets_temperature(gcode, 140, 190, false, temp_by_gcode);
    if (temp_set_by_gcode && temp_by_gcode >= 0 && temp_by_gcode < 1000)
        temp = temp_by_gcode;
    // Always call m_writer.set_bed_temperature() so it will set the internal "current" state of the bed temp as if
    // the custom start G-code emited these.
    std::string set_temp_gcode = m_writer.set_bed_temperature(temp, wait);
    if ( !temp_set_by_gcode)
        file.write(set_temp_gcode);
}

// Write 1st layer extruder temperatures into the G-code.
// Only do that if the start G-code does not already contain any M-code controlling an extruder temperature.
// M104 - Set Extruder Temperature
// M109 - Set Extruder Temperature and Wait
// RepRapFirmware: G10 Sxx
void GCode::_print_first_layer_extruder_temperatures(GCodeOutputStream &file, Print &print, const std::string &gcode, uint16_t first_printing_extruder_id, bool wait)
{
    // Is the bed temperature set by the provided custom G-code?
    int  temp_by_gcode     = -1;
    bool include_g10   = print.config().gcode_flavor.value == gcfRepRap;
    if (custom_gcode_sets_temperature(gcode, 104, 109, include_g10, temp_by_gcode)) {
        // Set the extruder temperature at m_writer, but throw away the generated G-code as it will be written with the custom G-code.
        int temp = print.config().first_layer_temperature.get_at(first_printing_extruder_id);
        if (temp == 0)
            temp = print.config().temperature.get_at(first_printing_extruder_id);
        if (temp_by_gcode >= 0 && temp_by_gcode < 1000)
            temp = temp_by_gcode;
        std::string lol = m_writer.set_temperature(temp, wait, first_printing_extruder_id);
    } else {
        // Custom G-code does not set the extruder temperature. Do it now.
        if (!print.config().single_extruder_multi_material.value) {
            // Set temperatures of all the printing extruders.
            for (const Extruder& tool : m_writer.extruders()) {
                int temp = print.config().first_layer_temperature.get_at(tool.id());
                if (temp == 0)
                    temp = print.config().temperature.get_at(tool.id());
                if (print.config().ooze_prevention.value)
                    temp += print.config().standby_temperature_delta.value;
                if (temp > 0)
                    file.write(m_writer.set_temperature(temp, false, tool.id()));
            }
        }
        if (wait || print.config().single_extruder_multi_material.value) {
            // Set temperature of the first printing extruder only.
            int temp = print.config().first_layer_temperature.get_at(first_printing_extruder_id);
            if (temp == 0)
                temp = print.config().temperature.get_at(first_printing_extruder_id);
            if (temp > 0)
                file.write(m_writer.set_temperature(temp, wait, first_printing_extruder_id));
        }
    }
}

inline GCode::ObjectByExtruder& object_by_extruder(
    std::map<uint16_t, std::vector<GCode::ObjectByExtruder>>     &by_extruder,
    uint16_t                                                      extruder_id,
    size_t                                                        object_idx,
    size_t                                                        num_objects)
{
    std::vector<GCode::ObjectByExtruder> &objects_by_extruder = by_extruder[extruder_id];
    if (objects_by_extruder.empty())
        objects_by_extruder.assign(num_objects, GCode::ObjectByExtruder());
    return objects_by_extruder[object_idx];
}

inline std::vector<GCode::ObjectByExtruder::Island>& object_islands_by_extruder(
    std::map<uint16_t, std::vector<GCode::ObjectByExtruder>>      &by_extruder,
    uint16_t                                                       extruder_id,
    size_t                                                         object_idx,
    size_t                                                         num_objects,
    size_t                                                         num_islands)
{
    std::vector<GCode::ObjectByExtruder::Island> &islands = object_by_extruder(by_extruder, extruder_id, object_idx, num_objects).islands;
    if (islands.empty())
        islands.assign(num_islands, GCode::ObjectByExtruder::Island());
    return islands;
}

std::vector<GCode::InstanceToPrint> GCode::sort_print_object_instances(
	std::vector<GCode::ObjectByExtruder> 		&objects_by_extruder,
	const std::vector<LayerToPrint> 			&layers,
	// Ordering must be defined for normal (non-sequential print).
	const std::vector<const PrintInstance*> 	*ordering,
	// For sequential print, the instance of the object to be printing has to be defined.
	const size_t                     		 	 single_object_instance_idx)
{
    std::vector<InstanceToPrint> out;

    if (ordering == nullptr) {
    	// Sequential print, single object is being printed.
		for (ObjectByExtruder &object_by_extruder : objects_by_extruder) {
		    const size_t       layer_id     = &object_by_extruder - objects_by_extruder.data();
		    const PrintObject *print_object = layers[layer_id].object();
		    if (print_object)
		    	out.emplace_back(object_by_extruder, layer_id, *print_object, single_object_instance_idx);
		}
    } else {
		// Create mapping from PrintObject* to ObjectByExtruder*.
		std::vector<std::pair<const PrintObject*, ObjectByExtruder*>> sorted;
		sorted.reserve(objects_by_extruder.size());
		for (ObjectByExtruder &object_by_extruder : objects_by_extruder) {
		    const size_t       layer_id     = &object_by_extruder - objects_by_extruder.data();
		    const PrintObject *print_object = layers[layer_id].object();
		    if (print_object)
		    	sorted.emplace_back(print_object, &object_by_extruder);
		}
		std::sort(sorted.begin(), sorted.end());

		if (! sorted.empty()) {
		    out.reserve(sorted.size());
		    for (const PrintInstance *instance : *ordering) {
		    	const PrintObject &print_object = *instance->print_object;
		    	std::pair<const PrintObject*, ObjectByExtruder*> key(&print_object, nullptr);
		    	auto it = std::lower_bound(sorted.begin(), sorted.end(), key);
		    	if (it != sorted.end() && it->first == &print_object)
		    		// ObjectByExtruder for this PrintObject was found.
					out.emplace_back(*it->second, it->second - objects_by_extruder.data(), print_object, instance - print_object.instances().data());
		    }
		}
	}
	return out;
}

namespace ProcessLayer
{
std::string emit_custom_gcode_per_print_z(
    GCode                                                   &gcodegen,
    const CustomGCode::Item                                 *custom_gcode,
    uint16_t                                                 current_extruder_id,
    // ID of the first extruder printing this layer.
    uint16_t                                                first_extruder_id,
    const Print                                             &print,
    PrintStatistics                                         &stats)
{
    std::string gcode;
    bool single_extruder_printer = print.config().nozzle_diameter.size() == 1;

    if (custom_gcode != nullptr) {
        // Extruder switches are processed by LayerTools, they should be filtered out.
        assert(custom_gcode->type != CustomGCode::ToolChange);

        CustomGCode::Type   gcode_type = custom_gcode->type;
        bool  				color_change = gcode_type == CustomGCode::ColorChange;
        bool 				tool_change = gcode_type == CustomGCode::ToolChange;
        // Tool Change is applied as Color Change for a single extruder printer only.
        assert(!tool_change || single_extruder_printer);

        std::string pause_print_msg;
        int m600_extruder_before_layer = -1;
        if (color_change && custom_gcode->extruder > 0)
            m600_extruder_before_layer = custom_gcode->extruder - 1;
        else if (gcode_type == CustomGCode::PausePrint)
            pause_print_msg = custom_gcode->extra;

        if (color_change) {
            //update stats : length
            double previously_extruded = 0;
            for (const auto& tuple : stats.color_extruderid_to_used_filament)
                if (tuple.first == m600_extruder_before_layer)
                    previously_extruded += tuple.second;
            stats.color_extruderid_to_used_filament.emplace_back(m600_extruder_before_layer, gcodegen.writer().get_tool(m600_extruder_before_layer)->used_filament() - previously_extruded);
        }

        // we should add or not colorprint_change in respect to nozzle_diameter count instead of really used extruders count
        if (color_change || tool_change)
        {
            assert(m600_extruder_before_layer >= 0);
            // Color Change or Tool Change as Color Change.
                // add tag for processor
                gcode += ";" + GCodeProcessor::reserved_tag(GCodeProcessor::ETags::Color_Change) + ",T" + std::to_string(m600_extruder_before_layer) + "," + custom_gcode->color + "\n";

                if (!single_extruder_printer && m600_extruder_before_layer >= 0 && first_extruder_id != (unsigned)m600_extruder_before_layer
                    // && !MMU1
                    ) {
                    //! FIXME_in_fw show message during print pause
                    DynamicConfig cfg;
                    cfg.set_key_value("color_change_extruder", new ConfigOptionInt(m600_extruder_before_layer));
                    gcode += gcodegen.placeholder_parser_process("pause_print_gcode", print.config().pause_print_gcode, current_extruder_id, &cfg);
                    gcode += "\n";
                    gcode += "M117 Change filament for Extruder " + std::to_string(m600_extruder_before_layer) + "\n";
                }
                else {
                    gcode += gcodegen.placeholder_parser_process("color_change_gcode", print.config().color_change_gcode, current_extruder_id);
                    gcode += "\n";
                    //FIXME Tell G-code writer that M600 filled the extruder, thus the G-code writer shall reset the extruder to unretracted state after
                    // return from M600. Thus the G-code generated by the following line is ignored.
                    // see GH issue #6362
                    // merill: don't unretract, as it create problem on absolute position. Clear the retraction properley, plz.
                    gcodegen.writer().tool()->reset_retract();
                }
	        } 
	        else {
	            if (gcode_type == CustomGCode::PausePrint) // Pause print
	            {
                    // add tag for processor
                    gcode += ";" + GCodeProcessor::reserved_tag(GCodeProcessor::ETags::Pause_Print) + "\n";
                    //! FIXME_in_fw show message during print pause
                    if (!pause_print_msg.empty())
                        gcode += "M117 " + pause_print_msg + "\n";
                    gcode += gcodegen.placeholder_parser_process("pause_print_gcode", print.config().pause_print_gcode, current_extruder_id);
                } else {
                    // add tag for processor
                    gcode += ";" + GCodeProcessor::reserved_tag(GCodeProcessor::ETags::Custom_Code) + "\n";
                    if (gcode_type == CustomGCode::Template)    // Template Custom Gcode
                        gcode += gcodegen.placeholder_parser_process("template_custom_gcode", print.config().template_custom_gcode, current_extruder_id);
                    else                                        // custom Gcode
                        gcode += custom_gcode->extra;

            }
            gcode += "\n";
        }
    }

    return gcode;
}

} // namespace ProcessLayer

namespace Skirt {
	static void skirt_loops_per_extruder_all_printing(const Print &print, const LayerTools &layer_tools, std::map<uint16_t, std::pair<size_t, size_t>> &skirt_loops_per_extruder_out)
	{
        // Prime all extruders printing over the 1st layer over the skirt lines.
        size_t n_loops = print.skirt().entities().size();
        size_t n_tools = layer_tools.extruders.size();
        size_t lines_per_extruder = (n_loops + n_tools - 1) / n_tools;
        for (size_t i = 0; i < n_loops; i += lines_per_extruder)
            skirt_loops_per_extruder_out[layer_tools.extruders[i / lines_per_extruder]] = std::pair<size_t, size_t>(i, std::min(i + lines_per_extruder, n_loops));
	}

    static std::map<uint16_t, std::pair<size_t, size_t>> make_skirt_loops_per_extruder_1st_layer(
        const Print             				&print,
        const LayerTools                		&layer_tools,
        // Heights (print_z) at which the skirt has already been extruded.
        std::vector<coordf_t>  			    	&skirt_done)
    {
        // Extrude skirt at the print_z of the raft layers and normal object layers
        // not at the print_z of the interlaced support material layers.
        std::map<uint16_t, std::pair<size_t, size_t>> skirt_loops_per_extruder_out;
        //For sequential print, the following test may fail when extruding the 2nd and other objects.
        // assert(skirt_done.empty());
        if (skirt_done.empty() && print.has_skirt() && ! print.skirt().entities().empty() && layer_tools.has_skirt) {
            if (print.skirt_first_layer()) {
                size_t n_loops = print.skirt_first_layer()->entities().size();
                size_t n_tools = layer_tools.extruders.size();
                size_t lines_per_extruder = (n_loops + n_tools - 1) / n_tools;
                for (size_t i = 0; i < n_loops; i += lines_per_extruder)
                    skirt_loops_per_extruder_out[layer_tools.extruders[i / lines_per_extruder]] = std::pair<size_t, size_t>(i, std::min(i + lines_per_extruder, n_loops));
            } else
                skirt_loops_per_extruder_all_printing(print, layer_tools, skirt_loops_per_extruder_out);
            skirt_done.emplace_back(layer_tools.print_z);
        }
        return skirt_loops_per_extruder_out;
    }

    static std::map<uint16_t, std::pair<size_t, size_t>> make_skirt_loops_per_extruder_other_layers(
        const Print 							&print,
        const LayerTools                		&layer_tools,
        // Heights (print_z) at which the skirt has already been extruded.
        std::vector<coordf_t>			    	&skirt_done)
    {
        // Extrude skirt at the print_z of the raft layers and normal object layers
        // not at the print_z of the interlaced support material layers.
        std::map<uint16_t, std::pair<size_t, size_t>> skirt_loops_per_extruder_out;
        if (print.has_skirt() && ! print.skirt().entities().empty() && layer_tools.has_skirt &&
            // infinite or high skirt does not make sense for sequential print here
            //(if it is selected, it's done in the "extrude object-only skirt" in process_layer)
            // Not enough skirt layers printed yet.
            (skirt_done.size() < (size_t)print.config().skirt_height.value || print.has_infinite_skirt())) {
            bool valid = ! skirt_done.empty() && skirt_done.back() < layer_tools.print_z - EPSILON;
            assert(valid);
            // This print_z has not been extruded yet (sequential print)
            // FIXME: The skirt_done should not be empty at this point. The check is a workaround
            // of https://github.com/prusa3d/PrusaSlicer/issues/5652, but it deserves a real fix.
            if (valid) {
#if 0
                // Prime just the first printing extruder. This is original Slic3r's implementation.
                skirt_loops_per_extruder_out[layer_tools.extruders.front()] = std::pair<size_t, size_t>(0, print.config().skirts.value);
#else
                // Prime all extruders planned for this layer, see
                // https://github.com/prusa3d/PrusaSlicer/issues/469#issuecomment-322450619
                skirt_loops_per_extruder_all_printing(print, layer_tools, skirt_loops_per_extruder_out);
#endif
                assert(!skirt_done.empty());
                skirt_done.emplace_back(layer_tools.print_z);
            }
        }
        return skirt_loops_per_extruder_out;
    }

} // namespace Skirt

// Matches "G92 E0" with various forms of writing the zero and with an optional comment.
boost::regex regex_g92e0_gcode{ "^[ \\t]*[gG]92[ \\t]*[eE](0(\\.0*)?|\\.0+)[ \\t]*(;.*)?$" };

// In sequential mode, process_layer is called once per each object and its copy,
// therefore layers will contain a single entry and single_object_instance_idx will point to the copy of the object.
// In non-sequential mode, process_layer is called per each print_z height with all object and support layers accumulated.
// For multi-material prints, this routine minimizes extruder switches by gathering extruder specific extrusion paths
// and performing the extruder specific extrusions together.
GCode::LayerResult GCode::process_layer(
    const Print                             &print,
    PrintStatistics                         &print_stat,
    // Set of object & print layers of the same PrintObject and with the same print_z.
    const std::vector<LayerToPrint>         &layers,
    const LayerTools                        &layer_tools,
    const bool                               last_layer,
    // Pairs of PrintObject index and its instance index.
    const std::vector<const PrintInstance*> *ordering,
    // If set to size_t(-1), then print all copies of all objects.
    // Otherwise print a single copy of a single object.
    const size_t                     		 single_object_instance_idx)
{
    assert(! layers.empty());
    // Either printing all copies of all objects, or just a single copy of a single object.
    assert(single_object_instance_idx == size_t(-1) || layers.size() == 1);
    if(single_object_instance_idx != size_t(-1))
        m_print_object_instance_id = static_cast<uint16_t>(single_object_instance_idx);

    // First object, support and raft layer, if available.
    const Layer         *object_layer  = nullptr;
    const SupportLayer  *support_layer = nullptr;
    const SupportLayer  *raft_layer    = nullptr;
    for (const LayerToPrint &l : layers) {
        if (l.object_layer && ! object_layer)
            object_layer = l.object_layer;
        if (l.support_layer) {
            if (! support_layer)
                support_layer = l.support_layer;
            if (! raft_layer && support_layer->id() < support_layer->object()->slicing_parameters().raft_layers())
                raft_layer = support_layer;
        }
    }
    const Layer         &layer         = (object_layer != nullptr) ? *object_layer : *support_layer;
    GCode::LayerResult   result { {}, layer.id(), false, last_layer };
    if (layer_tools.extruders.empty())
        // Nothing to extrude.
        return result;

    // Extract 1st object_layer and support_layer of this set of layers with an equal print_z.
    coordf_t             print_z       = layer.print_z;
    bool                 first_layer   = layer.id() == 0;
    uint16_t         first_extruder_id = layer_tools.extruders.front();

    // Initialize config with the 1st object to be printed at this layer.
    m_config.apply(layer.object()->config(), true);

    // Check whether it is possible to apply the spiral vase logic for this layer.
    // Just a reminder: A spiral vase mode is allowed for a single object, single material print only.
    m_enable_loop_clipping = true;
    if (m_spiral_vase && layers.size() == 1 && support_layer == nullptr) {
        bool enable = (layer.id() > 0 || !layer.object()->has_brim()) && (layer.id() >= (size_t)print.config().skirt_height.value && ! print.has_infinite_skirt());
        if (enable) {
            for (const LayerRegion *layer_region : layer.regions())
                if (size_t(layer_region->region().config().bottom_solid_layers.value) > layer.id() ||
                    layer_region->perimeters.items_count() > 1u ||
                    layer_region->fills.items_count() > 0) {
                    enable = false;
                    break;
                }
        }
        result.spiral_vase_enable = enable;
        // If we're going to apply spiralvase to this layer, disable loop clipping.
        m_enable_loop_clipping = !enable;
    }

    std::string gcode;
    assert(is_decimal_separator_point()); // for the sprintfs

    // add tag for processor
    gcode += ";" + GCodeProcessor::reserved_tag(GCodeProcessor::ETags::Layer_Change) + "\n";
    // export layer z
    gcode += std::string(";Z:") + float_to_string_decimal_point(print_z) + "\n";

    // export layer height
    float height = first_layer ? static_cast<float>(print_z) : static_cast<float>(print_z) - m_last_layer_z;
    gcode += std::string(";") + GCodeProcessor::reserved_tag(GCodeProcessor::ETags::Height)
        + float_to_string_decimal_point(height) + "\n";

    // update caches
    m_last_layer_z = static_cast<float>(print_z);
    m_max_layer_z  = std::max(m_max_layer_z, m_last_layer_z);
    m_last_height = height;

    // Set new layer - this will change Z and force a retraction if retract_layer_change is enabled.
    coordf_t previous_print_z = m_layer != nullptr ? m_layer->print_z : 0;
    if (! print.config().before_layer_gcode.value.empty()) {
        DynamicConfig config;
        config.set_key_value("previous_layer_z", new ConfigOptionFloat(previous_print_z));
        config.set_key_value("layer_num", new ConfigOptionInt(m_layer_index + 1));
        config.set_key_value("layer_z",     new ConfigOptionFloat(print_z));
        config.set_key_value("max_layer_z", new ConfigOptionFloat(m_max_layer_z));
        gcode += this->placeholder_parser_process("before_layer_gcode",
            print.config().before_layer_gcode.value, m_writer.tool()->id(), &config)
            + "\n";
    }
    // print z move to next layer UNLESS
    // if it's going to the first layer, then we may want to dealy the move in these condition:
    // there is no "after layer change gcode" and it's the first move from the unknown
    if (print.config().layer_gcode.value.empty() && !m_last_pos_defined && m_config.start_gcode_manual && (
            // there is a lift (on the first llyer, so the first move will bring us to the required height
        (m_writer.tool()->retract_lift() > 0 && (m_config.retract_lift_above.get_at(m_writer.tool()->id()) == 0 || BOOL_EXTRUDER_CONFIG(retract_lift_first_layer)))
        ||   // or lift_min is higher than the first layer height.
         m_config.lift_min.value > layer.print_z
        ))
        m_delayed_layer_change = this->change_layer(print_z); //HACK for superslicer#1775
    else {
        //extra lift on layer change if multiple objects
        if(single_object_instance_idx == size_t(-1) && (support_layer != nullptr || layers.size() > 1))
            set_extra_lift(m_last_layer_z, layer.id(), print.config(), m_writer, first_extruder_id);
        gcode += this->change_layer(print_z);  // this will increase m_layer_index
    }
    m_layer = &layer;
    m_object_layer_over_raft = false;
    if (! print.config().layer_gcode.value.empty()) {
        DynamicConfig config;
        config.set_key_value("previous_layer_z", new ConfigOptionFloat(previous_print_z));
        config.set_key_value("layer_num", new ConfigOptionInt(m_layer_index));
        config.set_key_value("layer_z",   new ConfigOptionFloat(print_z));
        gcode += this->placeholder_parser_process("layer_gcode",
            print.config().layer_gcode.value, m_writer.tool()->id(), &config)
            + "\n";
        config.set_key_value("max_layer_z", new ConfigOptionFloat(m_max_layer_z));
    }

    //put G92 E0 is relative extrusion
    bool before_layer_gcode_resets_extruder = boost::regex_search(print.config().before_layer_gcode.value, regex_g92e0_gcode);
    bool layer_gcode_resets_extruder = boost::regex_search(print.config().layer_gcode.value, regex_g92e0_gcode);
    if (m_config.use_relative_e_distances) {
        // See GH issues prusa#6336 #5073$
        if (!before_layer_gcode_resets_extruder && !layer_gcode_resets_extruder) {
            gcode += "G92 E0";
            if (print.config().gcode_comments) {
                gcode += " ; reset extruder position to flush any extruder axis rounding";
            }
            gcode += "\n";
        }
    }

    if (! first_layer && ! m_second_layer_things_done) {
        // Transition from 1st to 2nd layer. Adjust nozzle temperatures as prescribed by the nozzle dependent
        // first_layer_temperature vs. temperature settings.
        for (const Extruder &extruder : m_writer.extruders()) {
            if (print.config().single_extruder_multi_material.value && extruder.id() != m_writer.tool()->id())
                // In single extruder multi material mode, set the temperature for the current extruder only.
                continue;
            int temperature = print.config().temperature.get_at(extruder.id());
            if(temperature > 0) // don't set it if disabled
                gcode += m_writer.set_temperature(temperature, false, extruder.id());
        }
        if(print.config().bed_temperature.get_at(first_extruder_id) > 0)  // don't set it if disabled
            gcode += m_writer.set_bed_temperature(print.config().bed_temperature.get_at(first_extruder_id));
        // Mark the temperature transition from 1st to 2nd layer to be finished.
        m_second_layer_things_done = true;
    }

    // Map from extruder ID to <begin, end> index of skirt loops to be extruded with that extruder.
    std::map<uint16_t, std::pair<size_t, size_t>> skirt_loops_per_extruder;

    if (single_object_instance_idx == size_t(-1)) {
        // Normal (non-sequential) print.
        gcode += ProcessLayer::emit_custom_gcode_per_print_z(*this, layer_tools.custom_gcode, m_writer.tool()->id(), first_extruder_id, print, print_stat);
    }
    // Extrude skirt at the print_z of the raft layers and normal object layers
    // not at the print_z of the interlaced support material layers.
    skirt_loops_per_extruder = first_layer ?
        Skirt::make_skirt_loops_per_extruder_1st_layer(print, layer_tools, m_skirt_done) :
        Skirt::make_skirt_loops_per_extruder_other_layers(print, layer_tools, m_skirt_done);

    // Group extrusions by an extruder, then by an object, an island and a region.
    std::map<uint16_t, std::vector<ObjectByExtruder>> by_extruder;
    bool is_anything_overridden = const_cast<LayerTools&>(layer_tools).wiping_extrusions().is_anything_overridden();
    for (const LayerToPrint &layer_to_print : layers) {
        if (layer_to_print.support_layer != nullptr) {
            const SupportLayer &support_layer = *layer_to_print.support_layer;
            const PrintObject  &object = *support_layer.object();
            if (! support_layer.support_fills.entities().empty()) {
                ExtrusionRole   role               = support_layer.support_fills.role();
                bool            has_support        = role == erMixed || role == erSupportMaterial;
                bool            has_interface      = role == erMixed || role == erSupportMaterialInterface;
                // Extruder ID of the support base. -1 if "don't care".
                uint16_t    support_extruder   = object.config().support_material_extruder.value - 1;
                // Shall the support be printed with the active extruder, preferably with non-soluble, to avoid tool changes?
                bool            support_dontcare   = object.config().support_material_extruder.value == 0;
                // Extruder ID of the support interface. -1 if "don't care".
                uint16_t    interface_extruder = object.config().support_material_interface_extruder.value - 1;
                // Shall the support interface be printed with the active extruder, preferably with non-soluble, to avoid tool changes?
                bool            interface_dontcare = object.config().support_material_interface_extruder.value == 0;
                if (support_dontcare || interface_dontcare) {
                    // Some support will be printed with "don't care" material, preferably non-soluble.
                    // Is the current extruder assigned a soluble filament?
                    uint16_t dontcare_extruder = first_extruder_id;
                    if (print.config().filament_soluble.get_at(dontcare_extruder)) {
                        // The last extruder printed on the previous layer extrudes soluble filament.
                        // Try to find a non-soluble extruder on the same layer.
                        for (uint16_t extruder_id : layer_tools.extruders)
                            if (! print.config().filament_soluble.get_at(extruder_id)) {
                                dontcare_extruder = extruder_id;
                                break;
                            }
                    }
                    if (support_dontcare)
                        support_extruder = dontcare_extruder;
                    if (interface_dontcare)
                        interface_extruder = dontcare_extruder;
                }
                // Both the support and the support interface are printed with the same extruder, therefore
                // the interface may be interleaved with the support base.
                bool single_extruder = ! has_support || support_extruder == interface_extruder;
                // Assign an extruder to the base.
                ObjectByExtruder &obj = object_by_extruder(by_extruder, has_support ? support_extruder : interface_extruder, &layer_to_print - layers.data(), layers.size());
                obj.support = &support_layer.support_fills;
                obj.support_extrusion_role = single_extruder ? erMixed : erSupportMaterial;
                if (! single_extruder && has_interface) {
                    ObjectByExtruder &obj_interface = object_by_extruder(by_extruder, interface_extruder, &layer_to_print - layers.data(), layers.size());
                    obj_interface.support = &support_layer.support_fills;
                    obj_interface.support_extrusion_role = erSupportMaterialInterface;
                }
            }
        }
        if (layer_to_print.object_layer != nullptr) {
            const Layer &layer = *layer_to_print.object_layer;
            // We now define a strategy for building perimeters and fills. The separation
            // between regions doesn't matter in terms of printing order, as we follow
            // another logic instead:
            // - we group all extrusions by extruder so that we minimize toolchanges
            // - we start from the last used extruder
            // - for each extruder, we group extrusions by island
            // - for each island, we extrude perimeters first, unless user set the infill_first
            //   option
            // (Still, we have to keep track of regions because we need to apply their config)
            size_t n_slices = layer.lslices.size();
            const std::vector<BoundingBox> &layer_surface_bboxes = layer.lslices_bboxes;
            // Traverse the slices in an increasing order of bounding box size, so that the islands inside another islands are tested first,
            // so we can just test a point inside ExPolygon::contour and we may skip testing the holes.
            std::vector<size_t> slices_test_order;
            slices_test_order.reserve(n_slices);
            for (size_t i = 0; i < n_slices; ++ i)
                slices_test_order.emplace_back(i);
            std::sort(slices_test_order.begin(), slices_test_order.end(), [&layer_surface_bboxes](size_t i, size_t j) {
                const Vec2d s1 = layer_surface_bboxes[i].size().cast<double>();
                const Vec2d s2 = layer_surface_bboxes[j].size().cast<double>();
                return s1.x() * s1.y() < s2.x() * s2.y();
            });
            auto point_inside_surface = [&layer, &layer_surface_bboxes](const size_t i, const Point &point) {
                const BoundingBox &bbox = layer_surface_bboxes[i];
                return point(0) >= bbox.min(0) && point(0) < bbox.max(0) &&
                       point(1) >= bbox.min(1) && point(1) < bbox.max(1) &&
                       layer.lslices[i].contour.contains(point);
            };

            for (size_t region_id = 0; region_id < layer.regions().size(); ++ region_id) {
                const LayerRegion *layerm = layer.regions()[region_id];
                if (layerm == nullptr)
                    continue;
                // PrintObjects own the PrintRegions, thus the pointer to PrintRegion would be unique to a PrintObject, they would not
                // identify the content of PrintRegion accross the whole print uniquely. Translate to a Print specific PrintRegion.
                const PrintRegion &region = print.get_print_region(layerm->region().print_region_id());

                // Now we must process perimeters and infills and create islands of extrusions in by_region std::map.
                // It is also necessary to save which extrusions are part of MM wiping and which are not.
                // The process is almost the same for perimeters and infills - we will do it in a cycle that repeats twice:
                std::vector<uint16_t> printing_extruders;
                auto process_entities = [&](ObjectByExtruder::Island::Region::Type entity_type, const ExtrusionEntitiesPtr& entities) {
                    for (const ExtrusionEntity* ee : entities) {
                        // extrusions represents infill or perimeter extrusions of a single island.
                        assert(dynamic_cast<const ExtrusionEntityCollection*>(ee) != nullptr);
                        const auto* extrusions = static_cast<const ExtrusionEntityCollection*>(ee);
                        if (extrusions->entities().empty()) // This shouldn't happen but first_point() would fail.
                            continue;

                        // This extrusion is part of certain Region, which tells us which extruder should be used for it:
                        int correct_extruder_id = layer_tools.extruder(*extrusions, region);

                        // Let's recover vector of extruder overrides:
                        const WipingExtrusions::ExtruderPerCopy* entity_overrides = nullptr;
                        if (!layer_tools.has_extruder(correct_extruder_id)) {
                            // this entity is not overridden, but its extruder is not in layer_tools - we'll print it
                            // by last extruder on this layer (could happen e.g. when a wiping object is taller than others - dontcare extruders are eradicated from layer_tools)
                            correct_extruder_id = layer_tools.extruders.back();
                        }
                        printing_extruders.clear();
                        if (is_anything_overridden) {
                            entity_overrides = const_cast<LayerTools&>(layer_tools).wiping_extrusions().get_extruder_overrides(extrusions, correct_extruder_id, layer_to_print.object()->instances().size());
                            if (entity_overrides == nullptr) {
                                printing_extruders.emplace_back(correct_extruder_id);
                            } else {
                                printing_extruders.reserve(entity_overrides->size());
                                for (int extruder : *entity_overrides)
                                    printing_extruders.emplace_back(extruder >= 0 ?
                                        // at least one copy is overridden to use this extruder
                                        extruder :
                                        // at least one copy would normally be printed with this extruder (see get_extruder_overrides function for explanation)
                                        static_cast<uint16_t>(-extruder - 1));
                                Slic3r::sort_remove_duplicates(printing_extruders);
                            }
                        } else
                            printing_extruders.emplace_back(correct_extruder_id);

                        // Now we must add this extrusion into the by_extruder map, once for each extruder that will print it:
                        for (uint16_t extruder : printing_extruders)
                        {
                            std::vector<ObjectByExtruder::Island>& islands = object_islands_by_extruder(
                                by_extruder,
                                extruder,
                                &layer_to_print - layers.data(),
                                layers.size(), n_slices + 1);
                            for (size_t i = 0; i <= n_slices; ++i) {
                                bool   last = i == n_slices;
                                size_t island_idx = last ? n_slices : slices_test_order[i];
                                if (// extrusions->first_point does not fit inside any slice
                                    last ||
                                    // extrusions->first_point fits inside ith slice
                                    point_inside_surface(island_idx, extrusions->first_point())) {
                                    if (islands[island_idx].by_region.empty())
                                        islands[island_idx].by_region.assign(print.num_print_regions(), ObjectByExtruder::Island::Region());
                                    islands[island_idx].by_region[region.print_region_id()].append(entity_type, extrusions, entity_overrides);
                                    break;
                                }
                            }
                        }
                    }
                };
                process_entities(ObjectByExtruder::Island::Region::INFILL, layerm->fills.entities());
                process_entities(ObjectByExtruder::Island::Region::PERIMETERS, layerm->perimeters.entities());
                process_entities(ObjectByExtruder::Island::Region::IRONING, layerm->ironings.entities());
            } // for regions
        }
    } // for objects

    // Extrude the skirt, brim, support, perimeters, infill ordered by the extruders.
    std::vector<std::unique_ptr<EdgeGrid::Grid>> lower_layer_edge_grids(layers.size());
    for (uint16_t extruder_id : layer_tools.extruders)
    {
        gcode += (layer_tools.has_wipe_tower && m_wipe_tower) ?
            m_wipe_tower->tool_change(*this, extruder_id, extruder_id == layer_tools.extruders.back()) :
            this->set_extruder(extruder_id, print_z);

        // let analyzer tag generator aware of a role type change
        if (layer_tools.has_wipe_tower && m_wipe_tower)
            m_last_processor_extrusion_role = erWipeTower;

        //if first layer, ask for a bigger lift for travel to object, to be on the safe side
        if(single_object_instance_idx == size_t(-1) && m_layer_index == 0)
            set_extra_lift(m_last_layer_z, layer.id(), print.config(), m_writer, extruder_id);

        if (auto loops_it = skirt_loops_per_extruder.find(extruder_id); loops_it != skirt_loops_per_extruder.end()) {
            // before going to and from a global skirt, please ensure you are a a safe height
            set_extra_lift(m_last_layer_z, layer.id(), print.config(), m_writer, extruder_id);
            const std::pair<size_t, size_t> loops = loops_it->second;
            this->set_origin(0., 0.);
            m_avoid_crossing_perimeters.use_external_mp();
            Flow layer_skirt_flow = print.skirt_flow(extruder_id).with_height(float(m_skirt_done.back() - (m_skirt_done.size() == 1 ? 0. : m_skirt_done[m_skirt_done.size() - 2])));
            double mm3_per_mm = layer_skirt_flow.mm3_per_mm();
            const ExtrusionEntityCollection& coll = first_layer && print.skirt_first_layer() ? *print.skirt_first_layer() : print.skirt();
            for (size_t i = loops.first; i < loops.second; ++i) {
                // Adjust flow according to this layer's layer height.
                ExtrusionLoop loop = *dynamic_cast<const ExtrusionLoop*>(coll.entities()[i]);
                for (ExtrusionPath &path : loop.paths) {
                    assert(!std::isnan(layer_skirt_flow.height()));
                    assert(!std::isnan(mm3_per_mm));
                    path.height = layer_skirt_flow.height();
                    path.mm3_per_mm = mm3_per_mm;
                }
                //FIXME using the support_material_speed of the 1st object printed.
                gcode += this->extrude_loop(loop, "", m_config.support_material_speed.value);
            }
            m_avoid_crossing_perimeters.use_external_mp(false);
            // Allow a straight travel move to the first object point if this is the first layer (but don't in next layers).
            if (first_layer && loops.first == 0)
                m_avoid_crossing_perimeters.disable_once();
            // before going to and from a global skirt, please ensure you are a a safe height
            set_extra_lift(m_last_layer_z, layer.id(), print.config(), m_writer, extruder_id);
        }

        // Extrude brim with the extruder of the 1st region.
        if (! m_brim_done) {
            this->set_origin(0., 0.);
            m_avoid_crossing_perimeters.use_external_mp();
            for (const ExtrusionEntity* brim_entity : print.brim().entities()) {
                //if first layer, ask for a bigger lift for travel to each brim, to be on the safe side
                set_extra_lift(m_last_layer_z, layer.id(), print.config(), m_writer, extruder_id);
                gcode += this->extrude_entity(*brim_entity, "Brim", m_config.support_material_speed.value);
            }
            m_brim_done = true;
            m_avoid_crossing_perimeters.use_external_mp(false);
            // Allow a straight travel move to the first object point.
            m_avoid_crossing_perimeters.disable_once();
            //to go to the object-only skirt or brim, or to the object  (May be overriden here but I don't care)
            set_extra_lift(m_last_layer_z, layer.id(), print.config(), m_writer, extruder_id);
        }
        //extrude object-only skirt
        //TODO: use it also for wiping like the other one (as they are exlusiev)
        if (single_object_instance_idx != size_t(-1) && !layers.front().object()->skirt().empty()
            && extruder_id == layer_tools.extruders.front()) {

            const PrintObject *print_object = layers.front().object();
            this->set_origin(unscale(print_object->instances()[single_object_instance_idx].shift));
            if (this->m_layer != nullptr && (this->m_layer->id() < m_config.skirt_height || print.has_infinite_skirt() )) {
                if(first_layer && print.skirt_first_layer())
                    for (const ExtrusionEntity* ee : print_object->skirt_first_layer()->entities())
                        gcode += this->extrude_entity(*ee, "", m_config.support_material_speed.value);
                else
                    for (const ExtrusionEntity *ee : print_object->skirt().entities())
                        gcode += this->extrude_entity(*ee, "", m_config.support_material_speed.value);
            }
        }
        //extrude object-only brim
        if (single_object_instance_idx != size_t(-1) && !layers.front().object()->brim().empty()
            && extruder_id == layer_tools.extruders.front()) {

            const PrintObject *print_object = layers.front().object();
            this->set_origin(unscale(print_object->instances()[single_object_instance_idx].shift));
            if (this->m_layer != nullptr && this->m_layer->id() == 0) {
                m_avoid_crossing_perimeters.use_external_mp(true);
                for (const ExtrusionEntity *ee : print_object->brim().entities())
                    gcode += this->extrude_entity(*ee, "brim", m_config.support_material_speed.value);
                m_avoid_crossing_perimeters.use_external_mp(false);
                m_avoid_crossing_perimeters.disable_once();
            }
        }


        auto objects_by_extruder_it = by_extruder.find(extruder_id);
        if (objects_by_extruder_it == by_extruder.end())
            continue;

		std::vector<InstanceToPrint> instances_to_print = sort_print_object_instances(objects_by_extruder_it->second, layers, ordering, single_object_instance_idx);

        // We are almost ready to print. However, we must go through all the objects twice to print the the overridden extrusions first (infill/perimeter wiping feature):
		std::vector<ObjectByExtruder::Island::Region> by_region_per_copy_cache;
        for (int print_wipe_extrusions = is_anything_overridden; print_wipe_extrusions>=0; --print_wipe_extrusions) {
            if (is_anything_overridden && print_wipe_extrusions == 0)
                gcode+="; PURGING FINISHED\n";
            bool first_object = true;
            for (InstanceToPrint &instance_to_print : instances_to_print) {
                const LayerToPrint &layer_to_print = layers[instance_to_print.layer_id];
                // To control print speed of the 1st object layer printed over raft interface.
                bool object_layer_over_raft = layer_to_print.object_layer && layer_to_print.object_layer->id() > 0 && 
                    instance_to_print.print_object.slicing_parameters().raft_layers() == layer_to_print.object_layer->id();
                m_config.apply(instance_to_print.print_object.config(), true);
                m_layer = layer_to_print.layer();
                m_object_layer_over_raft = object_layer_over_raft;
                m_print_object_instance_id = static_cast<uint16_t>(instance_to_print.instance_id);
                if (m_config.avoid_crossing_perimeters)
                    m_avoid_crossing_perimeters.init_layer(*m_layer);
                //print object label to help the printer firmware know where it is (for removing the objects)
                if (this->config().gcode_label_objects) {
                    m_gcode_label_objects_start = std::string("; printing object ") + instance_to_print.print_object.model_object()->name
                        + " id:" + std::to_string(std::find(this->m_ordered_objects.begin(), this->m_ordered_objects.end(), &instance_to_print.print_object) - this->m_ordered_objects.begin())
                        + " copy " + std::to_string(instance_to_print.instance_id) + "\n";
                    gcode += std::string("; INIT printing object ") + instance_to_print.print_object.model_object()->name
                        + " id:" + std::to_string(std::find(this->m_ordered_objects.begin(), this->m_ordered_objects.end(), &instance_to_print.print_object) - this->m_ordered_objects.begin())
                        + " copy " + std::to_string(instance_to_print.instance_id) + "\n";
                    if (print.config().gcode_flavor.value == gcfMarlinLegacy || print.config().gcode_flavor.value == gcfMarlinFirmware || print.config().gcode_flavor.value == gcfRepRap) {
                        size_t instance_plater_id = 0;
                        //get index of the current copy in the whole itemset;
                        for (const PrintObject* obj : this->m_ordered_objects)
                            if (obj == &instance_to_print.print_object)
                                break;
                            else
                                instance_plater_id += obj->instances().size();
                        instance_plater_id += instance_to_print.instance_id;
                        m_gcode_label_objects_start += std::string("M486 S") + std::to_string(instance_plater_id) + "\n";
                    }
                }
                // ask for a bigger lift for travel to object when moving to another object
                if (single_object_instance_idx == size_t(-1) && !first_object)
                    set_extra_lift(m_last_layer_z, layer.id(), print.config(), m_writer, extruder_id);
                else 
                    first_object = false;
                // When starting a new object, use the external motion planner for the first travel move.
                const Point &offset = instance_to_print.print_object.instances()[instance_to_print.instance_id].shift;
                std::pair<const PrintObject*, Point> this_object_copy(&instance_to_print.print_object, offset);
                if (m_last_obj_copy != this_object_copy)
                    m_avoid_crossing_perimeters.use_external_mp_once();
                m_last_obj_copy = this_object_copy;
                this->set_origin(unscale(offset));
                if (instance_to_print.object_by_extruder.support != nullptr && !print_wipe_extrusions) {
                    m_layer = layer_to_print.support_layer;
                    m_object_layer_over_raft = false;
                    if (m_config.print_temperature > 0)
                        gcode += m_writer.set_temperature(m_config.print_temperature.value, false, m_writer.tool()->id());
                    else if (m_layer != nullptr && m_layer->bottom_z() < EPSILON && m_config.first_layer_temperature.get_at(m_writer.tool()->id()) > 0)
                            gcode += m_writer.set_temperature(m_config.first_layer_temperature.get_at(m_writer.tool()->id()), false, m_writer.tool()->id());
                    else if (m_config.temperature.get_at(m_writer.tool()->id()) > 0) // don't set it if disabled
                        gcode += m_writer.set_temperature(m_config.temperature.get_at(m_writer.tool()->id()), false, m_writer.tool()->id());
                    gcode += this->extrude_support(
                        // support_extrusion_role is erSupportMaterial, erSupportMaterialInterface or erMixed for all extrusion paths.
                    instance_to_print.object_by_extruder.support->chained_path_from(m_last_pos, instance_to_print.object_by_extruder.support_extrusion_role));
                    m_layer = layer_to_print.layer();
                    m_object_layer_over_raft = object_layer_over_raft;
                }
                //FIXME order islands?
                // Sequential tool path ordering of multiple parts within the same object, aka. perimeter tracking (#5511)
                for (ObjectByExtruder::Island &island : instance_to_print.object_by_extruder.islands) {
                    const std::vector<ObjectByExtruder::Island::Region>& by_region_specific =
                        is_anything_overridden ? 
                        island.by_region_per_copy(by_region_per_copy_cache, 
                            static_cast<uint16_t>(instance_to_print.instance_id), 
                            extruder_id, 
                            print_wipe_extrusions != 0) : 
                        island.by_region;
                    gcode += this->extrude_infill(print, by_region_specific, true);
                    gcode += this->extrude_perimeters(print, by_region_specific, lower_layer_edge_grids[instance_to_print.layer_id]);
                    gcode += this->extrude_infill(print, by_region_specific, false);
                    gcode += this->extrude_ironing(print, by_region_specific);
                }
                if (this->config().gcode_label_objects) {
                    m_gcode_label_objects_end = std::string("; stop printing object ") + instance_to_print.print_object.model_object()->name
                        + " id:" + std::to_string((std::find(this->m_ordered_objects.begin(), this->m_ordered_objects.end(), &instance_to_print.print_object) - this->m_ordered_objects.begin()))
                        + " copy " + std::to_string(instance_to_print.instance_id) + "\n";
                    gcode += std::string("; INIT stop printing object ") + instance_to_print.print_object.model_object()->name
                        + " id:" + std::to_string((std::find(this->m_ordered_objects.begin(), this->m_ordered_objects.end(), &instance_to_print.print_object) - this->m_ordered_objects.begin()))
                        + " copy " + std::to_string(instance_to_print.instance_id) + "\n";
                    if (print.config().gcode_flavor.value == gcfMarlinLegacy || print.config().gcode_flavor.value == gcfMarlinFirmware || print.config().gcode_flavor.value == gcfRepRap) {
                        m_gcode_label_objects_end += std::string("M486 S-1") + "\n";
                    }
                }
            }
        }
    }

#if 0
    // Apply spiral vase post-processing if this layer contains suitable geometry
    // (we must feed all the G-code into the post-processor, including the first
    // bottom non-spiral layers otherwise it will mess with positions)
    // we apply spiral vase at this stage because it requires a full layer.
    // Just a reminder: A spiral vase mode is allowed for a single object per layer, single material print only.
    if (m_spiral_vase)
        gcode = m_spiral_vase->process_layer(std::move(gcode));


    //add milling post-process if enabled
    if (!config().milling_diameter.values.empty()) {
        bool milling_ok = false;
        for (const LayerToPrint& ltp : layers) {
            if (ltp.object_layer != nullptr) {
                for (const LayerRegion* lr : ltp.object_layer->regions()) {
                    if (!lr->milling.empty()) {
                        milling_ok = true;
                        break;
                    }
                }
            }
        }
        if (milling_ok) {
            if (!m_gcode_label_objects_end.empty()) {
                gcode += m_gcode_label_objects_end;
                m_gcode_label_objects_end = "";
            }
            //switch to mill
            gcode += "; milling ok\n";
            uint32_t current_extruder_filament = m_writer.tool()->id();
            uint32_t milling_extruder_id = uint32_t(config().nozzle_diameter.values.size());
            m_writer.toolchange(milling_extruder_id);
            m_placeholder_parser.set("current_extruder", milling_extruder_id);
            // Append the filament start G-code.
            const std::string& start_mill_gcode = m_config.milling_toolchange_start_gcode.get_at(0);
            if (!start_mill_gcode.empty()) {
                DynamicConfig config;
                config.set_key_value("previous_extruder", new ConfigOptionInt((int)current_extruder_filament));
                config.set_key_value("next_extruder", new ConfigOptionInt((int)milling_extruder_id));
                config.set_key_value("layer_num", new ConfigOptionInt(m_layer_index));
                config.set_key_value("previous_layer_z", new ConfigOptionFloat(previous_print_z));
                config.set_key_value("layer_z", new ConfigOptionFloat(print_z));
                // Process the start_mill_gcode for the new filament.
                gcode += this->placeholder_parser_process("milling_toolchange_start_gcode", start_mill_gcode, current_extruder_filament, &config);
                check_add_eol(gcode);
            }

            gcode += "\n; began print:";
            for (const LayerToPrint& ltp : layers) {
                if (ltp.object_layer != nullptr) {
                    for (const PrintInstance& print_instance : ltp.object()->instances()){
                        this->set_origin(unscale(print_instance.shift));
                        for (const LayerRegion* lr : ltp.object_layer->regions()) {
                            if (!lr->milling.empty()) {
                                //EXTRUDE MOVES
                                gcode += "; extrude lr->milling\n";
                                gcode += this->extrude_entity(lr->milling, "; milling post-process");
                            }
                        }
                    }
                }
            }

            //switch to extruder
            m_placeholder_parser.set("current_extruder", milling_extruder_id);
            // Append the filament start G-code.
            const std::string& end_mill_gcode = m_config.milling_toolchange_end_gcode.get_at(0);
            if (!end_mill_gcode.empty()) {
                DynamicConfig config;
                config.set_key_value("previous_extruder", new ConfigOptionInt((int)milling_extruder_id));
                config.set_key_value("next_extruder", new ConfigOptionInt((int)current_extruder_filament));
                config.set_key_value("layer_num", new ConfigOptionInt(m_layer_index));
                config.set_key_value("previous_layer_z", new ConfigOptionFloat(previous_print_z));
                config.set_key_value("layer_z", new ConfigOptionFloat(print_z));
                // Process the end_mill_gcode for the new filament.
                gcode += this->placeholder_parser_process("milling_toolchange_start_gcode", end_mill_gcode, current_extruder_filament, &config);
                check_add_eol(gcode);
            }
            gcode += "; will go back to normal extruder\n";
            m_writer.toolchange(current_extruder_filament);
            //TODO: change wipetower code to add an other filament change per layer.
            //gcode += (layer_tools.has_wipe_tower && m_wipe_tower) ?
            //    m_wipe_tower->tool_change(*this, current_extruder_filament, current_extruder_filament == layer_tools.extruders.back()) :
            //    this->set_extruder(current_extruder_filament, print_z);
        }
    }


    // Apply cooling logic; this may alter speeds.
    if (m_cooling_buffer)
        gcode = m_cooling_buffer->process_layer(std::move(gcode), layer.id(),
            // Flush the cooling buffer at each object layer or possibly at the last layer, even if it contains just supports (This should not happen).
            object_layer || last_layer);

#ifdef HAS_PRESSURE_EQUALIZER
    // Apply pressure equalization if enabled;
    // printf("G-code before filter:\n%s\n", gcode.c_str());
    if (m_pressure_equalizer)
        gcode = m_pressure_equalizer->process(gcode.c_str(), false);
    // printf("G-code after filter:\n%s\n", out.c_str());
#endif /* HAS_PRESSURE_EQUALIZER */

    file.write(gcode);
#endif

    BOOST_LOG_TRIVIAL(trace) << "Exported layer " << layer.id() << " print_z " << print_z <<
    log_memory_info();

    if(object_layer)
        print.set_status(int((layer.id() * 100) / layer_count()), std::string(L("Generating G-code layer %s / %s")), std::vector<std::string>{ std::to_string(layer.id()), std::to_string(layer_count()) }, PrintBase::SlicingStatus::DEFAULT | PrintBase::SlicingStatus::SECONDARY_STATE);

    result.gcode = std::move(gcode);
    result.cooling_buffer_flush = object_layer || raft_layer || last_layer;
    return result;
}

void GCode::apply_print_config(const PrintConfig &print_config)
{
    m_writer.apply_print_config(print_config);
    m_config.apply(print_config);
    m_scaled_resolution = scaled<double>(print_config.gcode_resolution.value);
}

void GCode::append_full_config(const Print &print, std::string &str)
{
    const DynamicPrintConfig &cfg = print.full_print_config();
    // Sorted list of config keys, which shall not be stored into the G-code. Initializer list.
    const std::vector<std::string> banned_keys { 
        "compatible_printers",
        "compatible_prints",
        //FIXME The print host keys should not be exported to full_print_config anymore. The following keys may likely be removed.
        "print_host",
        "printhost_apikey",
        "printhost_cafile",
        "printhost_client_cert",
        "printhost_port"
    };
    assert(std::is_sorted(banned_keys.begin(), banned_keys.end()));
    auto is_banned = [&banned_keys](const std::string &key) {
        return std::binary_search(banned_keys.begin(), banned_keys.end(), key);
    };
    for (const std::string &key : cfg.keys())
        if (! is_banned(key) && ! cfg.option(key)->is_nil())
            str += "; " + key + " = " + cfg.opt_serialize(key) + "\n";
}

void GCode::set_extruders(const std::vector<uint16_t>& extruder_ids)
{
    m_writer.set_extruders(extruder_ids);

    // enable wipe path generation if any extruder has wipe enabled
    m_wipe.enable = false;
    for (auto id : extruder_ids)
        if (m_config.wipe.get_at(id)) {
            m_wipe.enable = true;
            break;
        }
}

void GCode::set_origin(const Vec2d &pointf)
{
    // if origin increases (goes towards right), last_pos decreases because it goes towards left
    const Point translate(
        scale_(m_origin(0) - pointf(0)),
        scale_(m_origin(1) - pointf(1))
    );
    m_last_pos += translate;
    m_wipe.path.translate(translate);
    m_origin = pointf;
}

std::string GCode::preamble()
{
    std::string gcode;
    
    if (!this->config().start_gcode_manual)
        gcode = m_writer.preamble();

    /*  Perform a *silent* move to z_offset: we need this to initialize the Z
        position of our writer object so that any initial lift taking place
        before the first layer change will raise the extruder from the correct
        initial Z instead of 0.  */
    m_writer.travel_to_z(m_config.z_offset.value);
    //as this phony thing skip the acceleration writing, they have to be reset after that for real initialisation at the next move/extrusion
    m_writer.set_acceleration(0);
    
    return gcode;
}

// called by GCode::process_layer()
std::string GCode::change_layer(coordf_t print_z)
{
    std::string gcode;
    if (m_layer_count > 0)
        // Increment a progress bar indicator.
        gcode += m_writer.update_progress(++ m_layer_index, m_layer_count);
    coordf_t z = print_z + m_config.z_offset.value;  // in unscaled coordinates
    if (BOOL_EXTRUDER_CONFIG(retract_layer_change) && m_writer.will_move_z(z))
        gcode += this->retract();

    //if needed, write the gcode_label_objects_end then gcode_label_objects_start
    _add_object_change_labels(gcode);

    {
        std::ostringstream comment;
        comment << "move to next layer (" << m_layer_index << ")";
        gcode += m_writer.travel_to_z(z, comment.str());
    }

    // forget last wiping path as wiping after raising Z is pointless
    m_wipe.reset_path();

    return gcode;
}


static std::unique_ptr<EdgeGrid::Grid> calculate_layer_edge_grid(const Layer& layer)
{
    auto out = make_unique<EdgeGrid::Grid>();

    // Create the distance field for a layer below.
    const coord_t distance_field_resolution = coord_t(scale_(1.) + 0.5);
    out->create(layer.lslices, distance_field_resolution);
    out->calculate_sdf();
#if 0
        {
            static int iRun = 0;
            BoundingBox bbox = (*lower_layer_edge_grid)->bbox();
            bbox.min(0) -= scale_(5.f);
            bbox.min(1) -= scale_(5.f);
            bbox.max(0) += scale_(5.f);
            bbox.max(1) += scale_(5.f);
            EdgeGrid::save_png(*(*lower_layer_edge_grid), bbox, scale_(0.1f), debug_out_path("GCode_extrude_loop_edge_grid-%d.png", iRun++));
        }
#endif
    return out;
}


//like extrude_loop but with varying z and two full round
std::string GCode::extrude_loop_vase(const ExtrusionLoop &original_loop, const std::string &description, double speed, std::unique_ptr<EdgeGrid::Grid> *lower_layer_edge_grid)
{
    //don't keep the speed
    speed = -1;
    // get a copy; don't modify the orientation of the original loop object otherwise
    // next copies (if any) would not detect the correct orientation
    ExtrusionLoop loop_to_seam = original_loop;

    if (m_layer->lower_layer && lower_layer_edge_grid != nullptr && ! *lower_layer_edge_grid)
        *lower_layer_edge_grid = calculate_layer_edge_grid(*m_layer->lower_layer);

    // extrude all loops ccw
    //no! this was decided in perimeter_generator
    bool is_hole_loop = (loop_to_seam.loop_role() & ExtrusionLoopRole::elrHole) != 0;// loop.make_counter_clockwise();
    bool reverse_turn = loop_to_seam.polygon().is_clockwise() ^ is_hole_loop;

    split_at_seam_pos(loop_to_seam, lower_layer_edge_grid, reverse_turn);
    const coordf_t full_loop_length = loop_to_seam.length();

    // don't clip the path ?
    ExtrusionPaths &paths = loop_to_seam.paths;
    if (false && m_enable_loop_clipping && m_writer.tool_is_extruder()) {
        coordf_t clip_length = scale_(m_config.seam_gap.get_abs_value(m_writer.tool()->id(), EXTRUDER_CONFIG_WITH_DEFAULT(nozzle_diameter, 0)));
    coordf_t min_clip_length = scale_(EXTRUDER_CONFIG_WITH_DEFAULT(nozzle_diameter, 0)) * 0.15;

        // get paths
        ExtrusionPaths clipped;
        if (clip_length > min_clip_length) {
            clipped = clip_end(paths, clip_length);
            clip_end(clipped, min_clip_length);
            for (ExtrusionPath& ep : clipped)
                ep.mm3_per_mm = 0;
            append(paths, clipped);
        } else {
            clip_end(paths, clip_length);
        }
    }

    if (paths.empty()) return "";

    // apply the small/external? perimeter speed
    if (speed == -1 && is_perimeter(paths.front().role()) && this->m_config.small_perimeter_speed.value > 0 && paths.front().role() != erThinWall){
        coordf_t min_length = scale_d(this->m_config.small_perimeter_min_length.get_abs_value(EXTRUDER_CONFIG_WITH_DEFAULT(nozzle_diameter, 0)));
        coordf_t max_length = scale_d(this->m_config.small_perimeter_max_length.get_abs_value(EXTRUDER_CONFIG_WITH_DEFAULT(nozzle_diameter, 0)));
        max_length = std::max(min_length, max_length);
        if (full_loop_length < max_length) {
            if (full_loop_length <= min_length) {
                speed = SMALL_PERIMETER_SPEED_RATIO_OFFSET;
            } else if (max_length > min_length) {
                //use a negative speed: it will be use as a ratio when computing the real speed
                speed = SMALL_PERIMETER_SPEED_RATIO_OFFSET - (full_loop_length - min_length) / (max_length - min_length);
            }
        }
    }

    //get extrusion length
    coordf_t length = 0;
    for (ExtrusionPaths::iterator path = paths.begin(); path != paths.end(); ++path) {
        //path->simplify(SCALED_RESOLUTION); //not useful, this should have been done before.
        length += path->length() * SCALING_FACTOR;
    }

    //all in unscaled coordinates (hence why it's coordf_t and not coord_t)
    const coordf_t min_height = m_config.min_layer_height.get_abs_value(m_writer.tool()->id(), m_config.nozzle_diameter.get_at(m_writer.tool()->id()));
    const coordf_t bot_init_z = - this->m_layer->height;
    //const coordf_t bot_last_z = bot_init_z + this->m_layer->height - m_config.min_layer_height.get_abs_value(m_writer.tool()->id(), m_config.nozzle_diameter.get_at(m_writer.tool()->id()));
    const coordf_t init_z = bot_init_z + min_height;
    //const coordf_t last_z = bot_init_z + this->m_layer->height;

    Point inward_point;
    //move the seam point inward a little bit
    if (paths.back().role() == erExternalPerimeter && m_layer != NULL && m_config.perimeters.value > 1 && paths.front().size() >= 2 && paths.back().polyline.points.size() >= 3) {
        // detect angle between last and first segment
        // the side depends on the original winding order of the polygon (left for contours, right for holes)
        //FIXME improve the algorithm in case the loop is tiny.
        //FIXME improve the algorithm in case the loop is split into segments with a low number of points (see the Point b query).
        Point a = paths.front().polyline.points[1];  // second point
        Point b = *(paths.back().polyline.points.end() - 3);       // second to last point
        if (reverse_turn) {
            // swap points
            Point c = a; a = b; b = c;
        }

        double angle = paths.front().first_point().ccw_angle(a, b)*2 / 3;

        // turn left if contour, turn right if hole
        if (reverse_turn) angle *= -1;

        // create the destination point along the first segment and rotate it
        // we make sure we don't exceed the segment length because we don't know
        // the rotation of the second segment so we might cross the object boundary
        Vec2d  p1 = paths.front().polyline.points.front().cast<double>();
        Vec2d  p2 = paths.front().polyline.points[1].cast<double>();
        Vec2d  v = p2 - p1;
        double nd = scale_d(EXTRUDER_CONFIG_WITH_DEFAULT(nozzle_diameter, paths.front().width));
        double l2 = v.squaredNorm();
        // Shift by no more than a nozzle diameter.
        //FIXME Hiding the seams will not work nicely for very densely discretized contours!
        inward_point = ((nd * nd >= l2) ? p2 : (p1 + v * (nd / sqrt(l2)))).cast<coord_t>();
        inward_point.rotate(angle, paths.front().polyline.points.front());
    }

    coordf_t current_pos_in_length = 0;
    coordf_t current_z = 0; // over init_z
    coordf_t current_height = min_height;
    coordf_t starting_height = min_height;
    enum Step {
        INCR = 0,
        FLAT = 1
    };
    std::string gcode;
    for (int step = 0; step < 2; step++) {
        current_pos_in_length = 0;
        current_z = 0;
        const coordf_t z_per_length = (step == Step::INCR) ? ((this->m_layer->height - (min_height + min_height)) / length) : 0;
        const coordf_t height_per_length = (step == Step::INCR) ? ((this->m_layer->height- (min_height + min_height)) / length) : ((-this->m_layer->height + (min_height + min_height)) / length);
        if (step == Step::FLAT) {
            current_height = this->m_layer->height - min_height;
            starting_height = this->m_layer->height - min_height;
        }
        Vec3d previous;
        for (ExtrusionPaths::iterator path = paths.begin(); path != paths.end(); ++path) {
            if (path == paths.begin() ){
                if (step == Step::INCR) {
                    if (paths.back().role() == erExternalPerimeter && m_layer != NULL && m_config.perimeters.value > 1 && paths.front().size() >= 2 && paths.back().polyline.points.size() >= 3) {
                        paths[0].polyline.points.insert(paths[0].polyline.points.begin(), inward_point);
                    }
                    this->m_writer.travel_to_z(this->m_layer->print_z + init_z);
                } else {
                    //ensure we're at the right height
                    this->m_writer.travel_to_z(this->m_layer->print_z);
                }
            }
            gcode += this->_before_extrude(*path, description, speed);
            if (path == paths.begin() && step == Step::INCR){
                if (paths.back().role() == erExternalPerimeter && m_layer != NULL && m_config.perimeters.value > 1 && paths.front().size() >= 2 && paths.back().polyline.points.size() >= 3) {
                    paths[0].polyline.points.erase(paths[0].polyline.points.begin());
                    gcode += m_writer.extrude_to_xy(this->point_to_gcode(paths[0].polyline.points.front()), 0);
                }
            }

            // calculate extrusion length per distance unit
            double e_per_mm_per_height = (path->mm3_per_mm / this->m_layer->height)
                * m_writer.tool()->e_per_mm3()
                * this->config().print_extrusion_multiplier.get_abs_value(1);
            if (m_writer.extrusion_axis().empty())
                e_per_mm_per_height = 0;
            //extrude
            {
                std::string comment = m_config.gcode_comments ? description : "";
                for (const Line &line : path->polyline.lines()) {
                    const coordf_t line_length = line.length() * SCALING_FACTOR;
                    //don't go (much) more than a nozzle_size without a refresh of the z & extrusion rate
                    const int nb_sections = std::max(1,int(line_length / EXTRUDER_CONFIG_WITH_DEFAULT(nozzle_diameter, paths.front().width)));
                    const coordf_t height_increment = height_per_length * line_length / nb_sections;
                    Vec3d last_point{ this->point_to_gcode(line.a).x(), this->point_to_gcode(line.a).y(), current_z };
                    const Vec3d pos_increment{ (this->point_to_gcode(line.b).x() - last_point.x()) / nb_sections,
                        (this->point_to_gcode(line.b).y() - last_point.y()) / nb_sections,
                        z_per_length * line_length / nb_sections };
                    coordf_t current_height_internal = current_height + height_increment / 2;
                    //ensure you go to the good xyz
                    if( (last_point - previous).norm() > EPSILON)
                        gcode += m_writer.extrude_to_xyz(last_point, 0, description);
                    //extrusions
                    for (int i = 0; i < nb_sections - 1; i++) {
                        Vec3d new_point = last_point + pos_increment;
                        gcode += m_writer.extrude_to_xyz(new_point,
                            e_per_mm_per_height * (line_length / nb_sections) * current_height_internal,
                            description);
                        current_height_internal += height_increment;
                        last_point = new_point;
                    }
                    //last bit will go to the exact last pos
                    last_point.x() = this->point_to_gcode(line.b).x();
                    last_point.y() = this->point_to_gcode(line.b).y();
                    last_point.z() = current_z + z_per_length * line_length;
                    gcode += m_writer.extrude_to_xyz(
                        last_point,
                        e_per_mm_per_height * (line_length / nb_sections) * current_height_internal,
                        comment);
                    previous = last_point;

                    //update vars for next line
                    current_pos_in_length += line_length;
                    current_z = current_pos_in_length * z_per_length;//last_point.z();
                    current_height = starting_height + current_pos_in_length * height_per_length;
                }
            }
            gcode += this->_after_extrude(*path);
        }
    }

    // reset acceleration
    m_writer.set_acceleration((uint16_t)floor(get_default_acceleration(m_config) + 0.5));

    //don't wipe here
    //if (m_wipe.enable)
    //    m_wipe.path = paths.front().polyline;  // TODO: don't limit wipe to last path

    //just continue on the perimeter a bit while retracting
    //FIXME this doesn't work work, hence why it's commented
    //coordf_t travel_length = std::min(length, EXTRUDER_CONFIG(nozzle_diameter) * 10);
    //for (auto & path : paths){
    //    for (const Line &line : path.polyline.lines()) {
    //        if (unscaled(line.length()) > travel_length) {
    //            // generate the travel move
    //            gcode += m_writer.travel_to_xy(this->point_to_gcode(line.b), 0.0, "move inwards before travel");
    //            travel_length -= unscaled(line.length());
    //        }
    //        else
    //        {
    //            gcode += m_writer.travel_to_xy(this->point_to_gcode(line.a) + (this->point_to_gcode(line.b) - this->point_to_gcode(line.a)) * (travel_length / unscaled(line.length())), 0.0, "move before travel");
    //            travel_length = 0;
    //            //double break;
    //            goto FINISH_MOVE;
    //        }
    //    }
    //}
    //FINISH_MOVE:

    // make a little move inwards before leaving loop
    if (paths.back().role() == erExternalPerimeter && m_layer != NULL && m_config.perimeters.value > 1 && paths.front().size() >= 2 && paths.back().polyline.points.size() >= 3) {
        // detect angle between last and first segment
        // the side depends on the original winding order of the polygon (left for contours, right for holes)
        //FIXME improve the algorithm in case the loop is tiny.
        //FIXME improve the algorithm in case the loop is split into segments with a low number of points (see the Point b query).
        Point a = paths.front().polyline.points[1];  // second point
        Point b = *(paths.back().polyline.points.end() - 3);       // second to last point
        if (reverse_turn) {
            // swap points
            Point c = a; a = b; b = c;
        }

        double angle = paths.front().first_point().ccw_angle(a, b) / 3;

        // turn left if contour, turn right if hole
        if (reverse_turn) angle *= -1;

        // create the destination point along the first segment and rotate it
        // we make sure we don't exceed the segment length because we don't know
        // the rotation of the second segment so we might cross the object boundary
        Vec2d  p1 = paths.front().polyline.points.front().cast<double>();
        Vec2d  p2 = paths.front().polyline.points[1].cast<double>();
        Vec2d  v = p2 - p1;
        coordf_t nd = scale_d(EXTRUDER_CONFIG_WITH_DEFAULT(nozzle_diameter, paths.front().width));
        double l2 = v.squaredNorm();
        // Shift by no more than a nozzle diameter.
        //FIXME Hiding the seams will not work nicely for very densely discretized contours!
        inward_point = ((nd * nd >= l2) ? p2 : (p1 + v * (nd / sqrt(l2)))).cast<coord_t>();
        inward_point.rotate(angle, paths.front().polyline.points.front());
        
        // generate the travel move
        gcode += m_writer.travel_to_xy(this->point_to_gcode(inward_point), 0.0, "move inwards before travel");
    }

    return gcode;
}

void GCode::split_at_seam_pos(ExtrusionLoop& loop, std::unique_ptr<EdgeGrid::Grid>* lower_layer_edge_grid, bool was_clockwise)
{
    if (loop.paths.empty())
        return;

//    SeamPosition seam_position = m_config.seam_position;
//    if (loop.loop_role() == elrSkirt)
//        seam_position = spNearest;

    // find the point of the loop that is closest to the current extruder position
    // or randomize if requested
    Point last_pos = this->last_pos();
    //for first spiral, choose the seam, as the position will be very relevant.
    if (m_config.spiral_vase && !m_spiral_vase->is_transition_layer()) {
            loop.split_at(last_pos, false);
    /*} else {
        const EdgeGrid::Grid* edge_grid_ptr = (lower_layer_edge_grid && *lower_layer_edge_grid)
            ? lower_layer_edge_grid->get()
            : nullptr;
        Point seam = m_seam_placer.get_seam(*m_layer, seam_position, loop,
            last_pos, EXTRUDER_CONFIG_WITH_DEFAULT(nozzle_diameter, 0),
            (m_layer == NULL ? nullptr : m_layer->object()),
            m_print_object_instance_id,
            was_clockwise,
            edge_grid_ptr);
        // Split the loop at the point with a minium penalty.
        if (!loop.split_at_vertex(seam))
            // The point is not in the original loop. Insert it.
            loop.split_at(seam, true);*/
    } else
        m_seam_placer.place_seam(loop,
            this->last_pos(), m_config.external_perimeters_first,
            EXTRUDER_CONFIG_WITH_DEFAULT(nozzle_diameter, 0.4),
            m_print_object_instance_id,
            lower_layer_edge_grid ? lower_layer_edge_grid->get() : nullptr);
}


std::string GCode::extrude_loop(const ExtrusionLoop &original_loop, const std::string &description, double speed, std::unique_ptr<EdgeGrid::Grid> *lower_layer_edge_grid)
{
#if DEBUG_EXTRUSION_OUTPUT
    std::cout << "extrude loop_" << (original_loop.polygon().is_counter_clockwise() ? "ccw" : "clw") << ": ";
    for (const ExtrusionPath &path : original_loop.paths) {
        std::cout << ", path{ ";
        for (const Point &pt : path.polyline.points) {
            std::cout << ", " << floor(100 * unscale<double>(pt.x())) / 100.0 << ":" << floor(100 * unscale<double>(pt.y())) / 100.0;
        }
        std::cout << "}";
    }
    std::cout << "\n";
#endif

    //no-seam code path redirect
    if (original_loop.role() == ExtrusionRole::erExternalPerimeter && (original_loop.loop_role() & elrVase) != 0 && !this->m_config.spiral_vase
        //but not for the first layer
        && this->m_layer->id() > 0
        //exclude if min_layer_height * 2 > layer_height (increase from 2 to 3 because it's working but uses in-between)
        && this->m_layer->height >= m_config.min_layer_height.get_abs_value(m_writer.tool()->id(), m_config.nozzle_diameter.get_at(m_writer.tool()->id())) * 2 - EPSILON
        ) {
        return extrude_loop_vase(original_loop, description, speed, lower_layer_edge_grid);
    }

    // get a copy; don't modify the orientation of the original loop object otherwise
    // next copies (if any) would not detect the correct orientation
    ExtrusionLoop loop_to_seam = original_loop;

    if (m_layer->lower_layer != nullptr && lower_layer_edge_grid != nullptr) {
        if (! *lower_layer_edge_grid) {
            // Create the distance field for a layer below.
            const coord_t distance_field_resolution = coord_t(scale_(1.) + 0.5);
            *lower_layer_edge_grid = make_unique<EdgeGrid::Grid>();
            (*lower_layer_edge_grid)->create(m_layer->lower_layer->lslices, distance_field_resolution);
            (*lower_layer_edge_grid)->calculate_sdf();
            #if 0
            {
                static int iRun = 0;
                BoundingBox bbox = (*lower_layer_edge_grid)->bbox();
                bbox.min(0) -= scale_(5.f);
                bbox.min(1) -= scale_(5.f);
                bbox.max(0) += scale_(5.f);
                bbox.max(1) += scale_(5.f);
                EdgeGrid::save_png(*(*lower_layer_edge_grid), bbox, scale_(0.1f), debug_out_path("GCode_extrude_loop_edge_grid-%d.png", iRun++));
            }
            #endif
        }
    }

    // extrude all loops ccw
    //no! this was decided in perimeter_generator
    //but we need to know where is "inside", so we will use is_hole_loop. if is_hole_loop, then we need toconsider that the right direction is clockwise, else counter clockwise. 
    bool is_hole_loop = (loop_to_seam.loop_role() & ExtrusionLoopRole::elrHole) != 0;// loop.make_counter_clockwise();

    //if spiral vase, we have to ensure that all loops are in the same orientation.
    if (this->m_config.spiral_vase) {
        loop_to_seam.make_counter_clockwise();
        is_hole_loop = false;
    }

    split_at_seam_pos(loop_to_seam, lower_layer_edge_grid, is_hole_loop);
    const coordf_t full_loop_length = loop_to_seam.length();
    const bool is_full_loop_ccw = loop_to_seam.polygon().is_counter_clockwise();
    //after that point, loop_to_seam can be modified by 'paths', so don't use it anymore
    
    // clip the path to avoid the extruder to get exactly on the first point of the loop;
    // if polyline was shorter than the clipping distance we'd get a null polyline, so
    // we discard it in that case
    ExtrusionPaths& paths = loop_to_seam.paths;
    if (m_enable_loop_clipping && m_writer.tool_is_extruder()) {
        coordf_t clip_length = scale_(m_config.seam_gap.get_abs_value(m_writer.tool()->id(), EXTRUDER_CONFIG_WITH_DEFAULT(nozzle_diameter, 0)));
        coordf_t min_clip_length = scale_(EXTRUDER_CONFIG_WITH_DEFAULT(nozzle_diameter, 0)) * 0.15;

        // get paths
        ExtrusionPaths clipped;
        if (clip_length > min_clip_length) {
                // remove clip_length, like normally, but keep the removed part
            clipped = clip_end(paths, clip_length);
                // remove min_clip_length from the removed paths
            clip_end(clipped, min_clip_length);
                // ensure that the removed paths are travels
            for (ExtrusionPath& ep : clipped)
                ep.mm3_per_mm = 0;
                // re-add removed paths as travels.
            append(paths, clipped);
        } else {
            clip_end(paths, clip_length);
        }
    }
    if (paths.empty()) return "";

    // apply the small perimeter speed
    if (speed == -1 && is_perimeter(paths.front().role()) && paths.front().role() != erThinWall) {
        double min_length = scale_d(this->m_config.small_perimeter_min_length.get_abs_value(EXTRUDER_CONFIG_WITH_DEFAULT(nozzle_diameter, 0)));
        double max_length = scale_d(this->m_config.small_perimeter_max_length.get_abs_value(EXTRUDER_CONFIG_WITH_DEFAULT(nozzle_diameter, 0)));
        if (full_loop_length < max_length) {
            if (full_loop_length <= min_length) {
                speed = SMALL_PERIMETER_SPEED_RATIO_OFFSET;
            } else if (max_length > min_length) {
                //use a negative speed: it will be use as a ratio when computing the real speed
                speed = SMALL_PERIMETER_SPEED_RATIO_OFFSET - (full_loop_length - min_length) / (max_length - min_length);
            }
        }
    }
    
    // extrude along the path
    //FIXME: we can have one-point paths in the loop that don't move : it's useless! and can create problems!
    std::string gcode;
    for (ExtrusionPaths::iterator path = paths.begin(); path != paths.end(); ++path) {
        path->simplify(m_scaled_resolution); //should already be simplified, but maybe not with gcode_resolution
        if(path->polyline.points.size()>1)
            gcode += extrude_path(*path, description, speed);
    }

    // reset acceleration
    m_writer.set_acceleration((uint16_t)floor(get_default_acceleration(m_config) + 0.5));

    if (m_wipe.enable)
        m_wipe.path = paths.front().polyline;  // TODO: don't limit wipe to last path

    //wipe for External Perimeter (and not vase)
    if (paths.back().role() == erExternalPerimeter && m_layer != NULL && m_config.perimeters.value > 0 && paths.front().size() >= 2 && paths.back().polyline.points.size() >= 2
        && (m_enable_loop_clipping && m_writer.tool_is_extruder()) ) {
        //get points for wipe
        Point prev_point = *(paths.back().polyline.points.end() - 2);       // second to last point
        // *(paths.back().polyline.points.end() - 2) this is the same as (or should be) as paths.front().first_point();
        Point current_point = paths.front().first_point();
        Point next_point = paths.front().polyline.points[1];  // second point

        gcode += ";" + GCodeProcessor::reserved_tag(GCodeProcessor::ETags::Wipe_Start) + "\n";
        //extra wipe before the little move.
        if (EXTRUDER_CONFIG_WITH_DEFAULT(wipe_extra_perimeter, 0) > 0) {
            coordf_t wipe_dist = scale_(EXTRUDER_CONFIG_WITH_DEFAULT(wipe_extra_perimeter,0));
            ExtrusionPaths paths_wipe;
            m_wipe.reset_path();
            for (int i = 0; i < paths.size(); i++) {
                ExtrusionPath& path = paths[i];
                if (wipe_dist > 0) {
                    //first, we use the polyline for wipe_extra_perimeter
                    if (path.length() < wipe_dist) {
                        wipe_dist -= path.length();
                        paths_wipe.push_back(path);
                    } else {
                        paths_wipe.push_back(path);
                        paths_wipe.back().clip_end(path.length() - wipe_dist);

                        ExtrusionPath next_point_path = path;
                        next_point_path.reverse();
                        next_point_path.clip_end(wipe_dist);
                        next_point_path.reverse();
                        if (next_point_path.size() > 1) {
                            next_point = next_point_path.polyline.points[1];
                        } else if (i + 1 < paths.size()) {
                            next_point = paths[i + 1].first_point();
                        } else {
                            next_point = paths[0].first_point();
                        }
                            m_wipe.path.append(path.polyline);
                            m_wipe.path.clip_start(wipe_dist);
                            wipe_dist -= path.length();
                    }
                } else {
                    //then, it's stored for the wipe on retract
                    m_wipe.path.append(path.polyline);
                }
            }
            //move
            for (ExtrusionPath& path : paths_wipe) {
                for (Point& pt : path.polyline.points) {
                    prev_point = current_point;
                    current_point = pt;
                    gcode += m_writer.travel_to_xy(this->point_to_gcode(pt), 0.0, config().gcode_comments ? "; extra wipe" : "");
                    this->set_last_pos(pt);
                }
            }
        }

        // make a little move inwards before leaving loop

        // detect angle between last and first segment
        // the side depends on the original winding order of the polygon (left for contours, right for holes)
        //FIXME improve the algorithm in case the loop is tiny.
        //FIXME improve the algorithm in case the loop is split into segments with a low number of points (see the Point b query).
        Point a = next_point;  // second point
        Point b = prev_point;  // second to last point
        if (is_hole_loop ? is_full_loop_ccw : (!is_full_loop_ccw)) {
            // swap points
            Point c = a; a = b; b = c;
        }
        double angle = current_point.ccw_angle(a, b) / 3;
        
        // turn left if contour, turn right if hole
        if (is_hole_loop ? is_full_loop_ccw : (!is_full_loop_ccw)) angle *= -1;

        // create the destination point along the first segment and rotate it
        // we make sure we don't exceed the segment length because we don't know
        // the rotation of the second segment so we might cross the object boundary
        Vec2d  current_pos = current_point.cast<double>();
        Vec2d  next_pos = next_point.cast<double>();
        Vec2d  vec_dist  = next_pos - current_pos;
        const coordf_t nd = scale_d(EXTRUDER_CONFIG_WITH_DEFAULT(nozzle_diameter,0));
        double l2 = vec_dist.squaredNorm();
        // Shift by no more than a nozzle diameter.
        //FIXME Hiding the seams will not work nicely for very densely discretized contours!
        Point  pt = ((nd * nd >= l2) ? next_pos : (current_pos + vec_dist * (nd / sqrt(l2)))).cast<coord_t>();
        pt.rotate(angle, current_point);
        // generate the travel move
        gcode += m_writer.travel_to_xy(this->point_to_gcode(pt), 0.0, "move inwards before travel");
        this->set_last_pos(pt);
        gcode += ";" + GCodeProcessor::reserved_tag(GCodeProcessor::ETags::Wipe_End) + "\n";

        // also shift the wipe on retract
        if (m_wipe.enable) {
            current_pos = pt.cast<double>();
            //go to the inside (use clipper for easy shift)
            Polygon original_polygon = original_loop.polygon();
            Polygons polys = offset(original_polygon, (original_polygon.is_clockwise()?1:-1) * nd / 2);
            //find nearest point
            size_t best_poly_idx = 0;
            size_t best_pt_idx = 0;
            coordf_t best_sqr_dist = nd*nd*2;
            for (size_t poly_idx = 0; poly_idx < polys.size(); poly_idx++) {
                Polygon& poly = polys[poly_idx];
                if (poly.is_clockwise() ^ original_polygon.is_clockwise())
                    poly.reverse();
                for (size_t pt_idx = 0; pt_idx < poly.points.size(); pt_idx++) {
                    if (poly.points[pt_idx].distance_to_square(pt) < best_sqr_dist) {
                        best_sqr_dist = poly.points[pt_idx].distance_to_square(pt);
                        best_poly_idx = poly_idx;
                        best_pt_idx = pt_idx;
    }
                }
            }
            if (best_sqr_dist == nd * nd * 2) {
                //try to find an edge
                for (size_t poly_idx = 0; poly_idx < polys.size(); poly_idx++) {
                    Polygon& poly = polys[poly_idx];
                    if (poly.is_clockwise() ^ original_polygon.is_clockwise())
                        poly.reverse();
                    poly.points.push_back(poly.points.front());
                    for (size_t pt_idx = 0; pt_idx < poly.points.size()-1; pt_idx++) {
                        if (Line{ poly.points[pt_idx], poly.points[pt_idx + 1] }.distance_to_squared(pt) < best_sqr_dist) {
                            poly.points.insert(poly.points.begin() + pt_idx + 1, pt);
                            best_sqr_dist = 0;
                            best_poly_idx = poly_idx;
                            best_pt_idx = pt_idx + 1;
                            poly.points.erase(poly.points.end() - 1);
                            break;
                        }
                    }
                }
            }
            if (best_sqr_dist == nd * nd * 2) {
                //can't find a path, use the old one
                //BOOST_LOG_TRIVIAL(warning) << "Warn: can't find a proper path for wipe on retract. Layer " << m_layer_index << ", pos " << this->point_to_gcode(pt).x() << " : " << this->point_to_gcode(pt).y() << " !";
            } else {
                m_wipe.reset_path();
                //get the points from here
                Polygon& poly = polys[best_poly_idx];
                for (size_t pt_idx = best_pt_idx; pt_idx < poly.points.size(); pt_idx++) {
                    m_wipe.path.append(poly.points[pt_idx]);
                }
                for (size_t pt_idx = 0; pt_idx < best_pt_idx; pt_idx++) {
                    m_wipe.path.append(poly.points[pt_idx]);
                }
            }
        }
    }

    return gcode;
}

std::string GCode::extrude_multi_path(const ExtrusionMultiPath &multipath, const std::string &description, double speed) {
    // extrude along the path
    std::string gcode;
    for (const ExtrusionPath &path : multipath.paths) {
        gcode += extrude_path(path, description, speed);
    }
    if (m_wipe.enable) {
        m_wipe.path = std::move(multipath.paths.back().polyline);  // TODO: don't limit wipe to last path
        m_wipe.path.reverse();
    }
    // reset acceleration
    m_writer.set_acceleration((uint16_t)floor(get_default_acceleration(m_config) + 0.5));
    return gcode;
}

std::string GCode::extrude_multi_path3D(const ExtrusionMultiPath3D &multipath3D, const std::string &description, double speed) {
    // extrude along the path
    std::string gcode;
    for (const ExtrusionPath3D &path : multipath3D.paths) {

        gcode += this->_before_extrude(path, description, speed);

        // calculate extrusion length per distance unit
        double e_per_mm = path.mm3_per_mm
            * m_writer.tool()->e_per_mm3()
            * this->config().print_extrusion_multiplier.get_abs_value(1);
        if (m_writer.extrusion_axis().empty()) e_per_mm = 0;
        double path_length = 0.;
        {
            std::string comment = m_config.gcode_comments ? description : "";
            //for (const Line &line : path.polyline.lines()) {
            for (size_t i = 0; i < path.polyline.points.size() - 1; i++) {
                Line line(path.polyline.points[i], path.polyline.points[i + 1]);
                const double line_length = line.length() * SCALING_FACTOR;
                path_length += line_length;
                gcode += m_writer.extrude_to_xyz(
                    this->point_to_gcode(line.b, path.z_offsets.size()>i+1 ? path.z_offsets[i+1] : 0),
                    e_per_mm * line_length,
                    comment);
            }
        }
        gcode += this->_after_extrude(path);
    }
    if (m_wipe.enable) {
        m_wipe.path = std::move(multipath3D.paths.back().polyline);  // TODO: don't limit wipe to last path
        m_wipe.path.reverse();
    }
    // reset acceleration
    m_writer.set_acceleration((uint16_t)floor(get_default_acceleration(m_config) + 0.5));
    return gcode;
}

std::string GCode::extrude_entity(const ExtrusionEntity &entity, const std::string &description, double speed, std::unique_ptr<EdgeGrid::Grid> *lower_layer_edge_grid)
{
    this->visitor_gcode.clear();
    this->visitor_comment = description;
    this->visitor_speed = speed;
    this->visitor_lower_layer_edge_grid = lower_layer_edge_grid;
    entity.visit(*this);
    return this->visitor_gcode;
}

void GCode::use(const ExtrusionEntityCollection &collection) {
    if (!collection.can_sort() || collection.role() == erMixed) {
        for (const ExtrusionEntity* next_entity : collection.entities()) {
            next_entity->visit(*this);
        }
    } else {
        ExtrusionEntityCollection chained = collection.chained_path_from(m_last_pos);
        for (const ExtrusionEntity* next_entity : chained.entities()) {
            next_entity->visit(*this);
        }
    }
}

std::string GCode::extrude_path(const ExtrusionPath &path, const std::string &description, double speed_mm_per_sec) {
    std::string gcode;
    ExtrusionPath simplifed_path = path;
    const coordf_t scaled_min_length = scale_d(this->config().min_length.value);
    const double max_gcode_per_second = this->config().max_gcode_per_second.value;
    double current_scaled_min_length = scaled_min_length;
    if (max_gcode_per_second > 0) {
        current_scaled_min_length = std::max(current_scaled_min_length, scale_(_compute_speed_mm_per_sec(path, speed_mm_per_sec)) / max_gcode_per_second);
    }
    if (current_scaled_min_length > 0 && !m_last_too_small.empty()) {
        //ensure that it's a continous thing of the same type
        if (m_last_too_small.last_point().distance_to_square(path.first_point()) < EPSILON * EPSILON * 4 && path.role() == m_last_too_small.role()){
            simplifed_path.height = float(m_last_too_small.height * m_last_too_small.length() + simplifed_path.height * simplifed_path.length()) / float(m_last_too_small.length() + simplifed_path.length());
            simplifed_path.mm3_per_mm = (m_last_too_small.mm3_per_mm * m_last_too_small.length() + simplifed_path.mm3_per_mm * simplifed_path.length()) / (m_last_too_small.length() + simplifed_path.length());
            simplifed_path.polyline.points.insert(simplifed_path.polyline.points.begin(), m_last_too_small.polyline.points.begin(), m_last_too_small.polyline.points.end()-1);
            assert(simplifed_path.height == simplifed_path.height);
            assert(simplifed_path.mm3_per_mm == simplifed_path.mm3_per_mm);
            m_last_too_small.polyline.points.clear();
        } else {
            //finish extrude the little thing that was left before us and incompatible with our next extrusion.
            ExtrusionPath to_finish = m_last_too_small;
            m_last_too_small.polyline.points.clear();
            gcode += extrude_path(m_last_too_small, m_last_description, m_last_speed_mm_per_sec);
        }
    }
    if (current_scaled_min_length > 0) {
        // it's an alternative to simplifed_path.simplify(scale_(this->config().min_length)); with more enphasis ont he segment length that on the feature detail.
        // because tolerance = min_length /10, douglas_peucker will erase more points if angles are shallower than 6° and then the '_plus' will kick in to keep a bit more.
        // if angles are all bigger than 6°, then the douglas_peucker will do all the work.
        simplifed_path.polyline.points = MultiPoint::_douglas_peucker_plus(simplifed_path.polyline.points, current_scaled_min_length / 10, current_scaled_min_length);
    } else 
        simplifed_path.simplify(m_scaled_resolution); //should already be simplified, but maybe not with gcode_resolution
    if (scaled_min_length > 0 && simplifed_path.length() < scaled_min_length) {
        m_last_too_small = simplifed_path;
        m_last_description = description;
        m_last_speed_mm_per_sec = speed_mm_per_sec;
        return gcode;
    }

    gcode += this->_extrude(simplifed_path, description, speed_mm_per_sec);

    if (m_wipe.enable) {
        m_wipe.path = std::move(simplifed_path.polyline);
        m_wipe.path.reverse();
    }
    // reset acceleration
    m_writer.set_acceleration((uint16_t)floor(get_default_acceleration(m_config) + 0.5));
    return gcode;
}

std::string GCode::extrude_path_3D(const ExtrusionPath3D &path, const std::string &description, double speed) {
    //path.simplify(SCALED_RESOLUTION);
    std::string gcode = this->_before_extrude(path, description, speed);

    // calculate extrusion length per distance unit
    double e_per_mm = path.mm3_per_mm
        * m_writer.tool()->e_per_mm3()
        * this->config().print_extrusion_multiplier.get_abs_value(1);
    if (m_writer.extrusion_axis().empty()) e_per_mm = 0;
    double path_length = 0.;
    {
        std::string comment = m_config.gcode_comments ? description : "";
        //for (const Line &line : path.polyline.lines()) {
        for (size_t i = 0; i < path.polyline.points.size()-1;i++) {
            Line line(path.polyline.points[i], path.polyline.points[i + 1]);
            const double line_length = line.length() * SCALING_FACTOR;
            path_length += line_length;
            gcode += m_writer.extrude_to_xyz(
                this->point_to_gcode(line.b, path.z_offsets.size()>i ? path.z_offsets[i] : 0),
                e_per_mm * line_length,
                comment);
        }
    }
    gcode += this->_after_extrude(path);

    if (m_wipe.enable) {
        m_wipe.path = std::move(path.polyline);
        m_wipe.path.reverse();
    }
    // reset acceleration
    m_writer.set_acceleration((uint16_t)floor(get_default_acceleration(m_config) + 0.5));
    return gcode;
}

// Extrude perimeters: Decide where to put seams (hide or align seams).
std::string GCode::extrude_perimeters(const Print &print, const std::vector<ObjectByExtruder::Island::Region> &by_region, std::unique_ptr<EdgeGrid::Grid> &lower_layer_edge_grid)
{
    std::string gcode;
    for (const ObjectByExtruder::Island::Region &region : by_region)
        if (! region.perimeters.empty()) {


            // plan_perimeters tries to place seams, it needs to have the lower_layer_edge_grid calculated already.
            if (m_layer->lower_layer && ! lower_layer_edge_grid)
                lower_layer_edge_grid = calculate_layer_edge_grid(*m_layer->lower_layer);

            m_seam_placer.plan_perimeters(std::vector<const ExtrusionEntity*>(region.perimeters.begin(), region.perimeters.end()),
                *m_layer, m_config.seam_position,
                this->last_pos(), EXTRUDER_CONFIG_WITH_DEFAULT(nozzle_diameter, 0.4), (m_layer == NULL ? nullptr : m_layer->object()),
                m_print_object_instance_id,
                (lower_layer_edge_grid ? lower_layer_edge_grid.get() : nullptr));
            m_config.apply(print.get_print_region(&region - &by_region.front()).config());
            m_writer.apply_print_region_config(print.get_print_region(&region - &by_region.front()).config());
            if (m_config.print_temperature > 0)
                gcode += m_writer.set_temperature(m_config.print_temperature.value, false, m_writer.tool()->id());
            else if (m_layer != nullptr && m_layer->bottom_z() < EPSILON && m_config.first_layer_temperature.get_at(m_writer.tool()->id()) > 0)
                gcode += m_writer.set_temperature(m_config.first_layer_temperature.get_at(m_writer.tool()->id()), false, m_writer.tool()->id());
            else if (m_config.temperature.get_at(m_writer.tool()->id()) > 0) // don't set it if disabled
                gcode += m_writer.set_temperature(m_config.temperature.get_at(m_writer.tool()->id()), false, m_writer.tool()->id());
            for (const ExtrusionEntity *ee : region.perimeters)
                gcode += this->extrude_entity(*ee, "", -1., &lower_layer_edge_grid);
        }
    return gcode;
}

// Chain the paths hierarchically by a greedy algorithm to minimize a travel distance.
std::string GCode::extrude_infill(const Print& print, const std::vector<ObjectByExtruder::Island::Region>& by_region, bool is_infill_first)
{
    std::string gcode;
    for (const ObjectByExtruder::Island::Region& region : by_region) {
        if (!region.infills.empty() &&
            (print.get_print_region(&region - &by_region.front()).config().infill_first == is_infill_first)) {
            m_config.apply(print.get_print_region(&region - &by_region.front()).config());
            m_writer.apply_print_region_config(print.get_print_region(&region - &by_region.front()).config());
            if (m_config.print_temperature > 0)
                gcode += m_writer.set_temperature(m_config.print_temperature.value, false, m_writer.tool()->id());
            else if (m_layer != nullptr && m_layer->bottom_z() < EPSILON && m_config.first_layer_temperature.get_at(m_writer.tool()->id()) > 0)
                    gcode += m_writer.set_temperature(m_config.first_layer_temperature.get_at(m_writer.tool()->id()), false, m_writer.tool()->id());
            else if (m_config.temperature.get_at(m_writer.tool()->id()) > 0) // don't set it if disabled
                gcode += m_writer.set_temperature(m_config.temperature.get_at(m_writer.tool()->id()), false, m_writer.tool()->id());
            ExtrusionEntitiesPtr extrusions{ region.infills };
            chain_and_reorder_extrusion_entities(extrusions, &m_last_pos);
            for (const ExtrusionEntity* fill : extrusions) {
                gcode += extrude_entity(*fill, "");
            }
        }
    }
    return gcode;
}

// Chain the paths hierarchically by a greedy algorithm to minimize a travel distance.
std::string GCode::extrude_ironing(const Print& print, const std::vector<ObjectByExtruder::Island::Region>& by_region)
{
    std::string gcode;
    for (const ObjectByExtruder::Island::Region& region : by_region) {
        if (!region.ironings.empty()) {
            m_config.apply(print.get_print_region(&region - &by_region.front()).config());
            m_writer.apply_print_region_config(print.get_print_region(&region - &by_region.front()).config());
            if (m_config.print_temperature > 0)
                gcode += m_writer.set_temperature(m_config.print_temperature.value, false, m_writer.tool()->id());
            else if (m_layer != nullptr && m_layer->bottom_z() < EPSILON && m_config.first_layer_temperature.get_at(m_writer.tool()->id()) > 0)
                    gcode += m_writer.set_temperature(m_config.first_layer_temperature.get_at(m_writer.tool()->id()), false, m_writer.tool()->id());
            else if (m_config.temperature.get_at(m_writer.tool()->id()) > 0)
                gcode += m_writer.set_temperature(m_config.temperature.get_at(m_writer.tool()->id()), false, m_writer.tool()->id());
            ExtrusionEntitiesPtr extrusions{ region.ironings };
            chain_and_reorder_extrusion_entities(extrusions, &m_last_pos);
            for (const ExtrusionEntity* fill : extrusions) {
                gcode += extrude_entity(*fill, "");
            }
        }
    }
    return gcode;
}

std::string GCode::extrude_support(const ExtrusionEntityCollection &support_fills)
{
    static constexpr const char *support_label            = "support material";
    static constexpr const char *support_interface_label  = "support material interface";

    std::string gcode;
    if (! support_fills.entities().empty()) {
        const double  support_speed            = m_config.support_material_speed.value;
        const double  support_interface_speed  = m_config.support_material_interface_speed.get_abs_value(support_speed);
        for (const ExtrusionEntity *ee : support_fills.entities()) {
            ExtrusionRole role = ee->role();
            assert(role == erSupportMaterial || role == erSupportMaterialInterface || role == erMixed);
            if (const ExtrusionEntityCollection* coll = dynamic_cast<const ExtrusionEntityCollection*>(ee)) {
                gcode += extrude_support(*coll);
                continue;
            }
            const char  *label = (role == erSupportMaterial) ? support_label : support_interface_label;
            const double speed = (role == erSupportMaterial) ? support_speed : support_interface_speed;
            visitor_gcode = "";
            visitor_comment = label;
            visitor_speed = speed;
            visitor_lower_layer_edge_grid = nullptr;
            ee->visit(*this); // will call extrude_thing()
            gcode += visitor_gcode;
        }
    }
    return gcode;
}



bool GCode::GCodeOutputStream::is_error() const 
{
    return ::ferror(this->f);
}

void GCode::GCodeOutputStream::flush()
{
    // allow preproc to flush if they retain strings.
    //std::string str_preproc;
    //m_gcodegen._post_process(str_preproc, true);
    //if (!str_preproc.empty()) {
    //    const char* gcode = str_preproc.c_str();
    //    // writes string to file
    //    fwrite(gcode, 1, ::strlen(gcode), this->f);
    //    //FIXME don't allocate a string, maybe process a batch of lines?
    //    m_processor.process_buffer(std::string(gcode));
    //}
    // flush to file
    ::fflush(this->f);
}

void GCode::GCodeOutputStream::close()
{ 
    if (this->f) {
        ::fclose(this->f);
        this->f = nullptr;
    }
}

void GCode::GCodeOutputStream::write(const char *what)
{
    if (what != nullptr) {
        //FIXME don't allocate a string, maybe process a batch of lines?
        std::string gcode(m_find_replace ? m_find_replace->process_layer(what) : what);
        // writes string to file
        fwrite(gcode.c_str(), 1, gcode.size(), this->f);
        m_processor.process_buffer(gcode);
    }
}

void GCode::GCodeOutputStream::writeln(const std::string &what)
{
    if (! what.empty())
        this->write(what.back() == '\n' ? what : what + '\n');
}

void GCode::GCodeOutputStream::write_format(const char* format, ...)
{
    va_list args;
    va_start(args, format);

    int buflen;
    {
        va_list args2;
        va_copy(args2, args);
        buflen =
    #ifdef _MSC_VER
            ::_vscprintf(format, args2)
    #else
            ::vsnprintf(nullptr, 0, format, args2)
    #endif
            + 1;
        va_end(args2);
    }

    char buffer[1024];
    bool buffer_dynamic = buflen > 1024;
    char *bufptr = buffer_dynamic ? (char*)malloc(buflen) : buffer;
    int res = ::vsnprintf(bufptr, buflen, format, args);
    if (res > 0)
        this->write(bufptr);

    if (buffer_dynamic)
        free(bufptr);

    va_end(args);
}

//external_perimeter_cut_corners cache, from 30deg to 145deg (115 deg)
std::vector<double> cut_corner_cache = {
    0.001537451157993,0.001699627500179,0.001873176359929,0.002058542095754,0.002256177154906,0.002466542444994,0.002690107718482,0.002927351970781,0.003178763852686,0.003444842097951,
    0.003726095966834,0.004023045706492,0.004336223029152,0.00466617160904,0.005013447599101,0.005378620168593,0.005762272062727,0.006165000185567,0.006587416207474,0.007030147198493,
    0.007493836289104,0.007979143359902,0.008486745761834,0.009017339068734,0.00957163786399,0.010150376563326,0.010754310275767,0.011384215705013,0.012040892093603,0.012725162212361,
    0.013437873397832,0.01417989864057,0.01495213772733,0.01575551844043,0.016590997817786,0.017459563477334,0.018362235009846,0.019300065444398,0.020274142791089,0.021285591665892,
    0.022335575002924,0.023425295859755,0.024555999321851,0.025728974512639,0.026945556716223,0.028207129620272,0.029515127687218,0.030871038662503,0.032276406229305,0.033732832819934,
    0.035241982594887,0.036805584601441,0.038425436124638,0.040103406244574,0.041841439615055,0.043641560479958,0.045505876945025,0.047436585524337,0.049435975982392,0.051506436494553,
    0.053650459150638,0.055870645828676,0.058169714468295,0.0605505057759,0.063015990396837,0.065569276592991,0.068213618467979,0.070952424786126,0.073789268435947,0.076727896593837,
    0.079772241649261,0.082926432958949,0.086194809504486,0.089581933535469,0.093092605289007,0.096731878886046,0.100505079515854,0.10441782203221,0.108476031098559,0.112685963034856,
    0.117054229536308,0.121587823453898,0.126294146848979,0.131181041559526,0.136256822544454,0.141530314305188,0.147010890721085,0.152708518678027,0.158633805918466,0.164798053597366,
    0.17121331409307,0.17789245469658,0.184849227888721,0.192098349014236,0.199655582277462,0.207537836118677,0.215763269187181,0.224351408310655,0.233323280075731,0.242701557887958,
    0.252510726678311,0.262777267777188,0.27352986689699,0.284799648665007,0.296620441746888,0.309029079319231,0.322065740515038,0.335774339512048,0.350202970204428,0.365404415947691,
    0.381436735764648,0.398363940736199,0.416256777189962,0.435193636891737,0.455261618934834 };

std::string GCode::_extrude(const ExtrusionPath &path, const std::string &description, double speed) {

    std::string descr = description.empty() ? ExtrusionEntity::role_to_string(path.role()) : description;
    std::string gcode = this->_before_extrude(path, descr, speed);
    
    // calculate extrusion length per distance unit
    double e_per_mm = path.mm3_per_mm
        * m_writer.tool()->e_per_mm3()
        * this->config().print_extrusion_multiplier.get_abs_value(1);
    if (m_layer->bottom_z() < EPSILON) e_per_mm *= this->config().first_layer_flow_ratio.get_abs_value(1);
    if (m_writer.extrusion_axis().empty()) e_per_mm = 0;
    if (path.polyline.lines().size() > 0) {
        //get last direction //TODO: save it
        {
            std::string comment = m_config.gcode_comments ? descr : "";
            if (path.role() != erExternalPerimeter || config().external_perimeter_cut_corners.value == 0) {
                // normal & legacy pathcode
                for (const Line& line : path.polyline.lines()) {
                    if (line.a == line.b) continue; //todo: investigate if it happens (it happens in perimeters)
                    gcode += m_writer.extrude_to_xy(
                        this->point_to_gcode(line.b),
                        e_per_mm * unscaled(line.length()),
                        comment);
                }
            } else {
                // external_perimeter_cut_corners pathcode
                Point last_pos = path.polyline.lines()[0].a;
                for (const Line& line : path.polyline.lines()) {
                    if (line.a == line.b) continue; //todo: investigate if it happens (it happens in perimeters)
                    //check the angle
                    double angle = line.a == last_pos ? PI : line.a.ccw_angle(last_pos, line.b);
                    //convert the angle from the angle of the line to the angle of the "joint" (Circular segment)
                    if (angle > PI) angle = angle - PI;
                    else angle = PI - angle;
                    int idx_angle = int(180 * angle / PI);
                    // the coeff is below 0.01 i the angle is higher than 125, so it's not useful
                    if (idx_angle > 60) {
                        //don't compensate if the angle is under 35, as it's already a 50% compensation, it's enough! 
                        if (idx_angle > 144) idx_angle = 144;
                        //surface extruded in path.width is path.width * path.width
                        // define R = path.width/2 and a = angle/2
                        // then i have to print only 4RR + RR(2a-sin(2a))/2 - RR*sina*sina*tana if i want to remove the bits out of the external curve, if the internal overlap go to the exterior.
                        // so over RR, i have to multiply the extrudion per 1 + (2a-sin(2a))/8 - (sina*sina*tana)/4
                        //double R = scale_(path.width) / 2;
                        //double A = (PI - angle) / 2;
                        //double added = (A - std::sin(A + A) / 2);
                        //double removed = std::sin(A); removed = removed * removed * std::tan(A) / 4;
                        //double coeff = 1. + added - removed;
                        //we have to remove coeff percentage on path.width length
                        double coeff = cut_corner_cache[idx_angle-30];
                        //the length, do half of the work on width/4 and the other half on width/2
                        double length1 = (path.width) / 4;
                        double line_length = unscaled(line.length());
                        if (line_length > length1) {
                            double mult1 = 1 - coeff * 2;
                            double length2 = (path.width) / 2;
                            double mult2 = 1 - coeff;
                            double sum = 0;
                            //Create a point
                            Point inter_point1 = line.point_at(scale_d(length1));
                            //extrude very reduced
                            gcode += m_writer.extrude_to_xy(
                                this->point_to_gcode(inter_point1),
                                e_per_mm * (length1) * mult1,
                                comment);
                            sum += e_per_mm * (length1) * mult1;

                            if (line_length - length1 > length2) {
                                Point inter_point2 = line.point_at(scale_d(length1 + length2));
                                //extrude reduced
                                gcode += m_writer.extrude_to_xy(
                                    this->point_to_gcode(inter_point2),
                                    e_per_mm * (length2) * mult2,
                                    comment);
                                sum += e_per_mm * (length2) * mult2;

                                //extrude normal
                                gcode += m_writer.extrude_to_xy(
                                    this->point_to_gcode(line.b),
                                    e_per_mm * (line_length - (length1 + length2)),
                                    comment);
                                sum += e_per_mm * (line_length - (length1 + length2));
                            } else {
                                mult2 = 1 - coeff * (length2 / (line_length - length1));
                                gcode += m_writer.extrude_to_xy(
                                    this->point_to_gcode(line.b),
                                    e_per_mm * (line_length - length1) * mult2,
                                    comment);
                                sum += e_per_mm * (line_length - length1) * mult2;
                            }
                        } else {
                            double mult = std::max(0.1, 1 - coeff * (scale_(path.width) / line_length));
                            gcode += m_writer.extrude_to_xy(
                                this->point_to_gcode(line.b),
                                e_per_mm * line_length * mult,
                                comment);
                        }
                    } else {
                        // nothing special, angle is too shallow to have any impact.
                        gcode += m_writer.extrude_to_xy(
                            this->point_to_gcode(line.b),
                            e_per_mm * unscaled(line.length()),
                            comment);
                    }

                    //relance
                    last_pos = line.a;
                }
            }
        }
    }
    gcode += this->_after_extrude(path);

    return gcode;
}

double_t GCode::_compute_speed_mm_per_sec(const ExtrusionPath& path, double speed) {

    float factor = 1;
    // set speed
    if (speed < 0) {
        //if speed == -1, then it's means "choose yourself, but if it's < SMALL_PERIMETER_SPEED_RATIO_OFFSET, then it's a scaling from small_perimeter.
        if (speed <= SMALL_PERIMETER_SPEED_RATIO_OFFSET) {
            factor = float(-speed + SMALL_PERIMETER_SPEED_RATIO_OFFSET);
        }
        //it's a bit hacky, so if you want to rework it, help yourself.
        if (path.role() == erPerimeter) {
            speed = m_config.get_computed_value("perimeter_speed");
        } else if (path.role() == erExternalPerimeter) {
            speed = m_config.get_computed_value("external_perimeter_speed");
        } else if (path.role() == erBridgeInfill) {
            speed = m_config.get_computed_value("bridge_speed");
        } else if (path.role() == erInternalBridgeInfill) {
            speed = m_config.get_computed_value("bridge_speed_internal");
        } else if (path.role() == erOverhangPerimeter) {
            speed = m_config.get_computed_value("overhangs_speed");
        } else if (path.role() == erInternalInfill) {
            speed = m_config.get_computed_value("infill_speed");
        } else if (path.role() == erSolidInfill) {
            speed = m_config.get_computed_value("solid_infill_speed");
        } else if (path.role() == erTopSolidInfill) {
            speed = m_config.get_computed_value("top_solid_infill_speed");
        } else if (path.role() == erThinWall) {
            speed = m_config.get_computed_value("thin_walls_speed");
        } else if (path.role() == erGapFill) {
            speed = m_config.get_computed_value("gap_fill_speed");
        } else if (path.role() == erIroning) {
            speed = m_config.get_computed_value("ironing_speed");
        } else if (path.role() == erNone) {
            speed = m_config.get_computed_value("travel_speed");
        } else if (path.role() == erMilling) {
            speed = m_config.get_computed_value("milling_speed");
        } else {
            throw Slic3r::InvalidArgument("Invalid speed");
        }
    }
    if (m_volumetric_speed != 0. && speed == 0) {
        //if m_volumetric_speed, use the max size for thinwall & gapfill, to avoid variations
        double vol_speed = m_volumetric_speed / path.mm3_per_mm;
        double max_print_speed = m_config.get_computed_value("max_print_speed");
        if (vol_speed > max_print_speed)
            vol_speed = max_print_speed;
        // if using a % of an auto speed, use the % over the volumetric speed.
        if (path.role() == erPerimeter) {
            speed = m_config.perimeter_speed.get_abs_value(vol_speed);
        } else if (path.role() == erExternalPerimeter) {
            speed = m_config.external_perimeter_speed.get_abs_value(vol_speed);
        } else if (path.role() == erBridgeInfill) {
            speed = m_config.bridge_speed.get_abs_value(vol_speed);
        } else if (path.role() == erInternalBridgeInfill) {
            speed = m_config.bridge_speed_internal.get_abs_value(vol_speed);
        } else if (path.role() == erOverhangPerimeter) {
            speed = m_config.overhangs_speed.get_abs_value(vol_speed);
        } else if (path.role() == erInternalInfill) {
            speed = m_config.infill_speed.get_abs_value(vol_speed);
        } else if (path.role() == erSolidInfill) {
            speed = m_config.solid_infill_speed.get_abs_value(vol_speed);
        } else if (path.role() == erTopSolidInfill) {
            speed = m_config.top_solid_infill_speed.get_abs_value(vol_speed);
        } else if (path.role() == erThinWall) {
            speed = m_config.thin_walls_speed.get_abs_value(vol_speed);
        } else if (path.role() == erGapFill) {
            speed = m_config.gap_fill_speed.get_abs_value(vol_speed);
        } else if (path.role() == erIroning) {
            speed = m_config.ironing_speed.get_abs_value(vol_speed);
        }
        if (speed == 0) {
            speed = vol_speed;
        }
    }
    if (speed == 0) // if you don't have a m_volumetric_speed
        speed = m_config.max_print_speed.value;
    // Apply small perimeter 'modifier
    //  don't modify bridge speed
    if (factor < 1 && !(is_bridge(path.role()))) {
        float small_speed = (float)m_config.small_perimeter_speed.get_abs_value(m_config.get_computed_value("perimeter_speed"));
        if (small_speed > 0)
            //apply factor between feature speed and small speed
            speed = (speed * factor) + double((1.f - factor) * small_speed);
    }
    // Apply first layer modifier
    if (this->on_first_layer()) {
        const double base_speed = speed;
        double first_layer_speed = m_config.first_layer_speed.get_abs_value(base_speed);
        if (path.role() == erInternalInfill || path.role() == erSolidInfill) {
            double first_layer_infill_speed = m_config.first_layer_infill_speed.get_abs_value(base_speed);
            if (first_layer_infill_speed > 0)
                speed = std::min(first_layer_infill_speed, speed);
            else if (first_layer_speed > 0)
                speed = std::min(first_layer_speed, speed);
        } else {
            if (first_layer_speed > 0)
                speed = std::min(first_layer_speed, speed);
        }
        double first_layer_min_speed = m_config.first_layer_min_speed.value;
        speed = std::max(first_layer_min_speed, speed);
    } else if (this->object_layer_over_raft()) {
        const double base_speed = speed;
        double first_layer_over_raft_speed = m_config.first_layer_speed_over_raft.get_abs_value(base_speed);
        if (first_layer_over_raft_speed > 0)
            speed = std::min(first_layer_over_raft_speed, speed);
    }
    // cap speed with max_volumetric_speed anyway (even if user is not using autospeed)
    if (m_config.max_volumetric_speed.value > 0 && path.mm3_per_mm > 0) {
        speed = std::min(m_config.max_volumetric_speed.value / path.mm3_per_mm, speed);
    }
    double filament_max_volumetric_speed = EXTRUDER_CONFIG_WITH_DEFAULT(filament_max_volumetric_speed, 0);
    if (filament_max_volumetric_speed > 0) {
        speed = std::min(filament_max_volumetric_speed / path.mm3_per_mm, speed);
    }
    double filament_max_speed = EXTRUDER_CONFIG_WITH_DEFAULT(filament_max_speed, 0);
    if (filament_max_speed > 0) {
        speed = std::min(filament_max_speed, speed);
    }

    return speed;
}

std::string GCode::_before_extrude(const ExtrusionPath &path, const std::string &description_in, double speed) {
    std::string gcode;
    std::string description{ description_in };


    // adjust acceleration, inside the travel to set the deceleration (unless it's deactivated)
    double acceleration = get_default_acceleration(m_config);
    double max_acceleration = std::numeric_limits<double>::max();
    // on 2.3, check for enable/disable if(config.machine_limits_usage)
    if (m_config.machine_limits_usage <= MachineLimitsUsage::Limits)
        max_acceleration = m_config.machine_max_acceleration_extruding.get_at(0);
    double travel_acceleration = get_travel_acceleration(m_config);
    if(acceleration > 0){
        switch (path.role()){
            case erPerimeter:
            perimeter:
                if (m_config.perimeter_acceleration.value > 0) {
                    double perimeter_acceleration = m_config.get_computed_value("perimeter_acceleration");
                    if (perimeter_acceleration > 0)
                        acceleration = perimeter_acceleration;
                }
                break;
            case erExternalPerimeter:
            externalPerimeter:
                if (m_config.external_perimeter_acceleration.value > 0) {
                    double external_perimeter_acceleration = m_config.get_computed_value("external_perimeter_acceleration");
                    if (external_perimeter_acceleration > 0) {
                        acceleration = external_perimeter_acceleration;
                        break;
                    }
                }
                goto perimeter;
            case erSolidInfill:
            solidInfill:
                if (m_config.solid_infill_acceleration.value > 0) {
                    double solid_infill_acceleration = m_config.get_computed_value("solid_infill_acceleration");
                    if (solid_infill_acceleration > 0)
                        acceleration = solid_infill_acceleration;
                }
                break;
            case erInternalInfill:
            //internalInfill:
                if (m_config.infill_acceleration.value > 0) {
                    double infill_acceleration = m_config.get_computed_value("infill_acceleration");
                    if (infill_acceleration > 0) {
                        acceleration = infill_acceleration;
                        break;
                    }
                }
                goto solidInfill;
            case erTopSolidInfill:
            topSolidInfill:
                if (m_config.top_solid_infill_acceleration.value > 0) {
                    double top_solid_infill_acceleration = m_config.get_computed_value("top_solid_infill_acceleration");
                    if (top_solid_infill_acceleration > 0) {
                        acceleration = top_solid_infill_acceleration;
                        break;
                    }
                }
                goto solidInfill;
            case erIroning:
                if (m_config.ironing_acceleration.value > 0) {
                    double ironing_acceleration = m_config.get_computed_value("ironing_acceleration");
                    if (ironing_acceleration > 0) {
                        acceleration = ironing_acceleration;
                        break;
                    }
                }
                goto topSolidInfill;
            case erSupportMaterial:
            case erSkirt:
            case erWipeTower:
            supportMaterial:
                if (m_config.support_material_acceleration.value > 0) {
                    double support_material_acceleration = m_config.get_computed_value("support_material_acceleration");
                    if (support_material_acceleration > 0)
                        acceleration = support_material_acceleration;
                }
                break;
            case erSupportMaterialInterface:
                if (m_config.support_material_interface_acceleration.value > 0) {
                    double support_material_interface_acceleration = m_config.get_computed_value("support_material_interface_acceleration");
                    if (support_material_interface_acceleration > 0) {
                        acceleration = support_material_interface_acceleration;
                        break;
                    }
                }
                goto supportMaterial;
            case erBridgeInfill:
            bridgeInfill:
                if (m_config.bridge_acceleration.value > 0) {
                    double bridge_acceleration = m_config.get_computed_value("bridge_acceleration");
                    if (bridge_acceleration > 0)
                        acceleration = bridge_acceleration;
                }
                break;
            case erInternalBridgeInfill:
                if (m_config.bridge_internal_acceleration.value > 0) {
                    double bridge_internal_acceleration = m_config.get_computed_value("bridge_internal_acceleration");
                    if (bridge_internal_acceleration > 0) {
                        acceleration = bridge_internal_acceleration;
                        break;
                    }
                }
                goto bridgeInfill;
            case erOverhangPerimeter:
                if (m_config.overhangs_acceleration.value > 0) {
                    double overhangs_acceleration = m_config.get_computed_value("overhangs_acceleration");
                    if (overhangs_acceleration > 0) {
                        acceleration = overhangs_acceleration;
                        break;
                    }
                }
                goto bridgeInfill;
            case erGapFill:
                if (m_config.gap_fill_acceleration.value > 0) {
                    double gap_fill_acceleration = m_config.get_computed_value("gap_fill_acceleration");
                    if (gap_fill_acceleration > 0) {
                        acceleration = gap_fill_acceleration;
                        break;
                    }
                }
                goto perimeter;
                break;
            case erThinWall:
                if (m_config.thin_walls_acceleration.value > 0) {
                    double thin_walls_acceleration = m_config.get_computed_value("thin_walls_acceleration");
                    if (thin_walls_acceleration > 0) {
                        acceleration = thin_walls_acceleration;
                        break;
                    }
                }
                goto externalPerimeter;
            case erMilling:
            case erCustom:
            case erMixed:
            case erCount:
            case erNone:
            default:
                break;
        }

        if (this->on_first_layer() && m_config.first_layer_acceleration.value > 0) {
            acceleration = std::min(acceleration, m_config.first_layer_acceleration.get_abs_value(acceleration));
        } else if (this->object_layer_over_raft() && m_config.first_layer_acceleration_over_raft.value > 0) {
            acceleration = m_config.first_layer_acceleration_over_raft.get_abs_value(acceleration);
        }

        acceleration = std::min(max_acceleration, acceleration);

    }

    // compute sped here to be able to know it for travel_deceleration_use_target
    speed = _compute_speed_mm_per_sec(path, speed);
        
    if (m_config.travel_deceleration_use_target){
        if (travel_acceleration <= acceleration || travel_acceleration == 0 || acceleration == 0) {
            m_writer.set_travel_acceleration((uint32_t)floor(acceleration + 0.5));
            m_writer.set_acceleration((uint32_t)floor(acceleration + 0.5));
            // go to first point of extrusion path (stop at midpoint to let us set the decel speed)
            if (!m_last_pos_defined || m_last_pos != path.first_point()) {
                Polyline polyline = this->travel_to(gcode, path.first_point(), path.role());
                this->write_travel_to(gcode, polyline, "move to first " + description + " point");
            }
        } else {
            // go to midpoint to let us set the decel speed)
            if (!m_last_pos_defined || m_last_pos != path.first_point()) {
                Polyline poly_start = this->travel_to(gcode, path.first_point(), path.role());
                coordf_t length = poly_start.length();
                // compute some numbers
                double previous_accel = m_writer.get_acceleration(); // in mm/s²
                double previous_speed = m_writer.get_speed(); // in mm/s
                double travel_speed = m_config.get_computed_value("travel_speed");
                // first, the acceleration distance
                const double extrude2travel_speed_diff = previous_speed >= travel_speed ? 0 : (travel_speed - previous_speed);
                const double seconds_to_go_travel_speed = (extrude2travel_speed_diff / travel_acceleration);
                const coordf_t dist_to_go_travel_speed = scaled(seconds_to_go_travel_speed * (travel_speed - extrude2travel_speed_diff/2));
                assert(dist_to_go_travel_speed >= 0);
                assert(!std::isinf(dist_to_go_travel_speed));
                assert(!std::isnan(dist_to_go_travel_speed));
                // then the deceleration distance
                const double travel2extrude_speed_diff = speed >= travel_speed ? 0 : (travel_speed - speed);
                const double seconds_to_go_extrude_speed = (travel2extrude_speed_diff / acceleration);
                const coordf_t dist_to_go_extrude_speed = scaled(seconds_to_go_extrude_speed * (travel_speed - travel2extrude_speed_diff / 2));
                assert(dist_to_go_extrude_speed >= 0);
                assert(!std::isinf(dist_to_go_extrude_speed));
                assert(!std::isnan(dist_to_go_extrude_speed));
                // acceleration to go from previous speed to the new one without going by the travel speed
                const double extrude2extrude_speed_diff = std::abs(previous_speed - speed);
                const double accel_extrude2extrude = extrude2extrude_speed_diff * (previous_speed + speed) / (2 * length);
                assert(dist_to_go_extrude_speed >= 0);
                assert(!std::isinf(accel_extrude2extrude));
                assert(!std::isnan(accel_extrude2extrude));
                // check if using a deceleration is useful
                // can't use it if no previous pos
                bool cant_use_deceleration = !m_last_pos_defined;
                // don't use it if the distance is too small
                coordf_t min_dist_for_deceleration = coordf_t(SCALED_EPSILON);
                min_dist_for_deceleration = std::max(min_dist_for_deceleration, dist_to_go_extrude_speed / 10);
                min_dist_for_deceleration = std::max(min_dist_for_deceleration, scale_d(m_config.min_length));
                cant_use_deceleration = cant_use_deceleration || length < min_dist_for_deceleration;
                // don't use it their isn't enough acceleration to go to the next speed without going by the travel speed
                cant_use_deceleration = cant_use_deceleration || accel_extrude2extrude * 1.1 > acceleration;
                // don't use it if the travel speed isn't high enough vs next speed
                cant_use_deceleration = cant_use_deceleration || dist_to_go_extrude_speed < coordf_t(SCALED_EPSILON);
                if (cant_use_deceleration) {
                    m_writer.set_travel_acceleration((uint32_t)floor(acceleration + 0.5));
                    m_writer.set_acceleration((uint32_t)floor(acceleration + 0.5));
                    this->write_travel_to(gcode, poly_start, "move to first " + description + " point (minimum acceleration)");
                } else {
                    // if length is enough, it's not the hack for first move, and the travel accel is different than the normal accel
                    // then cut the travel in two to change the accel in-between
                    // TODO: compute the real point where it should be cut, considering an infinite max speed.
                        Polyline poly_end;
                        const coordf_t needed_decel_length = dist_to_go_extrude_speed + min_dist_for_deceleration;
                        if (poly_start.size() > 2 && length > dist_to_go_travel_speed + needed_decel_length) {
                            //if complex travel, try to deccelerate only at the end, unless it's less than ~ 20 nozzle
                            if (poly_start.lines().back().length() < needed_decel_length) {
                                poly_end = poly_start;
                                poly_start.clip_end(needed_decel_length);
                                poly_end.clip_start(length - needed_decel_length);
                            } else {
                                poly_end.points.push_back(poly_start.points.back());
                                poly_start.points.pop_back();
                                poly_end.points.push_back(poly_start.points.back());
                                poly_end.reverse();
                            }
                        } else {
                            // simple & not long enough travel : split at the point of inflexion
                            double ratio = (dist_to_go_travel_speed + 1) / (dist_to_go_travel_speed + dist_to_go_extrude_speed + 1);
                            poly_end = poly_start;
                            poly_start.clip_end(length  * ratio);
                            poly_end.clip_start(length * (1-ratio));
                        }
                        gcode += "; acceleration to travel\n";
                        m_writer.set_travel_acceleration((uint32_t)floor(travel_acceleration + 0.5));
                        this->write_travel_to(gcode, poly_start, "move to first " + description + " point (acceleration)");
                        //travel acceleration should be already set at startup via special gcode, and so it's automatically used by G0.
                        gcode += "; decel to extrusion\n";
                        m_writer.set_travel_acceleration((uint32_t)floor(acceleration + 0.5));
                        this->write_travel_to(gcode, poly_end, "move to first " + description + " point (deceleration)");
                        // restore travel accel and ensure the new extrusion accel is set
                        m_writer.set_travel_acceleration((uint32_t)floor(travel_acceleration + 0.5));
                        m_writer.set_acceleration((uint32_t)floor(acceleration + 0.5));
                        gcode += "; end travel\n";
                }
            } else {
                m_writer.set_acceleration((uint32_t)floor(acceleration + 0.5));
            }
        }
    } else {
        if (!m_last_pos_defined || m_last_pos != path.first_point()) {
            m_writer.set_travel_acceleration((uint32_t)floor(travel_acceleration + 0.5));
            Polyline polyline = this->travel_to(gcode, path.first_point(), path.role());
            this->write_travel_to(gcode, polyline, "move to first " + description + " point");
            m_writer.set_acceleration((uint32_t)floor(acceleration + 0.5));
        } else {
            m_writer.set_acceleration((uint32_t)floor(acceleration + 0.5));
        }
    }

    //if needed, write the gcode_label_objects_end then gcode_label_objects_start
    //should be already done by travel_to, but just in case
    _add_object_change_labels(gcode);

    // compensate retraction
    if (m_delayed_layer_change.empty()) {
        gcode += m_writer.unlift();//this->unretract();
    } else {
        //check if an unlift happens
        std::string unlift = m_writer.unlift();
        if (unlift.empty()) {
            unlift = m_delayed_layer_change;
        }
        m_delayed_layer_change.clear();
        gcode += unlift;
    }
    gcode += m_writer.unretract();

    // extrude arc or line
    if (path.role() != m_last_extrusion_role && !m_config.feature_gcode.value.empty()) {
        DynamicConfig config;
        config.set_key_value("extrusion_role", new ConfigOptionString(extrusion_role_to_string_for_parser(path.role())));
        config.set_key_value("last_extrusion_role", new ConfigOptionString(extrusion_role_to_string_for_parser(m_last_extrusion_role)));
        config.set_key_value("layer_num", new ConfigOptionInt(m_layer_index + 1));
        config.set_key_value("layer_z", new ConfigOptionFloat(m_layer == nullptr ? m_last_height : m_layer->print_z));
        gcode += this->placeholder_parser_process("feature_gcode",
            m_config.feature_gcode.value, m_writer.tool()->id(), &config)
            + "\n";
    }
    if (m_enable_extrusion_role_markers) {
        if (path.role() != m_last_extrusion_role) {
            char buf[32];
            sprintf(buf, ";_EXTRUSION_ROLE:%d\n", int(path.role()));
            gcode += buf;
        }
    }
    m_last_extrusion_role = path.role();

    // adds processor tags and updates processor tracking data
    // PrusaMultiMaterial::Writer may generate GCodeProcessor::Height_Tag lines without updating m_last_height
    // so, if the last role was erWipeTower we force export of GCodeProcessor::Height_Tag lines
    bool last_was_wipe_tower = (m_last_processor_extrusion_role == erWipeTower);
    assert(is_decimal_separator_point());

    if (path.role() != m_last_processor_extrusion_role) {
        m_last_processor_extrusion_role = path.role();
        char buf[64];
        sprintf(buf, ";%s%s\n", GCodeProcessor::reserved_tag(GCodeProcessor::ETags::Role).c_str(), ExtrusionEntity::role_to_string(m_last_processor_extrusion_role).c_str());
        gcode += buf;
    }

    if (last_was_wipe_tower || m_last_width != path.width) {
        m_last_width = path.width;
        gcode += std::string(";") + GCodeProcessor::reserved_tag(GCodeProcessor::ETags::Width)
               + float_to_string_decimal_point(m_last_width) + "\n";
    }

#if ENABLE_GCODE_VIEWER_DATA_CHECKING
    if (last_was_wipe_tower || (m_last_mm3_per_mm != path.mm3_per_mm)) {
        m_last_mm3_per_mm = path.mm3_per_mm;
        gcode += std::string(";") + GCodeProcessor::Mm3_Per_Mm_Tag
            + float_to_string_decimal_point(m_last_mm3_per_mm) + "\n";
    }
#endif // ENABLE_GCODE_VIEWER_DATA_CHECKING

    if (last_was_wipe_tower || std::abs(m_last_height - path.height) > EPSILON) {
        m_last_height = path.height;

        gcode += std::string(";") + GCodeProcessor::reserved_tag(GCodeProcessor::ETags::Height)
            + float_to_string_decimal_point(m_last_height) + "\n";
    }

    std::string comment;
    if (m_enable_cooling_markers) {
        if(path.role() == erInternalBridgeInfill)
            gcode += ";_BRIDGE_INTERNAL_FAN_START\n";
        else if (is_bridge(path.role()))
            gcode += ";_BRIDGE_FAN_START\n";
        else if (ExtrusionRole::erTopSolidInfill == path.role())
            gcode += ";_TOP_FAN_START\n";
        else
            comment = ";_EXTRUDE_SET_SPEED";
        if (path.role() == erExternalPerimeter)
            comment += ";_EXTERNAL_PERIMETER";
        if (path.role() == erThinWall)
            comment += ";_EXTERNAL_PERIMETER";
    }
    // F     is mm per minute.
    // speed is mm per second
    gcode += m_writer.set_speed(speed, "", comment);

    return gcode;
}
std::string GCode::_after_extrude(const ExtrusionPath &path) {
    std::string gcode;
    if (m_enable_cooling_markers)
        if (path.role() == erInternalBridgeInfill)
            gcode += ";_BRIDGE_INTERNAL_FAN_END\n";
        else if (is_bridge(path.role()))
            gcode += ";_BRIDGE_FAN_END\n";
        else if (ExtrusionRole::erTopSolidInfill == path.role())
            gcode += ";_TOP_FAN_END\n";
        else
            gcode += ";_EXTRUDE_END\n";

    if (path.role() != ExtrusionRole::erGapFill ) {
        m_last_notgapfill_extrusion_role = path.role();
    }

    this->set_last_pos(path.last_point());
    return gcode;
}

void GCode::_add_object_change_labels(std::string& gcode) {
    if (!m_gcode_label_objects_end.empty()) {
        gcode += m_gcode_label_objects_end;
        m_gcode_label_objects_end = "";
    }
    if (!m_gcode_label_objects_start.empty()) {
        gcode += m_gcode_label_objects_start;
        m_gcode_label_objects_start = "";
    }
}

// This method accepts &point in print coordinates.
Polyline GCode::travel_to(std::string &gcode, const Point &point, ExtrusionRole role)
{
        /*  Define the travel move as a line between current position and the taget point.
        This is expressed in print coordinates, so it will need to be translated by
        this->origin in order to get G-code coordinates.  */
    Polyline travel { this->last_pos(), point };

    // check whether wipe could be disabled without causing visible stringing
    //not used anymore, not reliable
    bool could_be_wipe_disabled       = false;
    // Save state of use_external_mp_once for the case that will be needed to call twice m_avoid_crossing_perimeters.travel_to.
    const bool used_external_mp_once  = m_avoid_crossing_perimeters.used_external_mp_once();

    //can use the avoid crossing algo?
    bool can_avoid_cross_peri = m_config.avoid_crossing_perimeters
        && !m_avoid_crossing_perimeters.disabled_once()
        && m_avoid_crossing_perimeters.is_init()
        && !(m_config.avoid_crossing_not_first_layer && this->on_first_layer());

    // check / compute avoid_crossing_perimeters
    bool will_cross_perimeter = this->can_cross_perimeter(travel, can_avoid_cross_peri);

    // if a retraction would be needed (with a low min_dist threshold), try to use avoid_crossing_perimeters to plan a
    // multi-hop travel path inside the configuration space
    if (will_cross_perimeter && this->needs_retraction(travel, role, scale_d(EXTRUDER_CONFIG_WITH_DEFAULT(nozzle_diameter, 0.4)) * 3)
        && can_avoid_cross_peri) {
        travel = m_avoid_crossing_perimeters.travel_to(*this, point, &could_be_wipe_disabled);
    }
    if(can_avoid_cross_peri)
        will_cross_perimeter = this->can_cross_perimeter(travel, false);

    // check whether a straight travel move would need retraction
    bool needs_retraction = this->needs_retraction(travel, role);
    if (m_config.only_retract_when_crossing_perimeters)
        needs_retraction = needs_retraction && will_cross_perimeter;

    // Re-allow avoid_crossing_perimeters for the next travel moves
    m_avoid_crossing_perimeters.reset_once_modifiers();

    // generate G-code for the travel move
    if (needs_retraction) {
        if (m_config.avoid_crossing_perimeters && EXTRUDER_CONFIG_WITH_DEFAULT(wipe_only_crossing, true)) {
            //if (could_be_wipe_disabled) {
            //    m_wipe.reset_path();
            //} else {
                auto result = diff_pl(Polylines{ travel }, to_polygons(m_layer->lslices));
                if (result.empty())
                    m_wipe.reset_path();
            //}
        }

        Point last_post_before_retract = this->last_pos();
        gcode += this->retract();
        // When "Wipe while retracting" is enabled, then extruder moves to another position, and travel from this position can cross perimeters.
        bool updated_first_pos = false;
        if (last_post_before_retract != this->last_pos() && can_avoid_cross_peri) {
            // FIXME Lukas H.: Try to predict if this second calling of avoid crossing perimeters will be needed or not. It could save computations.

            // Is the distance is short enough to just shortcut it?
            if (last_post_before_retract.distance_to(this->last_pos()) > scale_d(EXTRUDER_CONFIG_WITH_DEFAULT(nozzle_diameter, 0.4)) * 2) {

                 // If in the previous call of m_avoid_crossing_perimeters.travel_to was use_external_mp_once set to true restore this value for next call.
                if (used_external_mp_once)
                    m_avoid_crossing_perimeters.use_external_mp_once();
                // Because of it, it is necessary to redo the thing
                travel = m_avoid_crossing_perimeters.travel_to(*this, point);
                updated_first_pos = true;
                // If state of use_external_mp_once was changed reset it to right value.
                if (used_external_mp_once)
                    m_avoid_crossing_perimeters.reset_once_modifiers();
            }
        }
        if (!updated_first_pos) {
            travel.points.front() = this->last_pos();
        }
    } else {
        // Reset the wipe path when traveling, so one would not wipe along an old path.
        m_wipe.reset_path();
    }
    //if needed, write the gcode_label_objects_end then gcode_label_objects_start
    _add_object_change_labels(gcode);

    return travel;
}


void GCode::write_travel_to(std::string &gcode, const Polyline& travel, std::string comment)
{
    if (travel.size() > 4) {
        //ensure that you won't overload the firmware.
        // travel are  strait lines, but with avoid_crossing_perimeters, there can be many points. Reduce speed instead of deleting points, as it's already optimised as much as possible, even if it can be a bit more => TODO?)
        // we are using a window of 10 moves.
        const double max_gcode_per_second = this->config().max_gcode_per_second.value;
        coordf_t dist_next_10_moves = 0;
        size_t idx_10 = 1;
        size_t idx_print = 1;
        const double max_speed = m_config.get_computed_value("travel_speed");
        double current_speed = max_speed;
        for (; idx_10 < travel.size() && idx_10 < 11; ++idx_10) {
            dist_next_10_moves += travel.points[idx_10 - 1].distance_to(travel.points[idx_10]);
        }

        while (idx_10 < travel.size()) {
            //compute speed
            double time_for10_moves = unscaled(dist_next_10_moves) / current_speed;
            double min_time = 10 / max_gcode_per_second;
            double ratio_speed = time_for10_moves / min_time;
            double possible_speed = current_speed * ratio_speed;

            //write
            if (possible_speed < max_speed) {
                if(ratio_speed < 0.95 || ratio_speed > 1.05)
                    current_speed = possible_speed;
            } else if (current_speed < max_speed) {
                current_speed = max_speed;
            }
            gcode += m_writer.travel_to_xy(
                this->point_to_gcode(travel.points[idx_print]),
                current_speed>2 ? double(uint32_t(current_speed)) : current_speed,
                comment);

            //update for next move
            dist_next_10_moves -= travel.points[idx_print - 1].distance_to(travel.points[idx_print]);
            dist_next_10_moves += travel.points[idx_10 - 1].distance_to(travel.points[idx_10]);
            idx_10++;
            idx_print++;
        }

        if (travel.size() < 10) {
            //compute a global speed
            double time_for10_moves = unscaled(dist_next_10_moves) / current_speed;
            double min_time = travel.size() / max_gcode_per_second;
            double ratio_speed = time_for10_moves / min_time;
           current_speed *= ratio_speed;
           current_speed = std::min(max_speed, current_speed);
        } else {
            //compute speed for the end
            double time_for10_moves = unscaled(dist_next_10_moves) / current_speed;
            double min_time = 10 / max_gcode_per_second;
            double ratio_speed = time_for10_moves / min_time;
            current_speed *= ratio_speed;
            current_speed = std::min(max_speed, current_speed);
        }

        //finish writing moves at current speed
        for (; idx_print < travel.size(); ++idx_print)
            gcode += m_writer.travel_to_xy(this->point_to_gcode(travel.points[idx_print]),
                current_speed > 2 ? double(uint32_t(current_speed)) : current_speed,
                comment);
        this->set_last_pos(travel.points.back());
    } else if (travel.size() >= 2) {
        for (size_t i = 1; i < travel.size(); ++i)
            // use G1 because we rely on paths being straight (G0 may make round paths)
            gcode += m_writer.travel_to_xy(this->point_to_gcode(travel.points[i]), 0.0, comment);
        this->set_last_pos(travel.points.back());
    }
}

bool GCode::needs_retraction(const Polyline& travel, ExtrusionRole role /*=erNone*/, coordf_t max_min_dist /*=0*/)
{
    coordf_t min_dist = scale_d(EXTRUDER_CONFIG_WITH_DEFAULT(retract_before_travel, 0));
    if (max_min_dist > 0)
        min_dist = std::min(max_min_dist, min_dist);
    if (travel.length() < min_dist) {
        // skip retraction if the move is shorter than the configured threshold
        return false;
    }

    if (role == erSupportMaterial) {
        const SupportLayer* support_layer = dynamic_cast<const SupportLayer*>(m_layer);
        //FIXME support_layer->support_islands.contains should use some search structure!
        if (support_layer != NULL && support_layer->support_islands.contains(travel))
            // skip retraction if this is a travel move inside a support material island
            //FIXME not retracting over a long path may cause oozing, which in turn may result in missing material
            // at the end of the extrusion path!
        return false;
    }

    return true;
}

bool GCode::can_cross_perimeter(const Polyline& travel, bool offset)
{
    if(m_layer != nullptr)
    if ( (m_config.only_retract_when_crossing_perimeters && m_config.fill_density.value > 0) || m_config.avoid_crossing_perimeters)
         {
        //test && m_layer->any_internal_region_slice_contains(travel)
        // Skip retraction if travel is contained in an internal slice *and*
        // internal infill is enabled (so that stringing is entirely not visible).
        //note: any_internal_region_slice_contains() is potentionally very slow, it shall test for the bounding boxes first.
        //bool inside = false;
        //BoundingBox bbtravel(travel.points);
        //for (const BoundingBox &bbox : m_layer->lslices_bboxes) {
        //    inside = bbox.overlap(bbtravel);
        //    if(inside) break;
        //}
        ////have to do a bit more work to be sure
        //if (inside) {
            //contained inside at least one bb
            //construct m_layer_slices_offseted if needed
            if (m_layer_slices_offseted.layer != m_layer) {
                m_layer_slices_offseted.layer = m_layer;
                m_layer_slices_offseted.diameter = scale_t(EXTRUDER_CONFIG_WITH_DEFAULT(nozzle_diameter, 0.4));
                m_layer_slices_offseted.slices = m_layer->lslices;
                m_layer_slices_offseted.slices_offsetted = offset_ex(m_layer->lslices, -m_layer_slices_offseted.diameter * 1.5f);
                //remove top surfaces
                for (const LayerRegion* reg : m_layer->regions()) {
                    m_layer_slices_offseted.slices_offsetted = diff_ex(m_layer_slices_offseted.slices_offsetted, to_expolygons(reg->fill_surfaces.filter_by_type_flag(SurfaceType::stPosTop)));
                    m_layer_slices_offseted.slices = diff_ex(m_layer_slices_offseted.slices, to_expolygons(reg->fill_surfaces.filter_by_type_flag(SurfaceType::stPosTop)));
                }
                
            }
            // test if a expoly contains the entire travel
            for (const ExPolygon &poly : offset ? m_layer_slices_offseted.slices_offsetted : m_layer_slices_offseted.slices)
                if (poly.contains(travel)) {
                    return false;
                }
        //}
    }

    // retract if only_retract_when_crossing_perimeters is disabled or doesn't apply
    return true;
}

std::string GCode::retract(bool toolchange)
{
    std::string gcode;

    if (m_writer.tool() == nullptr)
        return gcode;

    // We need to reset e before any extrusion or wipe to allow the reset to happen at the real 
    // begining of an object gcode
    gcode += m_writer.reset_e();
    
    // wipe (if it's enabled for this extruder and we have a stored wipe path)
    if (BOOL_EXTRUDER_CONFIG(wipe) && m_wipe.has_path()) {
        gcode += toolchange ? m_writer.retract_for_toolchange(true) : m_writer.retract(true);
        gcode += m_wipe.wipe(*this, toolchange);
    }

    /*  The parent class will decide whether we need to perform an actual retraction
        (the extruder might be already retracted fully or partially). We call these
        methods even if we performed wipe, since this will ensure the entire retraction
        length is honored in case wipe path was too short.  */
    gcode += toolchange ? m_writer.retract_for_toolchange() : m_writer.retract();

    //check if need to lift
    bool need_lift = !m_writer.tool_is_extruder() || toolchange 
        || (BOOL_EXTRUDER_CONFIG(retract_lift_first_layer) && m_config.print_retract_lift.value != 0 && this->m_layer_index == 0) 
        || this->m_writer.get_extra_lift() > 0;
    bool last_fill_extusion_role_top_infill = (this->m_last_extrusion_role == ExtrusionRole::erTopSolidInfill || this->m_last_extrusion_role == ExtrusionRole::erIroning);
    if(this->m_last_extrusion_role == ExtrusionRole::erGapFill)
        last_fill_extusion_role_top_infill = (this->m_last_notgapfill_extrusion_role == ExtrusionRole::erTopSolidInfill || this->m_last_notgapfill_extrusion_role == ExtrusionRole::erIroning);
    if (!need_lift && m_config.print_retract_lift.value != 0) {
        if (EXTRUDER_CONFIG_WITH_DEFAULT(retract_lift_top, "") == "Not on top")
            need_lift = !last_fill_extusion_role_top_infill;
        else if (EXTRUDER_CONFIG_WITH_DEFAULT(retract_lift_top, "") == "Only on top")
            need_lift = last_fill_extusion_role_top_infill;
        else
            need_lift = true;
    }
    if (need_lift)
        gcode += m_writer.lift(this->m_layer_index);

    return gcode;
}

std::string GCode::toolchange(uint16_t extruder_id, double print_z) {

    std::string gcode;
    // Process the custom toolchange_gcode. If it is empty, insert just a Tn command.
    std::string toolchange_gcode = m_config.toolchange_gcode.value;
    boost::trim(toolchange_gcode); //remove invisible characters that may compromize the 'toolchange_gcode.empty()'
    std::string toolchange_gcode_parsed;
    if (!toolchange_gcode.empty() && m_writer.multiple_extruders) {
        DynamicConfig config;
        config.set_key_value("previous_extruder", new ConfigOptionInt((int)(m_writer.tool() != nullptr ? m_writer.tool()->id() : -1)));
        config.set_key_value("next_extruder", new ConfigOptionInt((int)extruder_id));
        config.set_key_value("layer_num", new ConfigOptionInt(m_layer_index));
        config.set_key_value("layer_z", new ConfigOptionFloat(print_z));
        config.set_key_value("max_layer_z", new ConfigOptionFloat(m_max_layer_z));
        toolchange_gcode_parsed = placeholder_parser_process("toolchange_gcode", toolchange_gcode, extruder_id, &config);
        gcode += toolchange_gcode_parsed;
        check_add_eol(gcode);
    }

    // We inform the writer about what is happening, but we may not use the resulting gcode.
    std::string toolchange_command = m_writer.toolchange(extruder_id);
    if (toolchange_gcode.empty() && m_writer.multiple_extruders)// !custom_gcode_changes_tool(toolchange_gcode_parsed, m_writer.toolchange_prefix(), extruder_id) && !no_toolchange)
        gcode += toolchange_command;
    else {
        // user provided his own toolchange gcode, no need to do anything
    }
    return gcode;
}

std::string GCode::set_extruder(uint16_t extruder_id, double print_z, bool no_toolchange /*=false*/)
{
    if (!m_writer.need_toolchange(extruder_id))
        return "";

    // if we are running a single-extruder setup, just set the extruder and return nothing
    if (!m_writer.multiple_extruders) {
        m_placeholder_parser.set("current_extruder", extruder_id);

        std::string gcode;
        // Append the filament start G-code.
        const std::string &start_filament_gcode = m_config.start_filament_gcode.get_at(extruder_id);
        if (! start_filament_gcode.empty()) {
            DynamicConfig config;
            config.set_key_value("previous_extruder", new ConfigOptionInt((int)extruder_id));
            config.set_key_value("next_extruder", new ConfigOptionInt((int)extruder_id));
            config.set_key_value("layer_num", new ConfigOptionInt(m_layer_index));
            config.set_key_value("layer_z", new ConfigOptionFloat(print_z));
            // Process the start_filament_gcode for the new filament.
            gcode += this->placeholder_parser_process("start_filament_gcode", start_filament_gcode, extruder_id, &config);
            check_add_eol(gcode);
        }
        if (!no_toolchange) {
            gcode+=toolchange(extruder_id, print_z);
        }else m_writer.toolchange(extruder_id);
        return gcode;
    }

    // prepend retraction on the current extruder
    std::string gcode = this->retract(true);

    // Always reset the extrusion path, even if the tool change retract is set to zero.
    m_wipe.reset_path();

    if (m_writer.tool() != nullptr) {
        // Process the custom end_filament_gcode. set_extruder() is only called if there is no wipe tower
        // so it should not be injected twice.
        uint16_t            old_extruder_id     = m_writer.tool()->id();
        const std::string  &end_filament_gcode  = m_config.end_filament_gcode.get_at(old_extruder_id);
        if (! end_filament_gcode.empty()) {
            DynamicConfig config;
            config.set_key_value("previous_extruder", new ConfigOptionInt((int)(m_writer.tool() != nullptr ? m_writer.tool()->id() : -1)));
            config.set_key_value("next_extruder", new ConfigOptionInt((int)extruder_id));
            config.set_key_value("layer_num", new ConfigOptionInt(m_layer_index));
            config.set_key_value("layer_z", new ConfigOptionFloat(print_z));
            gcode += placeholder_parser_process("end_filament_gcode", end_filament_gcode, old_extruder_id, &config);
            check_add_eol(gcode);
        }
    }


    // If ooze prevention is enabled, park current extruder in the nearest
    // standby point and set it to the standby temperature.
    if (m_ooze_prevention.enable && m_writer.tool() != nullptr)
        gcode += m_ooze_prevention.pre_toolchange(*this);
    

    if (!no_toolchange) {
        gcode += toolchange(extruder_id, print_z);
    }else m_writer.toolchange(extruder_id);

    // Set the temperature if the wipe tower didn't (not needed for non-single extruder MM)
    // supermerill change: try to set the good temp, because the wipe tower don't use the gcode writer and so can write wrong stuff.
    if (m_config.single_extruder_multi_material /*&& !m_config.wipe_tower*/) {
        int temp = (m_layer_index <= 0 && m_config.first_layer_temperature.get_at(extruder_id) > 0 ? m_config.first_layer_temperature.get_at(extruder_id) :
                                         m_config.temperature.get_at(extruder_id));
        if (temp > 0)
            gcode += m_writer.set_temperature(temp, false);
    }

    m_placeholder_parser.set("current_extruder", extruder_id);

    // Append the filament start G-code.
    const std::string &start_filament_gcode = m_config.start_filament_gcode.get_at(extruder_id);
    if (! start_filament_gcode.empty()) {
        DynamicConfig config;
        config.set_key_value("previous_extruder", new ConfigOptionInt((int)(m_writer.tool() != nullptr ? m_writer.tool()->id() : -1)));
        config.set_key_value("next_extruder", new ConfigOptionInt((int)extruder_id));
        config.set_key_value("layer_num", new ConfigOptionInt(m_layer_index));
        config.set_key_value("layer_z", new ConfigOptionFloat(print_z));
        // Process the start_filament_gcode for the new filament.
        gcode += this->placeholder_parser_process("start_filament_gcode", start_filament_gcode, extruder_id, &config);
        check_add_eol(gcode);
    }
    // Set the new extruder to the operating temperature.
    if (m_ooze_prevention.enable)
        gcode += m_ooze_prevention.post_toolchange(*this);

    return gcode;
}

// convert a model-space scaled point into G-code coordinates
Vec2d GCode::point_to_gcode(const Point &point) const
{
    Vec2d extruder_offset = EXTRUDER_CONFIG_WITH_DEFAULT(extruder_offset, Vec2d(0, 0)); //FIXME : mill ofsset
    return unscale(point) + m_origin - extruder_offset;
}

// convert a model-space scaled point into G-code coordinates
Vec3d GCode::point_to_gcode(const Point &point, const coord_t z_offset) const {
    Vec2d extruder_offset = EXTRUDER_CONFIG_WITH_DEFAULT(extruder_offset, Vec2d(0, 0)); //FIXME : mill ofsset
    Vec3d ret_vec(unscaled(point.x()) + m_origin.x() - extruder_offset.x(),
        unscaled(point.y()) + m_origin.y() - extruder_offset.y(),
        unscaled(z_offset));
    return ret_vec;
}

// convert a model-space scaled point into G-code coordinates
Point GCode::gcode_to_point(const Vec2d &point) const
{
    Vec2d extruder_offset = EXTRUDER_CONFIG_WITH_DEFAULT(extruder_offset, Vec2d(0, 0)); //FIXME : mill ofsset
    return Point(
        scale_(point(0) - m_origin(0) + extruder_offset(0)),
        scale_(point(1) - m_origin(1) + extruder_offset(1)));
}

// Goes through by_region std::vector and returns reference to a subvector of entities(), that are to be printed
// during infill/perimeter wiping, or normally (depends on wiping_entities parameter)
// Fills in by_region_per_copy_cache and returns its reference.
const std::vector<GCode::ObjectByExtruder::Island::Region>& GCode::ObjectByExtruder::Island::by_region_per_copy(std::vector<Region> &by_region_per_copy_cache, unsigned int copy, uint16_t extruder, bool wiping_entities) const
{
    bool has_overrides = false;
    for (const auto& reg : by_region)
    	if (! reg.infills_overrides.empty() || !reg.perimeters_overrides.empty() || !reg.ironings_overrides.empty()) {
    		has_overrides = true;
    		break;
    	}

	// Data is cleared, but the memory is not.
    by_region_per_copy_cache.clear();

    if (! has_overrides)
    	// Simple case. No need to copy the regions.
    	return wiping_entities ? by_region_per_copy_cache : this->by_region;

    // Complex case. Some of the extrusions of some object instances are to be printed first - those are the wiping extrusions.
    // Some of the extrusions of some object instances are printed later - those are the clean print extrusions.
    // Filter out the extrusions based on the infill_overrides / perimeter_overrides:

    for (const Island::Region& reg : by_region) {
        by_region_per_copy_cache.emplace_back(); // creates a region in the newly created Island

        // Now we are going to iterate through perimeters and infills and pick ones that are supposed to be printed
        auto select_print = [&wiping_entities, &copy, &extruder](const ExtrusionEntitiesPtr& entities, ExtrusionEntitiesPtr& target_eec, const std::vector<const WipingExtrusions::ExtruderPerCopy*>& overrides) {
            // Now the most important thing - which extrusion should we print.
            // See function ToolOrdering::get_extruder_overrides for details about the negative numbers hack.
            if (wiping_entities) {
                // Apply overrides for this region.
                for (unsigned int i = 0; i < overrides.size(); ++i) {
                    const WipingExtrusions::ExtruderPerCopy* this_override = overrides[i];
                    // This copy (aka object instance) should be printed with this extruder, which overrides the default one.
                    if (this_override != nullptr && (*this_override)[copy] == int(extruder))
                        target_eec.emplace_back(entities[i]);
                }
            } else {
                // Apply normal extrusions (non-overrides) for this region.
                unsigned int i = 0;
                for (; i < overrides.size(); ++i) {
                    const WipingExtrusions::ExtruderPerCopy* this_override = overrides[i];
                    // This copy (aka object instance) should be printed with this extruder, which shall be equal to the default one.
                    if (this_override == nullptr || (*this_override)[copy] == -int(extruder) - 1)
                        target_eec.emplace_back(entities[i]);
                }
                for (; i < entities.size(); ++i)
                    target_eec.emplace_back(entities[i]);
            }
        };
        select_print(reg.perimeters, by_region_per_copy_cache.back().perimeters, reg.perimeters_overrides);
        select_print(reg.infills, by_region_per_copy_cache.back().infills, reg.infills_overrides);
        select_print(reg.ironings, by_region_per_copy_cache.back().ironings, reg.ironings_overrides);
    }
    return by_region_per_copy_cache;
}

// This function takes the eec and appends its entities() to either perimeters or infills of this Region (depending on the first parameter)
// It also saves pointer to ExtruderPerCopy struct (for each entity), that holds information about which extruders should be used for which copy.
void GCode::ObjectByExtruder::Island::Region::append(const Type type, const ExtrusionEntityCollection* eec, const WipingExtrusions::ExtruderPerCopy* copies_extruder)
{
    // We are going to manipulate either perimeters or infills, exactly in the same way. Let's create pointers to the proper structure to not repeat ourselves:
    ExtrusionEntitiesPtr*									perimeters_or_infills;
    std::vector<const WipingExtrusions::ExtruderPerCopy*>* 	perimeters_or_infills_overrides;

    switch (type) {
    case PERIMETERS:
        perimeters_or_infills 			= &perimeters;
        perimeters_or_infills_overrides = &perimeters_overrides;
        break;
    case INFILL:
        perimeters_or_infills           = &infills;
        perimeters_or_infills_overrides = &infills_overrides;
        break;
    case IRONING:
        perimeters_or_infills           = &ironings;
        perimeters_or_infills_overrides = &ironings_overrides;
        break;
    default:
        throw Slic3r::InvalidArgument("Unknown parameter!");
    }

    // First we append the entities, there are eec->entities().size() of them:
    //don't do fill->entities() because it will discard no_sort, we must use flatten(preserve_ordering = true)
    // this method will encapsulate every no_sort into an other collection, so we can get the entities() directly.
    ExtrusionEntityCollection coll = eec->flatten(true);
    size_t old_size = perimeters_or_infills->size();
    size_t new_size = old_size + coll.entities().size();
    perimeters_or_infills->reserve(new_size);
    for (ExtrusionEntity* ee : coll.set_entities())
        perimeters_or_infills->push_back(ee);
    //hack for change of ownership
    coll.set_entities().clear();

    if (copies_extruder != nullptr) {
        // Don't reallocate overrides if not needed.
        // Missing overrides are implicitely considered non-overridden.
        perimeters_or_infills_overrides->reserve(new_size);
        perimeters_or_infills_overrides->resize(old_size, nullptr);
        perimeters_or_infills_overrides->resize(new_size, copies_extruder);
    }
}

std::string
GCode::extrusion_role_to_string_for_parser(const ExtrusionRole & role) {
    switch (role) {
    case erPerimeter:
        return "Perimeter";
    case erExternalPerimeter:
        return "ExternalPerimeter";
    case erOverhangPerimeter:
        return "OverhangPerimeter";
    case erInternalInfill:
        return "InternalInfill";
    case erSolidInfill:
        return "SolidInfill";
    case erTopSolidInfill:
        return "TopSolidInfill";
    case erBridgeInfill:
    case erInternalBridgeInfill:
        return "BridgeInfill";
    case erThinWall:
        return "ThinWall";
    case erGapFill:
        return "GapFill";
    case erIroning:
        return "Ironing";
    case erSkirt:
        return "Skirt";
    case erSupportMaterial:
        return "SupportMaterial";
    case erSupportMaterialInterface:
        return "SupportMaterialInterface";
    case erWipeTower:
        return "WipeTower";
    case erMilling:
        return "Mill";
    case erCustom:
    case erMixed:
    case erCount:
    case erNone:
    default:
        return "Mixed";
    }
}

}   // namespace Slic3r<|MERGE_RESOLUTION|>--- conflicted
+++ resolved
@@ -1927,15 +1927,11 @@
     file.write_format("; total layers count = %i\n", m_layer_count);
     file.write_format(";%s\n", GCodeProcessor::reserved_tag(GCodeProcessor::ETags::Estimated_Printing_Time_Placeholder).c_str());
 
-<<<<<<< HEAD
-    // Append full config, delimited by two 'phony' configuration keys slic3r_config = begin and slic3r_config = end.
-=======
     // From now to the end of G-code, the G-code find / replace post-processor will be disabled.
     // Thus the PrusaSlicer generated config will NOT be processed by the G-code post-processor, see GH issue #7952.
     file.find_replace_supress();
 
-    // Append full config, delimited by two 'phony' configuration keys prusaslicer_config = begin and prusaslicer_config = end.
->>>>>>> 54b2c67e
+    // Append full config, delimited by two 'phony' configuration keys slic3r_config = begin and slic3r_config = end.
     // The delimiters are structured as configuration key / value pairs to be parsable by older versions of PrusaSlicer G-code viewer.
     file.flush();
     {
@@ -2035,13 +2031,8 @@
     else if (m_find_replace)
         tbb::parallel_pipeline(12, generator & cooling & fan_mover & find_replace & output);
     else
-<<<<<<< HEAD
         tbb::parallel_pipeline(12, generator & cooling & fan_mover & output);
-    output_stream.set_find_replace(m_find_replace.get());
-=======
-        tbb::parallel_pipeline(12, generator & cooling & output);
     output_stream.find_replace_enable();
->>>>>>> 54b2c67e
 }
 
 // Process all layers of a single object instance (sequential mode) with a parallel pipeline:
@@ -2114,13 +2105,8 @@
     else if (m_find_replace)
         tbb::parallel_pipeline(12, generator & cooling & fan_mover & find_replace & output);
     else
-<<<<<<< HEAD
         tbb::parallel_pipeline(12, generator & cooling & fan_mover & output);
-    output_stream.set_find_replace(m_find_replace.get());
-=======
-        tbb::parallel_pipeline(12, generator & cooling & output);
     output_stream.find_replace_enable();
->>>>>>> 54b2c67e
 }
 
 std::string GCode::placeholder_parser_process(const std::string &name, const std::string &templ, uint16_t current_extruder_id, const DynamicConfig *config_override)
