--- conflicted
+++ resolved
@@ -579,77 +579,69 @@
 
 #define EXTRUDER_CONFIG(OPT) m_config.OPT.get_at(m_writer.extruder()->id())
 
-    // Collect pairs of object_layer + support_layer sorted by print_z.
-    // object_layer & support_layer are considered to be on the same print_z, if they are not further than EPSILON.
-    std::vector<GCode::LayerToPrint> GCode::collect_layers_to_print(const PrintObject& object)
-    {
-        std::vector<GCode::LayerToPrint> layers_to_print;
-        layers_to_print.reserve(object.layers().size() + object.support_layers().size());
-
-        // Calculate a minimum support layer height as a minimum over all extruders, but not smaller than 10um.
-        // This is the same logic as in support generator.
-        //FIXME should we use the printing extruders instead?
-        double gap_over_supports = object.config().support_material_contact_distance;
-        // FIXME should we test object.config().support_material_synchronize_layers ? Currently the support layers are synchronized with object layers iff soluble supports.
-        assert(!object.config().support_material || gap_over_supports != 0. || object.config().support_material_synchronize_layers);
-        if (gap_over_supports != 0.) {
-            gap_over_supports = std::max(0., gap_over_supports);
-            // Not a soluble support,
-            double support_layer_height_min = 1000000.;
-            for (auto lh : object.print()->config().min_layer_height.values)
-                support_layer_height_min = std::min(support_layer_height_min, std::max(0.01, lh));
-            gap_over_supports += support_layer_height_min;
-        }
-
-        // Pair the object layers with the support layers by z.
-        size_t idx_object_layer = 0;
-        size_t idx_support_layer = 0;
-        const LayerToPrint* last_extrusion_layer = nullptr;
-        while (idx_object_layer < object.layers().size() || idx_support_layer < object.support_layers().size()) {
-            LayerToPrint layer_to_print;
-            layer_to_print.object_layer = (idx_object_layer < object.layers().size()) ? object.layers()[idx_object_layer++] : nullptr;
-            layer_to_print.support_layer = (idx_support_layer < object.support_layers().size()) ? object.support_layers()[idx_support_layer++] : nullptr;
-            if (layer_to_print.object_layer && layer_to_print.support_layer) {
-                if (layer_to_print.object_layer->print_z < layer_to_print.support_layer->print_z - EPSILON) {
-                    layer_to_print.support_layer = nullptr;
-                    --idx_support_layer;
-                }
-                else if (layer_to_print.support_layer->print_z < layer_to_print.object_layer->print_z - EPSILON) {
-                    layer_to_print.object_layer = nullptr;
-                    --idx_object_layer;
-                }
+//@@@@@@@@@@@@@@@@@@@@@@@@@@@@@@@@@@@@@@@@@@@@@@@@@@@@@@@@@@@@@@@@@@@@@@@@@@@@@@@@@@@@@@@@@@@@@@@@@@@@@@@@@@@@@@@@@@@@@@@@@@@@@@@@@@@@@@@@@@@@@@@@@@@@@@@@@@@@@@@@@@@@@@@@@@@@@@@@@@@@@@@@@@@@@@@@@@@@@@@
+// Collect pairs of object_layer + support_layer sorted by print_z.
+// object_layer & support_layer are considered to be on the same print_z, if they are not further than EPSILON.
+std::vector<GCode::LayerToPrint> GCode::collect_layers_to_print(const PrintObject& object)
+{
+    std::vector<GCode::LayerToPrint> layers_to_print;
+    layers_to_print.reserve(object.layers().size() + object.support_layers().size());
+
+    // Calculate a minimum support layer height as a minimum over all extruders, but not smaller than 10um.
+    // This is the same logic as in support generator.
+    //FIXME should we use the printing extruders instead?
+    double gap_over_supports = object.config().support_material_contact_distance;
+    // FIXME should we test object.config().support_material_synchronize_layers ? Currently the support layers are synchronized with object layers iff soluble supports.
+    assert(!object.config().support_material || gap_over_supports != 0. || object.config().support_material_synchronize_layers);
+    if (gap_over_supports != 0.) {
+        gap_over_supports = std::max(0., gap_over_supports);
+        // Not a soluble support,
+        double support_layer_height_min = 1000000.;
+        for (auto lh : object.print()->config().min_layer_height.values)
+            support_layer_height_min = std::min(support_layer_height_min, std::max(0.01, lh));
+        gap_over_supports += support_layer_height_min;
+    }
+
+    // Pair the object layers with the support layers by z.
+    size_t idx_object_layer = 0;
+    size_t idx_support_layer = 0;
+    const LayerToPrint* last_extrusion_layer = nullptr;
+    while (idx_object_layer < object.layers().size() || idx_support_layer < object.support_layers().size()) {
+        LayerToPrint layer_to_print;
+        layer_to_print.object_layer = (idx_object_layer < object.layers().size()) ? object.layers()[idx_object_layer++] : nullptr;
+        layer_to_print.support_layer = (idx_support_layer < object.support_layers().size()) ? object.support_layers()[idx_support_layer++] : nullptr;
+        if (layer_to_print.object_layer && layer_to_print.support_layer) {
+            if (layer_to_print.object_layer->print_z < layer_to_print.support_layer->print_z - EPSILON) {
+                layer_to_print.support_layer = nullptr;
+                --idx_support_layer;
             }
-
-<<<<<<< HEAD
-            layers_to_print.emplace_back(layer_to_print);
-
-            // Check that there are extrusions on the very first layer.
-            if (layers_to_print.size() == 1u) {
-                if ((layer_to_print.object_layer && !layer_to_print.object_layer->has_extrusions())
-                    || (layer_to_print.support_layer && !layer_to_print.support_layer->has_extrusions()))
-                    throw std::runtime_error(_(L("There is an object with no extrusions on the first layer.")));
-=======
+            else if (layer_to_print.support_layer->print_z < layer_to_print.object_layer->print_z - EPSILON) {
+                layer_to_print.object_layer = nullptr;
+                --idx_object_layer;
+            }
+        }
+
         layers_to_print.emplace_back(layer_to_print);
 
         bool has_extrusions = (layer_to_print.object_layer && layer_to_print.object_layer->has_extrusions())
-                           || (layer_to_print.support_layer && layer_to_print.support_layer->has_extrusions());
+            || (layer_to_print.support_layer && layer_to_print.support_layer->has_extrusions());
 
         // Check that there are extrusions on the very first layer.
         if (layers_to_print.size() == 1u) {
-            if (! has_extrusions)
+            if (!has_extrusions)
                 throw std::runtime_error(_(L("There is an object with no extrusions on the first layer.")));
         }
 
         // In case there are extrusions on this layer, check there is a layer to lay it on.
         if ((layer_to_print.object_layer && layer_to_print.object_layer->has_extrusions())
-        	// Allow empty support layers, as the support generator may produce no extrusions for non-empty support regions.
-         || (layer_to_print.support_layer /* && layer_to_print.support_layer->has_extrusions() */)) {
+            // Allow empty support layers, as the support generator may produce no extrusions for non-empty support regions.
+            || (layer_to_print.support_layer /* && layer_to_print.support_layer->has_extrusions() */)) {
             double support_contact_z = (last_extrusion_layer && last_extrusion_layer->support_layer)
-                                       ? gap_over_supports
-                                       : 0.;
+                ? gap_over_supports
+                : 0.;
             double maximal_print_z = (last_extrusion_layer ? last_extrusion_layer->print_z() : 0.)
-                                    + layer_to_print.layer()->height
-                                    + support_contact_z;
+                + layer_to_print.layer()->height
+                + support_contact_z;
             // Negative support_contact_z is not taken into account, it can result in false positives in cases
             // where previous layer has object extrusions too (https://github.com/prusa3d/PrusaSlicer/issues/2752)
 
@@ -658,96 +650,190 @@
                     _(L("Empty layers detected, the output would not be printable.")) + "\n\n" +
                     _(L("Object name")) + ": " + object.model_object()->name + "\n" + _(L("Print z")) + ": " +
                     std::to_string(layers_to_print.back().print_z()) + "\n\n" + _(L("This is "
-                    "usually caused by negligibly small extrusions or by a faulty model. Try to repair "
-                    "the model or change its orientation on the bed.")));
->>>>>>> b587289c
+                        "usually caused by negligibly small extrusions or by a faulty model. Try to repair "
+                        "the model or change its orientation on the bed.")));
             }
 
-            // In case there are extrusions on this layer, check there is a layer to lay it on.
-            if ((layer_to_print.object_layer && layer_to_print.object_layer->has_extrusions())
-                // Allow empty support layers, as the support generator may produce no extrusions for non-empty support regions.
-                || (layer_to_print.support_layer /* && layer_to_print.support_layer->has_extrusions() */)) {
-                double support_contact_z = (last_extrusion_layer && last_extrusion_layer->support_layer)
-                    ? gap_over_supports
-                    : 0.;
-                double maximal_print_z = (last_extrusion_layer ? last_extrusion_layer->print_z() : 0.)
-                    + layer_to_print.layer()->height
-                    + support_contact_z;
-                // Negative support_contact_z is not taken into account, it can result in false positives in cases
-                // where previous layer has object extrusions too (https://github.com/prusa3d/PrusaSlicer/issues/2752)
-
-                // Only check this layer in case it has some extrusions.
-                bool has_extrusions = (layer_to_print.object_layer && layer_to_print.object_layer->has_extrusions())
-                    || (layer_to_print.support_layer && layer_to_print.support_layer->has_extrusions());
-
-                if (has_extrusions && layer_to_print.print_z() > maximal_print_z + 2. * EPSILON) {
-                    const_cast<Print*>(object.print())->active_step_add_warning(PrintStateBase::WarningLevel::CRITICAL,
-                        _(L("Empty layers detected, the output would not be printable.")) + "\n\n" +
-                        _(L("Object name")) + ": " + object.model_object()->name + "\n" + _(L("Print z")) + ": " +
-                        std::to_string(layers_to_print.back().print_z()) + "\n\n" + _(L("This is "
-                            "usually caused by negligibly small extrusions or by a faulty model. Try to repair "
-                            "the model or change its orientation on the bed.")));
-                }
-
-                // Remember last layer with extrusions.
-                if (has_extrusions)
-                    last_extrusion_layer = &layers_to_print.back();
-            }
-        }
-
-        return layers_to_print;
-    }
-
-    // Prepare for non-sequential printing of multiple objects: Support resp. object layers with nearly identical print_z 
-    // will be printed for  all objects at once.
-    // Return a list of <print_z, per object LayerToPrint> items.
-    std::vector<std::pair<coordf_t, std::vector<GCode::LayerToPrint>>> GCode::collect_layers_to_print(const Print& print)
-    {
-        struct OrderingItem {
-            coordf_t    print_z;
-            size_t      object_idx;
-            size_t      layer_idx;
-        };
-
-        std::vector<std::vector<LayerToPrint>>  per_object(print.objects().size(), std::vector<LayerToPrint>());
-        std::vector<OrderingItem>               ordering;
-        for (size_t i = 0; i < print.objects().size(); ++i) {
-            per_object[i] = collect_layers_to_print(*print.objects()[i]);
-            OrderingItem ordering_item;
-            ordering_item.object_idx = i;
-            ordering.reserve(ordering.size() + per_object[i].size());
-            const LayerToPrint& front = per_object[i].front();
-            for (const LayerToPrint& ltp : per_object[i]) {
-                ordering_item.print_z = ltp.print_z();
-                ordering_item.layer_idx = &ltp - &front;
-                ordering.emplace_back(ordering_item);
-            }
-        }
-
-        std::sort(ordering.begin(), ordering.end(), [](const OrderingItem& oi1, const OrderingItem& oi2) { return oi1.print_z < oi2.print_z; });
-
-        std::vector<std::pair<coordf_t, std::vector<LayerToPrint>>> layers_to_print;
-        // Merge numerically very close Z values.
-        for (size_t i = 0; i < ordering.size();) {
-            // Find the last layer with roughly the same print_z.
-            size_t j = i + 1;
-            coordf_t zmax = ordering[i].print_z + EPSILON;
-            for (; j < ordering.size() && ordering[j].print_z <= zmax; ++j);
-            // Merge into layers_to_print.
-            std::pair<coordf_t, std::vector<LayerToPrint>> merged;
-            // Assign an average print_z to the set of layers with nearly equal print_z.
-            merged.first = 0.5 * (ordering[i].print_z + ordering[j - 1].print_z);
-            merged.second.assign(print.objects().size(), LayerToPrint());
-            for (; i < j; ++i) {
-                const OrderingItem& oi = ordering[i];
-                assert(merged.second[oi.object_idx].layer() == nullptr);
-                merged.second[oi.object_idx] = std::move(per_object[oi.object_idx][oi.layer_idx]);
-            }
-            layers_to_print.emplace_back(std::move(merged));
-        }
-
-        return layers_to_print;
-    }
+            // Remember last layer with extrusions.
+            if (has_extrusions)
+                last_extrusion_layer = &layers_to_print.back();
+        }
+    }
+
+    return layers_to_print;
+}
+
+
+//    // Collect pairs of object_layer + support_layer sorted by print_z.
+//    // object_layer & support_layer are considered to be on the same print_z, if they are not further than EPSILON.
+//    std::vector<GCode::LayerToPrint> GCode::collect_layers_to_print(const PrintObject& object)
+//    {
+//        std::vector<GCode::LayerToPrint> layers_to_print;
+//        layers_to_print.reserve(object.layers().size() + object.support_layers().size());
+//
+//        // Calculate a minimum support layer height as a minimum over all extruders, but not smaller than 10um.
+//        // This is the same logic as in support generator.
+//        //FIXME should we use the printing extruders instead?
+//        double gap_over_supports = object.config().support_material_contact_distance;
+//        // FIXME should we test object.config().support_material_synchronize_layers ? Currently the support layers are synchronized with object layers iff soluble supports.
+//        assert(!object.config().support_material || gap_over_supports != 0. || object.config().support_material_synchronize_layers);
+//        if (gap_over_supports != 0.) {
+//            gap_over_supports = std::max(0., gap_over_supports);
+//            // Not a soluble support,
+//            double support_layer_height_min = 1000000.;
+//            for (auto lh : object.print()->config().min_layer_height.values)
+//                support_layer_height_min = std::min(support_layer_height_min, std::max(0.01, lh));
+//            gap_over_supports += support_layer_height_min;
+//        }
+//
+//        // Pair the object layers with the support layers by z.
+//        size_t idx_object_layer = 0;
+//        size_t idx_support_layer = 0;
+//        const LayerToPrint* last_extrusion_layer = nullptr;
+//        while (idx_object_layer < object.layers().size() || idx_support_layer < object.support_layers().size()) {
+//            LayerToPrint layer_to_print;
+//            layer_to_print.object_layer = (idx_object_layer < object.layers().size()) ? object.layers()[idx_object_layer++] : nullptr;
+//            layer_to_print.support_layer = (idx_support_layer < object.support_layers().size()) ? object.support_layers()[idx_support_layer++] : nullptr;
+//            if (layer_to_print.object_layer && layer_to_print.support_layer) {
+//                if (layer_to_print.object_layer->print_z < layer_to_print.support_layer->print_z - EPSILON) {
+//                    layer_to_print.support_layer = nullptr;
+//                    --idx_support_layer;
+//                }
+//                else if (layer_to_print.support_layer->print_z < layer_to_print.object_layer->print_z - EPSILON) {
+//                    layer_to_print.object_layer = nullptr;
+//                    --idx_object_layer;
+//                }
+//            }
+//
+//<<<<<<< HEAD
+//            layers_to_print.emplace_back(layer_to_print);
+//
+//            // Check that there are extrusions on the very first layer.
+//            if (layers_to_print.size() == 1u) {
+//                if ((layer_to_print.object_layer && !layer_to_print.object_layer->has_extrusions())
+//                    || (layer_to_print.support_layer && !layer_to_print.support_layer->has_extrusions()))
+//                    throw std::runtime_error(_(L("There is an object with no extrusions on the first layer.")));
+//=======
+//        layers_to_print.emplace_back(layer_to_print);
+//
+//        bool has_extrusions = (layer_to_print.object_layer && layer_to_print.object_layer->has_extrusions())
+//                           || (layer_to_print.support_layer && layer_to_print.support_layer->has_extrusions());
+//
+//        // Check that there are extrusions on the very first layer.
+//        if (layers_to_print.size() == 1u) {
+//            if (! has_extrusions)
+//                throw std::runtime_error(_(L("There is an object with no extrusions on the first layer.")));
+//        }
+//
+//        // In case there are extrusions on this layer, check there is a layer to lay it on.
+//        if ((layer_to_print.object_layer && layer_to_print.object_layer->has_extrusions())
+//        	// Allow empty support layers, as the support generator may produce no extrusions for non-empty support regions.
+//         || (layer_to_print.support_layer /* && layer_to_print.support_layer->has_extrusions() */)) {
+//            double support_contact_z = (last_extrusion_layer && last_extrusion_layer->support_layer)
+//                                       ? gap_over_supports
+//                                       : 0.;
+//            double maximal_print_z = (last_extrusion_layer ? last_extrusion_layer->print_z() : 0.)
+//                                    + layer_to_print.layer()->height
+//                                    + support_contact_z;
+//            // Negative support_contact_z is not taken into account, it can result in false positives in cases
+//            // where previous layer has object extrusions too (https://github.com/prusa3d/PrusaSlicer/issues/2752)
+//
+//            if (has_extrusions && layer_to_print.print_z() > maximal_print_z + 2. * EPSILON) {
+//                const_cast<Print*>(object.print())->active_step_add_warning(PrintStateBase::WarningLevel::CRITICAL,
+//                    _(L("Empty layers detected, the output would not be printable.")) + "\n\n" +
+//                    _(L("Object name")) + ": " + object.model_object()->name + "\n" + _(L("Print z")) + ": " +
+//                    std::to_string(layers_to_print.back().print_z()) + "\n\n" + _(L("This is "
+//                    "usually caused by negligibly small extrusions or by a faulty model. Try to repair "
+//                    "the model or change its orientation on the bed.")));
+//>>>>>>> b587289c141022323753fa1810552964de0b1356
+//            }
+//
+//            // In case there are extrusions on this layer, check there is a layer to lay it on.
+//            if ((layer_to_print.object_layer && layer_to_print.object_layer->has_extrusions())
+//                // Allow empty support layers, as the support generator may produce no extrusions for non-empty support regions.
+//                || (layer_to_print.support_layer /* && layer_to_print.support_layer->has_extrusions() */)) {
+//                double support_contact_z = (last_extrusion_layer && last_extrusion_layer->support_layer)
+//                    ? gap_over_supports
+//                    : 0.;
+//                double maximal_print_z = (last_extrusion_layer ? last_extrusion_layer->print_z() : 0.)
+//                    + layer_to_print.layer()->height
+//                    + support_contact_z;
+//                // Negative support_contact_z is not taken into account, it can result in false positives in cases
+//                // where previous layer has object extrusions too (https://github.com/prusa3d/PrusaSlicer/issues/2752)
+//
+//                // Only check this layer in case it has some extrusions.
+//                bool has_extrusions = (layer_to_print.object_layer && layer_to_print.object_layer->has_extrusions())
+//                    || (layer_to_print.support_layer && layer_to_print.support_layer->has_extrusions());
+//
+//                if (has_extrusions && layer_to_print.print_z() > maximal_print_z + 2. * EPSILON) {
+//                    const_cast<Print*>(object.print())->active_step_add_warning(PrintStateBase::WarningLevel::CRITICAL,
+//                        _(L("Empty layers detected, the output would not be printable.")) + "\n\n" +
+//                        _(L("Object name")) + ": " + object.model_object()->name + "\n" + _(L("Print z")) + ": " +
+//                        std::to_string(layers_to_print.back().print_z()) + "\n\n" + _(L("This is "
+//                            "usually caused by negligibly small extrusions or by a faulty model. Try to repair "
+//                            "the model or change its orientation on the bed.")));
+//                }
+//
+//                // Remember last layer with extrusions.
+//                if (has_extrusions)
+//                    last_extrusion_layer = &layers_to_print.back();
+//            }
+//        }
+//
+//        return layers_to_print;
+//    }
+//@@@@@@@@@@@@@@@@@@@@@@@@@@@@@@@@@@@@@@@@@@@@@@@@@@@@@@@@@@@@@@@@@@@@@@@@@@@@@@@@@@@@@@@@@@@@@@@@@@@@@@@@@@@@@@@@@@@@@@@@@@@@@@@@@@@@@@@@@@@@@@@@@@@@@@@@@@@@@@@@@@@@@@@@@@@@@@@@@@@@@@@@@@@@@@@@@@@@@@@
+
+// Prepare for non-sequential printing of multiple objects: Support resp. object layers with nearly identical print_z 
+// will be printed for  all objects at once.
+// Return a list of <print_z, per object LayerToPrint> items.
+std::vector<std::pair<coordf_t, std::vector<GCode::LayerToPrint>>> GCode::collect_layers_to_print(const Print& print)
+{
+    struct OrderingItem {
+        coordf_t    print_z;
+        size_t      object_idx;
+        size_t      layer_idx;
+    };
+
+    std::vector<std::vector<LayerToPrint>>  per_object(print.objects().size(), std::vector<LayerToPrint>());
+    std::vector<OrderingItem>               ordering;
+    for (size_t i = 0; i < print.objects().size(); ++i) {
+        per_object[i] = collect_layers_to_print(*print.objects()[i]);
+        OrderingItem ordering_item;
+        ordering_item.object_idx = i;
+        ordering.reserve(ordering.size() + per_object[i].size());
+        const LayerToPrint& front = per_object[i].front();
+        for (const LayerToPrint& ltp : per_object[i]) {
+            ordering_item.print_z = ltp.print_z();
+            ordering_item.layer_idx = &ltp - &front;
+            ordering.emplace_back(ordering_item);
+        }
+    }
+
+    std::sort(ordering.begin(), ordering.end(), [](const OrderingItem& oi1, const OrderingItem& oi2) { return oi1.print_z < oi2.print_z; });
+
+    std::vector<std::pair<coordf_t, std::vector<LayerToPrint>>> layers_to_print;
+    // Merge numerically very close Z values.
+    for (size_t i = 0; i < ordering.size();) {
+        // Find the last layer with roughly the same print_z.
+        size_t j = i + 1;
+        coordf_t zmax = ordering[i].print_z + EPSILON;
+        for (; j < ordering.size() && ordering[j].print_z <= zmax; ++j);
+        // Merge into layers_to_print.
+        std::pair<coordf_t, std::vector<LayerToPrint>> merged;
+        // Assign an average print_z to the set of layers with nearly equal print_z.
+        merged.first = 0.5 * (ordering[i].print_z + ordering[j - 1].print_z);
+        merged.second.assign(print.objects().size(), LayerToPrint());
+        for (; i < j; ++i) {
+            const OrderingItem& oi = ordering[i];
+            assert(merged.second[oi.object_idx].layer() == nullptr);
+            merged.second[oi.object_idx] = std::move(per_object[oi.object_idx][oi.layer_idx]);
+        }
+        layers_to_print.emplace_back(std::move(merged));
+    }
+
+    return layers_to_print;
+}
 
 #if ENABLE_GCODE_VIEWER
 void GCode::do_export(Print* print, const char* path, GCodeProcessor::Result* result, ThumbnailsGeneratorCallback thumbnail_cb)
