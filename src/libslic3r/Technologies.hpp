--- conflicted
+++ resolved
@@ -18,11 +18,6 @@
 #define ENABLE_RENDER_SELECTION_CENTER 0
 // Shows an imgui dialog with camera related data
 #define ENABLE_CAMERA_STATISTICS 0
-<<<<<<< HEAD
-//  Render the picking pass instead of the main scene (use [T] key to toggle between regular rendering and picking pass only rendering)
-#define ENABLE_RENDER_PICKING_PASS 0
-=======
->>>>>>> 3284959e
 // Enable extracting thumbnails from selected gcode and save them as png files
 #define ENABLE_THUMBNAIL_GENERATOR_DEBUG 0
 // Disable synchronization of unselected instances
