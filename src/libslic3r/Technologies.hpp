--- conflicted
+++ resolved
@@ -52,17 +52,7 @@
 #define ENABLE_GENERIC_SUBPARTS_PLACEMENT (1 && ENABLE_1_42_0_ALPHA4)
 // Reworked management of bed shape changes
 #define ENABLE_REWORKED_BED_SHAPE_CHANGE (1 && ENABLE_1_42_0_ALPHA4)
-<<<<<<< HEAD
-
-
-//====================
-// 1.42.0.alpha5 techs
-//====================
-#define ENABLE_1_42_0_ALPHA5 1
-
-// Bunch of fixes related to volumes centering
-#define ENABLE_VOLUMES_CENTERING_FIXES (1 && ENABLE_1_42_0_ALPHA5)
-=======
 // Use anisotropic filtering on bed plate texture
 #define ENABLE_ANISOTROPIC_FILTER_ON_BED_TEXTURES (1 && ENABLE_1_42_0_ALPHA4)
->>>>>>> d5b354c0
+// Bunch of fixes related to volumes centering
+#define ENABLE_VOLUMES_CENTERING_FIXES (1 && ENABLE_1_42_0_ALPHA4)