#include "PrintConfig.hpp"
#include "Config.hpp"
#include "Flow.hpp"
#include "I18N.hpp"
#include "Utils.hpp"

#include <set>
#include <unordered_set>
#include <boost/algorithm/string/replace.hpp>
#include <boost/algorithm/string/case_conv.hpp>
#include <boost/format.hpp>
#include <boost/lexical_cast.hpp>
#include <boost/log/trivial.hpp>
#include <boost/thread.hpp>
#include <boost/nowide/iostream.hpp>

#include <float.h>

namespace Slic3r {

//! macro used to mark string used at localization,
//! return same string
#define L(s) (s)
//#define _(s) Slic3r::I18N::translate(s)

static t_config_enum_names enum_names_from_keys_map(const t_config_enum_values& enum_keys_map)
{
    t_config_enum_names names;
    int cnt = 0;
    for (const auto& kvp : enum_keys_map)
        cnt = std::max(cnt, kvp.second);
    cnt += 1;
    names.assign(cnt, "");
    for (const auto& kvp : enum_keys_map)
        names[kvp.second] = kvp.first;
    return names;
}

#define CONFIG_OPTION_ENUM_DEFINE_STATIC_MAPS(NAME) \
    static t_config_enum_names s_keys_names_##NAME = enum_names_from_keys_map(s_keys_map_##NAME); \
    template<> const t_config_enum_values& ConfigOptionEnum<NAME>::get_enum_values() { return s_keys_map_##NAME; } \
    template<> const t_config_enum_names& ConfigOptionEnum<NAME>::get_enum_names() { return s_keys_names_##NAME; }

static const t_config_enum_values s_keys_map_PrinterTechnology{
    {"FFF",             ptFFF },
    {"SLA",             ptSLA },
    {"SLS",             ptSLS},
    {"CNC",             ptMill},
    {"LSR",             ptLaser},
};
CONFIG_OPTION_ENUM_DEFINE_STATIC_MAPS(PrinterTechnology)


static const t_config_enum_values s_keys_map_CompleteObjectSort {
    {"object", cosObject},
    {"lowy", cosY},
    {"lowz", cosZ},
};
CONFIG_OPTION_ENUM_DEFINE_STATIC_MAPS(CompleteObjectSort)

static const t_config_enum_values s_keys_map_OutputFormat {
    {"mCWS", ofMaskedCWS},
    {"SL1", ofSL1},
};
CONFIG_OPTION_ENUM_DEFINE_STATIC_MAPS(OutputFormat)

static const t_config_enum_values s_keys_map_WipeAlgo {
    {"linear", waLinear},
    {"quadra", waQuadra},
    {"expo", waHyper},
};
CONFIG_OPTION_ENUM_DEFINE_STATIC_MAPS(WipeAlgo)

static const t_config_enum_values s_keys_map_GCodeFlavor{
    {"reprapfirmware",  gcfRepRap},
    {"repetier",        gcfRepetier},
    {"teacup",          gcfTeacup},
    {"makerware",       gcfMakerWare},
    {"marlin",          gcfMarlinLegacy },
    {"marlin2",         gcfMarlinFirmware },
    {"lerdge",          gcfLerdge},
    {"klipper",         gcfKlipper},
    {"sailfish",        gcfSailfish},
    {"smoothie",        gcfSmoothie},
    {"sprinter",        gcfSprinter},
    {"mach3",           gcfMach3},
    {"machinekit",      gcfMachinekit},
    {"no-extrusion",    gcfNoExtrusion},
};
CONFIG_OPTION_ENUM_DEFINE_STATIC_MAPS(GCodeFlavor)

static const t_config_enum_values s_keys_map_MachineLimitsUsage {
    {"emit_to_gcode",       int(MachineLimitsUsage::EmitToGCode)},
    {"time_estimate_only",  int(MachineLimitsUsage::TimeEstimateOnly)},
    {"limits",              int(MachineLimitsUsage::Limits)},
    {"ignore",              int(MachineLimitsUsage::Ignore)},
};
CONFIG_OPTION_ENUM_DEFINE_STATIC_MAPS(MachineLimitsUsage)

static const t_config_enum_values s_keys_map_PrintHostType {
    {"prusalink", htPrusaLink},
    {"octoprint", htOctoPrint},
    {"duet",    htDuet},
    {"flashair", htFlashAir},
    {"astrobox", htAstroBox},
    {"repetier", htRepetier},
    {"klipper", htKlipper},
    {"mpmdv2",  htMPMDv2},
    {"mks",     htMKS },
    {"monoprice", htMiniDeltaLCD },
};
CONFIG_OPTION_ENUM_DEFINE_STATIC_MAPS(PrintHostType)

static const t_config_enum_values s_keys_map_AuthorizationType {
    {"key", atKeyPassword},
    {"user", atUserPassword},
};
CONFIG_OPTION_ENUM_DEFINE_STATIC_MAPS(AuthorizationType)

static const t_config_enum_values s_keys_map_BridgeType {
    {"nozzle",  uint8_t(BridgeType::btFromNozzle)},
    {"height",  uint8_t(BridgeType::btFromHeight)},
    {"flow",    uint8_t(BridgeType::btFromFlow)},
};
CONFIG_OPTION_ENUM_DEFINE_STATIC_MAPS(BridgeType)

static const t_config_enum_values s_keys_map_FuzzySkinType {
    { "none",           int(FuzzySkinType::None) },
    { "external",       int(FuzzySkinType::External) },
    { "shell",          int(FuzzySkinType::Shell) },
    { "all",            int(FuzzySkinType::All) }
};
CONFIG_OPTION_ENUM_DEFINE_STATIC_MAPS(FuzzySkinType)

static const t_config_enum_values s_keys_map_InfillPattern {
    {"rectilinear",         ipRectilinear},
    {"alignedrectilinear",  ipAlignedRectilinear},
    {"monotonic",           ipMonotonic},
    {"grid",                ipGrid},
    {"triangles",           ipTriangles},
    {"stars",               ipStars},
    {"cubic",               ipCubic},
    {"line",                ipLine},
    {"concentric",          ipConcentric},
    {"concentricgapfill",   ipConcentricGapFill},
    {"honeycomb",           ipHoneycomb},
    {"3dhoneycomb",         ip3DHoneycomb},
    {"gyroid",              ipGyroid},
    {"hilbertcurve",        ipHilbertCurve},
    {"archimedeanchords",   ipArchimedeanChords},
    {"octagramspiral",      ipOctagramSpiral},
    {"smooth",              ipSmooth},
    {"smoothtriple",        ipSmoothTriple},
    {"smoothhilbert",       ipSmoothHilbert},
    {"rectiwithperimeter",  ipRectiWithPerimeter},
    {"scatteredrectilinear", ipScatteredRectilinear},
    {"rectilineargapfill",  ipRectilinearWGapFill},
    {"monotonicgapfill",    ipMonotonicWGapFill},
    {"sawtooth",            ipSawtooth},
    {"adaptivecubic",       ipAdaptiveCubic},
    {"supportcubic",        ipSupportCubic},
    {"lightning",           ipLightning},
    {"auto",                ipAuto}
};
CONFIG_OPTION_ENUM_DEFINE_STATIC_MAPS(InfillPattern)

static const t_config_enum_values s_keys_map_IroningType {
    {"top", int(IroningType::TopSurfaces)},
    {"topmost", int(IroningType::TopmostOnly)},
    {"solid", int(IroningType::AllSolid)},
};
CONFIG_OPTION_ENUM_DEFINE_STATIC_MAPS(IroningType)

static const t_config_enum_values s_keys_map_SlicingMode {
    { "regular",        int(SlicingMode::Regular) },
    { "even_odd",       int(SlicingMode::EvenOdd) },
    { "close_holes",    int(SlicingMode::CloseHoles) }
};
CONFIG_OPTION_ENUM_DEFINE_STATIC_MAPS(SlicingMode)

static const t_config_enum_values s_keys_map_SupportMaterialPattern {
    {"rectilinear", smpRectilinear},
    {"rectilinear-grid", smpRectilinearGrid},
    {"honeycomb", smpHoneycomb},
};
CONFIG_OPTION_ENUM_DEFINE_STATIC_MAPS(SupportMaterialPattern)

static const t_config_enum_values s_keys_map_SupportMaterialStyle {
    { "grid",           smsGrid },
    { "snug",           smsSnug }
};
CONFIG_OPTION_ENUM_DEFINE_STATIC_MAPS(SupportMaterialStyle)

//unused
static const t_config_enum_values s_keys_map_SupportMaterialInterfacePattern {
    { "auto",           smipAuto },
    { "rectilinear",    smipRectilinear },
    { "concentric",     smipConcentric }
};
CONFIG_OPTION_ENUM_DEFINE_STATIC_MAPS(SupportMaterialInterfacePattern)

static const t_config_enum_values s_keys_map_SeamPosition {
        {"random",    spRandom},
        {"allrandom", spAllRandom},
        {"nearest",   spNearest}, // unused, replaced by cost
        {"cost",      spCost},
        {"aligned", spAligned},
        {"contiguous", spExtremlyAligned},
        {"rear", spRear},
        {"custom", spCustom}, // for seam object
};
CONFIG_OPTION_ENUM_DEFINE_STATIC_MAPS(SeamPosition);

static const t_config_enum_values s_keys_map_DenseInfillAlgo{
        { "automatic", dfaAutomatic },
        { "autonotfull", dfaAutoNotFull },
        { "autoenlarged", dfaAutoOrEnlarged },
        { "autosmall",  dfaAutoOrNothing},
        { "enlarged", dfaEnlarged },
};
CONFIG_OPTION_ENUM_DEFINE_STATIC_MAPS(DenseInfillAlgo)

static const t_config_enum_values s_keys_map_NoPerimeterUnsupportedAlgo{
        { "none", npuaNone },
        { "noperi", npuaNoPeri },
        { "bridges", npuaBridges },
        { "bridgesoverhangs", npuaBridgesOverhangs },
        { "filled", npuaFilled },
};
CONFIG_OPTION_ENUM_DEFINE_STATIC_MAPS(NoPerimeterUnsupportedAlgo)

static const t_config_enum_values s_keys_map_InfillConnection{
        { "connected", icConnected },
        { "holes", icHoles },
        { "outershell", icOuterShell },
        { "notconnected", icNotConnected },
};
CONFIG_OPTION_ENUM_DEFINE_STATIC_MAPS(InfillConnection)

static const t_config_enum_values s_keys_map_RemainingTimeType{
    { "m117", rtM117 },
    { "m73", rtM73 },
    { "m73q", rtM73_Quiet },
    { "m73m117", rtM73_M117 },
    { "none", rtNone },
};
CONFIG_OPTION_ENUM_DEFINE_STATIC_MAPS(RemainingTimeType)

static const t_config_enum_values s_keys_map_SupportZDistanceType{
    { "filament", zdFilament },
    { "plane", zdPlane },
    { "none", zdNone },
};
CONFIG_OPTION_ENUM_DEFINE_STATIC_MAPS(SupportZDistanceType)

static const t_config_enum_values s_keys_map_SLADisplayOrientation{
    { "landscape", sladoLandscape},
    { "portrait",  sladoPortrait},
};
CONFIG_OPTION_ENUM_DEFINE_STATIC_MAPS(SLADisplayOrientation)

static const t_config_enum_values s_keys_map_SLAPillarConnectionMode{
    {"zigzag", slapcmZigZag},
    {"cross", slapcmCross},
    {"dynamic", slapcmDynamic},
};
CONFIG_OPTION_ENUM_DEFINE_STATIC_MAPS(SLAPillarConnectionMode)

static const t_config_enum_values s_keys_map_SLAMaterialSpeed = {
    {"slow",            slamsSlow},
    {"fast",            slamsFast},
    {"high_viscosity",  slamsHighViscosity}
};
CONFIG_OPTION_ENUM_DEFINE_STATIC_MAPS(SLAMaterialSpeed);

// unused
static const t_config_enum_values s_keys_map_BrimType = {
    {"no_brim",         btNoBrim},
    {"outer_only",      btOuterOnly},
    {"inner_only",      btInnerOnly},
    {"outer_and_inner", btOuterAndInner}
};
CONFIG_OPTION_ENUM_DEFINE_STATIC_MAPS(BrimType)

static const t_config_enum_values s_keys_map_DraftShield = {
    { "disabled", dsDisabled },
    { "limited",  dsLimited  },
    { "enabled",  dsEnabled  }
};
CONFIG_OPTION_ENUM_DEFINE_STATIC_MAPS(DraftShield)

static const t_config_enum_values s_keys_map_GCodeThumbnailsFormat = {
    { "PNG", int(GCodeThumbnailsFormat::PNG) },
    { "JPG", int(GCodeThumbnailsFormat::JPG) },
    { "QOI", int(GCodeThumbnailsFormat::QOI) },
    { "BIQU", int(GCodeThumbnailsFormat::BIQU) }
};
CONFIG_OPTION_ENUM_DEFINE_STATIC_MAPS(GCodeThumbnailsFormat)

static const t_config_enum_values s_keys_map_ZLiftTop{
    {"everywhere", zltAll},
    {"onlytop", zltTop},
    {"nottop", zltNotTop},
};
CONFIG_OPTION_ENUM_DEFINE_STATIC_MAPS(ZLiftTop);

static const t_config_enum_values s_keys_map_ForwardCompatibilitySubstitutionRule{
    { "disable",        ForwardCompatibilitySubstitutionRule::Disable },
    { "enable",         ForwardCompatibilitySubstitutionRule::Enable },
    { "enable_silent",  ForwardCompatibilitySubstitutionRule::EnableSilent },
};
CONFIG_OPTION_ENUM_DEFINE_STATIC_MAPS(ForwardCompatibilitySubstitutionRule);

static t_config_enum_values s_keys_map_PerimeterGeneratorType {
    { "classic", int(PerimeterGeneratorType::Classic) },
    { "arachne", int(PerimeterGeneratorType::Arachne) }
};
CONFIG_OPTION_ENUM_DEFINE_STATIC_MAPS(PerimeterGeneratorType)

static void assign_printer_technology_to_unknown(t_optiondef_map &options, PrinterTechnology printer_technology)
{
    for (std::pair<const t_config_option_key, ConfigOptionDef> &kvp : options)
        if (kvp.second.printer_technology == ptUnknown)
            kvp.second.printer_technology = printer_technology;
}

PrintConfigDef::PrintConfigDef()
{
    this->init_common_params();
    //assign params that are not already allocated to FFF+SLA (default from slic3rPE)
    assign_printer_technology_to_unknown(this->options, ptFFF | ptSLA);
    this->init_fff_params();
    this->init_extruder_option_keys();
    assign_printer_technology_to_unknown(this->options, ptFFF);
    this->init_sla_params();
    assign_printer_technology_to_unknown(this->options, ptSLA);
    this->init_milling_params();
    assign_printer_technology_to_unknown(this->options, ptMill);
}

void PrintConfigDef::init_common_params()
{
    ConfigOptionDef* def;

    def = this->add("printer_technology", coEnum);
    def->label = L("Printer technology");
    def->tooltip = L("Printer technology");
    def->category = OptionCategory::general;
    def->enum_keys_map = &ConfigOptionEnum<PrinterTechnology>::get_enum_values();
    def->mode = comSimpleAE | comPrusa;
    def->enum_values.push_back("FFF");
    def->enum_values.push_back("SLA");
    def->set_default_value(new ConfigOptionEnum<PrinterTechnology>(ptFFF));

    def = this->add("bed_shape", coPoints);
    def->label = L("Bed shape");
    def->category = OptionCategory::general;
    def->mode = comAdvancedE | comPrusa;
    def->set_default_value(new ConfigOptionPoints{ Vec2d(0, 0), Vec2d(200, 0), Vec2d(200, 200), Vec2d(0, 200) });

    def = this->add("bed_custom_texture", coString);
    def->label = L("Bed custom texture");
    def->category = OptionCategory::general;
    def->mode = comAdvancedE | comPrusa;
    def->set_default_value(new ConfigOptionString(""));

    def = this->add("bed_custom_model", coString);
    def->label = L("Bed custom model");
    def->category = OptionCategory::general;
    def->mode = comAdvancedE | comPrusa;
    def->set_default_value(new ConfigOptionString(""));

    def = this->add("thumbnails", coPoints);
    def->label = L("Thumbnails size");
    def->tooltip = L("Picture sizes to be stored into a .gcode and .sl1 / .sl1s files, in the following format: \"XxY, XxY, ...\"");
    def->mode = comExpert | comPrusa;
    def->min = 0;
    def->max = 2048;
    def->set_default_value(new ConfigOptionPoints{ std::initializer_list<Vec2d>{ Vec2d(0,0), Vec2d(0,0) } });

    def = this->add("thumbnails_color", coString);
    def->label = L("Color");
    def->full_label = L("Thumbnail color");
    def->category = OptionCategory::filament;
    def->tooltip = L("This is the color that will be enforced on objects in the thumbnails.");
    def->gui_type = ConfigOptionDef::GUIType::color;
    def->mode = comExpert | comSuSi;
    def->set_default_value(new ConfigOptionString("#018aff"));

    def = this->add("thumbnails_custom_color", coBool);
    def->label = L("Enforce thumbnail color");
    def->tooltip = L("Enforce a specific color on thumbnails."
        " If not enforced, their color will be the one defined by the filament.");
    def->mode = comExpert | comSuSi;
    def->set_default_value(new ConfigOptionBool(false));

    def = this->add("thumbnails_end_file", coBool);
    def->label = L("Print at the end");
    def->tooltip = L("Print the thumbnail code at the end of the gcode file instead of the front."
        "\nBe careful! Most firmwares expect it at the front, so be sure that your firmware support it.");
    def->mode = comExpert | comSuSi;
    def->set_default_value(new ConfigOptionBool(false)); 

    def = this->add("thumbnails_with_bed", coBool);
    def->label = L("Bed on thumbnail");
    def->tooltip = L("Show the bed texture on the thumbnail picture.");
    def->mode = comExpert | comSuSi;
    def->set_default_value(new ConfigOptionBool(true));

    def = this->add("thumbnails_format", coEnum);
    def->label = L("Format of G-code thumbnails");
    def->tooltip = L("Format of G-code thumbnails: PNG for best quality, JPG for smallest size, QOI for low memory firmware");
    def->mode = comExpert | comPrusa;
    def->enum_keys_map = &ConfigOptionEnum<GCodeThumbnailsFormat>::get_enum_values();
    def->enum_values.push_back("PNG");
    def->enum_values.push_back("JPG");
    def->enum_values.push_back("QOI");
    def->enum_values.push_back("BIQU");
    def->enum_labels.push_back("PNG");
    def->enum_labels.push_back("JPG");
    def->enum_labels.push_back("QOI");
    def->enum_labels.push_back("Biqu");
    def->set_default_value(new ConfigOptionEnum<GCodeThumbnailsFormat>(GCodeThumbnailsFormat::PNG));

    def = this->add("thumbnails_with_support", coBool);
    def->label = L("Support on thumbnail");
    def->tooltip = L("Show the supports (and pads) on the thumbnail picture.");
    def->mode = comExpert | comSuSi;
    def->set_default_value(new ConfigOptionBool(false));

    def = this->add("layer_height", coFloat);
    def->label = L("Base Layer height");
    def->category = OptionCategory::slicing;
    def->tooltip = L("This setting controls the height (and thus the total number) of the slices/layers. "
        "Thinner layers give better accuracy but take more time to print.");
    def->sidetext = L("mm");
    def->min = 0;
    def->mode = comAdvancedE | comPrusa;
    def->set_default_value(new ConfigOptionFloat(0.2));

    def = this->add("max_print_height", coFloat);
    def->label = L("Max print height");
    def->category = OptionCategory::general;
    def->tooltip = L("Set this to the maximum height that can be reached by your extruder while printing.");
    def->sidetext = L("mm");
    def->min = 0;
    def->mode = comAdvancedE | comPrusa;
    def->set_default_value(new ConfigOptionFloat(200.0));

    def = this->add("slice_closing_radius", coFloat);
    def->label = L("Slice gap closing radius");
    def->category = OptionCategory::slicing;
    def->tooltip = L("Cracks smaller than 2x gap closing radius are being filled during the triangle mesh slicing. "
        "The gap closing operation may reduce the final print resolution, therefore it is advisable to keep the value reasonably low.");
    def->sidetext = L("mm");
    def->min = 0;
    def->precision = 8;
    def->mode = comAdvancedE | comPrusa;
    def->set_default_value(new ConfigOptionFloat(0.049));

    def = this->add("print_host", coString);
    def->label = L("Hostname, IP or URL");
    def->category = OptionCategory::general;
    def->tooltip = L("Slic3r can upload G-code files to a printer host. This field should contain "
                   "the hostname, IP address or URL of the printer host instance. "
                   "Print host behind HAProxy with basic auth enabled can be accessed by putting the user name and password into the URL "
                   "in the following format: https://username:password@your-octopi-address/");
    def->mode = comAdvancedE | comPrusa;
    def->cli = ConfigOptionDef::nocli;
    def->set_default_value(new ConfigOptionString(""));

    def = this->add("printhost_apikey", coString);
    def->label = L("API Key / Password");
    def->category = OptionCategory::general;
    def->tooltip = L("Slic3r can upload G-code files to a printer host. This field should contain "
                   "the API Key or the password required for authentication.");
    def->mode = comAdvancedE | comPrusa;
    def->cli = ConfigOptionDef::nocli;
    def->set_default_value(new ConfigOptionString(""));
    
    // for repetier
    def = this->add("printhost_port", coString);
    def->label = L("Printer");
    def->tooltip = L("Name of the printer");
    def->gui_type = ConfigOptionDef::GUIType::select_open;
    def->mode = comAdvancedE | comPrusa;
    def->cli = ConfigOptionDef::nocli;
    def->set_default_value(new ConfigOptionString(""));
    
    // only if there isn't a native SSL support
    def = this->add("printhost_cafile", coString);
    def->label = L("HTTPS CA File");
    def->category = OptionCategory::general;
    def->tooltip = L("Custom CA certificate file can be specified for HTTPS OctoPrint connections, in crt/pem format. "
                   "If left blank, the default OS CA certificate repository is used.");
    def->mode = comAdvancedE | comPrusa;
    def->cli = ConfigOptionDef::nocli;
    def->set_default_value(new ConfigOptionString(""));

    def = this->add("printhost_client_cert", coString);
    def->label = L("Client Certificate File");
    def->category = OptionCategory::general;
    def->tooltip = L("A Client certificate file for use with 2-way ssl authentication, in p12/pfx format. "
                   "If left blank, no client certificate is used.");
    def->mode = comAdvancedE | comSuSi;
    def->set_default_value(new ConfigOptionString(""));

    def = this->add("printhost_client_cert_password", coString);
    def->label = L("Client Certificate Password");
    def->category = OptionCategory::general;
    def->tooltip = L("Password for client certificate for 2-way ssl authentication. "
                   "Leave blank if no password is needed");
    def->mode = comAdvanced | comSuSi;
    def->set_default_value(new ConfigOptionString(""));

    // For PrusaLink
    def = this->add("printhost_user", coString);
    def->label = L("User");
//    def->tooltip = L("");
    def->mode = comAdvancedE | comPrusa;
    def->cli = ConfigOptionDef::nocli;
    def->set_default_value(new ConfigOptionString(""));

    // For PrusaLink
    def = this->add("printhost_password", coString);
    def->label = L("Password");
//    def->tooltip = L("");
    def->mode = comAdvancedE | comPrusa;
    def->cli = ConfigOptionDef::nocli;
    def->set_default_value(new ConfigOptionString(""));

    // Only available on Windows.
    def = this->add("printhost_ssl_ignore_revoke", coBool);
    def->label = L("Ignore HTTPS certificate revocation checks");
    def->tooltip = L("Ignore HTTPS certificate revocation checks in case of missing or offline distribution points. "
        "One may want to enable this option for self signed certificates if connection fails.");
    def->mode = comAdvancedE | comPrusa;
    def->cli = ConfigOptionDef::nocli;
    def->set_default_value(new ConfigOptionBool(false));
    
    def = this->add("preset_names", coStrings);
    def->label = L("Printer preset names");
    def->tooltip = L("Names of presets related to the physical printer");
    def->mode = comAdvancedE | comPrusa;
    def->set_default_value(new ConfigOptionStrings{});

    // For PrusaLink
    def = this->add("printhost_authorization_type", coEnum);
    def->label = L("Authorization Type");
//    def->tooltip = L("");
    def->enum_keys_map = &ConfigOptionEnum<AuthorizationType>::get_enum_values();
    def->enum_values.push_back("key");
    def->enum_values.push_back("user");
    def->enum_labels.push_back(L("API key"));
    def->enum_labels.push_back(L("HTTP digest"));
    def->mode = comAdvancedE | comPrusa;
    def->cli = ConfigOptionDef::nocli;
    def->set_default_value(new ConfigOptionEnum<AuthorizationType>(atKeyPassword));

    // temporary workaround for compatibility with older Slicer
    {
        def = this->add("preset_name", coString);
        def->set_default_value(new ConfigOptionString());
    }
}

void PrintConfigDef::init_fff_params()
{
    ConfigOptionDef* def;

    // Maximum extruder temperature, bumped to 1500 to support printing of glass.
    const int max_temp = 1500;

    def = this->add("allow_empty_layers", coBool);
    def->label = L("Allow empty layers");
    def->full_label = L("Allow empty layers");
    def->category = OptionCategory::slicing;
    def->tooltip = L("Prevent the gcode builder from triggering an exception if a full layer is empty, and allow the print to start from thin air afterward.");
    def->mode = comExpert | comSuSi;
    def->set_default_value(new ConfigOptionBool(false));

    def = this->add("arc_fitting", coBool);
    def->label = L("Arc fitting");
    def->category = OptionCategory::firmware;
    def->tooltip = L("Enable this to get a G-code file which has G2 and G3 moves. "
        "And the fitting tolerance is same with resolution");
    def->mode = comAdvancedE | comSuSi;
    def->set_default_value(new ConfigOptionBool(false));

    def = this->add("arc_fitting_tolerance", coFloatOrPercent);
    def->label = L("Arc fitting tolerance");
    def->sidetext = L("mm or %");
    def->category = OptionCategory::firmware;
    def->tooltip = L("When using the arc_fitting option, allow the curve to deviate a cetain % from the collection of strait paths."
        "\nCan be a mm value or a percentage of the current extrusion width.");
    def->mode = comAdvancedE | comSuSi;
    def->min = 0;
    def->set_default_value(new ConfigOptionFloatOrPercent(5, true));

    def = this->add("avoid_crossing_perimeters", coBool);
    def->label = L("Avoid crossing perimeters");
    def->category = OptionCategory::perimeter;
    def->tooltip = L("Optimize travel moves in order to minimize the crossing of perimeters. "
        "This is mostly useful with Bowden extruders which suffer from oozing. "
        "This feature slows down both the print and the G-code generation.");
    def->mode = comExpert | comPrusa;
    def->set_default_value(new ConfigOptionBool(false));

    def = this->add("avoid_crossing_not_first_layer", coBool);
    def->label = L("Don't avoid crossing on 1st layer");
    def->full_label = L("Don't avoid crossing on 1st layer");
    def->category = OptionCategory::perimeter;
    def->tooltip = L("Disable 'Avoid crossing perimeters' for the first layer.");
    def->mode = comExpert | comSuSi;
    def->set_default_value(new ConfigOptionBool(true));

    def = this->add("avoid_crossing_perimeters_max_detour", coFloatOrPercent);
    def->label = L("Avoid crossing perimeters - Max detour length");
    def->category = OptionCategory::perimeter;
    def->tooltip = L("The maximum detour length for avoid crossing perimeters. "
                     "If the detour is longer than this value, avoid crossing perimeters is not applied for this travel path. "
                     "Detour length can be specified either as an absolute value or as percentage (for example 50%) of a direct travel path.");
    def->sidetext = L("mm or % (zero to disable)");
    def->min = 0;
    def->max_literal = { 1000, false };
    def->mode = comExpert | comPrusa;
    def->set_default_value(new ConfigOptionFloatOrPercent(0., false));

    def = this->add("bed_temperature", coInts);
    def->label = L("Other layers");
    def->category = OptionCategory::filament;
    def->tooltip = L("Bed temperature for layers after the first one. "
                   "Set zero to disable bed temperature control commands in the output.");
    def->sidetext = L("°C");
    def->full_label = L("Bed temperature");
    def->sidetext = L("°C");
    def->min = 0;
    def->max = 300;
    def->is_vector_extruder = true;
    def->mode = comSimpleAE | comPrusa;
    def->set_default_value(new ConfigOptionInts { 0 });

    def = this->add("before_layer_gcode", coString);
    def->label = L("Before layer change G-code");
    def->category = OptionCategory::customgcode;
    def->tooltip = L("This custom code is inserted at every layer change, right before the Z move. "
                   "Note that you can use placeholder variables for all Slic3r settings as well "
                   "as {layer_num} and {layer_z}.");
    def->multiline = true;
    def->full_width = true;
    def->height = 5;
    def->mode = comExpert | comPrusa;
    def->set_default_value(new ConfigOptionString(""));

    def = this->add("between_objects_gcode", coString);
    def->label = L("Between objects G-code");
    def->category = OptionCategory::customgcode;
    def->tooltip = L("This code is inserted between objects when using sequential printing. By default extruder and bed temperature are reset using non-wait command; however if M104, M109, M140 or M190 are detected in this custom code, Slic3r will not add temperature commands. Note that you can use placeholder variables for all Slic3r settings, so you can put a \"M109 S{first_layer_temperature}\" command wherever you want.");
    def->multiline = true;
    def->full_width = true;
    def->height = 12;
    def->mode = comExpert | comPrusa;
    def->set_default_value(new ConfigOptionString(""));

    def = this->add("bottom_solid_layers", coInt);
    //TRN To be shown in Print Settings "Bottom solid layers"
    def->label = L("Bottom");
    def->category = OptionCategory::perimeter;
    def->tooltip = L("Number of solid layers to generate on bottom surfaces.");
    def->full_label = L("Bottom solid layers");
    def->min = 0;
    def->mode = comSimpleAE | comPrusa;
    def->set_default_value(new ConfigOptionInt(3));

    def = this->add("bottom_solid_min_thickness", coFloat);
    //TRN To be shown in Print Settings "Top solid layers"
    def->label = L("Bottom");
    def->category = OptionCategory::perimeter;
    def->tooltip = L("The number of bottom solid layers is increased above bottom_solid_layers if necessary to satisfy "
    				 "minimum thickness of bottom shell.");
    def->full_label = L("Minimum bottom shell thickness");
    def->sidetext = L("mm");
    def->min = 0;
    def->mode = comSimpleAE | comPrusa;
    def->set_default_value(new ConfigOptionFloat(0.));

    def = this->add("bridge_acceleration", coFloatOrPercent);
    def->label = L("Bridges");
    def->full_label = L("Bridge acceleration");
    def->category = OptionCategory::speed;
    def->tooltip = L("This is the acceleration your printer will use for bridges."
                "\nCan be a % of the default acceleration"
                "\nSet zero to use default acceleration for bridges.");
    def->sidetext = L("mm/s² or %");
    def->ratio_over = "default_acceleration";
    def->min = 0;
    def->max_literal = { -220, false };
    def->mode = comAdvancedE | comPrusa;
    def->set_default_value(new ConfigOptionFloatOrPercent(0,false));

    def = this->add("bridge_internal_acceleration", coFloatOrPercent);
    def->label = L("Internal bridges ");
    def->full_label = L("Internal bridges acceleration");
    def->category = OptionCategory::speed;
    def->tooltip = L("This is the acceleration your printer will use for internal bridges. "
                "\nCan be a % of the default acceleration"
                "\nSet zero to use bridge acceleration for internal bridges.");
    def->sidetext = L("mm/s² or %");
    def->ratio_over = "bridge_acceleration";
    def->min = 0;
    def->max_literal = { -200, false };
    def->mode = comExpert | comSuSi;
    def->set_default_value(new ConfigOptionFloatOrPercent(0,false));

    def = this->add("bridge_angle", coFloat);
    def->label = L("Bridging");
    def->full_label = L("Bridging angle");
    def->category = OptionCategory::infill;
    def->tooltip = L("Bridging angle override. If left to zero, the bridging angle will be calculated "
                   "automatically. Otherwise the provided angle will be used for all bridges. "
                   "Use 180° for zero angle.");
    def->sidetext = L("°");
    def->min = 0;
    def->mode = comAdvancedE | comPrusa;
    def->set_default_value(new ConfigOptionFloat(0.));

    def = this->add("bridge_fan_speed", coInts);
    def->label = L("Bridges fan speed");
    def->category = OptionCategory::cooling;
    def->tooltip = L("This fan speed is enforced during bridges and overhangs. It won't slow down the fan if it's currently running at a higher speed."
        "\nSet to -1 to disable this override (Bridges will use default fan speed)."
        "\nCan be disabled by disable_fan_first_layers and increased by low layer time.");
    def->sidetext = L("%");
    def->min = -1;
    def->max = 100;
    def->mode = comAdvancedE | comPrusa;
    def->is_vector_extruder = true;
    def->set_default_value(new ConfigOptionInts{ 100 });

    def = this->add("bridge_internal_fan_speed", coInts);
    def->label = L("Infill bridges fan speed");
    def->category = OptionCategory::cooling;
    def->tooltip = L("This fan speed is enforced during all infill bridges. It won't slow down the fan if it's currently running at a higher speed."
        "\nSet to -1 to disable this override (Internal bridges will use Bridges fan speed)."
        "\nCan be disabled by disable_fan_first_layers and increased by low layer time.");
    def->sidetext = L("%");
    def->min = -1;
    def->max = 100;
    def->mode = comAdvancedE | comSuSi;
    def->is_vector_extruder = true;
    def->set_default_value(new ConfigOptionInts{ -1 });

    def = this->add("bridge_type", coEnum);
    def->label = L("Bridge flow baseline");
    def->category = OptionCategory::width;
    def->tooltip = L("This setting allow you to choose the base for the bridge flow compute, the result will be multiplied by the bridge flow to have the final result."
        "\nA bridge is an extrusion with nothing under it to flatten it, and so it can't have a 'rectangle' shape but a circle one."
        "\n * The default way to compute a bridge flow is to use the nozzle diameter as the diameter of the extrusion cross-section. It shouldn't be higher than that to prevent sagging."
        "\n * A second way to compute a bridge flow is to use the current layer height, so it shouldn't protrude below it. Note that may create too thin extrusions and so a bad bridge quality."
        "\n * A Third way to compute a bridge flow is to continue to use the current flow/section (mm3 per mm). If there is no current flow, it will use the solid infill one."
        " To use if you have some difficulties with the big flow changes from perimeter and infill flow to bridge flow and vice-versa, the bridge flow ratio let you compensate for the change in speed."
        " \nThe preview will display the expected shape of the bridge extrusion (cylinder), don't expect a magical thick and solid air to flatten the extrusion magically.");
    def->sidetext = L("%");
    def->enum_keys_map = &ConfigOptionEnum<BridgeType>::get_enum_values();
    def->enum_values.push_back("nozzle");
    def->enum_values.push_back("height");
    def->enum_values.push_back("flow");
    def->enum_labels.push_back(L("Nozzle diameter"));
    def->enum_labels.push_back(L("Layer height"));
    def->enum_labels.push_back(L("Keep current flow"));
    def->min = -1;
    def->max = 100;
    def->mode = comAdvancedE | comSuSi;
    def->is_vector_extruder = true;
    def->set_default_value(new ConfigOptionEnum<BridgeType>{ BridgeType::btFromNozzle });

    def = this->add("bridge_flow_ratio", coPercent);
    def->label = L("Bridge");
    def->full_label = L("Bridge flow ratio");
    def->sidetext = L("%");
    def->category = OptionCategory::width;
    def->tooltip = L("This factor affects the amount of plastic for bridging. "
                   "You can decrease it slightly to pull the extrudates and prevent sagging, "
                   "although default settings are usually good and you should experiment "
                   "with cooling (use a fan) before tweaking this."
                   "\nFor reference, the default bridge flow is (in mm3/mm): (nozzle diameter) * (nozzle diameter) * PI/4");
    def->min = 2;
    def->max = 1000;
    def->mode = comAdvancedE | comPrusa;
    def->set_default_value(new ConfigOptionPercent(100));

    def = this->add("over_bridge_flow_ratio", coPercent);
    def->label = L("Above the bridges");
    def->full_label = L("Above bridge flow ratio");
    def->sidetext = L("%");
    def->category = OptionCategory::width;
    def->tooltip = L("Flow ratio to compensate for the gaps in a bridged top surface. Used for ironing infill"
        "pattern to prevent regions where the low-flow pass does not provide a smooth surface due to a lack of plastic."
        " You can increase it slightly to pull the top layer at the correct height. Recommended maximum: 120%.");
    def->min = 2;
    def->max = 1000;
    def->mode = comAdvancedE | comSuSi;
    def->set_default_value(new ConfigOptionPercent(100));

    def = this->add("bridge_overlap_min", coPercent);
    def->label = L("Min");
    def->full_label = L("Min bridge density");
    def->sidetext = L("%");
    def->category = OptionCategory::width;
    def->tooltip = L("Minimum density for bridge lines. If Lower than bridge_overlap, then the overlap value can be lowered automatically down to this value."
        " If the value is higher, this parameter has no effect."
        "\nDefault to 87.5% to allow a little void between the lines.");
    def->min = 2;
    def->max = 2000;
    def->mode = comExpert | comSuSi;
    def->set_default_value(new ConfigOptionPercent(80));

    def = this->add("bridge_overlap", coPercent);
    def->label = L("Max");
    def->full_label = L("Max bridge density");
    def->sidetext = L("%");
    def->category = OptionCategory::width;
    def->tooltip = L("Maximum density for bridge lines. If you want more space between line (or less), you can modify it."
        " A value of 50% will create two times less lines, and a value of 200% will create two time more lines that overlap each other.");
    def->min = 2;
    def->max = 2000;
    def->mode = comExpert | comSuSi;
    def->set_default_value(new ConfigOptionPercent(90));

    def = this->add("bridge_speed", coFloatOrPercent);
    def->label = L("Bridges");
    def->full_label = L("Bridge speed");
    def->category = OptionCategory::speed;
    def->tooltip = L("Speed for printing bridges."
        "\nThis can be expressed as a percentage (for example: 60%) over the Default speed."
        "\nSet zero to use the autospeed for this feature");
    def->sidetext = L("mm/s or %");
    def->aliases = { "bridge_feed_rate" };
    def->ratio_over = "default_speed";
    def->min = 0;
    def->mode = comAdvancedE | comPrusa;
    def->set_default_value(new ConfigOptionFloatOrPercent(60, true));

    def = this->add("bridge_speed_internal", coFloatOrPercent);
    def->label = L("Internal bridges");
    def->full_label = L("Internal bridge speed");
    def->category = OptionCategory::speed;
    def->tooltip = L("Speed for printing the bridges that support the top layer.\nCan be a % of the bridge speed.");
    def->sidetext = L("mm/s or %");
    def->ratio_over = "bridge_speed";
    def->min = 0;
    def->mode = comExpert | comSuSi;
    def->set_default_value(new ConfigOptionFloatOrPercent(150,true));

    def = this->add("brim_inside_holes", coBool);
    def->label = L("Brim inside holes");
    def->category = OptionCategory::skirtBrim;
    def->tooltip = L("Allow to create a brim over an island when it's inside a hole (or surrounded by an object)."
        "\nIncompatible with brim_width_interior, as it enables it with brim_width width.");
    def->mode = comAdvancedE | comSuSi;
    def->set_default_value(new ConfigOptionBool(false));

    def = this->add("brim_per_object", coBool);
    def->label = L("Brim per object");
    def->category = OptionCategory::skirtBrim;
    def->tooltip = L("Create a brim per object instead of a brim for the plater."
        " Useful for complete_object or if you have your brim detaching before printing the object."
        "\nBe aware that the brim may be truncated if objects are too close together..");
    def->mode = comAdvancedE | comSuSi;
    def->set_default_value(new ConfigOptionBool(false));

    def = this->add("brim_width", coFloat);
    def->label = L("Brim width");
    def->category = OptionCategory::skirtBrim;
    def->tooltip = L("Horizontal width of the brim that will be printed around each object on the first layer."
        "\nWhen raft is used, no brim is generated (use raft_first_layer_expansion).");
    def->sidetext = L("mm");
    def->min = 0;
    def->mode = comSimpleAE | comPrusa;
    def->set_default_value(new ConfigOptionFloat(0));

    def = this->add("brim_width_interior", coFloat);
    def->label = L("Interior Brim width");
    def->category = OptionCategory::skirtBrim;
    def->tooltip = L("Horizontal width of the brim that will be printed inside each object on the first layer.");
    def->sidetext = L("mm");
    def->min = 0;
    def->mode = comAdvancedE | comSuSi;
    def->set_default_value(new ConfigOptionFloat(0));

    def = this->add("brim_ears", coBool);
    def->label = L("Brim ears");
    def->full_label = L("Brim ears");
    def->category = OptionCategory::skirtBrim;
    def->tooltip = L("Only draw brim over the sharp edges of the model.");
    def->mode = comSimpleAE | comSuSi;
    def->set_default_value(new ConfigOptionBool(false));

    def = this->add("brim_ears_max_angle", coFloat);
    def->label = L("Max angle");
    def->full_label = L("Brim ear max angle");
    def->category = OptionCategory::skirtBrim;
    def->tooltip = L("Maximum angle to let a brim ear appear. \nIf set to 0, no brim will be created. \nIf set to ~178, brim will be created on everything but straight sections.");
    def->sidetext = L("°");
    def->min = 0;
    def->max = 180;
    def->mode = comAdvancedE | comSuSi;
    def->set_default_value(new ConfigOptionFloat(125)); 
    
    def = this->add("brim_acceleration", coFloatOrPercent);
    def->label = L("Brim & Skirt");
    def->full_label = L("Brim & Skirt acceleration");
    def->category = OptionCategory::speed;
    def->tooltip = L("This is the acceleration your printer will use for brim and skirt. "
        "\nCan be a % of the support acceleration"
        "\nSet zero to use support acceleration.");
    def->sidetext = L("mm/s² or %");
    def->ratio_over = "support_material_acceleration";
    def->min = 0;
    def->max_literal = { -200, false };
    def->mode = comAdvancedE | comSuSi;
    def->set_default_value(new ConfigOptionFloatOrPercent(0, false));

    def = this->add("brim_ears_detection_length", coFloat);
    def->label = L("Detection radius");
    def->full_label = L("Brim ear detection length");
    def->category = OptionCategory::skirtBrim;
    def->tooltip = L("The geometry will be decimated before dectecting sharp angles. This parameter indicates the minimum length of the deviation for the decimation."
                    "\n0 to deactivate");
    def->sidetext = L("mm");
    def->min = 0;
    def->mode = comAdvancedE | comSuSi;
    def->set_default_value(new ConfigOptionFloat(1));

    def = this->add("brim_ears_pattern", coEnum);
    def->label = L("Pattern");
    def->full_label = L("Ear pattern");
    def->category = OptionCategory::infill;
    def->tooltip = L("Pattern for the ear. The concentric is the default one."
                    " The rectilinear has a perimeter around it, you can try it if the concentric has too many problems to stick to the build plate.");
    def->enum_keys_map = &ConfigOptionEnum<InfillPattern>::get_enum_values();
    def->enum_values.push_back("concentric");
    def->enum_values.push_back("rectilinear");
    def->enum_labels.push_back(L("Concentric"));
    def->enum_labels.push_back(L("Rectilinear"));
    def->mode = comExpert | comSuSi;
    def->set_default_value(new ConfigOptionEnum<InfillPattern>(ipConcentric));

    def = this->add("brim_separation", coFloat);
    def->label = L("Brim separation gap");
    def->category = OptionCategory::skirtBrim;
    def->tooltip = L("Offset of brim from the printed object. Should be kept at 0 unless you encounter great difficulties to separate them."
        "\nIt's subtracted to brim_width and brim_width_interior, so it has to be lower than them. The offset is applied after the first layer XY compensation (elephant foot).");
    def->sidetext = L("mm");
    def->mode = comExpert | comPrusa;
    def->set_default_value(new ConfigOptionFloat(0));
    def->aliases = { "brim_offset" }; // from superslicer 2.3

    def = this->add("brim_speed", coFloatOrPercent);
    def->label = L("Brim & Skirt");
    def->full_label = L("Brim & Skirt speed");
    def->category = OptionCategory::speed;
    def->tooltip = L("This separate setting will affect the speed of brim and skirt. "
        "\nIf expressed as percentage (for example: 80%) it will be calculated over the Support speed setting."
        "\nSet zero to use autospeed for this feature.");
    def->sidetext = L("mm/s or %");
    def->ratio_over = "support_material_speed";
    def->min = 0;
    def->mode = comExpert | comSuSi;
    def->set_default_value(new ConfigOptionFloatOrPercent(50, true));

#if 0
    def = this->add("brim_type", coEnum);
    def->label = L("Brim type");
    def->category = L("Skirt and brim");
    def->tooltip = L("The places where the brim will be printed around each object on the first layer.");
    def->enum_keys_map = &ConfigOptionEnum<BrimType>::get_enum_values();
    def->enum_values.emplace_back("no_brim");
    def->enum_values.emplace_back("outer_only");
    def->enum_values.emplace_back("inner_only");
    def->enum_values.emplace_back("outer_and_inner");
    def->enum_labels.emplace_back(L("No brim"));
    def->enum_labels.emplace_back(L("Outer brim only"));
    def->enum_labels.emplace_back(L("Inner brim only"));
    def->enum_labels.emplace_back(L("Outer and inner brim"));
    def->mode = comSimpleAE | comPrusa;
    def->set_default_value(new ConfigOptionEnum<BrimType>(btOuterOnly));
#endif

    def = this->add("chamber_temperature", coInts);
    def->label = L("Chamber");
    def->full_label = L("Chamber temperature");
    def->category = OptionCategory::cooling;
    def->tooltip = L("Chamber temperature. Note that this setting doesn't do anything, but you can access it in Start G-code, Tool change G-code and the other ones, like for other temperature settings.");
    def->sidetext = L("°C");
    def->min = 0;
    def->max = 300;
    def->mode = comExpert | comSuSi;
    def->is_vector_extruder = true;
    def->set_default_value(new ConfigOptionInts{ 0 });

    def = this->add("clip_multipart_objects", coBool);
    def->label = L("Clip multi-part objects");
    def->category = OptionCategory::slicing;
    def->tooltip = L("When printing multi-material objects, this settings will make Slic3r "
                   "to clip the overlapping object parts one by the other "
                   "(2nd part will be clipped by the 1st, 3rd part will be clipped by the 1st and 2nd etc).");
    def->mode = comExpert | comPrusa;
    def->set_default_value(new ConfigOptionBool(true));

    def = this->add("colorprint_heights", coFloats);
    def->label = L("Colorprint height");
    def->category = OptionCategory::slicing;
    def->tooltip = L("Heights at which a filament change is to occur. ");
    def->set_default_value(new ConfigOptionFloats { });

    def = this->add("compatible_printers", coStrings);
    def->label = L("Compatible printers");
    def->mode = comAdvancedE | comPrusa;
    def->set_default_value(new ConfigOptionStrings());
    def->cli = ConfigOptionDef::nocli;

    def = this->add("compatible_printers_condition", coString);
    def->label = L("Compatible printers condition");
    def->tooltip = L("A boolean expression using the configuration values of an active printer profile. "
                   "If this expression evaluates to true, this profile is considered compatible "
                   "with the active printer profile.");
    def->mode = comExpert | comPrusa;
    def->set_default_value(new ConfigOptionString());
    def->cli = ConfigOptionDef::nocli;

    def = this->add("compatible_prints", coStrings);
    def->label = L("Compatible print profiles");
    def->mode = comAdvancedE | comPrusa;
    def->set_default_value(new ConfigOptionStrings());
    def->cli = ConfigOptionDef::nocli;

    def = this->add("compatible_prints_condition", coString);
    def->label = L("Compatible print profiles condition");
    def->tooltip = L("A boolean expression using the configuration values of an active print profile. "
                   "If this expression evaluates to true, this profile is considered compatible "
                   "with the active print profile.");
    def->mode = comExpert | comPrusa;
    def->set_default_value(new ConfigOptionString());
    def->cli = ConfigOptionDef::nocli;

    // The following value is to be stored into the project file (AMF, 3MF, Config ...)
    // and it contains a sum of "compatible_printers_condition" values over the print and filament profiles.
    def = this->add("compatible_printers_condition_cummulative", coStrings);
    def->set_default_value(new ConfigOptionStrings());
    def->cli = ConfigOptionDef::nocli;
    def = this->add("compatible_prints_condition_cummulative", coStrings);
    def->set_default_value(new ConfigOptionStrings());
    def->cli = ConfigOptionDef::nocli;

    def = this->add("complete_objects", coBool);
    def->label = L("Complete individual objects");
    def->category = OptionCategory::output;
    def->tooltip = L("When printing multiple objects or copies, this feature will complete "
        "each object before moving onto next one (and starting it from its bottom layer). "
        "This feature is useful to avoid the risk of ruined prints. "
        "Slic3r should warn and prevent you from extruder collisions, but beware.");
    def->mode = comSimpleAE | comPrusa;
    def->set_default_value(new ConfigOptionBool(false));

    def = this->add("parallel_objects_step", coFloat);
    def->label = L("Parallel printing step");
    def->category = OptionCategory::output;
    def->tooltip = L("When multiple objects are present, instead of jumping form one to another at each layer"
        " the printer will continue to print the current object layers up to this height before moving to the next object."
        " (first layers will be still printed one by one)."
        "\nThis feature also use the same extruder clearance radius field as 'complete individual objects' (complete_objects)"
        ", but you can modify them to instead reflect the clerance of the nozzle, if this field reflect the z-clearance of it."
        "\nThis field is exclusive with 'complete individual objects' (complete_objects). Set to 0 to deactivate.");
    def->sidetext = L("mm");
    def->mode = comAdvancedE | comSuSi;
    def->set_default_value(new ConfigOptionFloat(0));

    def = this->add("complete_objects_one_skirt", coBool);
    def->label = L("Allow only one skirt loop");
    def->category = OptionCategory::output;
    def->tooltip = L("When using 'Complete individual objects', the default behavior is to draw the skirt around each object."
        " if you prefer to have only one skirt for the whole platter, use this option.");
    def->mode = comAdvancedE | comSuSi;
    def->set_default_value(new ConfigOptionBool(false));

    def = this->add("complete_objects_sort", coEnum);
    def->label = L("Object sort");
    def->category = OptionCategory::output;
    def->tooltip = L("When printing multiple objects or copies on after another, this will help you to choose how it's ordered."
        "\nObject will sort them by the order of the right panel."
        "\nLowest Y will sort them by their lowest Y point. Useful for printers with a X-bar."
        "\nLowest Z will sort them by their height, useful for delta printers.");
    def->mode = comAdvancedE | comSuSi;
    def->enum_keys_map = &ConfigOptionEnum<CompleteObjectSort>::get_enum_values();
    def->enum_values.push_back("object");
    def->enum_values.push_back("lowy");
    def->enum_values.push_back("lowz");
    def->enum_labels.push_back(L("Right panel"));
    def->enum_labels.push_back(L("lowest Y"));
    def->enum_labels.push_back(L("lowest Z"));
    def->set_default_value(new ConfigOptionEnum<CompleteObjectSort>(cosObject));

#if 0
    //not used anymore, to remove !! @DEPRECATED
    def = this->add("cooling", coBools);
    def->label = L("Enable auto cooling");
    def->category = OptionCategory::cooling;
    def->tooltip = L("This flag enables the automatic cooling logic that adjusts print speed "
                   "and fan speed according to layer printing time.");
    def->mode = comAdvancedE | comPrusa;
    def->is_vector_extruder = true;
    def->set_default_value(new ConfigOptionBools { true });
#endif

    def = this->add("cooling_tube_retraction", coFloat);
    def->label = L("Cooling tube position");
    def->category = OptionCategory::mmsetup;
    def->tooltip = L("Distance of the center-point of the cooling tube from the extruder tip.");
    def->sidetext = L("mm");
    def->min = 0;
    def->mode = comAdvancedE | comPrusa;
    def->set_default_value(new ConfigOptionFloat(91.5));

    def = this->add("cooling_tube_length", coFloat);
    def->label = L("Cooling tube length");
    def->category = OptionCategory::mmsetup;
    def->tooltip = L("Length of the cooling tube to limit space for cooling moves inside it.");
    def->sidetext = L("mm");
    def->min = 0;
    def->mode = comAdvancedE | comPrusa;
    def->set_default_value(new ConfigOptionFloat(5.));

    def = this->add("curve_smoothing_angle_convex", coFloat);
    def->label = L("Min convex angle");
    def->full_label = L("Curve smoothing minimum angle (convex)");
    def->category = OptionCategory::slicing;
    def->tooltip = L("Minimum (convex) angle at a vertex to enable smoothing"
        " (trying to create a curve around the vertex). "
        "180 : nothing will be smooth, 0 : all angles will be smoothened.");
    def->sidetext = L("°");
    def->aliases = { "curve_smoothing_angle" };
    def->cli = "curve-smoothing-angle-convex=f";
    def->min = 0;
    def->max = 180;
    def->mode = comAdvancedE | comSuSi;
    def->set_default_value(new ConfigOptionFloat(0));

    def = this->add("curve_smoothing_angle_concave", coFloat);
    def->label = L("Min concave angle");
    def->full_label = L("Curve smoothing minimum angle (concave)");
    def->category = OptionCategory::slicing;
    def->tooltip = L("Minimum (concave) angle at a vertex to enable smoothing"
        " (trying to create a curve around the vertex). "
        "180 : nothing will be smooth, 0 : all angles will be smoothened.");
    def->sidetext = L("°");
    def->cli = "curve-smoothing-angle-concave=f";
    def->min = 0;
    def->max = 180;
    def->mode = comAdvancedE | comSuSi;
    def->set_default_value(new ConfigOptionFloat(0));

    def = this->add("curve_smoothing_precision", coFloat);
    def->label = L("Precision");
    def->full_label = L("Curve smoothing precision");
    def->category = OptionCategory::slicing;
    def->tooltip = L("These parameters allow the slicer to smooth the angles in each layer. "
        "The precision will be at least the new precision of the curve. Set to 0 to deactivate."
        "\nNote: as it uses the polygon's edges and only works in the 2D planes, "
        "you must have a very clean or hand-made 3D model."
        "\nIt's really only useful to smoothen functional models or very wide angles.");
    def->sidetext = L("mm");
    def->min = 0;
    def->precision = 8;
    def->cli = "curve-smoothing-precision=f";
    def->mode = comAdvancedE | comSuSi;
    def->set_default_value(new ConfigOptionFloat(0));

    def = this->add("curve_smoothing_cutoff_dist", coFloat);
    def->label = L("cutoff");
    def->full_label = L("Curve smoothing cutoff dist");
    def->category = OptionCategory::slicing;
    def->tooltip = L("Maximum distance between two points to allow adding new ones. Allow to avoid distorting long strait areas.\nSet zero to disable.");
    def->sidetext = L("mm");
    def->min = 0;
    def->cli = "curve-smoothing-cutoff-dist=f";
    def->mode = comAdvancedE | comSuSi;
    def->set_default_value(new ConfigOptionFloat(2));

    def = this->add("default_acceleration", coFloatOrPercent);
    def->label = L("Default");
    def->category = OptionCategory::speed;
    def->full_label = L("Default acceleration");
    def->tooltip = L("This is the acceleration your printer will be reset to after "
        "the role-specific acceleration values are used (perimeter/infill). "
        "\nAccelerations from the left column can also be expressed as a percentage of this value."
        "\nThis can be expressed as a percentage (for example: 80%) over the machine Max Acceleration for X axis."
        "\nSet zero to prevent resetting acceleration at all.");
    def->sidetext = L("mm/s² or %");
    def->ratio_over = "machine_max_acceleration_x";
    def->min = 0;
    def->max_literal = { -200, false };
    def->mode = comAdvancedE | comPrusa;
    def->set_default_value(new ConfigOptionFloatOrPercent(0, false));

    def = this->add("default_filament_profile", coStrings);
    def->label = L("Default filament profile");
    def->tooltip = L("Default filament profile associated with the current printer profile. "
                   "On selection of the current printer profile, this filament profile will be activated.");
    def->set_default_value(new ConfigOptionStrings());
    def->cli = ConfigOptionDef::nocli;

    def           = this->add("default_fan_speed", coInts);
    def->label    = L("Default fan speed");
    def->category = OptionCategory::cooling;
    def->tooltip  = L(
        "Default speed for the fan, to set the speed for features where there is no fan control. Useful for PLA and other low-temp filament."
        "\nSet 0 to disable the fan by default. Useful for ABS and other high-temp filaments."
        "\nSet -1 to disable. if disabled, the beahavior isn't defined yet. The goal is to avoid adding fan speed commands.");
    def->mode               = comSimpleAE | comSuSi;
    def->min                = -1;
    def->max                = 100;
    def->is_vector_extruder = true;
    def->set_default_value(new ConfigOptionInts({-1}));
    def->aliases = { "min_fan_speed" }; // only if "fan_always_on"

    def = this->add("default_print_profile", coString);
    def->label = L("Default print profile");
    def->tooltip = L("Default print profile associated with the current printer profile. "
                   "On selection of the current printer profile, this print profile will be activated.");
    def->set_default_value(new ConfigOptionString());
    def->cli = ConfigOptionDef::nocli;

    def = this->add("default_speed", coFloatOrPercent);
    def->label = L("Default");
    def->category = OptionCategory::speed;
    def->full_label = L("Default speed");
    def->tooltip = L("This is the reference speed that other 'main' speed can reference to by a %."
        "\nThis setting doesn't do anything by itself, and so is deactivated unless a speed depends on it (a % from the left column)."
        "\nThis can be expressed as a percentage (for example: 80%) over the machine Max Feedrate for X axis."
        "\nSet zero to use autospeed for speed fields using a % of this setting.");
    def->sidetext = L("mm/s for %-based speed");
    def->sidetext_width = 40;
    def->ratio_over = "machine_max_feedrate_x";
    def->min = 0;
    def->mode = comAdvancedE | comSuSi;
    def->set_default_value(new ConfigOptionFloatOrPercent(100, false));

    def = this->add("disable_fan_first_layers", coInts);
    def->label = L("Disable fan for the first");
    def->category = OptionCategory::cooling;
    def->tooltip = L("You can set this to a positive value to disable fan at all "
                   "during the first layers, so that it does not make adhesion worse.");
    def->sidetext = L("layers");
    def->min = 0;
    def->max = 1000;
    def->mode = comExpert | comPrusa;
    def->is_vector_extruder = true;
    def->set_default_value(new ConfigOptionInts { 1 });

    def = this->add("dont_support_bridges", coBool);
    def->label = L("Don't support bridges");
    def->category = OptionCategory::support;
    def->tooltip = L("Experimental option for preventing support material from being generated "
                   "under bridged areas.");
    def->mode = comAdvancedE | comPrusa;
    def->set_default_value(new ConfigOptionBool(true));

    def = this->add("draft_shield", coEnum);
    def->label = L("Draft shield");
    def->category = OptionCategory::skirtBrim;
    def->tooltip = L("With draft shield active, the skirt will be printed skirt_distance from the object, possibly intersecting brim.\n"
        "Enabled = skirt is as tall as the highest printed object.\n"
        "Limited = skirt is as tall as specified by skirt_height.\n"
        "This is useful to protect an ABS or ASA print from warping and detaching from print bed due to wind draft.");
    def->enum_keys_map = &ConfigOptionEnum<DraftShield>::get_enum_values();
    def->enum_values.push_back("disabled");
    def->enum_values.push_back("limited");
    def->enum_values.push_back("enabled");
    def->enum_labels.push_back(L("Disabled"));
    def->enum_labels.push_back(L("Limited"));
    def->enum_labels.push_back(L("Enabled"));
    def->mode = comAdvancedE | comPrusa;
    def->set_default_value(new ConfigOptionEnum<DraftShield>(dsDisabled));

    def = this->add("duplicate_distance", coFloat);
    def->label = L("Default distance between objects");
    def->category = OptionCategory::output;
    def->tooltip = L("Default distance used for the auto-arrange feature of the platter.\nSet to 0 to use the last value instead.");
    def->sidetext = L("mm");
    def->aliases = { "multiply_distance" };
    def->min = 0;
    def->mode = comExpert | comPrusa | comSuSi;
    def->set_default_value(new ConfigOptionFloat(6));

    def = this->add("end_gcode", coString);
    def->label = L("End G-code");
    def->category = OptionCategory::customgcode;
    def->tooltip = L("This end procedure is inserted at the end of the output file. "
                   "Note that you can use placeholder variables for all Slic3r settings.");
    def->multiline = true;
    def->full_width = true;
    def->height = 12;
    def->mode = comExpert | comPrusa;
    def->set_default_value(new ConfigOptionString("M104 S0 ; turn off temperature\nG28 X0  ; home X axis\nM84     ; disable motors\n"));

    def = this->add("end_filament_gcode", coStrings);
    def->label = L("End G-code");
    def->full_label = L("Filament end G-code");
    def->category = OptionCategory::customgcode;
    def->tooltip = L("This end procedure is inserted at the end of the output file, before the printer end gcode (and "
                   "before any toolchange from this filament in case of multimaterial printers). "
                   "Note that you can use placeholder variables for all Slic3r settings. "
                   "If you have multiple extruders, the gcode is processed in extruder order.");
    def->multiline = true;
    def->full_width = true;
    def->height = 120;
    def->mode = comExpert | comPrusa;
    def->is_vector_extruder = true;
    def->set_default_value(new ConfigOptionStrings { "; Filament-specific end gcode \n;END gcode for filament\n" });

    def = this->add("ensure_vertical_shell_thickness", coBool);
    def->label = L("Ensure vertical shell thickness");
    def->category = OptionCategory::perimeter;
    def->tooltip = L("Add solid infill near sloping surfaces to guarantee the vertical shell thickness "
                   "(top+bottom solid layers)."
                   "\n!! solid_over_perimeters may erase these surfaces !!");
    def->mode = comAdvancedE | comPrusa;
    def->set_default_value(new ConfigOptionBool(false));

    def = this->add("top_fill_pattern", coEnum);
    def->label = L("Top");
    def->full_label = L("Top fill Pattern");
    def->category = OptionCategory::infill;
    def->tooltip = L("Fill pattern for top infill. This only affects the top visible layer, and not its adjacent solid shells."
        "\nIf you want an 'aligned' pattern, set 90° to the fill angle increment setting.");
    def->cli = "top-fill-pattern|external-fill-pattern=s";
    def->enum_keys_map = &ConfigOptionEnum<InfillPattern>::get_enum_values();
    def->enum_values.push_back("rectilinear");
    def->enum_values.push_back("monotonic");
    def->enum_values.push_back("monotonicgapfill");
    def->enum_values.push_back("concentric");
    def->enum_values.push_back("concentricgapfill");
    def->enum_values.push_back("hilbertcurve");
    def->enum_values.push_back("archimedeanchords");
    def->enum_values.push_back("octagramspiral");
    def->enum_values.push_back("sawtooth");
    def->enum_values.push_back("smooth");
    def->enum_labels.push_back(L("Rectilinear"));
    def->enum_labels.push_back(L("Monotonic"));
    def->enum_labels.push_back(L("Monotonic (filled)"));
    def->enum_labels.push_back(L("Concentric"));
    def->enum_labels.push_back(L("Concentric (filled)"));
    def->enum_labels.push_back(L("Hilbert Curve"));
    def->enum_labels.push_back(L("Archimedean Chords"));
    def->enum_labels.push_back(L("Octagram Spiral"));
    def->enum_labels.push_back(L("Sawtooth"));
    def->enum_labels.push_back(L("Ironing"));
    def->mode = comSimpleAE | comPrusa;
    def->set_default_value(new ConfigOptionEnum<InfillPattern>(ipMonotonic));

    def = this->add("bottom_fill_pattern", coEnum);
    def->label = L("Bottom");
    def->full_label = L("Bottom fill pattern");
    def->category = OptionCategory::infill;
    def->tooltip = L("Fill pattern for bottom infill. This only affects the bottom visible layer, and not its adjacent solid shells."
        "\nIf you want an 'aligned' pattern, set 90° to the fill angle increment setting.");
    def->cli = "bottom-fill-pattern|external-fill-pattern=s";
    def->enum_keys_map = &ConfigOptionEnum<InfillPattern>::get_enum_values();
    def->enum_values.push_back("rectilinear");
    def->enum_values.push_back("monotonic");
    def->enum_values.push_back("monotonicgapfill");
    def->enum_values.push_back("concentric");
    def->enum_values.push_back("concentricgapfill");
    def->enum_values.push_back("hilbertcurve");
    def->enum_values.push_back("archimedeanchords");
    def->enum_values.push_back("octagramspiral");
    def->enum_values.push_back("smooth");
    def->enum_labels.push_back(L("Rectilinear"));
    def->enum_labels.push_back(L("Monotonic"));
    def->enum_labels.push_back(L("Monotonic (filled)"));
    def->enum_labels.push_back(L("Concentric"));
    def->enum_labels.push_back(L("Concentric (filled)"));
    def->enum_labels.push_back(L("Hilbert Curve"));
    def->enum_labels.push_back(L("Archimedean Chords"));
    def->enum_labels.push_back(L("Octagram Spiral"));
    def->enum_labels.push_back(L("Ironing"));
    def->mode = comAdvancedE | comPrusa;
    def->set_default_value(new ConfigOptionEnum<InfillPattern>(ipMonotonic));

    def = this->add("solid_fill_pattern", coEnum);
    def->label = L("Solid fill pattern");
    def->category = OptionCategory::infill;
    def->tooltip = L("Fill pattern for solid (internal) infill. This only affects the solid not-visible layers. You should use rectilinear in most cases. You can try ironing for translucent material."
        " Rectilinear (filled) replaces zig-zag patterns by a single big line & is more efficient for filling little spaces."
        "\nIf you want an 'aligned' pattern, set 90° to the fill angle increment setting.");
    def->enum_keys_map = &ConfigOptionEnum<InfillPattern>::get_enum_values();
    def->enum_values.push_back("smooth");
    def->enum_values.push_back("rectilinear");
    def->enum_values.push_back("rectilineargapfill");
    def->enum_values.push_back("monotonic");
    def->enum_values.push_back("monotonicgapfill");
    def->enum_values.push_back("concentric");
    def->enum_values.push_back("concentricgapfill");
    def->enum_values.push_back("hilbertcurve");
    def->enum_values.push_back("archimedeanchords");
    def->enum_values.push_back("octagramspiral");
    def->enum_labels.push_back(L("Ironing"));
    def->enum_labels.push_back(L("Rectilinear"));
    def->enum_labels.push_back(L("Rectilinear (filled)"));
    def->enum_labels.push_back(L("Monotonic"));
    def->enum_labels.push_back(L("Monotonic (filled)"));
    def->enum_labels.push_back(L("Concentric"));
    def->enum_labels.push_back(L("Concentric (filled)"));
    def->enum_labels.push_back(L("Hilbert Curve"));
    def->enum_labels.push_back(L("Archimedean Chords"));
    def->enum_labels.push_back(L("Octagram Spiral"));
    def->mode = comExpert | comSuSi;
    def->set_default_value(new ConfigOptionEnum<InfillPattern>(ipRectilinearWGapFill));

    def = this->add("bridge_fill_pattern", coEnum);
    def->label = L("Bridging fill pattern");
    def->category = OptionCategory::infill;
    def->tooltip = L("Fill pattern for bridges and internal bridge infill.");
    def->enum_keys_map = &ConfigOptionEnum<InfillPattern>::get_enum_values();
    def->enum_values.push_back("rectilinear");
    def->enum_values.push_back("monotonic");
    def->enum_labels.push_back(L("Rectilinear"));
    def->enum_labels.push_back(L("Monotonic"));
    def->mode = comExpert | comSuSi;
    def->set_default_value(new ConfigOptionEnum<InfillPattern>(ipRectilinear));

    def = this->add("enforce_full_fill_volume", coBool);
    def->label = L("Enforce 100% fill volume");
    def->category = OptionCategory::infill;
    def->tooltip = L("Experimental option which modifies (in solid infill) fill flow to have the exact amount of plastic inside the volume to fill "
        "(it generally changes the flow from -7% to +4%, depending on the size of the surface to fill and the overlap parameters, "
        "but it can go as high as +50% for infill in very small areas where rectilinear doesn't have good coverage). It has the advantage "
        "to remove the over-extrusion seen in thin infill areas, from the overlap ratio");
    def->mode = comExpert | comSuSi;
    def->set_default_value(new ConfigOptionBool(true));

    def = this->add("enforce_retract_first_layer", coBool);
    def->label = L("But on first layer");
    def->full_label = L("Don't check crossings for retraction on first layer");
    def->category = OptionCategory::extruders;
    def->tooltip = L("let the retraction happens on the first layer even if the travel path does not exceed the upper layer's perimeters.");
    def->mode = comExpert | comPrusa;
    def->set_default_value(new ConfigOptionBool(true));

    def = this->add("external_infill_margin", coFloatOrPercent);
    def->label = L("Default");
    def->full_label = L("Default infill margin");
    def->category = OptionCategory::infill;
    def->tooltip = L("This parameter grows the top/bottom/solid layers by the specified mm to anchor them into the sparse infill and support the perimeters above. Put 0 to deactivate it. Can be a % of the width of the perimeters.");
    def->sidetext = L("mm or %");
    def->ratio_over = "perimeter_extrusion_width";
    def->min = 0;
    def->max_literal = { 50, true };
    def->mode = comExpert | comSuSi;
    def->set_default_value(new ConfigOptionFloatOrPercent(150, true));

    def = this->add("bridged_infill_margin", coFloatOrPercent);
    def->label = L("Bridged");
    def->full_label = L("Bridge margin");
    def->category = OptionCategory::infill;
    def->tooltip = L("This parameter grows the bridged solid infill layers by the specified mm to anchor them into the sparse infill and over the perimeters below. Put 0 to deactivate it. Can be a % of the width of the external perimeter.");
    def->sidetext = L("mm or %");
    def->ratio_over = "external_perimeter_extrusion_width";
    def->min = 0;
    def->max_literal = { 50, true };
    def->mode = comExpert | comSuSi;
    def->set_default_value(new ConfigOptionFloatOrPercent(200, true));

    def = this->add("external_perimeter_extrusion_width", coFloatOrPercent);
    def->label = L("External perimeters");
    def->full_label = L("External perimeters width");
    def->category = OptionCategory::width;
    def->tooltip = L("Set this to a non-zero value to set a manual extrusion width for external perimeters. "
        "If left zero, default extrusion width will be used if set, otherwise 1.05 x nozzle diameter will be used. "
        "If expressed as percentage (for example 112.5%), it will be computed over nozzle diameter."
        "\nYou can set either 'Spacing', or 'Width'; the other will be calculated, using the perimeter 'Overlap' percentages and default layer height.");
    def->sidetext = L("mm or %");
    def->ratio_over = "nozzle_diameter";
    def->min = 0;
    def->max = 1000;
    def->max_literal = { 10, true };
    def->precision = 6;
    def->can_phony = true;
    def->mode = comAdvancedE | comPrusa;
    def->set_default_value(new ConfigOptionFloatOrPercent(105, true, false));

    def = this->add("external_perimeter_extrusion_spacing", coFloatOrPercent);
    def->label = L("External perimeters");
    def->full_label = L("External perimeters spacing");
    def->category = OptionCategory::width;
    def->tooltip = L("Like the External perimeters width, but this value is the distance between the edge and the 'frontier' to the next perimeter."
                "\nSetting the spacing will deactivate the width setting, and vice versa."
                "\nYou can set either 'Spacing', or 'Width'; the other will be calculated, using the perimeter 'Overlap' percentages and default layer height.");
    def->sidetext = L("mm or %");
    def->ratio_over = "nozzle_diameter";
    def->min = 0;
    def->max = 1000;
    def->max_literal = { 10, true };
    def->precision = 6;
    def->can_phony = true;
    def->mode = comAdvancedE | comSuSi;
    def->set_default_value(new ConfigOptionFloatOrPercent(0, false, true));

    def = this->add("external_perimeter_extrusion_change_odd_layers", coFloatOrPercent);
    def->label = L("External perimeters");
    def->full_label = L("External perimeters spacing change on odd layers");
    def->category = OptionCategory::width;
    def->tooltip = L("Change width on every odd layer for better overlap with adjacent layers and getting stringer shells. "
                     "Try values about +/- 0.1 with different sign for external and internal perimeters."
                     "\nThis could be combined with extra permeters on odd layers."
                     "\nWorks as absolute spacing or a % of the spacing."
                     "\nset 0 to disable");
    def->sidetext = L("mm or %");
    def->mode = comExpert | comSuSi;
    def->set_default_value(new ConfigOptionFloatOrPercent(false, 0));

    def = this->add("external_perimeter_cut_corners", coPercent);
    def->label = L("Cutting corners");
    def->full_label = L("Ext. peri. cut corners");
    def->category = OptionCategory::width;
    def->tooltip = L("Activate this option to modify the flow to acknowledge that the nozzle is round and the corners will have a round shape, and so change the flow to realize that and avoid over-extrusion."
        " 100% is activated, 0% is deactivated and 50% is half-activated."
        "\nNote: At 100% this changes the flow by ~5% over a very small distance (~nozzle diameter), so it shouldn't be noticeable unless you have a very big nozzle and a very precise printer.");
    def->sidetext = L("%");
    def->mode = comExpert | comSuSi;
    def->set_default_value(new ConfigOptionPercent(0));

    def = this->add("external_perimeter_fan_speed", coInts);
    def->label = L("External perimeter fan speed");
    def->tooltip = L("When set to a non-zero value this fan speed is used only for external perimeters (visible ones) and thin walls."
                    "\nSet to 1 to disable the fan."
                    "\nSet to -1 to use the normal fan speed on external perimeters."
                    "External perimeters can benefit from higher fan speed to improve surface finish, "
                    "while internal perimeters, infill, etc. benefit from lower fan speed to improve layer adhesion."
                    "\nCan be disabled by disable_fan_first_layers, slowed down by full_fan_speed_layer and increased by low layer time.");
    def->sidetext = L("%");
    def->min = -1;
    def->max = 100;
    def->mode = comAdvancedE | comSuSi;
    def->is_vector_extruder = true;
    def->set_default_value(new ConfigOptionInts { -1 });

    def = this->add("external_perimeter_overlap", coPercent);
    def->label = L("external perimeter overlap");
    def->full_label = L("Ext. peri. overlap");
    def->category = OptionCategory::width;
    def->tooltip = L("This setting allows you to reduce the overlap between the perimeters and the external one, to reduce the impact of the perimeters' artifacts."
        " 100% means that no gap is left, and 0% means that the external perimeter isn't contributing to the overlap with the 'inner' one.");
    def->sidetext = L("%");
    def->min = 0;
    def->max = 100;
    def->mode = comExpert | comSuSi;
    def->set_default_value(new ConfigOptionPercent(100));

    def = this->add("external_perimeter_acceleration", coFloatOrPercent);
    def->label = L("External");
    def->full_label = L("External Perimeter acceleration");
    def->category = OptionCategory::speed;
    def->tooltip = L("This is the acceleration your printer will use for external perimeters. "
                "\nCan be a % of the internal perimeter acceleration"
                "\nSet zero to use internal perimeter acceleration for external perimeters.");
    def->sidetext = L("mm/s² or %");
    def->ratio_over = "perimeter_acceleration";
    def->min = 0;
    def->max_literal = { -200, false };
    def->mode = comExpert | comSuSi;
    def->set_default_value(new ConfigOptionFloatOrPercent(0,false));

    def = this->add("external_perimeter_speed", coFloatOrPercent);
    def->label = L("External");
    def->full_label = L("External perimeters speed");
    def->category = OptionCategory::speed;
    def->tooltip = L("This separate setting will affect the speed of external perimeters (the visible ones). "
                   "\nIf expressed as percentage (for example: 80%) it will be calculated over the Internal Perimeters speed setting."
                   "\nSet zero to use autospeed for this feature.");
    def->sidetext = L("mm/s or %");
    def->ratio_over = "perimeter_speed";
    def->min = 0;
    def->mode = comExpert | comPrusa;
    def->set_default_value(new ConfigOptionFloatOrPercent(50, true));

    def = this->add("external_perimeters_first", coBool);
    def->label = L("first");
    def->full_label = L("External perimeters first");
    def->category = OptionCategory::perimeter;
    def->tooltip = L("Print contour perimeters from the outermost one to the innermost one "
        "instead of the default inverse order.");
    def->mode = comExpert | comPrusa;
    def->set_default_value(new ConfigOptionBool(false));

    def = this->add("external_perimeters_vase", coBool);
    def->label = L("In vase mode (no seam)");
    def->full_label = L("External perimeters in vase mode");
    def->category = OptionCategory::perimeter;
    def->tooltip = L("Print contour perimeters in two circles, in a continuous way, like for a vase mode. It needs the external_perimeters_first parameter to work."
        " \nDoesn't work for the first layer, as it may damage the bed overwise."
        " \nNote that it will use min_layer_height from your hardware setting as the base height (it doesn't start at 0)"
        ", so be sure to put here the lowest value your printer can handle."
        " if it's not lower than two times the current layer height, it falls back to the normal algorithm, as there is not enough room to do two loops.");
    def->mode = comExpert | comSuSi;
    def->set_default_value(new ConfigOptionBool(false));

    def = this->add("external_perimeters_nothole", coBool);
    def->label = L("Only for outer side");
    def->full_label = L("Ext peri first for outer side");
    def->category = OptionCategory::perimeter;
    def->tooltip = L("Only do the vase trick on the external side. Useful when the thickness is too low.");
    def->mode = comExpert | comSuSi;
    def->set_default_value(new ConfigOptionBool(true));

    def = this->add("external_perimeters_hole", coBool);
    def->label = L("Only for inner side");
    def->full_label = L("ext peri first for inner side");
    def->category = OptionCategory::perimeter;
    def->tooltip = L("Only do the vase trick on the external side. Useful when you only want to remove seam from screw hole.");
    def->mode = comExpert | comSuSi;
    def->set_default_value(new ConfigOptionBool(true));

    def = this->add("extra_perimeters", coBool);
    def->label = L("filling horizontal gaps on slopes");
    def->full_label = L("Extra perimeters (do nothing)");
    def->category = OptionCategory::perimeter;
    def->tooltip = L("Add more perimeters when needed for avoiding gaps in sloping walls. "
        "Slic3r keeps adding perimeters, until more than 70% of the loop immediately above "
        "is supported."
        "\nIf you succeed in triggering the algorithm behind this setting, please send me a message."
        " Personally, I think it's useless.");
    def->mode = comExpert | comPrusa;
    def->set_default_value(new ConfigOptionBool(false));

    def = this->add("extra_perimeters_overhangs", coBool);
    def->label = L("On overhangs");
    def->full_label = L("Extra perimeters over overhangs");
    def->category = OptionCategory::perimeter;
    def->tooltip = L("Add more perimeters when needed for avoiding gaps in sloping walls. "
        "Slic3r keeps adding perimeters until all overhangs are filled."
        "\n!! this is a very slow algorithm !!"
        "\nIf you use this setting, strongly consider also using overhangs_reverse.");
    def->mode = comAdvancedE | comSuSi;
    def->set_default_value(new ConfigOptionBool(false));

    def = this->add("extra_perimeters_odd_layers", coBool);
    def->label = L("On odd layers");
    def->full_label = L("Extra perimeter on odd layers");
    def->category = OptionCategory::perimeter;
    def->tooltip = L("Add one perimeter every odd layer. With this, infill is taken into the sandwich"
        " and you may be able to reduce drastically the infill/perimeter overlap setting. ");
    def->mode = comAdvancedE | comSuSi;
    def->set_default_value(new ConfigOptionBool(false));

    def = this->add("extruder", coInt);
    def->gui_type = ConfigOptionDef::GUIType::i_enum_open;
    def->label = L("Extruder");
    def->category = OptionCategory::extruders;
    def->tooltip = L("The extruder to use (unless more specific extruder settings are specified). "
        "This value overrides perimeter and infill extruders, but not the support extruders.");
    def->min = 0;  // 0 = inherit defaults
    def->enum_labels.push_back(L("default"));  // override label for item 0
    def->enum_labels.push_back("1");
    def->enum_labels.push_back("2");
    def->enum_labels.push_back("3");
    def->enum_labels.push_back("4");
    def->enum_labels.push_back("5");
    def->enum_labels.push_back("6");
    def->enum_labels.push_back("7");
    def->enum_labels.push_back("8");
    def->enum_labels.push_back("9");

    def = this->add("first_layer_extruder", coInt);
    def->gui_type = ConfigOptionDef::GUIType::i_enum_open;
    def->label = L("First layer extruder");
    def->category = OptionCategory::extruders;
    def->tooltip = L("The extruder to use (unless more specific extruder settings are specified) for the first layer.");
    def->min = 0;  // 0 = inherit defaults
    def->enum_labels.push_back(L("default"));  // override label for item 0
    def->enum_labels.push_back("1");
    def->enum_labels.push_back("2");
    def->enum_labels.push_back("3");
    def->enum_labels.push_back("4");
    def->enum_labels.push_back("5");
    def->enum_labels.push_back("6");
    def->enum_labels.push_back("7");
    def->enum_labels.push_back("8");
    def->enum_labels.push_back("9");

    def = this->add("extruder_clearance_height", coFloat);
    def->label = L("Height");
    def->full_label = L("Extruder clearance height");
    def->category = OptionCategory::output;
    def->tooltip = L("Set this to the vertical distance between your nozzle tip and (usually) the X carriage rods. "
                   "In other words, this is the height of the clearance cylinder around your extruder, "
                   "and it represents the maximum depth the extruder can peek before colliding with "
                   "other printed objects."); // TODO: "peek?" is this the correct word?
    def->sidetext = L("mm");
    def->min = 0;
    def->mode = comExpert | comPrusa;
    def->set_default_value(new ConfigOptionFloat(20));

    def = this->add("extruder_clearance_radius", coFloat);
    def->label = L("Radius");
    def->category = OptionCategory::output;
    def->full_label = L("Extruder clearance radius");
    def->tooltip = L("Set this to the clearance radius around your extruder. "
                   "If the extruder is not centered, choose the largest value for safety. "
                   "This setting is used to check for collisions and to display the graphical preview "
                   "in the platter."
                   "\nSet zero to disable clearance checking.");
    def->sidetext = L("mm");
    def->min = 0;
    def->mode = comExpert | comPrusa;
    def->set_default_value(new ConfigOptionFloat(20));

    def = this->add("extruder_colour", coStrings);
    def->label = L("Extruder Color");
    def->category = OptionCategory::extruders;
    def->tooltip = L("This is only used in Slic3r interface as a visual help.");
    def->gui_type = ConfigOptionDef::GUIType::color;
    // Empty string means no color assigned yet.
    def->mode = comAdvancedE | comPrusa;
    def->is_vector_extruder = true;
    def->set_default_value(new ConfigOptionStrings{ "" });

    def = this->add("extruder_offset", coPoints);
    def->label = L("Extruder offset");
    def->category = OptionCategory::extruders;
    def->tooltip = L("If your firmware doesn't handle the extruder displacement you need the G-code "
        "to take it into account. This option lets you specify the displacement of each extruder "
        "with respect to the first one. It expects positive coordinates (they will be subtracted "
        "from the XY coordinate).");
    def->sidetext = L("mm");
    def->mode = comAdvancedE | comPrusa;
    def->is_vector_extruder = true;
    def->set_default_value(new ConfigOptionPoints{ Vec2d(0,0) });

    def = this->add("extruder_temperature_offset", coFloats);
    def->label = L("Extruder temp offset");
    def->category = OptionCategory::extruders;
    def->tooltip = L("This offset will be added to all extruder temperatures set in the filament settings."
        "\nNote that you should set 'M104 S{first_layer_temperature{initial_extruder} + extruder_temperature_offset{initial_extruder}}'"
        "\ninstead of 'M104 S{first_layer_temperature}' in the start_gcode");
    def->sidetext = L("°C");
    def->mode = comExpert | comSuSi;
    def->is_vector_extruder = true;
    def->set_default_value(new ConfigOptionFloats{ 0 });

    def = this->add("extruder_fan_offset", coPercents);
    def->label = L("Extruder fan offset");
    def->category = OptionCategory::extruders;
    def->tooltip = L("This offset wil be added to all fan values set in the filament properties. It won't make them go higher than 100% nor lower than 0%.");
    def->sidetext = L("%");
    def->mode = comExpert | comSuSi;
    def->is_vector_extruder = true;
    def->set_default_value(new ConfigOptionPercents{ 0 });


    def = this->add("extrusion_axis", coString);
    def->label = L("Extrusion axis");
    def->category = OptionCategory::extruders;
    def->tooltip = L("Use this option to set the axis letter associated with your printer's extruder "
                   "(usually E but some printers use A).");
    def->set_default_value(new ConfigOptionString("E"));

    def = this->add("extrusion_multiplier", coFloats);
    def->label = L("Extrusion multiplier");
    def->category = OptionCategory::filament;
    def->tooltip = L("This factor changes the amount of flow proportionally. You may need to tweak "
        "this setting to get nice surface finish and correct single wall widths. "
        "Usual values are between 0.9 and 1.1. If you think you need to change this more, "
        "check filament diameter and your firmware E steps.");
    def->mode = comSimpleAE | comPrusa;
    def->max = 2;
    def->is_vector_extruder = true;
    def->set_default_value(new ConfigOptionFloats { 1. });

    def = this->add("print_extrusion_multiplier", coPercent);
    def->label = L("Extrusion multiplier");
    def->category = OptionCategory::filament;
    def->tooltip = L("This factor changes the amount of flow proportionally. You may need to tweak "
        "this setting to get nice surface finish and correct single wall widths. "
        "Usual values are between 90% and 110%. If you think you need to change this more, "
        "check filament diameter and your firmware E steps."
        " This print setting is multiplied against the extrusion_multiplier from the filament tab."
        " Its only purpose is to offer the same functionality but on a per-object basis."); // TODO: replace "against" with "with"?
    def->sidetext = L("%");
    def->mode = comSimpleAE | comSuSi;
    def->min = 2;
    def->set_default_value(new ConfigOptionPercent(100));

    def = this->add("extrusion_width", coFloatOrPercent);
    def->label = L("Default extrusion width");
    def->category = OptionCategory::width;
    def->tooltip = L("This is the DEFAULT extrusion width. It's ONLY used to REPLACE 0-width fields. It's useless when all other width fields have a value."
        "\nSet this to a non-zero value to allow a manual extrusion width. "
        "If left to zero, Slic3r derives extrusion widths from the nozzle diameter "
        "(see the tooltips for perimeter extrusion width, infill extrusion width etc). "
        "If expressed as percentage (for example: 105%), it will be computed over nozzle diameter."
        "\nYou can set either 'Spacing', or 'Width'; the other will be calculated, using the perimeter 'Overlap' percentages and default layer height.");
    def->sidetext = L("mm or %");
    def->ratio_over = "nozzle_diameter";
    def->min = 0;
    def->max = 1000;
    def->max_literal = { 10, true };
    def->precision = 6;
    def->can_phony = true;
    def->mode = comExpert | comPrusa;
    def->set_default_value(new ConfigOptionFloatOrPercent(0, false, true));

    def = this->add("extrusion_spacing", coFloatOrPercent);
    def->label = L("Default extrusion spacing");
    def->category = OptionCategory::width;
    def->tooltip = L("This is the DEFAULT extrusion spacing. It's convert to a width and this width can be used to REPLACE 0-width fields. It's useless when all  width fields have a value."
        "Like Default extrusion width but spacing is the distance between two lines (as they overlap a bit, it's not the same)."
                "\nYou can set either 'Spacing', or 'Width'; the other will be calculated, using the perimeter 'Overlap' percentages and default layer height.");
    def->sidetext = L("mm or %");
    def->ratio_over = "nozzle_diameter";
    def->min = 0;
    def->max = 1000;
    def->max_literal = { 10, true };
    def->precision = 6;
    def->can_phony = true;
    def->mode = comAdvancedE | comSuSi;
    def->set_default_value(new ConfigOptionFloatOrPercent(0, false, false));

#if 0
    //not used anymore, to remove !! @DEPRECATED (replaces by default_fan_speed)
    def = this->add("fan_always_on", coBools);
    def->label = L("Keep fan always on");
    def->category = OptionCategory::cooling;
    def->tooltip = L("If this is enabled, fan will continuously run at base speed if no other setting overrides that speed."
                " Useful for PLA, harmful for ABS.");
    def->mode = comSimpleAE | comPrusa;
    def->is_vector_extruder = true;
    def->set_default_value(new ConfigOptionBools{ true });
#endif

    def = this->add("fan_below_layer_time", coFloats);
    def->label = L("Enable fan if layer print time is below");
    def->category = OptionCategory::cooling;
    def->tooltip = L("If layer print time is estimated below this number of seconds, fan will be enabled "
                "and its speed will be calculated by interpolating the default and maximum speeds."
                "\nSet zero to disable.");
    def->sidetext = L("approximate seconds");
    def->min = 0;
    def->max = 1000;
    def->mode = comExpert | comPrusa;
    def->is_vector_extruder = true;
    def->set_default_value(new ConfigOptionFloats { 60 });

    def = this->add("filament_colour", coStrings);
    def->label = L("Color");
    def->full_label = L("Filament color");
    def->category = OptionCategory::filament;
    def->tooltip = L("This is only used in the Slic3r interface as a visual help.");
    def->gui_type = ConfigOptionDef::GUIType::color;
    def->mode = comAdvancedE | comPrusa;
    def->is_vector_extruder = true;
    def->set_default_value(new ConfigOptionStrings{ "#29B2B2" });

    def = this->add("filament_custom_variables", coStrings);
    def->label = L("Custom variables");
    def->full_label = L("Custom Filament variables");
    def->category = OptionCategory::filament;
    def->tooltip = L("You can add data accessible to custom-gcode macros."
        "\nEach line can define one variable."
        "\nThe format is 'variable_name=value'. The variable name should only have [a-zA-Z0-9] characters or '_'."
        "\nA value that can be parsed as a int or float will be avaible as a numeric value."
        "\nA value that is enclosed by double-quotes will be available as a string (without the quotes)"
        "\nA value that only takes values as 'true' or 'false' will be a boolean)"
        "\nEvery other value will be parsed as a string as-is."
        "\nThese variables will be available as an array in the custom gcode (one item per extruder), don't forget to use them with the {current_extruder} index to get the current value."
        " If a filament has a typo on the variable that change its type, then the parser will convert evrything to strings."
        "\nAdvice: before using a variable, it's safer to use the function 'default_XXX(variable_name, default_value)'"
        " (enclosed in bracket as it's a script) in case it's not set. You can replace XXX by 'int' 'bool' 'double' 'string'.");
    def->multiline = true;
    def->full_width = true;
    def->height = 13;
    def->mode = comAdvancedE | comSuSi;
    def->is_vector_extruder = true;
    def->set_default_value(new ConfigOptionStrings{ "" });

    def = this->add("filament_notes", coStrings);
    def->label = L("Filament notes");
    def->category = OptionCategory::notes;
    def->tooltip = L("You can put your notes regarding the filament here.");
    def->multiline = true;
    def->full_width = true;
    def->height = 13;
    def->mode = comAdvancedE | comPrusa;
    def->is_vector_extruder = true;
    def->set_default_value(new ConfigOptionStrings { "" });

    def = this->add("filament_max_speed", coFloats);
    def->label = L("Max speed");
    def->category = OptionCategory::filament;
    def->tooltip = L("Maximum speed allowed for this filament. Limits the maximum "
        "speed of a print to the minimum of the print speed and the filament speed. "
        "Set zero for no limit.");
    def->sidetext = L("mm/s");
    def->min = 0;
    def->mode = comAdvancedE | comSuSi;
    def->is_vector_extruder = true;
    def->set_default_value(new ConfigOptionFloats{ 0. });

    def = this->add("filament_max_volumetric_speed", coFloats);
    def->label = L("Max volumetric speed");
    def->category = OptionCategory::filament;
    def->tooltip = L("Maximum volumetric speed allowed for this filament. Limits the maximum volumetric "
        "speed of a print to the minimum of print and filament volumetric speed. "
        "Set zero for no limit.");
    def->sidetext = L("mm³/s");
    def->min = 0;
    def->mode = comAdvancedE | comPrusa;
    def->is_vector_extruder = true;
    def->set_default_value(new ConfigOptionFloats{ 0. });

    def = this->add("filament_max_wipe_tower_speed", coFloats);
    def->label = L("Max speed on the wipe tower");
    def->tooltip = L("This setting is used to set the maximum speed when extruding inside the wipe tower (use M220)."
        " In %, set 0 to disable and use the Filament type instead."
        "\nIf disabled, these filament types will have a defaut value of:"
        "\n - PVA: 80% to 60%"
        "\n - SCAFF: 35%"
        "\n - FLEX: 35%"
        "\n - OTHERS: 100%"
        "\nNote that the wipe tower reset the speed at 100% for the unretract in any case." // TODO: "reset" -> "resets"?
        "\nIf using marlin, M220 B/R is used to save the speed override before the wipe tower print.");
    def->sidetext = L("%");
    def->min = 0;
    def->max = 400;
    def->mode = comExpert | comSuSi;
    def->is_vector_extruder = true;
    def->set_default_value(new ConfigOptionFloats { 0 });

    def = this->add("filament_loading_speed", coFloats);
    def->label = L("Loading speed");
    def->tooltip = L("Speed used for loading the filament on the wipe tower. ");
    def->sidetext = L("mm/s");
    def->min = 0;
    def->mode = comExpert | comPrusa;
    def->is_vector_extruder = true;
    def->set_default_value(new ConfigOptionFloats { 28. });

    //skinnydip section starts
    def = this->add("filament_enable_toolchange_temp", coBools);
    def->label = L("Toolchange temperature enabled");
    def->tooltip = L("Determines whether toolchange temperatures will be applied");
    def->mode = comAdvancedE | comSuSi;
    def->is_vector_extruder = true;
    def->set_default_value(new ConfigOptionBools { false });

    def = this->add("filament_use_fast_skinnydip", coBools);
    def->label = L("Fast mode");
    def->tooltip = L("Experimental: drops nozzle temperature during cooling moves instead of prior to extraction to reduce wait time.");
    def->mode = comExpert | comSuSi;
    def->is_vector_extruder = true;
    def->set_default_value(new ConfigOptionBools { false });

    def = this->add("filament_enable_toolchange_part_fan", coBools);
    def->label = L("Use part fan to cool hotend");
    def->tooltip = L("Experimental setting.  May enable the hotend to cool down faster during toolchanges");
    def->mode = comExpert | comSuSi;
    def->is_vector_extruder = true;
    def->set_default_value(new ConfigOptionBools { false });

    def = this->add("filament_toolchange_part_fan_speed", coInts);
    def->label = L("Toolchange part fan speed");
    def->tooltip = L("Experimental setting.  Fan speeds that are too high can clash with the hotend's PID routine.");
    def->sidetext = L("%");
    def->min = 0;
    def->max = 100;
    def->mode = comExpert | comSuSi;
    def->is_vector_extruder = true;
    def->set_default_value(new ConfigOptionInts { 50 });

    def = this->add("filament_use_skinnydip", coBools);
    def->label = L("Enable Skinnydip string reduction");
    def->tooltip = L("Skinnydip performs a secondary dip into the meltzone to burn off fine strings of filament");
    def->mode = comAdvancedE | comSuSi;
    def->is_vector_extruder = true;
    def->set_default_value(new ConfigOptionBools { false });

    def = this->add("filament_melt_zone_pause", coInts);
    def->label = L("Pause in melt zone");
    def->tooltip = L("Stay in melt zone for this amount of time before extracting the filament.  Not usually necessary.");
    def->sidetext = L("milliseconds");
    def->min = 0;
    def->mode = comExpert | comSuSi;
    def->is_vector_extruder = true;
    def->set_default_value(new ConfigOptionInts { 0 });

    def = this->add("filament_cooling_zone_pause", coInts);
    def->label = L("Pause before extraction ");
    def->tooltip = L("Can be useful to avoid bondtech gears deforming hot tips, but not ordinarily needed");
    def->sidetext = L("milliseconds");
    def->min = 0;
    def->mode = comExpert | comSuSi;
    def->is_vector_extruder = true;
    def->set_default_value(new ConfigOptionInts { 0 });

    def = this->add("filament_dip_insertion_speed", coFloats);
    def->label = L("Speed to move into melt zone");
    def->tooltip = L("usually not necessary to change this");
    def->sidetext = L("mm/sec");
    def->min = 0;
    def->mode = comExpert | comSuSi;
    def->is_vector_extruder = true;
    def->set_default_value(new ConfigOptionFloats { 33. });

    def = this->add("filament_dip_extraction_speed", coFloats);
    def->label = L("Speed to extract from melt zone");
    def->tooltip = L("usually not necessary to change this");
    def->sidetext = L("mm/sec");
    def->min = 0;
    def->mode = comExpert | comSuSi;
    def->is_vector_extruder = true;
    def->set_default_value(new ConfigOptionFloats { 70. });

    def = this->add("filament_toolchange_temp", coInts);
    def->label = L("Toolchange temperature");
    def->tooltip = L("To further reduce stringing, it can be helpful to set a lower temperature just prior to extracting filament from the hotend.");
    def->sidetext = L("°C");
    def->min = 0;
    def->mode = comAdvancedE | comSuSi;
    def->is_vector_extruder = true;
    def->set_default_value(new ConfigOptionInts { 200 });

    def = this->add("filament_skinnydip_distance", coFloats);
    def->label = L("Insertion distance");
    def->tooltip = L("For stock extruders, usually 40-42mm.  For bondtech extruder upgrade, usually 30-32mm.  Start with a low value and gradually increase it until strings are gone.  If there are blobs on your wipe tower, your value is too high.");
    def->sidetext = L("mm");
    def->min = 0;
    def->mode = comAdvancedE | comSuSi;
    def->is_vector_extruder = true;
    def->set_default_value(new ConfigOptionFloats { 31. });
    //skinnydip section ends

    def = this->add("filament_loading_speed_start", coFloats);
    def->label = L("Loading speed at the start");
    def->tooltip = L("Speed used at the very beginning of loading phase. ");
    def->sidetext = L("mm/s");
    def->min = 0;
    def->mode = comExpert | comPrusa;
    def->is_vector_extruder = true;
    def->set_default_value(new ConfigOptionFloats { 3. });

    def = this->add("filament_unloading_speed", coFloats);
    def->label = L("Unloading speed");
    def->tooltip = L("Speed used for unloading the filament on the wipe tower (does not affect "
                      " initial part of unloading just after ramming). ");
    def->sidetext = L("mm/s");
    def->min = 0;
    def->mode = comExpert | comPrusa;
    def->is_vector_extruder = true;
    def->set_default_value(new ConfigOptionFloats { 90. });

    def = this->add("filament_unloading_speed_start", coFloats);
    def->label = L("Unloading speed at the start");
    def->tooltip = L("Speed used for unloading the tip of the filament immediately after ramming. ");
    def->sidetext = L("mm/s");
    def->min = 0;
    def->mode = comExpert | comPrusa;
    def->is_vector_extruder = true;
    def->set_default_value(new ConfigOptionFloats { 100. });

    def = this->add("filament_toolchange_delay", coFloats);
    def->label = L("Delay after unloading");
    def->tooltip = L("Time to wait after the filament is unloaded. "
                   "May help to get reliable toolchanges with flexible materials "
                   "that may need more time to shrink to original dimensions. ");
    def->sidetext = L("s");
    def->min = 0;
    def->mode = comExpert | comPrusa;
    def->is_vector_extruder = true;
    def->set_default_value(new ConfigOptionFloats { 0. });

    def = this->add("filament_cooling_moves", coInts);
    def->label = L("Number of cooling moves");
    def->tooltip = L("Filament is cooled by being moved back and forth in the "
                   "cooling tubes. Specify desired number of these moves.");
    def->max = 0;
    def->max = 20;
    def->mode = comExpert | comPrusa;
    def->is_vector_extruder = true;
    def->set_default_value(new ConfigOptionInts { 4 });

    def = this->add("filament_cooling_initial_speed", coFloats);
    def->label = L("Speed of the first cooling move");
    def->tooltip = L("Cooling moves are gradually accelerated, starting at this speed. ");
    def->sidetext = L("mm/s");
    def->min = 0;
    def->mode = comExpert | comPrusa;
    def->is_vector_extruder = true;
    def->set_default_value(new ConfigOptionFloats { 2.2 });

    def = this->add("filament_minimal_purge_on_wipe_tower", coFloats);
    def->label = L("Minimal purge on wipe tower");
    def->tooltip = L("After a tool change, the exact position of the newly loaded filament inside "
                     "the nozzle may not be known, and the filament pressure is likely not yet stable. "
                     "Before purging the print head into an infill or a sacrificial object, Slic3r will always prime "
                     "this amount of material into the wipe tower to produce successive infill or sacrificial object extrusions reliably.");
    def->sidetext = L("mm³");
    def->min = 0;
    def->mode = comExpert | comPrusa;
    def->is_vector_extruder = true;
    def->set_default_value(new ConfigOptionFloats { 15. });

    def = this->add("filament_cooling_final_speed", coFloats);
    def->label = L("Speed of the last cooling move");
    def->tooltip = L("Cooling moves are gradually accelerated towards this speed. ");
    def->sidetext = L("mm/s");
    def->min = 0;
    def->mode = comExpert | comPrusa;
    def->is_vector_extruder = true;
    def->set_default_value(new ConfigOptionFloats { 3.4 });

    def = this->add("filament_load_time", coFloats);
    def->label = L("Filament load time");
    def->tooltip = L("Time for the printer firmware (or the Multi Material Unit 2.0) to load a new filament during a tool change (when executing the T code). This time is added to the total print time by the G-code time estimator.");
    def->sidetext = L("s");
    def->min = 0;
    def->mode = comExpert | comPrusa;
    def->is_vector_extruder = true;
    def->set_default_value(new ConfigOptionFloats { 0.0 });

    def = this->add("filament_ramming_parameters", coStrings);
    def->label = L("Ramming parameters");
    def->tooltip = L("This string is edited by RammingDialog and contains ramming specific parameters.");
    def->mode = comExpert | comPrusa;
    def->is_vector_extruder = true;
    def->set_default_value(new ConfigOptionStrings { "120 100 6.6 6.8 7.2 7.6 7.9 8.2 8.7 9.4 9.9 10.0|"
       " 0.05 6.6 0.45 6.8 0.95 7.8 1.45 8.3 1.95 9.7 2.45 10 2.95 7.6 3.45 7.6 3.95 7.6 4.45 7.6 4.95 7.6" });

    def = this->add("filament_unload_time", coFloats);
    def->label = L("Filament unload time");
    def->tooltip = L("Time for the printer firmware (or the Multi Material Unit 2.0) to unload a filament during a tool change (when executing the T code). This time is added to the total print time by the G-code time estimator.");
    def->sidetext = L("s");
    def->min = 0;
    def->mode = comExpert | comPrusa;
    def->is_vector_extruder = true;
    def->set_default_value(new ConfigOptionFloats { 0.0 });

    def = this->add("filament_diameter", coFloats);
    def->label = L("Diameter");
    def->tooltip = L("Enter your filament diameter here. Good precision is required, so use a caliper "
                   "and do multiple measurements along the filament, then compute the average.");
    def->sidetext = L("mm");
    def->min = 0;
    def->mode = comAdvancedE | comPrusa;
    def->is_vector_extruder = true;
    def->set_default_value(new ConfigOptionFloats{ 1.75 });

    def = this->add("filament_shrink", coPercents);
    def->label = L("Shrinkage");
    def->tooltip = L("Enter the shrinkage percentage that the filament will get after cooling (94% if you measure 94mm instead of 100mm)."
        " The part will be scaled in xy to compensate."
        " Only the filament used for the perimeter is taken into account."
        "\nBe sure to allow enough space between objects, as this compensation is done after the checks.");
    def->sidetext = L("%");
    def->ratio_over = "";
    def->min = 10;
    def->mode = comExpert | comSuSi;
    def->is_vector_extruder = true;
    def->set_default_value(new ConfigOptionPercents{ 100 });

    def = this->add("filament_max_overlap", coPercents);
    def->label = L("Max line overlap");
    def->tooltip = L("This setting will ensure that all 'overlap' are not higher than this value."
        " This is useful for filaments that are too viscous, as the line can't flow under the previous one.");
    def->sidetext = L("%");
    def->ratio_over = "";
    def->min = 0;
    def->max = 100;
    def->mode = comExpert | comPrusa;
    def->is_vector_extruder = true;
    def->set_default_value(new ConfigOptionPercents{ 100 });

    def = this->add("filament_density", coFloats);
    def->label = L("Density");
    def->category = OptionCategory::filament;
    def->tooltip = L("Enter your filament density here. This is only for statistical information. "
                   "A decent way is to weigh a known length of filament and compute the ratio "
                   "of the length to volume. Better is to calculate the volume directly through displacement.");
    def->sidetext = L("g/cm³");
    def->min = 0;
    def->mode = comAdvancedE | comPrusa;
    def->is_vector_extruder = true;
    def->set_default_value(new ConfigOptionFloats{ 0. });

    def = this->add("filament_type", coStrings);
    def->label = L("Filament type");
    def->category = OptionCategory::filament;
    def->tooltip = L("The filament material type for use in custom G-codes.");
    def->gui_type = ConfigOptionDef::GUIType::f_enum_open;
    def->gui_flags = "show_value";
    def->enum_values.push_back("PLA");
    def->enum_values.push_back("PET");
    def->enum_values.push_back("ABS");
    def->enum_values.push_back("ASA");
    def->enum_values.push_back("FLEX");
    def->enum_values.push_back("HIPS");
    def->enum_values.push_back("EDGE");
    def->enum_values.push_back("NGEN");
    def->enum_values.push_back("PA");
    def->enum_values.push_back("NYLON");
    def->enum_values.push_back("PVA");
    def->enum_values.push_back("PC");
    def->enum_values.push_back("PP");
    def->enum_values.push_back("PEI");
    def->enum_values.push_back("PEEK");
    def->enum_values.push_back("PEKK");
    def->enum_values.push_back("POM");
    def->enum_values.push_back("PSU");
    def->enum_values.push_back("PVDF");
    def->enum_values.push_back("SCAFF");
    def->mode = comAdvancedE | comPrusa;
    def->is_vector_extruder = true;
    def->set_default_value(new ConfigOptionStrings { "PLA" });

    def = this->add("filament_soluble", coBools);
    def->label = L("Soluble material");
    def->category = OptionCategory::filament;
    def->tooltip = L("Soluble material is most likely used for a soluble support.");
    def->mode = comAdvancedE | comPrusa;
    def->is_vector_extruder = true;
    def->set_default_value(new ConfigOptionBools { false });

    def = this->add("filament_cost", coFloats);
    def->label = L("Cost");
    def->full_label = L("Filament cost");
    def->category = OptionCategory::filament;
    def->tooltip = L("Enter your filament cost per kg here. This is only for statistical information.");
    def->sidetext = L("money/kg");
    def->min = 0;
    def->is_vector_extruder = true;
    def->mode = comSimpleAE | comPrusa;
    def->set_default_value(new ConfigOptionFloats { 0. });

    def = this->add("filament_spool_weight", coFloats);
    def->label = L("Spool weight");
    def->category = OptionCategory::filament;
    def->tooltip = L("Enter weight of the empty filament spool. "
                     "One may weigh a partially consumed filament spool before printing and one may compare the measured weight "
                     "with the calculated weight of the filament with the spool to find out whether the amount "
                     "of filament on the spool is sufficient to finish the print.");
    def->sidetext = L("g");
    def->min = 0;
    def->is_vector_extruder = true;
    def->mode = comSimpleAE | comPrusa;
    def->set_default_value(new ConfigOptionFloats { 0. });

    def = this->add("filament_settings_id", coStrings);
    def->set_default_value(new ConfigOptionStrings { "" });
    def->cli = ConfigOptionDef::nocli;

    def = this->add("filament_vendor", coString);
    def->set_default_value(new ConfigOptionString(L("(Unknown)")));
    def->cli = ConfigOptionDef::nocli;

    def = this->add("fill_angle", coFloat);
    def->label = L("Fill");
    def->full_label = L("Fill angle");
    def->category = OptionCategory::infill;
    def->tooltip = L("Default base angle for infill orientation. Cross-hatching will be applied to this. "
                   "Bridges will be infilled using the best direction Slic3r can detect, so this setting "
                   "does not affect them.");
    def->sidetext = L("°");
    def->min = 0;
    def->max = 360;
    def->mode = comAdvancedE | comPrusa;
    def->set_default_value(new ConfigOptionFloat(45));

    def             = this->add("fill_angle_cross", coBool);
    def->label      = L("Alternate Fill Angle");
    def->category   = OptionCategory::infill;
    def->tooltip    = L("It's better for some infill like rectilinear to rotate 90° each layer. If this settign is deactivated, they won't do that anymore.");
    def->mode       = comAdvancedE | comSuSi;
    def->set_default_value(new ConfigOptionBool(true));

    def = this->add("fill_angle_increment", coFloat);
    def->label = L("Fill");
    def->full_label = L("Fill angle increment");
    def->category = OptionCategory::infill;
    def->tooltip = L("Add this angle each layer to the base angle for infill. "
                    "May be useful for art, or to be sure to hit every object's feature even with very low infill. "
                    "Still experimental, tell me what makes it useful, or the problems that arise using it.");
    def->sidetext = L("°");
    def->min = 0;
    def->max = 360;
    def->mode = comExpert | comSuSi;
    def->set_default_value(new ConfigOptionFloat(0));

    def             = this->add("fill_angle_template", coFloats);
    def->label      = L("Fill angle pattern");
    def->full_label = L("Fill angle pattern");
    def->category   = OptionCategory::infill;
    def->tooltip    = L("This define the succetion of infill angle. When defined, it replaces the fill_angle"
        ", and there won't be any extra 90° for each layer added, but the fill_angle_increment will still be used."
        " The first layer start with the first angle. If a new pattern is used in a modifier"
        ", it will choose the layer angle from the pattern as if it has started from the first layer."
        "Empty this settings to disable and recover the old behavior.");
    def->sidetext   = L("°");
    def->min        = 0;
    def->max        = 360;
    def->full_width = true;
    def->mode       = comExpert | comSuSi;
    def->set_default_value(new ConfigOptionFloats(0.));

    def = this->add("fill_density", coPercent);
    def->gui_type = ConfigOptionDef::GUIType::f_enum_open;
    def->gui_flags = "show_value";
    def->label = L("Fill density");
    def->category = OptionCategory::infill;
    def->tooltip = L("Density of internal infill, expressed in the range 0% - 100%.");
    def->sidetext = L("%");
    def->min = 0;
    def->max = 100;
    def->enum_values.push_back("0");
    def->enum_values.push_back("4");
    def->enum_values.push_back("5.5");
    def->enum_values.push_back("7.5");
    def->enum_values.push_back("10");
    def->enum_values.push_back("13");
    def->enum_values.push_back("18");
    def->enum_values.push_back("23");
    def->enum_values.push_back("31");
    def->enum_values.push_back("42");
    def->enum_values.push_back("55");
    def->enum_values.push_back("75");
    def->enum_values.push_back("100");
    def->enum_labels.push_back("0");
    def->enum_labels.push_back("4");
    def->enum_labels.push_back("5.5");
    def->enum_labels.push_back("7.5");
    def->enum_labels.push_back("10");
    def->enum_labels.push_back("13");
    def->enum_labels.push_back("18");
    def->enum_labels.push_back("23");
    def->enum_labels.push_back("31");
    def->enum_labels.push_back("42");
    def->enum_labels.push_back("55");
    def->enum_labels.push_back("75");
    def->enum_labels.push_back("100");
    def->mode = comSimpleAE | comPrusa;
    def->set_default_value(new ConfigOptionPercent(18));

    def = this->add("fill_pattern", coEnum);
    def->label = L("Pattern");
    def->full_label = L("Sparse fill pattern");
    def->category = OptionCategory::infill;
    def->tooltip = L("Fill pattern for general low-density infill."
        "\nIf you want an 'aligned' pattern, set 90° to the fill angle increment setting.");
    def->enum_keys_map = &ConfigOptionEnum<InfillPattern>::get_enum_values();
    def->enum_values.push_back("rectilinear");
    def->enum_values.push_back("monotonic");
    def->enum_values.push_back("grid");
    def->enum_values.push_back("triangles");
    def->enum_values.push_back("stars");
    def->enum_values.push_back("cubic");
    def->enum_values.push_back("line");
    def->enum_values.push_back("concentric");
    def->enum_values.push_back("honeycomb");
    def->enum_values.push_back("3dhoneycomb");
    def->enum_values.push_back("gyroid");
    def->enum_values.push_back("hilbertcurve");
    def->enum_values.push_back("archimedeanchords");
    def->enum_values.push_back("octagramspiral");
    def->enum_values.push_back("scatteredrectilinear"); 
    def->enum_values.push_back("adaptivecubic");
    def->enum_values.push_back("supportcubic");
    def->enum_values.push_back("lightning");
    def->enum_labels.push_back(L("Rectilinear"));
    def->enum_labels.push_back(L("Monotonic"));
    def->enum_labels.push_back(L("Grid"));
    def->enum_labels.push_back(L("Triangles"));
    def->enum_labels.push_back(L("Stars"));
    def->enum_labels.push_back(L("Cubic"));
    def->enum_labels.push_back(L("Line"));
    def->enum_labels.push_back(L("Concentric"));
    def->enum_labels.push_back(L("Honeycomb"));
    def->enum_labels.push_back(L("3D Honeycomb"));
    def->enum_labels.push_back(L("Gyroid"));
    def->enum_labels.push_back(L("Hilbert Curve"));
    def->enum_labels.push_back(L("Archimedean Chords"));
    def->enum_labels.push_back(L("Octagram Spiral"));
    def->enum_labels.push_back(L("Scattered Rectilinear"));
    def->enum_labels.push_back(L("Adaptive Cubic"));
    def->enum_labels.push_back(L("Support Cubic"));
    def->enum_labels.push_back(L("Lightning"));
    def->mode = comSimpleAE | comPrusa;
    def->set_default_value( new ConfigOptionEnum<InfillPattern>(ipStars));

    def = this->add("fill_top_flow_ratio", coPercent);
    def->label = L("Top fill");
    def->full_label = L("Top fill flow ratio");
    def->sidetext = L("%");
    def->category = OptionCategory::width;
    def->tooltip = L("You can increase this to over-extrude on the top layer if there is not enough plastic to make a good fill.");
    def->min = 0;
    def->mode = comExpert | comSuSi;
    def->set_default_value(new ConfigOptionPercent(100));

    def = this->add("first_layer_flow_ratio", coPercent);
    def->label = L("First layer");
    def->full_label = L("First layer flow ratio");
    def->sidetext = L("%");
    def->category = OptionCategory::width;
    def->tooltip = L("You can increase this to over-extrude on the first layer if there is not enough plastic because your bed isn't levelled."
                    "\nNote: DON'T USE THIS if your only problem is bed leveling, LEVEL YOUR BED!"
                    " Use this setting only as last resort after all calibrations failed.");
    def->min = 0;
    def->mode = comExpert | comSuSi;
    def->set_default_value(new ConfigOptionPercent(100));

    def = this->add("first_layer_size_compensation", coFloat);
    def->label = L("First layer");
    def->full_label = L("XY First layer compensation");
    def->category = OptionCategory::slicing;
    def->tooltip = L("The first layer will be grown / shrunk in the XY plane by the configured value "
        "to compensate for the 1st layer squish aka an Elephant Foot effect. (should be negative = inwards)");
    def->sidetext = L("mm");
    def->mode = comAdvancedE | comSuSi;
    def->set_default_value(new ConfigOptionFloat(0));

    def = this->add("first_layer_size_compensation_layers", coInt);
    def->label = L("height in layers");
    def->full_label = L("XY First layer compensation height in layers");
    def->category = OptionCategory::slicing;
    def->tooltip = L("The number of layers on which the elephant foot compensation will be active. "
        "The first layer will be shrunk by the elephant foot compensation value, then "
        "the next layers will be gradually shrunk less, up to the layer indicated by this value.");
    def->sidetext = L("layers");
    def->min = 1;
    def->max = 30;
    def->mode = comAdvancedE | comSuSi;
    def->set_default_value(new ConfigOptionInt(1));

    def = this->add("fill_smooth_width", coFloatOrPercent);
    def->label = L("Width");
    def->full_label = L("Ironing width");
    def->category = OptionCategory::infill;
    def->tooltip = L("This is the width of the ironing pass, in a % of the top infill extrusion width, should not be more than 50%"
        " (two times more lines, 50% overlap). It's not necessary to go below 25% (four times more lines, 75% overlap). \nIf you have problems with your ironing process,"
        " don't forget to look at the flow->above bridge flow, as this setting should be set to min 110% to let you have enough plastic in the top layer."
        " A value too low will make your extruder eat the filament.");
    def->ratio_over = "top_infill_extrusion_width";
    def->min = 0;
    def->max_literal = { 1, true };
    def->mode = comExpert | comSuSi;
    def->sidetext = L("mm/%");
    def->set_default_value(new ConfigOptionFloatOrPercent(50, true));

    def = this->add("fill_smooth_distribution", coPercent);
    def->label = L("Distribution");
    def->full_label = L("Ironing flow distribution");
    def->category = OptionCategory::infill;
    def->tooltip = L("This is the percentage of the flow that is used for the second ironing pass. Typical 10-20%. "
        "Should not be higher than 20%, unless you have your top extrusion width greatly superior to your nozzle width. "
        "A value too low and your extruder will eat the filament. A value too high and the first pass won't print well.");
    //def->min = 0;
    //def->max = 0.9;
    def->mode = comExpert | comSuSi;
    def->sidetext = L("%");
    def->set_default_value(new ConfigOptionPercent(10));

    def = this->add("first_layer_acceleration", coFloatOrPercent);
    def->label = L("Max");
    def->full_label = L("First layer acceleration");
    def->category = OptionCategory::speed;
    def->tooltip = L("This is the maximum acceleration your printer will use for first layer."
                "\nIf set to %, all accelerations will be reduced by that ratio."
                "\nSet zero to disable acceleration control for first layer.");
    def->sidetext = L("mm/s² or %");
    def->ratio_over = "depends";
    def->min = 0;
    def->max_literal = { -200, false };
    def->mode = comExpert | comPrusa;
    def->set_default_value(new ConfigOptionFloatOrPercent(0, false));

    def = this->add("first_layer_acceleration_over_raft", coFloatOrPercent);
    def->label = L("First object layer over raft interface");
    def->category = OptionCategory::speed;
    def->tooltip = L("This is the acceleration your printer will use for first layer of object above raft interface."
        "\nIf set to %, all accelerations will be reduced by that ratio."
        "\nSet zero to disable acceleration control for first layer of object above raft interface.");
    def->sidetext = L("mm/s²");
    def->min = 0;
    def->mode = comExpert | comPrusa;
    def->set_default_value(new ConfigOptionFloatOrPercent(0, false));

    def = this->add("first_layer_bed_temperature", coInts);
    def->label = L("First layer");
    def->full_label = L("First layer bed temperature");
    def->category = OptionCategory::filament;
    def->tooltip = L("Heated build plate temperature for the first layer. Set zero to disable "
                   "bed temperature control commands in the output.");
    def->sidetext = L("°C");
    def->max = 0;
    def->max = 300;
    def->is_vector_extruder = true;
    def->mode = comSimpleAE | comPrusa;
    def->set_default_value(new ConfigOptionInts { 0 });

    def = this->add("first_layer_extrusion_width", coFloatOrPercent);
    def->label = L("First layer");
    def->full_label = L("First layer width");
    def->category = OptionCategory::width;
    def->tooltip = L("Set this to a non-zero value to set a manual extrusion width for first layer. "
        "You can use this to force fatter extrudates for better adhesion. If expressed "
        "as percentage (for example 140%) it will be computed over the nozzle diameter "
        "of the nozzle used for the type of extrusion. "
        "If set to zero, it will use the default extrusion width."
        "\nYou can set either 'Spacing', or 'Width'; the other will be calculated, using the perimeter 'Overlap' percentages and default layer height.");
    def->sidetext = L("mm or %");
    def->ratio_over = "nozzle_diameter";
    def->min = 0;
    def->max = 1000;
    def->max_literal = { 10, true };
    def->precision = 6;
    def->can_phony = true;
    def->mode = comAdvancedE | comPrusa;
    def->set_default_value(new ConfigOptionFloatOrPercent(140, true, false));

    def = this->add("first_layer_extrusion_spacing", coFloatOrPercent);
    def->label = L("First layer");
    def->full_label = L("First layer spacing");
    def->category = OptionCategory::width;
    def->tooltip = L("Like First layer width but spacing is the distance between two lines (as they overlap a bit, it's not the same)."
        "\nYou can set either 'Spacing', or 'Width'; the other will be calculated, using the perimeter 'Overlap' percentages and default layer height.");
    def->sidetext = L("mm or %");
    def->ratio_over = "nozzle_diameter";
    def->min = 0;
    def->max = 1000;
    def->max_literal = { 10, true };
    def->precision = 6;
    def->can_phony = true;
    def->mode = comAdvancedE | comSuSi;
    def->set_default_value(new ConfigOptionFloatOrPercent(0, false, true));

    def = this->add("first_layer_height", coFloatOrPercent);
    def->label = L("First layer height");
    def->category = OptionCategory::slicing;
    def->tooltip = L("When printing with very low layer heights, you might still want to print a thicker "
                   "bottom layer to improve adhesion and tolerance for non perfect build plates. "
                   "This can be expressed as an absolute value or as a percentage (for example: 75%) "
                   "over the lowest nozzle diameter used in by the object.");
    def->sidetext = L("mm or %");
    def->ratio_over = "nozzle_diameter";
    def->min = 0;
    def->max_literal = { 20, false };
    def->mode = comAdvancedE | comPrusa;
    def->set_default_value(new ConfigOptionFloatOrPercent(75, true));

    def = this->add("first_layer_speed", coFloatOrPercent);
    def->label = L("Max");
    def->full_label = L("Default first layer speed");
    def->category = OptionCategory::speed;
    def->tooltip = L("If expressed as absolute value in mm/s, this speed will be applied as a maximum to all the print moves (but infill) of the first layer."
        "\nIf expressed as a percentage it will scale the current speed."
        "\nSet it at 100% to remove any first layer speed modification (but for infill).");
    def->sidetext = L("mm/s or %");
    def->ratio_over = "depends";
    def->min = 0;
    def->mode = comAdvancedE | comPrusa;
    def->set_default_value(new ConfigOptionFloatOrPercent(30, false));

    def = this->add("first_layer_speed_over_raft", coFloatOrPercent);
    def->label = L("Max speed of object first layer over raft interface");
    def->category = OptionCategory::speed;
    def->tooltip = L("If expressed as absolute value in mm/s, this speed will be usedf as a max over all the print moves "
        "of the first object layer above raft interface, regardless of their type."
        "\nIf expressed as a percentage it will scale the current speed (max 100%)."
        "\nSet it at 100% to remove this speed modification.");
    def->sidetext = L("mm/s or %");
    def->ratio_over = "depends";
    def->min = 0;
    def->mode = comAdvancedE | comPrusa;
    def->set_default_value(new ConfigOptionFloatOrPercent(30, false));
    
    def = this->add("first_layer_infill_speed", coFloatOrPercent);
    def->label = L("Max infill");
    def->full_label = L("Infill max first layer speed");
    def->category = OptionCategory::speed;
    def->tooltip = L("If expressed as absolute value in mm/s, this speed will be applied as a maximum for all infill print moves of the first layer."
                   "\nIf expressed as a percentage it will scale the current infill speed."
                   "\nSet it at 100% to remove any infill first layer speed modification."
                   "\nSet zero to disable (using first_layer_speed instead).");
    def->sidetext = L("mm/s or %");
    def->ratio_over = "depends";
    def->min = 0;
    def->mode = comExpert | comSuSi;
    def->set_default_value(new ConfigOptionFloatOrPercent(0, false));

    def = this->add("first_layer_min_speed", coFloat);
    def->label = L("Min");
    def->full_label = L("Min first layer speed");
    def->category = OptionCategory::speed;
    def->tooltip = L("Minimum speed when printing the first layer."
        "\nSet zero to disable.");
    def->sidetext = L("mm/s");
    def->min = 0;
    def->mode = comAdvancedE | comSuSi;
    def->set_default_value(new ConfigOptionFloat(0));
    
    def = this->add("first_layer_temperature", coInts);
    def->label = L("First layer");
    def->full_label = L("First layer nozzle temperature");
    def->category = OptionCategory::filament;
    def->tooltip = L("Extruder nozzle temperature for first layer. If you want to control temperature manually "
                   "during print, set zero to disable temperature control commands in the output file.");
    def->sidetext = L("°C");
    def->min = 0;
    def->max = max_temp;
    def->is_vector_extruder = true;
    def->mode = comSimpleAE | comPrusa;
    def->set_default_value(new ConfigOptionInts { 200 });

    def = this->add("full_fan_speed_layer", coInts);
    def->label = L("Full fan speed at layer");
    def->category = OptionCategory::filament;
    def->tooltip = L("Fan speed will be ramped up linearly from zero at layer \"disable_fan_first_layers\" "
                   "to maximum at layer \"full_fan_speed_layer\". "
                   "\"full_fan_speed_layer\" will be ignored if equal or lower than \"disable_fan_first_layers\", in which case "
                   "the fan will be running at maximum allowed speed at layer \"disable_fan_first_layers\" + 1."
                   "\nset 0 to disable");
    def->min = 0;
    def->max = 1000;
    def->mode = comExpert | comPrusa;
    def->is_vector_extruder = true;
    def->set_default_value(new ConfigOptionInts { 4 });

    def = this->add("fuzzy_skin", coEnum);
    def->label = L("Fuzzy Skin");
    def->category = OptionCategory::fuzzy_skin;
    def->tooltip = L("Fuzzy skin type."
        "\nNone: setting disabled."
        "\nOutside walls: Apply fuzzy skin only on the external perimeters of the outside (not the holes)."
        "\nExternal walls: Apply fuzzy skin only on all external perimeters."
        "\nAll perimeters: Apply fuzzy skin on all perimeters (external, internal and gapfill).");
    def->enum_keys_map = &ConfigOptionEnum<FuzzySkinType>::get_enum_values();
    def->enum_values.push_back("none");
    def->enum_values.push_back("external");
    def->enum_values.push_back("shell");
    def->enum_values.push_back("all");
    def->enum_labels.push_back(L("None"));
    def->enum_labels.push_back(L("Outside walls"));
    def->enum_labels.push_back(L("External walls"));
    def->enum_labels.push_back(L("All perimeters"));
    def->mode = comSimpleAE | comPrusa;
    def->set_default_value(new ConfigOptionEnum<FuzzySkinType>(FuzzySkinType::None));

    def = this->add("fuzzy_skin_thickness", coFloatOrPercent);
    def->label = L("Fuzzy skin thickness");
    def->category = OptionCategory::fuzzy_skin;
    def->tooltip = L("The maximum distance that each skin point can be offset (both ways), "
        "measured perpendicular to the perimeter wall."
        "\nCan be a % of the nozzle diameter.");
    def->sidetext = L("mm or %");
    def->min = 0;
    def->mode = comAdvancedE | comPrusa;
    def->set_default_value(new ConfigOptionFloatOrPercent(150, true));

    def = this->add("fuzzy_skin_point_dist", coFloatOrPercent);
    def->label = L("Fuzzy skin point distance");
    def->category = OptionCategory::fuzzy_skin;
    def->tooltip = L("Perimeters will be split into multiple segments by inserting Fuzzy skin points. "
        "Lowering the Fuzzy skin point distance will increase the number of randomly offset points on the perimeter wall."
        "\nCan be a % of the nozzle diameter.");
    def->sidetext = L("mm or %");
    def->min = 0;
    def->mode = comAdvancedE | comPrusa;
    def->set_default_value(new ConfigOptionFloatOrPercent(200, true));

    def = this->add("gap_fill_enabled", coBool);
    def->label = L("Gap fill");
    def->full_label = L("Enable Gap fill");
    def->category = OptionCategory::perimeter;
    def->tooltip = L("Enable gap fill algorithm. It will extrude small lines between perimeters "
        "when there is not enough space for another perimeter or an infill.");
    def->mode = comAdvancedE | comPrusa;
    def->aliases = { "gap_fill" }; //superslicer 2.3 or older
    def->set_default_value(new ConfigOptionBool(true));

    def = this->add("gap_fill_acceleration", coFloatOrPercent);
    def->label = L("Gap fill");
    def->full_label = L("Gap fill acceleration");
    def->category = OptionCategory::speed;
    def->tooltip = L("This is the acceleration your printer will use for gap fills. "
                "\nThis can be expressed as a percentage over the perimeter acceleration."
                "\nSet zero to use perimeter acceleration for gap fills.");
    def->sidetext = L("mm/s² or %");
    def->ratio_over = "perimeter_acceleration";
    def->min = 0;
    def->max_literal = { -200, false };
    def->mode = comExpert | comSuSi;
    def->set_default_value(new ConfigOptionFloatOrPercent(0,false));

    def = this->add("gap_fill_extension", coFloatOrPercent);
    def->label = L("Extension");
    def->full_label = L("Gap fill: extra extension");
    def->category = OptionCategory::perimeter;
    def->tooltip = L("Increase the length of all gapfills by this amount (may overextrude a little bit)\nCan be a % of the perimeter width");
    def->ratio_over = "perimeter_width";
    def->sidetext = L("mm or %");
    def->min = 0;
    def->max_literal = { 50, true };
    def->mode = comExpert | comSuSi;
    def->set_default_value(new ConfigOptionFloatOrPercent{ 0, false });

    def = this->add("gap_fill_fan_speed", coInts);
    def->label = L("Gap fill fan speed");
    def->category = OptionCategory::cooling;
    def->tooltip = L("This fan speed is enforced during all gap fill Perimeter moves"
        "\nSet to 1 to disable fan."
        "\nSet to -1 to disable this override (Gap Fill will use default fan speed)."
        "\nCan be disabled by disable_fan_first_layers, slowed down by full_fan_speed_layer and increased by low layer time.");
    def->sidetext = L("%");
    def->min = -1;
    def->max = 100;
    def->mode = comExpert | comSuSi;
    def->is_vector_extruder = true;
    def->set_default_value(new ConfigOptionInts{ -1 });

    def = this->add("gap_fill_flow_match_perimeter", coPercent);
    def->label = L("Cap with perimeter flow");
    def->full_label = L("Gapfill: cap speed with perimeter flow");
    def->category = OptionCategory::output;
    def->tooltip = L("A percentage of the perimeter flow (mm3/s) is used as a limit for the gap fill flow, and so the gapfill may reduce its speed when the gap fill extrusions became too thick."
                " This allow you to use a high gapfill speed, to print the thin gapfill quickly and reduce the difference in flow rate for the gapfill."
                "\nSet zero to deactivate.");
    def->sidetext = L("%");
    def->min = 0;
    def->mode = comExpert | comSuSi;
    def->set_default_value(new ConfigOptionPercent(0));

    def = this->add("gap_fill_last", coBool);
    def->label = L("after last perimeter");
    def->full_label = L("Gapfill: after last perimeter");
    def->category = OptionCategory::perimeter;
    def->tooltip = L("All gaps, between the last perimeter and the infill, which are thinner than a perimeter will be filled by gapfill.");
    def->mode = comExpert | comSuSi;
    def->set_default_value(new ConfigOptionBool(false));

    def = this->add("gap_fill_max_width", coFloatOrPercent);
    def->label = L("Max width");
    def->full_label = L("Gapfill: Max width");
    def->category = OptionCategory::perimeter;
    def->tooltip = L("This setting represents the maximum width of a gapfill. Points wider than this threshold won't be created.\nCan be a % of the perimeter width\n0 to auto");
    def->ratio_over = "perimeter_width";
    def->sidetext = L("mm or %");
    def->min = 0;
    def->mode = comExpert | comSuSi;
    def->set_default_value(new ConfigOptionFloatOrPercent{ 0, false });

    def = this->add("gap_fill_min_area", coFloatOrPercent);
    def->label = L("Min surface");
    def->full_label = L("Gapfill: Min surface");
    def->category = OptionCategory::perimeter;
    def->tooltip = L("This setting represents the minimum mm² for a gapfill extrusion to be created.\nCan be a % of (perimeter width)²");
    def->ratio_over = "perimeter_width_square";
    def->sidetext = L("mm² or %");
    def->min = 0;
    def->mode = comExpert | comSuSi;
    def->set_default_value(new ConfigOptionFloatOrPercent{ 100, true });

    def = this->add("gap_fill_min_length", coFloatOrPercent);
    def->label = L("Min length");
    def->full_label = L("Gapfill: Min length");
    def->category = OptionCategory::perimeter;
    def->tooltip = L("This setting represents the minimum mm for a gapfill extrusion to be extruded.\nCan be a % of the perimeter width\n0 to auto");
    def->ratio_over = "perimeter_width";
    def->sidetext = L("mm or %");
    def->min = 0;
    def->mode = comExpert | comSuSi;
    def->set_default_value(new ConfigOptionFloatOrPercent{ 0, false });

    def = this->add("gap_fill_min_width", coFloatOrPercent);
    def->label = L("Min width");
    def->full_label = L("Gapfill: Min width");
    def->category = OptionCategory::perimeter;
    def->tooltip = L("This setting represents the minimum width of a gapfill. Points thinner than this threshold won't be created.\nCan be a % of the perimeter width\n0 to auto");
    def->ratio_over = "perimeter_width";
    def->sidetext = L("mm or %");
    def->min = 0;
    def->mode = comExpert | comSuSi;
    def->set_default_value(new ConfigOptionFloatOrPercent{ 0, false });

    def = this->add("gap_fill_overlap", coPercent);
    def->label = L("Gap fill overlap");
    def->full_label = L("Gap fill overlap");
    def->category = OptionCategory::width;
    def->tooltip = L("This setting allows you to reduce the overlap between the perimeters and the gap fill."
        " 100% means that no gaps are left, and 0% means that the gap fill won't touch the perimeters."
        "\nMay be useful if you can see the gapfill on the exterrnal surface, to reduce that artifact.");
    def->sidetext = L("%");
    def->min = 0;
    def->max = 100;
    def->mode = comExpert | comSuSi;
    def->set_default_value(new ConfigOptionPercent(100));

    def = this->add("gap_fill_speed", coFloatOrPercent);
    def->label = L("Gap fill");
    def->full_label = L("Gap fill speed");
    def->category = OptionCategory::speed;
    def->tooltip = L("Speed for filling small gaps using short zigzag moves. Keep this reasonably low "
        "to avoid too much shaking and resonance issues."
        "\nGap fill extrusions are ignored from the automatic volumetric speed computation, unless you set it to 0."
        "\nThis can be expressed as a percentage (for example: 80%) over the Internal Perimeter speed.");
    def->sidetext = L("mm/s or %");
    def->ratio_over = "perimeter_speed";
    def->min = 0;
    def->mode = comExpert | comPrusa;
    def->set_default_value(new ConfigOptionFloatOrPercent(50,true));

    def = this->add("gcode_comments", coBool);
    def->label = L("Verbose G-code");
    def->category = OptionCategory::output;
    def->tooltip = L("Enable this to get a commented G-code file, with each line explained by descriptive text. "
        "If you print from an SD card, the additional weight of the file could make your firmware "
        "slow down.");
    def->mode = comExpert | comPrusa;
    def->set_default_value(new ConfigOptionBool(0));

    def = this->add("gcode_filename_illegal_char", coString);
    def->label = L("Illegal characters");
    def->full_label = L("Illegal characters for filename");
    def->category = OptionCategory::output;
    def->tooltip = L("All characters that are written here will be replaced by '_' when writing the gcode file name."
        "\nIf the first charater is '[' or '(', then this field will be considered as a regexp (enter '[^a-zA-Z0-9]' to only use ascii char).");
    def->mode = comExpert | comSuSi;
    def->set_default_value(new ConfigOptionString("[<>:\"/\\\\|?*]"));

    def = this->add("gcode_flavor", coEnum);
    def->label = L("G-code flavor");
    def->category = OptionCategory::general;
    def->tooltip = L("Some G/M-code commands, including temperature control and others, are not universal. "
                   "Set this option to your printer's firmware to get a compatible output. "
                   "The \"No extrusion\" flavor prevents Slic3r from exporting any extrusion value at all.");
    def->enum_keys_map = &ConfigOptionEnum<GCodeFlavor>::get_enum_values();
    def->enum_values.push_back("reprapfirmware");
    def->enum_values.push_back("repetier");
    def->enum_values.push_back("teacup");
    def->enum_values.push_back("makerware");
    def->enum_values.push_back("marlin");
    def->enum_values.push_back("marlin2");
    def->enum_values.push_back("klipper");
    def->enum_values.push_back("sailfish");
    def->enum_values.push_back("mach3");
    def->enum_values.push_back("machinekit");
    def->enum_values.push_back("smoothie");
    def->enum_values.push_back("sprinter");
    def->enum_values.push_back("lerdge");
    def->enum_values.push_back("no-extrusion");
    def->enum_labels.push_back("RepRapFirmware");
    def->enum_labels.push_back("Repetier");
    def->enum_labels.push_back("Teacup");
    def->enum_labels.push_back("MakerWare (MakerBot)");
    def->enum_labels.push_back("Marlin (legacy)");
    def->enum_labels.push_back("Marlin 2");
    def->enum_labels.push_back("Klipper");
    def->enum_labels.push_back("Sailfish (MakerBot)");
    def->enum_labels.push_back("Mach3/LinuxCNC");
    def->enum_labels.push_back("Machinekit");
    def->enum_labels.push_back("Smoothie");
    def->enum_labels.push_back("Sprinter");
    def->enum_labels.push_back("Lerdge");
    def->enum_labels.push_back(L("No extrusion"));
    def->mode = comAdvancedE | comPrusa;
    def->set_default_value(new ConfigOptionEnum<GCodeFlavor>(gcfMarlinLegacy));

    def = this->add("gcode_label_objects", coBool);
    def->label = L("Label objects");
    def->category = OptionCategory::output;
    def->tooltip = L("Enable this to add comments into the G-Code labeling print moves with what object they belong to,"
                   " which is useful for the Octoprint CancelObject plugin. This settings is NOT compatible with "
                   "Single Extruder Multi Material setup and Wipe into Object / Wipe into Infill.");
    def->aliases = { "label_printed_objects" };
    def->mode = comAdvancedE | comPrusa;
    def->set_default_value(new ConfigOptionBool(1));

    def = this->add("gcode_precision_xyz", coInt);
    def->label = L("xyz decimals");
    def->category = OptionCategory::output;
    def->tooltip = L("Choose how many digits after the dot for xyz coordinates.");
    def->mode = comExpert | comSuSi;
    def->set_default_value(new ConfigOptionInt(3));

    def = this->add("gcode_precision_e", coInt);
    def->label = L("Extruder decimals");
    def->category = OptionCategory::output;
    def->tooltip = L("Choose how many digits after the dot for extruder moves.");
    def->mode = comExpert | comSuSi;
    def->set_default_value(new ConfigOptionInt(5));

    def = this->add("gcode_substitutions", coStrings);
    def->label = L("G-code substitutions");
    def->tooltip = L("Find / replace patterns in G-code lines and substitute them.");
    def->mode = comExpert | comPrusa;
    def->set_default_value(new ConfigOptionStrings());

    def = this->add("high_current_on_filament_swap", coBool);
    def->label = L("High extruder current on filament swap");
    def->category = OptionCategory::general;
    def->tooltip = L("It may be beneficial to increase the extruder motor current during the filament exchange"
                   " sequence to allow for rapid ramming feed rates and to overcome resistance when loading"
                   " a filament with an ugly shaped tip.");
    def->mode = comExpert | comPrusa;
    def->set_default_value(new ConfigOptionBool(0));

    def = this->add("infill_acceleration", coFloatOrPercent);
    def->label = L("Sparse");
    def->full_label = L("Infill acceleration");
    def->category = OptionCategory::speed;
    def->tooltip = L("This is the acceleration your printer will use for Sparse infill."
                "\nCan be a % of the solid infill acceleration"
                "\nSet zero to use solid infill acceleration for infill.");
    def->sidetext = L("mm/s² or %");
    def->ratio_over = "solid_infill_acceleration";
    def->min = 0;
    def->max_literal = { -200, false };
    def->mode = comAdvancedE | comPrusa;
    def->set_default_value(new ConfigOptionFloatOrPercent(0,false));

    def = this->add("infill_every_layers", coInt);
    def->label = L("Combine infill every");
    def->category = OptionCategory::infill;
    def->tooltip = L("This feature allows you to combine infill and speed up your print by extruding thicker "
                   "infill layers while preserving thin perimeters, thus accuracy.");
    def->sidetext = L("layers");
    def->full_label = L("Combine infill every n layers");
    def->min = 1;
    def->mode = comAdvancedE | comPrusa;
    def->set_default_value(new ConfigOptionInt(1));

    auto def_infill_anchor_min = def = this->add("infill_anchor", coFloatOrPercent);
    def->label = L("Length of the infill anchor");
    def->category = OptionCategory::infill;
    def->tooltip = L("Connect an infill line to an internal perimeter with a short segment of an additional perimeter. "
                     "If expressed as percentage (example: 15%) it is calculated over infill extrusion width. Slic3r tries to connect two close infill lines to a short perimeter segment. If no such perimeter segment "
                     "shorter than infill_anchor_max is found, the infill line is connected to a perimeter segment at just one side "
                     "and the length of the perimeter segment taken is limited to this parameter, but no longer than anchor_length_max. "
                     "\nSet this parameter to zero to disable anchoring perimeters connected to a single infill line.");
    def->sidetext = L("mm or %");
    def->ratio_over = "infill_extrusion_width";
    def->max_literal = { 1000, false };
    def->gui_type = ConfigOptionDef::GUIType::f_enum_open;
    def->enum_values.push_back("0");
    def->enum_values.push_back("1");
    def->enum_values.push_back("2");
    def->enum_values.push_back("5");
    def->enum_values.push_back("10");
    def->enum_values.push_back("1000");
    def->enum_labels.push_back(L("0 (no open anchors)"));
    def->enum_labels.push_back("1 mm");
    def->enum_labels.push_back("2 mm");
    def->enum_labels.push_back("5 mm");
    def->enum_labels.push_back("10 mm");
    def->enum_labels.push_back(L("1000 (unlimited)"));
    def->mode = comExpert | comPrusa;
    def->set_default_value(new ConfigOptionFloatOrPercent(600, true));

    def = this->add("infill_anchor_max", coFloatOrPercent);
    def->label = L("Maximum length of the infill anchor");
    def->category    = def_infill_anchor_min->category;
    def->tooltip = L("Connect an infill line to an internal perimeter with a short segment of an additional perimeter. "
                     "If expressed as percentage (example: 15%) it is calculated over infill extrusion width. Slic3r tries to connect two close infill lines to a short perimeter segment. If no such perimeter segment "
                     "shorter than this parameter is found, the infill line is connected to a perimeter segment at just one side "
                     "and the length of the perimeter segment taken is limited to infill_anchor, but no longer than this parameter. "
                     "\nIf set to 0, the old algorithm for infill connection will be used, it should create the same result as with 1000 & 0.");
    def->sidetext    = def_infill_anchor_min->sidetext;
    def->ratio_over  = def_infill_anchor_min->ratio_over;
    def->gui_type    = def_infill_anchor_min->gui_type;
    def->enum_values = def_infill_anchor_min->enum_values;
    def->max_literal = def_infill_anchor_min->max_literal;
    def->enum_labels.push_back(L("0 (Simple connect)"));
    def->enum_labels.push_back("1 mm");
    def->enum_labels.push_back("2 mm");
    def->enum_labels.push_back("5 mm");
    def->enum_labels.push_back("10 mm");
    def->enum_labels.push_back(L("1000 (unlimited)"));
    def->mode = comAdvancedE | comPrusa;
    def->set_default_value(new ConfigOptionFloatOrPercent(0, false));

    def = this->add("infill_connection", coEnum);
    def->label = L("Connection of sparse infill lines");
    def->category = OptionCategory::infill;
    def->tooltip = L("Give to the infill algorithm if the infill needs to be connected, and on which perimeters"
        " Can be useful for art or with high infill/perimeter overlap."
        " The result may vary between infill types.");
    def->enum_keys_map = &ConfigOptionEnum<InfillConnection>::get_enum_values();
    def->enum_values.push_back("connected");
    def->enum_values.push_back("holes");
    def->enum_values.push_back("outershell");
    def->enum_values.push_back("notconnected");
    def->enum_labels.push_back(L("Connected"));
    def->enum_labels.push_back(L("Connected to hole perimeters"));
    def->enum_labels.push_back(L("Connected to outer perimeters"));
    def->enum_labels.push_back(L("Not connected"));
    def->mode = comExpert | comSuSi;
    def->set_default_value(new ConfigOptionEnum<InfillConnection>(icConnected));

    def = this->add("infill_connection_top", coEnum);
    def->label = L("Connection of top infill lines");
    def->category = OptionCategory::infill;
    def->tooltip = L("Give to the infill algorithm if the infill needs to be connected, and on which perimeters"
        " Can be useful for art or with high infill/perimeter overlap."
        " The result may vary between infill types.");
    def->enum_keys_map = &ConfigOptionEnum<InfillConnection>::get_enum_values();
    def->enum_values.push_back("connected");
    def->enum_values.push_back("holes");
    def->enum_values.push_back("outershell");
    def->enum_values.push_back("notconnected");
    def->enum_labels.push_back(L("Connected"));
    def->enum_labels.push_back(L("Connected to hole perimeters"));
    def->enum_labels.push_back(L("Connected to outer perimeters"));
    def->enum_labels.push_back(L("Not connected"));
    def->mode = comExpert | comSuSi;
    def->set_default_value(new ConfigOptionEnum<InfillConnection>(icConnected));

    def = this->add("infill_connection_bottom", coEnum);
    def->label = L("Connection of bottom infill lines");
    def->category = OptionCategory::infill;
    def->tooltip = L("Give to the infill algorithm if the infill needs to be connected, and on which perimeters"
        " Can be useful for art or with high infill/perimeter overlap."
        " The result may vary between infill types.");
    def->enum_keys_map = &ConfigOptionEnum<InfillConnection>::get_enum_values();
    def->enum_values.push_back("connected");
    def->enum_values.push_back("holes");
    def->enum_values.push_back("outershell");
    def->enum_values.push_back("notconnected");
    def->enum_labels.push_back(L("Connected"));
    def->enum_labels.push_back(L("Connected to hole perimeters"));
    def->enum_labels.push_back(L("Connected to outer perimeters"));
    def->enum_labels.push_back(L("Not connected"));
    def->mode = comExpert | comSuSi;
    def->set_default_value(new ConfigOptionEnum<InfillConnection>(icConnected));

    def = this->add("infill_connection_bridge", coEnum);
    def->label = L("Connection of bridged infill lines");
    def->category = OptionCategory::infill;
    def->tooltip = L("Give to the bridge infill algorithm if the infill needs to be connected, and on which perimeters."
        " Can be useful to disconnect to reduce a little bit the pressure buildup when going over the bridge's anchors.");
    def->enum_keys_map = &ConfigOptionEnum<InfillConnection>::get_enum_values();
    def->enum_values.push_back("connected");
    def->enum_values.push_back("holes");
    def->enum_values.push_back("outershell");
    def->enum_values.push_back("notconnected");
    def->enum_labels.push_back(L("Connected"));
    def->enum_labels.push_back(L("Connected to hole perimeters"));
    def->enum_labels.push_back(L("Connected to outer perimeters"));
    def->enum_labels.push_back(L("Not connected"));
    def->mode = comExpert | comSuSi;
    def->set_default_value(new ConfigOptionEnum<InfillConnection>(icConnected));

    def = this->add("infill_connection_solid", coEnum);
    def->label = L("Connection of solid infill lines");
    def->category = OptionCategory::infill;
    def->tooltip = L("Give to the infill algorithm if the infill needs to be connected, and on which perimeters"
        " Can be useful for art or with high infill/perimeter overlap."
        " The result may vary between infill types.");
    def->enum_keys_map = &ConfigOptionEnum<InfillConnection>::get_enum_values();
    def->enum_values.push_back("connected");
    def->enum_values.push_back("holes");
    def->enum_values.push_back("outershell");
    def->enum_values.push_back("notconnected");
    def->enum_labels.push_back(L("Connected"));
    def->enum_labels.push_back(L("Connected to hole perimeters"));
    def->enum_labels.push_back(L("Connected to outer perimeters"));
    def->enum_labels.push_back(L("Not connected"));
    def->mode = comExpert | comSuSi;
    def->set_default_value(new ConfigOptionEnum<InfillConnection>(icConnected));

    def = this->add("infill_dense", coBool);
    def->label = L("Dense infill layer");
    def->full_label = L("Dense infill layer");
    def->category = OptionCategory::infill;
    def->tooltip = L("Enables the creation of a support layer under the first solid layer. This allows you to use a lower infill ratio without compromising the top quality."
        " The dense infill is laid out with a 50% infill density.");
    def->mode = comSimpleAE | comSuSi;
    def->set_default_value(new ConfigOptionBool(false));
    
    def = this->add("infill_dense_algo", coEnum);
    def->label = L("Algorithm");
    def->full_label = L("Dense infill algorithm");
    def->category = OptionCategory::infill;
    def->tooltip = L("Choose the way the dense layer is laid out."
        " The automatic option lets it try to draw the smallest surface with only strait lines inside the sparse infill."
        " The Anchored option just slightly enlarges (by 'Default infill margin') the surfaces that need a better support.");
    def->enum_keys_map = &ConfigOptionEnum<DenseInfillAlgo>::get_enum_values();
    def->enum_values.push_back("automatic");
    def->enum_values.push_back("autonotfull");
    def->enum_values.push_back("autosmall");
    def->enum_values.push_back("autoenlarged");
    def->enum_values.push_back("enlarged");
    def->enum_labels.push_back(L("Automatic"));
    def->enum_labels.push_back(L("Automatic, unless full"));
    def->enum_labels.push_back(L("Automatic, only for small areas"));
    def->enum_labels.push_back(L("Automatic, or anchored if too big"));
    def->enum_labels.push_back(L("Anchored"));
    def->mode = comAdvancedE | comSuSi;
    def->set_default_value(new ConfigOptionEnum<DenseInfillAlgo>(dfaAutoOrEnlarged));

    def = this->add("infill_extruder", coInt);
    def->label = L("Infill extruder");
    def->category = OptionCategory::extruders;
    def->tooltip = L("The extruder to use when printing infill.");
    def->min = 1;
    def->mode = comAdvancedE | comPrusa;
    def->set_default_value(new ConfigOptionInt(1));

    def = this->add("infill_extrusion_width", coFloatOrPercent);
    def->label = L("Infill");
    def->full_label = L("Infill width");
    def->category = OptionCategory::width;
    def->tooltip = L("Set this to a non-zero value to set a manual extrusion width for infill. "
        "If left as zero, default extrusion width will be used if set, otherwise 1.125 x nozzle diameter will be used. "
        "You may want to use fatter extrudates to speed up the infill and make your parts stronger. "
        "If expressed as percentage (for example 110%) it will be computed over nozzle diameter."
        "\nYou can set either 'Spacing', or 'Width'; the other will be calculated, using default layer height.");
    def->sidetext = L("mm or %");
    def->ratio_over = "nozzle_diameter";
    def->min = 0;
    def->max = 1000;
    def->max_literal = { 10, true };
    def->precision = 6;
    def->can_phony = true;
    def->mode = comAdvancedE | comPrusa;
    def->set_default_value(new ConfigOptionFloatOrPercent(0, false, true));

    def = this->add("infill_extrusion_change_odd_layers", coFloatOrPercent);
    def->label = L("Infill");
    def->full_label = L("Infill spacing change on odd layers");
    def->category = OptionCategory::width;
    def->tooltip = L("Change width on every odd layer for better overlap with adjacent layers and getting stringer shells. "
                     "Try values about +/- 0.1 with different sign."
                     "\nThis could be combined with extra permeters on odd layers."
                     "\nWorks as absolute spacing or a % of the spacing."
                     "\nset 0 to disable");
    def->sidetext = L("mm of %");
    def->mode = comExpert | comSuSi;
    def->set_default_value(new ConfigOptionFloatOrPercent(false, 0));

    def = this->add("infill_extrusion_spacing", coFloatOrPercent);
    def->label = L("Infill");
    def->full_label = L("Infill spacing");
    def->category = OptionCategory::width;
    def->tooltip = L("Like First layer width but spacing is the distance between two lines (as they overlap a bit, it's not the same)."
         "\nYou can set either 'Spacing', or 'Width'; the other will be calculated, using default layer height.");
    def->sidetext = L("mm or %");
    def->ratio_over = "nozzle_diameter";
    def->min = 0;
    def->max = 1000;
    def->max_literal = { 10, true };
    def->precision = 6;
    def->can_phony = true;
    def->mode = comAdvancedE | comSuSi;
    def->set_default_value(new ConfigOptionFloatOrPercent(100, true, false));

    def = this->add("infill_fan_speed", coInts);
    def->label = L("Internal Infill fan speed");
    def->category = OptionCategory::cooling;
    def->tooltip = L("This fan speed is enforced during all Internal Infill moves"
        "\nSet to 1 to disable fan."
        "\nSet to -1 to disable this override (Internal Infill will use default fan speed)."
        "\nCan be disabled by disable_fan_first_layers, slowed down by full_fan_speed_layer and increased by low layer time.");
    def->sidetext = L("%");
    def->min = -1;
    def->max = 100;
    def->mode = comExpert | comSuSi;
    def->is_vector_extruder = true;
    def->set_default_value(new ConfigOptionInts{ -1 });

    def = this->add("infill_first", coBool);
    def->label = L("Infill before perimeters");
    def->category = OptionCategory::infill;
    def->tooltip = L("This option will switch the print order of perimeters and infill, making the latter first.");
    def->mode = comExpert | comPrusa;
    def->set_default_value(new ConfigOptionBool(false));

    def = this->add("infill_only_where_needed", coBool);
    def->label = L("Only infill where needed");
    def->category = OptionCategory::infill;
    def->tooltip = L("This option will limit infill to the areas actually needed for supporting ceilings "
                   "(it will act as internal support material). If enabled, this slows down the G-code generation "
                   "due to the multiple checks involved.");
    def->mode = comAdvancedE | comPrusa;
    def->set_default_value(new ConfigOptionBool(false));

    def = this->add("infill_overlap", coFloatOrPercent);
    def->label = L("Infill/perimeters encroachment");
    def->category = OptionCategory::width;
    def->tooltip = L("This setting applies an additional overlap between infill and perimeters for better bonding. "
                   "Theoretically this shouldn't be needed, but backlash might cause gaps. If expressed "
                   "as percentage (example: 15%) it is calculated over perimeter extrusion width."
                    "\nDon't put a value higher than 50% (of the perimeter width), as it will fuse with it and follow the perimeter.");
    def->sidetext = L("mm or %");
    def->ratio_over = "perimeter_extrusion_width";
    def->min = 0;
    def->max_literal = { 0.5, true };
    def->mode = comExpert | comPrusa;
    def->set_default_value(new ConfigOptionFloatOrPercent(25, true));

    def = this->add("infill_speed", coFloatOrPercent);
    def->label = L("Sparse");
    def->full_label = L("Sparse infill speed");
    def->category = OptionCategory::speed;
    def->tooltip = L("Speed for printing the internal fill."
        "\nThis can be expressed as a percentage (for example: 80%) over the Solid Infill speed."
        "\nSet zero to use autospeed for this feature.");
    def->sidetext = L("mm/s or %");
    def->ratio_over = "solid_infill_speed";
    def->aliases = { "print_feed_rate", "infill_feed_rate" };
    def->min = 0;
    def->mode = comAdvancedE | comPrusa;
    def->set_default_value(new ConfigOptionFloatOrPercent(300, true));

    def = this->add("inherits", coString);
    def->label = L("Inherits profile");
    def->tooltip = L("Name of the profile, from which this profile inherits.");
    def->full_width = true;
    def->height = 5;
    def->set_default_value(new ConfigOptionString());
    def->cli = ConfigOptionDef::nocli;

    // The following value is to be stored into the project file (AMF, 3MF, Config ...)
    // and it contains a sum of "inherits" values over the print and filament profiles.
    def = this->add("inherits_cummulative", coStrings);
    def->set_default_value(new ConfigOptionStrings());
    def->cli = ConfigOptionDef::nocli;

    def = this->add("interface_shells", coBool);
    def->label = L("Interface shells");
    def->tooltip = L("Force the generation of solid shells between adjacent materials/volumes. "
                   "Useful for multi-extruder prints with translucent materials or manual soluble "
                   "support material.");
    def->category = OptionCategory::perimeter;
    def->mode = comExpert | comPrusa;
    def->set_default_value(new ConfigOptionBool(false));

    def = this->add("mmu_segmented_region_max_width", coFloat);
    def->label = L("Maximum width of a segmented region");
    def->tooltip = L("Maximum width of a segmented region. Zero disables this feature.");
    def->sidetext = L("mm (zero to disable)");
    def->min = 0;
    def->category = OptionCategory::mmsetup;
    def->mode = comExpert | comPrusa;
    def->set_default_value(new ConfigOptionFloat(0.));

    def = this->add("ironing", coBool);
    def->label = L("Enable ironing");
    def->tooltip = L("Enable ironing of the top layers with the hot print head for smooth surface");
    def->category = OptionCategory::ironing;
    def->mode = comAdvancedE | comPrusa;
    def->set_default_value(new ConfigOptionBool(false));

    def = this->add("ironing_acceleration", coFloatOrPercent);
    def->label = L("Ironing");
    def->full_label = L("Ironing acceleration");
    def->category = OptionCategory::speed;
    def->tooltip = L("This is the acceleration your printer will use for ironing. "
                "\nCan be a % of the top solid infill acceleration"
                "\nSet zero to use top solid infill acceleration for ironing.");
    def->sidetext = L("mm/s² or %");
    def->ratio_over = "top_solid_infill_acceleration";
    def->min = 0;
    def->max_literal = { -200, false };
    def->mode = comExpert | comSuSi;
    def->set_default_value(new ConfigOptionFloatOrPercent(0,false));

    def = this->add("ironing_angle", coFloat);
    def->label = L("Ironing angle");
    def->category = OptionCategory::ironing;
    def->tooltip = L("Ironing angle. if negative, it will use the fill angle.");
    def->sidetext = L("°");
    def->min = -1;
    def->mode = comExpert | comSuSi;
    def->set_default_value(new ConfigOptionFloat(-1));

    def = this->add("ironing_type", coEnum);
    def->label = L("Ironing Type");
    def->category = OptionCategory::ironing;
    def->tooltip = L("Ironing Type");
    def->enum_keys_map = &ConfigOptionEnum<IroningType>::get_enum_values();
    def->enum_values.push_back("top");
    def->enum_values.push_back("topmost");
    def->enum_values.push_back("solid");
    def->enum_labels.push_back(L("All top surfaces"));
    def->enum_labels.push_back(L("Topmost surface only"));
    def->enum_labels.push_back(L("All solid surfaces"));
    def->mode = comAdvancedE | comPrusa;
    def->set_default_value(new ConfigOptionEnum<IroningType>(IroningType::TopSurfaces));

    def = this->add("ironing_flowrate", coPercent);
    def->label = L("Flow rate");
    def->category = OptionCategory::ironing;
    def->tooltip = L("Percent of a flow rate relative to object's normal layer height."
                " It's the percentage of the layer that will be over-extruded on top to do the ironing.");
    def->sidetext = L("%");
    def->ratio_over = "layer_height";
    def->min = 0;
    def->mode = comExpert | comPrusa;
    def->set_default_value(new ConfigOptionPercent(15));

    def = this->add("ironing_spacing", coFloat);
    def->label = L("Spacing between ironing lines");
    def->category = OptionCategory::ironing;
    def->tooltip = L("Distance between ironing lines");
    def->sidetext = L("mm");
    def->min = 0;
    def->mode = comExpert | comPrusa;
    def->set_default_value(new ConfigOptionFloat(0.1));

    def = this->add("ironing_speed", coFloatOrPercent);
    def->label = L("Ironing");
    def->full_label = L("Ironing speed");
    def->category = OptionCategory::ironing;
    def->tooltip = L("Ironing speed. Used for the ironing pass of the ironing infill pattern, and the post-process infill."
        "\nThis can be expressed as a percentage (for example: 80%) over the Top Solid Infill speed."
        "\nIroning extrusions are ignored from the automatic volumetric speed computation.");
    def->sidetext = L("mm/s");
    def->ratio_over = "top_solid_infill_speed";
    def->min = 0.1;
    def->mode = comExpert | comPrusa;
    def->set_default_value(new ConfigOptionFloatOrPercent(50, true));

    def = this->add("layer_gcode", coString);
    def->label = L("After layer change G-code");
    def->category = OptionCategory::customgcode;
    def->tooltip = L("This custom code is inserted at every layer change, right after the Z move "
        "and before the extruder moves to the first layer point. Note that you can use "
        "placeholder variables for all Slic3r settings as well as {layer_num} and {layer_z}.");
    def->cli = "after-layer-gcode|layer-gcode";
    def->multiline = true;
    def->full_width = true;
    def->height = 5;
    def->mode = comExpert | comPrusa;
    def->set_default_value(new ConfigOptionString(""));

    def = this->add("feature_gcode", coString);
    def->label = L("After layer change G-code");
    def->category = OptionCategory::customgcode;
    def->tooltip = L("This custom code is inserted at every extrusion type change."
        "Note that you can use placeholder variables for all Slic3r settings as well as {last_extrusion_role}, {extrusion_role}, {layer_num} and {layer_z}."
        " The 'extrusion_role' strings can take these string values:"
        " { Perimeter, ExternalPerimeter, OverhangPerimeter, InternalInfill, SolidInfill, TopSolidInfill, BridgeInfill, GapFill, Skirt, SupportMaterial, SupportMaterialInterface, WipeTower, Mixed }."
        " Mixed is only used when the role of the extrusion is not unique, not exactly inside another category or not known.");
    def->cli = "feature-gcode";
    def->multiline = true;
    def->full_width = true;
    def->height = 5;
    def->mode = comExpert | comSuSi;
    def->set_default_value(new ConfigOptionString(""));

    def = this->add("exact_last_layer_height", coBool);
    def->label = L("Exact last layer height");
    def->category = OptionCategory::perimeter;
    def->tooltip = L("This setting controls the height of last object layers to put the last layer at the exact highest height possible. Experimental.");
    def->mode = comHidden;
    def->set_default_value(new ConfigOptionBool(false));

    def = this->add("remaining_times", coBool);
    def->label = L("Supports remaining times");
    def->category = OptionCategory::firmware;
    def->tooltip = L("Emit something at 1 minute intervals into the G-code to let the firmware show accurate remaining time.");
    def->mode = comExpert | comPrusa;
    def->set_default_value(new ConfigOptionBool(false));

    def = this->add("remaining_times_type", coEnum);
    def->label = L("Method");
    def->full_label = L("Supports remaining times method");
    def->category = OptionCategory::firmware;
    def->tooltip = L("M73: Emit M73 P{percent printed} R{remaining time in minutes} at 1 minute"
        " intervals into the G-code to let the firmware show accurate remaining time."
        " As of now only the Prusa i3 MK3 firmware recognizes M73."
        " Also the i3 MK3 firmware supports M73 Qxx Sxx for the silent mode."
        "\nM117: Send a command to display a message to the printer, this is 'Time Left .h..m..s'." );
    def->mode = comExpert | comSuSi;
    def->enum_keys_map = &ConfigOptionEnum<RemainingTimeType>::get_enum_values();
    def->enum_values.push_back("m117");
    def->enum_values.push_back("m73");
    def->enum_values.push_back("m73m117");
    def->enum_labels.push_back(L("M117"));
    def->enum_labels.push_back(L("M73"));
    def->enum_labels.push_back(L("M73 & M117"));
    def->set_default_value(new ConfigOptionEnum<RemainingTimeType>(RemainingTimeType::rtM73));

    def = this->add("silent_mode", coBool);
    def->label = L("Supports stealth mode");
    def->category = OptionCategory::firmware;
    def->tooltip = L("The firmware supports stealth mode");
    def->mode = comAdvancedE | comPrusa;
    def->set_default_value(new ConfigOptionBool(false));

    def = this->add("fan_speedup_time", coFloat);
    def->label = L("Fan startup delay");
    def->category = OptionCategory::firmware;
    def->tooltip = L("Move the fan start in the past by at least this delay (in seconds, you can use decimals)."
        " It assumes infinite acceleration for this time estimation, and will only take into account G1 and G0 moves."
        "\nIt won't move fan comands from custom gcodes (they act as a sort of 'barrier')."
        "\nIt won't move fan comands into the start gcode if the 'only custom start gcode' is activated."
        "\nUse 0 to deactivate.");
    def->sidetext = L("s");
    def->mode = comAdvancedE | comSuSi;
    def->set_default_value(new ConfigOptionFloat(0));

    def = this->add("fan_speedup_overhangs", coBool);
    def->label = L("Fan delay only for overhangs");
    def->category = OptionCategory::firmware;
    def->tooltip = L("Will only take into account the delay for the cooling of overhangs.");
    def->mode = comAdvancedE | comSuSi;
    def->set_default_value(new ConfigOptionBool(true));

    def = this->add("fan_kickstart", coFloat);
    def->label = L("Fan KickStart time");
    def->category = OptionCategory::firmware;
    def->tooltip = L("Add a M106 S255 (max speed for fan) for this amount of seconds before going down to the desired speed to kick-start the cooling fan."
                    "\nThis value is used for a 0->100% speedup, it will go down if the delta is lower."
                    "\nSet to 0 to deactivate.");
    def->sidetext = L("s");
    def->min = 0;
    def->mode = comExpert | comSuSi;
    def->set_default_value(new ConfigOptionFloat(0));

    def = this->add("lift_min", coFloat);
    def->label = L("Min height for travel");
    def->category = OptionCategory::extruders;
    def->tooltip = L("When an extruder travels to an object (from the start position or from an object to another), the nozzle height is guaranteed to be at least at this value."
        "\nIt's made to ensure the nozzle won't hit clips or things you have on your bed. But be careful to not put a clip in the 'convex shape' of an object."
        "\nSet to 0 to disable.");
    def->sidetext = L("mm");
    def->min = 0;
    def->mode = comExpert | comSuSi;
    def->is_vector_extruder = true;
    def->set_default_value(new ConfigOptionFloat(0));

    def = this->add("machine_limits_usage", coEnum);
    def->label = L("How to apply limits");
    def->full_label = L("Purpose of Machine Limits");
    def->category = OptionCategory::limits;
    def->tooltip = L("How to apply the Machine Limits."
                    "\n* In every case, they will be used as safeguards: Even if you use a print profile that sets an acceleration of 5000,"
                    " if in your machine limits the acceleration is 4000, the outputted gcode will use the 4000 limit."
                    "\n* You can also use it as a safeguard and to have a better printing time estimate."
                    "\n* You can also use it as a safeguard, to have a better printing time estimate and emit the limits at the begining of the gcode file, with M201 M202 M203 M204 and M205 commands."
                    " If you want only to write a sub-set, choose the 'for time estimate' option and write your own gcodes in the custom gcode section.");
    def->enum_keys_map = &ConfigOptionEnum<MachineLimitsUsage>::get_enum_values();
    def->enum_values.push_back("emit_to_gcode");
    def->enum_values.push_back("time_estimate_only");
    def->enum_values.push_back("limits");
    def->enum_values.push_back("ignore");
    def->enum_labels.push_back(L("Also emit limits to G-code"));
    def->enum_labels.push_back(L("Use also for time estimate"));
    def->enum_labels.push_back(L("Use only as safeguards"));
    def->enum_labels.push_back(L("Disable"));
    def->mode = comAdvancedE | comPrusa;
    def->set_default_value(new ConfigOptionEnum<MachineLimitsUsage>(MachineLimitsUsage::TimeEstimateOnly));

    {
        struct AxisDefault {
            std::string         name;
            std::vector<double> max_feedrate;
            std::vector<double> max_acceleration;
            std::vector<double> max_jerk;
        };
        std::vector<AxisDefault> axes {
            // name, max_feedrate,  max_acceleration, max_jerk
            { "x", { 500., 200. }, {  9000., 1000. }, { 10. , 10.  } },
            { "y", { 500., 200. }, {  9000., 1000. }, { 10. , 10.  } },
            { "z", {  12.,  12. }, {   500.,  200. }, {  0.2,  0.4 } },
            { "e", { 120., 120. }, { 10000., 5000. }, {  2.5,  2.5 } }
        };
        for (const AxisDefault &axis : axes) {
            std::string axis_upper = boost::to_upper_copy<std::string>(axis.name);
            // Add the machine feedrate limits for XYZE axes. (M203)
            def = this->add("machine_max_feedrate_" + axis.name, coFloats);
            def->full_label = (boost::format("Maximum feedrate %1%") % axis_upper).str();
            (void)L("Maximum feedrate X");
            (void)L("Maximum feedrate Y");
            (void)L("Maximum feedrate Z");
            (void)L("Maximum feedrate E");
            def->category = OptionCategory::limits;
            def->tooltip  = (boost::format("Maximum feedrate of the %1% axis") % axis_upper).str();
            (void)L("Maximum feedrate of the X axis");
            (void)L("Maximum feedrate of the Y axis");
            (void)L("Maximum feedrate of the Z axis");
            (void)L("Maximum feedrate of the E axis");
            def->sidetext = L("mm/s");
            def->min = 0;
            def->mode = comAdvancedE | comPrusa;
            def->set_default_value(new ConfigOptionFloats(axis.max_feedrate));
            // Add the machine acceleration limits for XYZE axes (M201)
            def = this->add("machine_max_acceleration_" + axis.name, coFloats);
            def->full_label = (boost::format("Maximum acceleration %1%") % axis_upper).str();
            (void)L("Maximum acceleration X");
            (void)L("Maximum acceleration Y");
            (void)L("Maximum acceleration Z");
            (void)L("Maximum acceleration E");
            def->category = OptionCategory::limits;
            def->tooltip  = (boost::format("Maximum acceleration of the %1% axis") % axis_upper).str();
            (void)L("Maximum acceleration of the X axis");
            (void)L("Maximum acceleration of the Y axis");
            (void)L("Maximum acceleration of the Z axis");
            (void)L("Maximum acceleration of the E axis");
            def->sidetext = L("mm/s²");
            def->min = 0;
            def->mode = comAdvancedE | comPrusa;
            def->set_default_value(new ConfigOptionFloats(axis.max_acceleration));
            // Add the machine jerk limits for XYZE axes (M205)
            def = this->add("machine_max_jerk_" + axis.name, coFloats);
            def->full_label = (boost::format("Maximum jerk %1%") % axis_upper).str();
            (void)L("Maximum jerk X");
            (void)L("Maximum jerk Y");
            (void)L("Maximum jerk Z");
            (void)L("Maximum jerk E");
            def->category = OptionCategory::limits;
            def->tooltip  = (boost::format("Maximum jerk of the %1% axis") % axis_upper).str();
            (void)L("Maximum jerk of the X axis");
            (void)L("Maximum jerk of the Y axis");
            (void)L("Maximum jerk of the Z axis");
            (void)L("Maximum jerk of the E axis");
            def->sidetext = L("mm/s");
            def->min = 0;
            def->mode = comAdvancedE | comPrusa;
            def->set_default_value(new ConfigOptionFloats(axis.max_jerk));
        }
    }

    // M205 S... [mm/sec]
    def = this->add("machine_min_extruding_rate", coFloats);
    def->full_label = L("Minimum feedrate when extruding");
    def->category = OptionCategory::limits;
    def->tooltip = L("Minimum feedrate when extruding (M205 S)");
    def->sidetext = L("mm/s");
    def->min = 0;
    def->mode = comAdvancedE | comPrusa;
    def->set_default_value(new ConfigOptionFloats{ 0., 0. });

    // M205 T... [mm/sec]
    def = this->add("machine_min_travel_rate", coFloats);
    def->full_label = L("Minimum travel feedrate");
    def->category = OptionCategory::limits;
    def->tooltip = L("Minimum travel feedrate (M205 T)");
    def->sidetext = L("mm/s");
    def->min = 0;
    def->mode = comAdvancedE | comPrusa;
    def->set_default_value(new ConfigOptionFloats{ 0., 0. });

    // M204 P... [mm/sec^2]
    def = this->add("machine_max_acceleration_extruding", coFloats);
    def->full_label = L("Maximum acceleration when extruding");
    def->category = OptionCategory::limits;
    def->tooltip = L("Maximum acceleration when extruding (M204 P)\n\n"
        "Marlin (legacy) firmware flavor will use this also "
        "as travel acceleration (M204 T).");
    def->sidetext = L("mm/s²");
    def->min = 0;
    def->mode = comAdvancedE | comPrusa;
    def->set_default_value(new ConfigOptionFloats{ 1500., 1250. });

    // M204 R... [mm/sec^2]
    def = this->add("machine_max_acceleration_retracting", coFloats);
    def->full_label = L("Maximum acceleration when retracting");
    def->category = OptionCategory::limits;
    def->tooltip = L("Maximum acceleration when retracting (M204 R)");
    def->sidetext = L("mm/s²");
    def->min = 0;
    def->mode = comAdvancedE | comPrusa;
    def->set_default_value(new ConfigOptionFloats{ 1500., 1250. });

    // M204 T... [mm/sec^2]
    def = this->add("machine_max_acceleration_travel", coFloats);
    def->full_label = L("Maximum acceleration for travel moves");
    def->category = OptionCategory::limits;
    def->tooltip = L("Maximum acceleration when travelling (M204 T)");
    def->sidetext = L("mm/s²");
    def->min = 0;
    def->mode = comAdvancedE | comPrusa;
    def->set_default_value(new ConfigOptionFloats{ 1500., 1250. });

    def = this->add("max_gcode_per_second", coFloat);
    def->label = L("Maximum G1 per second");
    def->category = OptionCategory::speed;
    def->tooltip = L("If your firmware stops while printing, it may have its gcode queue full."
        " Set this parameter to merge extrusions into bigger ones to reduce the number of gcode commands the printer has to process each second."
        "\nOn 8bit controlers, a value of 150 is typical."
        "\nNote that reducing your printing speed (at least for the external extrusions) will reduce the number of time this will triggger and so increase quality."
        "\nSet zero to disable.");
    def->min = 0;
    def->mode = comExpert | comSuSi;
    def->set_default_value(new ConfigOptionFloat(1500));

    def = this->add("max_fan_speed", coInts);
    def->label = L("Max");
    def->full_label = L("Max fan speed");
    def->category = OptionCategory::cooling;
    def->tooltip = L("This setting represents the maximum speed of your fan, used when the layer print time is Very short.");
    def->sidetext = L("%");
    def->min = 0;
    def->max = 100;
    def->mode = comAdvancedE | comPrusa;
    def->is_vector_extruder = true;
    def->set_default_value(new ConfigOptionInts { 100 });

    def = this->add("max_layer_height", coFloatsOrPercents);
    def->label = L("Max");
    def->full_label = L("Max layer height");
    def->category = OptionCategory::general;
    def->tooltip = L("This is the highest printable layer height for this extruder, used to cap "
                   "the variable layer height and support layer height. Maximum recommended layer height "
                   "is 75% of the extrusion width to achieve reasonable inter-layer adhesion. "
                   "\nCan be a % of the nozzle diameter."
                   "\nIf set to 0, layer height is limited to 75% of the nozzle diameter.");
    def->sidetext = L("mm or %");
    def->ratio_over = "nozzle_diameter";
    def->min = 0;
    def->max_literal = { 10, false };
    def->mode = comSimpleAE | comPrusa;
    def->is_vector_extruder = true;
    def->set_default_value(new ConfigOptionFloatsOrPercents{ FloatOrPercent{ 75, true} });

    def = this->add("max_print_speed", coFloatOrPercent);
    def->label = L("Max print speed");
    def->full_label = L("Max print speed for Autospeed");
    def->category = OptionCategory::speed;
    def->tooltip = L("When setting other speed settings to 0, Slic3r will autocalculate the optimal speed "
        "in order to keep constant extruder pressure. This experimental setting is used "
        "to set the highest print speed you want to allow."
        "\nThis can be expressed as a percentage (for example: 100%) over the machine Max Feedrate for X axis.");
    def->sidetext = L("mm/s or %");
    def->ratio_over = "machine_max_feedrate_x";
    def->min = 1;
    def->mode = comExpert | comPrusa;
    def->set_default_value(new ConfigOptionFloatOrPercent(80, false));

    def = this->add("max_speed_reduction", coPercents);
    def->label = L("Max speed reduction");
    def->category = OptionCategory::speed;
    def->tooltip = L("This setting control by how much the speed can be reduced to increase the layer time."
        " It's a maximum reduction, so a lower value makes the minimum speed higher."
        " Set to 90% if you don't want the speed to go below 10% of the current speed."
        "\nSet zero to disable");
    def->sidetext = L("%");
    def->min = 0;
    def->max = 100;
    def->mode = comExpert | comSuSi;
    def->is_vector_extruder = true;
    def->set_default_value(new ConfigOptionPercents{ 90 });

    def = this->add("max_volumetric_speed", coFloat);
    def->label = L("Volumetric speed");
    def->full_label = L("Maximum Print Volumetric speed");
    def->category = OptionCategory::extruders;
    def->tooltip = L("This setting allows you to set the maximum flowrate for your print, and so cap the desired flow rate for the autospeed algorithm."
        " The autospeed tries to keep a constant feedrate for the entire object, and so can lower the volumetric speed for some features."
        "\nThe autospeed is only enable on speed fields that have a value of 0. If a speed field is a % of a 0 field, then it will be a % of the value it should have got from the autospeed."
        "\nIf this field is set to 0, then there is no autospeed nor maximum flowrate. If a speed value i still set to 0, it will get the max speed allwoed by the printer.");
    def->sidetext = L("mm³/s");
    def->min = 0;
    def->mode = comExpert | comPrusa;
    def->set_default_value(new ConfigOptionFloat(0));

    def = this->add("max_volumetric_extrusion_rate_slope_positive", coFloat);
    def->label = L("Max volumetric slope positive");
    def->tooltip = L("This experimental setting is used to limit the speed of change in extrusion rate "
                       "for a transition from lower speed to higher speed. "
                   "A value of 1.8 mm³/s² ensures, that a change from the extrusion rate "
                   "of 1.8 mm³/s (0.45mm extrusion width, 0.2mm extrusion height, feedrate 20 mm/s) "
                   "to 5.4 mm³/s (feedrate 60 mm/s) will take at least 2 seconds.");
    def->sidetext = L("mm³/s²");
    def->min = 0;
    def->mode = comExpert | comPrusa;
    def->set_default_value(new ConfigOptionFloat(0));

    def = this->add("max_volumetric_extrusion_rate_slope_negative", coFloat);
    def->label = L("Max volumetric slope negative");
    def->tooltip = L("This experimental setting is used to limit the speed of change in extrusion rate "
                       "for a transition from higher speed to lower speed. "
                   "A value of 1.8 mm³/s² ensures, that a change from the extrusion rate "
                   "of 5.4 mm³/s (0.45 mm extrusion width, 0.2 mm extrusion height, feedrate 60 mm/s) "
                   "to 1.8 mm³/s (feedrate 20 mm/s) will take at least 2 seconds.");
    def->sidetext = L("mm³/s²");
    def->min = 0;
    def->mode = comExpert | comPrusa;
    def->set_default_value(new ConfigOptionFloat(0));

#if 0
    // replaced by fan_printer_min_speed, to remove !! @DEPRECATED
    def = this->add("min_fan_speed", coInts);
    def->label = L("Default fan speed");
    def->full_label = L("Default fan speed");
    def->category = OptionCategory::cooling;
    def->tooltip = L("This setting represents the base fan speed this filament needs, or at least the minimum PWM your fan needs to work.");
    def->sidetext = L("%");
    def->min = 0;
    def->max = 100;
    def->mode = comSimpleAE | comPrusa;
    def->is_vector_extruder = true;
    def->set_default_value(new ConfigOptionInts{ 35 });
#endif

    def = this->add("fan_percentage", coBool);
    def->label = L("Fan PWM from 0-100");
    def->category = OptionCategory::output;
    def->tooltip = L("Set this if your printer uses control values from 0-100 instead of 0-255.");
    def->cli = "fan-percentage";
    def->mode = comAdvancedE | comSuSi;
    def->set_default_value(new ConfigOptionBool(false));

    def = this->add("min_layer_height", coFloatsOrPercents);
    def->label = L("Min");
    def->full_label = L("Min layer height");
    def->category = OptionCategory::extruders;
    def->tooltip = L("This is the lowest printable layer height for this extruder and limits "
                    "the resolution for variable layer height. Typical values are between 0.05 mm and 0.1 mm."
                    "\nCan be a % of the nozzle diameter.");
    def->sidetext = L("mm or %");
    def->ratio_over = "nozzle_diameter";
    def->min = 0;
    def->max_literal = { 5, false };
    def->mode = comSimpleAE | comPrusa;
    def->is_vector_extruder = true;
    def->set_default_value(new ConfigOptionFloatsOrPercents{ FloatOrPercent{ 5, true} });

    def = this->add("min_length", coFloat);
    def->label = L("Minimum extrusion length");
    def->category = OptionCategory::speed;
    def->tooltip = L("[Deprecated] Prefer using max_gcode_per_second instead, as it's much better when you have very different speeds for features."
        "\nToo many too small commands may overload the firmware / connection. Put a higher value here if you see strange slowdown."
        "\nSet zero to disable.");
    def->sidetext = L("mm");
    def->min = 0;
    def->precision = 8;
    def->mode = comExpert | comSuSi;
    def->set_default_value(new ConfigOptionFloat(0.035));

    def = this->add("min_width_top_surface", coFloatOrPercent);
    def->label = L("Minimum top width for infill");
    def->category = OptionCategory::speed;
    def->tooltip = L("If a top surface has to be printed and it's partially covered by another layer, it won't be considered at a top layer where its width is below this value."
        " This can be useful to not let the 'one perimeter on top' trigger on surface that should be covered only by perimeters."
        " This value can be a mm or a % of the perimeter extrusion width."
        "\nWarning: If enabled, artifacts can be created is you have some thin features on the next layer, like letters. Set this setting to 0 to remove these artifacts.");
    def->sidetext = L("mm or %");
    def->ratio_over = "perimeter_extrusion_width";
    def->min = 0;
    def->max_literal = { 15, false };
    def->mode = comExpert | comSuSi;
    def->set_default_value(new ConfigOptionFloatOrPercent(100, true));

    def = this->add("min_print_speed", coFloats);
    def->label = L("Min print speed");
    def->category = OptionCategory::speed;
    def->tooltip = L("Slic3r will never scale the speed below this one.");
    def->sidetext = L("mm/s");
    def->min = 0;
    def->mode = comExpert | comPrusa;
    def->is_vector_extruder = true;
    def->set_default_value(new ConfigOptionFloats{ 10. });

    def = this->add("min_skirt_length", coFloat);
    def->label = L("Minimal filament extrusion length");
    def->category = OptionCategory::skirtBrim;
    def->tooltip = L("Generate no less than the number of skirt loops required to consume "
                   "the specified amount of filament on the bottom layer. For multi-extruder machines, "
                   "this minimum applies to each extruder.");
    def->sidetext = L("mm");
    def->min = 0;
    def->mode = comExpert | comPrusa;
    def->set_default_value(new ConfigOptionFloat(0));

    def = this->add("model_precision", coFloat);
    def->label = L("Model rounding precision");
    def->full_label = L("Model rounding precision");
    def->category = OptionCategory::slicing;
    def->tooltip = L("This is the rounding error of the input object."
        " It's used to align points that should be in the same line."
        "\nSet zero to disable.");
    def->sidetext = L("mm");
    def->min = 0;
    def->precision = 8;
    def->mode = comAdvancedE | comSuSi;
    def->set_default_value(new ConfigOptionFloat(0.0001));

    def = this->add("notes", coString);
    def->label = L("Configuration notes");
    def->category = OptionCategory::notes;
    def->tooltip = L("Here you can put your personal notes. This text will be added to the G-code "
                   "header comments.");
    def->multiline = true;
    def->full_width = true;
    def->height = 13;
    def->mode = comAdvancedE | comPrusa;
    def->set_default_value(new ConfigOptionString(""));

    def = this->add("nozzle_diameter", coFloats);
    def->label = L("Nozzle diameter");
    def->category = OptionCategory::extruders;
    def->tooltip = L("This is the diameter of your extruder nozzle (for example: 0.5, 0.35 etc.)");
    def->sidetext = L("mm");
    def->mode = comAdvancedE | comPrusa;
    def->is_vector_extruder = true;
    def->set_default_value(new ConfigOptionFloats{ 0.4 });

    def = this->add("host_type", coEnum);
    def->label = L("Host Type");
    def->category = OptionCategory::general;
    def->tooltip = L("Slic3r can upload G-code files to a printer host. This field must contain "
                   "the kind of the host."
                   "\nPrusaLink is only available for prusa printer.");
    def->enum_keys_map = &ConfigOptionEnum<PrintHostType>::get_enum_values();
    def->enum_values.push_back("prusalink");
    def->enum_values.push_back("octoprint");
    def->enum_values.push_back("duet");
    def->enum_values.push_back("flashair");
    def->enum_values.push_back("astrobox");
    def->enum_values.push_back("repetier");
    def->enum_values.push_back("klipper");
    def->enum_values.push_back("mpmdv2");
    def->enum_values.push_back("mks");
    def->enum_values.push_back("monoprice");
    def->enum_labels.push_back("PrusaLink");
    def->enum_labels.push_back("OctoPrint");
    def->enum_labels.push_back("Duet");
    def->enum_labels.push_back("FlashAir");
    def->enum_labels.push_back("AstroBox");
    def->enum_labels.push_back("Repetier");
    def->enum_labels.push_back("Klipper");
    def->enum_labels.push_back("MPMDv2");
    def->enum_labels.push_back("MKS");
    def->enum_labels.push_back("Monoprice lcd");
    def->mode = comAdvancedE | comPrusa;
    def->cli = ConfigOptionDef::nocli;
    def->set_default_value(new ConfigOptionEnum<PrintHostType>(htOctoPrint));

    def = this->add("print_custom_variables", coString);
    def->label = L("Custom variables");
    def->full_label = L("Custom Print variables");
    def->category = OptionCategory::filament;
    def->tooltip = L("You can add data accessible to custom-gcode macros."
        "\nEach line can define one variable."
        "\nThe format is 'variable_name=value'. the variable name should only have [a-zA-Z0-9] characters or '_'."
        "\nA value that can be parsed as a int or float will be avaible as a numeric value."
        "\nA value that is enclosed by double-quotes will be available as a string (without the quotes)"
        "\nA value that only takes values as 'true' or 'false' will be a boolean)"
        "\nEvery other value will be parsed as a string as-is."
        "\nAdvice: before using a variable, it's safer to use the function 'default_XXX(variable_name, default_value)'"
        " (enclosed in bracket as it's a script) in case it's not set. You can replace XXX by 'int' 'bool' 'double' 'string'.");
    def->multiline = true;
    def->full_width = true;
    def->height = 13;
    def->mode = comAdvancedE | comSuSi;
    def->set_default_value(new ConfigOptionString{ "" });

    def = this->add("only_one_perimeter_first_layer", coBool);
    def->label = L("Only one perimeter on First layer");
    def->category = OptionCategory::perimeter;
    def->tooltip = L("Use only one perimeter on first layer, to give more space to the top infill pattern.");
    def->mode = comAdvancedE | comSuSi;
    def->set_default_value(new ConfigOptionBool(false));

    def = this->add("only_one_perimeter_top", coBool);
    def->label = L("Only one perimeter on Top surfaces");
    def->category = OptionCategory::perimeter;
    def->tooltip = L("Use only one perimeter on flat top surface, to give more space to the top infill pattern.");
    def->mode = comSimpleAE | comSuSi;
    def->set_default_value(new ConfigOptionBool(true));

    def = this->add("only_one_perimeter_top_other_algo", coBool);
    def->label = L("Only one peri - other algo");
    def->category = OptionCategory::perimeter;
    def->tooltip = L("If you have some problem with the 'Only one perimeter on Top surfaces' option, you can try to activate this on the problematic layer.");
    def->mode = comHidden;
    def->set_default_value(new ConfigOptionBool(false));

    def = this->add("only_retract_when_crossing_perimeters", coBool);
    def->label = L("Only retract when crossing perimeters");
    def->category = OptionCategory::extruders;
    def->tooltip = L("Disables retraction when the travel path does not exceed the upper layer's perimeters "
        "(and thus any ooze will probably be invisible).");
    def->mode = comExpert | comPrusa;
    def->set_default_value(new ConfigOptionBool(false));

    def = this->add("ooze_prevention", coBool);
    def->label = L("Enable");
    def->category = OptionCategory::extruders;
    def->tooltip = L("This option will drop the temperature of the inactive extruders to prevent oozing. "
                   "It will enable a tall skirt automatically and move extruders outside such "
                   "skirt when changing temperatures.");
    def->mode = comExpert | comPrusa;
    def->set_default_value(new ConfigOptionBool(false));

    def = this->add("output_filename_format", coString);
    def->label = L("Output filename format");
    def->category = OptionCategory::output;
    def->tooltip = L("You can use all configuration options as variables inside this template. "
                   "For example: {layer_height}, {fill_density} etc. You can also use {timestamp}, "
                   "{year}, {month}, {day}, {hour}, {minute}, {second}, {version}, {input_filename}, "
                   "{input_filename_base}.");
    def->full_width = true;
    def->mode = comExpert | comPrusa;
    def->set_default_value(new ConfigOptionString("{input_filename_base}.gcode"));

    def = this->add("overhangs_acceleration", coFloatOrPercent);
    def->label = L("Overhangs");
    def->full_label = L("Overhang acceleration");
    def->category = OptionCategory::speed;
    def->tooltip = L("This is the acceleration your printer will use for overhangs."
                "\nCan be a % of the bridge acceleration"
                "\nSet zero to to use bridge acceleration for overhangs.");
    def->sidetext = L("mm/s² or %");
    def->ratio_over = "bridge_acceleration";
    def->min = 0;
    def->max_literal = { -200, false };
    def->mode = comExpert | comSuSi;
    def->set_default_value(new ConfigOptionFloatOrPercent(0,false));

    def = this->add("overhangs_fan_speed", coInts);
    def->label = L("Overhangs Perimeter fan speed");
    def->category = OptionCategory::cooling;
    def->tooltip = L("This fan speed is enforced during all Overhang Perimeter moves"
        "\nSet to 1 to disable fan."
        "\nSet to -1 to disable this override (Overhang Perimeter use default fan speed)."
        "\nCan be disabled by disable_fan_first_layers and increased by low layer time.");
    def->sidetext = L("%");
    def->min = -1;
    def->max = 100;
    def->mode = comAdvancedE | comSuSi;
    def->is_vector_extruder = true;
    def->set_default_value(new ConfigOptionInts{ -1 });

    def = this->add("overhangs_speed", coFloatOrPercent);
    def->label = L("Overhangs");
    def->full_label = L("Overhangs speed");
    def->category = OptionCategory::speed;
    def->tooltip = L("Speed for printing overhangs."
        "\nCan be a % of the bridge speed."
        "\nSet zero to use autospeed for this feature.");
    def->sidetext = L("mm/s");
    def->ratio_over = "bridge_speed";
    def->min = 0;
    def->mode = comExpert | comSuSi;
    def->set_default_value(new ConfigOptionFloatOrPercent(100, true));

    def = this->add("overhangs_speed_enforce", coInt);
    def->label = L("Enforce overhangs speed");
    def->full_label = L("Enforce overhangs speed");
    def->category = OptionCategory::speed;
    def->tooltip = L("Set the speed of the full perimeters to the overhang speed, and also the next one(s) if any."
                "\nSet to 0 to disable."
                "\nSet to 1 to set the overhang speed to the full perimeter if there is any overhang detected inside it."
                "\nSet to more than 1 to also set the overhang speed to the next perimeter(s) (only in classic mode)."
                );
    def->sidetext = L("perimeters");
    def->min = 0;
    def->mode = comExpert | comSuSi;
    def->set_default_value(new ConfigOptionInt(0));

    def = this->add("overhangs_width_speed", coFloatOrPercent);
    def->label = L("'As bridge' speed threshold");
    def->full_label = L("Overhang bridge speed threshold");
    def->category = OptionCategory::perimeter;
    def->tooltip = L("Minimum unsupported width for an extrusion to apply the bridge fan & overhang speed to this overhang."
        " Can be in mm or in a % of the nozzle diameter."
        " Set to 0 to deactivate overhangs.");
    def->ratio_over = "nozzle_diameter";
    def->min = 0;
    def->mode = comExpert | comSuSi;
    def->set_default_value(new ConfigOptionFloatOrPercent(55,true));

    def = this->add("overhangs_width", coFloatOrPercent);
    def->label = L("'As bridge' flow threshold");
    def->full_label = L("Overhang bridge flow threshold");
    def->category = OptionCategory::perimeter;
    def->tooltip = L("Minimum unsupported width for an extrusion to apply the bridge flow to this overhang."
        " Can be in mm or in a % of the nozzle diameter."
        " Set to 0 to deactivate bridge flow for overhangs.");
    def->ratio_over = "nozzle_diameter";
    def->min = 0;
    def->max_literal = { 10, true };
    def->mode = comExpert | comSuSi;
    def->set_default_value(new ConfigOptionFloatOrPercent(75, true));

    def = this->add("overhangs_reverse", coBool);
    def->label = L("Reverse on odd");
    def->full_label = L("Overhang reversal");
    def->category = OptionCategory::perimeter;
    def->tooltip = L("Extrude perimeters that have a part over an overhang in the reverse direction on odd layers. This alternating pattern can drastically improve steep overhang."
        "\n!! this is a very slow algorithm (it uses the same results as extra_perimeters_overhangs) !!");
    def->mode = comAdvancedE | comSuSi;
    def->set_default_value(new ConfigOptionBool(false));

    def = this->add("overhangs_reverse_threshold", coFloatOrPercent);
    def->label = L("Reverse threshold");
    def->full_label = L("Overhang reversal threshold");
    def->category = OptionCategory::perimeter;
    def->tooltip = L("Number of mm the overhang need to be for the reversal to be considered useful. Can be a % of the perimeter width.");
    def->ratio_over = "perimeter_extrusion_width";
    def->min = 0;
    def->max_literal = { 20, false };
    def->mode = comAdvancedE | comSuSi;
    def->set_default_value(new ConfigOptionFloatOrPercent(250, true));

    def = this->add("no_perimeter_unsupported_algo", coEnum);
    def->label = L("No perimeters on bridge areas");
    def->category = OptionCategory::perimeter;
    def->tooltip = L("Experimental option to remove perimeters where there is nothing under them and where a bridged infill should be better. "
        "\n * Remove perimeters: remove the unsupported perimeters, leave the bridge area as-is."
        "\n * Keep only bridges: remove the perimeters in the bridge areas, keep only bridges that end in solid area."
        "\n * Keep bridges and overhangs: remove the unsupported perimeters, keep only bridges that end in solid area, fill the rest with overhang perimeters+bridges."
        "\n * Fill the voids with bridges: remove the unsupported perimeters, draw bridges over the whole hole.*"
        " !! this one can escalate to problems with overhangs shaped like  /\\, so you should use it only on one layer at a time via the height-range modifier!"
        "\n!!Computationally intensive!!. ");
    def->enum_keys_map = &ConfigOptionEnum<NoPerimeterUnsupportedAlgo>::get_enum_values();
    def->enum_values.push_back("none");
    def->enum_values.push_back("noperi");
    def->enum_values.push_back("bridges");
    def->enum_values.push_back("bridgesoverhangs");
    def->enum_values.push_back("filled");
    def->enum_labels.push_back(L("Disabled"));
    def->enum_labels.push_back(L("Remove perimeters"));
    def->enum_labels.push_back(L("Keep only bridges"));
    def->enum_labels.push_back(L("Keep bridges and overhangs"));
    def->enum_labels.push_back(L("Fill the voids with bridges"));
    def->mode = comAdvancedE | comSuSi;
    def->set_default_value(new ConfigOptionEnum<NoPerimeterUnsupportedAlgo>(npuaNone));

    def = this->add("parking_pos_retraction", coFloat);
    def->label = L("Filament parking position");
    def->tooltip = L("Distance of the extruder tip from the position where the filament is parked "
                      "when unloaded. This should match the value in printer firmware. ");
    def->sidetext = L("mm");
    def->min = 0;
    def->mode = comAdvancedE | comPrusa;
    def->set_default_value(new ConfigOptionFloat(92.));

    def = this->add("extra_loading_move", coFloat);
    def->label = L("Extra loading distance");
    def->tooltip = L("When set to zero, the distance the filament is moved from parking position during load "
                      "is exactly the same as it was moved back during unload. When positive, it is loaded further, "
                      " if negative, the loading move is shorter than unloading. ");
    def->sidetext = L("mm");
    def->mode = comAdvancedE | comPrusa;
    def->set_default_value(new ConfigOptionFloat(-2.));

    def = this->add("perimeter_acceleration", coFloatOrPercent);
    def->label = L("Internal");
    def->full_label = L("Internal Perimeter acceleration");
    def->category = OptionCategory::speed;
    def->tooltip = L("This is the acceleration your printer will use for internal perimeters. "
                "\nCan be a % of the default acceleration"
                "\nSet zero to use default acceleration for internal perimeters.");
    def->sidetext = L("mm/s² or %");
    def->ratio_over = "default_acceleration";
    def->min = 0;
    def->max_literal = { -200, false };
    def->mode = comAdvancedE | comPrusa;
    def->set_default_value(new ConfigOptionFloatOrPercent(0,false));

    def = this->add("perimeter_bonding", coPercent);
    def->label = L("Better bonding");
    def->full_label = L("Perimeter bonding");
    def->category = OptionCategory::perimeter;
    def->tooltip = L("This setting may slightly degrade the quality of your external perimeter, in exchange for a better bonding between perimeters."
        "Use it if you have great difficulties with perimeter bonding, for example with high temperature filaments."
        "\nThis percentage is the % of overlap between perimeters, a bit like perimeter_overlap and external_perimeter_overlap, but in reverse."
        " You have to set perimeter_overlap and external_perimeter_overlap to 100%, or this setting has no effect."
        " 0: no effect, 50%: half of the nozzle will be over an already extruded perimeter while extruding a new one"
        ", unless it's an external one)."
        "\nIt's very experimental, please report about the usefulness. It may be removed if there is no use for it.");
    def->sidetext = L("%");
    def->min = 0;
    def->max = 50;
    def->mode = comExpert | comSuSi;
    def->set_default_value(new ConfigOptionPercent(0));

    def = this->add("perimeter_extruder", coInt);
    def->label = L("Perimeter extruder");
    def->category = OptionCategory::extruders;
    def->tooltip = L("The extruder to use when printing perimeters and brim. First extruder is 1.");
    def->aliases = { "perimeters_extruder" };
    def->min = 1;
    def->mode = comAdvancedE | comPrusa;
    def->set_default_value(new ConfigOptionInt(1));

    def = this->add("perimeter_extrusion_width", coFloatOrPercent);
    def->label = L("Perimeters");
    def->full_label = L("Perimeter width");
    def->category = OptionCategory::width;
    def->tooltip = L("Set this to a non-zero value to set a manual extrusion width for perimeters. "
        "You may want to use thinner extrudates to get more accurate surfaces. "
        "If left zero, default extrusion width will be used if set, otherwise 1.125 x nozzle diameter will be used. "
        "If expressed as percentage (for example 105%) it will be computed over nozzle diameter."
        "\nYou can set either 'Spacing', or 'Width'; the other will be calculated, using the perimeter 'Overlap' percentages and default layer height.");
    def->sidetext = L("mm or %");
    def->aliases = { "perimeters_extrusion_width" };
    def->ratio_over = "nozzle_diameter";
    def->min = 0;
    def->max = 1000;
    def->max_literal = { 10, true };
    def->precision = 6;
    def->can_phony = true;
    def->mode = comAdvancedE | comPrusa;
    def->set_default_value(new ConfigOptionFloatOrPercent(0, false, true));

    def = this->add("perimeter_extrusion_spacing", coFloatOrPercent);
    def->label = L("Perimeters");
    def->full_label = L("Perimeter spacing");
    def->category = OptionCategory::width;
    def->tooltip = L("Like Perimeter width but spacing is the distance between two perimeter lines (as they overlap a bit, it's not the same)."
        "\nYou can set either 'Spacing', or 'Width'; the other will be calculated, using the perimeter 'Overlap' percentages and default layer height.");
    def->sidetext = L("mm or %");
    def->aliases = { "perimeters_extrusion_width" };
    def->ratio_over = "nozzle_diameter";
    def->is_vector_extruder = true;
    def->min = 0;
    def->max = 1000;
    def->max_literal = { 10, true };
    def->precision = 6;
    def->can_phony = true;
    def->mode = comAdvancedE | comSuSi;
    def->set_default_value(new ConfigOptionFloatOrPercent(100, true, false));

    def = this->add("perimeter_extrusion_change_odd_layers", coFloatOrPercent);
    def->label = L("Perimeters");
    def->full_label = L("Perimeters spacing change on odd layers");
    def->category = OptionCategory::width;
    def->tooltip = L("Change width on every odd layer for better overlap with adjacent layers and getting stringer shells. "
                     "Try values about +/- 0.1 with different sign for external and internal perimeters."
                     "\nThis could be combined with extra permeters on odd layers."
                     "\nWorks as absolute spacing or a % of the spacing."
                     "\nset 0 to disable");
    def->sidetext = L("mm or %");
    def->mode = comExpert | comSuSi;
    def->set_default_value(new ConfigOptionFloatOrPercent(0, false));

    def = this->add("perimeter_fan_speed", coInts);
    def->label = L("Internal Perimeter fan speed");
    def->category = OptionCategory::cooling;
    def->tooltip = L("This fan speed is enforced during all Perimeter moves"
        "\nSet to 1 to disable fan."
        "\nSet to -1 to disable this override (Internal Perimeter use default fan speed)."
        "\nCan be disabled by disable_fan_first_layers, slowed down by full_fan_speed_layer and increased by low layer time.");
    def->sidetext = L("%");
    def->min = -1;
    def->max = 100;
    def->mode = comExpert | comSuSi;
    def->is_vector_extruder = true;
    def->set_default_value(new ConfigOptionInts{ -1 });

    def = this->add("perimeter_loop", coBool);
    def->label = L("Perimeters loop");
    def->full_label = L("Perimeters loop");
    def->category = OptionCategory::perimeter;
    def->tooltip = L("Join the perimeters to create only one continuous extrusion without any z-hop."
        " Long inside travel (from external to holes) are not extruded to give some space to the infill.");
    def->mode = comAdvancedE | comSuSi;
    def->set_default_value(new ConfigOptionBool(false));

    def = this->add("perimeter_loop_seam", coEnum);
    def->label = L("Seam position");
    def->full_label = L("Perimeter loop seam");
    def->category = OptionCategory::perimeter;
    def->tooltip = L("Position of perimeters starting points.");
    def->enum_keys_map = &ConfigOptionEnum<SeamPosition>::get_enum_values();
    def->enum_values.push_back("nearest");
    def->enum_values.push_back("rear");
    def->enum_labels.push_back(L("Nearest"));
    def->enum_labels.push_back(L("Rear"));
    def->mode = comAdvancedE | comSuSi;
    def->set_default_value(new ConfigOptionEnum<SeamPosition>(spRear));

    def = this->add("perimeter_overlap", coPercent);
    def->label = L("perimeter overlap");
    def->full_label = L("Perimeter overlap");
    def->category = OptionCategory::width;
    def->tooltip = L("This setting allows you to reduce the overlap between the perimeters, to reduce the impact of the perimeters' artifacts."
        " 100% means that no gap is left, and 0% means that perimeters are not touching each other anymore."
        "\nIt's very experimental, please report about the usefulness. It may be removed if there is no use for it.");
    def->sidetext = L("%");
    def->min = 0;
    def->max = 100;
    def->mode = comExpert | comSuSi;
    def->set_default_value(new ConfigOptionPercent(100));

    def = this->add("perimeter_round_corners", coBool);
    def->label = L("Round corners");
    def->full_label = L("Round corners for perimeters");
    def->category = OptionCategory::perimeter;
    def->tooltip = L("Internal perimeters will go around sharp corners by turning around instead of making the same sharp corner."
                        " This can help when there are visible holes in sharp corners on internal perimeters."
                        "\nCan incur some more processing time, and corners are a bit less sharp.");
    def->mode = comAdvancedE | comSuSi;
    def->set_default_value(new ConfigOptionBool(false));

    def = this->add("perimeter_speed", coFloatOrPercent);
    def->label = L("Internal");
    def->full_label = L("Internal perimeters speed");
    def->category = OptionCategory::speed;
    def->tooltip = L("Speed for perimeters (contours, aka vertical shells)."
        "\nThis can be expressed as a percentage (for example: 80%) over the Default speed."
        "\nSet zero to use autospeed for this feature.");
    def->sidetext = L("mm/s or %");
    def->aliases = { "perimeter_feed_rate" };
    def->ratio_over = "default_speed";
    def->min = 0;
    def->mode = comAdvancedE | comPrusa;
    def->set_default_value(new ConfigOptionFloatOrPercent(60, true));

    def = this->add("perimeters", coInt);
    def->label = L("Perimeters");
    def->full_label = L("Perimeters count");
    def->category = OptionCategory::perimeter;
    def->tooltip = L("This option sets the number of perimeters to generate for each layer. "
                   "Note that Slic3r may increase this number automatically when it detects "
                   "sloping surfaces which benefit from a higher number of perimeters "
                   "if the Extra Perimeters option is enabled.");
    def->sidetext = L("(minimum).");
    def->aliases = { "perimeter_offsets" };
    def->min = 0;
    def->max = 10000;
    def->mode = comSimpleAE | comPrusa;
    def->set_default_value(new ConfigOptionInt(3));

    def = this->add("post_process", coStrings);
    def->label = L("Post-processing scripts");
    def->category = OptionCategory::customgcode;
    def->tooltip = L("If you want to process the output G-code through custom scripts, "
                   "just list their absolute paths here. Separate multiple scripts with a semicolon. "
                   "Scripts will be passed the absolute path to the G-code file as the first argument, "
                   "and they can access the Slic3r config settings by reading environment variables."
                   "\nThe script, if passed as a relative path, will also be searched from the slic3r directory, "
                   "the slic3r configuration directory and the user directory.");
    def->multiline = true;
    def->full_width = true;
    def->height = 6;
    def->mode = comExpert | comPrusa;
    def->set_default_value(new ConfigOptionStrings());

    def = this->add("printer_custom_variables", coString);
    def->label = L("Custom variables");
    def->full_label = L("Custom Printer variables");
    def->category = OptionCategory::filament;
    def->tooltip = L("You can add data accessible to custom-gcode macros."
        "\nEach line can define one variable."
        "\nThe format is 'variable_name=value'. the variable name should only have [a-zA-Z0-9] characters or '_'."
        "\nA value that can be parsed as a int or float will be avaible as a numeric value."
        "\nA value that is enclosed by double-quotes will be available as a string (without the quotes)"
        "\nA value that only takes values as 'true' or 'false' will be a boolean)"
        "\nEvery other value will be parsed as a string as-is."
        "\nAdvice: before using a variable, it's safer to use the function 'default_XXX(variable_name, default_value)'"
        " (enclosed in bracket as it's a script) in case it's not set. You can replace XXX by 'int' 'bool' 'double' 'string'.");
    def->multiline = true;
    def->full_width = true;
    def->height = 13;
    def->mode = comAdvancedE | comSuSi;
    def->set_default_value(new ConfigOptionString{ "" });

    def = this->add("fan_printer_min_speed", coInt);
    def->label = L("Minimum fan speed");
    def->full_label = L("Minimum fan speed");
    def->category = OptionCategory::general;
    def->tooltip = L("This setting represents the minimum fan speed (like minimum PWM) your fan needs to work.");
    def->sidetext = L("%");
    def->min = 0;
    def->max = 100;
    def->mode = comSimpleAE | comSuSi;
    def->set_default_value(new ConfigOptionInt(35));

    def = this->add("printer_model", coString);
    def->label = L("Printer type");
    def->tooltip = L("Type of the printer.");
    def->set_default_value(new ConfigOptionString());
    def->cli = ConfigOptionDef::nocli;

    def = this->add("printer_notes", coString);
    def->label = L("Printer notes");
    def->category = OptionCategory::notes;
    def->tooltip = L("You can put your notes regarding the printer here.");
    def->multiline = true;
    def->full_width = true;
    def->height = 13;
    def->mode = comAdvancedE | comPrusa;
    def->set_default_value(new ConfigOptionString(""));

    def = this->add("printer_vendor", coString);
    def->label = L("Printer vendor");
    def->tooltip = L("Name of the printer vendor.");
    def->set_default_value(new ConfigOptionString());
    def->cli = ConfigOptionDef::nocli;

    def = this->add("printer_variant", coString);
    def->label = L("Printer variant");
    def->tooltip = L("Name of the printer variant. For example, the printer variants may be differentiated by a nozzle diameter.");
    def->set_default_value(new ConfigOptionString());
    def->cli = ConfigOptionDef::nocli;

    def = this->add("print_settings_id", coString);
    def->set_default_value(new ConfigOptionString(""));
    def->cli = ConfigOptionDef::nocli;

    def = this->add("printer_settings_id", coString);
    def->set_default_value(new ConfigOptionString(""));
    def->cli = ConfigOptionDef::nocli;

    def = this->add("physical_printer_settings_id", coString);
    def->set_default_value(new ConfigOptionString(""));
    def->cli = ConfigOptionDef::nocli;

    def = this->add("raft_contact_distance", coFloat);
    def->label = L("Raft contact Z distance");
    def->category = OptionCategory::support;
    def->tooltip = L("The vertical distance between object and raft. Ignored for soluble interface. It uses the same type as the support z-offset type.");
    def->sidetext = L("mm");
    def->min = 0;
    def->mode = comAdvancedE | comPrusa;
    def->set_default_value(new ConfigOptionFloat(0.1));

    def = this->add("raft_expansion", coFloat);
    def->label = L("Raft expansion");
    def->category = OptionCategory::support;
    def->tooltip = L("Expansion of the raft in XY plane for better stability.");
    def->sidetext = L("mm");
    def->min = 0;
    def->mode = comExpert | comPrusa;
    def->set_default_value(new ConfigOptionFloat(1.5));

    def = this->add("raft_first_layer_density", coPercent);
    def->label = L("First layer density");
    def->full_label = L("Raft first layer density");
    def->category = OptionCategory::support;
    def->tooltip = L("Density of the first raft or support layer.");
    def->sidetext = L("%");
    def->min = 10;
    def->max = 100;
    def->mode = comExpert | comPrusa;
    def->set_default_value(new ConfigOptionPercent(90));

    def = this->add("raft_first_layer_expansion", coFloat);
    def->label = L("First layer expansion");
    def->full_label = L("Raft first layer expansion");
    def->category = OptionCategory::support;
    def->tooltip = L("Expansion of the first raft or support layer to improve adhesion to print bed.");
    def->sidetext = L("mm");
    def->min = 0;
    def->mode = comExpert | comPrusa;
    def->set_default_value(new ConfigOptionFloat(3.));

    def = this->add("raft_layers", coInt);
    def->label = L("Raft layers");
    def->category = OptionCategory::support;
    def->tooltip = L("The object will be raised by this number of layers, and support material "
        "will be generated under it.");
    def->sidetext = L("layers");
    def->min = 0;
    def->mode = comAdvancedE | comPrusa;
    def->set_default_value(new ConfigOptionInt(0));

    def = this->add("raft_layer_height", coFloatOrPercent);
    def->label = L("Raft layer height");
    def->category = OptionCategory::support;
    def->tooltip = L("Maximum layer height for the raft, after the first layer that uses the first layer height, and before the interface layers."
        "\nCan be a % of the nozzle diameter"
        "\nIf set to 0, the support layer height will be used.");
    def->sidetext = L("mm");
    def->ratio_over = "nozzle_diameter";
    def->min = 0;
    def->mode = comAdvancedE | comSuSi;
    def->set_default_value(new ConfigOptionFloatOrPercent(0, false));

    def = this->add("raft_interface_layer_height", coFloatOrPercent);
    def->label = L("Raft interface layer height");
    def->category = OptionCategory::support;
    def->tooltip = L("Maximum layer height for the raft interface."
        "\nCan be a % of the nozzle diameter"
        "\nIf set to 0, the support layer height will be used.");
    def->sidetext = L("mm");
    def->ratio_over = "nozzle_diameter";
    def->min = 0;
    def->mode = comAdvancedE | comSuSi;
    def->set_default_value(new ConfigOptionFloatOrPercent(0, false));

    def = this->add("resolution", coFloat);
    def->label = L("Slice resolution");
    def->category = OptionCategory::slicing;
    def->tooltip = L("Minimum detail resolution, used to simplify the input file for speeding up "
        "the slicing job and reducing memory usage. High-resolution models often carry "
        "more details than printers can render. Set zero to disable any simplification "
        "and use full resolution from input. "
        "\nNote: Slic3r has an internal working resolution of 0.0001mm."
        "\nInfill & Thin areas are simplified up to 0.0125mm.");
    def->sidetext = L("mm");
    def->min = 0;
    def->precision = 8;
    def->mode = comExpert | comPrusa;
    def->set_default_value(new ConfigOptionFloat(0.0125));

    //TODO: remove from supersliser, as it's kind of like min_length, but with a better name and badly put into the print profile.
    def = this->add("gcode_resolution", coFloat);
    def->label = L("G-code resolution");
    def->tooltip = L("Maximum deviation of exported G-code paths from their full resolution counterparts. "
        "Very high resolution G-code requires huge amount of RAM to slice and preview, "
        "also a 3D printer may stutter not being able to process a high resolution G-code in a timely manner. "
        "On the other hand, a low resolution G-code will produce a low poly effect and because "
        "the G-code reduction is performed at each layer independently, visible artifacts may be produced.");
    def->sidetext = L("mm");
    def->min = 0;
    def->mode = comExpert | comPrusa;
    def->set_default_value(new ConfigOptionFloat(0.0));

    def = this->add("resolution_internal", coFloat);
    def->label = L("Internal resolution");
    def->category = OptionCategory::slicing;
    def->tooltip = L("Minimum detail resolution, used for internal structures (gapfill and some infill patterns)."
            "\nDon't put a too-small value (0.05mm is way too low for many printers), as it may create too many very small segments that may be difficult to display and print.");
    def->sidetext = L("mm");
    def->min = 0.001;
    def->precision = 8;
    def->mode = comExpert | comSuSi;
    def->set_default_value(new ConfigOptionFloat(0.1));

    def = this->add("retract_before_travel", coFloats);
    def->label = L("Minimum travel after retraction");
    def->category = OptionCategory::extruders;
    def->tooltip = L("Retraction is not triggered when travel moves are shorter than this length.");
    def->sidetext = L("mm");
    def->mode = comAdvancedE | comPrusa;
    def->min = 0;
    def->is_vector_extruder = true;
    def->set_default_value(new ConfigOptionFloats { 2. });

    def = this->add("retract_lift_before_travel", coFloats);
    def->label = L("Minimum travel after z lift");
    def->category = OptionCategory::extruders;
    def->tooltip = L("Z lift is not triggered when travel moves are shorter than this length.");
    def->sidetext = L("mm");
    def->mode = comAdvancedE | comPrusa;
    def->min = 0;
    def->is_vector_extruder = true;
    def->set_default_value(new ConfigOptionFloats { 2. });

    def = this->add("retract_before_wipe", coPercents);
    def->label = L("Retract amount before wipe");
    def->category = OptionCategory::extruders;
    def->tooltip = L("With bowden extruders, it may be wise to do some amount of quick retract "
                   "before doing the wipe movement.");
    def->sidetext = L("%");
    def->mode = comAdvancedE | comPrusa;
    def->is_vector_extruder = true;
    def->set_default_value(new ConfigOptionPercents { 0. });

    def = this->add("retract_layer_change", coBools);
    def->label = L("Retract on layer change");
    def->category = OptionCategory::extruders;
    def->tooltip = L("This flag enforces a retraction whenever a Z move is done (before it).");
    def->mode = comAdvancedE | comPrusa;
    def->is_vector_extruder = true;
    def->set_default_value(new ConfigOptionBools { false });

    def = this->add("retract_length", coFloats);
    def->label = L("Length");
    def->full_label = L("Retraction Length");
    def->category = OptionCategory::extruders;
    def->tooltip = L("When retraction is triggered, filament is pulled back by the specified amount "
                   "(the length is measured on raw filament, before it enters the extruder).");
    def->sidetext = L("mm (zero to disable)");
    def->min = 0;
    def->mode = comSimpleAE | comPrusa;
    def->is_vector_extruder = true;
    def->set_default_value(new ConfigOptionFloats { 2. });

    def = this->add("print_retract_length", coFloat);
    def->label = L("Retraction length");
    def->category = OptionCategory::filament;
    def->tooltip = L("Override the retract_length setting from the printer config. Used for calibration. Set negative to disable");
    def->mode = comExpert | comSuSi;
    def->set_default_value(new ConfigOptionFloat( -1.f));

    def = this->add("retract_length_toolchange", coFloats);
    def->label = L("Length");
    def->full_label = L("Retraction Length (Toolchange)");
    def->tooltip = L("When retraction is triggered before changing tool, filament is pulled back "
                   "by the specified amount (the length is measured on raw filament, before it enters "
                   "the extruder)."
                    "\nNote: This value will be unretracted when this extruder will load the next time.");
    def->sidetext = L("mm (zero to disable)");
    def->mode = comExpert | comPrusa;
    def->min = 0;
    def->is_vector_extruder = true;
    def->set_default_value(new ConfigOptionFloats { 10. });

    def = this->add("retract_lift", coFloats);
    def->label = L("Lift Z");
    def->category = OptionCategory::extruders;
    def->tooltip = L("If you set this to a positive value, Z is quickly raised every time a retraction "
                   "is triggered. When using multiple extruders, only the setting for the first extruder "
                   "will be considered.");
    def->sidetext = L("mm");
    def->mode = comSimpleAE | comPrusa;
    def->is_vector_extruder = true;
    def->set_default_value(new ConfigOptionFloats { 0. });

    def = this->add("retract_lift_above", coFloats);
    def->label = L("Above Z");
    def->full_label = L("Only lift Z above");
    def->category = OptionCategory::extruders;
    def->tooltip = L("If you set this to a positive value, Z lift will only take place above the specified "
                   "absolute Z. You can tune this setting for skipping lift on the first layers.");
    def->sidetext = L("mm");
    def->mode = comAdvancedE | comPrusa;
    def->is_vector_extruder = true;
    def->set_default_value(new ConfigOptionFloats { 0. });



    def = this->add("retract_lift_below", coFloats);
    def->label = L("Below Z");
    def->full_label = L("Only lift Z below");
    def->category = OptionCategory::extruders;
    def->tooltip = L("If you set this to a positive value, Z lift will only take place below "
                   "the specified absolute Z. You can tune this setting for limiting lift "
                   "to the first layers.");
    def->sidetext = L("mm");
    def->mode = comAdvancedE | comPrusa;
    def->is_vector_extruder = true;
    def->set_default_value(new ConfigOptionFloats { 0. });

    def = this->add("retract_lift_first_layer", coBools);
    def->label = L("Enforce on first layer");
    def->full_label = L("Enforce lift on first layer");
    def->category = OptionCategory::extruders;
    def->tooltip = L("Select this option to enforce z-lift on the first layer."
        "\nUseful to still use the lift on the first layer even if the 'Only lift Z below' (retract_lift_above) is higher than 0.");
    def->mode = comAdvancedE | comSuSi;
    def->is_vector_extruder = true;
    def->set_default_value(new ConfigOptionBools{ false });

    def = this->add("retract_lift_top", coStrings);
    def->label = L("On surfaces");
    def->full_label = L("Lift only on");
    def->category = OptionCategory::extruders;
    def->tooltip = L("Select this option to not use/enforce the z-lift on a top surface.");
    def->gui_type = ConfigOptionDef::GUIType::f_enum_open;
    def->gui_flags = "show_value";
    def->enum_values.push_back("All surfaces");
    def->enum_values.push_back("Not on top");
    def->enum_values.push_back("Only on top");
    def->enum_labels.push_back(L("All surfaces"));
    def->enum_labels.push_back(L("Not on top"));
    def->enum_labels.push_back(L("Only on top"));
    def->mode = comAdvancedE | comSuSi;
    def->is_vector_extruder = true;
    def->set_default_value(new ConfigOptionStrings{ "All surfaces" });


    def = this->add("retract_restart_extra", coFloats);
    def->label = L("Extra length on restart");
    def->tooltip = L("When the retraction is compensated after the travel move, the extruder will push "
                   "this additional amount of filament. This setting is rarely needed.");
    def->sidetext = L("mm");
    def->mode = comExpert | comPrusa;
    def->is_vector_extruder = true;
    def->set_default_value(new ConfigOptionFloats { 0. });

    def = this->add("retract_restart_extra_toolchange", coFloats);
    def->label = L("Extra length on restart");
    def->full_label = L("Extrat length on toolchange restart");
    def->tooltip = L("When the retraction is compensated after changing tool, the extruder will push "
                    "this additional amount of filament"
                    " (but not on the first extruder after start, as it should already be loaded).");
    def->sidetext = L("mm");
    def->mode = comExpert | comPrusa;
    def->is_vector_extruder = true;
    def->set_default_value(new ConfigOptionFloats { 0. });

    def = this->add("retract_speed", coFloats);
    def->label = L("Retraction Speed");
    def->full_label = L("Retraction Speed");
    def->category = OptionCategory::extruders;
    def->tooltip = L("The speed for retractions (this only applies to the extruder motor).");
    def->sidetext = L("mm/s");
    def->mode = comAdvancedE | comPrusa;
    def->min = 0.001;
    def->is_vector_extruder = true;
    def->set_default_value(new ConfigOptionFloats { 40. });

    def = this->add("deretract_speed", coFloats);
    def->label = L("Deretraction Speed");
    def->full_label = L("Deretraction Speed");
    def->category = OptionCategory::extruders;
    def->tooltip = L("The speed for loading of a filament into extruder after retraction "
                   "(this only applies to the extruder motor). If left as zero, the retraction speed is used.");
    def->sidetext = L("mm/s");
    def->mode = comAdvancedE | comPrusa;
    def->is_vector_extruder = true;
    def->set_default_value(new ConfigOptionFloats { 0. });

    def = this->add("seam_position", coEnum);
    def->label = L("Seam position");
    def->category = OptionCategory::perimeter;
    def->tooltip = L("Position of perimeters' starting points."
                    "\nCost-based option let you choose the angle and travel cost. A high angle cost will place the seam where it can be hidden by a corner"
                    ", the travel cost place the seam near the last position (often at the end of the previous infill). Default is 60 % and 100 %."
                    " There is also the visibility and the overhang cost, but they are static."
                    "\n Scattered: seam is placed at a random position on external perimeters"
                    "\n Random: seam is placed at a random position for all perimeters"
                    "\n Aligned: seams are grouped in the best place possible (minimum 6 layers per group)"
                    "\n Contiguous: seam is placed over a seam from the previous layer (useful with enforcers)"
                    "\n Rear: seam is placed at the far side (highest Y coordinates)");
    def->enum_keys_map = &ConfigOptionEnum<SeamPosition>::get_enum_values();
    def->enum_values.push_back("cost");
    def->enum_values.push_back("random");
    def->enum_values.push_back("allrandom");
    def->enum_values.push_back("aligned");
    def->enum_values.push_back("contiguous");
    def->enum_values.push_back("rear");
    def->enum_labels.push_back(L("Cost-based"));
    def->enum_labels.push_back(L("Scattered"));
    def->enum_labels.push_back(L("Random"));
    def->enum_labels.push_back(L("Aligned"));
    def->enum_labels.push_back(L("Contiguous"));
    def->enum_labels.push_back(L("Rear"));
    def->mode = comSimpleAE | comPrusa | comSuSi;
    def->set_default_value(new ConfigOptionEnum<SeamPosition>(spCost));

    def = this->add("seam_angle_cost", coPercent);
    def->label = L("Angle cost");
    def->full_label = L("Seam angle cost");
    def->category = OptionCategory::perimeter;
    def->tooltip = L("Cost of placing the seam at a bad angle. The worst angle (max penalty) is when it's flat."
        "\n100% is the default penalty");
    def->sidetext = L("%");
    def->min = 0;
    def->max = 1000;
    def->mode = comExpert | comSuSi;
    def->set_default_value(new ConfigOptionPercent(60));

    def = this->add("seam_gap", coFloatsOrPercents);
    def->label = L("Seam gap");
    def->category = OptionCategory::extruders;
    def->tooltip = L("To avoid visible seam, the extrusion can be stoppped a bit before the end of the loop."
        "\nCan be a mm or a % of the current extruder diameter.");
    def->sidetext = L("mm or %");
    def->min = 0;
    def->max_literal = { 5, false };
    def->mode = comExpert | comSuSi;
    def->is_vector_extruder = true;
    def->set_default_value(new ConfigOptionFloatsOrPercents{ FloatOrPercent{15,true} });

    def = this->add("seam_gap_external", coFloatsOrPercents);
    def->label = L("Seam gap for external perimeters");
    def->category = OptionCategory::extruders;
    def->tooltip = L("To avoid visible seam, the extrusion can be stoppped a bit before the end of the loop."
        "\n this setting is enforced only for external perimeter. It overrides 'seam_gap' if different than 0"
        "\nCan be a mm or a % of the current seam gap.");
    def->sidetext = L("mm or %");
    def->min = 0;
    def->max_literal = { 5, false };
    def->mode = comExpert | comSuSi;
    def->is_vector_extruder = true;
    def->set_default_value(new ConfigOptionFloatsOrPercents{ FloatOrPercent{0,false} });

    def = this->add("seam_notch_all", coFloatOrPercent);
    def->label = L("for everything");
    def->full_label = L("Seam notch");
    def->category = OptionCategory::perimeter;
    def->tooltip = L("It's sometimes very problematic to have a little buldge from the seam."
        " This setting move the seam inside the part, in a little cavity (for every seams in external perimeters, unless it's in an overhang)."
        "\nThe size of the cavity is in mm or a % of the external perimeter width. It's overriden by the two other 'seam notch' setting when applicable."
        "\nSet zero to disable.");
    def->sidetext = L("mm or %");
    def->min = 0;
    def->max_literal = { 5, false };
    def->mode = comExpert | comSuSi;
    def->set_default_value(new ConfigOptionFloatOrPercent(0, false));

    def = this->add("seam_notch_angle", coFloat);
    def->label = L("max angle");
    def->full_label = L("Seam notch maximum angle");
    def->category = OptionCategory::perimeter;
    def->tooltip = L("If the (external) angle at the seam is higher than this value, then no notch will be set. If the angle is too high, there isn't enough room for the notch.");
    def->sidetext = L("°");
    def->min = 0;
    def->max = 360;
    def->mode = comExpert | comSuSi;
    def->set_default_value(new ConfigOptionFloat(250));

    def = this->add("seam_notch_inner", coFloatOrPercent);
    def->label = L("for round holes");
    def->full_label = L("Seam notch for round holes");
    def->category = OptionCategory::perimeter;
    def->tooltip = L("In convex holes (circular/oval), it's sometimes very problematic to have a little buldge from the seam."
        " This setting move the seam inside the part, in a little cavity (for all external perimeters in convex holes, unless it's in an overhang)."
        "\nThe size of the cavity is in mm or a % of the external perimeter width"
        "\nSet zero to disable.");
    def->sidetext = L("mm or %");
    def->min = 0;
    def->max = 50;
    def->max_literal = { 5, false };
    def->mode = comExpert | comSuSi;
    def->set_default_value(new ConfigOptionFloatOrPercent(0, false));

    def = this->add("seam_notch_outer", coFloatOrPercent);
    def->label = L("for round perimeters");
    def->full_label = L("Seam notch for round perimeters");
    def->category = OptionCategory::perimeter;
    def->tooltip = L("In convex perimeters (circular/oval), it's sometimes very problematic to have a little buldge from the seam."
        " This setting move the seam inside the part, in a little cavity (for all external perimeters if the path is convex, unless it's in an overhang)."
        "\nThe size of the cavity is in mm or a % of the external perimeter width"
        "\nSet zero to disable.");
    def->sidetext = L("mm or %");
    def->min = 0;
    def->max = 50;
    def->max_literal = { 5, false };
    def->mode = comExpert | comSuSi;
    def->set_default_value(new ConfigOptionFloatOrPercent(0, false));

    def = this->add("seam_travel_cost", coPercent);
    def->label = L("Travel cost");
    def->full_label = L("Seam travel cost");
    def->category = OptionCategory::perimeter;
    def->tooltip = L("Cost of moving the extruder. The highest penalty is when the point is the furthest from the position of the extruder before extruding the external perimeter");
    def->sidetext = L("%");
    def->min = 0;
    def->max = 1000;
    def->mode = comExpert | comSuSi;
    def->set_default_value(new ConfigOptionPercent(100));

    def = this->add("seam_visibility", coBool);
    def->label = L("use visibility check");
    def->full_label = L("Seam visibility check");
    def->category = OptionCategory::perimeter;
    def->tooltip = L("Check and penalize seams that are the most visible. launch rays to check from how many direction a point is visible."
        "\nThis is a compute-intensive option.");
    def->mode = comExpert | comSuSi;
    def->set_default_value(new ConfigOptionBool(true));

#if 0
    def = this->add("seam_preferred_direction", coFloat);
//    def->gui_type = ConfigOptionDef::GUIType::slider;
    def->label = L("Direction");
    def->sidetext = L("°");
    def->full_label = L("Preferred direction of the seam");
    def->tooltip = L("Seam preferred direction");
    def->min = 0;
    def->max = 360;
    def->mode = comSimpleAE | comPrusa;
    def->set_default_value(new ConfigOptionFloat(0));

    def = this->add("seam_preferred_direction_jitter", coFloat);
//    def->gui_type = ConfigOptionDef::GUIType::slider;
    def->label = L("Jitter");
    def->sidetext = L("°");
    def->full_label = L("Seam preferred direction jitter");
    def->tooltip = L("Preferred direction of the seam - jitter");
    def->min = 0;
    def->max = 360;
    def->mode = comSimpleAE | comPrusa;
    def->set_default_value(new ConfigOptionFloat(30));
#endif
    def = this->add("skirt_brim", coInt);
    def->label = L("Brim");
    def->full_label = L("Skirt brim");
    def->category = OptionCategory::skirtBrim;
    def->tooltip = L("Extra skirt lines on the first layer.");
    def->sidetext = L("lines");
    def->mode = comExpert | comSuSi;
    def->set_default_value(new ConfigOptionInt(0));

    def = this->add("skirt_distance", coFloat);
    def->label = L("Distance from object");
    def->category = OptionCategory::skirtBrim;
    def->tooltip = L("Distance between skirt and object(s) ; or from the brim if using draft shield or you set 'skirt_distance_from_brim'.");
    def->sidetext = L("mm");
    def->min = 0;
    def->mode = comAdvancedE | comPrusa;
    def->set_default_value(new ConfigOptionFloat(6));

    def = this->add("skirt_distance_from_brim", coBool);
    def->label = L("from brim");
    def->full_label = L("Skirt distance from brim");
    def->category = OptionCategory::skirtBrim;
    def->tooltip = L("The distance is computed from the brim and not from the objects");
    def->mode = comAdvancedE | comSuSi;
    def->set_default_value(new ConfigOptionBool(true));

    def = this->add("skirt_height", coInt);
    def->label = L("Skirt height");
    def->category = OptionCategory::skirtBrim;
    def->tooltip = L("Height of skirt expressed in layers. Set this to a tall value to use skirt "
        "as a shield against drafts.");
    def->sidetext = L("layers");
    def->mode = comAdvancedE | comPrusa;
    def->set_default_value(new ConfigOptionInt(1));

    def = this->add("skirt_extrusion_width", coFloatOrPercent);
    def->label = L("Skirt");
    def->full_label = L("Skirt width");
    def->category = OptionCategory::width;
    def->tooltip = L("Horizontal width of the skirt that will be printed around each object."
        " If left as zero, first layer extrusion width will be used if set and the skirt is only 1 layer height"
        ", or perimeter extrusion width will be used (using the computed value if not set).");
    def->sidetext = L("mm or %");
    def->ratio_over = "nozzle_diameter";
    def->min = 0;
    def->max = 1000;
    def->max_literal = { 10, true };
    def->precision = 6;
    def->mode = comAdvancedE | comSuSi;
    def->set_default_value(new ConfigOptionFloatOrPercent(130, true));

    def = this->add("skirts", coInt);
    def->label = L("Loops (minimum)");
    def->full_label = L("Skirt Loops");
    def->category = OptionCategory::skirtBrim;
    def->tooltip = L("Number of loops for the skirt. If the Minimum Extrusion Length option is set, "
                   "the number of loops might be greater than the one configured here. Set zero "
                   "to disable skirt completely.");
    def->min = 0;
    def->mode = comSimpleAE | comPrusa;
    def->set_default_value(new ConfigOptionInt(1));

    def = this->add("slicing_mode", coEnum);
    def->label = L("Slicing Mode");
    def->category = OptionCategory::slicing;
    def->tooltip = L("Use \"Even-odd\" for 3DLabPrint airplane models. Use \"Close holes\" to close all holes in the model.");
    def->enum_keys_map = &ConfigOptionEnum<SlicingMode>::get_enum_values();
    def->enum_values.push_back("regular");
    def->enum_values.push_back("even_odd");
    def->enum_values.push_back("close_holes");
    def->enum_labels.push_back(L("Regular"));
    def->enum_labels.push_back(L("Even-odd"));
    def->enum_labels.push_back(L("Close holes"));
    def->mode = comAdvancedE | comPrusa;
    def->set_default_value(new ConfigOptionEnum<SlicingMode>(SlicingMode::Regular));

    def = this->add("slowdown_below_layer_time", coFloats);
    def->label = L("Slow down if layer print time is below");
    def->category = OptionCategory::cooling;
    def->tooltip = L("If layer print time is estimated below this number of seconds, print moves "
        "speed will be scaled down to extend duration to this value, if possible."
        "\nSet zero to disable.");
    def->sidetext = L("approximate seconds");
    def->min = 0;
    def->max = 1000;
    def->mode = comExpert | comPrusa;
    def->is_vector_extruder = true;
    def->set_default_value(new ConfigOptionFloats{ 5 });

    def = this->add("small_perimeter_speed", coFloatOrPercent);
    def->label = L("Speed");
    def->full_label = L("Small perimeters speed");
    def->category = OptionCategory::speed;
    def->tooltip = L("This separate setting will affect the speed of perimeters having radius <= 6.5mm (usually holes)."
                   "\nIf expressed as percentage (for example: 80%) it will be calculated on the Internal Perimeters speed setting above."
                   "\nSet zero to disable.");
    def->sidetext = L("mm/s or %");
    def->ratio_over = "perimeter_speed";
    def->min = 0;
    def->mode = comAdvancedE | comPrusa;
    def->set_default_value(new ConfigOptionFloatOrPercent(50, true));

    def = this->add("small_perimeter_min_length", coFloatOrPercent);
    def->label = L("Min length");
    def->full_label = L("Min small perimeters length");
    def->category = OptionCategory::speed;
    def->tooltip = L("This sets the threshold for small perimeter length. Every loop with a length lower than this will be printed at small perimeter speed"
        "\nCan be a mm value or a % of the nozzle diameter.");
    def->sidetext = L("mm or %");
    def->ratio_over = "nozzle_diameter";
    def->min = 0;
    def->max_literal = { 100, false };
    def->mode = comAdvancedE | comSuSi;
    def->set_default_value(new ConfigOptionFloatOrPercent(6, false));


    def = this->add("small_perimeter_max_length", coFloatOrPercent);
    def->label = L("Max length");
    def->full_label = L("Max small perimeters length");
    def->category = OptionCategory::speed;
    def->tooltip = L("This sets the end of the threshold for small perimeter length."
        " Every perimeter loop lower than this will see their speed reduced a bit, from their normal speed at this length down to small perimeter speed."
        "\nCan be a mm or a % of the nozzle diameter.");
    def->sidetext = L("mm or %");
    def->ratio_over = "nozzle_diameter";
    def->min = 0;
    def->max_literal = { 500, false };
    def->mode = comAdvancedE | comSuSi;
    def->set_default_value(new ConfigOptionFloatOrPercent(20, false));

    def = this->add("solid_infill_below_area", coFloat);
    def->label = L("Solid infill threshold area");
    def->category = OptionCategory::infill;
    def->tooltip = L("Force solid infill for regions having a smaller area than the specified threshold.");
    def->sidetext = L("mm²");
    def->min = 0;
    def->mode = comExpert | comPrusa;
    def->set_default_value(new ConfigOptionFloat(70));

    def = this->add("solid_infill_overlap", coPercent);
    def->label = L("Solid fill overlap");
    def->category = OptionCategory::width;
    def->tooltip = L("This setting allows you to reduce the overlap between the lines of the solid fill, to reduce the % filled if you see overextrusion signs on solid areas."
        " Note that you should be sure that your flow (filament extrusion multiplier) is well calibrated and your filament max overlap is set before thinking to modify this.");
    def->sidetext = L("%");
    def->min = 0;
    def->max = 100;
    def->mode = comExpert | comSuSi;
    def->set_default_value(new ConfigOptionPercent(100));

    def = this->add("solid_infill_extruder", coInt);
    def->label = L("Solid infill extruder");
    def->category = OptionCategory::extruders;
    def->tooltip = L("The extruder to use when printing solid infill.");
    def->min = 1;
    def->mode = comAdvancedE | comPrusa;
    def->set_default_value(new ConfigOptionInt(1));

    def = this->add("solid_infill_every_layers", coInt);
    def->label = L("Solid infill every");
    def->category = OptionCategory::infill;
    def->tooltip = L("This feature allows you to force a solid layer every given number of layers. "
                   "Zero to disable. You can set this to any value (for example 9999); "
                   "Slic3r will automatically choose the maximum possible number of layers "
                   "to combine according to nozzle diameter and layer height.");
    def->sidetext = L("layers");
    def->min = 0;
    def->mode = comExpert | comPrusa;
    def->set_default_value(new ConfigOptionInt(0));

    def = this->add("solid_infill_extrusion_width", coFloatOrPercent);
    def->label = L("Solid infill");
    def->full_label = L("Solid infill width");
    def->category = OptionCategory::width;
    def->tooltip = L("Set this to a non-zero value to set a manual extrusion width for infill for solid surfaces. "
        "If left as zero, default extrusion width will be used if set, otherwise 1.125 x nozzle diameter will be used. "
        "If expressed as percentage (for example 110%) it will be computed over nozzle diameter."
        "\nYou can set either 'Spacing', or 'Width'; the other will be calculated, using default layer height.");
    def->sidetext = L("mm or %");
    def->ratio_over = "nozzle_diameter";
    def->min = 0;
    def->max = 1000;
    def->max_literal = { 10, true };
    def->precision = 6;
    def->can_phony = true;
    def->mode = comAdvancedE | comPrusa;
    def->set_default_value(new ConfigOptionFloatOrPercent(0, false, true));

    def = this->add("solid_infill_extrusion_change_odd_layers", coFloatOrPercent);
    def->label = L("Infill");
    def->full_label = L("Solid infill spacing change on odd layers");
    def->category = OptionCategory::width;
    def->tooltip = L("Change width on every odd layer for better overlap with adjacent layers and getting stringer shells. "
        "Try values about +/- 0.1 with different sign."
        "\nThis could be combined with extra permeters on odd layers."
        "\nWorks as absolute spacing or a % of the spacing."
        "\nset 0 to disable");
    def->sidetext = L("mm or %");
    def->mode = comExpert | comSuSi;
    def->set_default_value(new ConfigOptionFloatOrPercent(false, 0));

    def = this->add("solid_infill_extrusion_spacing", coFloatOrPercent);
    def->label = L("Solid spacing");
    def->full_label = L("Solid infill spacing");
    def->category = OptionCategory::width;
    def->tooltip = L("Like Solid infill width but spacing is the distance between two lines (as they overlap a bit, it's not the same)."
        "\nYou can set either 'Spacing', or 'Width'; the other will be calculated, using default layer height.");
    def->sidetext = L("mm or %");
    def->ratio_over = "nozzle_diameter";
    def->min = 0;
    def->max = 1000;
    def->max_literal = { 10, true };
    def->precision = 6;
    def->can_phony = true;
    def->mode = comAdvancedE | comSuSi;
    def->set_default_value(new ConfigOptionFloatOrPercent(100, true, false));

    def = this->add("solid_infill_fan_speed", coInts);
    def->label = L("Solid Infill fan speed");
    def->category = OptionCategory::cooling;
    def->tooltip = L("This fan speed is enforced during all Solid Infill moves"
        "\nSet to 1 to disable fan."
        "\nSet to -1 to disable this override (Solid Infill will use default fan speed)."
        "\nCan be disabled by disable_fan_first_layers, slowed down by full_fan_speed_layer and increased by low layer time.");
    def->sidetext = L("%");
    def->min = -1;
    def->max = 100;
    def->mode = comExpert | comSuSi;
    def->is_vector_extruder = true;
    def->set_default_value(new ConfigOptionInts{ -1 });

    def = this->add("solid_infill_speed", coFloatOrPercent);
    def->label = L("Solid");
    def->full_label = L("Solid infill speed");
    def->category = OptionCategory::speed;
    def->tooltip = L("Speed for printing solid regions (top/bottom/internal horizontal shells). "
        "\nThis can be expressed as a percentage (for example: 80%) over the Default speed."
        "\nSet zero to use autospeed for this feature.");
    def->sidetext = L("mm/s or %");
    def->ratio_over = "default_speed";
    def->aliases = { "solid_infill_feed_rate" };
    def->min = 0;
    def->mode = comAdvancedE | comPrusa;
    def->set_default_value(new ConfigOptionFloatOrPercent(30, true));

#if 0
    def = this->add("solid_layers", coInt);
    def->label = L("Solid layers");
    def->category = OptionCategory::slicing;
    def->tooltip = L("Number of solid layers to generate on top and bottom surfaces.");
    def->shortcut.push_back("top_solid_layers");
    def->shortcut.push_back("bottom_solid_layers");
    def->min = 0;
    def->mode = comSimpleAE | comPrusa;

    def = this->add("solid_min_thickness", coFloat);
    def->label = L("Minimum thickness of a top / bottom shell");
    def->tooltip = L("Minimum thickness of a top / bottom shell");
    def->shortcut.push_back("top_solid_min_thickness");
    def->shortcut.push_back("bottom_solid_min_thickness");
    def->min = 0;
    def->mode = comSimpleAE | comPrusa;
#endif

    def = this->add("spiral_vase", coBool);
    def->label = L("Spiral vase");
    def->category = OptionCategory::perimeter;
    def->tooltip = L("This feature will raise Z gradually while printing a single-walled object "
                   "in order to remove any visible seam. This option requires "
                   "no infill, no top solid layers and no support material. You can still set "
                   "any number of bottom solid layers as well as skirt/brim loops."
                   " After the bottom solid layers, the number of perimeters is enforce to 1."
                   "It won't work when printing more than one single object.");
    def->mode = comSimpleAE | comPrusa;
    def->set_default_value(new ConfigOptionBool(false));

    def = this->add("standby_temperature_delta", coInt);
    def->label = L("Temperature variation");
    def->tooltip = L("Temperature difference to be applied when an extruder is not active. "
                   "Enables a full-height \"sacrificial\" skirt on which the nozzles are periodically wiped.");
    def->sidetext = "∆°C";
    def->min = -max_temp;
    def->max = max_temp;
    def->mode = comExpert | comPrusa;
    def->set_default_value(new ConfigOptionInt(-5));

    def = this->add("start_gcode", coString);
    def->label = L("Start G-code");
    def->category = OptionCategory::customgcode;
    def->tooltip = L("This start procedure is inserted at the beginning, after bed has reached "
        "the target temperature and extruder has just started heating, but before extruder "
        "has finished heating. If Slic3r detects M104 or M190 in your custom codes, "
        "such commands will not be prepended automatically so you're free to customize "
        "the order of heating commands and other custom actions. Note that you can use "
        "placeholder variables for all Slic3r settings, so you can put "
        "a \"M109 S{first_layer_temperature}\" command wherever you want."
        "\n placeholders: initial_extruder, total_layer_count, has_wipe_tower, has_single_extruder_multi_material_priming, total_toolchanges, bounding_box[minx,miny,maxx,maxy]");
    def->multiline = true;
    def->full_width = true;
    def->height = 12;
    def->mode = comExpert | comPrusa;
    def->set_default_value(new ConfigOptionString("G28 ; home all axes\nG1 Z5 F5000 ; lift nozzle\n"));

    def = this->add("start_gcode_manual", coBool);
    def->label = L("Only custom Start G-code");
    def->category = OptionCategory::customgcode;
    def->tooltip = L("Ensure that the slicer won't add heating, fan, extruder... commands before or just after your start-gcode."
                    "If set to true, you have to write a good and complete start_gcode, as no checks are made anymore.");
    def->mode = comExpert | comPrusa;
    def->set_default_value(new ConfigOptionBool(false));

    def = this->add("start_filament_gcode", coStrings);
    def->label = L("Start G-code");
    def->full_label = L("Filament start G-code");
    def->category = OptionCategory::customgcode;
    def->tooltip = L("This start procedure is inserted at the beginning, after any printer start gcode (and "
                   "after any toolchange to this filament in case of multi-material printers). "
                   "This is used to override settings for a specific filament. If Slic3r detects "
                   "M104, M109, M140 or M190 in your custom codes, such commands will "
                   "not be prepended automatically so you're free to customize the order "
                   "of heating commands and other custom actions. Note that you can use placeholder variables "
                   "for all Slic3r settings, so you can put a \"M109 S{first_layer_temperature}\" command "
                   "wherever you want. If you have multiple extruders, the gcode is processed "
                   "in extruder order.");
    def->multiline = true;
    def->full_width = true;
    def->height = 12;
    def->mode = comExpert | comPrusa;
    def->is_vector_extruder = true;
    def->set_default_value(new ConfigOptionStrings { "; Filament gcode\n" });

    def = this->add("color_change_gcode", coString);
    def->label = L("Color change G-code");
    def->tooltip = L("This G-code will be used as a code for the color change"
                     " If empty, the default color change print command for the selected G-code flavor will be used (if any).");
    def->multiline = true;
    def->full_width = true;
    def->height = 12;
    def->mode = comExpert | comPrusa;
    def->set_default_value(new ConfigOptionString(""));

    def = this->add("pause_print_gcode", coString);
    def->label = L("Pause Print G-code");
    def->tooltip = L("This G-code will be used as a code for the pause print."
                    " If empty, the default pause print command for the selected G-code flavor will be used (if any).");
    def->multiline = true;
    def->full_width = true;
    def->height = 12;
    def->mode = comExpert | comPrusa;
    def->set_default_value(new ConfigOptionString(""));

    def = this->add("template_custom_gcode", coString);
    def->label = L("Custom G-code");
    def->tooltip = L("This G-code will be used as a custom code");
    def->multiline = true;
    def->full_width = true;
    def->height = 12;
    def->mode = comExpert | comPrusa;
    def->set_default_value(new ConfigOptionString(""));

    def = this->add("single_extruder_multi_material", coBool);
    def->label = L("Single Extruder Multi Material");
    def->category = OptionCategory::mmsetup;
    def->tooltip = L("The printer multiplexes filaments into a single hot end.");
    def->mode = comAdvancedE | comPrusa;
    def->set_default_value(new ConfigOptionBool(false));

    def = this->add("single_extruder_multi_material_priming", coBool);
    def->label = L("Prime all printing extruders");
    def->category = OptionCategory::mmsetup;
    def->tooltip = L("If enabled, all printing extruders will be primed at the front edge of the print bed at the start of the print.");
    def->mode = comAdvancedE | comPrusa;
    def->set_default_value(new ConfigOptionBool(true));

    def = this->add("wipe_tower_no_sparse_layers", coBool);
    def->label = L("No sparse layers (EXPERIMENTAL)");
    def->category = OptionCategory::mmsetup;
    def->tooltip = L("If enabled, the wipe tower will not be printed on layers with no toolchanges. "
                     "On layers with a toolchange, extruder will travel downward to print the wipe tower. "
                     "User is responsible for ensuring there is no collision with the print.");
    def->mode = comAdvancedE | comPrusa;
    def->set_default_value(new ConfigOptionBool(false));
    
    def = this->add("solid_infill_acceleration", coFloatOrPercent);
    def->label = L("Solid ");
    def->full_label = L("Solid acceleration");
    def->category = OptionCategory::speed;
    def->tooltip = L("This is the acceleration your printer will use for solid infills. "
                "\nCan be a % of the default acceleration"
                "\nSet zero to use default acceleration for solid infills.");
    def->sidetext = L("mm/s² or %");
    def->ratio_over = "default_acceleration";
    def->min = 0;
    def->max_literal = { -200, false };
    def->mode = comAdvancedE | comSuSi;
    def->set_default_value(new ConfigOptionFloatOrPercent(0,false));

    def = this->add("solid_over_perimeters", coInt);
    def->label = L("No solid infill over");
    def->full_label = L("No solid infill over perimeters");
    def->sidetext = L("perimeters");
    def->sidetext_width = 20;
    def->category = OptionCategory::perimeter;
    def->tooltip = L("In sloping areas, when you have a number of top / bottom solid layers and few perimeters, "
        " it may be necessary to put some solid infill above/below the perimeters to fulfill the top/bottom layers criteria."
        "\nBy setting this to something higher than 0, you can control this behaviour, which might be desirable if "
        "\nundesirable solid infill is being generated on slopes."
        "\nThe number set here indicates the number of layers between the inside of the part and the air"
        " at and beyond which solid infill should no longer be added above/below. If this setting is equal or higher than "
        " the top/bottom solid layer count, it won't do anything. If this setting is set to 1, it will evict "
        " all solid fill above/below perimeters. "
        "\nSet zero to disable."
        "\n!! ensure_vertical_shell_thickness needs to be activated so this algorithm can work !!.");
    def->min = 0;
    def->mode = comAdvancedE | comSuSi;
    def->set_default_value(new ConfigOptionInt(2));

    def = this->add("support_material", coBool);
    def->label = L("Generate support material");
    def->category = OptionCategory::support;
    def->tooltip = L("Enable support material generation.");
    def->mode = comSimpleAE | comPrusa;
    def->set_default_value(new ConfigOptionBool(false));

    def = this->add("support_material_acceleration", coFloatOrPercent);
    def->label = L("Default");
    def->full_label = L("Support acceleration");
    def->category = OptionCategory::speed;
    def->tooltip = L("This is the acceleration your printer will use for support material. "
                "\nCan be a % of the default acceleration"
                "\nSet zero to use default acceleration for support material.");
    def->sidetext = L("mm/s² or %");
    def->ratio_over = "default_acceleration";
    def->min = 0;
    def->max_literal = { -200, false };
    def->mode = comAdvancedE | comSuSi;
    def->set_default_value(new ConfigOptionFloatOrPercent(0,false));

    def = this->add("support_material_auto", coBool);
    def->label = L("Auto generated supports");
    def->category = OptionCategory::support;
    def->tooltip = L("If checked, supports will be generated automatically based on the overhang threshold value."\
                     " If unchecked, supports will be generated inside the \"Support Enforcer\" volumes only.");
    def->mode = comSimpleAE | comPrusa;
    def->set_default_value(new ConfigOptionBool(true));

    def = this->add("support_material_interface_acceleration", coFloatOrPercent);
    def->label = L("Interface");
    def->full_label = L("Support interface acceleration");
    def->category = OptionCategory::speed;
    def->tooltip = L("This is the acceleration your printer will use for support material interfaces. "
                "\nCan be a % of the support material acceleration"
                "\nSet zero to use support acceleration for support material interfaces.");
    def->sidetext = L("mm/s² or %");
    def->ratio_over = "support_material_acceleration";
    def->min = 0;
    def->max_literal = { -200, false };
    def->mode = comExpert | comSuSi;
    def->set_default_value(new ConfigOptionFloatOrPercent(0,false));

    def = this->add("support_material_xy_spacing", coFloatOrPercent);
    def->label = L("XY separation between an object and its support");
    def->category = OptionCategory::support;
    def->tooltip = L("XY separation between an object and its support. If expressed as percentage "
                   "(for example 50%), it will be calculated over external perimeter width.");
    def->sidetext = L("mm or %");
    def->ratio_over = "external_perimeter_extrusion_width";
    def->min = 0;
    def->max_literal = { 10, false};
    def->mode = comAdvancedE | comPrusa;
    // Default is half the external perimeter width.
    def->set_default_value(new ConfigOptionFloatOrPercent(50, true));

    def = this->add("support_material_angle", coFloat);
    def->label = L("Pattern angle");
    def->full_label = L("Support pattern angle");
    def->category = OptionCategory::support;
    def->tooltip = L("Use this setting to rotate the support material pattern on the horizontal plane.");
    def->sidetext = L("°");
    def->min = 0;
    def->max = 359;
    def->mode = comExpert | comPrusa;
    def->set_default_value(new ConfigOptionFloat(0));

    def = this->add("support_material_angle_height", coFloat);
    def->label = L("Pattern angle swap height");
    def->category = OptionCategory::support;
    def->tooltip = L("Use this setting to rotate the support material pattern by 90° at this height (in mm). Set 0 to disable.");
    def->sidetext = L("mm");
    def->min = 0;
    def->mode = comExpert | comSuSi;
    def->set_default_value(new ConfigOptionFloat(0));

    def = this->add("support_material_buildplate_only", coBool);
    def->label = L("Support on build plate only");
    def->category = OptionCategory::support;
    def->tooltip = L("Only create support if it lies on a build plate. Don't create support on a print.");
    def->mode = comSimpleAE | comPrusa;
    def->set_default_value(new ConfigOptionBool(false));

    def = this->add("support_material_contact_distance_type", coEnum);
    def->label = L("Type");
    def->full_label = L("Support contact distance type");
    def->category = OptionCategory::support;
    def->tooltip = L("How to compute the vertical z-distance.\n"
        "From filament: it uses the nearest bit of the filament. When a bridge is extruded, it goes below the current plane.\n"
        "From plane: it uses the plane-z. Same as 'from filament' if no 'bridge' is extruded.\n"
        "None: No z-offset. Useful for Soluble supports.\n");
    def->enum_keys_map = &ConfigOptionEnum<SupportZDistanceType>::get_enum_values();
    def->enum_values.push_back("filament");
    def->enum_values.push_back("plane");
    def->enum_values.push_back("none");
    def->enum_labels.push_back(L("From filament"));
    def->enum_labels.push_back(L("From plane"));
    def->enum_labels.push_back(L("None (soluble)"));
    def->mode = comAdvancedE | comSuSi;
    def->set_default_value(new ConfigOptionEnum<SupportZDistanceType>(zdFilament));

    def = this->add("support_material_contact_distance", coFloatOrPercent);
    def->label = L("Top");
    def->full_label = L("Contact distance on top of supports");
    def->category = OptionCategory::support;
    def->tooltip = L("The vertical distance between support material interface and the object"
        "(when the object is printed on top of the support). "
        "Setting this to 0 will also prevent Slic3r from using bridge flow and speed "
        "for the first object layer. Can be a % of the nozzle diameter.");
    def->ratio_over = "nozzle_diameter";
    def->sidetext = L("mm");
    def->min = 0;
    def->max_literal = { 20, true };
    def->mode = comAdvancedE | comPrusa;
    def->aliases = { "support_material_contact_distance_top" }; // Sli3r, PS
    def->set_default_value(new ConfigOptionFloatOrPercent(0.2, false));

    def = this->add("support_material_bottom_contact_distance", coFloatOrPercent);
    def->gui_type = ConfigOptionDef::GUIType::f_enum_open;
    def->label = L("Bottom");
    def->full_label = L("Contact distance under the bottom of supports");
    def->category = OptionCategory::support;
    def->tooltip = L("The vertical distance between object and support material interface"
        "(when the support is printed on top of the object). Can be a % of the nozzle diameter."
        "\nIf set to zero, support_material_contact_distance will be used for both top and bottom contact Z distances.");
    def->ratio_over = "nozzle_diameter";
    def->sidetext = L("mm");
    def->enum_values.push_back("0");
    def->enum_values.push_back("0.1");
    def->enum_values.push_back("0.2");
    def->enum_values.push_back("50%");
    def->enum_labels.push_back(L("Same as top"));
    def->enum_labels.push_back("0.1");
    def->enum_labels.push_back("0.2");
    def->enum_labels.push_back("50%");
    def->min = 0;
    def->max_literal = { 20, true };
    def->mode = comAdvancedE | comPrusa;
    def->aliases = { "support_material_contact_distance_bottom" }; //since PS 2.4
    def->set_default_value(new ConfigOptionFloatOrPercent(0.2,false));

    def = this->add("support_material_enforce_layers", coInt);
    def->label = L("Enforce support for the first");
    def->category = OptionCategory::support;
    def->tooltip = L("Generate support material for the specified number of layers counting from bottom, "
                   "regardless of whether normal support material is enabled or not and regardless "
                   "of any angle threshold. This is useful for getting more adhesion of objects "
                   "having a very thin or poor footprint on the build plate.");
    def->sidetext = L("layers");
    def->full_label = L("Enforce support for the first n layers");
    def->min = 0;
    def->mode = comExpert | comPrusa;
    def->set_default_value(new ConfigOptionInt(0));

    def = this->add("support_material_extruder", coInt);
    def->label = L("Support material extruder");
    def->category = OptionCategory::extruders;
    def->tooltip = L("The extruder to use when printing support material "
                   "(1+, 0 to use the current extruder to minimize tool changes).");
    def->min = 0;
    def->mode = comAdvancedE | comPrusa;
    def->set_default_value(new ConfigOptionInt(0));

    def = this->add("support_material_extrusion_width", coFloatOrPercent);
    def->label = L("Support material");
    def->full_label = L("Support material width");
    def->category = OptionCategory::width;
    def->tooltip = L("Set this to a non-zero value to set a manual extrusion width for support material. "
        "If left as zero, default extrusion width will be used if set, otherwise nozzle diameter will be used. "
        "If expressed as percentage (for example 110%) it will be computed over nozzle diameter.");
    def->sidetext = L("mm or %");
    def->ratio_over = "nozzle_diameter";
    def->min = 0;
    def->max = 1000;
    def->max_literal = { 10, true };
    def->precision = 6;
    def->mode = comAdvancedE | comPrusa;
    def->set_default_value(new ConfigOptionFloatOrPercent(0, false));

    def = this->add("support_material_fan_speed", coInts);
    def->label = L("Support Material fan speed");
    def->category = OptionCategory::cooling;
    def->tooltip = L("This fan speed is enforced during all support moves"
        "\nSet to 0 to disable fan."
        "\nSet to -1 to disable this override (Support will use default fan speed)."
        "\nCan be disabled by disable_fan_first_layers, slowed down by full_fan_speed_layer.");
    def->sidetext = L("%");
    def->min = -1;
    def->max = 100;
    def->mode = comExpert | comSuSi;
    def->is_vector_extruder = true;
    def->set_default_value(new ConfigOptionInts{ -1 });

    def = this->add("support_material_interface_angle", coFloat);
    def->label = L("Pattern angle");
    def->full_label = L("Support interface pattern angle");
    def->category = OptionCategory::support;
    def->tooltip = L("Use this setting to rotate the support material pattern on the horizontal plane.\n0 to use the support_material_angle.");
    def->sidetext = L("°");
    def->min = 0;
    def->max = 360;
    def->mode = comExpert | comSuSi;
    def->set_default_value(new ConfigOptionFloat(90));

    def = this->add("support_material_interface_angle_increment", coFloat);
    def->label = L("Support interface angle increment");
    def->category = OptionCategory::support;
    def->tooltip = L("Each layer, add this angle to the interface pattern angle. 0 to keep the same angle, 90 to cross.");
    def->sidetext = L("°");
    def->min = 0;
    def->max = 360;
    def->mode = comAdvancedE | comSuSi;
    def->set_default_value(new ConfigOptionFloat(0));

    def = this->add("support_material_interface_fan_speed", coInts);
    def->label = L("Support interface fan speed");
    def->category = OptionCategory::cooling;
    def->tooltip = L("This fan speed is enforced during all support interfaces, to be able to weaken their bonding with a high fan speed."
        "\nSet to 0 to disable the fan."
        "\nSet to -1 to disable this override (Support Interface will use Support)."
        "\nCan only be overriden by disable_fan_first_layers.");
    def->sidetext = L("%");
    def->min = -1;
    def->max = 100;
    def->mode = comAdvancedE | comSuSi;
    def->is_vector_extruder = true;
    def->set_default_value(new ConfigOptionInts{ -1 });


    def = this->add("support_material_interface_contact_loops", coBool);
    def->label = L("Interface loops");
    def->category = OptionCategory::support;
    def->tooltip = L("Cover the top contact layer of the supports with loops. Disabled by default.");
    def->mode = comExpert | comPrusa;
    def->set_default_value(new ConfigOptionBool(false));

    def = this->add("support_material_interface_extruder", coInt);
    def->label = L("Support material/raft interface extruder");
    def->category = OptionCategory::extruders;
    def->tooltip = L("The extruder to use when printing support material interface "
        "(1+, 0 to use the current extruder to minimize tool changes). This affects raft too.");
    def->min = 0;
    def->mode = comAdvancedE | comPrusa;
    def->set_default_value(new ConfigOptionInt(0));

    auto support_material_interface_layers = def = this->add("support_material_interface_layers", coInt);
    def->gui_type = ConfigOptionDef::GUIType::i_enum_open;
    def->label = L("Top interface layers");
    def->category = OptionCategory::support;
    def->tooltip = L("Number of interface layers to insert between the object(s) and support material.");
    def->sidetext = L("layers");
    def->min = 0;
    def->enum_values.push_back("0");
    def->enum_values.push_back("1");
    def->enum_values.push_back("2");
    def->enum_values.push_back("3");
    def->enum_labels.push_back(L("0 (off)"));
    def->enum_labels.push_back(L("1 (light)"));
    def->enum_labels.push_back(L("2 (default)"));
    def->enum_labels.push_back(L("3 (heavy)"));
    def->mode = comAdvancedE | comPrusa;
    def->set_default_value(new ConfigOptionInt(3));

    def = this->add("support_material_bottom_interface_layers", coInt);
    def->gui_type = ConfigOptionDef::GUIType::i_enum_open;
    def->label = L("Bottom interface layers");
    def->category = OptionCategory::support;
    def->tooltip = L("Number of interface layers to insert between the object(s) and support material. "
        "Set to -1 to use support_material_interface_layers");
    def->sidetext = L("layers");
    def->min = -1;
    def->enum_values.push_back("-1");
    append(def->enum_values, support_material_interface_layers->enum_values);
    //TRN To be shown in Print Settings "Bottom interface layers". Have to be as short as possible
    def->enum_labels.push_back(L("Same as top"));
    append(def->enum_labels, support_material_interface_layers->enum_labels);
    def->mode = comAdvancedE | comPrusa;
    def->set_default_value(new ConfigOptionInt(-1));

    def = this->add("support_material_closing_radius", coFloat);
    def->label = L("Closing radius");
    def->category = OptionCategory::support;
    def->tooltip = L("For snug supports, the support regions will be merged using morphological closing operation."
        " Gaps smaller than the closing radius will be filled in.");
    def->sidetext = L("mm");
    def->min = 0;
    def->mode = comAdvancedE | comPrusa;
    def->set_default_value(new ConfigOptionFloat(2));

    def = this->add("support_material_interface_layer_height", coFloatOrPercent);
    def->label = L("Support interface layer height");
    def->category = OptionCategory::support;
    def->tooltip = L("Maximum layer height for the support interface."
        "\nCan be a % of the nozzle diameter"
        "\nIf set to 0, the extruder maximum height will be used.");
    def->sidetext = L("mm");
    def->ratio_over = "nozzle_diameter";
    def->min = 0;
    def->mode = comAdvancedE | comSuSi;
    def->set_default_value(new ConfigOptionFloatOrPercent(0, false));

    def = this->add("support_material_interface_spacing", coFloat);
    def->label = L("Interface pattern spacing");
    def->category = OptionCategory::support;
    def->tooltip = L("Spacing between interface lines. Set zero to get a solid interface.");
    def->sidetext = L("mm");
    def->min = 0;
    def->mode = comAdvancedE | comPrusa;
    def->set_default_value(new ConfigOptionFloat(0));

    def = this->add("support_material_interface_speed", coFloatOrPercent);
    def->label = L("Interface");
    def->full_label = L("Support interface speed");
    def->category = OptionCategory::support;
    def->tooltip = L("Speed for printing support material interface layers."
        "\nIf expressed as percentage (for example 50%) it will be calculated over support material speed."
        "\nSet zero to use autospeed for this feature.");
    def->sidetext = L("mm/s or %");
    def->ratio_over = "support_material_speed";
    def->min = 0;
    def->mode = comExpert | comPrusa;
    def->set_default_value(new ConfigOptionFloatOrPercent(50, true));

    def = this->add("support_material_pattern", coEnum);
    def->label = L("Pattern");
    def->full_label = L("Support pattern");
    def->category = OptionCategory::support;
    def->tooltip = L("Pattern used to generate support material.");
    def->enum_keys_map = &ConfigOptionEnum<SupportMaterialPattern>::get_enum_values();
    def->enum_values.push_back("rectilinear");
    def->enum_values.push_back("rectilinear-grid");
    def->enum_values.push_back("honeycomb");
    def->enum_labels.push_back(L("Rectilinear"));
    def->enum_labels.push_back(L("Rectilinear grid"));
    def->enum_labels.push_back(L("Honeycomb"));
    def->mode = comAdvancedE | comPrusa;
    def->set_default_value(new ConfigOptionEnum<SupportMaterialPattern>(smpRectilinear));

    def = this->add("support_material_interface_pattern", coEnum);
    def->label = L("Pattern");
    def->full_label = L("Support interface pattern");
    def->category = OptionCategory::support;
    def->tooltip = L("Pattern for interface layers."
        "\nNote that 'Hilbert', 'Ironing' and '(filled)' patterns are meant to be used with soluble supports and 100% fill interface layer.");
    def->enum_keys_map = &ConfigOptionEnum<InfillPattern>::get_enum_values();
    def->enum_values.push_back("auto");
    def->enum_values.push_back("rectilinear");
    def->enum_values.push_back("monotonic");
    def->enum_values.push_back("concentric");
    def->enum_values.push_back("sawtooth");
    def->enum_values.push_back("hilbertcurve");
    def->enum_values.push_back("concentricgapfill");
    def->enum_values.push_back("smooth");
    def->enum_labels.push_back(L("Default"));
    def->enum_labels.push_back(L("Rectilinear"));
    def->enum_labels.push_back(L("Monotonic"));
    def->enum_labels.push_back(L("Concentric"));
    def->enum_labels.push_back(L("Sawtooth"));
    def->enum_labels.push_back(L("Hilbert Curve"));
    def->enum_labels.push_back(L("Concentric (filled)"));
    def->enum_labels.push_back(L("Ironing"));
    def->mode = comAdvancedE | comPrusa;
    def->set_default_value(new ConfigOptionEnum<InfillPattern>(ipRectilinear));

    def = this->add("support_material_layer_height", coFloatOrPercent);
    def->label = L("Support layer height");
    def->category = OptionCategory::support;
    def->tooltip = L("Maximum layer height for the support, after the first layer that uses the first layer height, and before the interface layers."
        "\nCan be a % of the nozzle diameter"
        "\nIf set to 0, the extruder maximum height will be used.");
    def->sidetext = L("mm");
    def->ratio_over = "nozzle_diameter";
    def->min = 0;
    def->mode = comAdvancedE | comSuSi;
    def->set_default_value(new ConfigOptionFloatOrPercent(0, false));
    
    def = this->add("support_material_spacing", coFloat);
    def->label = L("Pattern spacing");
    def->category = OptionCategory::support;
    def->tooltip = L("Spacing between support material lines.");
    def->sidetext = L("mm");
    def->min = 0;
    def->mode = comAdvancedE | comPrusa;
    def->set_default_value(new ConfigOptionFloat(2.5));

    def = this->add("support_material_speed", coFloatOrPercent);
    def->label = L("Default");
    def->full_label = L("Support speed");
    def->category = OptionCategory::support;
    def->tooltip = L("Speed for printing support material."
        "\nThis can be expressed as a percentage (for example: 80%) over the Default speed."
        "\nSet zero to use autospeed for this feature.");
    def->sidetext = L("mm/s or %");
    def->ratio_over = "default_speed";
    def->min = 0;
    def->mode = comAdvancedE | comPrusa;
    def->set_default_value(new ConfigOptionFloatOrPercent(60, true));

    def = this->add("support_material_style", coEnum);
    def->label = L("Style");
    def->full_label = L("Support tower style");
    def->category = OptionCategory::support;
    def->tooltip = L("Style and shape of the support towers. Projecting the supports into a regular grid "
        "will create more stable supports, while snug support towers will save material and reduce "
        "object scarring.");
    def->enum_keys_map = &ConfigOptionEnum<SupportMaterialStyle>::get_enum_values();
    def->enum_values.push_back("grid");
    def->enum_values.push_back("snug");
    def->enum_labels.push_back(L("Grid"));
    def->enum_labels.push_back(L("Snug"));
    def->mode = comAdvancedE | comPrusa;
    def->set_default_value(new ConfigOptionEnum<SupportMaterialStyle>(smsGrid));

    def = this->add("support_material_synchronize_layers", coBool);
    def->label = L("Synchronize with object layers");
    def->category = OptionCategory::support;
    def->tooltip = L("Synchronize support layers with the object print layers. This is useful "
                   "with multi-material printers, where the extruder switch is expensive.");
    def->mode = comExpert | comPrusa;
    def->set_default_value(new ConfigOptionBool(false));

    def = this->add("support_material_threshold", coInt);
    def->label = L("Overhang threshold");
    def->category = OptionCategory::support;
    def->tooltip = L("Support material will not be generated for overhangs whose slope angle "
                   "(90° = vertical) is above the given threshold. In other words, this value "
                   "represent the most horizontal slope (measured from the horizontal plane) "
                   "that you can print without support material. Set zero for automatic detection "
                   "(recommended).");
    def->sidetext = L("°");
    def->min = 0;
    def->max = 90;
    def->mode = comAdvancedE | comPrusa;
    def->set_default_value(new ConfigOptionInt(0));

    def = this->add("support_material_with_sheath", coBool);
    def->label = L("With sheath around the support");
    def->category = OptionCategory::support;
    def->tooltip = L("Add a sheath (a single perimeter line) around the base support. This makes "
                   "the support more reliable, but also more difficult to remove.");
    def->mode = comExpert | comPrusa;
    def->set_default_value(new ConfigOptionBool(true));

    def = this->add("temperature", coInts);
    def->label = L("Other layers");
    def->full_label = L("Temperature");
    def->category = OptionCategory::filament;
    def->tooltip = L("Extruder nozzle temperature for layers after the first one. Set zero to disable "
                   "temperature control commands in the output G-code.");
    def->sidetext = L("°C");
    def->full_label = L("Nozzle temperature");
    def->min = 0;
    def->max = max_temp;
    def->mode = comSimpleAE | comPrusa;
    def->is_vector_extruder = true;
    def->set_default_value(new ConfigOptionInts { 200 });

    def = this->add("print_temperature", coInt);
    def->label = L("Temperature");
    def->category = OptionCategory::filament;
    def->tooltip = L("Override the temperature of the extruder. Avoid making too many changes, it won't stop for cooling/heating. 0 to disable. May only work on Height range modifiers.");
    def->mode = comExpert | comSuSi;
    def->set_default_value(new ConfigOptionInt(0));

    def = this->add("print_retract_lift", coFloat);
    def->label = L("Z-lift override");
    def->category = OptionCategory::filament;
    def->tooltip = L("Set the new lift-z value for this override. 0 will disable the z-lift. -& to disable. May only work on Height range modifiers.");
    def->sidetext = L("mm");
    def->mode = comExpert | comSuSi;
    def->set_default_value(new ConfigOptionFloat(-1));

    def = this->add("thin_perimeters", coPercent);
    def->label = L("Overlapping external perimeter");
    def->full_label = L("Overlapping external perimeter");
    def->category = OptionCategory::perimeter;
    def->tooltip = L("Allow outermost perimeter to overlap itself to avoid the use of thin walls. Note that flow isn't adjusted and so this will result in over-extruding and undefined behavior."
                "\n100% means that perimeters can overlap completly on top of each other."
                "\n0% will deactivate this setting."
                "\nValues below 2% don't have any effect."
                "\n-1% will also deactivate the anti-hysteris checks for external perimeters.");
    def->sidetext = "%";
    def->mode = comExpert | comSuSi;
    def->set_default_value(new ConfigOptionPercent(80));

    def = this->add("thin_perimeters_all", coPercent);
    def->label = L("Overlapping all perimeters");
    def->full_label = L("Overlapping all perimeters");
    def->category = OptionCategory::perimeter;
    def->tooltip = L("Allow all perimeters to overlap, instead of just external ones."
                "\n100% means that perimeters can overlap completly on top of each other."
                "\n0% will deactivate this setting."
                "\nValues below 2% don't have any effect."
                "\n-1% will also deactivate the anti-hysteris checks for internal perimeters.");
    def->sidetext = "%";
    def->mode = comExpert | comSuSi;
    def->set_default_value(new ConfigOptionPercent(20));

    def = this->add("thin_walls", coBool);
    def->label = L("Thin walls");
    def->full_label = L("Thin walls");
    def->category = OptionCategory::perimeter;
    def->tooltip = L("Detect single-width walls (parts where two extrusions don't fit and we need "
        "to collapse them into a single trace). If unchecked, Slic3r may try to fit perimeters "
        "where it's not possible, creating some overlap leading to over-extrusion.");
    def->mode = comAdvancedE | comPrusa;
    def->set_default_value(new ConfigOptionBool(true));

    def = this->add("thin_walls_min_width", coFloatOrPercent);
    def->label = L("Min width");
    def->full_label = L("Thin walls min width");
    def->category = OptionCategory::perimeter;
    def->tooltip = L("Minimum width for the extrusion to be extruded (widths lower than the nozzle diameter will be over-extruded at the nozzle diameter)."
        " If expressed as percentage (for example 110%) it will be computed over nozzle diameter."
        " The default behavior of PrusaSlicer is with a 33% value. Put 100% to avoid any sort of over-extrusion.");
    def->ratio_over = "nozzle_diameter";
    def->mode = comExpert | comSuSi;
    def->min = 0;
    def->max_literal = { 20, true };
    def->set_default_value(new ConfigOptionFloatOrPercent(33, true));

    def = this->add("thin_walls_overlap", coFloatOrPercent);
    def->label = L("Overlap");
    def->full_label = L("Thin wall overlap");
    def->category = OptionCategory::perimeter;
    def->tooltip = L("Overlap between the thin wall and the perimeters. Can be a % of the external perimeter width (default 50%)");
    def->ratio_over = "external_perimeter_extrusion_width";
    def->mode = comExpert | comSuSi;
    def->min = 0;
    def->max_literal = { 10, true };
    def->set_default_value(new ConfigOptionFloatOrPercent(50, true));

    def = this->add("thin_walls_merge", coBool);
    def->label = L("Merging with perimeters");
    def->full_label = L("Thin wall merge");
    def->category = OptionCategory::perimeter;
    def->tooltip = L("Allow the external perimeter to merge the thin walls in the path."
                    " You can deactivate this if you are using thin walls as a custom support, to reduce adhesion a little.");
    def->mode = comExpert | comSuSi;
    def->set_default_value(new ConfigOptionBool(true));

    def = this->add("thin_walls_acceleration", coFloatOrPercent);
    def->label = L("Thin Walls");
    def->full_label = L("Thin walls acceleration");
    def->category = OptionCategory::speed;
    def->tooltip = L("This is the acceleration your printer will use for thin walls. "
                "\nCan be a % of the external perimeter acceleration"
                "\nSet zero to use external perimeter acceleration for thin walls.");
    def->sidetext = L("mm/s² or %");
    def->ratio_over = "external_perimeter_acceleration";
    def->min = 0;
    def->max_literal = { -200, false };
    def->mode = comExpert | comSuSi;
    def->set_default_value(new ConfigOptionFloatOrPercent(0,false));

    def = this->add("thin_walls_speed", coFloatOrPercent);
    def->label = L("Thin walls");
    def->full_label = L("Thin walls speed");
    def->category = OptionCategory::speed;
    def->tooltip = L("Speed for thin walls (external extrusions that are alone because the obect is too thin at these places)."
        "\nThis can be expressed as a percentage (for example: 80%) over the External Perimeter speed."
        "\nSet zero to use autospeed for this feature.");
    def->sidetext = L("mm/s or %");
    def->ratio_over = "external_perimeter_speed";
    def->min = 0;
    def->mode = comExpert | comSuSi;
    def->set_default_value(new ConfigOptionFloatOrPercent(100, true));
    def = this->add("threads", coInt);
    def->label = L("Threads");
    def->tooltip = L("Threads are used to parallelize long-running tasks. Optimal threads number "
                   "is slightly above the number of available cores/processors.");
    def->readonly = true;
    def->min = 1;
    {
        int threads = (unsigned int)boost::thread::hardware_concurrency();
        def->set_default_value(new ConfigOptionInt(threads > 0 ? threads : 2));
        def->cli = ConfigOptionDef::nocli;
    }

    def = this->add("time_cost", coFloat);
    def->label = L("Time cost");
    def->category = OptionCategory::firmware;
    def->tooltip = L("This setting allows you to set how much an hour of printing time is costing you in printer maintenance, loan, human albor, etc.");
    def->mode = comExpert | comSuSi;
    def->sidetext = L("$ per hour");
    def->min = 0;
    def->set_default_value(new ConfigOptionFloat(0));

    def = this->add("time_estimation_compensation", coPercent);
    def->label = L("Time estimation compensation");
    def->category = OptionCategory::firmware;
    def->tooltip = L("This setting allows you to modify the time estimation by a % amount. As Slic3r only uses the Marlin algorithm, it's not precise enough if another firmware is used.");
    def->mode = comExpert | comSuSi;
    def->sidetext = L("%");
    def->min = 0;
    def->set_default_value(new ConfigOptionPercent(100));

    def = this->add("time_start_gcode", coFloat);
    def->label = L("Time for start custom gcode");
    def->category = OptionCategory::firmware;
    def->tooltip = L("This setting allows you to modify the time estimation by a flat amount to compensate for start script, the homing routine, and other things.");
    def->mode = comExpert | comSuSi;
    def->sidetext = L("s");
    def->min = 0;
    def->set_default_value(new ConfigOptionFloat(20));

    def = this->add("time_toolchange", coFloat);
    def->label = L("Time for toolchange");
    def->category = OptionCategory::firmware;
    def->tooltip = L("This setting allows you to modify the time estimation by a flat amount for each toolchange.");
    def->mode = comExpert | comSuSi;
    def->sidetext = L("s");
    def->min = 0;
    def->set_default_value(new ConfigOptionFloat(30));

    def = this->add("toolchange_gcode", coString);
    def->label = L("Tool change G-code");
    def->category = OptionCategory::customgcode;
    def->tooltip = L("This custom code is inserted at every extruder change. If you don't leave this empty, you are "
        "expected to take care of the toolchange yourself - Slic3r will not output any other G-code to "
        "change the filament. You can use placeholder variables for all Slic3r settings as well as {toolchange_z}, {layer_z}, {layer_num}, {max_layer_z}, {previous_extruder} "
        "and {next_extruder}, so e.g. the standard toolchange command can be scripted as T{next_extruder}."
        "!! Warning !!: if any character is written here, Slic3r won't output any toochange command by itself.");
    def->multiline = true;
    def->full_width = true;
    def->height = 5;
    def->mode = comExpert | comPrusa;
    def->set_default_value(new ConfigOptionString(""));

    def = this->add("tool_name", coStrings);
    def->label = L("Tool name");
    def->category = OptionCategory::extruders;
    def->tooltip = L("Only used for Klipper, where you can name the extruder. If not set, will be 'extruderX' with 'X' replaced by the extruder number.");
    def->mode = comExpert | comSuSi;
    def->is_vector_extruder = true;
    def->set_default_value(new ConfigOptionStrings(""));

    def = this->add("top_fan_speed", coInts);
    def->label = L("Top Solid fan speed");
    def->category = OptionCategory::cooling;
    def->tooltip = L("This fan speed is enforced during all top fills (including ironing)."
        "\nSet to 1 to disable the fan."
        "\nSet to -1 to disable this override (Top Solid Infill will use Solid Infill)."
        "\nCan be disabled by disable_fan_first_layers, slowed down by full_fan_speed_layer.");
    def->sidetext = L("%");
    def->min = -1;
    def->max = 100;
    def->mode = comAdvancedE | comSuSi;
    def->is_vector_extruder = true;
    def->set_default_value(new ConfigOptionInts{ -1 });

    def = this->add("top_infill_extrusion_width", coFloatOrPercent);
    def->label = L("Top solid infill");
    def->category = OptionCategory::width;
    def->tooltip = L("Set this to a non-zero value to set a manual extrusion width for infill for top surfaces. "
        "You may want to use thinner extrudates to fill all narrow regions and get a smoother finish. "
        "If left as zero, default extrusion width will be used if set, otherwise nozzle diameter will be used. "
        "If expressed as percentage (for example 110%) it will be computed over nozzle diameter."
        "\nYou can set either 'Spacing', or 'Width'; the other will be calculated, using default layer height.");
    def->sidetext = L("mm or %");
    def->ratio_over = "nozzle_diameter";
    def->min = 0;
    def->max = 1000;
    def->max_literal = { 10, true };
    def->precision = 6;
    def->can_phony = true;
    def->mode = comAdvancedE | comPrusa;
    def->set_default_value(new ConfigOptionFloatOrPercent(105, true, false));

    def = this->add("top_infill_extrusion_spacing", coFloatOrPercent);
    def->label = L("Top solid spacing");
    def->category = OptionCategory::width;
    def->tooltip = L("Like Top solid infill width but spacing is the distance between two lines (as they overlap a bit, it's not the same)."
        "\nYou can set either 'Spacing', or 'Width'; the other will be calculated, using default layer height.");
    def->sidetext = L("mm or %");
    def->ratio_over = "nozzle_diameter";
    def->min = 0;
    def->max = 1000;
    def->max_literal = { 10, true };
    def->precision = 6;
    def->can_phony = true;
    def->mode = comAdvancedE | comSuSi;
    def->set_default_value(new ConfigOptionFloatOrPercent(0, false, true));

    def = this->add("top_solid_infill_acceleration", coFloatOrPercent);
    def->label = L("Top solid ");
    def->full_label = L("Top solid acceleration");
    def->category = OptionCategory::speed;
    def->tooltip = L("This is the acceleration your printer will use for top solid infills. "
                "\nCan be a % of the solid infill acceleration"
                "\nSet zero to use solid infill acceleration for top solid infills.");
    def->sidetext = L("mm/s² or %");
    def->ratio_over = "solid_infill_acceleration";
    def->min = 0;
    def->max_literal = { -200, false };
    def->mode = comExpert | comSuSi;
    def->set_default_value(new ConfigOptionFloatOrPercent(0,false));

    def = this->add("top_solid_infill_speed", coFloatOrPercent);
    def->label = L("Top solid");
    def->full_label = L("Top solid speed");
    def->category = OptionCategory::speed;
    def->tooltip = L("Speed for printing top solid layers (it only applies to the uppermost "
                   "external layers and not to their internal solid layers). You may want "
                   "to slow down this to get a nicer surface finish."
                   "\nThis can be expressed as a percentage (for example: 80%) over the Solid Infill speed."
                   "\nSet zero to use autospeed for this feature.");
    def->sidetext = L("mm/s or %");
    def->ratio_over = "solid_infill_speed";
    def->min = 0;
    def->mode = comExpert | comPrusa;
    def->set_default_value(new ConfigOptionFloatOrPercent(50, true));

    def = this->add("top_solid_layers", coInt);
    //TRN To be shown in Print Settings "Top solid layers"
    def->label = L("Top");
    def->full_label = L("Top layers");
    def->category = OptionCategory::perimeter;
    def->tooltip = L("Number of solid layers to generate on top surfaces.");
    def->full_label = L("Top solid layers");
    def->min = 0;
    def->mode = comSimpleAE | comPrusa;
    def->set_default_value(new ConfigOptionInt(3));

    def = this->add("top_solid_min_thickness", coFloat);
    //TRN To be shown in Print Settings "Top solid layers"
    def->label = L("Top");
    def->category = OptionCategory::perimeter;
    def->tooltip = L("The number of top solid layers is increased above top_solid_layers if necessary to satisfy "
                     "minimum thickness of top shell."
                     " This is useful to prevent pillowing effect when printing with variable layer height.");
    def->full_label = L("Minimum top shell thickness");
    def->sidetext = L("mm");
    def->min = 0;
    def->mode = comSimpleAE | comPrusa;
    def->set_default_value(new ConfigOptionFloat(0.));

    def = this->add("travel_acceleration", coFloatOrPercent);
    def->label = L("Travel");
    def->full_label = L("Travel acceleration");
    def->category = OptionCategory::speed;
    def->tooltip = L("Acceleration for travel moves (jumps between distant extrusion points)."
                     "\nCan be a % of the default acceleration"
                     "\nSet zero to use default acceleration for travel moves.");
    def->sidetext = L("mm/s² or %");
    def->ratio_over = "default_acceleration";
    def->min = 0;
    def->max_literal = { -200, false };
    def->mode = comAdvancedE | comSuSi;
    def->set_default_value(new ConfigOptionFloatOrPercent(1500, false));

    def = this->add("travel_deceleration_use_target", coBool);
    def->label = L("Decelerate with target acceleration");
    def->full_label = L("Use target acceleration for travel deceleration");
    def->category = OptionCategory::speed;
    def->tooltip = L("If selected, the deceleration of a travel will use the acceleration value of the extrusion that will be printed after it (if any) ");
    def->mode = comExpert | comSuSi;
    def->set_default_value(new ConfigOptionBool(true));

    def = this->add("travel_speed", coFloat);
    def->label = L("Travel");
    def->full_label = L("Travel speed");
    def->category = OptionCategory::speed;
    def->tooltip = L("Speed for travel moves (jumps between distant extrusion points).");
    def->sidetext = L("mm/s");
    def->aliases = { "travel_feed_rate" };
    def->min = 1;
    def->mode = comAdvancedE | comPrusa;
    def->set_default_value(new ConfigOptionFloat(130));

    def = this->add("travel_speed_z", coFloat);
    def->label = L("Z Travel");
    def->full_label = L("Z travel speed");
    def->category = OptionCategory::speed;
    def->tooltip = L("Speed for movements along the Z axis.\nWhen set to zero, the value "
                     "is ignored and regular travel speed is used instead.");
    def->sidetext = L("mm/s");
    def->aliases = { "travel_feed_rate_z" };
    def->min = 0;
    def->mode = comExpert | comPrusa;
    def->set_default_value(new ConfigOptionFloat(0.));

    def = this->add("use_firmware_retraction", coBool);
    def->label = L("Use firmware retraction");
    def->category = OptionCategory::general;
    def->tooltip = L("This experimental setting uses G10 and G11 commands to have the firmware "
                   "handle the retraction. This is only supported in recent Marlin.");
    def->mode = comExpert | comPrusa;
    def->set_default_value(new ConfigOptionBool(false));

    def = this->add("use_relative_e_distances", coBool);
    def->label = L("Use relative E distances");
    def->category = OptionCategory::general;
    def->tooltip = L("If your firmware requires relative E values, check this, "
                   "otherwise leave it unchecked. Most firmwares use absolute values.");
    def->mode = comExpert | comPrusa;
    def->set_default_value(new ConfigOptionBool(false));

    def = this->add("use_volumetric_e", coBool);
    def->label = L("Use volumetric E");
    def->category = OptionCategory::general;
    def->tooltip = L("This experimental setting uses outputs the E values in cubic millimeters "
                   "instead of linear millimeters. If your firmware doesn't already know "
                   "filament diameter(s), you can put commands like 'M200 D{filament_diameter_0} T0' "
                   "in your start G-code in order to turn volumetric mode on and use the filament "
                   "diameter associated to the filament selected in Slic3r. This is only supported "
                   "in recent Marlin.");
    def->mode = comExpert | comPrusa;
    def->set_default_value(new ConfigOptionBool(false));

    def = this->add("variable_layer_height", coBool);
    def->label = L("Enable variable layer height feature");
    def->category = OptionCategory::general;
    def->tooltip = L("Some printers or printer setups may have difficulties printing "
                   "with a variable layer height. Enabled by default.");
    def->mode = comExpert | comPrusa;
    def->set_default_value(new ConfigOptionBool(true));

    def = this->add("wipe", coBools);
    def->label = L("Wipe while retracting");
    def->category = OptionCategory::extruders;
    def->tooltip = L("This flag will move the nozzle while retracting to minimize the possible blob on leaky extruders."
        "\nNote that as a wipe only happens when there is a retraction, the 'only retract when crossing perimeters' print setting can greatly reduce the number of wipes.");
    def->mode = comAdvancedE | comPrusa;
    def->is_vector_extruder = true;
    def->set_default_value(new ConfigOptionBools{ false });

    def = this->add("wipe_inside_start", coBools);
    def->label = L("Wipe inside at start");
    def->category = OptionCategory::extruders;
    def->tooltip = L("Before extruding an external perimeter, this flag will place the nozzle a bit inward and in advance of the seam position before unretracting."
        " It will then move to the seam position before extruding.");
    def->mode = comAdvancedE | comSuSi;
    def->is_vector_extruder = true;
    def->set_default_value(new ConfigOptionBools{ false });

    def = this->add("wipe_inside_end", coBools);
    def->label = L("Wipe inside at end");
    def->category = OptionCategory::extruders;
    def->tooltip = L("This flag will wipe the nozzle a bit inward after extruding an external perimeter."
        " The wipe_extra_perimeter is executed first, then this move inward before the retraction wipe."
        " Note that the retraction wipe will follow the exact external perimeter (center) line if this parameter is disabled, and will follow the inner side of the external perimeter line if enabled");
    def->mode = comAdvancedE | comSuSi;
    def->is_vector_extruder = true;
    def->set_default_value(new ConfigOptionBools{ true });

    def = this->add("wipe_inside_depth", coPercents);
    def->label = L("Max Wipe deviation");
    def->full_label = L("Maximum Wipe deviation to the inside");
    def->category = OptionCategory::extruders;
    def->tooltip = L("By how much the 'wipe inside' can dive inside the object (if possible)?"
        "\nIn % of the perimeter width."
        "\nNote: don't put a value higher than 50% if you have only one perimeter, or 150% for two perimeter, etc... or it will ooze instead of wipe.");
    def->sidetext = L("%");
    def->mode = comAdvancedE | comSuSi;
    def->is_vector_extruder = true;
    def->set_default_value(new ConfigOptionPercents{ 50 });

    def = this->add("wipe_only_crossing", coBools);
    def->label = L("Wipe only when crossing perimeters");
    def->category = OptionCategory::extruders;
    def->tooltip = L("Don't wipe when you don't cross a perimeter. Need 'only_retract_when_crossing_perimeters'and 'wipe' enabled.");
    def->mode = comAdvancedE | comSuSi;
    def->is_vector_extruder = true;
    def->set_default_value(new ConfigOptionBools{ true });

    def = this->add("wipe_speed", coFloats);
    def->label = L("Wipe speed");
    def->category = OptionCategory::extruders;
    def->tooltip = L("Speed in mm/s of the wipe. If it's faster, it will try to go further away, as the wipe time is set by ( 100% - 'retract before wipe') * 'retaction length' / 'retraction speed'."
        "\nIf set to zero, the travel speed is used.");
    def->mode = comAdvancedE | comSuSi;
    def->set_default_value(new ConfigOptionFloats{ 0 });

    def = this->add("wipe_tower", coBool);
    def->label = L("Enable");
    def->full_label = L("Enable wipe tower");
    def->category = OptionCategory::general;
    def->tooltip = L("Multi material printers may need to prime or purge extruders on tool changes. "
                   "Extrude the excess material into the wipe tower.");
    def->mode = comAdvancedE | comPrusa;
    def->set_default_value(new ConfigOptionBool(false));

    def = this->add("wipe_tower_speed", coFloat);
    def->label = L("Wipe Tower Speed");
    def->category = OptionCategory::speed;
    def->tooltip = L("Printing speed of the wipe tower. Capped by filament_max_volumetric_speed (if set)."
        "\nIf set to zero, a value of 80mm/s is used.");
    def->sidetext = L("mm/s");
    def->mode = comAdvancedE | comSuSi;
    def->set_default_value(new ConfigOptionFloat(80.));

    def = this->add("wipe_tower_wipe_starting_speed", coFloatOrPercent);
    def->label = L("Wipe tower starting speed");
    def->category = OptionCategory::speed;
    def->tooltip = L("Start of the wiping speed ramp up (for wipe tower)."
        "\nCan be a % of the 'Wipe tower speed'."
        "\nSet to 0 to disable.");
    def->sidetext = L("mm/s or %");
    def->mode = comAdvancedE | comSuSi;
    def->set_default_value(new ConfigOptionFloatOrPercent(33, true));


    def = this->add("wiping_volumes_extruders", coFloats);
    def->label = L("Purging volumes - load/unload volumes");
    def->tooltip = L("This vector saves required volumes to change from/to each tool used on the "
                     "wipe tower. These values are used to simplify creation of the full purging "
                     "volumes below. ");
    def->mode = comSimpleAE | comPrusa;
    def->set_default_value(new ConfigOptionFloats { 70., 70., 70., 70., 70., 70., 70., 70., 70., 70.  });

    def = this->add("wiping_volumes_matrix", coFloats);
    def->label = L("Purging volumes - matrix");
    def->tooltip = L("This matrix describes volumes (in cubic milimetres) required to purge the"
                     " new filament on the wipe tower for any given pair of tools. ");
    def->mode = comSimpleAE | comPrusa;
    def->set_default_value(new ConfigOptionFloats {   0., 140., 140., 140., 140.,
                                                    140.,   0., 140., 140., 140.,
                                                    140., 140.,   0., 140., 140.,
                                                    140., 140., 140.,   0., 140.,
                                                    140., 140., 140., 140.,   0. });


    def = this->add("wipe_advanced", coBool);
    def->label = L("Enable advanced wiping volume");
    def->tooltip = L("Allow Slic3r to compute the purge volume via smart computations. Use the pigment% of each filament and following parameters");
    def->mode = comExpert | comSuSi;
    def->set_default_value(new ConfigOptionBool(false));

    def = this->add("wipe_advanced_nozzle_melted_volume", coFloat);
    def->label = L("Nozzle volume");
    def->tooltip = L("The volume of melted plastic inside your nozzle. Used by 'advanced wiping'.");
    def->sidetext = L("mm3");
    def->mode = comExpert | comSuSi;
    def->set_default_value(new ConfigOptionFloat(120));

    def = this->add("filament_wipe_advanced_pigment", coFloats);
    def->label = L("Pigment percentage");
    def->tooltip = L("The pigment % for this filament (bewteen 0 and 1, 1=100%). 0 for translucent/natural, 0.2-0.5 for white and 1 for black.");
    def->min = 0;
    def->max = 1;
    def->mode = comExpert | comSuSi;
    def->is_vector_extruder = true;
    def->set_default_value(new ConfigOptionFloats{ 0.5 });

    def = this->add("wipe_advanced_multiplier", coFloat);
    def->label = L("Multiplier");
    def->full_label = L("Auto-wipe multiplier");
    def->tooltip = L("The volume multiplier used to compute the final volume to extrude by the algorithm.");
    def->sidetext = L("mm3");
    def->mode = comExpert | comSuSi;
    def->set_default_value(new ConfigOptionFloat(60));


    def = this->add("wipe_advanced_algo", coEnum);
    def->label = L("Algorithm");
    def->full_label = L("Auto-wipe algorithm");
    def->tooltip = L("Algorithm for the advanced wipe.\n"
        "Linear : volume = nozzle + volume_mult * (pigmentBefore-pigmentAfter)\n"
        "Quadratic: volume = nozzle + volume_mult * (pigmentBefore-pigmentAfter)+ volume_mult * (pigmentBefore-pigmentAfter)^3\n"
        "Hyperbola: volume = nozzle + volume_mult * (0.5+pigmentBefore) / (0.5+pigmentAfter)");
    def->enum_keys_map = &ConfigOptionEnum<WipeAlgo>::get_enum_values();
    def->enum_values.push_back("linear");
    def->enum_values.push_back("quadra");
    def->enum_values.push_back("expo");
    def->enum_labels.push_back(L("Linear"));
    def->enum_labels.push_back(L("Quadratric"));
    def->enum_labels.push_back(L("Hyperbola"));
    def->mode = comExpert | comSuSi;
    def->set_default_value(new ConfigOptionEnum<WipeAlgo>(waLinear));

    def = this->add("wipe_tower_brim_width", coFloatOrPercent);
    def->label = L("Wipe tower brim width");
    def->tooltip = L("Width of the brim for the wipe tower. Can be in mm or in % of the (assumed) only one nozzle diameter.");
    def->ratio_over = "nozzle_diameter";
    def->mode = comAdvancedE | comPrusa;
    def->min = 0;
    def->max_literal = { 100, true };
    def->aliases = { "wipe_tower_brim" }; // SuperSlicer 2.3 and before
    def->set_default_value(new ConfigOptionFloatOrPercent(2,false));

    def = this->add("wipe_tower_x", coFloat);
    def->label = L("X");
    def->full_label = L("Wipe tower X");
    def->tooltip = L("X coordinate of the left front corner of a wipe tower");
    def->sidetext = L("mm");
    def->mode = comAdvancedE | comPrusa;
    def->set_default_value(new ConfigOptionFloat(180.));

    def = this->add("wipe_tower_y", coFloat);
    def->label = L("Y");
    def->full_label = L("Wipe tower Y");
    def->tooltip = L("Y coordinate of the left front corner of a wipe tower");
    def->sidetext = L("mm");
    def->mode = comAdvancedE | comPrusa;
    def->set_default_value(new ConfigOptionFloat(140.));

    def = this->add("wipe_tower_width", coFloat);
    def->label = L("Width");
    def->full_label = L("Wipe tower Width");
    def->tooltip = L("Width of a wipe tower");
    def->sidetext = L("mm");
    def->mode = comAdvancedE | comPrusa;
    def->set_default_value(new ConfigOptionFloat(60.));

    def = this->add("wipe_tower_rotation_angle", coFloat);
    def->label = L("Wipe tower rotation angle");
    def->tooltip = L("Wipe tower rotation angle with respect to x-axis.");
    def->sidetext = L("°");
    def->mode = comAdvancedE | comPrusa;
    def->set_default_value(new ConfigOptionFloat(0.));

    def = this->add("wipe_into_infill", coBool);
    def->category = OptionCategory::wipe;
    def->label = L("Wipe into this object's infill");
    def->tooltip = L("Purging after toolchange will be done inside this object's infills. "
                     "This lowers the amount of waste but may result in longer print time "
                     " due to additional travel moves.");
    def->mode = comSimpleAE | comPrusa;
    def->set_default_value(new ConfigOptionBool(false));

    def = this->add("wipe_into_objects", coBool);
    def->category = OptionCategory::wipe;
    def->label = L("Wipe into this object");
    def->tooltip = L("Object will be used to purge the nozzle after a toolchange to save material "
        "that would otherwise end up in the wipe tower and decrease print time. "
        "Colours of the objects will be mixed as a result.");
    def->mode = comSimpleAE | comPrusa;
    def->set_default_value(new ConfigOptionBool(false));

    def = this->add("wipe_extra_perimeter", coFloats);
    def->category = OptionCategory::extruders;
    def->label = L("Extra Wipe for external perimeters");
    def->tooltip = L("When the external perimeter loop extrusion ends, a wipe is done, going slightly inside the print."
        " The number in this settting increases the wipe by moving the nozzle along the loop again before the final wipe.");
    def->min = 0;
    def->sidetext = L("mm");
    def->mode = comAdvancedE | comSuSi;
    def->is_vector_extruder = true;
    def->set_default_value(new ConfigOptionFloats{ 0.f });

    def = this->add("wipe_tower_bridging", coFloat);
    def->label = L("Maximal bridging distance");
    def->tooltip = L("Maximal distance between supports on sparse infill sections. ");
    def->sidetext = L("mm");
    def->mode = comAdvancedE | comPrusa;
    def->set_default_value(new ConfigOptionFloat(10.));

    def = this->add("xy_size_compensation", coFloat);
    def->label = L("Outer");
    def->full_label = L("Outer XY size compensation");
    def->category = OptionCategory::slicing;
    def->tooltip = L("The object will be grown/shrunk in the XY plane by the configured value "
        "(negative = inwards, positive = outwards). This might be useful for fine-tuning sizes."
        "\nThis one only applies to the 'exterior' shell of the object."
        "\n !!! it's recommended you put the same value into the 'Inner XY size compensation', unless you are sure you don't have horizontal holes. !!! ");
    def->sidetext = L("mm");
    def->mode = comExpert | comSuSi;
    def->set_default_value(new ConfigOptionFloat(0));

    def = this->add("xy_inner_size_compensation", coFloat);
    def->label = L("Inner");
    def->full_label = L("Inner XY size compensation");
    def->category = OptionCategory::slicing;
    def->tooltip = L("The object will be grown/shrunk in the XY plane by the configured value "
        "(negative = inwards, positive = outwards). This might be useful for fine-tuning sizes."
        "\nThis one only applies to the 'inner' shell of the object (!!! horizontal holes break the shell !!!)");
    def->sidetext = L("mm");
    def->mode = comExpert | comSuSi;
    def->set_default_value(new ConfigOptionFloat(0));

    def = this->add("hole_size_compensation", coFloat);
    def->label = L("XY compensation");
    def->full_label = L("XY holes compensation");
    def->category = OptionCategory::slicing;
    def->tooltip = L("The convex holes will be grown / shrunk in the XY plane by the configured value"
        " (negative = inwards, positive = outwards, should be negative as the holes are always a bit smaller irl)."
        " This might be useful for fine-tuning hole sizes."
        "\nThis setting behaves the same as 'Inner XY size compensation' but only for convex shapes. It's added to 'Inner XY size compensation', it does not replace it. ");
    def->sidetext = L("mm");
    def->mode = comExpert | comSuSi;
    def->set_default_value(new ConfigOptionFloat(0));

    def = this->add("hole_size_threshold", coFloat);
    def->label = L("Threshold");
    def->full_label = L("XY holes threshold");
    def->category = OptionCategory::slicing;
    def->tooltip = L("Maximum area for the hole where the hole_size_compensation will apply fully."
            " After that, it will decrease down to 0 for four times this area."
            " Set to 0 to let the hole_size_compensation apply fully for all detected holes");
    def->sidetext = L("mm²");
    def->mode = comExpert | comSuSi;
    def->set_default_value(new ConfigOptionFloat(100));

    def = this->add("hole_to_polyhole", coBool);
    def->label = L("Convert round holes to polyholes");
    def->full_label = L("Convert round holes to polyholes");
    def->category = OptionCategory::slicing;
    def->tooltip = L("Search for almost-circular holes that span more than one layer and convert the geometry to polyholes."
        " Use the nozzle size and the (biggest) diameter to compute the polyhole."
        "\nSee http://hydraraptor.blogspot.com/2011/02/polyholes.html");
    def->mode = comAdvancedE | comSuSi;
    def->set_default_value(new ConfigOptionBool(false));

    def = this->add("hole_to_polyhole_threshold", coFloatOrPercent);
    def->label = L("Roundness margin");
    def->full_label = L("Polyhole detection margin");
    def->category = OptionCategory::slicing;
    def->tooltip = L("Maximum deflection of a point to the estimated radius of the circle."
        "\nAs cylinders are often exported as triangles of varying size, points may not be on the circle circumference."
        " This setting allows you some leeway to broaden the detection."
        "\nIn mm or in % of the radius.");
    def->sidetext = L("mm or %");
    def->max_literal = { 10, false};
    def->mode = comExpert | comSuSi;
    def->set_default_value(new ConfigOptionFloatOrPercent(0.01, false));

    def = this->add("hole_to_polyhole_twisted", coBool);
    def->label = L("Twisting");
    def->full_label = L("Polyhole twist");
    def->category = OptionCategory::slicing;
    def->tooltip = L("Rotate the polyhole every layer.");
    def->mode = comExpert | comSuSi;
    def->set_default_value(new ConfigOptionBool(true));

    def = this->add("z_offset", coFloat);
    def->label = L("Z offset");
    def->category = OptionCategory::general;
    def->tooltip = L("This value will be added (or subtracted) from all the Z coordinates "
                   "in the output G-code. It is used to compensate for bad Z endstop position: "
                   "for example, if your endstop zero actually leaves the nozzle 0.3mm far "
                   "from the print bed, set this to -0.3 (or fix your endstop).");
    def->sidetext = L("mm");
    def->mode = comExpert | comPrusa;
    def->set_default_value(new ConfigOptionFloat(0));

    def = this->add("z_step", coFloat);
    def->label = L("Z full step");
    def->tooltip = L("Set this to the height moved when your Z motor (or equivalent) turns one step."
                    "If your motor needs 200 steps to move your head/platter by 1mm, this field should be 1/200 = 0.005."
                    "\nNote that the gcode will write the z values with 6 digits after the dot if z_step is set (it's 3 digits if it's disabled)."
                    "\nSet zero to disable.");
    def->cli = "z-step=f";
    def->sidetext = L("mm");
    def->min = 0;
    def->precision = 8;
    def->mode = comExpert | comSuSi;
    def->set_default_value(new ConfigOptionFloat(0.005));

    def = this->add("init_z_rotate", coFloat);
    def->label = L("Preferred orientation");
    def->category = OptionCategory::general;
    def->tooltip = L("Rotate stl around z axes while adding them to the bed.");
    def->sidetext = L("°");
    def->min = -360;
    def->max = 360;
    def->mode = comAdvancedE | comSuSi;
    def->set_default_value(new ConfigOptionFloat(0.0));

    //// Arachne slicing, put it in alpha order when out of experimental

    def = this->add("perimeter_generator", coEnum);
    def->label = L("Perimeter generator");
    def->category = OptionCategory::perimeter;
    def->tooltip = L("Classic perimeter generator produces perimeters with constant extrusion width and for "
                      "very thin areas is used gap-fill. "
                      "Arachne engine produces perimeters with variable extrusion width. "
                      "This setting also affects the Concentric infill.");
    def->enum_keys_map = &ConfigOptionEnum<PerimeterGeneratorType>::get_enum_values();
    def->enum_values.push_back("classic");
    def->enum_values.push_back("arachne");
    def->enum_labels.push_back(L("Classic"));
    def->enum_labels.push_back(L("Arachne"));
    def->mode = comAdvancedE | comPrusa;
    def->set_default_value(new ConfigOptionEnum<PerimeterGeneratorType>(PerimeterGeneratorType::Classic));

    def = this->add("wall_transition_length", coFloatOrPercent);
    def->label = L("Perimeter transition length");
    def->category = OptionCategory::advanced;
    def->tooltip  = L("When transitioning between different numbers of perimeters as the part becomes"
                       "thinner, a certain amount of space is allotted to split or join the perimeter segments. "
                       "If expressed as a percentage (for example 100%), it will be computed based on the nozzle diameter.");
    def->sidetext = L("mm or %");
    def->mode = comExpert | comPrusa;
    def->min = 0;
    def->set_default_value(new ConfigOptionFloatOrPercent(100, true));

    def = this->add("wall_transition_filter_deviation", coFloatOrPercent);
    def->label = L("Perimeter transitioning filter margin");
    def->category = OptionCategory::advanced;
    def->tooltip  = L("Prevent transitioning back and forth between one extra perimeter and one less. This "
                       "margin extends the range of extrusion widths which follow to [Minimum perimeter width "
                       "- margin, 2 * Minimum perimeter width + margin]. Increasing this margin "
                       "reduces the number of transitions, which reduces the number of extrusion "
                       "starts/stops and travel time. However, large extrusion width variation can lead to "
                       "under- or overextrusion problems."
                       "If expressed as percentage (for example 25%), it will be computed over nozzle diameter.");
    def->sidetext = L("mm");
    def->mode = comExpert | comPrusa;
    def->min = 0;
    def->set_default_value(new ConfigOptionFloatOrPercent(25, true));

    def = this->add("wall_transition_angle", coFloat);
    def->label = L("Perimeter transitioning threshold angle");
    def->category = OptionCategory::advanced;
    def->tooltip  = L("When to create transitions between even and odd numbers of perimeters. A wedge shape with"
                       " an angle greater than this setting will not have transitions and no perimeters will be "
                       "printed in the center to fill the remaining space. Reducing this setting reduces "
                       "the number and length of these center perimeters, but may leave gaps or overextrude.");
    def->sidetext = L("°");
    def->mode = comExpert | comPrusa;
    def->min = 1.;
    def->max = 59.;
    def->set_default_value(new ConfigOptionFloat(10.));

    def = this->add("wall_distribution_count", coInt);
    def->label = L("Perimeter distribution count");
    def->category = OptionCategory::advanced;
    def->tooltip  = L("The number of perimeters, counted from the center, over which the variation needs to be "
                       "spread. Lower values mean that the outer perimeters don't change in width.");
    def->mode = comExpert | comPrusa;
    def->min = 1;
    def->set_default_value(new ConfigOptionInt(1));

    def = this->add("min_feature_size", coFloatOrPercent);
    def->label = L("Minimum feature size");
    def->category = OptionCategory::advanced;
    def->tooltip  = L("Minimum thickness of thin features. Model features that are thinner than this value will "
                       "not be printed, while features thicker than the Minimum feature size will be widened to "
                       "the Minimum perimeter width. "
                       "If expressed as a percentage (for example 25%), it will be computed based on the nozzle diameter.");
    def->sidetext = L("mm or %");
    def->mode = comExpert | comPrusa;
    def->min = 0;
    def->set_default_value(new ConfigOptionFloatOrPercent(25, true));

    def = this->add("min_bead_width", coFloatOrPercent);
    def->label = L("Minimum perimeter width");
    def->category = OptionCategory::advanced;
    def->tooltip  = L("Width of the perimeter that will replace thin features (according to the Minimum feature size) "
                       "of the model. If the Minimum perimeter width is thinner than the thickness of the feature,"
                       " the perimeter will become as thick as the feature itself. "
                       "If expressed as percentage (for example 85%), it will be computed over nozzle diameter.");
    def->sidetext = L("mm or %");
    def->mode = comExpert | comPrusa;
    def->min = 0;
    def->set_default_value(new ConfigOptionFloatOrPercent(85, true));

    /////// End of Arachne settings /////

    // Declare retract values for filament profile, overriding the printer's extruder profile.
    for (const char *opt_key : {
        // floats
        "retract_length", "retract_lift", "retract_lift_above", "retract_lift_below", "retract_speed", 
        "deretract_speed", "retract_restart_extra", "retract_before_travel", "retract_lift_before_travel",
        "wipe_extra_perimeter", "wipe_speed",
        "wipe_inside_depth", "wipe_inside_end", "wipe_inside_start",
        // bools
        "retract_layer_change", "wipe", "wipe_only_crossing",
        // percents
        "retract_before_wipe",
        // floatsOrPercents
        "seam_gap"}) {
        auto it_opt = options.find(opt_key);
        assert(it_opt != options.end());
        def = this->add_nullable(std::string("filament_") + opt_key, it_opt->second.type);
        def->label      = it_opt->second.label;
        def->full_label = it_opt->second.full_label;
        def->tooltip    = it_opt->second.tooltip;
        def->sidetext   = it_opt->second.sidetext;
        def->mode       = it_opt->second.mode;
        // create default value with the default value is taken from the default value of the config.
        // put a nil value as first entry.
        switch (def->type) {
        case coBools: {
            ConfigOptionBoolsNullable* opt = new ConfigOptionBoolsNullable(it_opt->second.default_value.get()->get_bool());
            opt->set_at(ConfigOptionBoolsNullable::NIL_VALUE(), 0);
            def->set_default_value(opt);
            break;
        }
        case coFloats: {
            ConfigOptionFloatsNullable *opt = new ConfigOptionFloatsNullable(it_opt->second.default_value.get()->get_float());
            opt->set_any(ConfigOptionFloatsNullable::create_nil(), 0);
            def->set_default_value(opt);
            break;
        }
        case coPercents: {
            ConfigOptionPercentsNullable *opt = new ConfigOptionPercentsNullable(it_opt->second.default_value.get()->get_float());
<<<<<<< HEAD
            opt->set_any(ConfigOptionFloatsNullable::create_nil(), 0);
=======
            opt->set_any(ConfigOptionPercentsNullable::create_nil(), 0);
>>>>>>> ae513e30
            def->set_default_value(opt);
            break;
        }
        case coFloatsOrPercents: {
            ConfigOptionFloatsOrPercentsNullable*opt = new ConfigOptionFloatsOrPercentsNullable(
                static_cast<const ConfigOptionFloatsOrPercents*>(it_opt->second.default_value.get())->get_at(0));
<<<<<<< HEAD
            opt->set_at(ConfigOptionFloatsOrPercentsNullable::NIL_VALUE(), 0);
=======
            opt->set_any(ConfigOptionFloatsOrPercentsNullable::create_nil(), 0);
>>>>>>> ae513e30
            def->set_default_value(opt);
            break;
        }
        default: assert(false);
        }
    }
}

void PrintConfigDef::init_extruder_option_keys()
{
    // ConfigOptionFloats, ConfigOptionPercents, ConfigOptionBools, ConfigOptionStrings
    m_extruder_option_keys = {
        "default_filament_profile",
        "deretract_speed",
        "extruder_colour",
        "extruder_fan_offset",
        "extruder_offset",
        "extruder_temperature_offset",
        "max_layer_height",
        "min_layer_height",
        "nozzle_diameter",
        "retract_before_travel",
        "retract_before_wipe",
        "retract_layer_change",
        "retract_length",
        "retract_length_toolchange",
        "retract_lift",
        "retract_lift_above",
        "retract_lift_before_travel",
        "retract_lift_below",
        "retract_lift_first_layer",
        "retract_lift_top",
        "retract_restart_extra",
        "retract_restart_extra_toolchange",
        "retract_speed",
        "seam_gap",
        "seam_gap_external",
        "tool_name",
        "wipe",
        "wipe_extra_perimeter",
        "wipe_inside_depth",
        "wipe_inside_end",
        "wipe_inside_start",
        "wipe_only_crossing",
        "wipe_speed",
    };
    assert(std::is_sorted(m_extruder_option_keys.begin(), m_extruder_option_keys.end()));

    m_extruder_retract_keys = {
        "deretract_speed",
        "retract_before_travel",
        "retract_before_wipe",
        "retract_layer_change",
        "retract_length",
        "retract_lift",
        "retract_lift_above",
        "retract_lift_before_travel",
        "retract_lift_below",
        "retract_lift_first_layer",
        "retract_lift_top",
        "retract_restart_extra",
        "retract_speed",
        "seam_gap",
        "seam_gap_external",
        "wipe",
        "wipe_extra_perimeter",
        "wipe_inside_depth",
        "wipe_inside_end",
        "wipe_inside_start",
        "wipe_only_crossing",
        "wipe_speed",
    };
    assert(std::is_sorted(m_extruder_retract_keys.begin(), m_extruder_retract_keys.end()));
}

void PrintConfigDef::init_milling_params()
{
    // ConfigOptionFloats, ConfigOptionPercents, ConfigOptionBools, ConfigOptionStrings
    m_milling_option_keys = {
        "milling_diameter",
        "milling_toolchange_end_gcode",
        "milling_toolchange_start_gcode",
        //"milling_offset",
        //"milling_z_offset",
        "milling_z_lift",

    };

    ConfigOptionDef* def;

    // Milling Printer settings

    def = this->add("milling_cutter", coInt);
    def->gui_type = ConfigOptionDef::GUIType::i_enum_open;
    def->label = L("Milling cutter");
    def->category = OptionCategory::general;
    def->tooltip = L("The milling cutter to use (unless more specific extruder settings are specified). ");
    def->min = 0;  // 0 = inherit defaults
    def->enum_labels.push_back("default");  // override label for item 0
    def->enum_labels.push_back("1");
    def->enum_labels.push_back("2");
    def->enum_labels.push_back("3");
    def->enum_labels.push_back("4");
    def->enum_labels.push_back("5");
    def->enum_labels.push_back("6");
    def->enum_labels.push_back("7");
    def->enum_labels.push_back("8");
    def->enum_labels.push_back("9");

    def = this->add("milling_diameter", coFloats);
    def->label = L("Milling diameter");
    def->category = OptionCategory::milling_extruders;
    def->tooltip = L("This is the diameter of your cutting tool.");
    def->sidetext = L("mm");
    def->mode = comAdvancedE | comSuSi;
    def->is_vector_extruder = true;
    def->set_default_value(new ConfigOptionFloats(3.14));

    def = this->add("milling_offset", coPoints);
    def->label = L("Tool offset");
    def->category = OptionCategory::extruders;
    def->tooltip = L("If your firmware doesn't handle the extruder displacement you need the G-code "
        "to take it into account. This option lets you specify the displacement of each extruder "
        "with respect to the first one. It expects positive coordinates (they will be subtracted "
        "from the XY coordinate).");
    def->sidetext = L("mm");
    def->mode = comAdvancedE | comSuSi;
    def->is_vector_extruder = true;
    def->set_default_value(new ConfigOptionPoints( Vec2d(0,0) ));

    def = this->add("milling_z_offset", coFloats);
    def->label = L("Tool z offset");
    def->category = OptionCategory::extruders;
    def->tooltip = L(".");
    def->sidetext = L("mm");
    def->mode = comAdvancedE | comSuSi;
    def->is_vector_extruder = true;
    def->set_default_value(new ConfigOptionFloats(0));

    def = this->add("milling_z_lift", coFloats);
    def->label = L("Tool z lift");
    def->category = OptionCategory::extruders;
    def->tooltip = L("Amount of lift for travel.");
    def->sidetext = L("mm");
    def->mode = comAdvancedE | comSuSi;
    def->set_default_value(new ConfigOptionFloats(2));

    def = this->add("milling_toolchange_start_gcode", coStrings);
    def->label = L("G-Code to switch to this toolhead");
    def->category = OptionCategory::milling_extruders;
    def->tooltip = L("Put here the gcode to change the toolhead (called after the g-code T{next_extruder}). You have access to {next_extruder} and {previous_extruder}."
        " next_extruder is the 'extruder number' of the new milling tool, it's equal to the index (begining at 0) of the milling tool plus the number of extruders."
        " previous_extruder is the 'extruder number' of the previous tool, it may be a normal extruder, if it's below the number of extruders."
        " The number of extruder is available at {extruder} and the number of milling tool is available at {milling_cutter}.");
    def->multiline = true;
    def->full_width = true;
    def->height = 12;
    def->mode = comAdvancedE | comSuSi;
    def->is_vector_extruder = true;
    def->set_default_value(new ConfigOptionStrings(""));

    def = this->add("milling_toolchange_end_gcode", coStrings);
    def->label = L("G-Code to switch from this toolhead");
    def->category = OptionCategory::milling_extruders;
    def->tooltip = L("Enter here the gcode to end the toolhead action, like stopping the spindle. You have access to {next_extruder} and {previous_extruder}."
        " previous_extruder is the 'extruder number' of the current milling tool, it's equal to the index (begining at 0) of the milling tool plus the number of extruders."
        " next_extruder is the 'extruder number' of the next tool, it may be a normal extruder, if it's below the number of extruders."
        " The number of extruder is available at {extruder}and the number of milling tool is available at {milling_cutter}.");
    def->multiline = true;
    def->full_width = true;
    def->height = 12;
    def->mode = comAdvancedE | comSuSi;
    def->is_vector_extruder = true;
    def->set_default_value(new ConfigOptionStrings(""));

    def = this->add("milling_post_process", coBool);
    def->label = L("Milling post-processing");
    def->category = OptionCategory::milling;
    def->tooltip = L("If activated, at the end of each layer, the printer will switch to a milling head and mill the external perimeters."
        "\nYou should set the 'Milling extra XY size' to a value high enough to have enough plastic to mill. Also, be sure that your piece is firmly glued to the bed.");
    def->mode = comAdvancedE | comSuSi;
    def->set_default_value(new ConfigOptionBool(false));

    def = this->add("milling_extra_size", coFloatOrPercent);
    def->label = L("Milling extra XY size");
    def->category = OptionCategory::milling;
    def->tooltip = L("This increases the size of the object by a certain amount to have enough plastic to mill."
        " You can set a number of mm or a percentage of the calculated optimal extra width (from flow calculation).");
    def->sidetext = L("mm or %");
    def->ratio_over = "computed_on_the_fly";
    def->max_literal = { 20, false };
    def->mode = comAdvancedE | comSuSi;
    def->set_default_value(new ConfigOptionFloatOrPercent(150, true));

    def = this->add("milling_after_z", coFloatOrPercent);
    def->label = L("Milling only after");
    def->category = OptionCategory::milling;
    def->tooltip = L("This setting restricts the post-process milling to a certain height, to avoid milling the bed. It can be a mm or a % of the first layer height (so it can depend on the object).");
    def->sidetext = L("mm or %");
    def->ratio_over = "first_layer_height";
    def->max_literal = { 10, false };
    def->mode = comAdvancedE | comSuSi;
    def->set_default_value(new ConfigOptionFloatOrPercent(200, true));

    def = this->add("milling_speed", coFloat);
    def->label = L("Milling Speed");
    def->category = OptionCategory::milling;
    def->tooltip = L("Speed for milling tool.");
    def->sidetext = L("mm/s");
    def->min = 0;
    def->mode = comAdvancedE | comSuSi;
    def->set_default_value(new ConfigOptionFloat(30));
}

void PrintConfigDef::init_sla_params()
{
    ConfigOptionDef* def;

    // SLA Printer settings

    def = this->add("display_width", coFloat);
    def->label = L("Display width");
    def->tooltip = L("Width of the display");
    def->min = 1;
    def->mode = comSimpleAE | comPrusa;
    def->set_default_value(new ConfigOptionFloat(120.));

    def = this->add("display_height", coFloat);
    def->label = L("Display height");
    def->tooltip = L("Height of the display");
    def->min = 1;
    def->mode = comSimpleAE | comPrusa;
    def->set_default_value(new ConfigOptionFloat(68.));

    def = this->add("display_pixels_x", coInt);
    def->full_label = L("Number of pixels in");
    def->label = L("X");
    def->tooltip = L("Number of pixels in X");
    def->min = 100;
    def->mode = comSimpleAE | comPrusa;
    def->set_default_value(new ConfigOptionInt(2560));

    def = this->add("display_pixels_y", coInt);
    def->label = L("Y");
    def->tooltip = L("Number of pixels in Y");
    def->min = 100;
    def->mode = comSimpleAE | comPrusa;
    def->set_default_value(new ConfigOptionInt(1440));

    def = this->add("display_mirror_x", coBool);
    def->full_label = L("Display horizontal mirroring");
    def->label = L("Mirror horizontally");
    def->tooltip = L("Enable horizontal mirroring of output images");
    def->mode = comExpert | comPrusa;
    def->set_default_value(new ConfigOptionBool(true));

    def = this->add("display_mirror_y", coBool);
    def->full_label = L("Display vertical mirroring");
    def->label = L("Mirror vertically");
    def->tooltip = L("Enable vertical mirroring of output images");
    def->mode = comExpert | comPrusa;
    def->set_default_value(new ConfigOptionBool(false));

    def = this->add("display_orientation", coEnum);
    def->label = L("Display orientation");
    def->tooltip = L("Set the actual LCD display orientation inside the SLA printer."
                     " Portrait mode will flip the meaning of display width and height parameters"
                     " and the output images will be rotated by 90 degrees.");
    def->enum_keys_map = &ConfigOptionEnum<SLADisplayOrientation>::get_enum_values();
    def->enum_values.push_back("landscape");
    def->enum_values.push_back("portrait");
    def->enum_labels.push_back(L("Landscape"));
    def->enum_labels.push_back(L("Portrait"));
    def->mode = comExpert | comPrusa;
    def->set_default_value(new ConfigOptionEnum<SLADisplayOrientation>(sladoPortrait));

    def = this->add("fast_tilt_time", coFloat);
    def->label = L("Fast");
    def->full_label = L("Fast tilt");
    def->tooltip = L("Time of the fast tilt");
    def->sidetext = L("s");
    def->min = 0;
    def->mode = comExpert | comPrusa;
    def->set_default_value(new ConfigOptionFloat(5.));

    def = this->add("slow_tilt_time", coFloat);
    def->label = L("Slow");
    def->full_label = L("Slow tilt");
    def->tooltip = L("Time of the slow tilt");
    def->sidetext = L("s");
    def->min = 0;
    def->mode = comExpert | comPrusa;
    def->set_default_value(new ConfigOptionFloat(8.));

    def = this->add("high_viscosity_tilt_time", coFloat);
    def->label = L("High viscosity");
    def->full_label = L("Tilt for high viscosity resin");
    def->tooltip = L("Time of the super slow tilt");
    def->sidetext = L("s");
    def->min = 0;
    def->mode = comExpert;
    def->set_default_value(new ConfigOptionFloat(10.));

    def = this->add("area_fill", coFloat);
    def->label = L("Area fill");
    def->tooltip = L("The percentage of the bed area. \nIf the print area exceeds the specified value, \nthen a slow tilt will be used, otherwise - a fast tilt");
    def->sidetext = L("%");
    def->min = 0;
    def->mode = comExpert | comPrusa;
    def->set_default_value(new ConfigOptionFloat(50.));

    def = this->add("relative_correction", coFloats);
    def->label = L("Printer scaling correction");
    def->full_label = L("Printer scaling correction");
    def->tooltip  = L("Printer scaling correction");
    def->min = 0;
    def->mode = comExpert | comPrusa;
    def->set_default_value(new ConfigOptionFloats( { 1., 1.} ));

    def = this->add("relative_correction_x", coFloat);
    def->label = L("Printer scaling correction in X axis");
    def->full_label = L("Printer scaling X axis correction");
    def->tooltip = L("Printer scaling correction in X axis");
    def->min = 0;
    def->mode = comExpert | comPrusa;
    def->set_default_value(new ConfigOptionFloat(1.));

    def = this->add("relative_correction_y", coFloat);
    def->label = L("Printer scaling correction in Y axis");
    def->full_label = L("Printer scaling Y axis correction");
    def->tooltip = L("Printer scaling correction in Y axis");
    def->min = 0;
    def->mode = comExpert | comPrusa;
    def->set_default_value(new ConfigOptionFloat(1.));

    def = this->add("relative_correction_z", coFloat);
    def->label = L("Printer scaling correction in Z axis");
    def->full_label = L("Printer scaling Z axis correction");
    def->tooltip = L("Printer scaling correction in Z axis");
    def->min = 0;
    def->mode = comExpert | comPrusa;
    def->set_default_value(new ConfigOptionFloat(1.));

    def = this->add("absolute_correction", coFloat);
    def->label = L("Printer absolute correction");
    def->full_label = L("Printer absolute correction");
    def->tooltip  = L("Will inflate or deflate the sliced 2D polygons according "
                      "to the sign of the correction.");
    def->mode = comExpert | comPrusa;
    def->set_default_value(new ConfigOptionFloat(0.0));
    
    def = this->add("elephant_foot_min_width", coFloat);
    def->label = L("minimum width");
    def->category = OptionCategory::slicing;
    def->tooltip = L("Minimum width of features to maintain when doing the first layer compensation.");
    def->sidetext = L("mm");
    def->min = 0;
    def->mode = comAdvancedE | comPrusa;
    def->set_default_value(new ConfigOptionFloat(0.2));

    def = this->add("gamma_correction", coFloat);
    def->label = L("Printer gamma correction");
    def->full_label = L("Printer gamma correction");
    def->tooltip  = L("This will apply a gamma correction to the rasterized 2D "
                      "polygons. A gamma value of zero means thresholding with "
                      "the threshold in the middle. This behaviour eliminates "
                      "antialiasing without losing holes in polygons.");
    def->min = 0;
    def->max = 1;
    def->mode = comExpert | comPrusa;
    def->set_default_value(new ConfigOptionFloat(1.0));


    // SLA Material settings.

    def = this->add("material_colour", coString);
    def->label = L("Color");
    def->tooltip = L("This is only used in the Slic3r interface as a visual help.");
    def->gui_type = ConfigOptionDef::GUIType::color;
    def->mode = comSimpleAE | comPrusa;
    def->set_default_value(new ConfigOptionString("#29B2B2"));

    def = this->add("material_type", coString);
    def->label = L("SLA material type");
    def->tooltip = L("SLA material type");
    def->gui_type = ConfigOptionDef::GUIType::f_enum_open;   // TODO: ???
    def->gui_flags = "show_value";
    def->enum_values.push_back("Tough");
    def->enum_values.push_back("Flexible");
    def->enum_values.push_back("Casting");
    def->enum_values.push_back("Dental");
    def->enum_values.push_back("Heat-resistant");
    def->enum_labels.push_back(L("Tough"));
    def->enum_labels.push_back(L("Flexible"));
    def->enum_labels.push_back(L("Casting"));
    def->enum_labels.push_back(L("Dental"));
    def->enum_labels.push_back(L("Heat-resistant"));
    def->mode = comSimpleAE | comPrusa;
    def->set_default_value(new ConfigOptionString("Tough"));

    def = this->add("initial_layer_height", coFloat);
    def->label = L("Initial layer height");
    def->tooltip = L("Initial layer height");
    def->sidetext = L("mm");
    def->min = 0;
    def->mode = comSimpleAE | comPrusa;
    def->set_default_value(new ConfigOptionFloat(0.3));

    def = this->add("bottle_volume", coFloat);
    def->label = L("Bottle volume");
    def->tooltip = L("Bottle volume");
    def->sidetext = L("ml");
    def->min = 50;
    def->mode = comSimpleAE | comPrusa;
    def->set_default_value(new ConfigOptionFloat(1000.0));

    def = this->add("bottle_weight", coFloat);
    def->label = L("Bottle weight");
    def->tooltip = L("Bottle weight");
    def->sidetext = L("kg");
    def->min = 0;
    def->mode = comSimpleAE | comPrusa;
    def->set_default_value(new ConfigOptionFloat(1.0));

    def = this->add("material_density", coFloat);
    def->label = L("Density");
    def->tooltip = L("Density");
    def->sidetext = L("g/ml");
    def->min = 0;
    def->mode = comSimpleAE | comPrusa;
    def->set_default_value(new ConfigOptionFloat(1.0));

    def = this->add("bottle_cost", coFloat);
    def->label = L("Cost");
    def->tooltip = L("Cost");
    def->sidetext = L("money/bottle");
    def->min = 0;
    def->mode = comSimpleAE | comPrusa;
    def->set_default_value(new ConfigOptionFloat(0.0));

    def = this->add("faded_layers", coInt);
    def->label = L("Faded layers");
    def->tooltip = L("Number of the layers needed for the exposure time fade from initial exposure time to the exposure time");
    def->min = 3;
    def->max = 20;
    def->mode = comExpert | comPrusa;
    def->set_default_value(new ConfigOptionInt(10));

    def = this->add("min_exposure_time", coFloat);
    def->label = L("Minimum exposure time");
    def->tooltip = L("Minimum exposure time");
    def->sidetext = L("s");
    def->min = 0;
    def->mode = comExpert | comPrusa;
    def->set_default_value(new ConfigOptionFloat(0));

    def = this->add("max_exposure_time", coFloat);
    def->label = L("Maximum exposure time");
    def->tooltip = L("Maximum exposure time");
    def->sidetext = L("s");
    def->min = 0;
    def->mode = comExpert | comPrusa;
    def->set_default_value(new ConfigOptionFloat(100));

    def = this->add("exposure_time", coFloat);
    def->label = L("Exposure time");
    def->tooltip = L("Exposure time");
    def->sidetext = L("s");
    def->min = 0;
    def->mode = comSimpleAE | comPrusa;
    def->set_default_value(new ConfigOptionFloat(10));

    def = this->add("min_initial_exposure_time", coFloat);
    def->label = L("Minimum initial exposure time");
    def->tooltip = L("Minimum initial exposure time");
    def->sidetext = L("s");
    def->min = 0;
    def->mode = comExpert | comPrusa;
    def->set_default_value(new ConfigOptionFloat(0));

    def = this->add("max_initial_exposure_time", coFloat);
    def->label = L("Maximum initial exposure time");
    def->tooltip = L("Maximum initial exposure time");
    def->sidetext = L("s");
    def->min = 0;
    def->mode = comExpert | comPrusa;
    def->set_default_value(new ConfigOptionFloat(150));

    def = this->add("initial_exposure_time", coFloat);
    def->label = L("Initial exposure time");
    def->tooltip = L("Initial exposure time");
    def->sidetext = L("s");
    def->min = 0;
    def->mode = comSimpleAE | comPrusa;
    def->set_default_value(new ConfigOptionFloat(15));

    def = this->add("material_correction", coFloats);
    def->label = L("Correction for expansion");
    def->tooltip  = L("Correction for expansion");
    def->min = 0;
    def->mode = comExpert | comPrusa;
    def->set_default_value(new ConfigOptionFloats({ 1., 1., 1. }));

    def = this->add("material_correction_x", coFloat);
    def->full_label = L("Correction for expansion in X axis");
    def->tooltip = L("Correction for expansion in X axis");
    def->min = 0;
    def->mode = comExpert | comPrusa;
    def->set_default_value(new ConfigOptionFloat(1.));

    def = this->add("material_correction_y", coFloat);
    def->full_label = L("Correction for expansion in Y axis");
    def->tooltip = L("Correction for expansion in Y axis");
    def->min = 0;
    def->mode = comExpert | comPrusa;
    def->set_default_value(new ConfigOptionFloat(1.));

    def = this->add("material_correction_z", coFloat);
    def->full_label = L("Correction for expansion in Z axis");
    def->tooltip = L("Correction for expansion in Z axis");
    def->min = 0;
    def->mode = comExpert | comPrusa;
    def->set_default_value(new ConfigOptionFloat(1.));

    def = this->add("material_notes", coString);
    def->label = L("SLA print material notes");
    def->tooltip = L("You can put your notes regarding the SLA print material here.");
    def->multiline = true;
    def->full_width = true;
    def->height = 13;
    def->mode = comAdvancedE | comPrusa;
    def->set_default_value(new ConfigOptionString(""));

    def = this->add("material_vendor", coString);
    def->set_default_value(new ConfigOptionString(L("(Unknown)")));
    def->cli = ConfigOptionDef::nocli;

    def = this->add("default_sla_material_profile", coString);
    def->label = L("Default SLA material profile");
    def->tooltip = L("Default print profile associated with the current printer profile. "
                   "On selection of the current printer profile, this print profile will be activated.");
    def->set_default_value(new ConfigOptionString());
    def->cli = ConfigOptionDef::nocli;

    def = this->add("sla_material_settings_id", coString);
    def->set_default_value(new ConfigOptionString(""));
    def->cli = ConfigOptionDef::nocli;

    def = this->add("default_sla_print_profile", coString);
    def->label = L("Default SLA material profile");
    def->tooltip = L("Default print profile associated with the current printer profile. "
                   "On selection of the current printer profile, this print profile will be activated.");
    def->set_default_value(new ConfigOptionString());
    def->cli = ConfigOptionDef::nocli;

    def = this->add("sla_print_settings_id", coString);
    def->set_default_value(new ConfigOptionString(""));
    def->cli = ConfigOptionDef::nocli;

    def = this->add("supports_enable", coBool);
    def->label = L("Generate supports");
    def->category = OptionCategory::support;
    def->tooltip = L("Generate supports for the models");
    def->mode = comSimpleAE | comPrusa;
    def->set_default_value(new ConfigOptionBool(true));

    def = this->add("support_head_front_diameter", coFloat);
    def->label = L("Pinhead front diameter");
    def->category = OptionCategory::support;
    def->tooltip = L("Diameter of the pointing side of the head");
    def->sidetext = L("mm");
    def->min = 0;
    def->mode = comSimpleAE | comPrusa;
    def->set_default_value(new ConfigOptionFloat(0.4));

    def = this->add("support_head_penetration", coFloat);
    def->label = L("Head penetration");
    def->category = OptionCategory::support;
    def->tooltip = L("How much the pinhead has to penetrate the model surface");
    def->sidetext = L("mm");
    def->mode = comSimpleAE | comPrusa;
    def->min = 0;
    def->set_default_value(new ConfigOptionFloat(0.2));

    def = this->add("support_head_width", coFloat);
    def->label = L("Pinhead width");
    def->category = OptionCategory::support;
    def->tooltip = L("Width from the back sphere center to the front sphere center");
    def->sidetext = L("mm");
    def->min = 0;
    def->max = 20;
    def->mode = comAdvancedE | comPrusa;
    def->set_default_value(new ConfigOptionFloat(1.0));

    def = this->add("support_pillar_diameter", coFloat);
    def->label = L("Pillar diameter");
    def->category = OptionCategory::support;
    def->tooltip = L("Diameter in mm of the support pillars");
    def->sidetext = L("mm");
    def->min = 0;
    def->max = 15;
    def->mode = comSimpleAE | comPrusa;
    def->set_default_value(new ConfigOptionFloat(1.0));

    def = this->add("support_small_pillar_diameter_percent", coPercent);
    def->label = L("Small pillar diameter percent");
    def->category = OptionCategory::support;
    def->tooltip = L("The percentage of smaller pillars compared to the normal pillar diameter "
                     "which are used in problematic areas where a normal pilla cannot fit.");
    def->sidetext = L("%");
    def->min = 1;
    def->max = 100;
    def->mode = comExpert | comPrusa;
    def->set_default_value(new ConfigOptionPercent(50));
    
    def = this->add("support_max_bridges_on_pillar", coInt);
    def->label = L("Max bridges on a pillar");
    def->tooltip = L(
        "Maximum number of bridges that can be placed on a pillar. Bridges "
        "hold support point pinheads and connect to pillars as small branches.");
    def->min = 0;
    def->max = 50;
    def->mode = comExpert | comPrusa;
    def->set_default_value(new ConfigOptionInt(3));

    def = this->add("support_pillar_connection_mode", coEnum);
    def->label = L("Pillar connection mode");
    def->tooltip = L("Controls the bridge type between two neighboring pillars."
                     " Can be zig-zag, cross (double zig-zag) or dynamic which"
                     " will automatically switch between the first two depending"
                     " on the distance of the two pillars.");
    def->enum_keys_map = &ConfigOptionEnum<SLAPillarConnectionMode>::get_enum_values();
    def->enum_values.push_back("zigzag");
    def->enum_values.push_back("cross");
    def->enum_values.push_back("dynamic");
    def->enum_labels.push_back(L("Zig-Zag"));
    def->enum_labels.push_back(L("Cross"));
    def->enum_labels.push_back(L("Dynamic"));
    def->mode = comAdvancedE | comPrusa;
    def->set_default_value(new ConfigOptionEnum<SLAPillarConnectionMode>(slapcmDynamic));

    def = this->add("support_buildplate_only", coBool);
    def->label = L("Support on build plate only");
    def->category = OptionCategory::support;
    def->tooltip = L("Only create support if it lies on a build plate. Don't create support on a print.");
    def->mode = comSimpleAE | comPrusa;
    def->set_default_value(new ConfigOptionBool(false));

    def = this->add("support_pillar_widening_factor", coFloat);
    def->label = L("Pillar widening factor");
    def->category = OptionCategory::support;
    def->tooltip = L("Merging bridges or pillars into other pillars can "
                     "increase the radius. Zero means no increase, one means "
                     "full increase.");
    def->min = 0;
    def->max = 1;
    def->mode = comExpert | comPrusa;
    def->set_default_value(new ConfigOptionFloat(0.0));

    def = this->add("support_base_diameter", coFloat);
    def->label = L("Support base diameter");
    def->category = OptionCategory::support;
    def->tooltip = L("Diameter in mm of the pillar base");
    def->sidetext = L("mm");
    def->min = 0;
    def->max = 30;
    def->mode = comAdvancedE | comPrusa;
    def->set_default_value(new ConfigOptionFloat(4.0));

    def = this->add("support_base_height", coFloat);
    def->label = L("Support base height");
    def->category = OptionCategory::support;
    def->tooltip = L("The height of the pillar base cone");
    def->sidetext = L("mm");
    def->min = 0;
    def->mode = comAdvancedE | comPrusa;
    def->set_default_value(new ConfigOptionFloat(1.0));

    def = this->add("support_base_safety_distance", coFloat);
    def->label = L("Support base safety distance");
    def->category = OptionCategory::support;
    def->tooltip  = L(
        "The minimum distance of the pillar base from the model in mm. "
        "Makes sense in zero elevation mode where a gap according "
        "to this parameter is inserted between the model and the pad.");
    def->sidetext = L("mm");
    def->min = 0;
    def->max = 10;
    def->mode = comExpert | comPrusa;
    def->set_default_value(new ConfigOptionFloat(1));

    def = this->add("support_critical_angle", coFloat);
    def->label = L("Critical angle");
    def->category = OptionCategory::support;
    def->tooltip = L("The default angle for connecting support sticks and junctions.");
    def->sidetext = L("°");
    def->min = 0;
    def->max = 90;
    def->mode = comExpert | comPrusa;
    def->set_default_value(new ConfigOptionFloat(45));

    def = this->add("support_max_bridge_length", coFloat);
    def->label = L("Max bridge length");
    def->category = OptionCategory::support;
    def->tooltip = L("The max length of a bridge");
    def->sidetext = L("mm");
    def->min = 0;
    def->mode = comAdvancedE | comPrusa;
    def->set_default_value(new ConfigOptionFloat(15.0));

    def = this->add("support_max_pillar_link_distance", coFloat);
    def->label = L("Max pillar linking distance");
    def->category = OptionCategory::support;
    def->tooltip = L("The max distance of two pillars to get linked with each other."
                     " A zero value will prohibit pillar cascading.");
    def->sidetext = L("mm");
    def->min = 0;   // 0 means no linking
    def->mode = comAdvancedE | comPrusa;
    def->set_default_value(new ConfigOptionFloat(10.0));

    def = this->add("support_object_elevation", coFloat);
    def->label = L("Object elevation");
    def->category = OptionCategory::support;
    def->tooltip = L("How much the supports should lift up the supported object. "
                     "If this value is zero, the bottom of the model geometry "
                     "will be considered as part of the pad."
                     "If \"Pad around object\" is enabled, this value is ignored.");
    def->sidetext = L("mm");
    def->min = 0;
    def->max = 150; // This is the max height of print on SL1
    def->mode = comAdvancedE | comPrusa;
    def->set_default_value(new ConfigOptionFloat(5.0));

    def = this->add("support_points_density_relative", coInt);
    def->label = L("Support points density");
    def->category = OptionCategory::support;
    def->tooltip = L("This is a relative measure of support points density.");
    def->sidetext = L("%");
    def->min = 0;
    def->mode = comSimpleAE | comPrusa;
    def->set_default_value(new ConfigOptionInt(100));

    def = this->add("support_points_minimal_distance", coFloat);
    def->label = L("Minimal distance of the support points");
    def->category = OptionCategory::support;
    def->tooltip = L("No support points will be placed closer than this threshold.");
    def->sidetext = L("mm");
    def->min = 0;
    def->mode = comSimpleAE | comPrusa;
    def->set_default_value(new ConfigOptionFloat(1.));

    def = this->add("pad_enable", coBool);
    def->label = L("Use pad");
    def->category = OptionCategory::pad;
    def->tooltip = L("Add a pad underneath the supported model");
    def->mode = comSimpleAE | comPrusa;
    def->set_default_value(new ConfigOptionBool(true));

    def = this->add("pad_wall_thickness", coFloat);
    def->label = L("Pad wall thickness");
    def->category = OptionCategory::pad;
     def->tooltip = L("The thickness of the pad and its optional cavity walls.");
    def->sidetext = L("mm");
    def->min = 0;
    def->max = 30;
    def->mode = comSimpleAE | comPrusa;
    def->set_default_value(new ConfigOptionFloat(2.0));

    def = this->add("pad_wall_height", coFloat);
    def->label = L("Pad wall height");
    def->tooltip = L("Defines the pad cavity depth. Set zero to disable the cavity. "
                     "Be careful when enabling this feature, as some resins may "
                     "produce an extreme suction effect inside the cavity, "
                     "which makes peeling the print off the vat foil difficult.");
    def->category = OptionCategory::pad;
//     def->tooltip = L("");
    def->sidetext = L("mm");
    def->min = 0;
    def->max = 30;
    def->mode = comExpert | comPrusa;
    def->set_default_value(new ConfigOptionFloat(0.));
    
    def = this->add("pad_brim_size", coFloat);
    def->label = L("Pad brim size");
    def->tooltip = L("How far should the pad extend around the contained geometry");
    def->category = OptionCategory::pad;
    //     def->tooltip = L("");
    def->sidetext = L("mm");
    def->min = 0;
    def->max = 30;
    def->mode = comAdvancedE | comPrusa;
    def->set_default_value(new ConfigOptionFloat(1.6));

    def = this->add("pad_max_merge_distance", coFloat);
    def->label = L("Max merge distance");
    def->category = OptionCategory::pad;
     def->tooltip = L("Some objects can get along with a few smaller pads "
                      "instead of a single big one. This parameter defines "
                      "how far the center of two smaller pads should be. If they"
                      "are closer, they will get merged into one pad.");
    def->sidetext = L("mm");
    def->min = 0;
    def->mode = comExpert | comPrusa;
    def->set_default_value(new ConfigOptionFloat(50.0));

    // This is disabled on the UI. I hope it will never be enabled.
//    def = this->add("pad_edge_radius", coFloat);
//    def->label = L("Pad edge radius");
//    def->category = OptionCategory::pad;
////     def->tooltip = L("");
//    def->sidetext = L("mm");
//    def->min = 0;
//    def->mode = comAdvancedE | comPrusa;
//    def->set_default_value(new ConfigOptionFloat(1.0));

    def = this->add("pad_wall_slope", coFloat);
    def->label = L("Pad wall slope");
    def->category = OptionCategory::pad;
    def->tooltip = L("The slope of the pad wall relative to the bed plane. "
                     "90 degrees means straight walls.");
    def->sidetext = L("°");
    def->min = 45;
    def->max = 90;
    def->mode = comAdvancedE | comPrusa;
    def->set_default_value(new ConfigOptionFloat(90.0));

    def = this->add("pad_around_object", coBool);
    def->label = L("Pad around object");
    def->category = OptionCategory::pad;
    def->tooltip = L("Create pad around object and ignore the support elevation");
    def->mode = comSimpleAE | comPrusa;
    def->set_default_value(new ConfigOptionBool(false));
    
    def = this->add("pad_around_object_everywhere", coBool);
    def->label = L("Pad around object everywhere");
    def->category = OptionCategory::pad;
    def->tooltip = L("Force pad around object everywhere");
    def->mode = comSimpleAE | comPrusa;
    def->set_default_value(new ConfigOptionBool(false));

    def = this->add("pad_object_gap", coFloat);
    def->label = L("Pad object gap");
    def->category = OptionCategory::pad;
    def->tooltip  = L("The gap between the object bottom and the generated "
                      "pad in zero elevation mode.");
    def->sidetext = L("mm");
    def->min = 0;
    def->max = 10;
    def->mode = comExpert | comPrusa;
    def->set_default_value(new ConfigOptionFloat(1));

    def = this->add("pad_object_connector_stride", coFloat);
    def->label = L("Pad object connector stride");
    def->category = OptionCategory::pad;
    def->tooltip = L("Distance between two connector sticks which connect the object and the generated pad.");
    def->sidetext = L("mm");
    def->min = 0;
    def->mode = comExpert | comPrusa;
    def->set_default_value(new ConfigOptionFloat(10));

    def = this->add("pad_object_connector_width", coFloat);
    def->label = L("Pad object connector width");
    def->category = OptionCategory::pad;
    def->tooltip  = L("Width of the connector sticks which connect the object and the generated pad.");
    def->sidetext = L("mm");
    def->min = 0;
    def->mode = comExpert | comPrusa;
    def->set_default_value(new ConfigOptionFloat(0.5));

    def = this->add("pad_object_connector_penetration", coFloat);
    def->label = L("Pad object connector penetration");
    def->category = OptionCategory::pad;
    def->tooltip  = L(
        "How much should the tiny connectors penetrate into the model body.");
    def->sidetext = L("mm");
    def->min = 0;
    def->mode = comExpert | comPrusa;
    def->set_default_value(new ConfigOptionFloat(0.3));
    
    def = this->add("hollowing_enable", coBool);
    def->label = L("Enable hollowing");
    def->category = OptionCategory::hollowing;
    def->tooltip = L("Hollow out a model to have an empty interior");
    def->mode = comSimpleAE | comPrusa;
    def->set_default_value(new ConfigOptionBool(false));
    
    def = this->add("hollowing_min_thickness", coFloat);
    def->label = L("Wall thickness");
    def->category = OptionCategory::hollowing;
    def->tooltip  = L("Minimum wall thickness of a hollowed model.");
    def->sidetext = L("mm");
    def->min = 1;
    def->max = 10;
    def->mode = comSimpleAE | comPrusa;
    def->set_default_value(new ConfigOptionFloat(3.));
    
    def = this->add("hollowing_quality", coFloat);
    def->label = L("Accuracy");
    def->category = OptionCategory::hollowing;
    def->tooltip  = L("Performance vs accuracy of calculation. Lower values may produce unwanted artifacts.");
    def->min = 0;
    def->max = 1;
    def->mode = comExpert | comPrusa;
    def->set_default_value(new ConfigOptionFloat(0.5));
    
    def = this->add("hollowing_closing_distance", coFloat);
    def->label = L("Closing distance");
    def->category = OptionCategory::hollowing;
    def->tooltip  = L(
        "Hollowing is done in two steps: first, an imaginary interior is "
        "calculated deeper (offset plus the closing distance) in the object and "
        "then it's inflated back to the specified offset. A greater closing "
        "distance makes the interior more rounded. At zero, the interior will "
        "resemble the exterior the most.");
    def->sidetext = L("mm");
    def->min = 0;
    def->max = 10;
    def->mode = comExpert | comPrusa;
    def->set_default_value(new ConfigOptionFloat(2.0));

    def = this->add("material_print_speed", coEnum);
    def->label = L("Print speed");
    def->tooltip = L(
        "A slower printing profile might be necessary when using materials with higher viscosity "
        "or with some hollowed parts. It slows down the tilt movement and adds a delay before exposure.");
    def->enum_keys_map = &ConfigOptionEnum<SLAMaterialSpeed>::get_enum_values();
    def->enum_values.push_back("slow");
    def->enum_values.push_back("fast");
    def->enum_values.push_back("high_viscosity");
    def->enum_labels.push_back(L("Slow"));
    def->enum_labels.push_back(L("Fast"));
    def->enum_labels.push_back(L("High viscosity"));
    def->mode = comAdvancedE | comPrusa;
    def->set_default_value(new ConfigOptionEnum<SLAMaterialSpeed>(slamsFast));

    //def = this->add("sla_archive_format", coString);
    //def->label = L("Format of the output SLA archive");
    //def->mode = comAdvanced | comPrusa;
    //def->set_default_value(new ConfigOptionString("SL1"));

    def = this->add("output_format", coEnum);
    def->label = L("Output Format");
    def->tooltip = L("Select the output format for this printer.");
    def->enum_keys_map = &ConfigOptionEnum<OutputFormat>::get_enum_values();
    def->enum_values.push_back("mCWS");
    def->enum_values.push_back("SL1");
    def->enum_labels.push_back(L("Masked CWS"));
    def->enum_labels.push_back(L("Prusa SL1"));
    def->mode = comAdvancedE | comSuSi; // output_format should be preconfigured in profiles;
    def->set_default_value(new ConfigOptionEnum<OutputFormat>(ofSL1));

    def = this->add("sla_output_precision", coFloat);
    def->label = L("SLA output precision");
    def->tooltip = L("Minimum resolution in nanometers");
    def->sidetext = L("mm");
    def->min = SCALING_FACTOR;
    def->mode = comExpert | comPrusa;
    def->set_default_value(new ConfigOptionFloat(0.001));
}

void PrintConfigDef::handle_legacy(t_config_option_key &opt_key, std::string &value)
{
    // handle legacy options (other than aliases)
    if (opt_key == "extrusion_width_ratio" || opt_key == "bottom_layer_speed_ratio"
        || opt_key == "first_layer_height_ratio") {
        boost::replace_first(opt_key, "_ratio", "");
        if (opt_key == "bottom_layer_speed") opt_key = "first_layer_speed";
        try {
            float v = boost::lexical_cast<float>(value);
            if (v != 0)
                value = boost::lexical_cast<std::string>(v*100) + "%";
        } catch (boost::bad_lexical_cast &) {
            value = "0";
        }
    }
    if (opt_key == "gcode_flavor") {
        if (value == "makerbot")
            value = "makerware";
        else if (value == "marlinfirmware")
            // the "new" marlin firmware flavor used to be called "marlinfirmware" for some time during PrusaSlicer 2.4.0-alpha development.
            value = "marlin2";
    }
    if (opt_key == "fill_density" && value.find("%") == std::string::npos) {
        try {
            // fill_density was turned into a percent value
            float v = boost::lexical_cast<float>(value);
            value = boost::lexical_cast<std::string>(v*100) + "%";
        } catch (boost::bad_lexical_cast &) {}
    }
    if (opt_key == "randomize_start" && value == "1") {
        opt_key = "seam_position";
        value = "random";
    }
    if (opt_key == "bed_size" && !value.empty()) {
        opt_key = "bed_shape";
        ConfigOptionPoint p;
        p.deserialize(value, ForwardCompatibilitySubstitutionRule::Disable);
        std::ostringstream oss;
        oss << "0x0," << p.value(0) << "x0," << p.value(0) << "x" << p.value(1) << ",0x" << p.value(1);
        value = oss.str();
    }
    if ((opt_key == "perimeter_acceleration" && value == "25")
        || (opt_key == "infill_acceleration" && value == "50")) {
        /*  For historical reasons, the world's full of configs having these very low values;
            to avoid unexpected behavior we need to ignore them. Banning these two hard-coded
            values is a dirty hack and will need to be removed sometime in the future, but it
            will avoid lots of complaints for now. */
        value = "0";
    }
    if (opt_key == "support_material_pattern" && value == "pillars") {
        // Slic3r PE does not support the pillars. They never worked well.
        value = "rectilinear";
    }
    if (opt_key == "skirt_height" && value == "-1") {
        // PrusaSlicer no more accepts skirt_height == -1 to print a draft shield to the top of the highest object.
        // A new "draft_shield" enum config value is used instead.
        opt_key = "draft_shield";
        value = "enabled";
    } else if (opt_key == "draft_shield" && (value == "1" || value == "0")) {
        // draft_shield used to be a bool, it was turned into an enum in PrusaSlicer 2.4.0.
        value = value == "1" ? "enabled" : "disabled";
    }
    if (opt_key == "octoprint_host") {
        opt_key = "print_host";
    }
    if (opt_key == "octoprint_cafile") {
        opt_key = "printhost_cafile";
    }
    if (opt_key == "octoprint_apikey") {
        opt_key = "printhost_apikey";
    }
    if (opt_key == "elefant_foot_compensation") {
        opt_key = "first_layer_size_compensation";
        float v = boost::lexical_cast<float>(value);
        if (v > 0)
            value = boost::lexical_cast<std::string>(-v);
    }
    if ("elefant_foot_min_width" == opt_key) {
        opt_key = "elephant_foot_min_width";
    }
    if (opt_key == "thumbnails") {
        if (value.empty())
            value = "0x0,0x0";
    }
    if (opt_key == "z_steps_per_mm") {
        opt_key = "z_step";
        float v = boost::lexical_cast<float>(value);
        if(v > 0)
            value = boost::lexical_cast<std::string>(1/v);
    }
    if (opt_key == "infill_not_connected") {
        opt_key = "infill_connection";
        if (value == "1")
            value = "notconnected";
        else
            value = "connected";
    }
    if (opt_key == "preset_name") {
        opt_key = "preset_names";
    }
    if (opt_key == "seam_travel") {
        if (value == "1") {
            opt_key = "seam_travel_cost";
            value = "200%";
        } else {
            opt_key = "";
        }
    }
    if (opt_key == "seam_position") {
        if (value == "hidden") {
            value = "cost";
        } else if ("near" == value || "nearest" == value) {
            value = "cost";
            //FIXME can we change the cost?
        }
    }
    if (opt_key == "perimeter_loop_seam") {
        if (value == "hidden") {
            value = "nearest";
        }
    }
    if (opt_key == "overhangs") {
        opt_key = "overhangs_width_speed";
        if (value == "1")
            value = "50%";
        else
            value = "0";
    }
    if (opt_key == "print_machine_envelope") {
        opt_key = "machine_limits_usage";
        if (value == "1")
            value = "emit_to_gcode";
        else
            value = "time_estimate_only";
    }
    if (opt_key == "retract_lift_not_last_layer") {
        opt_key = "retract_lift_top";
        if (value == "1")
            value = "Not on top";
        else
            value = "All surfaces";
    }
    if ("gcode_precision_e" == opt_key) {
        if (value.find(",") != std::string::npos)
            value = value.substr(0, value.find(","));
        try {
            int val = boost::lexical_cast<int>(value);
            if (val > 0)
                value = boost::lexical_cast<std::string>(val);
        }
        catch (boost::bad_lexical_cast&) {
            value = "5";
        }
    }
    if ("first_layer_min_speed" == opt_key && value.back() == '%')
        value = value.substr(0, value.length() - 1); //no percent.
    if (!value.empty() && value.back() != '%' && std::set<std::string>{"bridge_flow_ratio", "bridge_flow_ratio", "over_bridge_flow_ratio", "fill_top_flow_ratio", "first_layer_flow_ratio"}.count(opt_key) > 0 ) {
        //need percent
        try {
            float val = boost::lexical_cast<float>(value);
            if (val < 1.5)
                value = boost::lexical_cast<std::string>(val*100) + "%";
        }
        catch (boost::bad_lexical_cast&) {
            value = "100%";
        }
    }
    if("thick_bridges" == opt_key) {
        opt_key = "bridge_type";
        if (value == "1")
            value = "nozzle";
        else
            value = "flow";
    }
    if ("sla_archive_format" == opt_key) {
        opt_key = "output_format";
    }


    // Ignore the following obsolete configuration keys:
    static std::set<std::string> ignore = {
        "duplicate_x", "duplicate_y", "gcode_arcs", "multiply_x", "multiply_y",
        "support_material_tool", "acceleration", "adjust_overhang_flow",
        "standby_temperature", "scale", "rotate", "duplicate", "duplicate_grid",
        "start_perimeters_at_concave_points", "start_perimeters_at_non_overhang", "randomize_start",
        "seal_position", "vibration_limit", "bed_size",
        "print_center", "g0", "threads", "pressure_advance", "wipe_tower_per_color_wipe",
        "cooling", "serial_port", "serial_speed",
        // Introduced in some PrusaSlicer 2.3.1 alpha, later renamed or removed.
        "fuzzy_skin_perimeter_mode", "fuzzy_skin_shape",
        // Introduced in PrusaSlicer 2.3.0-alpha2, later replaced by automatic calculation based on extrusion width.
        "wall_add_middle_threshold", "wall_split_middle_threshold",
        //replaced by brim_per_object, but can't translate the value as the old one is only used for complete_objects (and the default are differents).
        "complete_objects_one_brim",
    };

    // In PrusaSlicer 2.3.0-alpha0 the "monotonic" infill was introduced, which was later renamed to "monotonous".
    if (value == "monotonous" && (opt_key == "top_fill_pattern" || opt_key == "bottom_fill_pattern" || opt_key == "fill_pattern"
            || opt_key == "solid_fill_pattern" || opt_key == "bridge_fill_pattern" || opt_key == "support_material_interface_pattern"))
        value = "monotonic";
    // some changes has occurs between rectilineargapfill and monotonicgapfill. Set them at the right value for each type
    if (value == "rectilineargapfill" && (opt_key == "top_fill_pattern" || opt_key == "bottom_fill_pattern" || opt_key == "fill_pattern" || opt_key == "support_material_interface_pattern"))
        value = "monotonicgapfill";
    if (value == "monotonicgapfill" && (opt_key == "solid_fill_pattern"))
        value = "rectilineargapfill";
    

    if (ignore.find(opt_key) != ignore.end()) {
        opt_key = "";
        return;
    }

    if (! print_config_def.has(opt_key)) {
        //check the aliases
        for(const auto& entry : print_config_def.options) {
            for (const std::string& alias : entry.second.aliases) {
                if (alias == opt_key) {
                    // translate
                    opt_key = entry.first;
                    return;
                }
            }
        }
        opt_key = "";
        return;
    }
    //in ps 2.4, the raft_first_layer_density is now more powerful than the support_material_solid_first_layer, also it always does the perimeter.
    if ("support_material_solid_first_layer" == opt_key) {
        opt_key = "raft_first_layer_density";
        value = "100";
    }
    if (boost::starts_with(opt_key, "thin_perimeters") && value == "1")
        value = "100%";

    if ("fan_always_on" == opt_key) {
        if (value != "1") {
            //min_fan_speed is already converted to default_fan_speed, just has to deactivate it if not always_on
            opt_key = "default_fan_speed"; // note: maybe this doesn't works, as default_fan_speed can also get its value from min_fan_speed
            value = "0";
        } else {
            opt_key = "";
        }
    }

    //prusa
    if ("gcode_flavor" == opt_key) {
        if ("reprap" == value)
            value = "sprinter";
    }
}

// this is for extra things to add / modify from prusa that can't be handled otherwise.
// after handle_legacy
std::map<std::string,std::string> PrintConfigDef::from_prusa(t_config_option_key& opt_key, std::string& value, const DynamicConfig& all_conf) {
    std::map<std::string, std::string> output;
    if ("toolchange_gcode" == opt_key) {
        if (!value.empty() && value.find("T{next_extruder}") == std::string::npos && value.find("T[next_extruder]") == std::string::npos) {
            value = "T{next_extruder}\n" + value;
        }
    }
    if ("xy_size_compensation" == opt_key) {
        output["xy_inner_size_compensation"] = value;
    }
    if ("infill_anchor_max" == opt_key) {
        if(value == "0")
            output["infill_connection"] = "notconnected";
    }
    if ("first_layer_speed" == opt_key) {
        output["first_layer_min_speed"] = value;
        output["first_layer_infill_speed"] = value;
    }
    if ("brim_type" == opt_key) {
        if ("no_brim" == value) {
            output["brim_width"] = "0";
            output["brim_width_interior"] = "0";
        } else if ("outer_only" == value) {
            output["brim_width_interior"] = "0";
        } else if ("inner_only" == value) {
            output["brim_width_interior"] = all_conf.get_computed_value("brim_width");
            output["brim_width"] = "0";
        } else if ("outer_and_inner" == value) {
            output["brim_width_interior"] = all_conf.get_computed_value("brim_width");
        }
    }
    if ("support_material_contact_distance" == 0) {
        output["support_material_contact_distance_type"] = "none";
    }
    if (opt_key == "seam_position") {
        if ("cost" == value ) { // eqauls to "near" == value || "nearest" == value
            output["seam_angle_cost"] = "50%";
            output["seam_travel_cost"] = "50%";
        }
    }
    if ("bridge_type" == opt_key) { // seems like thick_bridge to 0
        if (value == "flow") {
            output["bridge_overlap_min"] = "60%";
            output["bridge_overlap"] = "75%";
        }
    }
    if ("first_layer_height" == opt_key) {
        if (!value.empty() && value.back() == '%') {
            // A first_layer_height isn't a % of layer_height but from nozzle_diameter now!
            // can't really convert right now, so put it at a safe value liek 50%.
            value = "50%";
        }
    }
    if ("resolution" == opt_key) {
        value = "0.0125";
    }
    if ("gcode_resolution" == opt_key) {
        output["min_length"] = value;
    }
    if ("fill_pattern" == opt_key && "alignedrectilinear" == value) {
        value = "rectilinear";
        output["fill_angle_increment"] = "90";
    }
    if ("fan_always_on" == opt_key) {
        //min_fan_speed is already converted to default_fan_speed, just has to deactivate it if not always_on
        if (value != "1")
            output["default_fan_speed"] = "0";
    }

    return output;
}


template<typename CONFIG_CLASS>
void _convert_from_prusa(CONFIG_CLASS& conf, const DynamicPrintConfig& global_config) {
    //void convert_from_prusa(DynamicPrintConfig& conf, const DynamicPrintConfig & global_config) {
    //void convert_from_prusa(ModelConfigObject& conf, const DynamicPrintConfig& global_config) {
    std::map<std::string, std::string> results;
    for (const t_config_option_key& opt_key : conf.keys()) {
        const ConfigOption* opt = conf.option(opt_key);
        std::string serialized = opt->serialize();
        std::string key = opt_key;
        std::map<std::string, std::string> result = PrintConfigDef::from_prusa(key, serialized, global_config);
        if (key != opt_key) {
            conf.erase(opt_key);
        }
        if (!key.empty() && serialized != opt->serialize()) {
            ConfigOption* opt_new = opt->clone();
            opt_new->deserialize(serialized);
            conf.set_key_value(key, opt_new);
        }
        results.insert(result.begin(), result.end());
    }
    for (auto entry : results) {
        const ConfigOptionDef* def = print_config_def.get(entry.first);
        if (def) {
            ConfigOption* opt_new = def->default_value.get()->clone();
            opt_new->deserialize(entry.second);
            conf.set_key_value(entry.first, opt_new);
        }
    }
}

void DynamicPrintConfig::convert_from_prusa() {
    _convert_from_prusa(*this, *this);
}
void ModelConfig::convert_from_prusa(const DynamicPrintConfig& global_config) {
    _convert_from_prusa(*this, global_config);
}

std::unordered_set<std::string> prusa_export_to_remove_keys = {
"allow_empty_layers",
"arc_fitting",
"arc_fitting_tolerance",
"avoid_crossing_not_first_layer",
"bridge_fill_pattern",
"bridge_internal_acceleration",
"bridge_internal_fan_speed",
"bridge_overlap",
"bridge_overlap_min",
"bridge_speed_internal",
"bridge_type",
"bridged_infill_margin",
"brim_acceleration",
"brim_ears_detection_length",
"brim_ears_max_angle",
"brim_ears_pattern",
"brim_ears",
"brim_inside_holes",
"brim_per_object",
"brim_speed",
"brim_width_interior",
"chamber_temperature",
"complete_objects_one_skirt",
"complete_objects_sort",
"curve_smoothing_angle_concave",
"curve_smoothing_angle_convex",
"curve_smoothing_cutoff_dist",
"curve_smoothing_precision",
//"default_fan_speed", used to convert to min_fan_speed & fan_always_on
"default_speed",
"enforce_full_fill_volume",
"exact_last_layer_height",
"external_infill_margin",
"external_perimeter_acceleration",
"external_perimeter_cut_corners",
"external_perimeter_extrusion_spacing",
"external_perimeter_fan_speed",
"external_perimeter_overlap",
"external_perimeters_hole",
"external_perimeters_nothole",
"external_perimeters_vase",
"extra_perimeters_odd_layers",
"extra_perimeters_overhangs",
"extruder_fan_offset",
"extruder_temperature_offset",
"extrusion_spacing",
"fan_kickstart",
"fan_percentage",
"fan_printer_min_speed",
"fan_speedup_overhangs",
"fan_speedup_time",
"feature_gcode",
"filament_cooling_zone_pause",
"filament_dip_extraction_speed",
"filament_dip_insertion_speed",
"filament_enable_toolchange_part_fan",
"filament_enable_toolchange_temp",
"filament_max_speed",
"filament_max_wipe_tower_speed",
"filament_melt_zone_pause",
"filament_max_overlap",
"filament_shrink",
"filament_skinnydip_distance",
"filament_toolchange_part_fan_speed",
"filament_toolchange_temp",
"filament_use_fast_skinnydip",
"filament_use_skinnydip",
"filament_wipe_advanced_pigment",
"fill_angle_increment",
"fill_smooth_distribution",
"fill_smooth_width",
"fill_top_flow_ratio",
"fill_top_flow_ratio",
"first_layer_extrusion_spacing",
"first_layer_flow_ratio",
"first_layer_infill_speed",
"first_layer_min_speed",
"first_layer_size_compensation_layers",
"gap_fill_acceleration",
"gap_fill_extension",
"gap_fill_fan_speed",
"gap_fill_flow_match_perimeter",
"gap_fill_last",
"gap_fill_infill",
"gap_fill_min_area",
"gap_fill_max_width",
"gap_fill_min_length",
"gap_fill_min_width",
"gap_fill_overlap",
"gcode_filename_illegal_char",
"hole_size_compensation",
"hole_size_threshold",
"hole_to_polyhole_threshold",
"hole_to_polyhole_twisted",
"hole_to_polyhole",
"infill_connection",
"infill_connection_bridge",
"infill_dense_algo",
"infill_dense",
"infill_extrusion_spacing",
"infill_fan_speed",
"ironing_acceleration",
"lift_min",
"machine_max_acceleration_travel",
"max_speed_reduction",
"milling_after_z",
"milling_cutter",
"milling_diameter",
"milling_extra_size",
"milling_offset",
"milling_post_process",
"milling_speed",
"milling_toolchange_end_gcode",
"milling_toolchange_start_gcode",
"milling_z_lift",
"milling_z_offset",
"min_length",
"min_width_top_surface",
"model_precision",
"no_perimeter_unsupported_algo",
"only_one_perimeter_top_other_algo",
"only_one_perimeter_top",
"only_one_perimeter_first_layer",
"over_bridge_flow_ratio",
"overhangs_acceleration",
"overhangs_fan_speed",
"overhangs_reverse_threshold",
"overhangs_reverse",
"overhangs_speed",
"overhangs_speed_enforce",
"overhangs_width_speed",
"perimeter_bonding",
"perimeter_extrusion_spacing",
"perimeter_fan_speed",
"perimeter_loop_seam",
"perimeter_loop",
"perimeter_overlap",
"perimeter_round_corners",
"print_extrusion_multiplier",
"print_retract_length",
"print_retract_lift",
"print_temperature",
"printhost_client_cert",
"printhost_client_cert_password",
"raft_layer_height",
"raft_interface_layer_height",
"remaining_times_type",
"retract_lift_first_layer",
"retract_lift_top",
"retract_lift_before_travel",
"seam_angle_cost",
"seam_gap",
"seam_gap_external",
"seam_notch_all",
"seam_notch_angle",
"seam_notch_inner",
"seam_notch_outer",
"seam_travel_cost",
"seam_visibility",
"skirt_brim",
"skirt_distance_from_brim",
"skirt_extrusion_width",
"small_perimeter_max_length",
"small_perimeter_min_length",
"solid_fill_pattern",
"solid_infill_acceleration",
"solid_infill_extrusion_spacing",
"solid_infill_fan_speed",
"start_gcode_manual",
"support_material_angle_height",
"support_material_acceleration",
"support_material_contact_distance_type",
"support_material_fan_speed",
"support_material_interface_acceleration",
"support_material_interface_angle",
"support_material_interface_angle_increment",
"support_material_interface_fan_speed",
"support_material_interface_layer_height",
"support_material_interface_pattern",
"support_material_layer_height",
"thin_perimeters_all",
"thin_perimeters",
"thin_walls_acceleration",
"thin_walls_merge",
"thin_walls_min_width",
"thin_walls_overlap",
"thin_walls_speed",
"thumbnails_color",
"thumbnails_custom_color",
"thumbnails_end_file",
"thumbnails_with_bed",
"thumbnails_with_support",
"time_cost",
"time_estimation_compensation",
"time_start_gcode",
"time_toolchange",
"tool_name",
"top_fan_speed",
"top_infill_extrusion_spacing",
"top_solid_infill_acceleration",
"travel_acceleration",
"travel_deceleration_use_target",
"travel_speed_z",
"wipe_advanced_algo",
"wipe_advanced_multiplier",
"wipe_advanced_nozzle_melted_volume",
"wipe_advanced",
"wipe_extra_perimeter",
"wipe_inside_depth",
"wipe_inside_end",
"wipe_inside_start",
"wipe_only_crossing",
"wipe_speed",
"xy_inner_size_compensation",
"z_step",
};

std::map<std::string, std::string> PrintConfigDef::to_prusa(t_config_option_key& opt_key, std::string& value, const DynamicConfig& all_conf) {
    std::map<std::string, std::string> new_entries;

    //looks if it's to be removed, or have to be transformed
    if (prusa_export_to_remove_keys.find(opt_key) != prusa_export_to_remove_keys.end()) {
        opt_key = "";
        value = "";
    } else if (opt_key.find("_pattern") != std::string::npos) {
        if ("smooth" == value || "smoothtriple" == value || "smoothhilbert" == value || "rectiwithperimeter" == value || "scatteredrectilinear" == value || "rectilineargapfill" == value || "sawtooth" == value) {
            value = "rectilinear";
        } else if ("concentricgapfill" == value) {
            value = "concentric";
        } else if ("monotonicgapfill" == value) {
            value = "monotonic";
        }
        if (all_conf.has("fill_angle_increment") && ((int(all_conf.option("fill_angle_increment")->get_float())-90)%180) == 0 && "rectilinear" == value
            && ("fill_pattern" == opt_key || "top_fill_pattern" == opt_key)) {
            value = "alignedrectilinear";
        }
    } else if ("seam_position" == opt_key) {
        if ("cost" == value) {
            value = "nearest";
        }
    } else if ("first_layer_size_compensation" == opt_key) {
        opt_key = "elefant_foot_compensation";
        if (!value.empty()) {
            if (value[0] == '-') {
                value = value.substr(1);
            } else {
                value = "0";
            }
        }
    } else if ("elephant_foot_min_width" == opt_key) {
        opt_key = "elefant_foot_min_width";
    } else if("first_layer_acceleration" == opt_key) {
        if (value.find("%") != std::string::npos) {
            // can't support %, so we uese the default accel a baseline for half-assed conversion
            value = std::to_string(all_conf.get_abs_value(opt_key, all_conf.get_computed_value("default_acceleration")));
        }
    } else if ("infill_acceleration" == opt_key || "bridge_acceleration" == opt_key || "default_acceleration" == opt_key || "perimeter_acceleration" == opt_key
        || "overhangs_speed" == opt_key || "ironing_speed" == opt_key || "perimeter_speed" == opt_key || "infill_speed" == opt_key || "bridge_speed" == opt_key || "support_material_speed" == opt_key
        || "max_print_speed" == opt_key
        ) {
        // remove '%'
        if (value.find("%") != std::string::npos) {
            value = std::to_string(all_conf.get_computed_value(opt_key));
        }
    } else if ("gap_fill_speed" == opt_key && all_conf.has("gap_fill_enabled") && !all_conf.option<ConfigOptionBool>("gap_fill_enabled")->value) {
        value = "0";
    } else if ("bridge_flow_ratio" == opt_key && all_conf.has("bridge_flow_ratio")) {
        value = boost::lexical_cast<std::string>(all_conf.option<ConfigOptionPercent>("bridge_flow_ratio")->get_abs_value(1));
    } else if ("overhangs_width" == opt_key) {
        opt_key = "overhangs";
        if (value != "0")
            value = "1";
    } else if ("support_material_contact_distance_top" == opt_key) {
        opt_key = "support_material_contact_distance";
        //default : get the top value or 0.2 if a %
        if (value.find("%") != std::string::npos)
            value = "0.2";
        try { //avoid most useless cheks and multiple corners cases with this try catch
            SupportZDistanceType dist_type = all_conf.option<ConfigOptionEnum<SupportZDistanceType>>("support_material_contact_distance_type")->value;
            if (SupportZDistanceType::zdNone == dist_type) {
                value = "0";
            } else {
                double val = all_conf.option<ConfigOptionFloatOrPercent>("support_material_contact_distance_top")->get_abs_value(all_conf.option<ConfigOptionFloats>("nozzle_diameter")->values.front());
                if (SupportZDistanceType::zdFilament == dist_type) { // not exact but good enough effort
                    val += all_conf.option<ConfigOptionFloats>("nozzle_diameter")->values.front();
                    val -= all_conf.get_computed_value("layer_height", 0);
                }
                value = boost::lexical_cast<std::string>(val);
            }
        }
        catch (...) {
        }
    } else if ("support_material_contact_distance_bottom" == opt_key) {
            opt_key = "support_material_bottom_contact_distance";
            //default : get the top value or 0.2 if a %
            if (value.find("%") != std::string::npos)
                value = "0.2";
            try { //avoid most useless cheks and multiple corners cases with this try catch
                SupportZDistanceType dist_type = all_conf.option<ConfigOptionEnum<SupportZDistanceType>>("support_material_contact_distance_type")->value;
                if (SupportZDistanceType::zdNone == dist_type) {
                    value = "0";
                } else {
                    double val = all_conf.option<ConfigOptionFloatOrPercent>("support_material_contact_distance_bottom")->get_abs_value(all_conf.option<ConfigOptionFloats>("nozzle_diameter")->values.front());
                    if (SupportZDistanceType::zdFilament == dist_type) { // not exact but good enough effort
                        val += all_conf.option<ConfigOptionFloats>("nozzle_diameter")->values.front();
                        val -= all_conf.get_computed_value("layer_height", 0);
                    }
                    value = boost::lexical_cast<std::string>(val);
                }
            }
            catch (...) {
            }
        } else if ("gcode_flavor" == opt_key) {
        if ("sprinter" == value)
            value = "reprap";
        else if ("lerdge" == value)
            value = "marlin";
        else if ("klipper" == value)
            value = "reprap";
    } else if ("host_type" == opt_key) {
        if ("klipper" == value)
            value = "octoprint";
    } else if (opt_key.find("extrusion_width") != std::string::npos) {
        if (std::set<std::string>{"extrusion_width", "first_layer_extrusion_width", "perimeter_extrusion_width", "external_perimeter_extrusion_width", 
            "infill_extrusion_width", "solid_infill_extrusion_width", "top_infill_extrusion_width", "support_material_extrusion_width"}.count(opt_key) > 0) {
            const ConfigOptionFloatOrPercent* opt = all_conf.option<ConfigOptionFloatOrPercent>(opt_key);
            if (opt->is_phony() || opt->percent) {
                if (opt->percent) {
                    ConfigOptionFloat opt_temp{ opt->get_abs_value(all_conf.option<ConfigOptionFloats>("nozzle_diameter")->values.front()) };
                    value = opt_temp.serialize();
                } else {
                    //bypass the phony kill switch from Config::opt_serialize
                    value = opt->serialize();
                }
            }
        }
    }
    if ("infill_anchor_max" == opt_key) {
        //it's infill_anchor == 0 that disable it for prusa
        if (all_conf.opt_serialize("infill_connection") == "notconnected") {
            value = "0";
        }
    }
    if ("brim_width" == opt_key) {
        double brim_width_interior = all_conf.get_computed_value("brim_width_interior");
        if (value == "0" && brim_width_interior == 0)
            new_entries["brim_type"] = "no_brim";
        else if (value != "0" && brim_width_interior == 0)
            new_entries["brim_type"] = "outer_only";
        else if (value == "0" && brim_width_interior != 0)
            new_entries["brim_type"] = "inner_only";
        else if (value != "0" && brim_width_interior != 0)
            new_entries["brim_type"] = "outer_and_inner";
    }
    if ("output_format" == opt_key) {
        opt_key = "sla_archive_format";
    }
    if ("host_type" == opt_key) {
        if ("klipper" == value || "mpmdv2" == value || "monoprice" == value) value = "octoprint";
    }
    if ("fan_below_layer_time" == opt_key) {
        if (value.find('.') != std::string::npos)
            value = value.substr(0, value.find('.'));
    }
    if ("bed_custom_texture" == opt_key || "Bed custom texture" == opt_key) {
        value = Slic3r::find_full_path(value, value).generic_string();
    }
    if ("default_fan_speed" == opt_key) {
        if (value == "0") {
            opt_key = "min_fan_speed";
            value = all_conf.option("fan_printer_min_speed")->get_float();
            new_entries["fan_always_on"] = "0";
        } else {
            opt_key = "min_fan_speed";
            new_entries["fan_always_on"] = "1";
        }
    }
    return new_entries;
}

const PrintConfigDef print_config_def;

DynamicPrintConfig DynamicPrintConfig::full_print_config()
{
	return DynamicPrintConfig((const PrintRegionConfig&)FullPrintConfig::defaults());
}

DynamicPrintConfig::DynamicPrintConfig(const StaticPrintConfig& rhs) : DynamicConfig(rhs, rhs.keys_ref())
{
}

DynamicPrintConfig* DynamicPrintConfig::new_from_defaults_keys(const std::vector<std::string> &keys)
{
    auto *out = new DynamicPrintConfig();
    out->apply_only(FullPrintConfig::defaults(), keys);
    return out;
}

PrinterTechnology printer_technology(const ConfigBase& cfg)
{
    const ConfigOptionEnum<PrinterTechnology>* opt = cfg.option<ConfigOptionEnum<PrinterTechnology>>("printer_technology");

    if (opt) return opt->value;

    const ConfigOptionBool* export_opt = cfg.option<ConfigOptionBool>("export_sla");
    if (export_opt && export_opt->get_bool()) return ptSLA;

    export_opt = cfg.option<ConfigOptionBool>("export_gcode");
    if (export_opt && export_opt->get_bool()) return ptFFF;

    return ptUnknown;
}

OutputFormat output_format(const ConfigBase& cfg)
{
    std::cerr << "Detected technology " << printer_technology(cfg) << "\n";
    if (printer_technology(cfg) == ptFFF) return ofGCode;
    const ConfigOptionEnum<OutputFormat>* opt = cfg.option<ConfigOptionEnum<OutputFormat>>("output_format");
    if (opt) return opt->value;

    return ofUnknown;
}

/*
double min_object_distance(const ConfigBase &cfg)
{
    const ConfigOptionEnum<PrinterTechnology> *opt_printer_technology = cfg.option<ConfigOptionEnum<PrinterTechnology>>("printer_technology");
    auto printer_technology = opt_printer_technology ? opt_printer_technology->value : ptUnknown;
    double ret = 0.;

    if (printer_technology == ptSLA)
        ret = 6.;
    else {
        auto ecr_opt = cfg.option<ConfigOptionFloat>("extruder_clearance_radius");
        auto dd_opt  = cfg.option<ConfigOptionFloat>("duplicate_distance");
        auto co_opt  = cfg.option<ConfigOptionBool>("complete_objects");

        if (!ecr_opt || !dd_opt || !co_opt) ret = 0.;
        else {
            // min object distance is max(duplicate_distance, clearance_radius)
            ret = (co_opt->value && ecr_opt->value > dd_opt->value) ?
                      ecr_opt->value : dd_opt->value;
        }
    }

    return ret;
}*/

double min_object_distance(const PrintConfig& config)
{
    return min_object_distance(static_cast<const ConfigBase*>(&config));
}

double min_object_distance(const ConfigBase *config, double ref_height /* = 0*/)
{
    if (printer_technology(*config) == ptSLA) return 6.;
    
    const ConfigOptionFloat* dd_opt = config->option<ConfigOptionFloat>("duplicate_distance");
    //test if called from usaslicer::l240 where it's called on an empty config...
    if (dd_opt == nullptr) return 0;

    double base_dist = 0;
    //std::cout << "START min_object_distance =>" << base_dist << "\n";
    const ConfigOptionBool* co_opt = config->option<ConfigOptionBool>("complete_objects");
    if (config->option("parallel_objects_step")->get_float() > 0 || co_opt && co_opt->value) {
        double skirt_dist = 0;
        try {
            std::vector<double> vals = dynamic_cast<const ConfigOptionFloats*>(config->option("nozzle_diameter"))->values;
            double max_nozzle_diam = 0;
            for (double val : vals) max_nozzle_diam = std::fmax(max_nozzle_diam, val);

            // min object distance is max(duplicate_distance, clearance_radius)
            // /2 becasue we only count the grawing for the current object
            //add 1 as safety offset.
            double extruder_clearance_radius = config->option("extruder_clearance_radius")->get_float() / 2;
            if (extruder_clearance_radius > base_dist) {
                base_dist = extruder_clearance_radius;
            }

            // we use the max nozzle, just to be on the safe side
            //ideally, we should use print::first_layer_height()
            const double first_layer_height = dynamic_cast<const ConfigOptionFloatOrPercent*>(config->option("first_layer_height"))->get_abs_value(max_nozzle_diam);
            //add the skirt
            int skirts = config->option("skirts")->get_int();
            if (skirts > 0 && ref_height == 0)
                skirts += config->option("skirt_brim")->get_int();
            if (skirts > 0 && config->option("skirt_height")->get_int() >= 1 && !config->option("complete_objects_one_skirt")->get_bool()) {
                float overlap_ratio = 1;
                //can't know the extruder, so we settle on the worst: 100%
                //if (config->option<ConfigOptionPercents>("filament_max_overlap")) overlap_ratio = config->get_computed_value("filament_max_overlap");
                if (ref_height == 0) {
                    skirt_dist = config->option("skirt_distance")->get_float();
                    Flow skirt_flow = Flow::new_from_config_width(
                        frPerimeter,
                        *Flow::extrusion_width_option("skirt", *config),
                        *Flow::extrusion_spacing_option("skirt", *config),
                        (float)max_nozzle_diam,
                        (float)first_layer_height,
                        overlap_ratio,
                        0
                    );
                    skirt_dist += skirt_flow.width() + (skirt_flow.spacing() * ((double)skirts - 1));
                    base_dist = std::max(base_dist, skirt_dist + 1);
                    //set to 0 becasue it's incorporated into the base_dist, so we don't want to be added in to it again.
                    skirt_dist = 0;
                } else {
                    double skirt_height = ((double)config->option("skirt_height")->get_int() - 1) * config->get_computed_value("layer_height") + first_layer_height;
                    if (ref_height <= skirt_height) {
                        skirt_dist = config->option("skirt_distance")->get_float();
                        Flow skirt_flow = Flow::new_from_config_width(
                            frPerimeter,
                            *Flow::extrusion_width_option("skirt", *config),
                            *Flow::extrusion_spacing_option("skirt", *config),
                            (float)max_nozzle_diam,
                            (float)first_layer_height,
                            overlap_ratio,
                            0
                        );
                        skirt_dist += skirt_flow.width() + (skirt_flow.spacing() * ((double)skirts - 1));
                    }
                }
            }
        }
        catch (const std::exception & ex) {
            boost::nowide::cerr << ex.what() << std::endl;
        }
        return base_dist + skirt_dist;
    }
    return base_dist;
}

void DynamicPrintConfig::normalize_fdm()
{
    if (this->has("extruder")) {
        int extruder = this->option("extruder")->get_int();
        this->erase("extruder");
        if (extruder != 0) {
            if (!this->has("infill_extruder"))
                this->option<ConfigOptionInt>("infill_extruder", true)->value = (extruder);
            if (!this->has("perimeter_extruder"))
                this->option<ConfigOptionInt>("perimeter_extruder", true)->value = (extruder);
            // Don't propagate the current extruder to support.
            // For non-soluble supports, the default "0" extruder means to use the active extruder,
            // for soluble supports one certainly does not want to set the extruder to non-soluble.
            // if (!this->has("support_material_extruder"))
            //     this->option("support_material_extruder", true)->setInt(extruder);
            // if (!this->has("support_material_interface_extruder"))
            //     this->option("support_material_interface_extruder", true)->setInt(extruder);
        }
    }
    if (this->has("first_layer_extruder"))
        this->erase("first_layer_extruder");

    if (!this->has("solid_infill_extruder") && this->has("infill_extruder"))
        this->option<ConfigOptionInt>("solid_infill_extruder", true)->value = (this->option("infill_extruder")->get_int());

    if (this->has("spiral_vase") && this->opt<ConfigOptionBool>("spiral_vase", true)->value) {
        {
            // this should be actually done only on the spiral layers instead of all
            auto* opt = this->opt<ConfigOptionBools>("retract_layer_change", true);
            opt->values.assign(opt->values.size(), false);  // set all values to false
            // Disable retract on layer change also for filament overrides.
            auto* opt_n = this->opt<ConfigOptionBoolsNullable>("filament_retract_layer_change", true);
            opt_n->values.assign(opt_n->values.size(), false);  // Set all values to false.
        }
        {
            this->opt<ConfigOptionInt>("top_solid_layers", true)->value = 0;
            this->opt<ConfigOptionPercent>("fill_density", true)->value = 0;
            this->opt<ConfigOptionEnumGeneric>("perimeter_generator", true)->value = (int)PerimeterGeneratorType::Classic;
            this->opt<ConfigOptionBool>("support_material", true)->value = false;
            this->opt<ConfigOptionInt>("solid_over_perimeters")->value = 0;
            this->opt<ConfigOptionInt>("support_material_enforce_layers")->value = 0;
            this->opt<ConfigOptionBool>("exact_last_layer_height", true)->value = false;
            this->opt<ConfigOptionBool>("ensure_vertical_shell_thickness", true)->value = false;
            this->opt<ConfigOptionBool>("infill_dense", true)->value = false;
            this->opt<ConfigOptionBool>("extra_perimeters", true)->value = false;
            this->opt<ConfigOptionBool>("extra_perimeters_overhangs", true)->value = false;
            this->opt<ConfigOptionBool>("extra_perimeters_odd_layers", true)->value = false;
            this->opt<ConfigOptionBool>("overhangs_reverse", true)->value = false; 
        }
    }

// merill : why?
//    if (auto* opt_gcode_resolution = this->opt<ConfigOptionFloat>("gcode_resolution", false); opt_gcode_resolution)
//        // Resolution will be above 1um.
//        opt_gcode_resolution->value = std::max(opt_gcode_resolution->value, 0.001);

    if (auto *opt_min_bead_width = this->opt<ConfigOptionFloat>("min_bead_width", false); opt_min_bead_width)
        opt_min_bead_width->value = std::max(opt_min_bead_width->value, 0.001);
    if (auto *opt_wall_transition_length = this->opt<ConfigOptionFloat>("wall_transition_length", false); opt_wall_transition_length)
        opt_wall_transition_length->value = std::max(opt_wall_transition_length->value, 0.001);

    if (auto *opt_min_bead_width = this->opt<ConfigOptionFloat>("min_bead_width", false); opt_min_bead_width)
        opt_min_bead_width->value = std::max(opt_min_bead_width->value, 0.001);
    if (auto *opt_wall_transition_length = this->opt<ConfigOptionFloat>("wall_transition_length", false); opt_wall_transition_length)
        opt_wall_transition_length->value = std::max(opt_wall_transition_length->value, 0.001);
}

void  handle_legacy_sla(DynamicPrintConfig& config)
{
    for (std::string corr : {"relative_correction", "material_correction"}) {
        if (config.has(corr)) {
            if (std::string corr_x = corr + "_x"; !config.has(corr_x)) {
                auto* opt = config.opt<ConfigOptionFloat>(corr_x, true);
                opt->value = config.opt<ConfigOptionFloats>(corr)->values[0];
            }

            if (std::string corr_y = corr + "_y"; !config.has(corr_y)) {
                auto* opt = config.opt<ConfigOptionFloat>(corr_y, true);
                opt->value = config.opt<ConfigOptionFloats>(corr)->values[0];
            }

            if (std::string corr_z = corr + "_z"; !config.has(corr_z)) {
                auto* opt = config.opt<ConfigOptionFloat>(corr_z, true);
                opt->value = config.opt<ConfigOptionFloats>(corr)->values[1];
            }
        }
    }
}

void DynamicPrintConfig::set_num_extruders(unsigned int num_extruders)
{
    const auto& defaults = FullPrintConfig::defaults();
    for (const std::string& key : print_config_def.extruder_option_keys()) {
        if (key == "default_filament_profile")
            // Don't resize this field, as it is presented to the user at the "Dependencies" page of the Printer profile and we don't want to present
            // empty fields there, if not defined by the system profile.
            continue;
        auto* opt = this->option(key, false);
        assert(opt != nullptr);
        assert(opt->is_vector());
        if (opt != nullptr && opt->is_vector())
            static_cast<ConfigOptionVectorBase*>(opt)->resize(num_extruders, defaults.option(key));
    }
}

void DynamicPrintConfig::set_num_milling(unsigned int num_milling)
{
    const auto& defaults = FullPrintConfig::defaults();
    for (const std::string& key : print_config_def.milling_option_keys()) {
        auto* opt = this->option(key, false);
        assert(opt != nullptr);
        assert(opt->is_vector());
        if (opt != nullptr && opt->is_vector())
            static_cast<ConfigOptionVectorBase*>(opt)->resize(num_milling, defaults.option(key));
    }
}

std::string DynamicPrintConfig::validate()
{
    // Full print config is initialized from the defaults.
    const ConfigOption *opt = this->option("printer_technology", false);
    auto printer_technology = (opt == nullptr) ? ptFFF : static_cast<PrinterTechnology>(dynamic_cast<const ConfigOptionEnumGeneric*>(opt)->value);
    switch (printer_technology) {
    case ptFFF:
    {
        FullPrintConfig fpc;
        fpc.apply(*this, true);

        // Verify this print options through the FullPrintConfig.
        return Slic3r::validate(fpc);
    }
    default:
        //FIXME no validation on SLA data?
        return std::string();
    }
}

template<typename TYPE>
const TYPE* find_option(const t_config_option_key &opt_key, DynamicPrintConfig* default_config, const std::vector<DynamicPrintConfig*> &other_config) {
    const TYPE* option = default_config->option<TYPE>(opt_key);
    if (option)
        return option;
    for (const DynamicPrintConfig* conf : other_config) {
        option = conf->option<TYPE>(opt_key);
        if (option)
            return option;
    }
    return nullptr;
}

std::set<const DynamicPrintConfig*> DynamicPrintConfig::update_phony(const std::vector<DynamicPrintConfig*> config_collection, bool exclude_default_extrusion /*= false*/) {
    std::set<const DynamicPrintConfig*> something_changed;
    //update width/spacing links
    const char* widths[] = { "", "external_perimeter_", "perimeter_", "infill_", "solid_infill_", "top_infill_", "support_material_", "first_layer_", "skirt_" };
    for (size_t i = exclude_default_extrusion?1:0; i < sizeof(widths) / sizeof(widths[i]); ++i) {
        std::string key_width(widths[i]);
        key_width += "extrusion_width";
        std::string key_spacing(widths[i]);
        key_spacing += "extrusion_spacing";
        ConfigOptionFloatOrPercent* width_option = this->option<ConfigOptionFloatOrPercent>(key_width);
        ConfigOptionFloatOrPercent* spacing_option = this->option<ConfigOptionFloatOrPercent>(key_spacing);
        if (width_option && spacing_option){
            std::set<const DynamicPrintConfig*> returned_values;
            if (!spacing_option->is_phony() && width_option->is_phony())
                returned_values = value_changed(key_spacing, config_collection);
             else
                returned_values = value_changed(key_width, config_collection);
            something_changed.insert(returned_values.begin(), returned_values.end());
        }
    }

    return something_changed;
}

//note: width<-> spacing conversion is done via float, so max 6-7 digit of precision.
std::set<const DynamicPrintConfig*> DynamicPrintConfig::value_changed(const t_config_option_key& opt_key, const std::vector<DynamicPrintConfig*> config_collection) {
    if (opt_key == "layer_height") {
        const ConfigOptionFloat* layer_height_option = find_option<ConfigOptionFloat>("layer_height", this, config_collection);
        //if bad layer height, slip to be able to go to the check part without outputing exceptions.
        if (layer_height_option && layer_height_option->value < EPSILON)
            return {};
        if (!update_phony(config_collection).empty())
            return { this };
        return {};
    }
    if (opt_key == "filament_max_overlap" || opt_key == "perimeter_overlap" || opt_key == "external_perimeter_overlap" || opt_key == "solid_infill_overlap") {
        for (auto conf : config_collection) {
            if (conf->option("extrusion_width"))
                if (!conf->update_phony(config_collection).empty())
                    return { conf };
        }
        return {};
    }

    bool something_changed = false;
    // width -> spacing
    if (opt_key.find("extrusion_spacing") != std::string::npos) {
        const ConfigOptionFloats* nozzle_diameter_option = find_option<ConfigOptionFloats>("nozzle_diameter", this, config_collection);
        const ConfigOptionFloat* layer_height_option = find_option<ConfigOptionFloat>("layer_height", this, config_collection);
        ConfigOptionFloatOrPercent* spacing_option = this->option<ConfigOptionFloatOrPercent>(opt_key);
        if (layer_height_option && spacing_option && nozzle_diameter_option) {
            //compute spacing with current height and change the width
            double max_nozzle_diameter = 0;
            for (double dmr : nozzle_diameter_option->values)
                max_nozzle_diameter = std::max(max_nozzle_diameter, dmr);
            double spacing_value = spacing_option->get_abs_value(max_nozzle_diameter);
            float overlap_ratio = 1;
            const ConfigOptionPercents* filament_max_overlap_option = find_option<ConfigOptionPercents>("filament_max_overlap", this, config_collection);
            if (filament_max_overlap_option) overlap_ratio = filament_max_overlap_option->get_abs_value(0, 1.);
            Flow flow = Flow::new_from_spacing(spacing_value, max_nozzle_diameter,layer_height_option->value, overlap_ratio, false);
            //test for valid height. If too high, revert to round shape
            if (spacing_value > 0 && flow.height() > spacing_value / (1 - (1. - 0.25 * PI) * flow.spacing_ratio())) {
                flow = flow.with_width(spacing_value / (1 - (1. - 0.25 * PI) * flow.spacing_ratio()));
                flow = flow.with_height(flow.width());
            }
            if (opt_key == "extrusion_spacing") {
                ConfigOptionFloatOrPercent* width_option = this->option<ConfigOptionFloatOrPercent>("extrusion_width");
                if (width_option) {
                    width_option->set_phony(true);
                    spacing_option->set_phony(false);
                    if (spacing_value == 0)
                        width_option->value = 0;
                    else
                        width_option->value = (spacing_option->percent) ? std::round(100 * flow.width() / max_nozzle_diameter) : (std::round(flow.width() * 10000) / 10000);
                    width_option->percent = spacing_option->percent;
                    something_changed = true;
                }
            }
            if (opt_key == "first_layer_extrusion_spacing") {
                ConfigOptionFloatOrPercent* width_option = this->option<ConfigOptionFloatOrPercent>("first_layer_extrusion_width");
                if (width_option) {
                    width_option->set_phony(true);
                    spacing_option->set_phony(false);
                    if (spacing_value == 0)
                        width_option->value = 0;
                    else
                        width_option->value = (spacing_option->percent) ? std::round(100 * flow.width() / max_nozzle_diameter) : (std::round(flow.width() * 10000) / 10000);
                    width_option->percent = spacing_option->percent;
                    something_changed = true;
                }
            }
            if (opt_key == "perimeter_extrusion_spacing") {
                const ConfigOptionPercent* perimeter_overlap_option = find_option<ConfigOptionPercent>("perimeter_overlap", this, config_collection);
                ConfigOptionFloatOrPercent* width_option = this->option<ConfigOptionFloatOrPercent>("perimeter_extrusion_width");
                if (width_option && perimeter_overlap_option) {
                    width_option->set_phony(true);
                    spacing_option->set_phony(false);
                    if(spacing_value == 0)
                        width_option->value = 0;
                    else {
                        float spacing_ratio = (std::min(flow.spacing_ratio(), float(perimeter_overlap_option->get_abs_value(1))));
                        flow = flow.with_width( spacing_option->get_abs_value(max_nozzle_diameter) + layer_height_option->value * (1. - 0.25 * PI) * spacing_ratio);
                        width_option->value = (spacing_option->percent) ? std::round(100 * flow.width() / max_nozzle_diameter) : (std::round(flow.width() * 10000) / 10000);
                    }
                    width_option->percent = spacing_option->percent;
                    something_changed = true;
                }
            }
            if (opt_key == "external_perimeter_extrusion_spacing") {
                const ConfigOptionPercent* external_perimeter_overlap_option = find_option<ConfigOptionPercent>("external_perimeter_overlap", this, config_collection);
                ConfigOptionFloatOrPercent* width_option = this->option<ConfigOptionFloatOrPercent>("external_perimeter_extrusion_width");
                if (width_option && external_perimeter_overlap_option) {
                    width_option->set_phony(true);
                    spacing_option->set_phony(false);
                    if (spacing_value == 0)
                        width_option->value = 0;
                    else {
                        float spacing_ratio = (std::min(flow.spacing_ratio() / 2, float(external_perimeter_overlap_option->get_abs_value(0.5))));
                        flow = flow.with_width(spacing_option->get_abs_value(max_nozzle_diameter) + layer_height_option->value * (1. - 0.25 * PI) * spacing_ratio);
                        width_option->value = (spacing_option->percent) ? std::round(100 * flow.width() / max_nozzle_diameter) : (std::round(flow.width() * 10000) / 10000);
                    }
                    width_option->percent = spacing_option->percent;
                    something_changed = true;
                }
            }
            if (opt_key == "infill_extrusion_spacing") {
                ConfigOptionFloatOrPercent* width_option = this->option<ConfigOptionFloatOrPercent>("infill_extrusion_width");
                if (width_option) {
                    width_option->set_phony(true);
                    spacing_option->set_phony(false);
                    if (spacing_value == 0)
                        width_option->value = 0;
                    else
                        width_option->value = (spacing_option->percent) ? std::round(100 * flow.width() / max_nozzle_diameter) : (std::round(flow.width() * 10000) / 10000);
                    width_option->percent = spacing_option->percent;
                    something_changed = true;
                }
            }
            if (opt_key == "solid_infill_extrusion_spacing") {
                const ConfigOptionPercent* solid_infill_overlap_option = find_option<ConfigOptionPercent>("solid_infill_overlap", this, config_collection);
                ConfigOptionFloatOrPercent* width_option = this->option<ConfigOptionFloatOrPercent>("solid_infill_extrusion_width");
                if (width_option) {
                    width_option->set_phony(true);
                    spacing_option->set_phony(false);
                    if (spacing_value == 0)
                        width_option->value = 0;
                    else {
                        float spacing_ratio = (std::min(flow.spacing_ratio(), float(solid_infill_overlap_option->get_abs_value(1))));
                        flow = flow.with_width(spacing_option->get_abs_value(max_nozzle_diameter) + layer_height_option->value * (1. - 0.25 * PI) * spacing_ratio);
                        width_option->value = (spacing_option->percent) ? std::round(100 * flow.width() / max_nozzle_diameter) : (std::round(flow.width() * 10000) / 10000);
                    }
                    width_option->percent = spacing_option->percent;
                    something_changed = true;
                }
            }
            if (opt_key == "top_infill_extrusion_spacing") {
                const ConfigOptionPercent* solid_infill_overlap_option = find_option<ConfigOptionPercent>("solid_infill_overlap", this, config_collection);
                ConfigOptionFloatOrPercent* width_option = this->option<ConfigOptionFloatOrPercent>("top_infill_extrusion_width");
                if (width_option) {
                    width_option->set_phony(true);
                    spacing_option->set_phony(false);
                    if (spacing_value == 0)
                        width_option->value = 0;
                    else {
                        float spacing_ratio = (std::min(flow.spacing_ratio(), float(solid_infill_overlap_option->get_abs_value(1))));
                        flow = flow.with_width(spacing_option->get_abs_value(max_nozzle_diameter) + layer_height_option->value * (1. - 0.25 * PI) * spacing_ratio);
                        width_option->value = (spacing_option->percent) ? std::round(100 * flow.width() / max_nozzle_diameter) : (std::round(flow.width() * 10000) / 10000);
                    }
                    width_option->percent = spacing_option->percent;
                    something_changed = true;
                }
            }
            /*if (opt_key == "support_material_extrusion_spacing") {
                if (spacing_option->percent)
                    this->set_key_value("support_material_extrusion_width", new ConfigOptionFloatOrPercent(std::round(100 * flow.width / max_nozzle_diameter), true));
                else
                    this->set_key_value("support_material_extrusion_width", new ConfigOptionFloatOrPercent(std::round(flow.width * 10000) / 10000, false));
                something_changed = true;
            }
            if (opt_key == "skirt_extrusion_spacing") {
                if (spacing_option->percent)
                    this->set_key_value("skirt_extrusion_width", new ConfigOptionFloatOrPercent(std::round(100 * flow.width / max_nozzle_diameter), true));
                else
                    this->set_key_value("skirt_extrusion_width", new ConfigOptionFloatOrPercent(std::round(flow.width * 10000) / 10000, false));
                something_changed = true;
            }*/
        }
    }
    if (opt_key.find("extrusion_width") != std::string::npos) {
        const ConfigOptionFloats* nozzle_diameter_option = find_option<ConfigOptionFloats>("nozzle_diameter", this, config_collection);
        const ConfigOptionFloat* layer_height_option = find_option<ConfigOptionFloat>("layer_height", this, config_collection);
        ConfigOptionFloatOrPercent* default_width_option = this->option<ConfigOptionFloatOrPercent>("extrusion_width");
        ConfigOptionFloatOrPercent* width_option = this->option<ConfigOptionFloatOrPercent>(opt_key);
        float overlap_ratio = 1;
        const ConfigOptionPercents* filament_max_overlap_option = find_option<ConfigOptionPercents>("filament_max_overlap", this, config_collection);
        if (filament_max_overlap_option) overlap_ratio = filament_max_overlap_option->get_abs_value(0, 1.);
        if (layer_height_option && width_option && nozzle_diameter_option) {
            //compute spacing with current height and change the width
            float max_nozzle_diameter = 0;
            for (double dmr : nozzle_diameter_option->values)
                max_nozzle_diameter = std::max(max_nozzle_diameter, (float)dmr);
            ConfigOptionFloatOrPercent* spacing_option = nullptr;
            try {
                if (opt_key == "extrusion_width") {
                    spacing_option = this->option<ConfigOptionFloatOrPercent>("extrusion_spacing");
                    if (width_option) {
                            width_option->set_phony(false);
                            spacing_option->set_phony(true);
                            if (width_option->value == 0)
                                spacing_option->value = 0;
                            else {
                                Flow flow = Flow::new_from_config_width(FlowRole::frPerimeter, width_option->value == 0 ? *default_width_option : *width_option, *spacing_option, max_nozzle_diameter, layer_height_option->value, overlap_ratio, 0);
                                if (flow.width() < flow.height()) flow.with_height(flow.width());
                                spacing_option->value = (width_option->percent) ? std::round(100 * flow.spacing() / max_nozzle_diameter) : (std::round(flow.spacing() * 10000) / 10000);
                            }
                            spacing_option->percent = width_option->percent;
                            something_changed = true;
                    }
                }
                if (opt_key == "first_layer_extrusion_width") {
                    spacing_option = this->option<ConfigOptionFloatOrPercent>("first_layer_extrusion_spacing");
                    if (width_option) {
                            width_option->set_phony(false);
                            spacing_option->set_phony(true);
                            if (width_option->value == 0)
                                spacing_option->value = 0;
                            else {
                                Flow flow = Flow::new_from_config_width(FlowRole::frPerimeter, 
                                    width_option->value == 0 ? *default_width_option : *width_option, *spacing_option, 
                                    max_nozzle_diameter, layer_height_option->value, overlap_ratio, 0);
                                if (flow.width() < flow.height()) flow.with_height(flow.width());
                                spacing_option->value = (width_option->percent) ? std::round(100 * flow.spacing() / max_nozzle_diameter) : (std::round(flow.spacing() * 10000) / 10000);
                            }
                            spacing_option->percent = width_option->percent;
                            something_changed = true;
                    }
                }
                if (opt_key == "perimeter_extrusion_width") {
                    const ConfigOptionPercent* perimeter_overlap_option = find_option<ConfigOptionPercent>("perimeter_overlap", this, config_collection);
                    spacing_option = this->option<ConfigOptionFloatOrPercent>("perimeter_extrusion_spacing");
                    if (width_option && perimeter_overlap_option) {
                        width_option->set_phony(false);
                        spacing_option->set_phony(true);
                        if (width_option->value == 0)
                            spacing_option->value = 0;
                        else {
                            Flow flow = Flow::new_from_config_width(FlowRole::frExternalPerimeter, 
                                width_option->value == 0 ? *default_width_option : *width_option,  *spacing_option, 
                                max_nozzle_diameter, layer_height_option->value, 
                                std::min(overlap_ratio, (float)perimeter_overlap_option->get_abs_value(1)), 0);
                            if (flow.width() < flow.height()) flow = flow.with_height(flow.width());
                            spacing_option->value = (width_option->percent) ? std::round(100 * flow.spacing() / max_nozzle_diameter) : (std::round(flow.spacing() * 10000) / 10000);
                        }
                        spacing_option->percent = width_option->percent;
                        something_changed = true;
                    }
                }
                if (opt_key == "external_perimeter_extrusion_width") {
                    const ConfigOptionPercent* external_perimeter_overlap_option = find_option<ConfigOptionPercent>("external_perimeter_overlap", this, config_collection);
                    spacing_option = this->option<ConfigOptionFloatOrPercent>("external_perimeter_extrusion_spacing");
                    if (width_option && external_perimeter_overlap_option) {
                        width_option->set_phony(false);
                        spacing_option->set_phony(true);
                        if (width_option->value == 0)
                            spacing_option->value = 0;
                        else {
                            Flow ext_perimeter_flow = Flow::new_from_config_width(FlowRole::frPerimeter, 
                                width_option->value == 0 ? *default_width_option : *width_option, *spacing_option, 
                                max_nozzle_diameter, layer_height_option->value, 
                                std::min(overlap_ratio * 0.5f, float(external_perimeter_overlap_option->get_abs_value(0.5))), 0);
                            if (ext_perimeter_flow.width() < ext_perimeter_flow.height()) ext_perimeter_flow = ext_perimeter_flow.with_height(ext_perimeter_flow.width());
                            spacing_option->value = (width_option->percent) ? std::round(100 * ext_perimeter_flow.spacing() / max_nozzle_diameter) : (std::round(ext_perimeter_flow.spacing() * 10000) / 10000);
                        }
                        spacing_option->percent = width_option->percent;
                        something_changed = true;
                    }
                }
                if (opt_key == "infill_extrusion_width") {
                    spacing_option = this->option<ConfigOptionFloatOrPercent>("infill_extrusion_spacing");
                    if (width_option) {
                        width_option->set_phony(false);
                        spacing_option->set_phony(true);
                        if (width_option->value == 0)
                            spacing_option->value = 0;
                        else {
                            Flow flow = Flow::new_from_config_width(FlowRole::frInfill, width_option->value == 0 ? *default_width_option : *width_option, *spacing_option, max_nozzle_diameter, layer_height_option->value, overlap_ratio, 0);
                            if (flow.width() < flow.height()) flow = flow.with_height(flow.width());
                            spacing_option->value = (width_option->percent) ? std::round(100 * flow.spacing() / max_nozzle_diameter) : (std::round(flow.spacing() * 10000) / 10000);
                        }
                        spacing_option->percent = width_option->percent;
                        something_changed = true;
                    }
                }
                if (opt_key == "solid_infill_extrusion_width") {
                    const ConfigOptionPercent* solid_infill_overlap_option = find_option<ConfigOptionPercent>("solid_infill_overlap", this, config_collection);
                    spacing_option = this->option<ConfigOptionFloatOrPercent>("solid_infill_extrusion_spacing");
                    if (width_option) {
                        width_option->set_phony(false);
                        spacing_option->set_phony(true);
                        if (width_option->value == 0)
                            spacing_option->value = 0;
                        else {
                            Flow flow = Flow::new_from_config_width(FlowRole::frSolidInfill, 
                                width_option->value == 0 ? *default_width_option : *width_option, *spacing_option, 
                                max_nozzle_diameter, layer_height_option->value, 
                                std::min(overlap_ratio, float(solid_infill_overlap_option->get_abs_value(1.))), 0);
                            if (flow.width() < flow.height()) flow = flow.with_height(flow.width());
                            spacing_option->value = (width_option->percent) ? std::round(100 * flow.spacing() / max_nozzle_diameter) : (std::round(flow.spacing() * 10000) / 10000);
                        }
                        spacing_option->percent = width_option->percent;
                        something_changed = true;
                    }
                }
                if (opt_key == "top_infill_extrusion_width") {
                    const ConfigOptionPercent* solid_infill_overlap_option = find_option<ConfigOptionPercent>("solid_infill_overlap", this, config_collection);
                    spacing_option = this->option<ConfigOptionFloatOrPercent>("top_infill_extrusion_spacing");
                    if (width_option) {
                        width_option->set_phony(false);
                        spacing_option->set_phony(true);
                        if (width_option->value == 0)
                            spacing_option->value = 0;
                        else {
                            Flow flow = Flow::new_from_config_width(FlowRole::frTopSolidInfill, 
                                width_option->value == 0 ? *default_width_option : *width_option, *spacing_option, 
                                max_nozzle_diameter, layer_height_option->value,
                                std::min(overlap_ratio, float(solid_infill_overlap_option->get_abs_value(1.))), 0);
                            if (flow.width() < flow.height()) flow = flow.with_height(flow.width());
                            spacing_option->value = (width_option->percent) ? std::round(100 * flow.spacing() / max_nozzle_diameter) : (std::round(flow.spacing() * 10000) / 10000);
                        }
                        spacing_option->percent = width_option->percent;
                        something_changed = true;
                    }
                }
                //if (opt_key == "support_material_extrusion_width") {
                //    Flow flow = Flow::new_from_config_width(FlowRole::frSupportMaterial, width_option->value == 0 ? *default_width_option : *width_option, max_nozzle_diameter, layer_height_option->value, 0);
                //    if (width_option->percent)
                //        this->set_key_value("support_material_extrusion_spacing", new ConfigOptionFloatOrPercent(std::round(100 * flow.spacing() / max_nozzle_diameter), true));
                //    else
                //        this->set_key_value("support_material_extrusion_spacing", new ConfigOptionFloatOrPercent(std::round(flow.spacing() * 10000) / 10000, false));
                //    something_changed = true;
                //}
                //if (opt_key == "skirt_extrusion_width") {
                //    Flow flow = Flow::new_from_config_width(FlowRole::frPerimeter, width_option->value == 0 ? *default_width_option : *width_option, max_nozzle_diameter, layer_height_option->value, 0);
                //    if (width_option->percent)
                //        this->set_key_value("skirt_extrusion_spacing", new ConfigOptionFloatOrPercent(std::round(100 * flow.spacing() / max_nozzle_diameter), true));
                //    else
                //        this->set_key_value("skirt_extrusion_spacing", new ConfigOptionFloatOrPercent(std::round(flow.spacing() * 10000) / 10000, false));
                //    something_changed = true;
                //}
            } catch (FlowErrorNegativeSpacing) {
                if (spacing_option != nullptr) {
                    width_option->set_phony(true);
                    spacing_option->set_phony(false);
                    spacing_option->value = 100;
                    spacing_option->percent = true;
                    Flow flow = Flow::new_from_spacing(spacing_option->get_abs_value(max_nozzle_diameter), max_nozzle_diameter, layer_height_option->value, overlap_ratio, false);
                    width_option->value = (spacing_option->percent) ? std::round(100 * flow.width() / max_nozzle_diameter) : (std::round(flow.width() * 10000) / 10000);
                    width_option->percent = spacing_option->percent;
                    something_changed = true;
                } else {
                    width_option->value = 100;
                    width_option->percent = true;
                    width_option->set_phony(false);
                    spacing_option->set_phony(true);
                    Flow flow = Flow::new_from_config_width(FlowRole::frPerimeter, width_option->value == 0 ? *width_option : *default_width_option, *spacing_option, max_nozzle_diameter, layer_height_option->value, overlap_ratio, 0);
                    spacing_option->value = (width_option->percent) ? std::round(100 * flow.spacing() / max_nozzle_diameter) : (std::round(flow.spacing() * 10000) / 10000);
                    spacing_option->percent = width_option->percent;
                    something_changed = true;
                }
            }
        }
    }
    //update phony counterpark of 0-set fields
    // now they show 0, no need to update them
    //if (opt_key == "extrusion_width" || opt_key == "extrusion_spacing") {
    //    for (auto conf : config_collection) {
    //        if (conf->option("extrusion_width"))
    //            if (!conf->update_phony(config_collection, true).empty())
    //                return { conf };
    //    }
    //    return {};
    //}
    if(something_changed)
        return { this };
    return {};
}

//FIXME localize this function.
//note: seems only called for config export & command line. Most of the validation work for the gui is done elsewhere... So this function may be a bit out-of-sync
std::string validate(const FullPrintConfig& cfg)
{
    // --layer-height
    if (cfg.get_computed_value("layer_height") <= 0)
        return "Invalid value for --layer-height";
    if (fabs(fmod(cfg.get_computed_value("layer_height"), SCALING_FACTOR)) > 1e-4)
        return "--layer-height must be a multiple of print resolution";

    // --first-layer-height
    //if (cfg.get_abs_value("first_layer_height") <= 0) //can't do that, as the extruder isn't defined
    if(cfg.first_layer_height.value <= 0)
        return "Invalid value for --first-layer-height";

    // --filament-diameter
    for (double fd : cfg.filament_diameter.values)
        if (fd < 1)
            return "Invalid value for --filament-diameter";

    // --nozzle-diameter
    for (double nd : cfg.nozzle_diameter.values)
        if (nd < 0.005)
            return "Invalid value for --nozzle-diameter";

    // --perimeters
    if (cfg.perimeters.value < 0)
        return "Invalid value for --perimeters";

    // --solid-layers
    if (cfg.top_solid_layers < 0)
        return "Invalid value for --top-solid-layers";
    if (cfg.bottom_solid_layers < 0)
        return "Invalid value for --bottom-solid-layers";

    if (cfg.use_firmware_retraction.value &&
        cfg.gcode_flavor.value != gcfSmoothie &&
        cfg.gcode_flavor.value != gcfSprinter &&
        cfg.gcode_flavor.value != gcfRepRap &&
        cfg.gcode_flavor.value != gcfMarlinLegacy &&
        cfg.gcode_flavor.value != gcfMarlinFirmware &&
        cfg.gcode_flavor.value != gcfMachinekit &&
        cfg.gcode_flavor.value != gcfRepetier &&
        cfg.gcode_flavor.value != gcfKlipper &&
        cfg.gcode_flavor.value != gcfLerdge)
        return "--use-firmware-retraction is only supported by Marlin 1&2, Smoothie, Sprinter, Reprap, Repetier, Machinekit, Repetier, Klipper? and Lerdge firmware";

    if (cfg.use_firmware_retraction.value)
        for (unsigned char wipe : cfg.wipe.values)
             if (wipe)
                return "--use-firmware-retraction is not compatible with --wipe";

    // --gcode-flavor
    if (! print_config_def.get("gcode_flavor")->has_enum_value(cfg.gcode_flavor.serialize()))
        return "Invalid value for --gcode-flavor";

    // --fill-pattern
    if (! print_config_def.get("fill_pattern")->has_enum_value(cfg.fill_pattern.serialize()))
        return "Invalid value for --fill-pattern";

    // --top-fill-pattern
    if (!print_config_def.get("top_fill_pattern")->has_enum_value(cfg.top_fill_pattern.serialize()))
        return "Invalid value for --top-fill-pattern";

    // --bottom-fill-pattern
    if (! print_config_def.get("bottom_fill_pattern")->has_enum_value(cfg.bottom_fill_pattern.serialize()))
        return "Invalid value for --bottom-fill-pattern";

    // --solid-fill-pattern
    if (!print_config_def.get("solid_fill_pattern")->has_enum_value(cfg.solid_fill_pattern.serialize()))
        return "Invalid value for --solid-fill-pattern";

    // --brim-ears-pattern
    if (!print_config_def.get("brim_ears_pattern")->has_enum_value(cfg.brim_ears_pattern.serialize()))
        return "Invalid value for --brim-ears-pattern";

    // --fill-density
    if (fabs(cfg.fill_density.value - 100.) < EPSILON &&
        (! print_config_def.get("top_fill_pattern")->has_enum_value(cfg.fill_pattern.serialize())
        && ! print_config_def.get("bottom_fill_pattern")->has_enum_value(cfg.fill_pattern.serialize())
        ))
        return "The selected fill pattern is not supposed to work at 100% density";

    // --infill-every-layers
    if (cfg.infill_every_layers < 1)
        return "Invalid value for --infill-every-layers";

    // --skirt-height
    if (cfg.skirt_height < 0)
        return "Invalid value for --skirt-height";
    
    // extruder clearance
    if (cfg.extruder_clearance_radius <= 0)
        return "Invalid value for --extruder-clearance-radius";
    if (cfg.extruder_clearance_height <= 0)
        return "Invalid value for --extruder-clearance-height";

    // --extrusion-multiplier
    for (double em : cfg.extrusion_multiplier.values)
        if (em <= 0)
            return "Invalid value for --extrusion-multiplier";

    // --spiral-vase
    if (cfg.spiral_vase) {
        // Note that we might want to have more than one perimeter on the bottom
        // solid layers.
        if (cfg.perimeters > 1)
            return "Can't make more than one perimeter when spiral vase mode is enabled";
        else if (cfg.perimeters < 1)
            return "Can't make less than one perimeter when spiral vase mode is enabled";
        if (cfg.fill_density > 0)
            return "Spiral vase mode can only print hollow objects, so you need to set Fill density to 0";
        if (cfg.top_solid_layers > 0)
            return "Spiral vase mode is not compatible with top solid layers";
        if (cfg.support_material || cfg.support_material_enforce_layers > 0)
            return "Spiral vase mode is not compatible with support material";
        if (cfg.infill_dense)
            return "Spiral vase mode can only print hollow objects and have no top surface, so you don't need any dense infill";
        if (cfg.extra_perimeters || cfg.extra_perimeters_overhangs || cfg.extra_perimeters_odd_layers)
            return "Can't make more than one perimeter when spiral vase mode is enabled";
        if (cfg.overhangs_reverse)
            return "Can't reverse the direction of the perimeter every layer when spiral vase mode is enabled";
    }

    // extrusion widths
    {
        double max_nozzle_diameter = 0.;
        for (double dmr : cfg.nozzle_diameter.values)
            max_nozzle_diameter = std::max(max_nozzle_diameter, dmr);
        const char *widths[] = { "", "external_perimeter_", "perimeter_", "infill_", "solid_infill_", "top_infill_", "support_material_", "first_layer_", "skirt_" };
        for (size_t i = 0; i < sizeof(widths) / sizeof(widths[i]); ++ i) {
            std::string key(widths[i]);
            key += "extrusion_width";
            if (cfg.get_abs_value(key, max_nozzle_diameter) > 10. * max_nozzle_diameter)
                return std::string("Invalid extrusion width (too large): ") + key;
        }
    }

    // Out of range validation of numeric values.
    for (const std::string &opt_key : cfg.keys()) {
        const ConfigOption      *opt    = cfg.optptr(opt_key);
        assert(opt != nullptr);
        const ConfigOptionDef   *optdef = print_config_def.get(opt_key);
        assert(optdef != nullptr);
        bool out_of_range = false;
        switch (opt->type()) {
        case coFloat:
        case coPercent:
        {
            auto *fopt = static_cast<const ConfigOptionFloat*>(opt);
            out_of_range = fopt->value < optdef->min || fopt->value > optdef->max;
            break;
        }
        case coFloatOrPercent:
        {
            auto *fopt = static_cast<const ConfigOptionFloatOrPercent*>(opt);
            out_of_range = fopt->get_abs_value(1) < optdef->min || fopt->get_abs_value(1) > optdef->max;
            break;
        }
        case coPercents:
        case coFloats:
            for (double v : static_cast<const ConfigOptionVector<double>*>(opt)->values)
                if (v < optdef->min || v > optdef->max) {
                    out_of_range = true;
                    break;
                }
            break;
        case coFloatsOrPercents:
            for (FloatOrPercent v : static_cast<const ConfigOptionVector<FloatOrPercent>*>(opt)->values)
                if (v.value < optdef->min || v.value > optdef->max) {
                    out_of_range = true;
                    break;
                }
            break;
        case coInt:
        {
            auto *iopt = static_cast<const ConfigOptionInt*>(opt);
            out_of_range = iopt->value < optdef->min || iopt->value > optdef->max;
            break;
        }
        case coInts:
            for (int v : static_cast<const ConfigOptionVector<int>*>(opt)->values)
                if (v < optdef->min || v > optdef->max) {
                    out_of_range = true;
                    break;
                }
            break;
        default:;
        }
        if (out_of_range)
            return std::string("Value out of range: " + opt_key);
    }

    // The configuration is valid.
    return "";
}

// Declare and initialize static caches of StaticPrintConfig derived classes.
#define PRINT_CONFIG_CACHE_ELEMENT_DEFINITION(r, data, CLASS_NAME) StaticPrintConfig::StaticCache<class Slic3r::CLASS_NAME> BOOST_PP_CAT(CLASS_NAME::s_cache_, CLASS_NAME);
#define PRINT_CONFIG_CACHE_ELEMENT_INITIALIZATION(r, data, CLASS_NAME) Slic3r::CLASS_NAME::initialize_cache();
#define PRINT_CONFIG_CACHE_INITIALIZE(CLASSES_SEQ) \
    BOOST_PP_SEQ_FOR_EACH(PRINT_CONFIG_CACHE_ELEMENT_DEFINITION, _, BOOST_PP_TUPLE_TO_SEQ(CLASSES_SEQ)) \
    int print_config_static_initializer() { \
        /* Putting a trace here to avoid the compiler to optimize out this function. */ \
        BOOST_LOG_TRIVIAL(trace) << "Initializing StaticPrintConfigs"; \
        BOOST_PP_SEQ_FOR_EACH(PRINT_CONFIG_CACHE_ELEMENT_INITIALIZATION, _, BOOST_PP_TUPLE_TO_SEQ(CLASSES_SEQ)) \
        return 1; \
    }
PRINT_CONFIG_CACHE_INITIALIZE((
    PrintObjectConfig, PrintRegionConfig, MachineEnvelopeConfig, GCodeConfig, PrintConfig, FullPrintConfig,
    SLAMaterialConfig, SLAPrintConfig, SLAPrintObjectConfig, SLAPrinterConfig, SLAFullPrintConfig))
static int print_config_static_initialized = print_config_static_initializer();

CLIActionsConfigDef::CLIActionsConfigDef()
{
    ConfigOptionDef* def;

    // Actions:
    def = this->add("export_obj", coBool);
    def->label = L("Export OBJ");
    def->tooltip = L("Export the model(s) as OBJ.");
    def->set_default_value(new ConfigOptionBool(false));

/*
    def = this->add("export_svg", coBool);
    def->label = L("Export SVG");
    def->tooltip = L("Slice the model and export solid slices as SVG.");
    def->set_default_value(new ConfigOptionBool(false);
    def->set_default_value(new ConfigOptionBool(false));
*/

    def = this->add("export_sla", coBool);
    def->label = L("Export SLA");
    def->tooltip = L("Slice the model and export SLA printing layers as PNG.");
    def->cli = "export-sla|sla";
    def->set_default_value(new ConfigOptionBool(false));

    def = this->add("export_3mf", coBool);
    def->label = L("Export 3MF");
    def->tooltip = L("Export the model(s) as 3MF.");
    def->set_default_value(new ConfigOptionBool(false));

    def = this->add("export_amf", coBool);
    def->label = L("Export AMF");
    def->tooltip = L("Export the model(s) as AMF.");
    def->set_default_value(new ConfigOptionBool(false));

    def = this->add("export_stl", coBool);
    def->label = L("Export STL");
    def->tooltip = L("Export the model(s) as STL.");
    def->set_default_value(new ConfigOptionBool(false));

    def = this->add("export_gcode", coBool);
    def->label = L("Export G-code");
    def->tooltip = L("Slice the model and export toolpaths as G-code.");
    def->cli = "export-gcode|gcode|g";
    def->set_default_value(new ConfigOptionBool(false));

    def = this->add("gcodeviewer", coBool);
    def->label = L("G-code viewer");
    def->tooltip = L("Visualize an already sliced and saved G-code");
    def->cli = "gcodeviewer";
    def->set_default_value(new ConfigOptionBool(false));

    def = this->add("slice", coBool);
    def->label = L("Slice");
    def->tooltip = L("Slice the model as FFF or SLA based on the printer_technology configuration value.");
    def->cli = "slice|s";
    def->set_default_value(new ConfigOptionBool(false));

    def = this->add("help", coBool);
    def->label = L("Help");
    def->tooltip = L("Show this help.");
    def->cli = "help|h";
    def->set_default_value(new ConfigOptionBool(false));

    def = this->add("help_fff", coBool);
    def->label = L("Help (FFF options)");
    def->tooltip = L("Show the full list of print/G-code configuration options.");
    def->set_default_value(new ConfigOptionBool(false));

    def = this->add("help_sla", coBool);
    def->label = L("Help (SLA options)");
    def->tooltip = L("Show the full list of SLA print configuration options.");
    def->set_default_value(new ConfigOptionBool(false));

    def = this->add("info", coBool);
    def->label = L("Output Model Info");
    def->tooltip = L("Write information about the model to the console.");
    def->set_default_value(new ConfigOptionBool(false));

    def = this->add("save", coString);
    def->label = L("Save config file");
    def->tooltip = L("Save configuration to the specified file.");
    def->set_default_value(new ConfigOptionString());
}

CLITransformConfigDef::CLITransformConfigDef()
{
    ConfigOptionDef* def;

    // Transform options:
    def = this->add("align_xy", coPoint);
    def->label = L("Align XY");
    def->tooltip = L("Align the model to the given point.");
    def->set_default_value(new ConfigOptionPoint(Vec2d(100,100)));

    def = this->add("cut", coFloat);
    def->label = L("Cut");
    def->tooltip = L("Cut model at the given Z.");
    def->set_default_value(new ConfigOptionFloat(0));

/*
    def = this->add("cut_grid", coFloat);
    def->label = L("Cut");
    def->tooltip = L("Cut model in the XY plane into tiles of the specified max size.");
    def->set_default_value(new ConfigOptionPoint();
    def->set_default_value(new ConfigOptionPoint());

    def = this->add("cut_x", coFloat);
    def->label = L("Cut");
    def->tooltip = L("Cut model at the given X.");
    def->set_default_value(new ConfigOptionFloat(0);
    def->set_default_value(new ConfigOptionFloat(0));

    def = this->add("cut_y", coFloat);
    def->label = L("Cut");
    def->tooltip = L("Cut model at the given Y.");
    def->set_default_value(new ConfigOptionFloat(0);
    def->set_default_value(new ConfigOptionFloat(0));
*/

    def = this->add("center", coPoint);
    def->label = L("Center");
    def->tooltip = L("Center the print around the given center.");
    def->set_default_value(new ConfigOptionPoint(Vec2d(100,100)));

    def = this->add("dont_arrange", coBool);
    def->label = L("Don't arrange");
    def->tooltip = L("Do not rearrange the given models before merging and keep their original XY coordinates.");

    def = this->add("ensure_on_bed", coBool);
    def->label = L("Ensure on bed");
    def->tooltip = L("Lift the object above the bed when it is partially below. Enabled by default, use --no-ensure-on-bed to disable.");
    def->set_default_value(new ConfigOptionBool(true));

    def = this->add("duplicate", coInt);
    def->label = L("Duplicate");
    def->tooltip =L("Multiply copies by this factor.");
    def->min = 1;

    def = this->add("duplicate_grid", coPoint);
    def->label = L("Duplicate by grid");
    def->tooltip = L("Multiply copies by creating a grid.");

    def = this->add("merge", coBool);
    def->label = L("Merge");
    def->tooltip = L("Arrange the supplied models in a plate and merge them in a single model in order to perform actions once.");
    def->cli = "merge|m";

    def = this->add("repair", coBool);
    def->label = L("Repair");
    def->tooltip = L("Try to repair any non-manifold meshes (this option is implicitly added whenever we need to slice the model to perform the requested action).");

    def = this->add("rotate", coFloat);
    def->label = L("Rotate");
    def->tooltip = L("Rotation angle around the Z axis in degrees.");
    def->set_default_value(new ConfigOptionFloat(0));

    def = this->add("rotate_x", coFloat);
    def->label = L("Rotate around X");
    def->tooltip = L("Rotation angle around the X axis in degrees.");
    def->set_default_value(new ConfigOptionFloat(0));

    def = this->add("rotate_y", coFloat);
    def->label = L("Rotate around Y");
    def->tooltip = L("Rotation angle around the Y axis in degrees.");
    def->set_default_value(new ConfigOptionFloat(0));

    def = this->add("scale", coFloatOrPercent);
    def->label = L("Scale");
    def->tooltip = L("Scaling factor or percentage.");
    def->set_default_value(new ConfigOptionFloatOrPercent(1, false));

    def = this->add("split", coBool);
    def->label = L("Split");
    def->tooltip = L("Detect unconnected parts in the given model(s) and split them into separate objects.");

    def = this->add("scale_to_fit", coPoint3);
    def->label = L("Scale to Fit");
    def->tooltip = L("Scale to fit the given volume.");
    def->set_default_value(new ConfigOptionPoint3(Vec3d(0,0,0)));
}

CLIMiscConfigDef::CLIMiscConfigDef()
{
    ConfigOptionDef* def;

    def = this->add("ignore_nonexistent_config", coBool);
    def->label = L("Ignore non-existent config files");
    def->tooltip = L("Do not fail if a file supplied to --load does not exist.");

    def = this->add("config_compatibility", coEnum);
    def->label = L("Forward-compatibility rule when loading configurations from config files and project files (3MF, AMF).");
    def->tooltip = L("This version of Slic3r may not understand configurations produced by the newest Slic3r versions. "
                     "For example, newer Slic3r may extend the list of supported firmware flavors. One may decide to "
                     "bail out or to substitute an unknown value with a default silently or verbosely.");
    def->enum_keys_map = &ConfigOptionEnum<ForwardCompatibilitySubstitutionRule>::get_enum_values();
    def->enum_values.push_back("disable");
    def->enum_values.push_back("enable");
    def->enum_values.push_back("enable_silent");
    def->enum_labels.push_back(L("Bail out on unknown configuration values"));
    def->enum_labels.push_back(L("Enable reading unknown configuration values by verbosely substituting them with defaults."));
    def->enum_labels.push_back(L("Enable reading unknown configuration values by silently substituting them with defaults."));
    def->set_default_value(new ConfigOptionEnum<ForwardCompatibilitySubstitutionRule>(ForwardCompatibilitySubstitutionRule::Enable));

    def = this->add("load", coStrings);
    def->label = L("Load config file");
    def->tooltip = L("Load configuration from the specified file. It can be used more than once to load options from multiple files.");

    def = this->add("output", coString);
    def->label = L("Output File");
    def->tooltip = L("The file where the output will be written (if not specified, it will be based on the input file).");
    def->cli = "output|o";

    def = this->add("single_instance", coBool);
    def->label = L("Single instance mode");
    def->tooltip = L("If enabled, the command line arguments are sent to an existing instance of GUI Slic3r, "
                     "or an existing Slic3r window is activated. "
                     "Overrides the \"single_instance\" configuration value from application preferences.");

/*
    def = this->add("autosave", coString);
    def->label = L("Autosave");
    def->tooltip = L("Automatically export current configuration to the specified file.");
*/

    def = this->add("datadir", coString);
    def->label = L("Data directory");
    def->tooltip = L("Load and store settings at the given directory. This is useful for maintaining different profiles or including configurations from a network storage.");

    def = this->add("loglevel", coInt);
    def->label = L("Logging level");
    def->tooltip = L("Sets logging sensitivity. 0:fatal, 1:error, 2:warning, 3:info, 4:debug, 5:trace\n"
                     "For example. loglevel=2 logs fatal, error and warning level messages.");
    def->min = 0;

#if (defined(_MSC_VER) || defined(__MINGW32__)) && defined(SLIC3R_GUI)
    def = this->add("sw_renderer", coBool);
    def->label = L("Render with a software renderer");
    def->tooltip = L("Render with a software renderer. The bundled MESA software renderer is loaded instead of the default OpenGL driver.");
    def->min = 0;
#endif /* _MSC_VER */
}

const CLIActionsConfigDef    cli_actions_config_def;
const CLITransformConfigDef  cli_transform_config_def;
const CLIMiscConfigDef       cli_misc_config_def;

DynamicPrintAndCLIConfig::PrintAndCLIConfigDef DynamicPrintAndCLIConfig::s_def;

void DynamicPrintAndCLIConfig::handle_legacy(t_config_option_key &opt_key, std::string &value) const
{
    if (cli_actions_config_def  .options.find(opt_key) == cli_actions_config_def  .options.end() &&
        cli_transform_config_def.options.find(opt_key) == cli_transform_config_def.options.end() &&
        cli_misc_config_def     .options.find(opt_key) == cli_misc_config_def     .options.end()) {
        PrintConfigDef::handle_legacy(opt_key, value);
    }
}

uint64_t ModelConfig::s_last_timestamp = 1;

static Points to_points(const std::vector<Vec2d> &dpts)
{
    Points pts; pts.reserve(dpts.size());
    for (auto &v : dpts)
        pts.emplace_back( coord_t(scale_(v.x())), coord_t(scale_(v.y())) );
    return pts;    
}

Points get_bed_shape(const DynamicPrintConfig &config)
{
    const auto *bed_shape_opt = config.opt<ConfigOptionPoints>("bed_shape");
    if (!bed_shape_opt) {
        
        // Here, it is certain that the bed shape is missing, so an infinite one
        // has to be used, but still, the center of bed can be queried
        if (auto center_opt = config.opt<ConfigOptionPoint>("center"))
            return { scaled(center_opt->value) };
        
        return {};
    }
    
    return to_points(bed_shape_opt->values);
}

Points get_bed_shape(const PrintConfig &cfg)
{
    return to_points(cfg.bed_shape.values);
}

Points get_bed_shape(const SLAPrinterConfig &cfg) { return to_points(cfg.bed_shape.values); }

} // namespace Slic3r

#include <cereal/types/polymorphic.hpp>
CEREAL_REGISTER_TYPE(Slic3r::DynamicPrintConfig)
CEREAL_REGISTER_POLYMORPHIC_RELATION(Slic3r::DynamicConfig, Slic3r::DynamicPrintConfig)<|MERGE_RESOLUTION|>--- conflicted
+++ resolved
@@ -6467,22 +6467,14 @@
         }
         case coPercents: {
             ConfigOptionPercentsNullable *opt = new ConfigOptionPercentsNullable(it_opt->second.default_value.get()->get_float());
-<<<<<<< HEAD
-            opt->set_any(ConfigOptionFloatsNullable::create_nil(), 0);
-=======
             opt->set_any(ConfigOptionPercentsNullable::create_nil(), 0);
->>>>>>> ae513e30
             def->set_default_value(opt);
             break;
         }
         case coFloatsOrPercents: {
             ConfigOptionFloatsOrPercentsNullable*opt = new ConfigOptionFloatsOrPercentsNullable(
                 static_cast<const ConfigOptionFloatsOrPercents*>(it_opt->second.default_value.get())->get_at(0));
-<<<<<<< HEAD
-            opt->set_at(ConfigOptionFloatsOrPercentsNullable::NIL_VALUE(), 0);
-=======
             opt->set_any(ConfigOptionFloatsOrPercentsNullable::create_nil(), 0);
->>>>>>> ae513e30
             def->set_default_value(opt);
             break;
         }
